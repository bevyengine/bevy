--- conflicted
+++ resolved
@@ -104,12 +104,9 @@
 |file_watcher|Enables watching the filesystem for Bevy Asset hot-reloading|
 |flac|FLAC audio format support|
 |force_disable_dlss|Forcibly disable DLSS so that cargo build --all-features works without the DLSS SDK being installed. Not meant for users.|
-<<<<<<< HEAD
+|free_cam|Enables the free cam from bevy_camera_controller|
 |gamepad|Gamepad support. Automatically enabled by `bevy_gilrs`.|
 |gestures|Gestures support. Automatically enabled by `bevy_window`.|
-=======
-|free_cam|Enables the free cam from bevy_camera_controller|
->>>>>>> 66e82324
 |ghost_nodes|Experimental support for nodes that are ignored for UI layouting|
 |gif|GIF image format support|
 |glam_assert|Enable assertions to check the validity of parameters passed to glam|
