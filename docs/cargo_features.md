<!-- MD041 - This file will be included in docs and should not start with a top header -->
<!-- markdownlint-disable-file MD041 -->

## Cargo Features

Bevy exposes many features to customize the engine. Enabling them add functionalities but often come at the cost of longer compilation times and extra dependencies.

### Default Features

The default feature set enables most of the expected features of a game engine, like rendering in both 2D and 3D, asset loading, audio and UI. To help reduce compilation time, consider disabling default features and enabling only those you need.

|feature name|description|
|-|-|
|android-game-activity|Android GameActivity support. Default, choose between this and `android-native-activity`.|
|android_shared_stdcxx|Enable using a shared stdlib for cxx on Android|
|animation|Enable animation support, and glTF animation loading|
|async_executor|Uses `async-executor` as a task execution backend.|
|bevy_animation|Provides animation functionality|
|bevy_anti_aliasing|Provides various anti aliasing solutions|
|bevy_asset|Provides asset functionality|
|bevy_audio|Provides audio functionality|
|bevy_color|Provides shared color types and operations|
|bevy_core_pipeline|Provides cameras and other basic render pipeline features|
|bevy_core_widgets|Headless widget collection for Bevy UI.|
|bevy_gilrs|Adds gamepad support|
|bevy_gizmos|Adds support for rendering gizmos|
|bevy_gltf|[glTF](https://www.khronos.org/gltf/) support|
|bevy_input_focus|Enable input focus subsystem|
|bevy_log|Enable integration with `tracing` and `log`|
|bevy_mesh_picking_backend|Provides an implementation for picking meshes|
|bevy_pbr|Adds PBR rendering|
|bevy_picking|Provides picking functionality|
|bevy_render|Provides rendering functionality|
|bevy_scene|Provides scene functionality|
|bevy_sprite|Provides sprite functionality|
|bevy_sprite_picking_backend|Provides an implementation for picking sprites|
|bevy_state|Enable built in global state machines|
|bevy_text|Provides text functionality|
|bevy_ui|A custom ECS-driven UI framework|
|bevy_ui_picking_backend|Provides an implementation for picking UI|
|bevy_window|Windowing layer|
|bevy_winit|winit window and input backend|
|custom_cursor|Enable winit custom cursor support|
|debug|Enable collecting debug information about systems and components to help with diagnostics|
|default_font|Include a default font, containing only ASCII characters, at the cost of a 20kB binary size increase|
|hdr|HDR image format support|
|ktx2|KTX2 compressed texture support|
|multi_threaded|Enables multithreaded parallelism in the engine. Disabling it forces all engine tasks to run on a single thread.|
|png|PNG image format support|
|smaa_luts|Include SMAA Look Up Tables KTX2 Files|
|std|Allows access to the `std` crate.|
|sysinfo_plugin|Enables system information diagnostic plugin|
|tonemapping_luts|Include tonemapping Look Up Tables KTX2 files. If everything is pink, you need to enable this feature or change the `Tonemapping` method for your `Camera2d` or `Camera3d`.|
|vorbis|OGG/VORBIS audio format support|
|webgl2|Enable some limitations to be able to use WebGL2. Please refer to the [WebGL2 and WebGPU](https://github.com/bevyengine/bevy/tree/latest/examples#webgl2-and-webgpu) section of the examples README for more information on how to run Wasm builds with WebGPU.|
|x11|X11 display server support|
|zstd_rust|For KTX2 Zstandard decompression using pure rust [ruzstd](https://crates.io/crates/ruzstd). This is the safe default. For maximum performance, use "zstd_c".|

### Optional Features

|feature name|description|
|-|-|
|accesskit_unix|Enable AccessKit on Unix backends (currently only works with experimental screen readers and forks.)|
|android-native-activity|Android NativeActivity support. Legacy, should be avoided for most new Android games.|
|asset_processor|Enables the built-in asset processor for processed assets.|
|async-io|Use async-io's implementation of block_on instead of futures-lite's implementation. This is preferred if your application uses async-io.|
|basis-universal|Basis Universal compressed texture support|
|bevy_ci_testing|Enable systems that allow for automated testing on CI|
|bevy_debug_stepping|Enable stepping-based debugging of Bevy systems|
|bevy_dev_tools|Provides a collection of developer tools|
|bevy_image|Load and access image data. Usually added by an image format|
|bevy_remote|Enable the Bevy Remote Protocol|
|bevy_solari|Provides raytraced lighting (experimental)|
|bevy_ui_debug|Provides a debug overlay for bevy UI|
|bmp|BMP image format support|
|compressed_image_saver|Enables compressed KTX2 UASTC texture output on the asset processor|
|critical-section|`critical-section` provides the building blocks for synchronization primitives on all platforms, including `no_std`.|
|dds|DDS compressed texture support|
|debug_glam_assert|Enable assertions in debug builds to check the validity of parameters passed to glam|
|default_no_std|Recommended defaults for no_std applications|
|detailed_trace|Enable detailed trace event logging. These trace events are expensive even when off, thus they require compile time opt-in|
|dynamic_linking|Force dynamic linking, which improves iterative compile times|
|embedded_watcher|Enables watching in memory asset providers for Bevy Asset hot-reloading|
|experimental_bevy_feathers|Feathers widget collection.|
|experimental_pbr_pcss|Enable support for PCSS, at the risk of blowing past the global, per-shader sampler limit on older/lower-end GPUs|
|exr|EXR image format support|
|ff|Farbfeld image format support|
|file_watcher|Enables watching the filesystem for Bevy Asset hot-reloading|
|flac|FLAC audio format support|
|ghost_nodes|Experimental support for nodes that are ignored for UI layouting|
|gif|GIF image format support|
|glam_assert|Enable assertions to check the validity of parameters passed to glam|
<<<<<<< HEAD
|http_source|Enables using assets from HTTP sources|
|http_source_cache|Assets downloaded from HTTP sources are cached|
=======
|gltf_convert_coordinates_default|Enable converting glTF coordinates to Bevy's coordinate system by default. This will be Bevy's default behavior starting in 0.18.|
|hotpatching|Enable hotpatching of Bevy systems|
>>>>>>> 65bddbd3
|ico|ICO image format support|
|jpeg|JPEG image format support|
|libm|Uses the `libm` maths library instead of the one provided in `std` and `core`.|
|meshlet|Enables the meshlet renderer for dense high-poly scenes (experimental)|
|meshlet_processor|Enables processing meshes into meshlet meshes for bevy_pbr|
|minimp3|MP3 audio format support (through minimp3)|
|mp3|MP3 audio format support|
|pbr_anisotropy_texture|Enable support for anisotropy texture in the `StandardMaterial`, at the risk of blowing past the global, per-shader texture limit on older/lower-end GPUs|
|pbr_multi_layer_material_textures|Enable support for multi-layer material textures in the `StandardMaterial`, at the risk of blowing past the global, per-shader texture limit on older/lower-end GPUs|
|pbr_specular_textures|Enable support for specular textures in the `StandardMaterial`, at the risk of blowing past the global, per-shader texture limit on older/lower-end GPUs|
|pbr_transmission_textures|Enable support for transmission-related textures in the `StandardMaterial`, at the risk of blowing past the global, per-shader texture limit on older/lower-end GPUs|
|pnm|PNM image format support, includes pam, pbm, pgm and ppm|
|qoi|QOI image format support|
|reflect_documentation|Enable documentation reflection|
|reflect_functions|Enable function reflection|
|serialize|Enable serialization support through serde|
|shader_format_glsl|Enable support for shaders in GLSL|
|shader_format_spirv|Enable support for shaders in SPIR-V|
|shader_format_wesl|Enable support for shaders in WESL|
|spirv_shader_passthrough|Enable passthrough loading for SPIR-V shaders (Only supported on Vulkan, shader capabilities and extensions must agree with the platform implementation)|
|statically-linked-dxc|Statically linked DXC shader compiler for DirectX 12|
|symphonia-aac|AAC audio format support (through symphonia)|
|symphonia-all|AAC, FLAC, MP3, MP4, OGG/VORBIS, and WAV audio formats support (through symphonia)|
|symphonia-flac|FLAC audio format support (through symphonia)|
|symphonia-isomp4|MP4 audio format support (through symphonia)|
|symphonia-vorbis|OGG/VORBIS audio format support (through symphonia)|
|symphonia-wav|WAV audio format support (through symphonia)|
|tga|TGA image format support|
|tiff|TIFF image format support|
|trace|Tracing support|
|trace_chrome|Tracing support, saving a file in Chrome Tracing format|
|trace_tracy|Tracing support, exposing a port for Tracy|
|trace_tracy_memory|Tracing support, with memory profiling, exposing a port for Tracy|
|track_location|Enables source location tracking for change detection and spawning/despawning, which can assist with debugging|
|wav|WAV audio format support|
|wayland|Wayland display server support|
|web|Enables use of browser APIs. Note this is currently only applicable on `wasm32` architectures.|
|webgpu|Enable support for WebGPU in Wasm. When enabled, this feature will override the `webgl2` feature and you won't be able to run Wasm builds with WebGL2, only with WebGPU.|
|webp|WebP image format support|
|zlib|For KTX2 supercompression|
|zstd_c|For KTX2 Zstandard decompression using [zstd](https://crates.io/crates/zstd). This is a faster backend, but uses unsafe C bindings. For the safe option, stick to the default backend with "zstd_rust".|<|MERGE_RESOLUTION|>--- conflicted
+++ resolved
@@ -90,13 +90,10 @@
 |ghost_nodes|Experimental support for nodes that are ignored for UI layouting|
 |gif|GIF image format support|
 |glam_assert|Enable assertions to check the validity of parameters passed to glam|
-<<<<<<< HEAD
+|gltf_convert_coordinates_default|Enable converting glTF coordinates to Bevy's coordinate system by default. This will be Bevy's default behavior starting in 0.18.|
 |http_source|Enables using assets from HTTP sources|
 |http_source_cache|Assets downloaded from HTTP sources are cached|
-=======
-|gltf_convert_coordinates_default|Enable converting glTF coordinates to Bevy's coordinate system by default. This will be Bevy's default behavior starting in 0.18.|
 |hotpatching|Enable hotpatching of Bevy systems|
->>>>>>> 65bddbd3
 |ico|ICO image format support|
 |jpeg|JPEG image format support|
 |libm|Uses the `libm` maths library instead of the one provided in `std` and `core`.|
