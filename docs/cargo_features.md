# Cargo Features

## Default Features

|feature name|description|
|-|-|
|bevy_audio|Audio support. Support for all audio formats depends on this.|
|bevy_gilrs|Adds gamepad support.|
|bevy_gltf|[glTF](https://www.khronos.org/gltf/) support.|
|bevy_winit|GUI support.|
|render|The render pipeline and all render related plugins.|
|png|PNG picture format support.|
|hdr|[HDR](https://en.wikipedia.org/wiki/High_dynamic_range) support.|
|vorbis|Ogg Vorbis audio format support.|
|x11|Make GUI applications use X11 protocol. You could enable wayland feature to override this.|
|filesystem_watcher|Enable watching the file system for asset hot reload|

## Optional Features

|feature name|description|
|-|-|
|bevy_dynamic_plugin|Plugin for dynamic loading (using [libloading](https://crates.io/crates/libloading)).|
|dynamic|Forces bevy to be dynamically linked, which improves iterative compile times.|
|trace|Enables system tracing.|
|trace_chrome|Enables [tracing-chrome](https://github.com/thoren-d/tracing-chrome) as bevy_log output. This allows you to visualize system execution.|
|trace_tracy|Enables [Tracy](https://github.com/wolfpld/tracy) as bevy_log output. This allows `Tracy` to connect to and capture profiling data as well as visualize system execution in real-time, present statistics about system execution times, and more.|
|wgpu_trace|For tracing wgpu.|
|dds|DDS picture format support.|
|tga|TGA picture format support.|
|jpeg|JPEG picture format support.|
|bmp|BMP picture format support.|
|flac|FLAC audio format support. It's included in bevy_audio feature.|
|mp3|MP3 audio format support.|
|wav|WAV audio format support.|
|serialize|Enables serialization of `bevy_input` types.|
|wayland|Enable this to use Wayland display server protocol other than X11.|
|subpixel_glyph_atlas|Enable this to cache glyphs using subpixel accuracy. This increases texture memory usage as each position requires a separate sprite in the glyph atlas, but provide more accurate character spacing.|
|bevy_ci_testing|Used for running examples in CI.|
<<<<<<< HEAD
|tokio|Use tokio as task execution engine.|
|async-io|Use async-io as task execution engine.|
=======
|debug_asset_server|Enabling this turns on "hot reloading" of built in assets, such as shaders.|
>>>>>>> c4e88fe4
<|MERGE_RESOLUTION|>--- conflicted
+++ resolved
@@ -36,9 +36,6 @@
 |wayland|Enable this to use Wayland display server protocol other than X11.|
 |subpixel_glyph_atlas|Enable this to cache glyphs using subpixel accuracy. This increases texture memory usage as each position requires a separate sprite in the glyph atlas, but provide more accurate character spacing.|
 |bevy_ci_testing|Used for running examples in CI.|
-<<<<<<< HEAD
 |tokio|Use tokio as task execution engine.|
 |async-io|Use async-io as task execution engine.|
-=======
-|debug_asset_server|Enabling this turns on "hot reloading" of built in assets, such as shaders.|
->>>>>>> c4e88fe4
+|debug_asset_server|Enabling this turns on "hot reloading" of built in assets, such as shaders.|