--- conflicted
+++ resolved
@@ -35,12 +35,8 @@
 |png|PNG image format support|
 |tonemapping_luts|Include tonemapping Look Up Tables KTX2 files. If everything is pink, you need to enable this feature or change the `Tonemapping` method on your `Camera2dBundle` or `Camera3dBundle`.|
 |vorbis|OGG/VORBIS audio format support|
-<<<<<<< HEAD
 |wayland|Wayland display server support|
-|webgl2|Enable some limitations to be able to use WebGL2. If not enabled, it will default to WebGPU in Wasm. Please refer to the [WebGL2 and WebGPU](https://github.com/bevyengine/bevy/tree/latest/examples#webgl2-and-webgpu) section of the examples README for more information on how to run Wasm builds with WebGPU.|
-=======
 |webgl2|Enable some limitations to be able to use WebGL2. Please refer to the [WebGL2 and WebGPU](https://github.com/bevyengine/bevy/tree/latest/examples#webgl2-and-webgpu) section of the examples README for more information on how to run Wasm builds with WebGPU.|
->>>>>>> d4132f66
 |x11|X11 display server support|
 |zstd|For KTX2 supercompression|
 
@@ -85,11 +81,7 @@
 |trace_tracy|Tracing support, exposing a port for Tracy|
 |trace_tracy_memory|Tracing support, with memory profiling, exposing a port for Tracy|
 |wav|WAV audio format support|
-<<<<<<< HEAD
-=======
-|wayland|Wayland display server support|
 |webgpu|Enable support for WebGPU in Wasm. When enabled, this feature will override the `webgl2` feature and you won't be able to run Wasm builds with WebGL2, only with WebGPU. Requires the `RUSTFLAGS` environment variable to be set to `--cfg=web_sys_unstable_apis` when building.|
->>>>>>> d4132f66
 |webp|WebP image format support|
 |wgpu_trace|Save a trace of all wgpu calls|
 |zlib|For KTX2 supercompression|