--- conflicted
+++ resolved
@@ -103,48 +103,12 @@
 |bevy_ui_render|Provides rendering functionality for bevy_ui|
 |bevy_window|Windowing layer|
 |bevy_winit|winit window and input backend|
-<<<<<<< HEAD
-|custom_cursor|Enable winit custom cursor support|
-|custom_window_icon|Enable winit custom window icon support|
-|debug|Enable collecting debug information about systems and components to help with diagnostics|
-|default_font|Include a default font, containing only ASCII characters, at the cost of a 20kB binary size increase|
-|hdr|HDR image format support|
-|ktx2|KTX2 compressed texture support|
-|multi_threaded|Enables multithreaded parallelism in the engine. Disabling it forces all engine tasks to run on a single thread.|
-|png|PNG image format support|
-|reflect_auto_register|Enable automatic reflect registration|
-|smaa_luts|Include SMAA Look Up Tables KTX2 Files|
-|std|Allows access to the `std` crate.|
-|sysinfo_plugin|Enables system information diagnostic plugin|
-|tonemapping_luts|Include tonemapping Look Up Tables KTX2 files. If everything is pink, you need to enable this feature or change the `Tonemapping` method for your `Camera2d` or `Camera3d`.|
-|vorbis|OGG/VORBIS audio format support|
-|wayland|Wayland display server support|
-|webgl2|Enable some limitations to be able to use WebGL2. Please refer to the [WebGL2 and WebGPU](https://github.com/bevyengine/bevy/tree/latest/examples#webgl2-and-webgpu) section of the examples README for more information on how to run Wasm builds with WebGPU.|
-|x11|X11 display server support|
-|zstd_rust|For KTX2 Zstandard decompression using pure rust [ruzstd](https://crates.io/crates/ruzstd). This is the safe default. For maximum performance, use "zstd_c".|
-
-### Optional Features
-
-|feature name|description|
-|-|-|
-|accesskit_unix|Enable AccessKit on Unix backends (currently only works with experimental screen readers and forks.)|
-|android-native-activity|Android NativeActivity support. Legacy, should be avoided for most new Android games.|
-|asset_processor|Enables the built-in asset processor for processed assets.|
-|async-io|Use async-io's implementation of block_on instead of futures-lite's implementation. This is preferred if your application uses async-io.|
-|basis-universal|Basis Universal compressed texture support|
-|bevy_ci_testing|Enable systems that allow for automated testing on CI|
-|bevy_debug_stepping|Enable stepping-based debugging of Bevy systems|
-|bevy_dev_tools|Provides a collection of developer tools|
-|bevy_remote|Enable the Bevy Remote Protocol|
-|bevy_solari|Provides raytraced lighting (experimental)|
-|bevy_ui_debug|Provides a debug overlay for bevy UI|
-=======
->>>>>>> ecbb5626
 |bluenoise_texture|Include spatio-temporal blue noise KTX2 file used by generated environment maps, Solari and atmosphere|
 |bmp|BMP image format support|
 |compressed_image_saver|Enables compressed KTX2 UASTC texture output on the asset processor|
 |critical-section|`critical-section` provides the building blocks for synchronization primitives on all platforms, including `no_std`.|
 |custom_cursor|Enable winit custom cursor support|
+|custom_window_icon|Enable winit custom window icon support|
 |dds|DDS compressed texture support|
 |debug|Enable collecting debug information about systems and components to help with diagnostics|
 |debug_glam_assert|Enable assertions in debug builds to check the validity of parameters passed to glam|
