# Profiling

## Table of Contents

- [Runtime](#runtime)
  - [Chrome tracing format](#chrome-tracing-format)
  - [Tracy profiler](#tracy-profiler)
  - [Adding your own spans](#adding-your-own-spans)
  - [Perf flame graph](#perf-flame-graph)
- [Compile time](#compile-time)

## Runtime

Bevy has built-in [tracing](https://github.com/tokio-rs/tracing) spans to make it cheap and easy to profile Bevy ECS systems, render logic, engine internals, and user app code. Enable the `trace` cargo feature to enable Bevy's built-in spans.

If you also want to include `wgpu` tracing spans when profiling, they are emitted at the `tracing` `info` level so you will need to make sure they are not filtered out by the `LogSettings` resource's `filter` member which defaults to `wgpu=error`. You can do this by setting the `RUST_LOG=info` environment variable when running your application.

You also need to select a `tracing` backend using one of the following cargo features.

**⚠️ Note**: for users of [span](https://docs.rs/tracing/0.1.37/tracing/index.html) based profilers

When your app is bottlenecked by the GPU, you may encounter frames that have multiple prepare-set systems all taking an unusually long time to complete, and all finishing at about the same time.

Improvements are planned to resolve this issue, you can find more details in the docs for [`prepare_windows`](https://docs.rs/bevy/latest/bevy/render/view/fn.prepare_windows.html).

![prepare_windows span bug](https://github.com/bevyengine/bevy/assets/2771466/15c0819b-0e07-4665-aa1e-579caa24fece)

### Chrome tracing format

`cargo run --release --features bevy/trace_chrome`

After running your app a `json` file in the "chrome tracing format" will be produced. You can open this file in your browser using <https://ui.perfetto.dev>. It will look something like this:

![image](https://user-images.githubusercontent.com/2694663/141657409-6f4a3ad3-59b6-4378-95ba-66c0dafecd8e.png)

### Tracy profiler

The [Tracy profiling tool](https://github.com/wolfpld/tracy) is:
> A real time, nanosecond resolution, remote telemetry, hybrid frame and sampling profiler for games and other applications.

There are binaries available for Windows, and installation / build instructions for other operating systems can be found in the [Tracy documentation PDF](https://github.com/wolfpld/tracy/releases/latest/download/tracy.pdf).

It has a command line capture tool that can record the execution of graphical applications, saving it as a profile file. Tracy has a GUI to inspect these profile files. The GUI app also supports live capture, showing you in real time the trace of your app. The version of tracy must be matched to the version of tracing-tracy used in bevy. A compatibility table can be found on [crates.io](https://crates.io/crates/tracing-tracy) and the version used can be found [here](https://github.com/bevyengine/bevy/blob/latest/crates/bevy_log/Cargo.toml).

<<<<<<< HEAD
On macOS, Tracy can be installed through Homebrew by running `brew install tracy`, and the GUI client can be launched by running `tracy`. 

In one terminal, run:
`./capture-release -o my_capture.tracy`
This will sit and wait for a tracy-instrumented application to start, and when it does, it will automatically connect and start capturing. 

Note that on Windows, the capture tool is called `capture.exe`. On macOS, it is `tracy-capture` — e.g. `tracy-capture -o my_capture.tracy`. 
=======
The name and location of the Tracy command line tool will vary depending on how you installed it - the default executable names are `capture-release` on Linux, `tracy` on macOS and `capture.exe` on Windows. In one terminal, run this tool: `./capture-release -o my_capture.tracy`. This will sit and wait for a tracy-instrumented application to start, and when it does, it will automatically connect and start capturing.
>>>>>>> c994c15d

Then run your application, enabling the `trace_tracy` feature: `cargo run --release --features bevy/trace_tracy`. If you also want to track memory allocations, at the cost of increased runtime overhead, then enable the `trace_tracy_memory` feature instead: `cargo run --release --features bevy/trace_tracy_memory`.

After running your app, you can open the captured profile file (`my_capture.tracy` in the example above) in the Tracy GUI application to see a timeline of the executed spans.

Alternatively, directly run the tracy GUI and then run your application, for live capture. However, beware that running the live capture on the same machine will be a competing graphical application, which may impact results. Pre-recording the profile data through the CLI tool is recommended for more accurate traces.

In any case, you'll see your trace in the GUI window:

![Tracy timeline demonstrating the performance breakdown of a Bevy app](https://user-images.githubusercontent.com/302146/163988636-25c017ab-64bc-4da7-a897-a80098b667ef.png)

There is a button to display statistics of mean time per call (MTPC) for all systems:

![A table in the Tracy GUI showing the MTPC (mean time per call) for all instrumented spans in the application](https://user-images.githubusercontent.com/302146/163988302-c21102d8-b7eb-476d-a741-a2c28d9bf8c1.png)

Or you can select an individual system and inspect its statistics (available through the "statistics" button in the top menu) to see things like the distribution of execution times in a graph, or statistical aggregates such as mean, median, standard deviation, etc. It will look something like this:

![A graph and statistics in the Tracy GUI showing the distribution of execution times of an instrumented span in the application](https://user-images.githubusercontent.com/302146/163988464-86e1a3ee-e97b-49ae-9f7e-4ff2b8b761ad.png)

If you enabled memory tracing then the Zone Info window will also show the allocation events which occurred during a span:

![A table in the Tracy GUI showing details of the allocations which occurred during a span](https://user-images.githubusercontent.com/8672791/228987498-77b26178-ef60-4e37-8356-dd07320ee159.png)

Note that the `Bottom-up call stack tree` and `Top-down call stack tree` views reached by clicking the `Memory` button at the top of the UI will not show a usable backtrace even if memory tracking is enabled, as backtraces are not fully supported yet.

If you save more than one trace, you can compare the spans between both of them by clicking the `Compare` button at the top of the UI. This will open a dialog box asking to load a second trace. From there, it's possible to select any family of spans to more closely compare the timing and distribution of a particular span.

![A graph and statistics in the Tracy GUI comparing the distribution of execution times of an instrumented span across two traces](https://user-images.githubusercontent.com/3137680/205834698-84405b2f-97b5-43a3-9dba-385167ac1db5.png)

### Adding your own spans

Add spans to your app like this (these are in `bevy::prelude::*` and `bevy::log::*`, just like the normal logging macros).

```rust
{
  // creates a span and starts the timer
  let my_span = info_span!("span_name", name = "span_name").entered();
  do_something_here();
} // my_span is dropped here ... this stops the timer


// You can also "manually" enter the span if you need more control over when the timer starts
// Prefer the previous, simpler syntax unless you need the extra control.
let my_span = info_span!("span_name", name = "span_name");
{
  // starts the span's timer
  let guard = my_span.enter();
  do_something_here();
} // guard is dropped here ... this stops the timer
```

Search for `info_span!` in this repo for some real-world examples.

For more details, check out the [tracing span docs](https://docs.rs/tracing/*/tracing/span/index.html).

### `perf` Flame Graph

This approach requires no extra instrumentation and shows finer-grained flame graphs of actual code call trees. This is useful when you want to identify the specific function of a "hot spot". The downside is that it has higher overhead, so your app will run slower than it normally does.

Install [cargo-flamegraph](https://github.com/flamegraph-rs/flamegraph), [enable debug symbols in your release build](https://github.com/flamegraph-rs/flamegraph#improving-output-when-running-with---release), then run your app using one of the following commands. Note that `cargo-flamegraph` forwards arguments to cargo. You should treat the `cargo-flamegraph` command as a replacement for `cargo run --release`. The commands below include `--example EXAMPLE_NAME` to illustrate, but you can remove those arguments in favor of whatever you use to run your app:

- Graph-Like Flame Graph: `RUSTFLAGS='-C force-frame-pointers=y' cargo flamegraph -c "record -g" --example EXAMPLE_NAME`
- Flat-ish Flame Graph: `RUSTFLAGS='-C force-frame-pointers=y' cargo flamegraph --example EXAMPLE_NAME`

After closing your app, an interactive `svg` file will be produced:
![image](https://user-images.githubusercontent.com/2694663/141657609-0089675d-fb6a-4dc4-9a59-871e95e31c8a.png)

## Compile time

Append `--timings` to your app's cargo command (ex: `cargo build --timings`).
If you want a "full" profile, make sure you run `cargo clean` first (note: this will clear previously generated reports).
The command will tell you where it saved the report, which will be in your target directory under `cargo-timings/`.
The report is a `.html` file and can be opened and viewed in your browser.
This will show how much time each crate in your app's dependency tree took to build.

![image](https://user-images.githubusercontent.com/2694663/141657811-f4e15e3b-c9fc-491b-9313-236fd8c01288.png)<|MERGE_RESOLUTION|>--- conflicted
+++ resolved
@@ -42,17 +42,13 @@
 
 It has a command line capture tool that can record the execution of graphical applications, saving it as a profile file. Tracy has a GUI to inspect these profile files. The GUI app also supports live capture, showing you in real time the trace of your app. The version of tracy must be matched to the version of tracing-tracy used in bevy. A compatibility table can be found on [crates.io](https://crates.io/crates/tracing-tracy) and the version used can be found [here](https://github.com/bevyengine/bevy/blob/latest/crates/bevy_log/Cargo.toml).
 
-<<<<<<< HEAD
 On macOS, Tracy can be installed through Homebrew by running `brew install tracy`, and the GUI client can be launched by running `tracy`. 
 
 In one terminal, run:
 `./capture-release -o my_capture.tracy`
 This will sit and wait for a tracy-instrumented application to start, and when it does, it will automatically connect and start capturing. 
 
-Note that on Windows, the capture tool is called `capture.exe`. On macOS, it is `tracy-capture` — e.g. `tracy-capture -o my_capture.tracy`. 
-=======
 The name and location of the Tracy command line tool will vary depending on how you installed it - the default executable names are `capture-release` on Linux, `tracy` on macOS and `capture.exe` on Windows. In one terminal, run this tool: `./capture-release -o my_capture.tracy`. This will sit and wait for a tracy-instrumented application to start, and when it does, it will automatically connect and start capturing.
->>>>>>> c994c15d
 
 Then run your application, enabling the `trace_tracy` feature: `cargo run --release --features bevy/trace_tracy`. If you also want to track memory allocations, at the cost of increased runtime overhead, then enable the `trace_tracy_memory` feature instead: `cargo run --release --features bevy/trace_tracy_memory`.
 
