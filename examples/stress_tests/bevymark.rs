--- conflicted
+++ resolved
@@ -277,18 +277,11 @@
                     padding: UiRect::all(Val::Px(5.0)),
                     ..default()
                 },
-                background_color: Color::BLACK.with_a(0.75).into(),
+                background_color: Color::BLACK.with_alpha(0.75).into(),
                 ..default()
             },
-<<<<<<< HEAD
             GlobalZIndex(i32::MAX),
         ))
-=======
-            z_index: ZIndex::Global(i32::MAX),
-            background_color: Color::BLACK.with_alpha(0.75).into(),
-            ..default()
-        })
->>>>>>> a0faf9cd
         .with_children(|c| {
             c.spawn((
                 TextBundle::from_sections([
