--- conflicted
+++ resolved
@@ -93,11 +93,7 @@
     let mut text = query.single_mut();
 
     let Some(fps) = diag
-<<<<<<< HEAD
         .get(&FrameTimeDiagnosticsPlugin::FPS)
-=======
-        .get(FrameTimeDiagnosticsPlugin::FPS)
->>>>>>> 8a523de8
         .and_then(|fps| fps.smoothed())
     else {
         return;
