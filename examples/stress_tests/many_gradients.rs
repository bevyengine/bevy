//! Stress test demonstrating gradient performance improvements.
//!
//! This example creates many UI nodes with gradients to measure the performance
//! impact of pre-converting colors to the target color space on the CPU.

use argh::FromArgs;
use bevy::{
    color::palettes::css::*,
    diagnostic::{FrameTimeDiagnosticsPlugin, LogDiagnosticsPlugin},
    math::ops::sin,
    prelude::*,
    ui::{
        BackgroundGradient, ColorStop, Display, Gradient, InterpolationColorSpace, LinearGradient,
        RepeatedGridTrack,
    },
    window::{PresentMode, WindowResolution},
<<<<<<< HEAD
    winit::WinitSettings,
=======
    winit::{UpdateMode, WinitSettings},
>>>>>>> 2ea9836d
};

const COLS: usize = 30;

#[derive(FromArgs, Resource, Debug)]
/// Gradient stress test
struct Args {
    /// how many gradients per group (default: 900)
    #[argh(option, default = "900")]
    gradient_count: usize,

    /// whether to animate gradients by changing colors
    #[argh(switch)]
    animate: bool,

    /// use sRGB interpolation
    #[argh(switch)]
    srgb: bool,

    /// use HSL interpolation
    #[argh(switch)]
    hsl: bool,
}

fn main() {
    let args: Args = argh::from_env();
    let total_gradients = args.gradient_count;

    println!("Gradient stress test with {total_gradients} gradients");
    println!(
        "Color space: {}",
        if args.srgb {
            "sRGB"
        } else if args.hsl {
            "HSL"
        } else {
            "OkLab (default)"
        }
    );

    App::new()
        .add_plugins((
            LogDiagnosticsPlugin::default(),
            FrameTimeDiagnosticsPlugin::default(),
            DefaultPlugins.set(WindowPlugin {
                primary_window: Some(Window {
                    title: "Gradient Stress Test".to_string(),
                    resolution: WindowResolution::new(1920, 1080).with_scale_factor_override(1.0),
                    present_mode: PresentMode::AutoNoVsync,
                    ..default()
                }),
                ..default()
            }),
        ))
        .insert_resource(WinitSettings {
            focused_mode: UpdateMode::Continuous,
            unfocused_mode: UpdateMode::Continuous,
        })
        .insert_resource(args)
        .insert_resource(WinitSettings::continuous())
        .add_systems(Startup, setup)
        .add_systems(Update, animate_gradients)
        .run();
}

fn setup(mut commands: Commands, args: Res<Args>) {
    commands.spawn(Camera2d);

    let rows_to_spawn = args.gradient_count.div_ceil(COLS);

    // Create a grid of gradients
    commands
        .spawn(Node {
            width: Val::Percent(100.0),
            height: Val::Percent(100.0),
            display: Display::Grid,
            grid_template_columns: RepeatedGridTrack::flex(COLS as u16, 1.0),
            grid_template_rows: RepeatedGridTrack::flex(rows_to_spawn as u16, 1.0),
            ..default()
        })
        .with_children(|parent| {
            for i in 0..args.gradient_count {
                let angle = (i as f32 * 10.0) % 360.0;

                let mut gradient = LinearGradient::new(
                    angle,
                    vec![
                        ColorStop::new(RED, Val::Percent(0.0)),
                        ColorStop::new(BLUE, Val::Percent(100.0)),
                        ColorStop::new(GREEN, Val::Percent(20.0)),
                        ColorStop::new(YELLOW, Val::Percent(40.0)),
                        ColorStop::new(ORANGE, Val::Percent(60.0)),
                        ColorStop::new(LIME, Val::Percent(80.0)),
                        ColorStop::new(DARK_CYAN, Val::Percent(90.0)),
                    ],
                );

                gradient.color_space = if args.srgb {
                    InterpolationColorSpace::Srgba
                } else if args.hsl {
                    InterpolationColorSpace::Hsla
                } else {
                    InterpolationColorSpace::Oklaba
                };

                parent.spawn((
                    Node {
                        width: Val::Percent(100.0),
                        height: Val::Percent(100.0),
                        ..default()
                    },
                    BackgroundGradient(vec![Gradient::Linear(gradient)]),
                    GradientNode { index: i },
                ));
            }
        });
}

#[derive(Component)]
struct GradientNode {
    index: usize,
}

fn animate_gradients(
    mut gradients: Query<(&mut BackgroundGradient, &GradientNode)>,
    args: Res<Args>,
    time: Res<Time>,
) {
    if !args.animate {
        return;
    }

    let t = time.elapsed_secs();

    for (mut bg_gradient, node) in &mut gradients {
        let offset = node.index as f32 * 0.01;
        let hue_shift = sin(t + offset) * 0.5 + 0.5;

        if let Some(Gradient::Linear(gradient)) = bg_gradient.0.get_mut(0) {
            let color1 = Color::hsl(hue_shift * 360.0, 1.0, 0.5);
            let color2 = Color::hsl((hue_shift + 0.3) * 360.0 % 360.0, 1.0, 0.5);

            gradient.stops = vec![
                ColorStop::new(color1, Val::Percent(0.0)),
                ColorStop::new(color2, Val::Percent(100.0)),
                ColorStop::new(
                    Color::hsl((hue_shift + 0.1) * 360.0 % 360.0, 1.0, 0.5),
                    Val::Percent(20.0),
                ),
                ColorStop::new(
                    Color::hsl((hue_shift + 0.15) * 360.0 % 360.0, 1.0, 0.5),
                    Val::Percent(40.0),
                ),
                ColorStop::new(
                    Color::hsl((hue_shift + 0.2) * 360.0 % 360.0, 1.0, 0.5),
                    Val::Percent(60.0),
                ),
                ColorStop::new(
                    Color::hsl((hue_shift + 0.25) * 360.0 % 360.0, 1.0, 0.5),
                    Val::Percent(80.0),
                ),
                ColorStop::new(
                    Color::hsl((hue_shift + 0.28) * 360.0 % 360.0, 1.0, 0.5),
                    Val::Percent(90.0),
                ),
            ];
        }
    }
}<|MERGE_RESOLUTION|>--- conflicted
+++ resolved
@@ -14,11 +14,7 @@
         RepeatedGridTrack,
     },
     window::{PresentMode, WindowResolution},
-<<<<<<< HEAD
     winit::WinitSettings,
-=======
-    winit::{UpdateMode, WinitSettings},
->>>>>>> 2ea9836d
 };
 
 const COLS: usize = 30;
