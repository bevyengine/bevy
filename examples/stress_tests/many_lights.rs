//! Simple benchmark to test rendering many point lights.
//! Run with `WGPU_SETTINGS_PRIO=webgl2` to restrict to uniform buffers and max 256 lights.

use std::f64::consts::PI;

use bevy::{
    diagnostic::{FrameTimeDiagnosticsPlugin, LogDiagnosticsPlugin},
    math::{DVec2, DVec3},
    pbr::{ExtractedPointLight, GlobalLightMeta},
    prelude::*,
<<<<<<< HEAD
    render::{camera::ScalingMode, Extract, RenderApp, RenderSet},
    window::PresentMode,
=======
    render::{camera::ScalingMode, Extract, RenderApp, RenderStage},
    window::{PresentMode, WindowPlugin},
>>>>>>> 519f6f45
};
use rand::{thread_rng, Rng};

fn main() {
    App::new()
        .add_plugins(DefaultPlugins.set(WindowPlugin {
            primary_window: Some(Window {
                resolution: (1024.0, 768.0).into(),
                title: "many_lights".into(),
                present_mode: PresentMode::AutoNoVsync,
                ..default()
            }),
            ..default()
        }))
        .add_plugin(FrameTimeDiagnosticsPlugin::default())
        .add_plugin(LogDiagnosticsPlugin::default())
        .add_startup_system(setup)
        .add_system(move_camera)
        .add_system(print_light_count)
        .add_plugin(LogVisibleLights)
        .run();
}

fn setup(
    mut commands: Commands,
    mut meshes: ResMut<Assets<Mesh>>,
    mut materials: ResMut<Assets<StandardMaterial>>,
) {
    warn!(include_str!("warning_string.txt"));

    const LIGHT_RADIUS: f32 = 0.3;
    const LIGHT_INTENSITY: f32 = 5.0;
    const RADIUS: f32 = 50.0;
    const N_LIGHTS: usize = 100_000;

    commands.spawn(PbrBundle {
        mesh: meshes.add(
            Mesh::try_from(shape::Icosphere {
                radius: RADIUS,
                subdivisions: 9,
            })
            .unwrap(),
        ),
        material: materials.add(StandardMaterial::from(Color::WHITE)),
        transform: Transform::from_scale(Vec3::NEG_ONE),
        ..default()
    });

    let mesh = meshes.add(Mesh::from(shape::Cube { size: 1.0 }));
    let material = materials.add(StandardMaterial {
        base_color: Color::PINK,
        ..default()
    });

    // NOTE: This pattern is good for testing performance of culling as it provides roughly
    // the same number of visible meshes regardless of the viewing angle.
    // NOTE: f64 is used to avoid precision issues that produce visual artifacts in the distribution
    let golden_ratio = 0.5f64 * (1.0f64 + 5.0f64.sqrt());
    let mut rng = thread_rng();
    for i in 0..N_LIGHTS {
        let spherical_polar_theta_phi = fibonacci_spiral_on_sphere(golden_ratio, i, N_LIGHTS);
        let unit_sphere_p = spherical_polar_to_cartesian(spherical_polar_theta_phi);
        commands.spawn(PointLightBundle {
            point_light: PointLight {
                range: LIGHT_RADIUS,
                intensity: LIGHT_INTENSITY,
                color: Color::hsl(rng.gen_range(0.0..360.0), 1.0, 0.5),
                ..default()
            },
            transform: Transform::from_translation((RADIUS as f64 * unit_sphere_p).as_vec3()),
            ..default()
        });
    }

    // camera
    match std::env::args().nth(1).as_deref() {
        Some("orthographic") => commands.spawn(Camera3dBundle {
            projection: OrthographicProjection {
                scale: 20.0,
                scaling_mode: ScalingMode::FixedHorizontal(1.0),
                ..default()
            }
            .into(),
            ..default()
        }),
        _ => commands.spawn(Camera3dBundle::default()),
    };

    // add one cube, the only one with strong handles
    // also serves as a reference point during rotation
    commands.spawn(PbrBundle {
        mesh,
        material,
        transform: Transform {
            translation: Vec3::new(0.0, RADIUS, 0.0),
            scale: Vec3::splat(5.0),
            ..default()
        },
        ..default()
    });
}

// NOTE: This epsilon value is apparently optimal for optimizing for the average
// nearest-neighbor distance. See:
// http://extremelearning.com.au/how-to-evenly-distribute-points-on-a-sphere-more-effectively-than-the-canonical-fibonacci-lattice/
// for details.
const EPSILON: f64 = 0.36;
fn fibonacci_spiral_on_sphere(golden_ratio: f64, i: usize, n: usize) -> DVec2 {
    DVec2::new(
        PI * 2. * (i as f64 / golden_ratio),
        (1.0 - 2.0 * (i as f64 + EPSILON) / (n as f64 - 1.0 + 2.0 * EPSILON)).acos(),
    )
}

fn spherical_polar_to_cartesian(p: DVec2) -> DVec3 {
    let (sin_theta, cos_theta) = p.x.sin_cos();
    let (sin_phi, cos_phi) = p.y.sin_cos();
    DVec3::new(cos_theta * sin_phi, sin_theta * sin_phi, cos_phi)
}

// System for rotating the camera
fn move_camera(time: Res<Time>, mut camera_query: Query<&mut Transform, With<Camera>>) {
    let mut camera_transform = camera_query.single_mut();
    let delta = time.delta_seconds() * 0.15;
    camera_transform.rotate_z(delta);
    camera_transform.rotate_x(delta);
}

// System for printing the number of meshes on every tick of the timer
fn print_light_count(time: Res<Time>, mut timer: Local<PrintingTimer>, lights: Query<&PointLight>) {
    timer.0.tick(time.delta());

    if timer.0.just_finished() {
        info!("Lights: {}", lights.iter().len(),);
    }
}

struct LogVisibleLights;

impl Plugin for LogVisibleLights {
    fn build(&self, app: &mut App) {
        let render_app = match app.get_sub_app_mut(RenderApp) {
            Ok(render_app) => render_app,
            Err(_) => return,
        };

        render_app
            .add_system_to_stage(RenderSet::Extract, extract_time)
            .add_system_to_stage(RenderSet::Prepare, print_visible_light_count);
    }
}

// System for printing the number of meshes on every tick of the timer
fn print_visible_light_count(
    time: Res<ExtractedTime>,
    mut timer: Local<PrintingTimer>,
    visible: Query<&ExtractedPointLight>,
    global_light_meta: Res<GlobalLightMeta>,
) {
    timer.0.tick(time.delta());

    if timer.0.just_finished() {
        info!(
            "Visible Lights: {}, Rendered Lights: {}",
            visible.iter().len(),
            global_light_meta.entity_to_index.len()
        );
    }
}

#[derive(Resource, Deref, DerefMut)]
pub struct ExtractedTime(Time);

fn extract_time(mut commands: Commands, time: Extract<Res<Time>>) {
    commands.insert_resource(ExtractedTime(time.clone()));
}

struct PrintingTimer(Timer);

impl Default for PrintingTimer {
    fn default() -> Self {
        Self(Timer::from_seconds(1.0, TimerMode::Repeating))
    }
}<|MERGE_RESOLUTION|>--- conflicted
+++ resolved
@@ -8,13 +8,10 @@
     math::{DVec2, DVec3},
     pbr::{ExtractedPointLight, GlobalLightMeta},
     prelude::*,
-<<<<<<< HEAD
     render::{camera::ScalingMode, Extract, RenderApp, RenderSet},
+    render::{camera::ScalingMode, Extract, RenderApp, RenderStage},
     window::PresentMode,
-=======
-    render::{camera::ScalingMode, Extract, RenderApp, RenderStage},
     window::{PresentMode, WindowPlugin},
->>>>>>> 519f6f45
 };
 use rand::{thread_rng, Rng};
 
@@ -162,8 +159,8 @@
         };
 
         render_app
-            .add_system_to_stage(RenderSet::Extract, extract_time)
-            .add_system_to_stage(RenderSet::Prepare, print_visible_light_count);
+            .add_system(extract_time.in_set(RenderSet::Extract))
+            .add_system(print_visible_light_count.in_set(RenderSet::Prepare));
     }
 }
 
