--- conflicted
+++ resolved
@@ -8,13 +8,9 @@
     math::{DVec2, DVec3},
     pbr::{ExtractedPointLight, GlobalLightMeta},
     prelude::*,
-<<<<<<< HEAD
     render::{camera::ScalingMode, Extract, RenderApp, RenderSet},
     render::{camera::ScalingMode, Extract, RenderApp, RenderStage},
     window::PresentMode,
-=======
-    render::{camera::ScalingMode, RenderApp, RenderStage},
->>>>>>> 8cd59b6a
     window::{PresentMode, WindowPlugin},
 };
 use rand::{thread_rng, Rng};
@@ -162,15 +158,7 @@
             Err(_) => return,
         };
 
-<<<<<<< HEAD
-        render_app
-            .edit_schedule(&ExtractSchedule, |extract_schedule| {
-                extract_schedule.add_system(extract_time);
-            })
-            .add_system(print_visible_light_count.in_set(RenderSet::Prepare));
-=======
-        render_app.add_system_to_stage(RenderStage::Prepare, print_visible_light_count);
->>>>>>> 8cd59b6a
+        render_app.add_system(print_visible_light_count.in_set(RenderSet::Prepare));
     }
 }
 
