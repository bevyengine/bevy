--- conflicted
+++ resolved
@@ -50,13 +50,10 @@
     /// set the root node to display none, removing all nodes from the layout.
     #[argh(switch)]
     display_none: bool,
-<<<<<<< HEAD
-=======
 
     /// spawn the layout without a camera
     #[argh(switch)]
     no_camera: bool,
->>>>>>> 232824c0
 }
 
 /// This example shows what happens when there is a lot of buttons on screen.
