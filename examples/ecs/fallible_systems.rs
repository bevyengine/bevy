//! Showcases how fallible systems and observers can make use of Rust's powerful result handling
//! syntax.

use bevy::ecs::world::DeferredWorld;
use bevy::math::sampling::UniformMeshSampler;
use bevy::prelude::*;

use rand::distributions::Distribution;

fn main() {
    let mut app = App::new();

<<<<<<< HEAD
    app.add_plugins(DefaultPlugins)
        .add_systems(Startup, setup)
        // Fallible systems and observers can pipe the result into another system.
        .add_observer(fallible_observer.pipe(log));

    #[cfg(feature = "bevy_mesh_picking_backend")]
    app.add_plugins(MeshPickingPlugin);

=======
    app.add_plugins(DefaultPlugins);

    // Fallible systems can be used the same way as regular systems. The only difference is they
    // return a `Result<(), Box<dyn Error>>` instead of a `()` (unit) type. Bevy will handle both
    // types of systems the same way, except for the error handling.
    app.add_systems(Startup, (setup, failing_system));

    // By default, fallible systems that return an error will panic.
    //
    // We can change this by setting a custom error handler. This can be done globally for all
    // systems in a given `App`. Here we set the global error handler using one of the built-in
    // error handlers. Bevy provides built-in handlers for `panic`, `error`, `warn`, `info`,
    // `debug`, `trace` and `ignore`.
    app.set_system_error_handler(bevy::ecs::result::warn);

    // Additionally, you can set a custom error handler per `Schedule`. This will take precedence
    // over the global error handler.
    //
    // In this instance we provide our own non-capturing closure that coerces to the expected error
    // handler function pointer:
    //
    //     fn(bevy_ecs::result::Error, bevy_ecs::result::SystemErrorContext)
    //
    app.add_systems(PostStartup, failing_system)
        .get_schedule_mut(PostStartup)
        .unwrap()
        .set_error_handler(|err, ctx| error!("{} failed: {err}", ctx.name));

    // Individual systems can also be handled by piping the output result:
    app.add_systems(
        PostStartup,
        failing_system.pipe(|result: In<Result>| {
            let _ = result.0.inspect_err(|err| info!("captured error: {err}"));
        }),
    );

    // If we run the app, we'll see the following output at startup:
    //
    //  WARN Encountered an error in system `fallible_systems::failing_system`: "Resource not initialized"
    // ERROR fallible_systems::failing_system failed: Resource not initialized
    //  INFO captured error: Resource not initialized
>>>>>>> 5eff6e80
    app.run();
}

/// An example of a system that calls several fallible functions with the question mark operator.
<<<<<<< HEAD
///
/// See: <https://doc.rust-lang.org/reference/expressions/operator-expr.html#the-question-mark-operator>
=======
>>>>>>> 5eff6e80
fn setup(
    mut commands: Commands,
    mut meshes: ResMut<Assets<Mesh>>,
    mut materials: ResMut<Assets<StandardMaterial>>,
) -> Result {
    let mut rng = rand::thread_rng();

    // Make a plane for establishing space.
    commands.spawn((
        Mesh3d(meshes.add(Plane3d::default().mesh().size(12.0, 12.0))),
        MeshMaterial3d(materials.add(Color::srgb(0.3, 0.5, 0.3))),
        Transform::from_xyz(0.0, -2.5, 0.0),
    ));

    // Spawn a light:
    commands.spawn((
        PointLight {
            shadows_enabled: true,
            ..default()
        },
        Transform::from_xyz(4.0, 8.0, 4.0),
    ));

    // Spawn a camera:
    commands.spawn((
        Camera3d::default(),
        Transform::from_xyz(-2.0, 3.0, 5.0).looking_at(Vec3::ZERO, Vec3::Y),
    ));

    // Create a new sphere mesh:
    let mut sphere_mesh = Sphere::new(1.0).mesh().ico(7)?;
    sphere_mesh.generate_tangents()?;

    // Spawn the mesh into the scene:
    let mut sphere = commands.spawn((
        Mesh3d(meshes.add(sphere_mesh.clone())),
        MeshMaterial3d(materials.add(StandardMaterial::default())),
        Transform::from_xyz(-1.0, 1.0, 0.0),
    ));

    // Generate random sample points:
    let triangles = sphere_mesh.triangles()?;
    let distribution = UniformMeshSampler::try_new(triangles)?;

    // Setup sample points:
    let point_mesh = meshes.add(Sphere::new(0.01).mesh().ico(3)?);
    let point_material = materials.add(StandardMaterial {
        base_color: Srgba::RED.into(),
        emissive: LinearRgba::rgb(1.0, 0.0, 0.0),
        ..default()
    });

    // Add sample points as children of the sphere:
    for point in distribution.sample_iter(&mut rng).take(10000) {
        sphere.with_child((
            Mesh3d(point_mesh.clone()),
            MeshMaterial3d(point_material.clone()),
            Transform::from_translation(point),
        ));
    }

    // Indicate the system completed successfully:
    Ok(())
}

<<<<<<< HEAD
// Observer systems can also return a `Result`.
fn fallible_observer(
    trigger: Trigger<Pointer<Move>>,
    mut world: DeferredWorld,
    mut step: Local<f32>,
) -> Result {
    let mut transform = world
        .get_mut::<Transform>(trigger.target)
        .ok_or("No transform found.")?;

    *step = if transform.translation.x > 3. {
        -0.1
    } else if transform.translation.x < -3. || *step == 0. {
        0.1
    } else {
        *step
    };

    transform.translation.x += *step;

    Ok(())
}

// Take the output of a fallible system as an input in this system, and log it.
fn log(In(result): In<Result>) {
    let Err(error) = result else {
        return;
    };

    error!(error, "Observer failed.");
=======
#[derive(Resource)]
struct UninitializedResource;

fn failing_system(world: &mut World) -> Result {
    world
        // `get_resource` returns an `Option<T>`, so we use `ok_or` to convert it to a `Result` on
        // which we can call `?` to propagate the error.
        .get_resource::<UninitializedResource>()
        // We can provide a `str` here because `Box<dyn Error>` implements `From<&str>`.
        .ok_or("Resource not initialized")?;

    Ok(())
>>>>>>> 5eff6e80
}<|MERGE_RESOLUTION|>--- conflicted
+++ resolved
@@ -10,17 +10,10 @@
 fn main() {
     let mut app = App::new();
 
-<<<<<<< HEAD
-    app.add_plugins(DefaultPlugins)
-        .add_systems(Startup, setup)
-        // Fallible systems and observers can pipe the result into another system.
-        .add_observer(fallible_observer.pipe(log));
+    app.add_plugins(DefaultPlugins);
 
     #[cfg(feature = "bevy_mesh_picking_backend")]
     app.add_plugins(MeshPickingPlugin);
-
-=======
-    app.add_plugins(DefaultPlugins);
 
     // Fallible systems can be used the same way as regular systems. The only difference is they
     // return a `Result<(), Box<dyn Error>>` instead of a `()` (unit) type. Bevy will handle both
@@ -56,21 +49,20 @@
         }),
     );
 
+    // Fallible observers are also sypported.
+    app.add_observer(fallible_observer);
+
     // If we run the app, we'll see the following output at startup:
     //
     //  WARN Encountered an error in system `fallible_systems::failing_system`: "Resource not initialized"
     // ERROR fallible_systems::failing_system failed: Resource not initialized
     //  INFO captured error: Resource not initialized
->>>>>>> 5eff6e80
     app.run();
 }
 
 /// An example of a system that calls several fallible functions with the question mark operator.
-<<<<<<< HEAD
 ///
 /// See: <https://doc.rust-lang.org/reference/expressions/operator-expr.html#the-question-mark-operator>
-=======
->>>>>>> 5eff6e80
 fn setup(
     mut commands: Commands,
     mut meshes: ResMut<Assets<Mesh>>,
@@ -136,7 +128,6 @@
     Ok(())
 }
 
-<<<<<<< HEAD
 // Observer systems can also return a `Result`.
 fn fallible_observer(
     trigger: Trigger<Pointer<Move>>,
@@ -160,14 +151,6 @@
     Ok(())
 }
 
-// Take the output of a fallible system as an input in this system, and log it.
-fn log(In(result): In<Result>) {
-    let Err(error) = result else {
-        return;
-    };
-
-    error!(error, "Observer failed.");
-=======
 #[derive(Resource)]
 struct UninitializedResource;
 
@@ -180,5 +163,4 @@
         .ok_or("Resource not initialized")?;
 
     Ok(())
->>>>>>> 5eff6e80
 }