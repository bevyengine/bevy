--- conflicted
+++ resolved
@@ -13,11 +13,7 @@
 //! - Enforcing structural rules: When you have systems that depend on specific relationships
 //! between components (like hierarchies or parent-child links) and need to maintain correctness.
 
-<<<<<<< HEAD
-use bevy::ecs::component::{ComponentHooks, TableStorage};
-=======
 use bevy::ecs::component::{ComponentHooks, StorageType};
->>>>>>> 71486393
 use bevy::prelude::*;
 use std::collections::HashMap;
 
@@ -28,11 +24,7 @@
     const STORAGE_TYPE: StorageType = StorageType::Table;
 
     /// Hooks can also be registered during component initialisation by
-<<<<<<< HEAD
-    /// implementing `init_component_info`
-=======
     /// implementing `register_component_hooks`
->>>>>>> 71486393
     fn register_component_hooks(_hooks: &mut ComponentHooks) {
         // Register hooks...
     }
