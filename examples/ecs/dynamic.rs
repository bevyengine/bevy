--- conflicted
+++ resolved
@@ -10,15 +10,10 @@
 
 use bevy::{
     ecs::{
-<<<<<<< HEAD
-        component::{ComponentDescriptor, ComponentId, ComponentInfo, StorageType},
-        query::{ComponentAccessKind, QueryData},
-=======
         component::{
             ComponentCloneBehavior, ComponentDescriptor, ComponentId, ComponentInfo, StorageType,
         },
-        query::QueryData,
->>>>>>> 11db7172
+        query::{ComponentAccessKind, QueryData},
         world::FilteredEntityMut,
     },
     prelude::*,
