--- conflicted
+++ resolved
@@ -7,26 +7,16 @@
 //! paused or not paused. When in game, we can move the bevy logo around with the arrow keys,
 //! and invert the movement by holding the shift key.
 
-<<<<<<< HEAD
-// This lint usually gives bad advice in the context of Bevy -- hiding complex queries behind
-// type aliases tends to obfuscate code while offering no improvement in code cleanliness.
-#![allow(clippy::type_complexity)]
-=======
->>>>>>> 8067e460
 use bevy::prelude::*;
 
 fn main() {
     App::new()
         .add_plugins(DefaultPlugins)
-<<<<<<< HEAD
         .add_systems(Update, toggle_pause)
-=======
-        .init_state::<AppState>() // Alternatively we could use .insert_state(AppState::Menu)
->>>>>>> 8067e460
         .add_systems(Startup, setup)
         // You need to register a state type for it to be usable in the app.
         // This sets up all the necessary systems, schedules & resources in the background.
-        .add_state::<AppState>()
+        .init_state::<AppState>()// Alternatively we could use .insert_state(AppState::Menu)
         // This system runs when we enter `AppState::Menu`, during the `StateTransition` schedule.
         // All systems from the exit schedule of the state we're leaving are run first,
         // and then all systems from the enter schedule of the state we're entering are run second.
