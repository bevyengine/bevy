--- conflicted
+++ resolved
@@ -3,17 +3,13 @@
 //! You can have multiple independent states, and the [`OnEnter`] and [`OnExit`] schedules
 //! can be used to great effect to ensure that you handle setup and teardown appropriately.
 //!
-<<<<<<< HEAD
 //! In this case, we're transitioning from a `Menu` state to an `InGame` state, which can be
 //! paused or not paused.
-=======
-//! In this case, we're transitioning from a `Menu` state to an `InGame` state.
 
 // This lint usually gives bad advice in the context of Bevy -- hiding complex queries behind
 // type aliases tends to obfuscate code while offering no improvement in code cleanliness.
 #![allow(clippy::type_complexity)]
 
->>>>>>> a9622408
 use bevy::prelude::*;
 
 fn main() {
