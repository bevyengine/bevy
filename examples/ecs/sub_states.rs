--- conflicted
+++ resolved
@@ -63,65 +63,6 @@
         .run();
 }
 
-<<<<<<< HEAD
-#[derive(Resource)]
-struct MenuData {
-    button_entity: Entity,
-}
-
-const NORMAL_BUTTON: Srgba = Srgba::rgb(0.15, 0.15, 0.15);
-const HOVERED_BUTTON: Srgba = Srgba::rgb(0.25, 0.25, 0.25);
-const PRESSED_BUTTON: Srgba = Srgba::rgb(0.35, 0.75, 0.35);
-
-fn setup(mut commands: Commands) {
-    commands.spawn(Camera2dBundle::default());
-}
-
-fn setup_menu(mut commands: Commands) {
-    let button_entity = commands
-        .spawn(NodeBundle {
-            style: Style {
-                // center button
-                width: Val::Percent(100.),
-                height: Val::Percent(100.),
-                justify_content: JustifyContent::Center,
-                align_items: AlignItems::Center,
-                ..default()
-            },
-            ..default()
-        })
-        .with_children(|parent| {
-            parent
-                .spawn(ButtonBundle {
-                    style: Style {
-                        width: Val::Px(150.),
-                        height: Val::Px(65.),
-                        // horizontally center child text
-                        justify_content: JustifyContent::Center,
-                        // vertically center child text
-                        align_items: AlignItems::Center,
-                        ..default()
-                    },
-                    image: UiImage::default().with_color(NORMAL_BUTTON),
-                    ..default()
-                })
-                .with_children(|parent| {
-                    parent.spawn(TextBundle::from_section(
-                        "Play",
-                        TextStyle {
-                            font_size: 40.0,
-                            color: Srgba::rgb(0.9, 0.9, 0.9).into(),
-                            ..default()
-                        },
-                    ));
-                });
-        })
-        .id();
-    commands.insert_resource(MenuData { button_entity });
-}
-
-=======
->>>>>>> bdb48999
 fn menu(
     mut next_state: ResMut<NextState<AppState>>,
     mut interaction_query: Query<
@@ -234,9 +175,9 @@
         pub button_entity: Entity,
     }
 
-    pub const NORMAL_BUTTON: Color = Color::srgb(0.15, 0.15, 0.15);
-    pub const HOVERED_BUTTON: Color = Color::srgb(0.25, 0.25, 0.25);
-    pub const PRESSED_BUTTON: Color = Color::srgb(0.35, 0.75, 0.35);
+    pub const NORMAL_BUTTON: Srgba = Srgba::rgb(0.15, 0.15, 0.15);
+    pub const HOVERED_BUTTON: Srgba = Srgba::rgb(0.25, 0.25, 0.25);
+    pub const PRESSED_BUTTON: Srgba = Srgba::rgb(0.35, 0.75, 0.35);
 
     pub fn setup(mut commands: Commands) {
         commands.spawn(Camera2dBundle::default());
@@ -275,7 +216,7 @@
                             "Play",
                             TextStyle {
                                 font_size: 40.0,
-                                color: Color::srgb(0.9, 0.9, 0.9),
+                                color: Srgba::rgb(0.9, 0.9, 0.9).into(),
                                 ..default()
                             },
                         ));
@@ -308,15 +249,6 @@
                         ..default()
                     },
                     ..default()
-<<<<<<< HEAD
-                })
-                .with_children(|parent| {
-                    parent.spawn(TextBundle::from_section(
-                        "Paused",
-                        TextStyle {
-                            font_size: 40.0,
-                            color: Srgba::rgb(0.9, 0.9, 0.9).into(),
-=======
                 },
             ))
             .with_children(|parent| {
@@ -329,7 +261,6 @@
                             justify_content: JustifyContent::Center,
                             // vertically center child text
                             align_items: AlignItems::Center,
->>>>>>> bdb48999
                             ..default()
                         },
                         background_color: NORMAL_BUTTON.into(),
@@ -340,7 +271,7 @@
                             "Paused",
                             TextStyle {
                                 font_size: 40.0,
-                                color: Color::srgb(0.9, 0.9, 0.9),
+                                color: Srgba::rgb(0.9, 0.9, 0.9).into(),
                                 ..default()
                             },
                         ));
