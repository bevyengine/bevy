--- conflicted
+++ resolved
@@ -115,11 +115,7 @@
                     ),
                     material: materials.add(StandardMaterial {
                         base_color: Color::ORANGE_RED,
-<<<<<<< HEAD
-                        emissive: Color::ORANGE_RED * 2.,
-=======
                         emissive: (Color::ORANGE_RED * 18.),
->>>>>>> c276a80e
                         ..default()
                     }),
                     ..default()
