--- conflicted
+++ resolved
@@ -11,13 +11,9 @@
 fn spawn_system(mut commands: Commands, asset_server: Res<AssetServer>) {
     commands.spawn(Camera2dBundle::default());
     let texture = asset_server.load("branding/icon.png");
-<<<<<<< HEAD
 
     // Make it deterministic for testing purposes.
-    let mut rng = StdRng::seed_from_u64(19878367467713);
-=======
     let mut rng = ChaCha8Rng::seed_from_u64(19878367467713);
->>>>>>> 99d9cc1e
     for _ in 0..128 {
         commands.spawn((
             SpriteBundle {
