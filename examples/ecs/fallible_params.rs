--- conflicted
+++ resolved
@@ -3,14 +3,9 @@
 //!
 //! Fallible parameters include:
 //! - [`Res<R>`], [`ResMut<R>`] - If resource doesn't exist.
-<<<<<<< HEAD
-//! - [`QuerySingle<D, F>`] - If there is no or more than one entities matching.
-//! - [`Option<QuerySingle<D, F>>`] - If there are more than one entities matching.
-//! - [`QueryNonEmpty<D, F>`] - If there are no matching entities matching.
-=======
 //! - [`Single<D, F>`] - If there is no or more than one entities matching.
 //! - [`Option<Single<D, F>>`] - If there are more than one entities matching.
->>>>>>> 8316d896
+//! - [`QueryNonEmpty<D, F>`] - If there are no matching entities matching.
 
 use bevy::{ecs::system::QueryNonEmpty, prelude::*};
 use rand::Rng;
