--- conflicted
+++ resolved
@@ -239,13 +239,8 @@
     mut commands: Commands,
     state: Res<State>,
     stepping: Res<Stepping>,
-<<<<<<< HEAD
-    ui: Query<(Entity, &Visibility), With<SteppingUi>>,
+    ui: Single<(Entity, &Visibility), With<SteppingUi>>,
     mut writer: TextUiWriter,
-=======
-    ui: Single<(Entity, &Visibility), With<SteppingUi>>,
-    mut writer: UiTextWriter,
->>>>>>> 82d6f56c
 ) {
     // ensure the UI is only visible when stepping is enabled
     let (ui, vis) = *ui;
