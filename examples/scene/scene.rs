//! This example illustrates loading scenes from files.
use bevy::{asset::ChangeWatcher, prelude::*, tasks::IoTaskPool, utils::Duration};
use std::{fs::File, io::Write};

fn main() {
    App::new()
<<<<<<< HEAD
        .add_plugins(DefaultPlugins.set(AssetPlugin::default().watch_for_changes()))
=======
        .add_plugins(DefaultPlugins.set(AssetPlugin {
            // This tells the AssetServer to watch for changes to assets.
            // It enables our scenes to automatically reload in game when we modify their files.
            watch_for_changes: ChangeWatcher::with_delay(Duration::from_millis(200)),
            ..default()
        }))
>>>>>>> 25f013ba
        .register_type::<ComponentA>()
        .register_type::<ComponentB>()
        .register_type::<ResourceA>()
        .add_systems(
            Startup,
            (save_scene_system, load_scene_system, infotext_system),
        )
        .add_systems(Update, log_system)
        .run();
}

// Registered components must implement the `Reflect` and `FromWorld` traits.
// The `Reflect` trait enables serialization, deserialization, and dynamic property access.
// `Reflect` enable a bunch of cool behaviors, so its worth checking out the dedicated `reflect.rs`
// example. The `FromWorld` trait determines how your component is constructed when it loads.
// For simple use cases you can just implement the `Default` trait (which automatically implements
// FromResources). The simplest registered component just needs these two derives:
#[derive(Component, Reflect, Default)]
#[reflect(Component)] // this tells the reflect derive to also reflect component behaviors
struct ComponentA {
    pub x: f32,
    pub y: f32,
}

// Some components have fields that cannot (or should not) be written to scene files. These can be
// ignored with the #[reflect(skip_serializing)] attribute. This is also generally where the `FromWorld`
// trait comes into play. `FromWorld` gives you access to your App's current ECS `Resources`
// when you construct your component.
#[derive(Component, Reflect)]
#[reflect(Component)]
struct ComponentB {
    pub value: String,
    #[reflect(skip_serializing)]
    pub _time_since_startup: Duration,
}

impl FromWorld for ComponentB {
    fn from_world(world: &mut World) -> Self {
        let time = world.resource::<Time>();
        ComponentB {
            _time_since_startup: time.elapsed(),
            value: "Default Value".to_string(),
        }
    }
}

// Resources can be serialized in scenes as well, with the same requirements `Component`s have.
#[derive(Resource, Reflect, Default)]
#[reflect(Resource)]
struct ResourceA {
    pub score: u32,
}

// The initial scene file will be loaded below and not change when the scene is saved
const SCENE_FILE_PATH: &str = "scenes/load_scene_example.scn.ron";

// The new, updated scene data will be saved here so that you can see the changes
const NEW_SCENE_FILE_PATH: &str = "scenes/load_scene_example-new.scn.ron";

fn load_scene_system(mut commands: Commands, asset_server: Res<AssetServer>) {
    // "Spawning" a scene bundle creates a new entity and spawns new instances
    // of the given scene's entities as children of that entity.
    commands.spawn(DynamicSceneBundle {
        // Scenes are loaded just like any other asset.
        scene: asset_server.load(SCENE_FILE_PATH),
        ..default()
    });
}

// This system logs all ComponentA components in our world. Try making a change to a ComponentA in
// load_scene_example.scn. You should immediately see the changes appear in the console.
fn log_system(
    query: Query<(Entity, &ComponentA), Changed<ComponentA>>,
    res: Option<Res<ResourceA>>,
) {
    for (entity, component_a) in &query {
        info!("  Entity({})", entity.index());
        info!(
            "    ComponentA: {{ x: {} y: {} }}\n",
            component_a.x, component_a.y
        );
    }
    if let Some(res) = res {
        if res.is_added() {
            info!("  New ResourceA: {{ score: {} }}\n", res.score);
        }
    }
}

fn save_scene_system(world: &mut World) {
    // Scenes can be created from any ECS World. You can either create a new one for the scene or
    // use the current World.
    let mut scene_world = World::new();
    let mut component_b = ComponentB::from_world(world);
    component_b.value = "hello".to_string();
    scene_world.spawn((
        component_b,
        ComponentA { x: 1.0, y: 2.0 },
        Transform::IDENTITY,
    ));
    scene_world.spawn(ComponentA { x: 3.0, y: 4.0 });
    scene_world.insert_resource(ResourceA { score: 1 });

    // The TypeRegistry resource contains information about all registered types (including
    // components). This is used to construct scenes.
    let type_registry = world.resource::<AppTypeRegistry>();
    let scene = DynamicScene::from_world(&scene_world, type_registry);

    // Scenes can be serialized like this:
    let serialized_scene = scene.serialize_ron(type_registry).unwrap();

    // Showing the scene in the console
    info!("{}", serialized_scene);

    // Writing the scene to a new file. Using a task to avoid calling the filesystem APIs in a system
    // as they are blocking
    // This can't work in WASM as there is no filesystem access
    #[cfg(not(target_arch = "wasm32"))]
    IoTaskPool::get()
        .spawn(async move {
            // Write the scene RON data to file
            File::create(format!("assets/{NEW_SCENE_FILE_PATH}"))
                .and_then(|mut file| file.write(serialized_scene.as_bytes()))
                .expect("Error while writing scene to file");
        })
        .detach();
}

// This is only necessary for the info message in the UI. See examples/ui/text.rs for a standalone
// text example.
fn infotext_system(mut commands: Commands) {
    commands.spawn(Camera2dBundle::default());
    commands.spawn(
        TextBundle::from_section(
            "Nothing to see in this window! Check the console output!",
            TextStyle {
                font_size: 50.0,
                color: Color::WHITE,
                ..default()
            },
        )
        .with_style(Style {
            align_self: AlignSelf::FlexEnd,
            ..default()
        }),
    );
}<|MERGE_RESOLUTION|>--- conflicted
+++ resolved
@@ -4,16 +4,7 @@
 
 fn main() {
     App::new()
-<<<<<<< HEAD
         .add_plugins(DefaultPlugins.set(AssetPlugin::default().watch_for_changes()))
-=======
-        .add_plugins(DefaultPlugins.set(AssetPlugin {
-            // This tells the AssetServer to watch for changes to assets.
-            // It enables our scenes to automatically reload in game when we modify their files.
-            watch_for_changes: ChangeWatcher::with_delay(Duration::from_millis(200)),
-            ..default()
-        }))
->>>>>>> 25f013ba
         .register_type::<ComponentA>()
         .register_type::<ComponentB>()
         .register_type::<ResourceA>()
