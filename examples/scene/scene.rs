use bevy::{prelude::*, reflect::TypeRegistry, scene::SceneSpawnedEvent, utils::Duration};

/// This example illustrates loading and saving scenes from files
fn main() {
    App::new()
        .add_plugins(DefaultPlugins)
        .register_type::<ComponentA>()
        .register_type::<ComponentB>()
        .add_startup_system(save_scene_system.exclusive_system())
<<<<<<< HEAD
        .add_startup_system(load_scene_system.system())
        .add_startup_system(infotext_system.system())
        .add_system(log_system.system())
        .add_system(scene_spawned_listener.system())
=======
        .add_startup_system(load_scene_system)
        .add_startup_system(infotext_system)
        .add_system(log_system)
>>>>>>> 86569854
        .run();
}

// Registered components must implement the `Reflect` and `FromWorld` traits.
// The `Reflect` trait enables serialization, deserialization, and dynamic property access.
// `Reflect` enable a bunch of cool behaviors, so its worth checking out the dedicated `reflect.rs`
// example. The `FromWorld` trait determines how your component is constructed when it loads.
// For simple use cases you can just implement the `Default` trait (which automatically implements
// FromResources). The simplest registered component just needs these two derives:
#[derive(Component, Reflect, Default)]
#[reflect(Component)] // this tells the reflect derive to also reflect component behaviors
struct ComponentA {
    pub x: f32,
    pub y: f32,
}

// Some components have fields that cannot (or should not) be written to scene files. These can be
// ignored with the #[reflect(ignore)] attribute. This is also generally where the `FromWorld`
// trait comes into play. `FromWorld` gives you access to your App's current ECS `Resources`
// when you construct your component.
#[derive(Component, Reflect)]
#[reflect(Component)]
struct ComponentB {
    pub value: String,
    #[reflect(ignore)]
    pub _time_since_startup: Duration,
}

impl FromWorld for ComponentB {
    fn from_world(world: &mut World) -> Self {
        let time = world.get_resource::<Time>().unwrap();
        ComponentB {
            _time_since_startup: time.time_since_startup(),
            value: "Default Value".to_string(),
        }
    }
}

fn load_scene_system(asset_server: Res<AssetServer>, mut scene_spawner: ResMut<SceneSpawner>) {
    // Scenes are loaded just like any other asset.
    let scene_handle: Handle<DynamicScene> = asset_server.load("scenes/load_scene_example.scn.ron");

    // SceneSpawner can "spawn" scenes. "Spawning" a scene creates a new instance of the scene in
    // the World with new entity ids. This guarantees that it will not overwrite existing
    // entities.
    scene_spawner.spawn_dynamic(scene_handle);

    // This tells the AssetServer to watch for changes to assets.
    // It enables our scenes to automatically reload in game when we modify their files
    asset_server.watch_for_changes().unwrap();
}

// This system logs all ComponentA components in our world. Try making a change to a ComponentA in
// load_scene_example.scn. You should immediately see the changes appear in the console.
fn log_system(query: Query<(Entity, &ComponentA), Changed<ComponentA>>) {
    for (entity, component_a) in query.iter() {
        info!("  Entity({})", entity.id());
        info!(
            "    ComponentA: {{ x: {} y: {} }}\n",
            component_a.x, component_a.y
        );
    }
}

fn save_scene_system(world: &mut World) {
    // Scenes can be created from any ECS World. You can either create a new one for the scene or
    // use the current World.
    let mut scene_world = World::new();
    let mut component_b = ComponentB::from_world(world);
    component_b.value = "hello".to_string();
    scene_world.spawn().insert_bundle((
        component_b,
        ComponentA { x: 1.0, y: 2.0 },
        Transform::identity(),
    ));
    scene_world
        .spawn()
        .insert_bundle((ComponentA { x: 3.0, y: 4.0 },));

    // The TypeRegistry resource contains information about all registered types (including
    // components). This is used to construct scenes.
    let type_registry = world.get_resource::<TypeRegistry>().unwrap();
    let scene = DynamicScene::from_world(&scene_world, type_registry);

    // Scenes can be serialized like this:
    info!("{}", scene.serialize_ron(type_registry).unwrap());

    // TODO: save scene
}

// This is only necessary for the info message in the UI. See examples/ui/text.rs for a standalone
// text example.
fn infotext_system(mut commands: Commands, asset_server: Res<AssetServer>) {
    commands.spawn_bundle(UiCameraBundle::default());
    commands.spawn_bundle(TextBundle {
        style: Style {
            align_self: AlignSelf::FlexEnd,
            ..Default::default()
        },
        text: Text::with_section(
            "Nothing to see in this window! Check the console output!",
            TextStyle {
                font: asset_server.load("fonts/FiraSans-Bold.ttf"),
                font_size: 50.0,
                color: Color::WHITE,
            },
            Default::default(),
        ),
        ..Default::default()
    });
}

fn scene_spawned_listener(mut events: EventReader<SceneSpawnedEvent>) {
    for event in events.iter() {
        info!("{:?}", event);
    }
}<|MERGE_RESOLUTION|>--- conflicted
+++ resolved
@@ -7,16 +7,10 @@
         .register_type::<ComponentA>()
         .register_type::<ComponentB>()
         .add_startup_system(save_scene_system.exclusive_system())
-<<<<<<< HEAD
-        .add_startup_system(load_scene_system.system())
-        .add_startup_system(infotext_system.system())
-        .add_system(log_system.system())
-        .add_system(scene_spawned_listener.system())
-=======
         .add_startup_system(load_scene_system)
         .add_startup_system(infotext_system)
         .add_system(log_system)
->>>>>>> 86569854
+        .add_system(scene_spawned_listener.system())
         .run();
 }
 
