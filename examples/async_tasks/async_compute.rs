//! This example shows how to use the ECS and the [`AsyncComputeTaskPool`]
//! to spawn, poll, and complete tasks across systems and system ticks.

use bevy::{
    prelude::*,
    tasks::{Task, TaskGroup, TaskPool},
};
use futures_lite::future;
use rand::Rng;
use std::time::{Duration, Instant};

fn main() {
    App::new()
        .add_plugins(DefaultPlugins)
        .add_startup_system(setup_env)
        .add_startup_system(add_assets)
        .add_startup_system(spawn_tasks)
        .add_system(handle_tasks)
        .run();
}

// Number of cubes to spawn across the x, y, and z axis
const NUM_CUBES: u32 = 6;

#[derive(Deref)]
struct BoxMeshHandle(Handle<Mesh>);
#[derive(Deref)]
struct BoxMaterialHandle(Handle<StandardMaterial>);

/// Startup system which runs only once and generates our Box Mesh
/// and Box Material assets, adds them to their respective Asset
/// Resources, and stores their handles as resources so we can access
/// them later when we're ready to render our Boxes
fn add_assets(
    mut commands: Commands,
    mut meshes: ResMut<Assets<Mesh>>,
    mut materials: ResMut<Assets<StandardMaterial>>,
) {
    let box_mesh_handle = meshes.add(Mesh::from(shape::Cube { size: 0.25 }));
    commands.insert_resource(BoxMeshHandle(box_mesh_handle));

    let box_material_handle = materials.add(Color::rgb(1.0, 0.2, 0.3).into());
    commands.insert_resource(BoxMaterialHandle(box_material_handle));
}

#[derive(Component)]
struct ComputeTransform(Task<Transform>);

/// This system generates tasks simulating computationally intensive
/// work that potentially spans multiple frames/ticks. A separate
/// system, `handle_tasks`, will poll the spawned tasks on subsequent
/// frames/ticks, and use the results to spawn cubes
<<<<<<< HEAD
fn spawn_tasks(mut commands: Commands, thread_pool: Res<TaskPool>) {
=======
fn spawn_tasks(mut commands: Commands) {
    let thread_pool = AsyncComputeTaskPool::get();
>>>>>>> 012ae07d
    for x in 0..NUM_CUBES {
        for y in 0..NUM_CUBES {
            for z in 0..NUM_CUBES {
                // Spawn new task on the TaskPool
                let task = thread_pool.spawn(TaskGroup::AsyncCompute, async move {
                    let mut rng = rand::thread_rng();
                    let start_time = Instant::now();
                    let duration = Duration::from_secs_f32(rng.gen_range(0.05..0.2));
                    while start_time.elapsed() < duration {
                        // Spinning for 'duration', simulating doing hard
                        // compute work generating translation coords!
                    }

                    // Such hard work, all done!
                    Transform::from_xyz(x as f32, y as f32, z as f32)
                });

                // Spawn new entity and add our new task as a component
                commands.spawn().insert(ComputeTransform(task));
            }
        }
    }
}

/// This system queries for entities that have our Task<Transform> component. It polls the
/// tasks to see if they're complete. If the task is complete it takes the result, adds a
/// new [`PbrBundle`] of components to the entity using the result from the task's work, and
/// removes the task component from the entity.
fn handle_tasks(
    mut commands: Commands,
    mut transform_tasks: Query<(Entity, &mut ComputeTransform)>,
    box_mesh_handle: Res<BoxMeshHandle>,
    box_material_handle: Res<BoxMaterialHandle>,
) {
    for (entity, mut task) in transform_tasks.iter_mut() {
        if let Some(transform) = future::block_on(future::poll_once(&mut task.0)) {
            // Add our new PbrBundle of components to our tagged entity
            commands.entity(entity).insert_bundle(PbrBundle {
                mesh: box_mesh_handle.clone(),
                material: box_material_handle.clone(),
                transform,
                ..default()
            });

            // Task is complete, so remove task component from entity
            commands.entity(entity).remove::<ComputeTransform>();
        }
    }
}

/// This system is only used to setup light and camera for the environment
fn setup_env(mut commands: Commands) {
    // Used to center camera on spawned cubes
    let offset = if NUM_CUBES % 2 == 0 {
        (NUM_CUBES / 2) as f32 - 0.5
    } else {
        (NUM_CUBES / 2) as f32
    };

    // lights
    commands.spawn_bundle(PointLightBundle {
        transform: Transform::from_xyz(4.0, 12.0, 15.0),
        ..default()
    });

    // camera
    commands.spawn_bundle(Camera3dBundle {
        transform: Transform::from_xyz(offset, offset, 15.0)
            .looking_at(Vec3::new(offset, offset, 0.0), Vec3::Y),
        ..default()
    });
}<|MERGE_RESOLUTION|>--- conflicted
+++ resolved
@@ -50,12 +50,8 @@
 /// work that potentially spans multiple frames/ticks. A separate
 /// system, `handle_tasks`, will poll the spawned tasks on subsequent
 /// frames/ticks, and use the results to spawn cubes
-<<<<<<< HEAD
-fn spawn_tasks(mut commands: Commands, thread_pool: Res<TaskPool>) {
-=======
 fn spawn_tasks(mut commands: Commands) {
-    let thread_pool = AsyncComputeTaskPool::get();
->>>>>>> 012ae07d
+    let thread_pool = TaskPool::get();
     for x in 0..NUM_CUBES {
         for y in 0..NUM_CUBES {
             for z in 0..NUM_CUBES {
