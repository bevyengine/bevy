//! How to use an external thread to run an infinite task and communicate with a channel.

use bevy::prelude::*;
// Using crossbeam_channel instead of std as std `Receiver` is `!Sync`
use crossbeam_channel::{bounded, Receiver};
use rand::{rngs::StdRng, Rng, SeedableRng};
use std::time::{Duration, Instant};

fn main() {
    App::new()
        .add_event::<StreamEvent>()
        .add_plugins(DefaultPlugins)
        .add_systems(Startup, setup)
        .add_systems(Update, (read_stream, spawn_text, move_text))
        .run();
}

#[derive(Resource, Deref)]
struct StreamReceiver(Receiver<u32>);

#[derive(Event)]
struct StreamEvent(u32);

fn setup(mut commands: Commands) {
    commands.spawn(Camera2dBundle::default());

    let (tx, rx) = bounded::<u32>(10);
    std::thread::spawn(move || {
        let mut rng = StdRng::seed_from_u64(19878367467713);
        loop {
            // Everything here happens in another thread
            // This is where you could connect to an external data source
            let start_time = Instant::now();
            let duration = Duration::from_secs_f32(rng.gen_range(0.0..0.2));
            while start_time.elapsed() < duration {
                // Spinning for 'duration', simulating doing hard work!
            }

            tx.send(rng.gen_range(0..2000)).unwrap();
        }
    });

    commands.insert_resource(StreamReceiver(rx));
}

// This system reads from the receiver and sends events to Bevy
fn read_stream(receiver: Res<StreamReceiver>, mut events: EventWriter<StreamEvent>) {
    for from_stream in receiver.try_iter() {
        events.send(StreamEvent(from_stream));
    }
}

fn spawn_text(mut commands: Commands, mut reader: EventReader<StreamEvent>) {
    let text_style = TextStyle {
        font_size: 20.0,
        color: Color::WHITE,
        ..default()
    };

    for (per_frame, event) in reader.read().enumerate() {
        commands.spawn(Text2dBundle {
            text: Text::from_section(event.0.to_string(), text_style.clone())
                .with_alignment(TextAlignment::Center),
<<<<<<< HEAD
            transform: Transform2d::from_xy(
                per_frame as f32 * 100.0 + rand::thread_rng().gen_range(-40.0..40.0),
                300.0,
            ),
=======
            transform: Transform::from_xyz(per_frame as f32 * 100.0, 300.0, 0.0),
>>>>>>> 9cfada3f
            ..default()
        });
    }
}

fn move_text(
    mut commands: Commands,
    mut texts: Query<(Entity, &mut Transform), With<Text>>,
    time: Res<Time>,
) {
    for (entity, mut position) in &mut texts {
        position.translation -= Vec3::new(0.0, 100.0 * time.delta_seconds(), 0.0);
        if position.translation.y < -300.0 {
            commands.entity(entity).despawn();
        }
    }
}<|MERGE_RESOLUTION|>--- conflicted
+++ resolved
@@ -61,14 +61,7 @@
         commands.spawn(Text2dBundle {
             text: Text::from_section(event.0.to_string(), text_style.clone())
                 .with_alignment(TextAlignment::Center),
-<<<<<<< HEAD
-            transform: Transform2d::from_xy(
-                per_frame as f32 * 100.0 + rand::thread_rng().gen_range(-40.0..40.0),
-                300.0,
-            ),
-=======
-            transform: Transform::from_xyz(per_frame as f32 * 100.0, 300.0, 0.0),
->>>>>>> 9cfada3f
+            transform: Transform2d::from_xy(per_frame as f32 * 100.0, 300.0),
             ..default()
         });
     }
