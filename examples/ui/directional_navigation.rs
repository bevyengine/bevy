//! Demonstrates how to set up the directional navigation system to allow for navigation between widgets.
//!
//! Directional navigation is generally used to move between widgets in a user interface using arrow keys or gamepad input.
//! When compared to tab navigation, directional navigation is generally more direct, and less aware of the structure of the UI.
//!
//! In this example, we will set up a simple UI with a grid of buttons that can be navigated using the arrow keys or gamepad input.

use std::time::Duration;

use bevy::{
    camera::NormalizedRenderTarget,
    input_focus::{
        directional_navigation::{
            DirectionalNavigation, DirectionalNavigationMap, DirectionalNavigationPlugin,
        },
        InputDispatchPlugin, InputFocus, InputFocusVisible,
    },
    math::CompassOctant,
    picking::{
        backend::HitData,
        pointer::{Location, PointerId},
    },
    platform::collections::{HashMap, HashSet},
    prelude::*,
};

fn main() {
    App::new()
        // Input focus is not enabled by default, so we need to add the corresponding plugins
        .add_plugins((
            DefaultPlugins,
            InputDispatchPlugin,
            DirectionalNavigationPlugin,
        ))
        // This resource is canonically used to track whether or not to render a focus indicator
        // It starts as false, but we set it to true here as we would like to see the focus indicator
        .insert_resource(InputFocusVisible(true))
        // We've made a simple resource to keep track of the actions that are currently being pressed for this example
        .init_resource::<ActionState>()
        .add_systems(Startup, setup_ui)
        // Input is generally handled during PreUpdate
        // We're turning inputs into actions first, then using those actions to determine navigation
        .add_systems(PreUpdate, (process_inputs, navigate).chain())
        .add_systems(
            Update,
            (
                // We need to show which button is currently focused
                highlight_focused_element,
                // Pressing the "Interact" button while we have a focused element should simulate a click
                interact_with_focused_button,
                // We're doing a tiny animation when the button is interacted with,
                // so we need a timer and a polling mechanism to reset it
                reset_button_after_interaction,
            ),
        )
        // This observer is added globally, so it will respond to *any* trigger of the correct type.
        // However, we're filtering in the observer's query to only respond to button presses
        .add_observer(universal_button_click_behavior)
        .run();
}

const NORMAL_BUTTON: Srgba = bevy::color::palettes::tailwind::BLUE_400;
const PRESSED_BUTTON: Srgba = bevy::color::palettes::tailwind::BLUE_500;
const FOCUSED_BORDER: Srgba = bevy::color::palettes::tailwind::BLUE_50;

// This observer will be triggered whenever a button is pressed
// In a real project, each button would also have its own unique behavior,
// to capture the actual intent of the user
fn universal_button_click_behavior(
    mut click: On<Pointer<Click>>,
    mut button_query: Query<(&mut BackgroundColor, &mut ResetTimer)>,
) {
    let button_entity = click.entity;
    if let Ok((mut color, mut reset_timer)) = button_query.get_mut(button_entity) {
        // This would be a great place to play a little sound effect too!
        color.0 = PRESSED_BUTTON.into();
        reset_timer.0 = Timer::from_seconds(0.3, TimerMode::Once);

        // Picking events propagate up the hierarchy,
        // so we need to stop the propagation here now that we've handled it
        click.propagate(false);
    }
}

/// Resets a UI element to its default state when the timer has elapsed.
#[derive(Component, Default, Deref, DerefMut)]
struct ResetTimer(Timer);

fn reset_button_after_interaction(
    time: Res<Time>,
    mut query: Query<(&mut ResetTimer, &mut BackgroundColor)>,
) {
    for (mut reset_timer, mut color) in query.iter_mut() {
        reset_timer.tick(time.delta());
        if reset_timer.just_finished() {
            color.0 = NORMAL_BUTTON.into();
        }
    }
}

// We're spawning a simple grid of buttons and some instructions
// The buttons are just colored rectangles with text displaying the button's name
fn setup_ui(
    mut commands: Commands,
    mut directional_nav_map: ResMut<DirectionalNavigationMap>,
    mut input_focus: ResMut<InputFocus>,
) {
    const N_ROWS: u16 = 5;
    const N_COLS: u16 = 3;

    // Rendering UI elements requires a camera
    commands.spawn(Camera2d);

    // Create a full-screen background node
    let root_node = commands
        .spawn(Node {
            width: percent(100),
            height: percent(100),
            ..default()
        })
        .id();

    // Add instruction to the left of the grid
    let instructions = commands
        .spawn((
            Text::new("Use arrow keys or D-pad to navigate. \
            Click the buttons, or press Enter / the South gamepad button to interact with the focused button."),
            Node {
                width: px(300),
                justify_content: JustifyContent::Center,
                align_items: AlignItems::Center,
                margin: UiRect::all(px(12)),
                ..default()
            },
        ))
        .id();

    // Set up the root entity to hold the grid
    let grid_root_entity = commands
        .spawn(Node {
            display: Display::Grid,
            // Allow the grid to take up the full height and the rest of the width of the window
            width: percent(100),
            height: percent(100),
            // Set the number of rows and columns in the grid
            // allowing the grid to automatically size the cells
            grid_template_columns: RepeatedGridTrack::auto(N_COLS),
            grid_template_rows: RepeatedGridTrack::auto(N_ROWS),
            ..default()
        })
        .id();

    // Add the instructions and grid to the root node
    commands
        .entity(root_node)
        .add_children(&[instructions, grid_root_entity]);

    let mut button_entities: HashMap<(u16, u16), Entity> = HashMap::default();
    for row in 0..N_ROWS {
        for col in 0..N_COLS {
            let button_name = format!("Button {row}-{col}");

            let button_entity = commands
                .spawn((
                    Button,
                    Node {
                        width: px(200),
                        height: px(120),
                        // Add a border so we can show which element is focused
                        border: UiRect::all(px(4)),
                        // Center the button's text label
                        justify_content: JustifyContent::Center,
                        align_items: AlignItems::Center,
                        // Center the button within the grid cell
                        align_self: AlignSelf::Center,
                        justify_self: JustifySelf::Center,
                        ..default()
                    },
                    ResetTimer::default(),
                    BorderRadius::all(px(16)),
                    BackgroundColor::from(NORMAL_BUTTON),
                    Name::new(button_name.clone()),
                ))
                // Add a text element to the button
                .with_child((
                    Text::new(button_name),
                    // And center the text if it flows onto multiple lines
                    TextLayout {
                        justify: Justify::Center,
                        ..default()
                    },
                ))
                .id();

            // Add the button to the grid
            commands.entity(grid_root_entity).add_child(button_entity);

            // Keep track of the button entities so we can set up our navigation graph
            button_entities.insert((row, col), button_entity);
        }
    }

    // Connect all of the buttons in the same row to each other,
    // looping around when the edge is reached.
    for row in 0..N_ROWS {
        let entities_in_row: Vec<Entity> = (0..N_COLS)
            .map(|col| button_entities.get(&(row, col)).unwrap())
            .copied()
            .collect();
        directional_nav_map.add_looping_edges(&entities_in_row, CompassOctant::East);
    }

    // Connect all of the buttons in the same column to each other,
    // but don't loop around when the edge is reached.
    // While looping is a very reasonable choice, we're not doing it here to demonstrate the different options.
    for col in 0..N_COLS {
        let entities_in_column: Vec<Entity> = (0..N_ROWS)
            .map(|row| button_entities.get(&(row, col)).unwrap())
            .copied()
            .collect();

        directional_nav_map.add_edges(&entities_in_column, CompassOctant::South);
    }

    // When changing scenes, remember to set an initial focus!
    let top_left_entity = *button_entities.get(&(0, 0)).unwrap();
    input_focus.set(top_left_entity);
}

// The indirection between inputs and actions allows us to easily remap inputs
// and handle multiple input sources (keyboard, gamepad, etc.) in our game
#[derive(Debug, PartialEq, Eq, Hash)]
enum DirectionalNavigationAction {
    Up,
    Down,
    Left,
    Right,
    Select,
}

impl DirectionalNavigationAction {
    fn variants() -> Vec<Self> {
        vec![
            DirectionalNavigationAction::Up,
            DirectionalNavigationAction::Down,
            DirectionalNavigationAction::Left,
            DirectionalNavigationAction::Right,
            DirectionalNavigationAction::Select,
        ]
    }

    fn keycode(&self) -> KeyCode {
        match self {
            DirectionalNavigationAction::Up => KeyCode::ArrowUp,
            DirectionalNavigationAction::Down => KeyCode::ArrowDown,
            DirectionalNavigationAction::Left => KeyCode::ArrowLeft,
            DirectionalNavigationAction::Right => KeyCode::ArrowRight,
            DirectionalNavigationAction::Select => KeyCode::Enter,
        }
    }

    fn gamepad_button(&self) -> GamepadButton {
        match self {
            DirectionalNavigationAction::Up => GamepadButton::DPadUp,
            DirectionalNavigationAction::Down => GamepadButton::DPadDown,
            DirectionalNavigationAction::Left => GamepadButton::DPadLeft,
            DirectionalNavigationAction::Right => GamepadButton::DPadRight,
            // This is the "A" button on an Xbox controller,
            // and is conventionally used as the "Select" / "Interact" button in many games
            DirectionalNavigationAction::Select => GamepadButton::South,
        }
    }
}

// This keeps track of the inputs that are currently being pressed
#[derive(Default, Resource)]
struct ActionState {
    pressed_actions: HashSet<DirectionalNavigationAction>,
}

fn process_inputs(
    mut action_state: ResMut<ActionState>,
    keyboard_input: Res<ButtonInput<KeyCode>>,
    gamepad_input: Query<&Gamepad>,
) {
    // Reset the set of pressed actions each frame
    // to ensure that we only process each action once
    action_state.pressed_actions.clear();

    for action in DirectionalNavigationAction::variants() {
        // Use just_pressed to ensure that we only process each action once
        // for each time it is pressed
        if keyboard_input.just_pressed(action.keycode()) {
            action_state.pressed_actions.insert(action);
        }
    }

    // We're treating this like a single-player game:
    // if multiple gamepads are connected, we don't care which one is being used
    for gamepad in gamepad_input.iter() {
        for action in DirectionalNavigationAction::variants() {
            // Unlike keyboard input, gamepads are bound to a specific controller
            if gamepad.just_pressed(action.gamepad_button()) {
                action_state.pressed_actions.insert(action);
            }
        }
    }
}

fn navigate(action_state: Res<ActionState>, mut directional_navigation: DirectionalNavigation) {
    // If the user is pressing both left and right, or up and down,
    // we should not move in either direction.
    let net_east_west = action_state
        .pressed_actions
        .contains(&DirectionalNavigationAction::Right) as i8
        - action_state
            .pressed_actions
            .contains(&DirectionalNavigationAction::Left) as i8;

    let net_north_south = action_state
        .pressed_actions
        .contains(&DirectionalNavigationAction::Up) as i8
        - action_state
            .pressed_actions
            .contains(&DirectionalNavigationAction::Down) as i8;

    // Compute the direction that the user is trying to navigate in
    let maybe_direction = match (net_east_west, net_north_south) {
        (0, 0) => None,
        (0, 1) => Some(CompassOctant::North),
        (1, 1) => Some(CompassOctant::NorthEast),
        (1, 0) => Some(CompassOctant::East),
        (1, -1) => Some(CompassOctant::SouthEast),
        (0, -1) => Some(CompassOctant::South),
        (-1, -1) => Some(CompassOctant::SouthWest),
        (-1, 0) => Some(CompassOctant::West),
        (-1, 1) => Some(CompassOctant::NorthWest),
        _ => None,
    };

    if let Some(direction) = maybe_direction {
        match directional_navigation.navigate(direction) {
            // In a real game, you would likely want to play a sound or show a visual effect
            // on both successful and unsuccessful navigation attempts
            Ok(entity) => {
                println!("Navigated {direction:?} successfully. {entity} is now focused.");
            }
            Err(e) => println!("Navigation failed: {e}"),
        }
    }
}

fn highlight_focused_element(
    input_focus: Res<InputFocus>,
    // While this isn't strictly needed for the example,
    // we're demonstrating how to be a good citizen by respecting the `InputFocusVisible` resource.
    input_focus_visible: Res<InputFocusVisible>,
    mut query: Query<(Entity, &mut BorderColor)>,
) {
    for (entity, mut border_color) in query.iter_mut() {
        if input_focus.0 == Some(entity) && input_focus_visible.0 {
            // Don't change the border size / radius here,
            // as it would result in wiggling buttons when they are focused
            *border_color = BorderColor::all(FOCUSED_BORDER);
        } else {
            *border_color = BorderColor::DEFAULT;
        }
    }
}

// By sending a Pointer<Click> trigger rather than directly handling button-like interactions,
// we can unify our handling of pointer and keyboard/gamepad interactions
fn interact_with_focused_button(
    action_state: Res<ActionState>,
    input_focus: Res<InputFocus>,
    mut commands: Commands,
) {
    if action_state
        .pressed_actions
        .contains(&DirectionalNavigationAction::Select)
        && let Some(focused_entity) = input_focus.0
    {
        commands.trigger(Pointer::<Click> {
            entity: focused_entity,
            // We're pretending that we're a mouse
            pointer_id: PointerId::Mouse,
            // This field isn't used, so we're just setting it to a placeholder value
            pointer_location: Location {
<<<<<<< HEAD
                target: NormalizedRenderTarget::Image(bevy::camera::ImageRenderTarget {
                    handle: Handle::default(),
                    scale_factor: 1.0,
                }),
=======
                target: NormalizedRenderTarget::None {
                    width: 0,
                    height: 0,
                },
>>>>>>> 550b9cd8
                position: Vec2::ZERO,
            },
            event: Click {
                button: PointerButton::Primary,
                // This field isn't used, so we're just setting it to a placeholder value
                hit: HitData {
                    camera: Entity::PLACEHOLDER,
                    depth: 0.0,
                    position: None,
                    normal: None,
                },
                duration: Duration::from_secs_f32(0.1),
            },
        });
    }
}<|MERGE_RESOLUTION|>--- conflicted
+++ resolved
@@ -386,17 +386,10 @@
             pointer_id: PointerId::Mouse,
             // This field isn't used, so we're just setting it to a placeholder value
             pointer_location: Location {
-<<<<<<< HEAD
-                target: NormalizedRenderTarget::Image(bevy::camera::ImageRenderTarget {
-                    handle: Handle::default(),
-                    scale_factor: 1.0,
-                }),
-=======
                 target: NormalizedRenderTarget::None {
                     width: 0,
                     height: 0,
                 },
->>>>>>> 550b9cd8
                 position: Vec2::ZERO,
             },
             event: Click {
