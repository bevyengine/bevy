//! This example illustrates how to create a button that changes color and text based on its
//! interaction state.

use bevy::{prelude::*, winit::WinitSettings};

fn main() {
    App::new()
        .add_plugins(DefaultPlugins)
        // Only run the app when there is user input. This will significantly reduce CPU/GPU use.
        .insert_resource(WinitSettings::desktop_app())
        .add_systems(Startup, setup)
        .add_systems(Update, button_system)
        .run();
}

const NORMAL_BUTTON: Color = Color::rgb(0.15, 0.15, 0.15);
const HOVERED_BUTTON: Color = Color::rgb(0.25, 0.25, 0.25);
const PRESSED_BUTTON: Color = Color::rgb(0.35, 0.75, 0.35);

fn button_system(
    mut interaction_query: Query<
        (
            &Interaction,
            &mut BackgroundColor,
            &mut BorderColor,
            &Children,
        ),
        (Changed<Interaction>, With<Button>),
    >,
    mut text_query: Query<&mut Text>,
) {
    for (interaction, mut color, mut border_color, children) in &mut interaction_query {
        let mut text = text_query.get_mut(children[0]).unwrap();
        match *interaction {
            Interaction::Clicked => {
                text.sections[0].value = "Press".to_string();
                *color = PRESSED_BUTTON.into();
                border_color.0 = Color::RED;
            }
            Interaction::Hovered => {
                text.sections[0].value = "Hover".to_string();
                *color = HOVERED_BUTTON.into();
                border_color.0 = Color::WHITE;
            }
            Interaction::None => {
                text.sections[0].value = "Button".to_string();
                *color = NORMAL_BUTTON.into();
                border_color.0 = Color::BLACK;
            }
        }
    }
}

fn setup(mut commands: Commands, asset_server: Res<AssetServer>) {
    // ui camera
    commands.spawn(Camera2dBundle::default());
    commands
        .spawn(NodeBundle {
            style: Style {
                width: Val::Percent(100.0),
                align_items: AlignItems::Center,
                justify_content: JustifyContent::Center,
                ..default()
            },
            ..default()
        })
        .with_children(|parent| {
            parent
                .spawn(ButtonBundle {
                    style: Style {
<<<<<<< HEAD
                        size: Size::new(Val::Px(150.0), Val::Px(65.0)),
                        border: UiRect::all(Val::Px(5.0)),
=======
                        width: Val::Px(150.0),
                        height: Val::Px(65.0),
>>>>>>> ca81d3e4
                        // horizontally center child text
                        justify_content: JustifyContent::Center,
                        // vertically center child text
                        align_items: AlignItems::Center,
                        ..default()
                    },
                    border_color: BorderColor(Color::BLACK),
                    background_color: NORMAL_BUTTON.into(),
                    ..default()
                })
                .with_children(|parent| {
                    parent.spawn(TextBundle::from_section(
                        "Button",
                        TextStyle {
                            font: asset_server.load("fonts/FiraSans-Bold.ttf"),
                            font_size: 40.0,
                            color: Color::rgb(0.9, 0.9, 0.9),
                        },
                    ));
                });
        });
}<|MERGE_RESOLUTION|>--- conflicted
+++ resolved
@@ -68,13 +68,9 @@
             parent
                 .spawn(ButtonBundle {
                     style: Style {
-<<<<<<< HEAD
-                        size: Size::new(Val::Px(150.0), Val::Px(65.0)),
-                        border: UiRect::all(Val::Px(5.0)),
-=======
                         width: Val::Px(150.0),
                         height: Val::Px(65.0),
->>>>>>> ca81d3e4
+                        border: UiRect::all(Val::Px(5.0)),
                         // horizontally center child text
                         justify_content: JustifyContent::Center,
                         // vertically center child text
