--- conflicted
+++ resolved
@@ -54,15 +54,12 @@
                 justify_content: JustifyContent::Center,
                 ..default()
             },
-<<<<<<< HEAD
-=======
-            color: NORMAL_BUTTON.into(),
+       
             corner_radius: CornerRadius::all(25.0),
             border: Border {
                 color: Color::rgb(0.05, 0.05, 0.05),
                 width: 1.0,
             },
->>>>>>> 26b7eb60
             ..default()
         })
         .with_children(|parent| {
