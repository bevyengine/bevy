--- conflicted
+++ resolved
@@ -38,11 +38,7 @@
     mut text_query: Query<&mut Text>,
 ) {
     for (_button, interaction, mut material, children) in interaction_query.iter_mut() {
-<<<<<<< HEAD
-        let mut text = text_query.get_mut::<Text>(children[0]).unwrap();
-=======
         let mut text = text_query.get_mut(children[0]).unwrap();
->>>>>>> 28e6271f
         match *interaction {
             Interaction::Clicked => {
                 text.value = "Press".to_string();
