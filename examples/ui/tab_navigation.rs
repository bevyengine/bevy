--- conflicted
+++ resolved
@@ -150,43 +150,4 @@
                     });
             }
         });
-<<<<<<< HEAD
-=======
-}
-
-fn create_button(parent: &mut ChildSpawnerCommands<'_>, asset_server: &AssetServer) {
-    parent
-        .spawn((
-            Button,
-            Node {
-                width: Val::Px(150.0),
-                height: Val::Px(65.0),
-                border: UiRect::all(Val::Px(5.0)),
-                // horizontally center child text
-                justify_content: JustifyContent::Center,
-                // vertically center child text
-                align_items: AlignItems::Center,
-                ..default()
-            },
-            BorderColor::all(Color::BLACK),
-            BorderRadius::MAX,
-            BackgroundColor(NORMAL_BUTTON),
-            TabIndex(0),
-        ))
-        .observe(
-            |mut trigger: Trigger<Pointer<Click>>, mut focus: ResMut<InputFocus>| {
-                focus.0 = Some(trigger.target());
-                trigger.propagate(false);
-            },
-        )
-        .with_child((
-            Text::new("Button"),
-            TextFont {
-                font: asset_server.load("fonts/FiraSans-Bold.ttf"),
-                font_size: 23.0,
-                ..default()
-            },
-            TextColor(Color::srgb(0.9, 0.9, 0.9)),
-        ));
->>>>>>> cedf8d35
 }