//! This example illustrates scrolling in Bevy UI.

use accesskit::{Node as Accessible, Role};
use bevy::{
    a11y::AccessibilityNode,
    ecs::spawn::SpawnIter,
    input::mouse::{MouseScrollUnit, MouseWheel},
    picking::hover::HoverMap,
    prelude::*,
    winit::WinitSettings,
};

fn main() {
    let mut app = App::new();
    app.add_plugins(DefaultPlugins)
        .insert_resource(WinitSettings::desktop_app())
        .add_systems(Startup, setup)
        .add_systems(Update, update_scroll_position);

    app.run();
}

const FONT_SIZE: f32 = 20.;
const LINE_HEIGHT: f32 = 21.;

fn setup(mut commands: Commands, asset_server: Res<AssetServer>) {
    // Camera
    commands.spawn((Camera2d, IsDefaultUiCamera));

    // Font
    let font_handle = asset_server.load("fonts/FiraSans-Bold.ttf");

    // root node
    commands
        .spawn(Node {
            width: Val::Percent(100.0),
            height: Val::Percent(100.0),
            justify_content: JustifyContent::SpaceBetween,
            flex_direction: FlexDirection::Column,
            ..default()
        })
        .insert(Pickable::IGNORE)
        .with_children(|parent| {
            // horizontal scroll example
            parent
                .spawn(Node {
                    width: Val::Percent(100.),
                    flex_direction: FlexDirection::Column,
                    ..default()
                })
                .with_children(|parent| {
                    // header
                    parent.spawn((
                        Text::new("Horizontally Scrolling list (Ctrl + MouseWheel)"),
                        TextFont {
                            font: font_handle.clone(),
                            font_size: FONT_SIZE,
                            ..default()
                        },
                        Label,
                    ));

                    // horizontal scroll container
                    parent
                        .spawn((
                            Node {
                                width: Val::Percent(80.),
                                margin: UiRect::all(Val::Px(10.)),
                                flex_direction: FlexDirection::Row,
                                overflow: Overflow::scroll_x(), // n.b.
                                ..default()
                            },
                            BackgroundColor(Color::srgb(0.10, 0.10, 0.10)),
                        ))
                        .with_children(|parent| {
                            for i in 0..100 {
                                parent.spawn((Text(format!("Item {i}")),
                                              TextFont {
                                                  font: font_handle.clone(),
                                                  ..default()
                                              },
                                              Label,
                                              AccessibilityNode(Accessible::new(Role::ListItem)),
                                ))
<<<<<<< HEAD
                                .insert(Node {
                                    min_width: Val::Px(200.),
                                    align_content: AlignContent::Center,
                                    ..default()
                                })
                                .insert(Pickable {
                                    should_block_lower: false,
                                    ..default()
                                })
                                .observe(|
                                    trigger: On<Pointer<Press>>,
                                    mut commands: Commands
                                | {
                                    if trigger.event().button == PointerButton::Primary {
                                        commands.entity(trigger.target().unwrap()).despawn();
                                    }
                                });
=======
                                    .insert(Node {
                                        min_width: Val::Px(200.),
                                        align_content: AlignContent::Center,
                                        ..default()
                                    })
                                    .insert(Pickable {
                                        should_block_lower: false,
                                        ..default()
                                    })
                                    .observe(|
                                        trigger: Trigger<Pointer<Press>>,
                                        mut commands: Commands
                                    | {
                                        if trigger.event().button == PointerButton::Primary {
                                            commands.entity(trigger.target().unwrap()).despawn();
                                        }
                                    });
>>>>>>> 8ab71a69
                            }
                        });
                });

            // container for all other examples
            parent.spawn((
                Node {
                    width: Val::Percent(100.),
                    height: Val::Percent(100.),
                    flex_direction: FlexDirection::Row,
                    justify_content: JustifyContent::SpaceBetween,
                    ..default()
                },
                children![
                    vertically_scrolling_list(asset_server.load("fonts/FiraSans-Bold.ttf")),
                    bidirectional_scrolling_list(asset_server.load("fonts/FiraSans-Bold.ttf")),
                    nested_scrolling_list(asset_server.load("fonts/FiraSans-Bold.ttf")),
                ],
            ));
        });
}

fn vertically_scrolling_list(font_handle: Handle<Font>) -> impl Bundle {
    (
        Node {
            flex_direction: FlexDirection::Column,
            justify_content: JustifyContent::Center,
            align_items: AlignItems::Center,
            width: Val::Px(200.),
            ..default()
        },
        children![
            (
                // Title
                Text::new("Vertically Scrolling List"),
                TextFont {
                    font: font_handle.clone(),
                    font_size: FONT_SIZE,
                    ..default()
                },
                Label,
            ),
            (
                // Scrolling list
                Node {
                    flex_direction: FlexDirection::Column,
                    align_self: AlignSelf::Stretch,
                    height: Val::Percent(50.),
                    overflow: Overflow::scroll_y(), // n.b.
                    ..default()
                },
                BackgroundColor(Color::srgb(0.10, 0.10, 0.10)),
                Children::spawn(SpawnIter((0..25).map(move |i| {
                    (
                        Node {
                            min_height: Val::Px(LINE_HEIGHT),
                            max_height: Val::Px(LINE_HEIGHT),
                            ..default()
                        },
                        Pickable {
                            should_block_lower: false,
                            ..default()
                        },
                        children![(
                            Text(format!("Item {i}")),
                            TextFont {
                                font: font_handle.clone(),
                                ..default()
                            },
                            Label,
                            AccessibilityNode(Accessible::new(Role::ListItem)),
                            Pickable {
                                should_block_lower: false,
                                ..default()
                            }
                        )],
                    )
                })))
            ),
        ],
    )
}

fn bidirectional_scrolling_list(font_handle: Handle<Font>) -> impl Bundle {
    (
        Node {
            flex_direction: FlexDirection::Column,
            justify_content: JustifyContent::Center,
            align_items: AlignItems::Center,
            width: Val::Px(200.),
            ..default()
        },
        children![
            (
                Text::new("Bidirectionally Scrolling List"),
                TextFont {
                    font: font_handle.clone(),
                    font_size: FONT_SIZE,
                    ..default()
                },
                Label,
            ),
            (
                Node {
                    flex_direction: FlexDirection::Column,
                    align_self: AlignSelf::Stretch,
                    height: Val::Percent(50.),
                    overflow: Overflow::scroll(), // n.b.
                    ..default()
                },
                BackgroundColor(Color::srgb(0.10, 0.10, 0.10)),
                Children::spawn(SpawnIter((0..25).map(move |oi| {
                    (
                        Node {
                            flex_direction: FlexDirection::Row,
                            ..default()
                        },
                        Pickable::IGNORE,
                        Children::spawn(SpawnIter((0..10).map({
                            let value = font_handle.clone();
                            move |i| {
                                (
                                    Text(format!("Item {}", (oi * 10) + i)),
                                    TextFont {
                                        font: value.clone(),
                                        ..default()
                                    },
                                    Label,
                                    AccessibilityNode(Accessible::new(Role::ListItem)),
                                    Pickable {
                                        should_block_lower: false,
                                        ..default()
                                    },
                                )
                            }
                        }))),
                    )
                })))
            )
        ],
    )
}

fn nested_scrolling_list(font_handle: Handle<Font>) -> impl Bundle {
    (
        Node {
            flex_direction: FlexDirection::Column,
            justify_content: JustifyContent::Center,
            align_items: AlignItems::Center,
            width: Val::Px(200.),
            ..default()
        },
        children![
            (
                // Title
                Text::new("Nested Scrolling Lists"),
                TextFont {
                    font: font_handle.clone(),
                    font_size: FONT_SIZE,
                    ..default()
                },
                Label,
            ),
            (
                // Outer, horizontal scrolling container
                Node {
                    column_gap: Val::Px(20.),
                    flex_direction: FlexDirection::Row,
                    align_self: AlignSelf::Stretch,
                    height: Val::Percent(50.),
                    overflow: Overflow::scroll_x(), // n.b.
                    ..default()
                },
                BackgroundColor(Color::srgb(0.10, 0.10, 0.10)),
                // Inner, scrolling columns
                Children::spawn(SpawnIter((0..30).map(move |oi| {
                    (
                        Node {
                            flex_direction: FlexDirection::Column,
                            align_self: AlignSelf::Stretch,
                            overflow: Overflow::scroll_y(),
                            ..default()
                        },
                        BackgroundColor(Color::srgb(0.05, 0.05, 0.05)),
                        Pickable {
                            should_block_lower: false,
                            ..default()
                        },
                        Children::spawn(SpawnIter((0..30).map({
                            let value = font_handle.clone();
                            move |i| {
                                (
                                    Text(format!("Item {}", (oi * 25) + i)),
                                    TextFont {
                                        font: value.clone(),
                                        ..default()
                                    },
                                    Label,
                                    AccessibilityNode(Accessible::new(Role::ListItem)),
                                    Pickable {
                                        should_block_lower: false,
                                        ..default()
                                    },
                                )
                            }
                        }))),
                    )
                })))
            )
        ],
    )
}

/// Updates the scroll position of scrollable nodes in response to mouse input
pub fn update_scroll_position(
    mut mouse_wheel_events: EventReader<MouseWheel>,
    hover_map: Res<HoverMap>,
    mut scrolled_node_query: Query<&mut ScrollPosition>,
    keyboard_input: Res<ButtonInput<KeyCode>>,
) {
    for mouse_wheel_event in mouse_wheel_events.read() {
        let (mut dx, mut dy) = match mouse_wheel_event.unit {
            MouseScrollUnit::Line => (
                mouse_wheel_event.x * LINE_HEIGHT,
                mouse_wheel_event.y * LINE_HEIGHT,
            ),
            MouseScrollUnit::Pixel => (mouse_wheel_event.x, mouse_wheel_event.y),
        };

        if keyboard_input.pressed(KeyCode::ControlLeft)
            || keyboard_input.pressed(KeyCode::ControlRight)
        {
            std::mem::swap(&mut dx, &mut dy);
        }

        for (_pointer, pointer_map) in hover_map.iter() {
            for (entity, _hit) in pointer_map.iter() {
                if let Ok(mut scroll_position) = scrolled_node_query.get_mut(*entity) {
                    scroll_position.offset_x -= dx;
                    scroll_position.offset_y -= dy;
                }
            }
        }
    }
}<|MERGE_RESOLUTION|>--- conflicted
+++ resolved
@@ -82,7 +82,6 @@
                                               Label,
                                               AccessibilityNode(Accessible::new(Role::ListItem)),
                                 ))
-<<<<<<< HEAD
                                 .insert(Node {
                                     min_width: Val::Px(200.),
                                     align_content: AlignContent::Center,
@@ -100,25 +99,6 @@
                                         commands.entity(trigger.target().unwrap()).despawn();
                                     }
                                 });
-=======
-                                    .insert(Node {
-                                        min_width: Val::Px(200.),
-                                        align_content: AlignContent::Center,
-                                        ..default()
-                                    })
-                                    .insert(Pickable {
-                                        should_block_lower: false,
-                                        ..default()
-                                    })
-                                    .observe(|
-                                        trigger: Trigger<Pointer<Press>>,
-                                        mut commands: Commands
-                                    | {
-                                        if trigger.event().button == PointerButton::Primary {
-                                            commands.entity(trigger.target().unwrap()).despawn();
-                                        }
-                                    });
->>>>>>> 8ab71a69
                             }
                         });
                 });
