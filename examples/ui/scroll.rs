//! This example illustrates scrolling in Bevy UI.

use accesskit::{Node as Accessible, Role};
use bevy::{
    a11y::AccessibilityNode,
    ecs::spawn::SpawnIter,
    input::mouse::{MouseScrollUnit, MouseWheel},
    picking::hover::HoverMap,
    prelude::*,
    winit::WinitSettings,
};

fn main() {
    let mut app = App::new();
    app.add_plugins(DefaultPlugins)
        .insert_resource(WinitSettings::desktop_app())
        .add_systems(Startup, setup)
        .add_systems(Update, send_scroll_events)
        .add_observer(on_scroll_handler);

    app.run();
}

const LINE_HEIGHT: f32 = 21.;

/// Injects scroll events into the UI hierarchy.
fn send_scroll_events(
    mut mouse_wheel_events: EventReader<MouseWheel>,
    hover_map: Res<HoverMap>,
    keyboard_input: Res<ButtonInput<KeyCode>>,
    mut commands: Commands,
) {
    for event in mouse_wheel_events.read() {
        let mut delta = -Vec2::new(event.x, event.y);

        if event.unit == MouseScrollUnit::Line {
            delta *= LINE_HEIGHT;
        }

        if keyboard_input.any_pressed([KeyCode::ControlLeft, KeyCode::ControlRight]) {
            std::mem::swap(&mut delta.x, &mut delta.y);
        }

        for pointer_map in hover_map.values() {
            for entity in pointer_map.keys() {
                commands.trigger_targets(OnScroll { delta }, *entity);
            }
        }
    }
}

/// UI scrolling event.
#[derive(Event, Debug)]
#[event(auto_propagate, traversal = &'static ChildOf)]
struct OnScroll {
    /// Scroll delta in logical coordinates.
    delta: Vec2,
}

fn on_scroll_handler(
    mut trigger: Trigger<OnScroll>,
    mut query: Query<(&mut ScrollPosition, &Node, &ComputedNode)>,
) {
    let target = trigger.target().unwrap();
    let delta = &mut trigger.event_mut().delta;

    let Ok((mut scroll_position, node, computed)) = query.get_mut(target) else {
        return;
    };

    let max_offset = (computed.content_size() - computed.size()) * computed.inverse_scale_factor();

    if node.overflow.x == OverflowAxis::Scroll && delta.x != 0. {
        // Is this node already scrolled all the way in the direction of the scroll?
        let max = if delta.x > 0. {
            scroll_position.offset_x >= max_offset.x
        } else {
            scroll_position.offset_x <= 0.
        };

        if !max {
            scroll_position.offset_x += delta.x;
            // Consume the X portion of the scroll delta.
            delta.x = 0.;
        }
    }

    if node.overflow.y == OverflowAxis::Scroll && delta.y != 0. {
        // Is this node already scrolled all the way in the direction of the scroll?
        let max = if delta.y > 0. {
            scroll_position.offset_y >= max_offset.y
        } else {
            scroll_position.offset_y <= 0.
        };

        if !max {
            scroll_position.offset_y += delta.y;
            // Consume the Y portion of the scroll delta.
            delta.y = 0.;
        }
    }

    // Stop propagating when the delta is fully consumed.
    if *delta == Vec2::ZERO {
        trigger.propagate(false);
    }
}

const FONT_SIZE: f32 = 20.;

fn setup(mut commands: Commands, asset_server: Res<AssetServer>) {
    // Camera
    commands.spawn((Camera2d, IsDefaultUiCamera));

    // Font
    let font_handle = asset_server.load("fonts/FiraSans-Bold.ttf");

    // root node
    commands
        .spawn(Node {
            width: Val::Percent(100.0),
            height: Val::Percent(100.0),
            justify_content: JustifyContent::SpaceBetween,
            flex_direction: FlexDirection::Column,
            ..default()
        })
        .with_children(|parent| {
            // horizontal scroll example
            parent
                .spawn(Node {
                    width: Val::Percent(100.),
                    flex_direction: FlexDirection::Column,
                    ..default()
                })
                .with_children(|parent| {
                    // header
                    parent.spawn((
                        Text::new("Horizontally Scrolling list (Ctrl + MouseWheel)"),
                        TextFont {
                            font: font_handle.clone(),
                            font_size: FONT_SIZE,
                            ..default()
                        },
                        Label,
                    ));

                    // horizontal scroll container
                    parent
                        .spawn((
                            Node {
                                width: Val::Percent(80.),
                                margin: UiRect::all(Val::Px(10.)),
                                flex_direction: FlexDirection::Row,
                                overflow: Overflow::scroll_x(), // n.b.
                                ..default()
                            },
                            BackgroundColor(Color::srgb(0.10, 0.10, 0.10)),
                        ))
                        .with_children(|parent| {
                            for i in 0..100 {
                                parent
                                    .spawn((
                                        Text(format!("Item {i}")),
                                        TextFont {
                                            font: font_handle.clone(),
                                            ..default()
                                        },
<<<<<<< HEAD
                                    Label,
                                    AccessibilityNode(Accessible::new(Role::ListItem)),
                                    Node {
                                    min_width: Val::Px(200.),
                                    align_content: AlignContent::Center,
                                    ..default()
                                }
                                ))
                                .observe(|
                                    trigger: Trigger<Pointer<Press>>,
                                    mut commands: Commands
                                | {
                                    if trigger.event().button == PointerButton::Primary {
                                        commands.entity(trigger.target().unwrap()).despawn();
                                    }
                                });
=======
                                        Label,
                                        AccessibilityNode(Accessible::new(Role::ListItem)),
                                    ))
                                    .insert(Node {
                                        min_width: Val::Px(200.),
                                        align_content: AlignContent::Center,
                                        ..default()
                                    })
                                    .insert(Pickable {
                                        should_block_lower: false,
                                        ..default()
                                    })
                                    .observe(
                                        |trigger: On<Pointer<Press>>, mut commands: Commands| {
                                            if trigger.event().button == PointerButton::Primary {
                                                commands.entity(trigger.target()).despawn();
                                            }
                                        },
                                    );
>>>>>>> 9b114a49
                            }
                        });
                });

            // container for all other examples
            parent.spawn((
                Node {
                    width: Val::Percent(100.),
                    height: Val::Percent(100.),
                    flex_direction: FlexDirection::Row,
                    justify_content: JustifyContent::SpaceBetween,
                    ..default()
                },
                children![
                    vertically_scrolling_list(asset_server.load("fonts/FiraSans-Bold.ttf")),
                    bidirectional_scrolling_list(asset_server.load("fonts/FiraSans-Bold.ttf")),
                    nested_scrolling_list(asset_server.load("fonts/FiraSans-Bold.ttf")),
                ],
            ));
        });
}

fn vertically_scrolling_list(font_handle: Handle<Font>) -> impl Bundle {
    (
        Node {
            flex_direction: FlexDirection::Column,
            justify_content: JustifyContent::Center,
            align_items: AlignItems::Center,
            width: Val::Px(200.),
            ..default()
        },
        children![
            (
                // Title
                Text::new("Vertically Scrolling List"),
                TextFont {
                    font: font_handle.clone(),
                    font_size: FONT_SIZE,
                    ..default()
                },
                Label,
            ),
            (
                // Scrolling list
                Node {
                    flex_direction: FlexDirection::Column,
                    align_self: AlignSelf::Stretch,
                    height: Val::Percent(50.),
                    overflow: Overflow::scroll_y(), // n.b.
                    ..default()
                },
                BackgroundColor(Color::srgb(0.10, 0.10, 0.10)),
                Children::spawn(SpawnIter((0..25).map(move |i| {
                    (
                        Node {
                            min_height: Val::Px(LINE_HEIGHT),
                            max_height: Val::Px(LINE_HEIGHT),
                            ..default()
<<<<<<< HEAD
                        })
                        .with_children(|parent| {
                            // Title
                            parent.spawn((
                                Text::new("Vertically Scrolling List"),
                                TextFont {
                                    font: asset_server.load("fonts/FiraSans-Bold.ttf"),
                                    font_size: FONT_SIZE,
                                    ..default()
                                },
                                Label,
                            ));
                            // Scrolling list
                            parent
                                .spawn((
                                    Node {
                                        flex_direction: FlexDirection::Column,
                                        align_self: AlignSelf::Stretch,
                                        height: Val::Percent(50.),
                                        overflow: Overflow::scroll_y(), // n.b.
                                        ..default()
                                    },
                                    BackgroundColor(Color::srgb(0.10, 0.10, 0.10)),
                                ))
                                .with_children(|parent| {
                                    // List items
                                    for i in 0..25 {
                                        parent
                                            .spawn(Node {
                                                min_height: Val::Px(LINE_HEIGHT),
                                                max_height: Val::Px(LINE_HEIGHT),
                                                ..default()
                                            })
                                            .with_children(|parent| {
                                                parent.spawn((
                                                    Text(format!("Item {i}")),
                                                    TextFont {
                                                        font: asset_server
                                                            .load("fonts/FiraSans-Bold.ttf"),
                                                        ..default()
                                                    },
                                                    Label,
                                                    AccessibilityNode(Accessible::new(
                                                        Role::ListItem,
                                                    )),
                                                ));
                                            });
                                    }
                                });
                        });
=======
                        },
                        Pickable {
                            should_block_lower: false,
                            ..default()
                        },
                        children![(
                            Text(format!("Item {i}")),
                            TextFont {
                                font: font_handle.clone(),
                                ..default()
                            },
                            Label,
                            AccessibilityNode(Accessible::new(Role::ListItem)),
                            Pickable {
                                should_block_lower: false,
                                ..default()
                            }
                        )],
                    )
                })))
            ),
        ],
    )
}
>>>>>>> 9b114a49

fn bidirectional_scrolling_list(font_handle: Handle<Font>) -> impl Bundle {
    (
        Node {
            flex_direction: FlexDirection::Column,
            justify_content: JustifyContent::Center,
            align_items: AlignItems::Center,
            width: Val::Px(200.),
            ..default()
        },
        children![
            (
                Text::new("Bidirectionally Scrolling List"),
                TextFont {
                    font: font_handle.clone(),
                    font_size: FONT_SIZE,
                    ..default()
                },
                Label,
            ),
            (
                Node {
                    flex_direction: FlexDirection::Column,
                    align_self: AlignSelf::Stretch,
                    height: Val::Percent(50.),
                    overflow: Overflow::scroll(), // n.b.
                    ..default()
                },
                BackgroundColor(Color::srgb(0.10, 0.10, 0.10)),
                Children::spawn(SpawnIter((0..25).map(move |oi| {
                    (
                        Node {
                            flex_direction: FlexDirection::Row,
                            ..default()
                        },
                        Pickable::IGNORE,
                        Children::spawn(SpawnIter((0..10).map({
                            let value = font_handle.clone();
                            move |i| {
                                (
                                    Text(format!("Item {}", (oi * 10) + i)),
                                    TextFont {
                                        font: value.clone(),
                                        ..default()
                                    },
<<<<<<< HEAD
                                    BackgroundColor(Color::srgb(0.10, 0.10, 0.10)),
                                ))
                                .with_children(|parent| {
                                    // Rows in each column
                                    for oi in 0..10 {
                                        parent
                                            .spawn(Node {
                                                flex_direction: FlexDirection::Row,
                                                ..default()
                                            })
                                            .with_children(|parent| {
                                                // Elements in each row
                                                for i in 0..20 {
                                                    parent.spawn((
                                                        Text(format!("Item {}", (oi * 20) + i)),
                                                        TextFont {
                                                            font: asset_server
                                                                .load("fonts/FiraSans-Bold.ttf"),
                                                            ..default()
                                                        },
                                                        Label,
                                                        AccessibilityNode(Accessible::new(
                                                            Role::ListItem,
                                                        )),
                                                    ));
                                                }
                                            });
                                    }
                                });
                        });
=======
                                    Label,
                                    AccessibilityNode(Accessible::new(Role::ListItem)),
                                    Pickable {
                                        should_block_lower: false,
                                        ..default()
                                    },
                                )
                            }
                        }))),
                    )
                })))
            )
        ],
    )
}
>>>>>>> 9b114a49

fn nested_scrolling_list(font_handle: Handle<Font>) -> impl Bundle {
    (
        Node {
            flex_direction: FlexDirection::Column,
            justify_content: JustifyContent::Center,
            align_items: AlignItems::Center,
            width: Val::Px(200.),
            ..default()
        },
        children![
            (
                // Title
                Text::new("Nested Scrolling Lists"),
                TextFont {
                    font: font_handle.clone(),
                    font_size: FONT_SIZE,
                    ..default()
                },
                Label,
            ),
            (
                // Outer, horizontal scrolling container
                Node {
                    column_gap: Val::Px(20.),
                    flex_direction: FlexDirection::Row,
                    align_self: AlignSelf::Stretch,
                    height: Val::Percent(50.),
                    overflow: Overflow::scroll_x(), // n.b.
                    ..default()
                },
                BackgroundColor(Color::srgb(0.10, 0.10, 0.10)),
                // Inner, scrolling columns
                Children::spawn(SpawnIter((0..30).map(move |oi| {
                    (
                        Node {
                            flex_direction: FlexDirection::Column,
                            align_self: AlignSelf::Stretch,
                            overflow: Overflow::scroll_y(),
                            ..default()
<<<<<<< HEAD
                        })
                        .with_children(|parent| {
                            // Title
                            parent.spawn((
                                Text::new("Nested Scrolling Lists"),
                                TextFont {
                                    font: asset_server.load("fonts/FiraSans-Bold.ttf"),
                                    font_size: FONT_SIZE,
                                    ..default()
                                },
                                Label,
                            ));
                            // Outer, horizontal scrolling container
                            parent
                                .spawn((
                                    Node {
                                        column_gap: Val::Px(20.),
                                        flex_direction: FlexDirection::Row,
                                        align_self: AlignSelf::Stretch,
                                        height: Val::Percent(50.),
                                        overflow: Overflow::scroll(),
                                        ..default()
                                    },
                                    BackgroundColor(Color::srgb(0.10, 0.10, 0.10)),
                                ))
                                .with_children(|parent| {
                                    // Inner, scrolling columns
                                    for oi in 0..5 {
                                        parent
                                            .spawn((
                                                Node {
                                                    flex_direction: FlexDirection::Column,
                                                    height: Val::Percent(
                                                        200. / 5. * (oi as f32 + 1.),
                                                    ),
                                                    overflow: Overflow::scroll_y(),
                                                    ..default()
                                                },
                                                BackgroundColor(Color::srgb(0.05, 0.05, 0.05)),
                                            ))
                                            .with_children(|parent| {
                                                for i in 0..20 {
                                                    parent.spawn((
                                                        Text(format!("Item {}", (oi * 20) + i)),
                                                        TextFont {
                                                            font: asset_server
                                                                .load("fonts/FiraSans-Bold.ttf"),
                                                            ..default()
                                                        },
                                                        Label,
                                                        AccessibilityNode(Accessible::new(
                                                            Role::ListItem,
                                                        )),
                                                    ));
                                                }
                                            });
                                    }
                                });
                        });
                });
        });
=======
                        },
                        BackgroundColor(Color::srgb(0.05, 0.05, 0.05)),
                        Pickable {
                            should_block_lower: false,
                            ..default()
                        },
                        Children::spawn(SpawnIter((0..30).map({
                            let value = font_handle.clone();
                            move |i| {
                                (
                                    Text(format!("Item {}", (oi * 25) + i)),
                                    TextFont {
                                        font: value.clone(),
                                        ..default()
                                    },
                                    Label,
                                    AccessibilityNode(Accessible::new(Role::ListItem)),
                                    Pickable {
                                        should_block_lower: false,
                                        ..default()
                                    },
                                )
                            }
                        }))),
                    )
                })))
            )
        ],
    )
}

/// Updates the scroll position of scrollable nodes in response to mouse input
pub fn update_scroll_position(
    mut mouse_wheel_events: EventReader<MouseWheel>,
    hover_map: Res<HoverMap>,
    mut scrolled_node_query: Query<&mut ScrollPosition>,
    keyboard_input: Res<ButtonInput<KeyCode>>,
) {
    for mouse_wheel_event in mouse_wheel_events.read() {
        let (mut dx, mut dy) = match mouse_wheel_event.unit {
            MouseScrollUnit::Line => (
                mouse_wheel_event.x * LINE_HEIGHT,
                mouse_wheel_event.y * LINE_HEIGHT,
            ),
            MouseScrollUnit::Pixel => (mouse_wheel_event.x, mouse_wheel_event.y),
        };

        if keyboard_input.pressed(KeyCode::ControlLeft)
            || keyboard_input.pressed(KeyCode::ControlRight)
        {
            std::mem::swap(&mut dx, &mut dy);
        }

        for (_pointer, pointer_map) in hover_map.iter() {
            for (entity, _hit) in pointer_map.iter() {
                if let Ok(mut scroll_position) = scrolled_node_query.get_mut(*entity) {
                    scroll_position.x -= dx;
                    scroll_position.y -= dy;
                }
            }
        }
    }
>>>>>>> 9b114a49
}<|MERGE_RESOLUTION|>--- conflicted
+++ resolved
@@ -43,25 +43,25 @@
 
         for pointer_map in hover_map.values() {
             for entity in pointer_map.keys() {
-                commands.trigger_targets(OnScroll { delta }, *entity);
+                commands.trigger_targets(Scroll { delta }, *entity);
             }
         }
     }
 }
 
 /// UI scrolling event.
-#[derive(Event, Debug)]
-#[event(auto_propagate, traversal = &'static ChildOf)]
-struct OnScroll {
+#[derive(Event, EntityEvent, Debug)]
+#[entity_event(auto_propagate, traversal = &'static ChildOf)]
+struct Scroll {
     /// Scroll delta in logical coordinates.
     delta: Vec2,
 }
 
 fn on_scroll_handler(
-    mut trigger: Trigger<OnScroll>,
+    mut trigger: On<Scroll>,
     mut query: Query<(&mut ScrollPosition, &Node, &ComputedNode)>,
 ) {
-    let target = trigger.target().unwrap();
+    let target = trigger.target();
     let delta = &mut trigger.event_mut().delta;
 
     let Ok((mut scroll_position, node, computed)) = query.get_mut(target) else {
@@ -73,13 +73,13 @@
     if node.overflow.x == OverflowAxis::Scroll && delta.x != 0. {
         // Is this node already scrolled all the way in the direction of the scroll?
         let max = if delta.x > 0. {
-            scroll_position.offset_x >= max_offset.x
+            scroll_position.x >= max_offset.x
         } else {
-            scroll_position.offset_x <= 0.
+            scroll_position.x <= 0.
         };
 
         if !max {
-            scroll_position.offset_x += delta.x;
+            scroll_position.x += delta.x;
             // Consume the X portion of the scroll delta.
             delta.x = 0.;
         }
@@ -88,13 +88,13 @@
     if node.overflow.y == OverflowAxis::Scroll && delta.y != 0. {
         // Is this node already scrolled all the way in the direction of the scroll?
         let max = if delta.y > 0. {
-            scroll_position.offset_y >= max_offset.y
+            scroll_position.y >= max_offset.y
         } else {
-            scroll_position.offset_y <= 0.
+            scroll_position.y <= 0.
         };
 
         if !max {
-            scroll_position.offset_y += delta.y;
+            scroll_position.y += delta.y;
             // Consume the Y portion of the scroll delta.
             delta.y = 0.;
         }
@@ -165,36 +165,14 @@
                                             font: font_handle.clone(),
                                             ..default()
                                         },
-<<<<<<< HEAD
-                                    Label,
-                                    AccessibilityNode(Accessible::new(Role::ListItem)),
-                                    Node {
-                                    min_width: Val::Px(200.),
-                                    align_content: AlignContent::Center,
-                                    ..default()
-                                }
-                                ))
-                                .observe(|
-                                    trigger: Trigger<Pointer<Press>>,
-                                    mut commands: Commands
-                                | {
-                                    if trigger.event().button == PointerButton::Primary {
-                                        commands.entity(trigger.target().unwrap()).despawn();
-                                    }
-                                });
-=======
                                         Label,
                                         AccessibilityNode(Accessible::new(Role::ListItem)),
+                                        Node {
+                                            min_width: Val::Px(200.),
+                                            align_content: AlignContent::Center,
+                                            ..default()
+                                        },
                                     ))
-                                    .insert(Node {
-                                        min_width: Val::Px(200.),
-                                        align_content: AlignContent::Center,
-                                        ..default()
-                                    })
-                                    .insert(Pickable {
-                                        should_block_lower: false,
-                                        ..default()
-                                    })
                                     .observe(
                                         |trigger: On<Pointer<Press>>, mut commands: Commands| {
                                             if trigger.event().button == PointerButton::Primary {
@@ -202,7 +180,6 @@
                                             }
                                         },
                                     );
->>>>>>> 9b114a49
                             }
                         });
                 });
@@ -261,62 +238,6 @@
                             min_height: Val::Px(LINE_HEIGHT),
                             max_height: Val::Px(LINE_HEIGHT),
                             ..default()
-<<<<<<< HEAD
-                        })
-                        .with_children(|parent| {
-                            // Title
-                            parent.spawn((
-                                Text::new("Vertically Scrolling List"),
-                                TextFont {
-                                    font: asset_server.load("fonts/FiraSans-Bold.ttf"),
-                                    font_size: FONT_SIZE,
-                                    ..default()
-                                },
-                                Label,
-                            ));
-                            // Scrolling list
-                            parent
-                                .spawn((
-                                    Node {
-                                        flex_direction: FlexDirection::Column,
-                                        align_self: AlignSelf::Stretch,
-                                        height: Val::Percent(50.),
-                                        overflow: Overflow::scroll_y(), // n.b.
-                                        ..default()
-                                    },
-                                    BackgroundColor(Color::srgb(0.10, 0.10, 0.10)),
-                                ))
-                                .with_children(|parent| {
-                                    // List items
-                                    for i in 0..25 {
-                                        parent
-                                            .spawn(Node {
-                                                min_height: Val::Px(LINE_HEIGHT),
-                                                max_height: Val::Px(LINE_HEIGHT),
-                                                ..default()
-                                            })
-                                            .with_children(|parent| {
-                                                parent.spawn((
-                                                    Text(format!("Item {i}")),
-                                                    TextFont {
-                                                        font: asset_server
-                                                            .load("fonts/FiraSans-Bold.ttf"),
-                                                        ..default()
-                                                    },
-                                                    Label,
-                                                    AccessibilityNode(Accessible::new(
-                                                        Role::ListItem,
-                                                    )),
-                                                ));
-                                            });
-                                    }
-                                });
-                        });
-=======
-                        },
-                        Pickable {
-                            should_block_lower: false,
-                            ..default()
                         },
                         children![(
                             Text(format!("Item {i}")),
@@ -326,10 +247,6 @@
                             },
                             Label,
                             AccessibilityNode(Accessible::new(Role::ListItem)),
-                            Pickable {
-                                should_block_lower: false,
-                                ..default()
-                            }
                         )],
                     )
                 })))
@@ -337,7 +254,6 @@
         ],
     )
 }
->>>>>>> 9b114a49
 
 fn bidirectional_scrolling_list(font_handle: Handle<Font>) -> impl Bundle {
     (
@@ -373,7 +289,6 @@
                             flex_direction: FlexDirection::Row,
                             ..default()
                         },
-                        Pickable::IGNORE,
                         Children::spawn(SpawnIter((0..10).map({
                             let value = font_handle.clone();
                             move |i| {
@@ -383,44 +298,8 @@
                                         font: value.clone(),
                                         ..default()
                                     },
-<<<<<<< HEAD
-                                    BackgroundColor(Color::srgb(0.10, 0.10, 0.10)),
-                                ))
-                                .with_children(|parent| {
-                                    // Rows in each column
-                                    for oi in 0..10 {
-                                        parent
-                                            .spawn(Node {
-                                                flex_direction: FlexDirection::Row,
-                                                ..default()
-                                            })
-                                            .with_children(|parent| {
-                                                // Elements in each row
-                                                for i in 0..20 {
-                                                    parent.spawn((
-                                                        Text(format!("Item {}", (oi * 20) + i)),
-                                                        TextFont {
-                                                            font: asset_server
-                                                                .load("fonts/FiraSans-Bold.ttf"),
-                                                            ..default()
-                                                        },
-                                                        Label,
-                                                        AccessibilityNode(Accessible::new(
-                                                            Role::ListItem,
-                                                        )),
-                                                    ));
-                                                }
-                                            });
-                                    }
-                                });
-                        });
-=======
                                     Label,
                                     AccessibilityNode(Accessible::new(Role::ListItem)),
-                                    Pickable {
-                                        should_block_lower: false,
-                                        ..default()
-                                    },
                                 )
                             }
                         }))),
@@ -430,7 +309,6 @@
         ],
     )
 }
->>>>>>> 9b114a49
 
 fn nested_scrolling_list(font_handle: Handle<Font>) -> impl Bundle {
     (
@@ -453,108 +331,38 @@
                 Label,
             ),
             (
-                // Outer, horizontal scrolling container
+                // Outer, bi-directional scrolling container
                 Node {
                     column_gap: Val::Px(20.),
                     flex_direction: FlexDirection::Row,
                     align_self: AlignSelf::Stretch,
                     height: Val::Percent(50.),
-                    overflow: Overflow::scroll_x(), // n.b.
+                    overflow: Overflow::scroll(),
                     ..default()
                 },
                 BackgroundColor(Color::srgb(0.10, 0.10, 0.10)),
                 // Inner, scrolling columns
-                Children::spawn(SpawnIter((0..30).map(move |oi| {
+                Children::spawn(SpawnIter((0..5).map(move |oi| {
                     (
                         Node {
                             flex_direction: FlexDirection::Column,
                             align_self: AlignSelf::Stretch,
+                            height: Val::Percent(200. / 5. * (oi as f32 + 1.)),
                             overflow: Overflow::scroll_y(),
                             ..default()
-<<<<<<< HEAD
-                        })
-                        .with_children(|parent| {
-                            // Title
-                            parent.spawn((
-                                Text::new("Nested Scrolling Lists"),
-                                TextFont {
-                                    font: asset_server.load("fonts/FiraSans-Bold.ttf"),
-                                    font_size: FONT_SIZE,
-                                    ..default()
-                                },
-                                Label,
-                            ));
-                            // Outer, horizontal scrolling container
-                            parent
-                                .spawn((
-                                    Node {
-                                        column_gap: Val::Px(20.),
-                                        flex_direction: FlexDirection::Row,
-                                        align_self: AlignSelf::Stretch,
-                                        height: Val::Percent(50.),
-                                        overflow: Overflow::scroll(),
-                                        ..default()
-                                    },
-                                    BackgroundColor(Color::srgb(0.10, 0.10, 0.10)),
-                                ))
-                                .with_children(|parent| {
-                                    // Inner, scrolling columns
-                                    for oi in 0..5 {
-                                        parent
-                                            .spawn((
-                                                Node {
-                                                    flex_direction: FlexDirection::Column,
-                                                    height: Val::Percent(
-                                                        200. / 5. * (oi as f32 + 1.),
-                                                    ),
-                                                    overflow: Overflow::scroll_y(),
-                                                    ..default()
-                                                },
-                                                BackgroundColor(Color::srgb(0.05, 0.05, 0.05)),
-                                            ))
-                                            .with_children(|parent| {
-                                                for i in 0..20 {
-                                                    parent.spawn((
-                                                        Text(format!("Item {}", (oi * 20) + i)),
-                                                        TextFont {
-                                                            font: asset_server
-                                                                .load("fonts/FiraSans-Bold.ttf"),
-                                                            ..default()
-                                                        },
-                                                        Label,
-                                                        AccessibilityNode(Accessible::new(
-                                                            Role::ListItem,
-                                                        )),
-                                                    ));
-                                                }
-                                            });
-                                    }
-                                });
-                        });
-                });
-        });
-=======
                         },
                         BackgroundColor(Color::srgb(0.05, 0.05, 0.05)),
-                        Pickable {
-                            should_block_lower: false,
-                            ..default()
-                        },
-                        Children::spawn(SpawnIter((0..30).map({
+                        Children::spawn(SpawnIter((0..20).map({
                             let value = font_handle.clone();
                             move |i| {
                                 (
-                                    Text(format!("Item {}", (oi * 25) + i)),
+                                    Text(format!("Item {}", (oi * 20) + i)),
                                     TextFont {
                                         font: value.clone(),
                                         ..default()
                                     },
                                     Label,
                                     AccessibilityNode(Accessible::new(Role::ListItem)),
-                                    Pickable {
-                                        should_block_lower: false,
-                                        ..default()
-                                    },
                                 )
                             }
                         }))),
@@ -563,38 +371,4 @@
             )
         ],
     )
-}
-
-/// Updates the scroll position of scrollable nodes in response to mouse input
-pub fn update_scroll_position(
-    mut mouse_wheel_events: EventReader<MouseWheel>,
-    hover_map: Res<HoverMap>,
-    mut scrolled_node_query: Query<&mut ScrollPosition>,
-    keyboard_input: Res<ButtonInput<KeyCode>>,
-) {
-    for mouse_wheel_event in mouse_wheel_events.read() {
-        let (mut dx, mut dy) = match mouse_wheel_event.unit {
-            MouseScrollUnit::Line => (
-                mouse_wheel_event.x * LINE_HEIGHT,
-                mouse_wheel_event.y * LINE_HEIGHT,
-            ),
-            MouseScrollUnit::Pixel => (mouse_wheel_event.x, mouse_wheel_event.y),
-        };
-
-        if keyboard_input.pressed(KeyCode::ControlLeft)
-            || keyboard_input.pressed(KeyCode::ControlRight)
-        {
-            std::mem::swap(&mut dx, &mut dy);
-        }
-
-        for (_pointer, pointer_map) in hover_map.iter() {
-            for (entity, _hit) in pointer_map.iter() {
-                if let Ok(mut scroll_position) = scrolled_node_query.get_mut(*entity) {
-                    scroll_position.x -= dx;
-                    scroll_position.y -= dy;
-                }
-            }
-        }
-    }
->>>>>>> 9b114a49
 }