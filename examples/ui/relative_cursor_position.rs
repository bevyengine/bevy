--- conflicted
+++ resolved
@@ -68,19 +68,10 @@
 
 /// This systems polls the relative cursor position and displays its value in a text component.
 fn relative_cursor_position_system(
-<<<<<<< HEAD
     relative_cursor_position: Single<&RelativeCursorPosition>,
-    output_query: Single<(&mut Text, &mut TextStyle)>,
+    output_query: Single<(&mut Text, &mut TextColor)>,
 ) {
-    let (mut output, mut style) = output_query.into_inner();
-=======
-    relative_cursor_position_query: Query<&RelativeCursorPosition>,
-    mut output_query: Query<(&mut Text, &mut TextColor)>,
-) {
-    let relative_cursor_position = relative_cursor_position_query.single();
-
-    let (mut output, mut text_color) = output_query.single_mut();
->>>>>>> bdd0af6b
+    let (mut output, mut text_color) = output_query.into_inner();
 
     **output = if let Some(relative_cursor_position) = relative_cursor_position.normalized {
         format!(
