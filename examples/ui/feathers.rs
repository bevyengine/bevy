//! This example shows off the various Bevy Feathers widgets.

use bevy::{
    color::palettes,
    core_widgets::{
        callback, Activate, CoreRadio, CoreRadioGroup, CoreWidgetsPlugins, SliderPrecision,
        SliderStep,
    },
    feathers::{
        containers::{
            flex_spacer, pane, pane_body, pane_header, pane_header_divider, subpane, subpane_body,
            subpane_header,
        },
        controls::{
<<<<<<< HEAD
            button, checkbox, radio, slider, toggle_switch, tool_button, ButtonProps,
=======
            button, checkbox, color_swatch, radio, slider, toggle_switch, ButtonProps,
>>>>>>> 14d9f6e4
            ButtonVariant, CheckboxProps, SliderProps, ToggleSwitchProps,
        },
        dark_theme::create_dark_theme,
        rounded_corners::RoundedCorners,
        theme::{ThemeBackgroundColor, ThemedText, UiTheme},
        tokens, FeathersPlugin,
    },
    input_focus::{
        tab_navigation::{TabGroup, TabNavigationPlugin},
        InputDispatchPlugin,
    },
    prelude::*,
    scene2::prelude::{Scene, *},
    ui::{Checked, InteractionDisabled},
    winit::WinitSettings,
};

fn main() {
    App::new()
        .add_plugins((
            DefaultPlugins,
            CoreWidgetsPlugins,
            InputDispatchPlugin,
            TabNavigationPlugin,
            FeathersPlugin,
        ))
        .insert_resource(UiTheme(create_dark_theme()))
        // Only run the app when there is user input. This will significantly reduce CPU/GPU use.
        .insert_resource(WinitSettings::desktop_app())
        .add_systems(Startup, setup)
        .run();
}

fn setup(mut commands: Commands) {
    // ui camera
    commands.spawn(Camera2d);
    commands.spawn_scene(demo_root());
}

fn demo_root() -> impl Scene {
    bsn! {
        Node {
            width: Val::Percent(100.0),
            height: Val::Percent(100.0),
            align_items: AlignItems::Start,
            justify_content: JustifyContent::Start,
            display: Display::Flex,
            flex_direction: FlexDirection::Row,
            column_gap: Val::Px(10.0),
        }
        TabGroup
        ThemeBackgroundColor(tokens::WINDOW_BG)
        [
            Node {
                display: Display::Flex,
                flex_direction: FlexDirection::Column,
                align_items: AlignItems::Stretch,
                justify_content: JustifyContent::Start,
                padding: UiRect::all(Val::Px(8.0)),
                row_gap: Val::Px(8.0),
                width: Val::Percent(30.),
                min_width: Val::Px(200.),
            } [
                Node {
                    display: Display::Flex,
                    flex_direction: FlexDirection::Row,
                    align_items: AlignItems::Center,
                    justify_content: JustifyContent::Start,
                    column_gap: Val::Px(8.0),
                } [
                    (
                        :button(ButtonProps {
                            on_click: callback(|_: In<Activate>| {
                                info!("Normal button clicked!");
                            }),
                            ..default()
                        }) [(Text("Normal") ThemedText)]
                    ),
                    (
                        :button(
                            ButtonProps {
                                on_click: callback(|_: In<Activate>| {
                                    info!("Disabled button clicked!");
                                }),
                                ..default()
                            },
                        )
                        InteractionDisabled::default()
                        [(Text("Disabled") ThemedText)]
                    ),
                    (
                        :button(
                            ButtonProps {
                                on_click: callback(|_: In<Activate>| {
                                    info!("Primary button clicked!");
                                }),
                                variant: ButtonVariant::Primary,
                                ..default()
                            },
                        ) [(Text("Primary") ThemedText)]
                    ),
                ],
                Node {
                    display: Display::Flex,
                    flex_direction: FlexDirection::Row,
                    align_items: AlignItems::Center,
                    justify_content: JustifyContent::Start,
                    column_gap: Val::Px(1.0),
                } [
                    (
                        :button(ButtonProps {
                            on_click: callback(|_: In<Activate>| {
                                info!("Left button clicked!");
                            }),
                            corners: RoundedCorners::Left,
                            ..default()
                        }) [(Text("Left") ThemedText)]
                    ),
                    (
                        :button(ButtonProps {
                            on_click: callback(|_: In<Activate>| {
                                info!("Center button clicked!");
                            }),
                            corners: RoundedCorners::None,
                            ..default()
                        }) [(Text("Center") ThemedText)]
                    ),
                    (
                        :button(ButtonProps {
                            on_click: callback(|_: In<Activate>| {
                                info!("Right button clicked!");
                            }),
                            variant: ButtonVariant::Primary,
                            corners: RoundedCorners::Right,
                        }) [(Text("Right") ThemedText)]
                    ),
                ],
                :button(
                    ButtonProps {
                        on_click: callback(|_: In<Activate>| {
                            info!("Wide button clicked!");
                        }),
                        ..default()
                    }
                ) [(Text("Button") ThemedText)],
                (
                    :checkbox(CheckboxProps::default())
                    Checked::default()
                    [(Text("Checkbox") ThemedText)]
                ),
                (
                    :checkbox(CheckboxProps::default())
                    InteractionDisabled::default()
                    [(Text("Disabled") ThemedText)]
                ),
                (
                    :checkbox(CheckboxProps::default())
                    InteractionDisabled
                    Checked::default()
                    [(Text("Disabled+Checked") ThemedText)]
                ),
                (
                    Node {
                        display: Display::Flex,
                        flex_direction: FlexDirection::Column,
                        row_gap: Val::Px(4.0),
                    }
                    CoreRadioGroup {
                        // Update radio button states based on notification from radio group.
                        on_change: callback(
                            |ent: In<Activate>, q_radio: Query<Entity, With<CoreRadio>>, mut commands: Commands| {
                                for radio in q_radio.iter() {
                                    if radio == ent.0.0 {
                                        commands.entity(radio).insert(Checked);
                                    } else {
                                        commands.entity(radio).remove::<Checked>();
                                    }
                                }
                            },
                        ),
                    }
                    [
                        :radio Checked::default() [(Text("One") ThemedText)],
                        :radio [(Text("Two") ThemedText)],
                        :radio [(Text("Three") ThemedText)],
                        :radio InteractionDisabled::default() [(Text("Disabled") ThemedText)],
                    ]
                ),
                Node {
                    display: Display::Flex,
                    flex_direction: FlexDirection::Row,
                    align_items: AlignItems::Center,
                    justify_content: JustifyContent::Start,
                    column_gap: Val::Px(8.0),
                } [
                    :toggle_switch(ToggleSwitchProps::default()),
                    :toggle_switch(ToggleSwitchProps::default()) InteractionDisabled,
                    :toggle_switch(ToggleSwitchProps::default()) InteractionDisabled Checked,
                ],
                (
                    :slider(SliderProps {
                        max: 100.0,
                        value: 20.0,
                        ..default()
                    })
                    SliderStep(10.)
                    SliderPrecision(2)
                ),
<<<<<<< HEAD
            ],
                        Node {
                display: Display::Flex,
                flex_direction: FlexDirection::Column,
                align_items: AlignItems::Stretch,
                justify_content: JustifyContent::Start,
                padding: UiRect::all(Val::Px(8.0)),
                row_gap: Val::Px(8.0),
                width: Val::Percent(30.),
                min_width: Val::Px(200.),
            } [
                (
                    :subpane [
                        :subpane_header [
                            (Text("Left") ThemedText),
                            (Text("Center") ThemedText),
                            (Text("Right") ThemedText)
                        ],
                        :subpane_body [
                            (Text("Body") ThemedText),
                        ],
                    ]
                ),
                (
                    :pane [
                        :pane_header [
                            :tool_button(ButtonProps {
                                variant: ButtonVariant::Selected,
                                ..default()
                            }) [
                                (Text("\u{0398}") ThemedText)
                            ],
                            :pane_header_divider,
                            :tool_button(ButtonProps{
                                variant: ButtonVariant::Plain,
                                ..default()
                            }) [
                                (Text("\u{00BC}") ThemedText)
                            ],
                            :tool_button(ButtonProps{
                                variant: ButtonVariant::Plain,
                                ..default()
                            }) [
                                (Text("\u{00BD}") ThemedText)
                            ],
                            :tool_button(ButtonProps{
                                variant: ButtonVariant::Plain,
                                ..default()
                            }) [
                                (Text("\u{00BE}") ThemedText)
                            ],
                            :pane_header_divider,
                            :tool_button(ButtonProps{
                                variant: ButtonVariant::Plain,
                                ..default()
                            }) [
                                (Text("\u{20AC}") ThemedText)
                            ],
                            :flex_spacer,
                            :tool_button(ButtonProps{
                                variant: ButtonVariant::Plain,
                                ..default()
                            }) [
                                (Text("\u{00D7}") ThemedText)
                            ],
                        ],
                        (
                            :pane_body [
                                (Text("Some") ThemedText),
                                (Text("Content") ThemedText),
                                (Text("Here") ThemedText),
                            ]
                            BackgroundColor(palettes::tailwind::EMERALD_800)
                        ),
                    ]
                )
=======
                color_swatch(()),
>>>>>>> 14d9f6e4
            ]
        ]
    }
}<|MERGE_RESOLUTION|>--- conflicted
+++ resolved
@@ -12,11 +12,7 @@
             subpane_header,
         },
         controls::{
-<<<<<<< HEAD
-            button, checkbox, radio, slider, toggle_switch, tool_button, ButtonProps,
-=======
             button, checkbox, color_swatch, radio, slider, toggle_switch, ButtonProps,
->>>>>>> 14d9f6e4
             ButtonVariant, CheckboxProps, SliderProps, ToggleSwitchProps,
         },
         dark_theme::create_dark_theme,
@@ -225,86 +221,7 @@
                     SliderStep(10.)
                     SliderPrecision(2)
                 ),
-<<<<<<< HEAD
-            ],
-                        Node {
-                display: Display::Flex,
-                flex_direction: FlexDirection::Column,
-                align_items: AlignItems::Stretch,
-                justify_content: JustifyContent::Start,
-                padding: UiRect::all(Val::Px(8.0)),
-                row_gap: Val::Px(8.0),
-                width: Val::Percent(30.),
-                min_width: Val::Px(200.),
-            } [
-                (
-                    :subpane [
-                        :subpane_header [
-                            (Text("Left") ThemedText),
-                            (Text("Center") ThemedText),
-                            (Text("Right") ThemedText)
-                        ],
-                        :subpane_body [
-                            (Text("Body") ThemedText),
-                        ],
-                    ]
-                ),
-                (
-                    :pane [
-                        :pane_header [
-                            :tool_button(ButtonProps {
-                                variant: ButtonVariant::Selected,
-                                ..default()
-                            }) [
-                                (Text("\u{0398}") ThemedText)
-                            ],
-                            :pane_header_divider,
-                            :tool_button(ButtonProps{
-                                variant: ButtonVariant::Plain,
-                                ..default()
-                            }) [
-                                (Text("\u{00BC}") ThemedText)
-                            ],
-                            :tool_button(ButtonProps{
-                                variant: ButtonVariant::Plain,
-                                ..default()
-                            }) [
-                                (Text("\u{00BD}") ThemedText)
-                            ],
-                            :tool_button(ButtonProps{
-                                variant: ButtonVariant::Plain,
-                                ..default()
-                            }) [
-                                (Text("\u{00BE}") ThemedText)
-                            ],
-                            :pane_header_divider,
-                            :tool_button(ButtonProps{
-                                variant: ButtonVariant::Plain,
-                                ..default()
-                            }) [
-                                (Text("\u{20AC}") ThemedText)
-                            ],
-                            :flex_spacer,
-                            :tool_button(ButtonProps{
-                                variant: ButtonVariant::Plain,
-                                ..default()
-                            }) [
-                                (Text("\u{00D7}") ThemedText)
-                            ],
-                        ],
-                        (
-                            :pane_body [
-                                (Text("Some") ThemedText),
-                                (Text("Content") ThemedText),
-                                (Text("Here") ThemedText),
-                            ]
-                            BackgroundColor(palettes::tailwind::EMERALD_800)
-                        ),
-                    ]
-                )
-=======
-                color_swatch(()),
->>>>>>> 14d9f6e4
+                color_swatch(),
             ]
         ]
     }
