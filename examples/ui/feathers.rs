--- conflicted
+++ resolved
@@ -2,27 +2,11 @@
 
 use bevy::{
     color::palettes,
-<<<<<<< HEAD
-    core_widgets::{
-        callback, Activate, CoreRadio, CoreRadioGroup, CoreWidgetsPlugins, SliderPrecision,
-        SliderStep, SliderValue, ValueChange,
-    },
-=======
->>>>>>> 9071d7f8
     feathers::{
-        containers::{
-            flex_spacer, pane, pane_body, pane_header, pane_header_divider, subpane, subpane_body,
-            subpane_header,
-        },
         controls::{
             button, checkbox, color_slider, color_swatch, radio, slider, toggle_switch,
-<<<<<<< HEAD
-            tool_button, ButtonProps, ButtonVariant, CheckboxProps, ColorChannel, ColorSlider,
-            ColorSliderProps, ColorSwatch, SliderBaseColor, SliderProps, ToggleSwitchProps,
-=======
             ButtonProps, ButtonVariant, ColorChannel, ColorSlider, ColorSliderProps, ColorSwatch,
             SliderBaseColor, SliderProps,
->>>>>>> 9071d7f8
         },
         dark_theme::create_dark_theme,
         rounded_corners::RoundedCorners,
@@ -34,11 +18,10 @@
     scene2::prelude::{Scene, *},
     ui::{Checked, InteractionDisabled},
     ui_widgets::{
-        checkbox_self_update, observe, slider_self_update, Activate, RadioButton, RadioGroup,
+        checkbox_self_update, slider_self_update, Activate, RadioButton, RadioGroup,
         SliderPrecision, SliderStep, SliderValue, ValueChange,
     },
 };
-use bevy_ecs::VariantDefaults;
 
 /// A struct to hold the state of various widgets shown in the demo.
 #[derive(Resource)]
@@ -47,14 +30,14 @@
     hsl_color: Hsla,
 }
 
-#[derive(Component, Clone, Copy, PartialEq, Default, VariantDefaults)]
+#[derive(Component, Clone, Copy, PartialEq, GetTemplate)]
 enum SwatchType {
     #[default]
     Rgb,
     Hsl,
 }
 
-#[derive(Component, Clone, Copy)]
+#[derive(Component, Clone, Copy, Default)]
 struct DemoDisabledButton;
 
 fn main() {
@@ -73,157 +56,34 @@
 fn setup(mut commands: Commands) {
     // ui camera
     commands.spawn(Camera2d);
-<<<<<<< HEAD
     commands.spawn_scene(demo_root());
 }
 
 fn demo_root() -> impl Scene {
     bsn! {
-=======
-    commands.spawn(demo_root());
-}
-
-fn demo_root() -> impl Bundle {
-    (
->>>>>>> 9071d7f8
         Node {
             width: percent(100),
             height: percent(100),
             align_items: AlignItems::Start,
             justify_content: JustifyContent::Start,
             display: Display::Flex,
-<<<<<<< HEAD
-            flex_direction: FlexDirection::Row,
-            column_gap: Val::Px(10.0),
+            flex_direction: FlexDirection::Column,
+            row_gap: px(10),
         }
         TabGroup
         ThemeBackgroundColor(tokens::WINDOW_BG)
-        [
-=======
-            flex_direction: FlexDirection::Column,
-            row_gap: px(10),
-            ..default()
-        },
-        TabGroup::default(),
-        ThemeBackgroundColor(tokens::WINDOW_BG),
-        children![(
->>>>>>> 9071d7f8
+        [(
             Node {
                 display: Display::Flex,
                 flex_direction: FlexDirection::Column,
                 align_items: AlignItems::Stretch,
                 justify_content: JustifyContent::Start,
-<<<<<<< HEAD
-                padding: UiRect::all(Val::Px(8.0)),
-                row_gap: Val::Px(8.0),
-                width: Val::Percent(30.),
-                min_width: Val::Px(200.),
-            } [
-                Node {
-                    display: Display::Flex,
-                    flex_direction: FlexDirection::Row,
-                    align_items: AlignItems::Center,
-                    justify_content: JustifyContent::Start,
-                    column_gap: Val::Px(8.0),
-                } [
-                    (
-                        :button(ButtonProps {
-                            on_click: callback(|_: In<Activate>| {
-                                info!("Normal button clicked!");
-                            }),
-                            ..default()
-                        }) [(Text("Normal") ThemedText)]
-                    ),
-                    (
-                        :button(
-                            ButtonProps {
-                                on_click: callback(|_: In<Activate>| {
-                                    info!("Disabled button clicked!");
-                                }),
-                                ..default()
-                            },
-                        )
-                        InteractionDisabled::default()
-                        [(Text("Disabled") ThemedText)]
-                    ),
-                    (
-                        :button(
-                            ButtonProps {
-                                on_click: callback(|_: In<Activate>| {
-                                    info!("Primary button clicked!");
-                                }),
-                                variant: ButtonVariant::Primary,
-                                ..default()
-                            },
-                        ) [(Text("Primary") ThemedText)]
-                    ),
-                ],
-                Node {
-                    display: Display::Flex,
-                    flex_direction: FlexDirection::Row,
-                    align_items: AlignItems::Center,
-                    justify_content: JustifyContent::Start,
-                    column_gap: Val::Px(1.0),
-                } [
-                    (
-                        :button(ButtonProps {
-                            on_click: callback(|_: In<Activate>| {
-                                info!("Left button clicked!");
-                            }),
-                            corners: RoundedCorners::Left,
-                            ..default()
-                        }) [(Text("Left") ThemedText)]
-                    ),
-                    (
-                        :button(ButtonProps {
-                            on_click: callback(|_: In<Activate>| {
-                                info!("Center button clicked!");
-                            }),
-                            corners: RoundedCorners::None,
-                            ..default()
-                        }) [(Text("Center") ThemedText)]
-                    ),
-                    (
-                        :button(ButtonProps {
-                            on_click: callback(|_: In<Activate>| {
-                                info!("Right button clicked!");
-                            }),
-                            variant: ButtonVariant::Primary,
-                            corners: RoundedCorners::Right,
-                        }) [(Text("Right") ThemedText)]
-                    ),
-                ],
-                :button(
-                    ButtonProps {
-                        on_click: callback(|_: In<Activate>| {
-                            info!("Wide button clicked!");
-                        }),
-                        ..default()
-                    }
-                ) [(Text("Button") ThemedText)],
-                (
-                    :checkbox(CheckboxProps::default())
-                    Checked::default()
-                    [(Text("Checkbox") ThemedText)]
-                ),
-                (
-                    :checkbox(CheckboxProps::default())
-                    InteractionDisabled::default()
-                    [(Text("Disabled") ThemedText)]
-                ),
-                (
-                    :checkbox(CheckboxProps::default())
-                    InteractionDisabled
-                    Checked::default()
-                    [(Text("Disabled+Checked") ThemedText)]
-=======
                 padding: UiRect::all(px(8)),
                 row_gap: px(8),
                 width: percent(30),
                 min_width: px(200),
-                ..default()
-            },
-            children![
+            }
+            [
                 (
                     Node {
                         display: Display::Flex,
@@ -231,41 +91,37 @@
                         align_items: AlignItems::Center,
                         justify_content: JustifyContent::Start,
                         column_gap: px(8),
-                        ..default()
-                    },
-                    children![
+                    }
+                    [
+                        (
+                            button(ButtonProps::default())
+                            on(|_: On<Activate>| {
+                                info!("Normal button clicked!");
+                            })
+                            [ (Text::new("Normal") ThemedText) ]
+                        ),
                         (
                             button(
                                 ButtonProps::default(),
-                                (),
-                                Spawn((Text::new("Normal"), ThemedText))
-                            ),
-                            observe(|_activate: On<Activate>| {
-                                info!("Normal button clicked!");
-                            })
-                        ),
-                        (
-                            button(
-                                ButtonProps::default(),
-                                (InteractionDisabled, DemoDisabledButton),
-                                Spawn((Text::new("Disabled"), ThemedText))
-                            ),
-                            observe(|_activate: On<Activate>| {
+                            )
+                            InteractionDisabled
+                            DemoDisabledButton
+                            on(|_: On<Activate>| {
                                 info!("Disabled button clicked!");
                             })
+                            [ (Text::new("Disabled") ThemedText) ]
                         ),
                         (
                             button(
                                 ButtonProps {
                                     variant: ButtonVariant::Primary,
                                     ..default()
-                                },
-                                (),
-                                Spawn((Text::new("Primary"), ThemedText))
-                            ),
-                            observe(|_activate: On<Activate>| {
-                                info!("Disabled button clicked!");
-                            })
+                                }
+                            )
+                            on(|_: On<Activate>| {
+                                info!("Primary button clicked!");
+                            })
+                            [ (Text::new("Primary") ThemedText) ]
                         ),
                     ]
                 ),
@@ -276,21 +132,19 @@
                         align_items: AlignItems::Center,
                         justify_content: JustifyContent::Start,
                         column_gap: px(1),
-                        ..default()
-                    },
-                    children![
+                    }
+                    [
                         (
                             button(
                                 ButtonProps {
                                     corners: RoundedCorners::Left,
                                     ..default()
                                 },
-                                (),
-                                Spawn((Text::new("Left"), ThemedText))
-                            ),
-                            observe(|_activate: On<Activate>| {
+                            )
+                            on(|_: On<Activate>| {
                                 info!("Left button clicked!");
                             })
+                            [ (Text::new("Left") ThemedText) ]
                         ),
                         (
                             button(
@@ -298,12 +152,11 @@
                                     corners: RoundedCorners::None,
                                     ..default()
                                 },
-                                (),
-                                Spawn((Text::new("Center"), ThemedText))
-                            ),
-                            observe(|_activate: On<Activate>| {
+                            )
+                            on(|_: On<Activate>| {
                                 info!("Center button clicked!");
                             })
+                            [ (Text::new("Center") ThemedText) ]
                         ),
                         (
                             button(
@@ -311,28 +164,27 @@
                                     variant: ButtonVariant::Primary,
                                     corners: RoundedCorners::Right,
                                 },
-                                (),
-                                Spawn((Text::new("Right"), ThemedText))
-                            ),
-                            observe(|_activate: On<Activate>| {
+                            )
+                            on(|_: On<Activate>| {
                                 info!("Right button clicked!");
                             })
+                            [ (Text::new("Right") ThemedText) ]
                         ),
                     ]
                 ),
                 (
                     button(
                         ButtonProps::default(),
-                        (),
-                        Spawn((Text::new("Button"), ThemedText))
-                    ),
-                    observe(|_activate: On<Activate>| {
+                    )
+                    on(|_: On<Activate>| {
                         info!("Wide button clicked!");
                     })
-                ),
-                (
-                    checkbox(Checked, Spawn((Text::new("Checkbox"), ThemedText))),
-                    observe(
+                    [ (Text::new("Button") ThemedText) ]
+                ),
+                (
+                    checkbox()
+                    Checked
+                    on(
                         |change: On<ValueChange<bool>>,
                          query: Query<Entity, With<DemoDisabledButton>>,
                          mut commands: Commands| {
@@ -351,51 +203,33 @@
                             }
                         }
                     )
-                ),
-                (
-                    checkbox(
-                        InteractionDisabled,
-                        Spawn((Text::new("Disabled"), ThemedText))
-                    ),
-                    observe(|_change: On<ValueChange<bool>>| {
+                    [ (Text::new("Checkbox") ThemedText) ]
+                ),
+                (
+                    checkbox()
+                    InteractionDisabled
+                    on(|_change: On<ValueChange<bool>>| {
                         warn!("Disabled checkbox clicked!");
                     })
-                ),
-                (
-                    checkbox(
-                        (InteractionDisabled, Checked),
-                        Spawn((Text::new("Disabled+Checked"), ThemedText))
-                    ),
-                    observe(|_change: On<ValueChange<bool>>| {
+                    [ (Text::new("Disabled") ThemedText) ]
+                ),
+                (
+                    checkbox()
+                    InteractionDisabled
+                    Checked
+                    on(|_change: On<ValueChange<bool>>| {
                         warn!("Disabled checkbox clicked!");
                     })
->>>>>>> 9071d7f8
+                    [ (Text::new("Disabled+Checked") ThemedText) ]
                 ),
                 (
                     Node {
                         display: Display::Flex,
                         flex_direction: FlexDirection::Column,
-<<<<<<< HEAD
-                        row_gap: Val::Px(4.0),
-                    }
-                    CoreRadioGroup {
-                        // Update radio button states based on notification from radio group.
-                        on_change: callback(
-                            |ent: In<Activate>, q_radio: Query<Entity, With<CoreRadio>>, mut commands: Commands| {
-                                for radio in q_radio.iter() {
-                                    if radio == ent.0.0 {
-                                        commands.entity(radio).insert(Checked);
-                                    } else {
-                                        commands.entity(radio).remove::<Checked>();
-                                    }
-                                }
-                            },
-=======
                         row_gap: px(4),
-                        ..default()
-                    },
-                    RadioGroup,
-                    observe(
+                    }
+                    RadioGroup
+                    on(
                         |value_change: On<ValueChange<Entity>>,
                          q_radio: Query<Entity, With<RadioButton>>,
                          mut commands: Commands| {
@@ -407,15 +241,12 @@
                                 }
                             }
                         }
-                    ),
-                    children![
-                        radio(Checked, Spawn((Text::new("One"), ThemedText))),
-                        radio((), Spawn((Text::new("Two"), ThemedText))),
-                        radio((), Spawn((Text::new("Three"), ThemedText))),
-                        radio(
-                            InteractionDisabled,
-                            Spawn((Text::new("Disabled"), ThemedText))
-                        ),
+                    )
+                    [
+                        radio() Checked Children [ (Text::new("One") ThemedText) ],
+                        radio() [ (Text::new("Two") ThemedText) ],
+                        radio() [ (Text::new("Three") ThemedText) ],
+                        radio() InteractionDisabled Children [ (Text::new("Disabled") ThemedText) ]
                     ]
                 ),
                 (
@@ -425,359 +256,123 @@
                         align_items: AlignItems::Center,
                         justify_content: JustifyContent::Start,
                         column_gap: px(8),
+                    }
+                    [
+                        (toggle_switch() on(checkbox_self_update)),
+                        (
+                            toggle_switch()
+                            InteractionDisabled
+                            on(checkbox_self_update)
+                        ),
+                        (
+                            toggle_switch()
+                            InteractionDisabled
+                            Checked
+                            on(checkbox_self_update)
+                        ),
+                    ]
+                ),
+                (
+                    slider(SliderProps {
+                        max: 100.0,
+                        value: 20.0,
                         ..default()
-                    },
-                    children![
-                        (toggle_switch((),), observe(checkbox_self_update)),
-                        (
-                            toggle_switch(InteractionDisabled,),
-                            observe(checkbox_self_update)
-                        ),
-                        (
-                            toggle_switch((InteractionDisabled, Checked),),
-                            observe(checkbox_self_update)
->>>>>>> 9071d7f8
-                        ),
-                    }
-                    [
-                        :radio Checked::default() [(Text("One") ThemedText)],
-                        :radio [(Text("Two") ThemedText)],
-                        :radio [(Text("Three") ThemedText)],
-                        :radio InteractionDisabled::default() [(Text("Disabled") ThemedText)],
-                    ]
-                ),
-<<<<<<< HEAD
-                Node {
-                    display: Display::Flex,
-                    flex_direction: FlexDirection::Row,
-                    align_items: AlignItems::Center,
-                    justify_content: JustifyContent::Start,
-                    column_gap: Val::Px(8.0),
-                } [
-                    :toggle_switch(ToggleSwitchProps::default()),
-                    :toggle_switch(ToggleSwitchProps::default()) InteractionDisabled,
-                    :toggle_switch(ToggleSwitchProps::default()) InteractionDisabled Checked,
-                ],
-                Node {
-                    flex_direction: FlexDirection::Column,
-                } [
-                    (
-                        :slider(SliderProps {
-                            max: 100.0,
-                            value: 20.0,
-                            ..default()
-                        })
-                        SliderStep(10.)
-                        SliderPrecision(2)
-                    ),
-                    (
-                        Node {
-                            justify_content: JustifyContent::SpaceBetween,
-                        }
-                        [Text("Srgba"), (color_swatch() SwatchType::Rgb)]
-                    ),
-                    :color_slider(
-                        ColorSliderProps {
-                            value: 0.5,
-                            on_change: callback(
-                                |change: In<ValueChange<f32>>, mut color: ResMut<DemoWidgetStates>| {
-                                    color.rgb_color.red = change.value;
-                                },
-                            ),
-                            channel: ColorChannel::Red
-                        },
-                    ),
-                    :color_slider(
-                        ColorSliderProps {
-                            value: 0.5,
-                            on_change: callback(
-                                |change: In<ValueChange<f32>>, mut color: ResMut<DemoWidgetStates>| {
-                                    color.rgb_color.green = change.value;
-                                },
-                            ),
-                            channel: ColorChannel::Green
-                        },
-                    ),
-                    :color_slider(
-                        ColorSliderProps {
-                            value: 0.5,
-                            on_change: callback(
-                                |change: In<ValueChange<f32>>, mut color: ResMut<DemoWidgetStates>| {
-                                    color.rgb_color.blue = change.value;
-                                },
-                            ),
-                            channel: ColorChannel::Blue
-                        },
-                    ),
-                    :color_slider(
-                        ColorSliderProps {
-                            value: 0.5,
-                            on_change: callback(
-                                |change: In<ValueChange<f32>>, mut color: ResMut<DemoWidgetStates>| {
-                                    color.rgb_color.alpha = change.value;
-                                },
-                            ),
-                            channel: ColorChannel::Alpha
-                        },
-                    ),
-                    (
-                        Node {
-                            justify_content: JustifyContent::SpaceBetween,
-                        }
-                        [Text("Hsl"), (color_swatch() SwatchType::Hsl)]
-                    ),
-                    :color_slider(
-                        ColorSliderProps {
-                            value: 0.5,
-                            on_change: callback(
-                                |change: In<ValueChange<f32>>, mut color: ResMut<DemoWidgetStates>| {
-                                    color.hsl_color.hue = change.value;
-                                },
-                            ),
-                            channel: ColorChannel::HslHue
-                        },
-                    ),
-                    :color_slider(
-                        ColorSliderProps {
-                            value: 0.5,
-                            on_change: callback(
-                                |change: In<ValueChange<f32>>, mut color: ResMut<DemoWidgetStates>| {
-                                    color.hsl_color.saturation = change.value;
-                                },
-                            ),
-                            channel: ColorChannel::HslSaturation
-                        },
-                    ),
-                    :color_slider(
-                        ColorSliderProps {
-                            value: 0.5,
-                            on_change: callback(
-                                |change: In<ValueChange<f32>>, mut color: ResMut<DemoWidgetStates>| {
-                                    color.hsl_color.lightness = change.value;
-                                },
-                            ),
-                            channel: ColorChannel::HslLightness
-                        },
-                    ),
-                    color_swatch(),
-                ]
-            ],
-            Node {
-                display: Display::Flex,
-                flex_direction: FlexDirection::Column,
-                align_items: AlignItems::Stretch,
-                justify_content: JustifyContent::Start,
-                padding: UiRect::all(Val::Px(8.0)),
-                row_gap: Val::Px(8.0),
-                width: Val::Percent(30.),
-                min_width: Val::Px(200.),
-            } [
-                (
-                    :subpane [
-                        :subpane_header [
-                            (Text("Left") ThemedText),
-                            (Text("Center") ThemedText),
-                            (Text("Right") ThemedText)
-                        ],
-                        :subpane_body [
-                            (Text("Body") ThemedText),
-                        ],
-                    ]
-                ),
-                (
-                    :pane [
-                        :pane_header [
-                            :tool_button(ButtonProps {
-                                variant: ButtonVariant::Selected,
-                                ..default()
-                            }) [
-                                (Text("\u{0398}") ThemedText)
-                            ],
-                            :pane_header_divider,
-                            :tool_button(ButtonProps{
-                                variant: ButtonVariant::Plain,
-                                ..default()
-                            }) [
-                                (Text("\u{00BC}") ThemedText)
-                            ],
-                            :tool_button(ButtonProps{
-                                variant: ButtonVariant::Plain,
-                                ..default()
-                            }) [
-                                (Text("\u{00BD}") ThemedText)
-                            ],
-                            :tool_button(ButtonProps{
-                                variant: ButtonVariant::Plain,
-                                ..default()
-                            }) [
-                                (Text("\u{00BE}") ThemedText)
-                            ],
-                            :pane_header_divider,
-                            :tool_button(ButtonProps{
-                                variant: ButtonVariant::Plain,
-                                ..default()
-                            }) [
-                                (Text("\u{20AC}") ThemedText)
-                            ],
-                            :flex_spacer,
-                            :tool_button(ButtonProps{
-                                variant: ButtonVariant::Plain,
-                                ..default()
-                            }) [
-                                (Text("\u{00D7}") ThemedText)
-                            ],
-                        ],
-                        (
-                            :pane_body [
-                                (Text("Some") ThemedText),
-                                (Text("Content") ThemedText),
-                                (Text("Here") ThemedText),
-                            ]
-                            BackgroundColor(palettes::tailwind::EMERALD_800)
-                        ),
-                    ]
-=======
-                (
-                    slider(
-                        SliderProps {
-                            max: 100.0,
-                            value: 20.0,
-                            ..default()
-                        },
-                        (SliderStep(10.), SliderPrecision(2)),
-                    ),
-                    observe(slider_self_update)
+                    })
+                    SliderStep(10.)
+                    SliderPrecision(2)
+                    on(slider_self_update)
                 ),
                 (
                     Node {
                         display: Display::Flex,
                         flex_direction: FlexDirection::Row,
                         justify_content: JustifyContent::SpaceBetween,
-                        ..default()
-                    },
-                    children![Text("Srgba".to_owned()), color_swatch(SwatchType::Rgb),]
-                ),
-                (
-                    color_slider(
-                        ColorSliderProps {
-                            value: 0.5,
-                            channel: ColorChannel::Red
-                        },
-                        ()
-                    ),
-                    observe(
-                        |change: On<ValueChange<f32>>, mut color: ResMut<DemoWidgetStates>| {
+                    }
+                    [Text("Srgba"), (color_swatch() SwatchType::Rgb)]
+                ),
+                (
+                    color_slider(ColorSliderProps {
+                        value: 0.5,
+                        channel: ColorChannel::Red
+                    })
+                    on(|change: On<ValueChange<f32>>, mut color: ResMut<DemoWidgetStates>| {
                             color.rgb_color.red = change.value;
-                        }
-                    )
-                ),
-                (
-                    color_slider(
-                        ColorSliderProps {
-                            value: 0.5,
-                            channel: ColorChannel::Green
-                        },
-                        ()
-                    ),
-                    observe(
-                        |change: On<ValueChange<f32>>, mut color: ResMut<DemoWidgetStates>| {
-                            color.rgb_color.green = change.value;
-                        },
-                    )
-                ),
-                (
-                    color_slider(
-                        ColorSliderProps {
-                            value: 0.5,
-                            channel: ColorChannel::Blue
-                        },
-                        ()
-                    ),
-                    observe(
-                        |change: On<ValueChange<f32>>, mut color: ResMut<DemoWidgetStates>| {
-                            color.rgb_color.blue = change.value;
-                        },
-                    )
-                ),
-                (
-                    color_slider(
-                        ColorSliderProps {
-                            value: 0.5,
-                            channel: ColorChannel::Alpha
-                        },
-                        ()
-                    ),
-                    observe(
-                        |change: On<ValueChange<f32>>, mut color: ResMut<DemoWidgetStates>| {
-                            color.rgb_color.alpha = change.value;
-                        },
-                    )
+                    })
+                ),
+                (
+                    color_slider(ColorSliderProps {
+                        value: 0.5,
+                        channel: ColorChannel::Green
+                    })
+                    on(|change: On<ValueChange<f32>>, mut color: ResMut<DemoWidgetStates>| {
+                        color.rgb_color.green = change.value;
+                    })
+                ),
+                (
+                    color_slider(ColorSliderProps {
+                        value: 0.5,
+                        channel: ColorChannel::Blue
+                    })
+                    on(|change: On<ValueChange<f32>>, mut color: ResMut<DemoWidgetStates>| {
+                        color.rgb_color.blue = change.value;
+                    })
+                ),
+                (
+                    color_slider(ColorSliderProps {
+                        value: 0.5,
+                        channel: ColorChannel::Alpha
+                    })
+                    on(|change: On<ValueChange<f32>>, mut color: ResMut<DemoWidgetStates>| {
+                        color.rgb_color.alpha = change.value;
+                    })
                 ),
                 (
                     Node {
                         display: Display::Flex,
                         flex_direction: FlexDirection::Row,
                         justify_content: JustifyContent::SpaceBetween,
-                        ..default()
-                    },
-                    children![Text("Hsl".to_owned()), color_swatch(SwatchType::Hsl),]
-                ),
-                (
-                    color_slider(
-                        ColorSliderProps {
-                            value: 0.5,
-                            channel: ColorChannel::HslHue
-                        },
-                        ()
-                    ),
-                    observe(
-                        |change: On<ValueChange<f32>>, mut color: ResMut<DemoWidgetStates>| {
-                            color.hsl_color.hue = change.value;
-                        },
-                    )
-                ),
-                (
-                    color_slider(
-                        ColorSliderProps {
-                            value: 0.5,
-                            channel: ColorChannel::HslSaturation
-                        },
-                        ()
-                    ),
-                    observe(
-                        |change: On<ValueChange<f32>>, mut color: ResMut<DemoWidgetStates>| {
-                            color.hsl_color.saturation = change.value;
-                        },
-                    )
-                ),
-                (
-                    color_slider(
-                        ColorSliderProps {
-                            value: 0.5,
-                            channel: ColorChannel::HslLightness
-                        },
-                        ()
-                    ),
-                    observe(
-                        |change: On<ValueChange<f32>>, mut color: ResMut<DemoWidgetStates>| {
-                            color.hsl_color.lightness = change.value;
-                        },
-                    )
->>>>>>> 9071d7f8
+                    }
+                    [Text("Hsl"), (color_swatch() SwatchType::Hsl)]
+                ),
+                (
+                    color_slider(ColorSliderProps {
+                        value: 0.5,
+                        channel: ColorChannel::HslHue
+                    })
+                    on(|change: On<ValueChange<f32>>, mut color: ResMut<DemoWidgetStates>| {
+                        color.hsl_color.hue = change.value;
+                    })
+                ),
+                (
+                    color_slider(ColorSliderProps {
+                        value: 0.5,
+                        channel: ColorChannel::HslSaturation
+                    })
+                    on(|change: On<ValueChange<f32>>, mut color: ResMut<DemoWidgetStates>| {
+                        color.hsl_color.saturation = change.value;
+                    })
+                ),
+                (
+                    color_slider(ColorSliderProps {
+                        value: 0.5,
+                        channel: ColorChannel::HslLightness
+                    })
+                    on(|change: On<ValueChange<f32>>, mut color: ResMut<DemoWidgetStates>| {
+                        color.hsl_color.lightness = change.value;
+                    })
                 )
             ]
-        ]
+        )]
     }
 }
 
 fn update_colors(
     colors: Res<DemoWidgetStates>,
     mut sliders: Query<(Entity, &ColorSlider, &mut SliderBaseColor)>,
-    new_sliders: Query<(), Added<ColorSlider>>,
     swatches: Query<(&SwatchType, &Children), With<ColorSwatch>>,
     mut commands: Commands,
 ) {
-    if colors.is_changed() || !new_sliders.is_empty() {
+    if colors.is_changed() {
         for (slider_ent, slider, mut base) in sliders.iter_mut() {
             match slider.channel {
                 ColorChannel::Red => {
