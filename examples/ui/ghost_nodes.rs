//! This example demonstrates the use of Ghost Nodes.
//!
//! UI layout will ignore ghost nodes, and treat their children as if they were direct descendants of the first non-ghost ancestor.
//!
//! # Warning
//!
//! This is an experimental feature, and should be used with caution,
//! especially in concert with 3rd party plugins or systems that may not be aware of ghost nodes.
//!
//! To add [`GhostNode`] components to entities, you must enable the `ghost_nodes` feature flag,
//! as they are otherwise unconstructable even though the type is defined.

use bevy::{prelude::*, ui::experimental::GhostNode, winit::WinitSettings};

fn main() {
    App::new()
        .add_plugins(DefaultPlugins)
        .insert_resource(WinitSettings::desktop_app())
        .add_systems(Startup, setup)
        .add_systems(Update, button_system)
        .run();
}

#[derive(Component)]
struct Counter(i32);

fn setup(mut commands: Commands, asset_server: Res<AssetServer>) {
    let font_handle = asset_server.load("fonts/FiraSans-Bold.ttf");

    commands.spawn(Camera2d);

    // Ghost UI root
<<<<<<< HEAD
    commands.spawn(GhostNode).with_children(|ghost_root| {
        ghost_root.spawn(Node::default()).with_child(create_label(
            "This text node is rendered under a ghost root",
            font_handle.clone(),
        ));
    });
=======
    commands
        .spawn(GhostNode::new())
        .with_children(|ghost_root| {
            ghost_root
                .spawn(NodeBundle::default())
                .with_child(create_label(
                    "This text node is rendered under a ghost root",
                    font_handle.clone(),
                ));
        });
>>>>>>> 90b5ed6c

    // Normal UI root
    commands
        .spawn((
            Node::default(),
            Style {
                width: Val::Percent(100.0),
                height: Val::Percent(100.0),
                align_items: AlignItems::Center,
                justify_content: JustifyContent::Center,
                ..default()
            },
        ))
        .with_children(|parent| {
            parent
                .spawn((Node::default(), Counter(0)))
                .with_children(|layout_parent| {
                    layout_parent
                        .spawn((GhostNode::new(), Counter(0)))
                        .with_children(|ghost_parent| {
                            // Ghost children using a separate counter state
                            // These buttons are being treated as children of layout_parent in the context of UI
                            ghost_parent
                                .spawn(create_button())
                                .with_child(create_label("0", font_handle.clone()));
                            ghost_parent
                                .spawn(create_button())
                                .with_child(create_label("0", font_handle.clone()));
                        });

                    // A normal child using the layout parent counter
                    layout_parent
                        .spawn(create_button())
                        .with_child(create_label("0", font_handle.clone()));
                });
        });
}

fn create_button() -> impl Bundle {
    (
        Button,
        Style {
            width: Val::Px(150.0),
            height: Val::Px(65.0),
            border: UiRect::all(Val::Px(5.0)),
            // horizontally center child text
            justify_content: JustifyContent::Center,
            // vertically center child text
            align_items: AlignItems::Center,
            ..default()
        },
        BorderColor(Color::BLACK),
        BorderRadius::MAX,
        BackgroundColor(Color::srgb(0.15, 0.15, 0.15)),
    )
}

fn create_label(text: &str, font: Handle<Font>) -> (Text, TextFont, TextColor) {
    (
        Text::new(text),
        TextFont {
            font,
            font_size: 33.0,
            ..default()
        },
        TextColor(Color::srgb(0.9, 0.9, 0.9)),
    )
}

fn button_system(
    mut interaction_query: Query<(&Interaction, &Parent), (Changed<Interaction>, With<Button>)>,
    labels_query: Query<(&Children, &Parent), With<Button>>,
    mut text_query: Query<&mut Text>,
    mut counter_query: Query<&mut Counter>,
) {
    // Update parent counter on click
    for (interaction, parent) in &mut interaction_query {
        if matches!(interaction, Interaction::Pressed) {
            let mut counter = counter_query.get_mut(parent.get()).unwrap();
            counter.0 += 1;
        }
    }

    // Update button labels to match their parent counter
    for (children, parent) in &labels_query {
        let counter = counter_query.get(parent.get()).unwrap();
        let mut text = text_query.get_mut(children[0]).unwrap();

        **text = counter.0.to_string();
    }
}<|MERGE_RESOLUTION|>--- conflicted
+++ resolved
@@ -30,14 +30,6 @@
     commands.spawn(Camera2d);
 
     // Ghost UI root
-<<<<<<< HEAD
-    commands.spawn(GhostNode).with_children(|ghost_root| {
-        ghost_root.spawn(Node::default()).with_child(create_label(
-            "This text node is rendered under a ghost root",
-            font_handle.clone(),
-        ));
-    });
-=======
     commands
         .spawn(GhostNode::new())
         .with_children(|ghost_root| {
@@ -48,7 +40,6 @@
                     font_handle.clone(),
                 ));
         });
->>>>>>> 90b5ed6c
 
     // Normal UI root
     commands
