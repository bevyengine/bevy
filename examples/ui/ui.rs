--- conflicted
+++ resolved
@@ -217,66 +217,6 @@
                 .with_children(|parent| {
                     parent
                         .spawn((
-<<<<<<< HEAD
-                            Node::default(),
-                            Style {
-                                width: Val::Px(100.0),
-                                height: Val::Px(100.0),
-                                ..default()
-                            },
-                            BackgroundColor(Color::srgb(1.0, 0.0, 0.)),
-                        ))
-                        .with_children(|parent| {
-                            parent.spawn((
-                                Node::default(),
-                                Style {
-                                    // Take the size of the parent node.
-                                    width: Val::Percent(100.0),
-                                    height: Val::Percent(100.0),
-                                    position_type: PositionType::Absolute,
-                                    left: Val::Px(20.),
-                                    bottom: Val::Px(20.),
-                                    ..default()
-                                },
-                                BackgroundColor(Color::srgb(1.0, 0.3, 0.3)),
-                            ));
-                            parent.spawn((
-                                Node::default(),
-                                Style {
-                                    width: Val::Percent(100.0),
-                                    height: Val::Percent(100.0),
-                                    position_type: PositionType::Absolute,
-                                    left: Val::Px(40.),
-                                    bottom: Val::Px(40.),
-                                    ..default()
-                                },
-                                BackgroundColor(Color::srgb(1.0, 0.5, 0.5)),
-                            ));
-                            parent.spawn((
-                                Node::default(),
-                                Style {
-                                    width: Val::Percent(100.0),
-                                    height: Val::Percent(100.0),
-                                    position_type: PositionType::Absolute,
-                                    left: Val::Px(60.),
-                                    bottom: Val::Px(60.),
-                                    ..default()
-                                },
-                                BackgroundColor(Color::srgb(1.0, 0.7, 0.7)),
-                            ));
-                            // alpha test
-                            parent.spawn((
-                                Node::default(),
-                                Style {
-                                    width: Val::Percent(100.0),
-                                    height: Val::Percent(100.0),
-                                    position_type: PositionType::Absolute,
-                                    left: Val::Px(80.),
-                                    bottom: Val::Px(80.),
-                                    ..default()
-                                },
-                                BackgroundColor(Color::srgba(1.0, 0.9, 0.9, 0.4)),
-=======
                             NodeBundle {
                                 style: Style {
                                     width: Val::Px(100.0),
@@ -353,7 +293,6 @@
                                     color: Color::BLACK.with_alpha(0.3),
                                     ..shadow
                                 },
->>>>>>> 90b5ed6c
                             ));
                         });
                 });
