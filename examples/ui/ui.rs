//! This example illustrates the various features of Bevy UI.

use bevy::{
    a11y::{
        accesskit::{NodeBuilder, Role},
        AccessibilityNode,
    },
    input::mouse::{MouseScrollUnit, MouseWheel},
    prelude::*,
    winit::WinitSettings,
};

fn main() {
    App::new()
        .add_plugins(DefaultPlugins)
        // Only run the app when there is user input. This will significantly reduce CPU/GPU use.
        .insert_resource(WinitSettings::desktop_app())
        .add_systems(Startup, setup)
        .add_systems(Update, mouse_scroll)
        .run();
}

fn setup(mut commands: Commands, asset_server: Res<AssetServer>) {
    // Camera
    commands.spawn(Camera2dBundle::default());

    // root node
    commands
        .spawn(NodeBundle {
            style: Style {
                width: Val::Percent(100.0),
                height: Val::Percent(100.0),
                justify_content: JustifyContent::SpaceBetween,
                ..default()
            },
            ..default()
        })
        .with_children(|parent| {
            // left vertical fill (border)
            parent
                .spawn(NodeBundle {
                    style: Style {
                        width: Val::Px(200.),
                        border: UiRect::all(Val::Px(2.)),
                        ..default()
                    },
                    background_color: Color::rgb(0.65, 0.65, 0.65).into(),
                    ..default()
                })
                .with_children(|parent| {
                    // left vertical fill (content)
                    parent
                        .spawn(NodeBundle {
                            style: Style {
                                width: Val::Percent(100.),
                                ..default()
                            },
                            background_color: Color::rgb(0.15, 0.15, 0.15).into(),
                            ..default()
                        })
                        .with_children(|parent| {
                            // text
                            parent.spawn((
                                TextBundle::from_section(
                                    "Text Example",
                                    TextStyle {
                                        font: asset_server.load("fonts/FiraSans-Bold.ttf"),
                                        font_size: 30.0,
                                        color: Color::WHITE,
                                    },
                                )
                                .with_style(Style {
                                    margin: UiRect::all(Val::Px(5.)),
                                    ..default()
                                }),
                                // Because this is a distinct label widget and
                                // not button/list item text, this is necessary
                                // for accessibility to treat the text accordingly.
                                Label,
                            ));
                        });
                });
            // right vertical fill
            parent
                .spawn(NodeBundle {
                    style: Style {
                        flex_direction: FlexDirection::Column,
                        justify_content: JustifyContent::Center,
                        align_items: AlignItems::Center,
                        width: Val::Px(200.),
                        ..default()
                    },
                    background_color: Color::rgb(0.15, 0.15, 0.15).into(),
                    ..default()
                })
                .with_children(|parent| {
                    // Title
                    parent.spawn((
                        TextBundle::from_section(
                            "Scrolling list",
                            TextStyle {
                                font: asset_server.load("fonts/FiraSans-Bold.ttf"),
                                font_size: 25.,
                                color: Color::WHITE,
                            },
                        ),
                        Label,
                    ));
                    // List with hidden overflow
                    parent
                        .spawn(NodeBundle {
                            style: Style {
                                flex_direction: FlexDirection::Column,
                                align_self: AlignSelf::Stretch,
                                height: Val::Percent(50.),
                                overflow: Overflow::clip_y(),
                                ..default()
                            },
                            background_color: Color::rgb(0.10, 0.10, 0.10).into(),
                            ..default()
                        })
                        .with_children(|parent| {
                            // Moving panel
                            parent
                                .spawn((
                                    NodeBundle {
                                        style: Style {
                                            flex_direction: FlexDirection::Column,
                                            align_items: AlignItems::Center,
                                            ..default()
                                        },
                                        ..default()
                                    },
                                    ScrollingList::default(),
                                    AccessibilityNode(NodeBuilder::new(Role::List)),
                                ))
                                .with_children(|parent| {
                                    // List items
                                    for i in 0..30 {
                                        parent.spawn((
                                            TextBundle::from_section(
                                                format!("Item {i}"),
                                                TextStyle {
                                                    font: asset_server
                                                        .load("fonts/FiraSans-Bold.ttf"),
                                                    font_size: 20.,
                                                    color: Color::WHITE,
                                                },
                                            ),
                                            Label,
                                            AccessibilityNode(NodeBuilder::new(Role::ListItem)),
                                        ));
                                    }
                                });
                        });
                });
            parent
                .spawn(NodeBundle {
                    style: Style {
                        width: Val::Px(200.0),
                        height: Val::Px(200.0),
                        position_type: PositionType::Absolute,
                        left: Val::Px(210.),
                        bottom: Val::Px(10.),
                        border: UiRect::all(Val::Px(20.)),
                        ..default()
                    },
                    background_color: Color::rgb(0.4, 0.4, 1.).into(),
                    ..default()
                })
                .with_children(|parent| {
                    parent.spawn(NodeBundle {
                        style: Style {
                            width: Val::Percent(100.0),
                            height: Val::Percent(100.0),
                            ..default()
                        },
                        background_color: Color::rgb(0.8, 0.8, 1.).into(),
                        ..default()
                    });
                });
            // render order test: reddest in the back, whitest in the front (flex center)
            parent
                .spawn(NodeBundle {
                    style: Style {
                        width: Val::Percent(100.0),
                        height: Val::Percent(100.0),
                        position_type: PositionType::Absolute,
                        align_items: AlignItems::Center,
                        justify_content: JustifyContent::Center,
                        ..default()
                    },
                    ..default()
                })
                .with_children(|parent| {
                    parent
                        .spawn(NodeBundle {
                            style: Style {
                                width: Val::Px(100.0),
                                height: Val::Px(100.0),
                                ..default()
                            },
                            background_color: Color::rgb(1.0, 0.0, 0.).into(),
                            ..default()
                        })
                        .with_children(|parent| {
                            parent.spawn(NodeBundle {
                                style: Style {
                                    // Take the size of the parent node.
                                    width: Val::Percent(100.0),
                                    height: Val::Percent(100.0),
                                    position_type: PositionType::Absolute,
                                    left: Val::Px(20.),
                                    bottom: Val::Px(20.),
                                    ..default()
                                },
                                background_color: Color::rgb(1.0, 0.3, 0.3).into(),
                                ..default()
                            });
                            parent.spawn(NodeBundle {
                                style: Style {
                                    width: Val::Percent(100.0),
                                    height: Val::Percent(100.0),
                                    position_type: PositionType::Absolute,
                                    left: Val::Px(40.),
                                    bottom: Val::Px(40.),
                                    ..default()
                                },
                                background_color: Color::rgb(1.0, 0.5, 0.5).into(),
                                ..default()
                            });
                            parent.spawn(NodeBundle {
                                style: Style {
                                    width: Val::Percent(100.0),
                                    height: Val::Percent(100.0),
                                    position_type: PositionType::Absolute,
                                    left: Val::Px(60.),
                                    bottom: Val::Px(60.),
                                    ..default()
                                },
                                background_color: Color::rgb(1.0, 0.7, 0.7).into(),
                                ..default()
                            });
                            // alpha test
                            parent.spawn(NodeBundle {
                                style: Style {
                                    width: Val::Percent(100.0),
                                    height: Val::Percent(100.0),
                                    position_type: PositionType::Absolute,
                                    left: Val::Px(80.),
                                    bottom: Val::Px(80.),
                                    ..default()
                                },
                                background_color: Color::rgba(1.0, 0.9, 0.9, 0.4).into(),
                                ..default()
                            });
                        });
                });
            // bevy logo (flex center)
            parent
                .spawn(NodeBundle {
                    style: Style {
                        width: Val::Percent(100.0),
                        position_type: PositionType::Absolute,
                        justify_content: JustifyContent::Center,
                        align_items: AlignItems::FlexStart,
                        ..default()
                    },
                    ..default()
                })
                .with_children(|parent| {
                    // bevy logo (image)
<<<<<<< HEAD
                    parent.spawn(ImageBundle {
                        style: Style {
                            size: Size::width(Val::Px(500.0)),
=======

                    parent
                        .spawn(ImageBundle {
                            style: Style {
                                width: Val::Px(500.0),
                                ..default()
                            },
>>>>>>> 25f013ba
                            ..default()
                        },
                        image: asset_server.load("branding/bevy_logo_dark_big.png").into(),
                        ..default()
                    });
                });
        });
}

#[derive(Component, Default)]
struct ScrollingList {
    position: f32,
}

fn mouse_scroll(
    mut mouse_wheel_events: EventReader<MouseWheel>,
    mut query_list: Query<(&mut ScrollingList, &mut Style, &Parent, &Node)>,
    query_node: Query<&Node>,
) {
    for mouse_wheel_event in mouse_wheel_events.iter() {
        for (mut scrolling_list, mut style, parent, list_node) in &mut query_list {
            let items_height = list_node.size().y;
            let container_height = query_node.get(parent.get()).unwrap().size().y;

            let max_scroll = (items_height - container_height).max(0.);

            let dy = match mouse_wheel_event.unit {
                MouseScrollUnit::Line => mouse_wheel_event.y * 20.,
                MouseScrollUnit::Pixel => mouse_wheel_event.y,
            };

            scrolling_list.position += dy;
            scrolling_list.position = scrolling_list.position.clamp(-max_scroll, 0.);
            style.top = Val::Px(scrolling_list.position);
        }
    }
}<|MERGE_RESOLUTION|>--- conflicted
+++ resolved
@@ -270,19 +270,9 @@
                 })
                 .with_children(|parent| {
                     // bevy logo (image)
-<<<<<<< HEAD
                     parent.spawn(ImageBundle {
                         style: Style {
-                            size: Size::width(Val::Px(500.0)),
-=======
-
-                    parent
-                        .spawn(ImageBundle {
-                            style: Style {
-                                width: Val::Px(500.0),
-                                ..default()
-                            },
->>>>>>> 25f013ba
+                            width: Val::Px(500.0),
                             ..default()
                         },
                         image: asset_server.load("branding/bevy_logo_dark_big.png").into(),
