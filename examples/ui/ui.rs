//! This example illustrates the various features of Bevy UI.

use bevy::{
    a11y::{
        accesskit::{NodeBuilder, Role},
        AccessibilityNode,
    },
    input::mouse::{MouseScrollUnit, MouseWheel},
    prelude::*,
    winit::WinitSettings,
};

fn main() {
    App::new()
        .add_plugins(DefaultPlugins)
        // Only run the app when there is user input. This will significantly reduce CPU/GPU use.
        .insert_resource(WinitSettings::desktop_app())
        .add_systems(Startup, setup)
        .add_systems(Update, mouse_scroll)
        .run();
}

fn setup(mut commands: Commands, asset_server: Res<AssetServer>) {
    // Camera
    commands.spawn(Camera2dBundle::default());

    // root node
    commands
        .spawn(NodeBundle {
            style: Style {
                width: Val::Percent(100.0),
                height: Val::Percent(100.0),
                justify_content: JustifyContent::SpaceBetween,
                ..default()
            },
            ..default()
        })
        .with_children(|parent| {
            // left vertical fill (border)
            parent
                .spawn(NodeBundle {
                    style: Style {
                        width: Val::Px(200.),
                        border: UiRect::all(Val::Px(2.)),
                        ..default()
                    },
                    background_color: Color::rgb(0.65, 0.65, 0.65).into(),
                    ..default()
                })
                .with_children(|parent| {
                    // left vertical fill (content)
                    parent
                        .spawn(NodeBundle {
                            style: Style {
                                width: Val::Percent(100.),
                                ..default()
                            },
                            background_color: Color::rgb(0.15, 0.15, 0.15).into(),
                            ..default()
                        })
                        .with_children(|parent| {
                            // text
                            parent.spawn((
                                TextBundle::from_section(
                                    "Text Example",
                                    TextStyle {
                                        font: asset_server.load("fonts/FiraSans-Bold.ttf"),
                                        font_size: 30.0,
                                        color: Color::WHITE,
                                    },
                                )
                                .with_style(Style {
                                    margin: UiRect::all(Val::Px(5.)),
                                    ..default()
                                }),
                                // Because this is a distinct label widget and
                                // not button/list item text, this is necessary
                                // for accessibility to treat the text accordingly.
                                Label,
                            ));
                        });
                });
            // right vertical fill
            parent
                .spawn(NodeBundle {
                    style: Style {
                        flex_direction: FlexDirection::Column,
                        justify_content: JustifyContent::Center,
                        align_items: AlignItems::Center,
                        width: Val::Px(200.),
                        ..default()
                    },
                    background_color: Color::rgb(0.15, 0.15, 0.15).into(),
                    ..default()
                })
                .with_children(|parent| {
                    // Title
                    parent.spawn((
                        TextBundle::from_section(
                            "Scrolling list",
                            TextStyle {
                                font: asset_server.load("fonts/FiraSans-Bold.ttf"),
                                font_size: 25.,
                                color: Color::WHITE,
                            },
                        ),
                        Label,
                    ));
                    // List with hidden overflow
                    parent
                        .spawn(NodeBundle {
                            style: Style {
                                flex_direction: FlexDirection::Column,
                                align_self: AlignSelf::Stretch,
                                height: Val::Percent(50.),
                                overflow: Overflow::clip_y(),
                                ..default()
                            },
                            background_color: Color::rgb(0.10, 0.10, 0.10).into(),
                            ..default()
                        })
                        .with_children(|parent| {
                            // Moving panel
                            parent
                                .spawn((
                                    NodeBundle {
                                        style: Style {
                                            flex_direction: FlexDirection::Column,
                                            align_items: AlignItems::Center,
                                            ..default()
                                        },
                                        ..default()
                                    },
                                    ScrollingList::default(),
                                    AccessibilityNode(NodeBuilder::new(Role::List)),
                                ))
                                .with_children(|parent| {
                                    // List items
                                    for i in 0..30 {
                                        parent.spawn((
                                            TextBundle::from_section(
                                                format!("Item {i}"),
                                                TextStyle {
                                                    font: asset_server
                                                        .load("fonts/FiraSans-Bold.ttf"),
                                                    font_size: 20.,
                                                    color: Color::WHITE,
                                                },
                                            ),
                                            Label,
                                            AccessibilityNode(NodeBuilder::new(Role::ListItem)),
                                        ));
                                    }
                                });
                        });
                });
            parent
                .spawn(NodeBundle {
                    style: Style {
                        width: Val::Px(200.0),
                        height: Val::Px(200.0),
                        position_type: PositionType::Absolute,
                        left: Val::Px(210.),
                        bottom: Val::Px(10.),
                        border: UiRect::all(Val::Px(20.)),
                        ..default()
                    },
                    background_color: Color::rgb(0.4, 0.4, 1.).into(),
                    ..default()
                })
                .with_children(|parent| {
                    parent.spawn(NodeBundle {
                        style: Style {
                            width: Val::Percent(100.0),
                            height: Val::Percent(100.0),
                            ..default()
                        },
                        background_color: Color::rgb(0.8, 0.8, 1.).into(),
                        ..default()
                    });
                });
            // render order test: reddest in the back, whitest in the front (flex center)
            parent
                .spawn(NodeBundle {
                    style: Style {
                        width: Val::Percent(100.0),
                        height: Val::Percent(100.0),
                        position_type: PositionType::Absolute,
                        align_items: AlignItems::Center,
                        justify_content: JustifyContent::Center,
                        ..default()
                    },
                    ..default()
                })
                .with_children(|parent| {
                    parent
                        .spawn(NodeBundle {
                            style: Style {
                                width: Val::Px(100.0),
                                height: Val::Px(100.0),
                                ..default()
                            },
                            background_color: Color::rgb(1.0, 0.0, 0.).into(),
                            ..default()
                        })
                        .with_children(|parent| {
                            parent.spawn(NodeBundle {
                                style: Style {
                                    // Take the size of the parent node.
                                    width: Val::Percent(100.0),
                                    height: Val::Percent(100.0),
                                    position_type: PositionType::Absolute,
                                    left: Val::Px(20.),
                                    bottom: Val::Px(20.),
                                    ..default()
                                },
                                background_color: Color::rgb(1.0, 0.3, 0.3).into(),
                                ..default()
                            });
                            parent.spawn(NodeBundle {
                                style: Style {
                                    width: Val::Percent(100.0),
                                    height: Val::Percent(100.0),
                                    position_type: PositionType::Absolute,
                                    left: Val::Px(40.),
                                    bottom: Val::Px(40.),
                                    ..default()
                                },
                                background_color: Color::rgb(1.0, 0.5, 0.5).into(),
                                ..default()
                            });
                            parent.spawn(NodeBundle {
                                style: Style {
                                    width: Val::Percent(100.0),
                                    height: Val::Percent(100.0),
                                    position_type: PositionType::Absolute,
                                    left: Val::Px(60.),
                                    bottom: Val::Px(60.),
                                    ..default()
                                },
                                background_color: Color::rgb(1.0, 0.7, 0.7).into(),
                                ..default()
                            });
                            // alpha test
                            parent.spawn(NodeBundle {
                                style: Style {
                                    width: Val::Percent(100.0),
                                    height: Val::Percent(100.0),
                                    position_type: PositionType::Absolute,
                                    left: Val::Px(80.),
                                    bottom: Val::Px(80.),
                                    ..default()
                                },
                                background_color: Color::rgba(1.0, 0.9, 0.9, 0.4).into(),
                                ..default()
                            });
                        });
                });
            // bevy logo (flex center)
            parent
                .spawn(NodeBundle {
                    style: Style {
                        width: Val::Percent(100.0),
                        position_type: PositionType::Absolute,
                        justify_content: JustifyContent::Center,
                        align_items: AlignItems::FlexStart,
                        ..default()
                    },
                    ..default()
                })
                .with_children(|parent| {
                    // bevy logo (image)
<<<<<<< HEAD
                    parent.spawn(ImageBundle {
                        style: Style {
                            width: Val::Px(500.0),
                            ..default()
                        },
                        image: asset_server.load("branding/bevy_logo_dark_big.png").into(),
                        ..default()
                    });
=======
                    // A `NodeBundle` is used to display the logo the image as an `ImageBundle` can't automatically
                    // size itself with a child node present.
                    parent
                        .spawn((
                            NodeBundle {
                                style: Style {
                                    width: Val::Px(500.0),
                                    height: Val::Px(125.0),
                                    margin: UiRect::top(Val::VMin(5.)),
                                    ..default()
                                },
                                // a `NodeBundle` is transparent by default, so to see the image we have to its color to `WHITE`
                                background_color: Color::WHITE.into(),
                                ..default()
                            },
                            UiImage::new(asset_server.load("branding/bevy_logo_dark_big.png")),
                        ))
                        .with_children(|parent| {
                            // alt text
                            // This UI node takes up no space in the layout and the `Text` component is used by the accessiblity module
                            // and is not rendered.
                            parent.spawn((
                                NodeBundle {
                                    style: Style {
                                        display: Display::None,
                                        ..Default::default()
                                    },
                                    ..Default::default()
                                },
                                Text::from_section("Bevy logo", TextStyle::default()),
                            ));
                        });
>>>>>>> 2551ccbe
                });
        });
}

#[derive(Component, Default)]
struct ScrollingList {
    position: f32,
}

fn mouse_scroll(
    mut mouse_wheel_events: EventReader<MouseWheel>,
    mut query_list: Query<(&mut ScrollingList, &mut Style, &Parent, &Node)>,
    query_node: Query<&Node>,
) {
    for mouse_wheel_event in mouse_wheel_events.iter() {
        for (mut scrolling_list, mut style, parent, list_node) in &mut query_list {
            let items_height = list_node.size().y;
            let container_height = query_node.get(parent.get()).unwrap().size().y;

            let max_scroll = (items_height - container_height).max(0.);

            let dy = match mouse_wheel_event.unit {
                MouseScrollUnit::Line => mouse_wheel_event.y * 20.,
                MouseScrollUnit::Pixel => mouse_wheel_event.y,
            };

            scrolling_list.position += dy;
            scrolling_list.position = scrolling_list.position.clamp(-max_scroll, 0.);
            style.top = Val::Px(scrolling_list.position);
        }
    }
}<|MERGE_RESOLUTION|>--- conflicted
+++ resolved
@@ -270,16 +270,6 @@
                 })
                 .with_children(|parent| {
                     // bevy logo (image)
-<<<<<<< HEAD
-                    parent.spawn(ImageBundle {
-                        style: Style {
-                            width: Val::Px(500.0),
-                            ..default()
-                        },
-                        image: asset_server.load("branding/bevy_logo_dark_big.png").into(),
-                        ..default()
-                    });
-=======
                     // A `NodeBundle` is used to display the logo the image as an `ImageBundle` can't automatically
                     // size itself with a child node present.
                     parent
@@ -312,7 +302,6 @@
                                 Text::from_section("Bevy logo", TextStyle::default()),
                             ));
                         });
->>>>>>> 2551ccbe
                 });
         });
 }
