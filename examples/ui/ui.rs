//! This example illustrates the various features of Bevy UI.

use bevy::{
    a11y::{
        accesskit::{NodeBuilder, Role},
        AccessibilityNode,
    },
    input::mouse::{MouseScrollUnit, MouseWheel},
    prelude::*,
    winit::WinitSettings,
};

fn main() {
    App::new()
        .add_plugins(DefaultPlugins)
        // Only run the app when there is user input. This will significantly reduce CPU/GPU use.
        .insert_resource(WinitSettings::desktop_app())
        .add_startup_system(setup)
        .add_system(mouse_scroll)
        .run();
}

fn setup(mut commands: Commands, asset_server: Res<AssetServer>) {
    // Camera
    commands.spawn(Camera2dBundle::default());

    // root node
    commands
        .spawn(NodeBundle {
            style: Style {
<<<<<<< HEAD
                size: Size::all(Val::Percent(100.)),
=======
                size: Size::width(Val::Percent(100.0)),
>>>>>>> 8b8078d1
                justify_content: JustifyContent::SpaceBetween,
                ..default()
            },
            ..default()
        })
        .with_children(|parent| {
            // left vertical fill (border)
            parent
                .spawn(NodeBundle {
                    style: Style {
<<<<<<< HEAD
                        size: Size::width(Val::Px(200.)),
                        border: UiRect::all(Val::Px(2.)),
=======
                        size: Size::width(Val::Px(200.0)),
                        border: UiRect::all(Val::Px(2.0)),
>>>>>>> 8b8078d1
                        ..default()
                    },
                    background_color: Color::rgb(0.65, 0.65, 0.65).into(),
                    ..default()
                })
                .with_children(|parent| {
                    // left vertical fill (content)
                    parent
                        .spawn(NodeBundle {
                            style: Style {
<<<<<<< HEAD
                                size: Size::width(Val::Percent(100.)),
=======
                                size: Size::width(Val::Percent(100.0)),
>>>>>>> 8b8078d1
                                ..default()
                            },
                            background_color: Color::rgb(0.15, 0.15, 0.15).into(),
                            ..default()
                        })
                        .with_children(|parent| {
                            // text
                            parent.spawn((
                                TextBundle::from_section(
                                    "Text Example",
                                    TextStyle {
                                        font: asset_server.load("fonts/FiraSans-Bold.ttf"),
                                        font_size: 30.0,
                                        color: Color::WHITE,
                                    },
                                )
                                .with_style(Style {
                                    margin: UiRect::all(Val::Px(5.)),
                                    ..default()
                                }),
                                // Because this is a distinct label widget and
                                // not button/list item text, this is necessary
                                // for accessibility to treat the text accordingly.
                                Label,
                            ));
                        });
                });
            // right vertical fill
            parent
                .spawn(NodeBundle {
                    style: Style {
                        flex_direction: FlexDirection::Column,
                        justify_content: JustifyContent::Center,
                        align_items: AlignItems::Center,
<<<<<<< HEAD
                        size: Size::width(Val::Px(200.)),
=======
                        size: Size::width(Val::Px(200.0)),
>>>>>>> 8b8078d1
                        ..default()
                    },
                    background_color: Color::rgb(0.15, 0.15, 0.15).into(),
                    ..default()
                })
                .with_children(|parent| {
                    // Title
<<<<<<< HEAD
                    parent.spawn(TextBundle::from_section(
                        "Scrolling list",
                        TextStyle {
                            font: asset_server.load("fonts/FiraSans-Bold.ttf"),
                            font_size: 25.,
                            color: Color::WHITE,
                        },
=======
                    parent.spawn((
                        TextBundle::from_section(
                            "Scrolling list",
                            TextStyle {
                                font: asset_server.load("fonts/FiraSans-Bold.ttf"),
                                font_size: 25.,
                                color: Color::WHITE,
                            },
                        )
                        .with_style(Style {
                            size: Size::height(Val::Px(25.)),
                            ..default()
                        }),
                        Label,
>>>>>>> 8b8078d1
                    ));
                    // List with hidden overflow
                    parent
                        .spawn(NodeBundle {
                            style: Style {
                                flex_direction: FlexDirection::Column,
                                align_self: AlignSelf::Stretch,
<<<<<<< HEAD
                                size: Size::height(Val::Percent(50.)),
=======
                                size: Size::height(Val::Percent(50.0)),
>>>>>>> 8b8078d1
                                overflow: Overflow::Hidden,
                                ..default()
                            },
                            background_color: Color::rgb(0.10, 0.10, 0.10).into(),
                            ..default()
                        })
                        .with_children(|parent| {
                            // Moving panel
                            parent
                                .spawn((
                                    NodeBundle {
                                        style: Style {
                                            flex_direction: FlexDirection::Column,
                                            flex_grow: 1.0,
<<<<<<< HEAD
=======
                                            max_size: Size::UNDEFINED,
>>>>>>> 8b8078d1
                                            align_items: AlignItems::Center,
                                            ..default()
                                        },
                                        ..default()
                                    },
                                    ScrollingList::default(),
                                    AccessibilityNode(NodeBuilder::new(Role::List)),
                                ))
                                .with_children(|parent| {
                                    // List items
                                    for i in 0..30 {
                                        parent.spawn((
                                            TextBundle::from_section(
                                                format!("Item {i}"),
                                                TextStyle {
                                                    font: asset_server
                                                        .load("fonts/FiraSans-Bold.ttf"),
                                                    font_size: 20.,
                                                    color: Color::WHITE,
                                                },
                                            )
                                            .with_style(Style {
                                                flex_shrink: 0.,
<<<<<<< HEAD
                                                size: Size::height(Val::Px(20.)),
=======
                                                size: Size::new(Val::Undefined, Val::Px(20.)),
>>>>>>> 8b8078d1
                                                ..default()
                                            }),
                                            Label,
                                            AccessibilityNode(NodeBuilder::new(Role::ListItem)),
                                        ));
                                    }
                                });
                        });
                });
            parent
                .spawn(NodeBundle {
                    style: Style {
                        size: Size::all(Val::Px(200.)),
                        position_type: PositionType::Absolute,
                        left: Val::Px(210.),
                        bottom: Val::Px(10.),
                        border: UiRect::all(Val::Px(20.)),
                        ..default()
                    },
                    background_color: Color::rgb(0.4, 0.4, 1.).into(),
                    ..default()
                })
                .with_children(|parent| {
                    parent.spawn(NodeBundle {
                        style: Style {
                            size: Size::all(Val::Percent(100.)),
                            ..default()
                        },
                        background_color: Color::rgb(0.8, 0.8, 1.).into(),
                        ..default()
                    });
                });
            // render order test: reddest in the back, whitest in the front (flex center)
            parent
                .spawn(NodeBundle {
                    style: Style {
                        size: Size::all(Val::Percent(100.)),
                        position_type: PositionType::Absolute,
                        align_items: AlignItems::Center,
                        justify_content: JustifyContent::Center,
                        ..default()
                    },
                    ..default()
                })
                .with_children(|parent| {
                    parent
                        .spawn(NodeBundle {
                            style: Style {
                                size: Size::all(Val::Px(100.)),
                                ..default()
                            },
                            background_color: Color::rgb(1.0, 0.0, 0.).into(),
                            ..default()
                        })
                        .with_children(|parent| {
                            parent.spawn(NodeBundle {
                                style: Style {
<<<<<<< HEAD
=======
                                    // Take the size of the parent node.
>>>>>>> 8b8078d1
                                    size: Size::all(Val::Percent(100.)),
                                    position_type: PositionType::Absolute,
                                    left: Val::Px(20.),
                                    bottom: Val::Px(20.),
                                    ..default()
                                },
                                background_color: Color::rgb(1.0, 0.3, 0.3).into(),
                                ..default()
                            });
                            parent.spawn(NodeBundle {
                                style: Style {
                                    size: Size::all(Val::Percent(100.)),
                                    position_type: PositionType::Absolute,
                                    left: Val::Px(40.),
                                    bottom: Val::Px(40.),
                                    ..default()
                                },
                                background_color: Color::rgb(1.0, 0.5, 0.5).into(),
                                ..default()
                            });
                            parent.spawn(NodeBundle {
                                style: Style {
                                    size: Size::all(Val::Percent(100.)),
                                    position_type: PositionType::Absolute,
                                    left: Val::Px(60.),
                                    bottom: Val::Px(60.),
                                    ..default()
                                },
                                background_color: Color::rgb(1.0, 0.7, 0.7).into(),
                                ..default()
                            });
                            // alpha test
                            parent.spawn(NodeBundle {
                                style: Style {
                                    size: Size::all(Val::Percent(100.)),
                                    position_type: PositionType::Absolute,
                                    left: Val::Px(80.),
                                    bottom: Val::Px(80.),
                                    ..default()
                                },
                                background_color: Color::rgba(1.0, 0.9, 0.9, 0.4).into(),
                                ..default()
                            });
                        });
                });
            // bevy logo (flex center)
            parent
                .spawn(NodeBundle {
                    style: Style {
                        size: Size::width(Val::Percent(100.)),
                        position_type: PositionType::Absolute,
                        justify_content: JustifyContent::Center,
                        align_items: AlignItems::FlexStart,
                        ..default()
                    },
                    ..default()
                })
                .with_children(|parent| {
                    // bevy logo (image)
<<<<<<< HEAD
                    parent.spawn(ImageBundle {
                        style: Style {
                            size: Size::width(Val::Px(500.)),
=======
                    parent
                        .spawn(ImageBundle {
                            style: Style {
                                size: Size::width(Val::Px(500.0)),
                                ..default()
                            },
>>>>>>> 8b8078d1
                            ..default()
                        })
                        .with_children(|parent| {
                            // alt text
                            parent
                                .spawn(TextBundle::from_section("Bevy logo", TextStyle::default()));
                        });
                });
        });
}

#[derive(Component, Default)]
struct ScrollingList {
    position: f32,
}

fn mouse_scroll(
    mut mouse_wheel_events: EventReader<MouseWheel>,
    mut query_list: Query<(&mut ScrollingList, &mut Style, &Children, &Node)>,
    query_item: Query<&Node>,
) {
    for mouse_wheel_event in mouse_wheel_events.iter() {
        for (mut scrolling_list, mut style, children, uinode) in &mut query_list {
            let items_height: f32 = children
                .iter()
                .map(|entity| query_item.get(*entity).unwrap().size().y)
                .sum();
            let panel_height = uinode.size().y;
            let max_scroll = (items_height - panel_height).max(0.);
            let dy = match mouse_wheel_event.unit {
                MouseScrollUnit::Line => mouse_wheel_event.y * 20.,
                MouseScrollUnit::Pixel => mouse_wheel_event.y,
            };
            scrolling_list.position += dy;
            scrolling_list.position = scrolling_list.position.clamp(-max_scroll, 0.);
            style.top = Val::Px(scrolling_list.position);
        }
    }
}<|MERGE_RESOLUTION|>--- conflicted
+++ resolved
@@ -28,11 +28,7 @@
     commands
         .spawn(NodeBundle {
             style: Style {
-<<<<<<< HEAD
                 size: Size::all(Val::Percent(100.)),
-=======
-                size: Size::width(Val::Percent(100.0)),
->>>>>>> 8b8078d1
                 justify_content: JustifyContent::SpaceBetween,
                 ..default()
             },
@@ -43,13 +39,8 @@
             parent
                 .spawn(NodeBundle {
                     style: Style {
-<<<<<<< HEAD
                         size: Size::width(Val::Px(200.)),
                         border: UiRect::all(Val::Px(2.)),
-=======
-                        size: Size::width(Val::Px(200.0)),
-                        border: UiRect::all(Val::Px(2.0)),
->>>>>>> 8b8078d1
                         ..default()
                     },
                     background_color: Color::rgb(0.65, 0.65, 0.65).into(),
@@ -60,11 +51,7 @@
                     parent
                         .spawn(NodeBundle {
                             style: Style {
-<<<<<<< HEAD
                                 size: Size::width(Val::Percent(100.)),
-=======
-                                size: Size::width(Val::Percent(100.0)),
->>>>>>> 8b8078d1
                                 ..default()
                             },
                             background_color: Color::rgb(0.15, 0.15, 0.15).into(),
@@ -99,11 +86,7 @@
                         flex_direction: FlexDirection::Column,
                         justify_content: JustifyContent::Center,
                         align_items: AlignItems::Center,
-<<<<<<< HEAD
                         size: Size::width(Val::Px(200.)),
-=======
-                        size: Size::width(Val::Px(200.0)),
->>>>>>> 8b8078d1
                         ..default()
                     },
                     background_color: Color::rgb(0.15, 0.15, 0.15).into(),
@@ -111,30 +94,14 @@
                 })
                 .with_children(|parent| {
                     // Title
-<<<<<<< HEAD
-                    parent.spawn(TextBundle::from_section(
+                    parent.spawn((TextBundle::from_section(
                         "Scrolling list",
                         TextStyle {
                             font: asset_server.load("fonts/FiraSans-Bold.ttf"),
                             font_size: 25.,
                             color: Color::WHITE,
                         },
-=======
-                    parent.spawn((
-                        TextBundle::from_section(
-                            "Scrolling list",
-                            TextStyle {
-                                font: asset_server.load("fonts/FiraSans-Bold.ttf"),
-                                font_size: 25.,
-                                color: Color::WHITE,
-                            },
-                        )
-                        .with_style(Style {
-                            size: Size::height(Val::Px(25.)),
-                            ..default()
-                        }),
                         Label,
->>>>>>> 8b8078d1
                     ));
                     // List with hidden overflow
                     parent
@@ -142,11 +109,7 @@
                             style: Style {
                                 flex_direction: FlexDirection::Column,
                                 align_self: AlignSelf::Stretch,
-<<<<<<< HEAD
                                 size: Size::height(Val::Percent(50.)),
-=======
-                                size: Size::height(Val::Percent(50.0)),
->>>>>>> 8b8078d1
                                 overflow: Overflow::Hidden,
                                 ..default()
                             },
@@ -161,10 +124,6 @@
                                         style: Style {
                                             flex_direction: FlexDirection::Column,
                                             flex_grow: 1.0,
-<<<<<<< HEAD
-=======
-                                            max_size: Size::UNDEFINED,
->>>>>>> 8b8078d1
                                             align_items: AlignItems::Center,
                                             ..default()
                                         },
@@ -188,11 +147,7 @@
                                             )
                                             .with_style(Style {
                                                 flex_shrink: 0.,
-<<<<<<< HEAD
                                                 size: Size::height(Val::Px(20.)),
-=======
-                                                size: Size::new(Val::Undefined, Val::Px(20.)),
->>>>>>> 8b8078d1
                                                 ..default()
                                             }),
                                             Label,
@@ -250,10 +205,7 @@
                         .with_children(|parent| {
                             parent.spawn(NodeBundle {
                                 style: Style {
-<<<<<<< HEAD
-=======
                                     // Take the size of the parent node.
->>>>>>> 8b8078d1
                                     size: Size::all(Val::Percent(100.)),
                                     position_type: PositionType::Absolute,
                                     left: Val::Px(20.),
@@ -313,18 +265,13 @@
                 })
                 .with_children(|parent| {
                     // bevy logo (image)
-<<<<<<< HEAD
-                    parent.spawn(ImageBundle {
-                        style: Style {
-                            size: Size::width(Val::Px(500.)),
-=======
+
                     parent
                         .spawn(ImageBundle {
                             style: Style {
                                 size: Size::width(Val::Px(500.0)),
                                 ..default()
                             },
->>>>>>> 8b8078d1
                             ..default()
                         })
                         .with_children(|parent| {
