--- conflicted
+++ resolved
@@ -40,17 +40,13 @@
             parent
                 .spawn(NodeBundle {
                     style: Style {
-<<<<<<< HEAD
-                        size: Size::new(Val::Px(200.0), Val::Percent(100.0)),
-                        border: UiRect::all(Val::Px(2.0)),
                         align_items: AlignItems::FlexEnd,
-=======
-                        width: Val::Px(200.),
+
+                        width: Val::Percent(100.),
                         border: UiRect::all(Val::Px(2.)),
->>>>>>> d1158288
-                        ..default()
-                    },
-                    background_color: BackgroundColor(Color::rgb(0.15, 0.15, 0.15).into()),
+                        ..default()
+                    },
+                    background_color: Color::rgb(0.15, 0.15, 0.15).into(),
                     border: Border {
                         color: Color::rgb(0.65, 0.65, 0.65),
                         width: 2.0,
@@ -58,21 +54,10 @@
                     ..default()
                 })
                 .with_children(|parent| {
-<<<<<<< HEAD
                     // text
                     parent.spawn(TextBundle {
                         style: Style {
                             margin: UiRect::all(Val::Px(5.0)),
-=======
-                    // left vertical fill (content)
-                    parent
-                        .spawn(NodeBundle {
-                            style: Style {
-                                width: Val::Percent(100.),
-                                ..default()
-                            },
-                            background_color: Color::rgb(0.15, 0.15, 0.15).into(),
->>>>>>> d1158288
                             ..default()
                         },
                         text: Text::from_section(
