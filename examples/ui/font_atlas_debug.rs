--- conflicted
+++ resolved
@@ -33,12 +33,7 @@
 fn atlas_render_system(
     mut commands: Commands,
     mut state: ResMut<State>,
-<<<<<<< HEAD
-    font_atlas_sets: Res<Assets<FontAtlasSet>>,
-=======
     font_atlas_sets: Res<FontAtlasSets>,
-    texture_atlases: Res<Assets<TextureAtlas>>,
->>>>>>> f8cbc735
 ) {
     if let Some(set) = font_atlas_sets.get(&state.handle) {
         if let Some((_size, font_atlas)) = set.iter().next() {
