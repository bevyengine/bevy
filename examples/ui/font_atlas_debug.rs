use bevy::{prelude::*, text::FontAtlasSet};

/// This example illustrates how FontAtlases are populated. Bevy uses FontAtlases under the hood to optimize text rendering.
fn main() {
    App::build()
        .init_resource::<State>()
        .add_plugins(DefaultPlugins)
        .add_startup_system(setup)
        .add_system(text_update_system)
        .add_system(atlas_render_system)
        .run();
}

struct State {
    atlas_count: u32,
    handle: Handle<Font>,
    timer: Timer,
}

impl Default for State {
    fn default() -> Self {
        Self {
            atlas_count: 0,
            handle: Handle::default(),
            timer: Timer::from_seconds(0.05, true),
        }
    }
}

fn atlas_render_system(
    commands: &mut Commands,
    mut state: ResMut<State>,
    mut materials: ResMut<Assets<ColorMaterial>>,
    font_atlas_sets: Res<Assets<FontAtlasSet>>,
    texture_atlases: Res<Assets<TextureAtlas>>,
) {
    if let Some(set) = font_atlas_sets.get(&state.handle.as_weak::<FontAtlasSet>()) {
        if let Some((_size, font_atlas)) = set.iter().next() {
            let x_offset = state.atlas_count as f32;
            if state.atlas_count == font_atlas.len() as u32 {
                return;
            }
            let texture_atlas = texture_atlases
                .get(&font_atlas[state.atlas_count as usize].texture_atlas)
                .unwrap();
            state.atlas_count += 1;
            commands.spawn(ImageBundle {
                material: materials.add(texture_atlas.texture.clone().into()),
                style: Style {
                    position_type: PositionType::Absolute,
                    position: Rect {
                        top: Val::Px(0.0),
                        left: Val::Px(512.0 * x_offset),
                        ..Default::default()
                    },
                    ..Default::default()
                },
                ..Default::default()
            });
        }
    }
}

fn text_update_system(mut state: ResMut<State>, time: Res<Time>, mut query: Query<&mut Text>) {
<<<<<<< HEAD
    if state.timer.tick(time.delta_seconds()).is_finished() {
=======
    if state.timer.tick(time.delta_seconds).finished() {
>>>>>>> 7d4cb70d
        for mut text in query.iter_mut() {
            let c = rand::random::<u8>() as char;
            if !text.value.contains(c) {
                text.value = format!("{}{}", text.value, c);
            }
        }

        state.timer.reset();
    }
}

fn setup(commands: &mut Commands, asset_server: Res<AssetServer>, mut state: ResMut<State>) {
    let font_handle = asset_server.load("fonts/FiraSans-Bold.ttf");
    state.handle = font_handle.clone();
    commands.spawn(UiCameraBundle::default()).spawn(TextBundle {
        text: Text {
            value: "a".to_string(),
            font: font_handle,
            style: TextStyle {
                font_size: 60.0,
                color: Color::WHITE,
                ..Default::default()
            },
        },
        ..Default::default()
    });
}<|MERGE_RESOLUTION|>--- conflicted
+++ resolved
@@ -62,12 +62,9 @@
 }
 
 fn text_update_system(mut state: ResMut<State>, time: Res<Time>, mut query: Query<&mut Text>) {
-<<<<<<< HEAD
-    if state.timer.tick(time.delta_seconds()).is_finished() {
-=======
-    if state.timer.tick(time.delta_seconds).finished() {
->>>>>>> 7d4cb70d
+    if state.timer.tick(time.delta_seconds()).finished() {
         for mut text in query.iter_mut() {
+            
             let c = rand::random::<u8>() as char;
             if !text.value.contains(c) {
                 text.value = format!("{}{}", text.value, c);
