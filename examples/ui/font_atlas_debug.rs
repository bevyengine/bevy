//! This example illustrates how `FontAtlas`'s are populated.
//! Bevy uses `FontAtlas`'s under the hood to optimize text rendering.

use bevy::{color::palettes::basic::YELLOW, prelude::*, text::FontAtlasSets};
use rand::{Rng, SeedableRng};
use rand_chacha::ChaCha8Rng;

fn main() {
    App::new()
        .init_resource::<State>()
        .insert_resource(ClearColor(Color::BLACK))
        .add_plugins(DefaultPlugins)
        .add_systems(Startup, setup)
        .add_systems(Update, (text_update_system, atlas_render_system))
        .run();
}

#[derive(Resource)]
struct State {
    atlas_count: u32,
    handle: Handle<Font>,
    timer: Timer,
}

impl Default for State {
    fn default() -> Self {
        Self {
            atlas_count: 0,
            handle: Handle::default(),
            timer: Timer::from_seconds(0.05, TimerMode::Repeating),
        }
    }
}

#[derive(Resource, Deref, DerefMut)]
struct SeededRng(ChaCha8Rng);

fn atlas_render_system(
    mut commands: Commands,
    mut state: ResMut<State>,
    font_atlas_sets: Res<FontAtlasSets>,
) {
    if let Some(set) = font_atlas_sets.get(&state.handle) {
        if let Some((_size, font_atlas)) = set.iter().next() {
            let x_offset = state.atlas_count as f32;
            if state.atlas_count == font_atlas.len() as u32 {
                return;
            }
            let font_atlas = &font_atlas[state.atlas_count as usize];
            state.atlas_count += 1;
            commands.spawn(ImageBundle {
                image: font_atlas.texture.clone().into(),
                style: Style {
                    position_type: PositionType::Absolute,
                    top: Val::ZERO,
                    left: Val::Px(512.0 * x_offset),
                    ..default()
                },
                ..default()
            });
        }
    }
}

fn text_update_system(
    mut state: ResMut<State>,
    time: Res<Time>,
    mut query: Query<&mut Text>,
    mut seeded_rng: ResMut<SeededRng>,
) {
    if state.timer.tick(time.delta()).finished() {
        for mut text in &mut query {
            let c = seeded_rng.gen::<u8>() as char;
            let string = &mut text.sections[0].value;
            if !string.contains(c) {
                string.push(c);
            }
        }

        state.timer.reset();
    }
}

fn setup(mut commands: Commands, asset_server: Res<AssetServer>, mut state: ResMut<State>) {
    let font_handle = asset_server.load("fonts/FiraSans-Bold.ttf");
    state.handle = font_handle.clone();
    commands.spawn(Camera2dBundle::default());
    commands
        .spawn(NodeBundle {
            background_color: Color::NONE.into(),
            style: Style {
                position_type: PositionType::Absolute,
                bottom: Val::ZERO,
                ..default()
            },
            ..default()
        })
        .with_children(|parent| {
            parent.spawn(TextBundle::from_section(
                "a",
                TextStyle {
                    font: font_handle,
                    font_size: 60.0,
                    color: YELLOW.into(),
                },
            ));
        });
<<<<<<< HEAD
    // Make it deterministic for testing purposes.
    commands.insert_resource(SeededRng(StdRng::seed_from_u64(19878367467713)));
=======
    commands.insert_resource(SeededRng(ChaCha8Rng::seed_from_u64(19878367467713)));
>>>>>>> 99d9cc1e
}<|MERGE_RESOLUTION|>--- conflicted
+++ resolved
@@ -105,10 +105,6 @@
                 },
             ));
         });
-<<<<<<< HEAD
     // Make it deterministic for testing purposes.
-    commands.insert_resource(SeededRng(StdRng::seed_from_u64(19878367467713)));
-=======
     commands.insert_resource(SeededRng(ChaCha8Rng::seed_from_u64(19878367467713)));
->>>>>>> 99d9cc1e
 }