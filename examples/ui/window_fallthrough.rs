//! This example illustrates how have a mouse's clicks/wheel/movement etc fall through the spawned transparent window to a window below.
//! If you build this, and hit 'P' it should toggle on/off the mouse's passthrough.
//! Note: this example will not work on following platforms: iOS / Android / Web / X11. Window fall through is not supported there.

use bevy::prelude::*;

fn main() {
    App::new()
        .insert_resource(ClearColor(Color::NONE)) // Use a transparent window, to make effects obvious.
        .add_plugins(DefaultPlugins.set(WindowPlugin {
            primary_window: Some(Window {
                // Set the window's parameters, note we're setting the window to always be on top.
                transparent: true,
                decorations: true,
                window_level: bevy::window::WindowLevel::AlwaysOnTop,
                ..default()
            }),
            ..default()
        }))
        .add_systems(Startup, setup)
        .add_systems(Update, toggle_mouse_passthrough) // This allows us to hit 'P' to toggle on/off the mouse's passthrough
        .run();
}

fn setup(mut commands: Commands, asset_server: Res<AssetServer>) {
    // UI camera
    commands.spawn(Camera2dBundle::default());
    // Text with one section
    commands.spawn((
        // Create a TextBundle that has a Text with a single section.
        TextBundle::from_section(
            // Accepts a `String` or any type that converts into a `String`, such as `&str`
            "Hit 'P' then scroll/click around!",
            TextStyle {
                font: asset_server.load("fonts/FiraSans-Bold.ttf"),
                font_size: 100.0, // Nice and big so you can see it!
                ..default()
            },
        )
        // Set the style of the TextBundle itself.
        .with_style(Style {
            position_type: PositionType::Absolute,
            bottom: Val::Px(5.),
            right: Val::Px(10.),
            ..default()
        }),
    ));
}
// A simple system to handle some keyboard input and toggle on/off the hittest.
<<<<<<< HEAD
fn toggle_mouse_passthrough(keyboard_input: Res<Input<KeyCode>>, mut windows: Query<&mut Window>) {
    if keyboard_input.just_pressed(KeyCode::KeyP) {
=======
fn toggle_mouse_passthrough(
    keyboard_input: Res<ButtonInput<KeyCode>>,
    mut windows: Query<&mut Window>,
) {
    if keyboard_input.just_pressed(KeyCode::P) {
>>>>>>> a4c27288
        let mut window = windows.single_mut();
        window.cursor.hit_test = !window.cursor.hit_test;
    }
}<|MERGE_RESOLUTION|>--- conflicted
+++ resolved
@@ -47,16 +47,11 @@
     ));
 }
 // A simple system to handle some keyboard input and toggle on/off the hittest.
-<<<<<<< HEAD
-fn toggle_mouse_passthrough(keyboard_input: Res<Input<KeyCode>>, mut windows: Query<&mut Window>) {
-    if keyboard_input.just_pressed(KeyCode::KeyP) {
-=======
 fn toggle_mouse_passthrough(
     keyboard_input: Res<ButtonInput<KeyCode>>,
     mut windows: Query<&mut Window>,
 ) {
-    if keyboard_input.just_pressed(KeyCode::P) {
->>>>>>> a4c27288
+    if keyboard_input.just_pressed(KeyCode::KeyP) {
         let mut window = windows.single_mut();
         window.cursor.hit_test = !window.cursor.hit_test;
     }
