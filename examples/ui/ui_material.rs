//! Demonstrates the use of [`UiMaterials`](UiMaterial) and how to change material values

<<<<<<< HEAD
use bevy::color::palettes::css::YELLOW;
use bevy::prelude::*;
use bevy::reflect::TypePath;
use bevy::render::render_resource::*;
=======
use bevy::{prelude::*, reflect::TypePath, render::render_resource::*};
>>>>>>> eb92ba88

/// This example uses a shader source file from the assets subdirectory
const SHADER_ASSET_PATH: &str = "shaders/custom_ui_material.wgsl";

fn main() {
    App::new()
        .add_plugins(DefaultPlugins)
        .add_plugins(UiMaterialPlugin::<CustomUiMaterial>::default())
        .add_systems(Startup, setup)
        .add_systems(Update, animate)
        .run();
}

fn setup(
    mut commands: Commands,
    mut ui_materials: ResMut<Assets<CustomUiMaterial>>,
    asset_server: Res<AssetServer>,
) {
    // Camera so we can see UI
    commands.spawn(Camera2dBundle::default());

    commands
        .spawn(NodeBundle {
            style: Style {
                width: Val::Percent(100.0),
                height: Val::Percent(100.0),
                align_items: AlignItems::Center,
                justify_content: JustifyContent::Center,
                ..default()
            },
            ..default()
        })
        .with_children(|parent| {
            let banner_scale_factor = 0.5;
            parent.spawn((
                MaterialNodeBundle {
                    style: Style {
                        position_type: PositionType::Absolute,
                        width: Val::Px(905.0 * banner_scale_factor),
                        height: Val::Px(363.0 * banner_scale_factor),
                        border: UiRect::all(Val::Px(20.)),
                        ..default()
                    },
                    material: ui_materials.add(CustomUiMaterial {
                        color: LinearRgba::WHITE.to_f32_array().into(),
                        slider: 0.5,
                        color_texture: asset_server.load("branding/banner.png"),
                        border_color: LinearRgba::WHITE.to_f32_array().into(),
                        corner_color: YELLOW.to_f32_array().into(),
                    }),
                    ..default()
                },
                BorderRadius::all(Val::Px(20.)),
            ));
        });
}

#[derive(AsBindGroup, Asset, TypePath, Debug, Clone)]
struct CustomUiMaterial {
    /// Color multiplied with the image
    #[uniform(0)]
    color: Vec4,
    /// Represents how much of the image is visible
    /// Goes from 0 to 1
    #[uniform(1)]
    slider: f32,
    /// Image used to represent the slider
    #[texture(2)]
    #[sampler(3)]
    color_texture: Handle<Image>,
    /// Color of the image's border
    #[uniform(4)]
    border_color: Vec4,
    #[uniform(5)]
    corner_color: Vec4,
}

impl UiMaterial for CustomUiMaterial {
    fn fragment_shader() -> ShaderRef {
        SHADER_ASSET_PATH.into()
    }
}

// Fills the slider slowly over 2 seconds and resets it
// Also updates the color of the image to a rainbow color
fn animate(
    mut materials: ResMut<Assets<CustomUiMaterial>>,
    q: Query<&Handle<CustomUiMaterial>>,
    time: Res<Time>,
) {
    let duration = 2.0;
    for handle in &q {
        if let Some(material) = materials.get_mut(handle) {
            // rainbow color effect
            let new_color = Color::hsl((time.elapsed_seconds() * 60.0) % 360.0, 1., 0.5);
            let border_color = Color::hsl((time.elapsed_seconds() * 60.0) % 360.0, 0.75, 0.75);
            material.color = new_color.to_linear().to_vec4();
            material.slider =
                ((time.elapsed_seconds() % (duration * 2.0)) - duration).abs() / duration;
            material.border_color = border_color.to_linear().to_vec4();
        }
    }
}<|MERGE_RESOLUTION|>--- conflicted
+++ resolved
@@ -1,13 +1,7 @@
 //! Demonstrates the use of [`UiMaterials`](UiMaterial) and how to change material values
 
-<<<<<<< HEAD
 use bevy::color::palettes::css::YELLOW;
-use bevy::prelude::*;
-use bevy::reflect::TypePath;
-use bevy::render::render_resource::*;
-=======
 use bevy::{prelude::*, reflect::TypePath, render::render_resource::*};
->>>>>>> eb92ba88
 
 /// This example uses a shader source file from the assets subdirectory
 const SHADER_ASSET_PATH: &str = "shaders/custom_ui_material.wgsl";
