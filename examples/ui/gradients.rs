--- conflicted
+++ resolved
@@ -143,12 +143,8 @@
                             BackgroundGradient::from(RadialGradient {
                                 stops: stops.clone(),
                                 shape: RadialGradientShape::ClosestSide,
-<<<<<<< HEAD
-                                position: Position::CENTER,
-                                ..default()
-=======
                                 position: UiPosition::CENTER,
->>>>>>> de79d3f3
+                                ..default()
                             }),
                             BorderGradient::from(LinearGradient {
                                 angle: 3. * TAU / 8.,
@@ -172,12 +168,8 @@
                                     .iter()
                                     .map(|stop| AngularColorStop::auto(stop.color))
                                     .collect(),
-<<<<<<< HEAD
-                                position: Position::CENTER,
-                                ..default()
-=======
                                 position: UiPosition::CENTER,
->>>>>>> de79d3f3
+                                ..default()
                             }),
                             BorderGradient::from(LinearGradient {
                                 angle: 3. * TAU / 8.,
