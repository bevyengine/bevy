--- conflicted
+++ resolved
@@ -293,13 +293,8 @@
         (Entity, &Interaction, &Constraint, &ButtonValue),
         Changed<Interaction>,
     >,
-<<<<<<< HEAD
     mut bar_style: Single<&mut Style, With<Bar>>,
-    mut text_query: Query<&mut TextStyle>,
-=======
-    mut bar_query: Query<&mut Style, With<Bar>>,
     mut text_query: Query<&mut TextColor>,
->>>>>>> bdd0af6b
     children_query: Query<&Children>,
     mut button_activated_event: EventWriter<ButtonActivatedEvent>,
 ) {
