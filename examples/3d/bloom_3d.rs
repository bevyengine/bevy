--- conflicted
+++ resolved
@@ -41,27 +41,15 @@
     ));
 
     let material_emissive1 = materials.add(StandardMaterial {
-<<<<<<< HEAD
-        emissive: LegacyColor::rgb_linear(23000.0, 9000.0, 3000.0), // 4. Put something bright in a dark environment to see the effect
+        emissive: Color::linear_rgb(23000.0, 9000.0, 3000.0), // 4. Put something bright in a dark environment to see the effect
         ..default()
     });
     let material_emissive2 = materials.add(StandardMaterial {
-        emissive: LegacyColor::rgb_linear(3000.0, 23000.0, 9000.0),
+        emissive: Color::linear_rgb(3000.0, 23000.0, 9000.0),
         ..default()
     });
     let material_emissive3 = materials.add(StandardMaterial {
-        emissive: LegacyColor::rgb_linear(9000.0, 3000.0, 23000.0),
-=======
-        emissive: Color::linear_rgb(2300.0, 900.0, 300.0), // 4. Put something bright in a dark environment to see the effect
-        ..default()
-    });
-    let material_emissive2 = materials.add(StandardMaterial {
-        emissive: Color::linear_rgb(300.0, 2300.0, 900.0),
-        ..default()
-    });
-    let material_emissive3 = materials.add(StandardMaterial {
-        emissive: Color::linear_rgb(900.0, 300.0, 2300.0),
->>>>>>> 512b7463
+        emissive: Color::linear_rgb(9000.0, 3000.0, 23000.0),
         ..default()
     });
     let material_non_emissive = materials.add(StandardMaterial {
@@ -105,11 +93,7 @@
             "",
             TextStyle {
                 font_size: 20.0,
-<<<<<<< HEAD
-                color: LegacyColor::WHITE,
-=======
-                color: Color::BLACK,
->>>>>>> 512b7463
+                color: Color::WHITE,
                 ..default()
             },
         )
