--- conflicted
+++ resolved
@@ -40,27 +40,15 @@
     ));
 
     let material_emissive1 = materials.add(StandardMaterial {
-<<<<<<< HEAD
-        emissive: Color::rgb_linear(23000.0, 9000.0, 3000.0), // 4. Put something bright in a dark environment to see the effect
+        emissive: LegacyColor::rgb_linear(23000.0, 9000.0, 3000.0), // 4. Put something bright in a dark environment to see the effect
         ..default()
     });
     let material_emissive2 = materials.add(StandardMaterial {
-        emissive: Color::rgb_linear(3000.0, 23000.0, 9000.0),
+        emissive: LegacyColor::rgb_linear(3000.0, 23000.0, 9000.0),
         ..default()
     });
     let material_emissive3 = materials.add(StandardMaterial {
-        emissive: Color::rgb_linear(9000.0, 3000.0, 23000.0),
-=======
-        emissive: LegacyColor::rgb_linear(2300.0, 900.0, 300.0), // 4. Put something bright in a dark environment to see the effect
-        ..default()
-    });
-    let material_emissive2 = materials.add(StandardMaterial {
-        emissive: LegacyColor::rgb_linear(300.0, 2300.0, 900.0),
-        ..default()
-    });
-    let material_emissive3 = materials.add(StandardMaterial {
-        emissive: LegacyColor::rgb_linear(900.0, 300.0, 2300.0),
->>>>>>> f939c09f
+        emissive: LegacyColor::rgb_linear(9000.0, 3000.0, 23000.0),
         ..default()
     });
     let material_non_emissive = materials.add(StandardMaterial {
@@ -104,11 +92,7 @@
             "",
             TextStyle {
                 font_size: 20.0,
-<<<<<<< HEAD
-                color: Color::WHITE,
-=======
-                color: LegacyColor::BLACK,
->>>>>>> f939c09f
+                color: LegacyColor::WHITE,
                 ..default()
             },
         )
