//! This example showcases pbr atmospheric scattering

use std::f32::consts::PI;

use bevy::{
    camera::Exposure,
    core_pipeline::tonemapping::Tonemapping,
    light::{light_consts::lux, AtmosphereEnvironmentMapLight, CascadeShadowConfigBuilder},
<<<<<<< HEAD
    pbr::{Atmosphere, AtmosphereSettings},
    post_process::bloom::Bloom,
=======
    pbr::{AtmosphereSettings, EarthAtmosphere},
>>>>>>> 853b64fc
    prelude::*,
};

fn main() {
    App::new()
        .add_plugins(DefaultPlugins)
        .add_systems(Startup, (setup_camera_fog, setup_terrain_scene))
        .add_systems(Update, dynamic_scene)
        .run();
}

fn setup_camera_fog(mut commands: Commands, earth_atmosphere: Res<EarthAtmosphere>) {
    commands.spawn((
        Camera3d::default(),
        Transform::from_xyz(-1.2, 0.15, 0.0).looking_at(Vec3::Y * 0.1, Vec3::Y),
        // get the default `Atmosphere` component
        earth_atmosphere.get(),
        // The scene is in units of 10km, so we need to scale up the
        // aerial view lut distance and set the scene scale accordingly.
        // Most usages of this feature will not need to adjust this.
        AtmosphereSettings {
            aerial_view_lut_max_distance: 3.2e5,
            scene_units_to_m: 1e+4,
            ..Default::default()
        },
        // The directional light illuminance used in this scene
        // (the one recommended for use with this feature) is
        // quite bright, so raising the exposure compensation helps
        // bring the scene to a nicer brightness range.
        Exposure::SUNLIGHT,
        // Tonemapper chosen just because it looked good with the scene, any
        // tonemapper would be fine :)
        Tonemapping::AcesFitted,
        // Bloom gives the sun a much more natural look.
        Bloom::NATURAL,
        // Enables the atmosphere to drive reflections and ambient lighting (IBL) for this view
        AtmosphereEnvironmentMapLight::default(),
    ));
}

#[derive(Component)]
struct Terrain;

fn setup_terrain_scene(
    mut commands: Commands,
    mut meshes: ResMut<Assets<Mesh>>,
    mut materials: ResMut<Assets<StandardMaterial>>,
    asset_server: Res<AssetServer>,
) {
    // Configure a properly scaled cascade shadow map for this scene (defaults are too large, mesh units are in km)
    let cascade_shadow_config = CascadeShadowConfigBuilder {
        first_cascade_far_bound: 0.3,
        maximum_distance: 3.0,
        ..default()
    }
    .build();

    // Sun
    commands.spawn((
        DirectionalLight {
            shadows_enabled: true,
            // lux::RAW_SUNLIGHT is recommended for use with this feature, since
            // other values approximate sunlight *post-scattering* in various
            // conditions. RAW_SUNLIGHT in comparison is the illuminance of the
            // sun unfiltered by the atmosphere, so it is the proper input for
            // sunlight to be filtered by the atmosphere.
            illuminance: lux::RAW_SUNLIGHT,
            ..default()
        },
        Transform::from_xyz(1.0, -0.4, 0.0).looking_at(Vec3::ZERO, Vec3::Y),
        cascade_shadow_config,
    ));

    let sphere_mesh = meshes.add(Mesh::from(Sphere { radius: 1.0 }));

    // light probe spheres
    commands.spawn((
        Mesh3d(sphere_mesh.clone()),
        MeshMaterial3d(materials.add(StandardMaterial {
            base_color: Color::WHITE,
            metallic: 1.0,
            perceptual_roughness: 0.0,
            ..default()
        })),
        Transform::from_xyz(-0.3, 0.1, -0.1).with_scale(Vec3::splat(0.05)),
    ));

    commands.spawn((
        Mesh3d(sphere_mesh.clone()),
        MeshMaterial3d(materials.add(StandardMaterial {
            base_color: Color::WHITE,
            metallic: 0.0,
            perceptual_roughness: 1.0,
            ..default()
        })),
        Transform::from_xyz(-0.3, 0.1, 0.1).with_scale(Vec3::splat(0.05)),
    ));

    // Terrain
    commands.spawn((
        Terrain,
        SceneRoot(
            asset_server.load(GltfAssetLabel::Scene(0).from_asset("models/terrain/terrain.glb")),
        ),
        Transform::from_xyz(-1.0, 0.0, -0.5)
            .with_scale(Vec3::splat(0.5))
            .with_rotation(Quat::from_rotation_y(PI / 2.0)),
    ));
}

fn dynamic_scene(mut suns: Query<&mut Transform, With<DirectionalLight>>, time: Res<Time>) {
    suns.iter_mut()
        .for_each(|mut tf| tf.rotate_x(-time.delta_secs() * PI / 10.0));
}<|MERGE_RESOLUTION|>--- conflicted
+++ resolved
@@ -6,12 +6,8 @@
     camera::Exposure,
     core_pipeline::tonemapping::Tonemapping,
     light::{light_consts::lux, AtmosphereEnvironmentMapLight, CascadeShadowConfigBuilder},
-<<<<<<< HEAD
-    pbr::{Atmosphere, AtmosphereSettings},
+    pbr::{AtmosphereSettings, EarthAtmosphere},
     post_process::bloom::Bloom,
-=======
-    pbr::{AtmosphereSettings, EarthAtmosphere},
->>>>>>> 853b64fc
     prelude::*,
 };
 
