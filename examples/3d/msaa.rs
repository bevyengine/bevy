--- conflicted
+++ resolved
@@ -39,19 +39,11 @@
         ..default()
     });
     // camera
-<<<<<<< HEAD
-    commands
-        .spawn_bundle(PerspectiveCameraBundle {
-            transform: Transform::from_xyz(-3.0, 3.0, 5.0).looking_at(Vec3::ZERO, Vec3::Y),
-            ..default()
-        })
-        .insert(CameraController::default());
-=======
     commands.spawn_bundle(Camera3dBundle {
         transform: Transform::from_xyz(-3.0, 3.0, 5.0).looking_at(Vec3::ZERO, Vec3::Y),
         ..default()
-    });
->>>>>>> 9976ecb8
+    })
+    .insert(CameraController::default());
 }
 
 fn cycle_msaa(input: Res<Input<KeyCode>>, mut msaa: ResMut<Msaa>) {
