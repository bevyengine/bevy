--- conflicted
+++ resolved
@@ -2,12 +2,7 @@
 
 use bevy::{
     core_pipeline::tonemapping::Tonemapping,
-<<<<<<< HEAD
-    math::vec2,
     pbr::{light_consts, CascadeShadowConfigBuilder},
-=======
-    pbr::CascadeShadowConfigBuilder,
->>>>>>> f4dab8a4
     prelude::*,
     reflect::TypePath,
     render::{
