//! This examples compares Tonemapping options

use bevy::{
    core_pipeline::tonemapping::Tonemapping,
    pbr::CascadeShadowConfigBuilder,
    prelude::*,
    reflect::TypePath,
    render::{
        render_resource::{AsBindGroup, ShaderRef},
        view::{ColorGrading, ColorGradingGlobal, ColorGradingSection},
    },
    utils::HashMap,
};
use std::f32::consts::PI;

fn main() {
    App::new()
        .add_plugins((
            DefaultPlugins,
            MaterialPlugin::<ColorGradientMaterial>::default(),
        ))
        .insert_resource(CameraTransform(
            Transform::from_xyz(0.7, 0.7, 1.0).looking_at(Vec3::new(0.0, 0.3, 0.0), Vec3::Y),
        ))
        .init_resource::<PerMethodSettings>()
        .insert_resource(CurrentScene(1))
        .insert_resource(SelectedParameter { value: 0, max: 4 })
        .add_systems(
            Startup,
            (
                setup,
                setup_basic_scene,
                setup_color_gradient_scene,
                setup_image_viewer_scene,
            ),
        )
        .add_systems(
            Update,
            (
                drag_drop_image,
                resize_image,
                toggle_scene,
                toggle_tonemapping_method,
                update_color_grading_settings,
                update_ui,
            ),
        )
        .run();
}

fn setup(
    mut commands: Commands,
    asset_server: Res<AssetServer>,
    camera_transform: Res<CameraTransform>,
) {
    // camera
    commands.spawn((
        Camera3dBundle {
            camera: Camera {
                hdr: true,
                ..default()
            },
            transform: camera_transform.0,
            ..default()
        },
        FogSettings {
            color: Color::srgb_u8(43, 44, 47),
            falloff: FogFalloff::Linear {
                start: 1.0,
                end: 8.0,
            },
            ..default()
        },
        EnvironmentMapLight {
            diffuse_map: asset_server.load("environment_maps/pisa_diffuse_rgb9e5_zstd.ktx2"),
            specular_map: asset_server.load("environment_maps/pisa_specular_rgb9e5_zstd.ktx2"),
            intensity: 2000.0,
        },
    ));

    // ui
    commands.spawn(
        TextBundle::from_section(
            "",
            TextStyle {
                font_size: 18.0,
                ..default()
            },
        )
        .with_style(Style {
            position_type: PositionType::Absolute,
            top: Val::Px(10.0),
            left: Val::Px(10.0),
            ..default()
        }),
    );
}

<<<<<<< HEAD
fn setup_basic_scene(
    mut commands: Commands,
    mut meshes: ResMut<Assets<Mesh>>,
    mut materials: ResMut<Assets<StandardMaterial>>,
    mut images: ResMut<Assets<Image>>,
    asset_server: Res<AssetServer>,
) {
    // plane
    commands.spawn((
        PbrBundle {
            mesh: meshes.add(Plane3d::default().mesh().size(50.0, 50.0)),
            material: materials.add(Srgba::rgb(0.1, 0.2, 0.1)),
            ..default()
        },
        SceneNumber(1),
    ));

    // cubes
    let cube_material = materials.add(StandardMaterial {
        base_color_texture: Some(images.add(uv_debug_texture())),
        ..default()
    });

    let cube_mesh = meshes.add(Cuboid::new(0.25, 0.25, 0.25));
    for i in 0..5 {
        commands.spawn((
            PbrBundle {
                mesh: cube_mesh.clone(),
                material: cube_material.clone(),
                transform: Transform::from_xyz(i as f32 * 0.25 - 1.0, 0.125, -i as f32 * 0.5),
                ..default()
            },
            SceneNumber(1),
        ));
    }

    // spheres
    let sphere_mesh = meshes.add(Sphere::new(0.125).mesh().uv(32, 18));
    for i in 0..6 {
        let j = i % 3;
        let s_val = if i < 3 { 0.0 } else { 0.2 };
        let material = if j == 0 {
            materials.add(StandardMaterial {
                base_color: Srgba::rgb(s_val, s_val, 1.0).into(),
                perceptual_roughness: 0.089,
                metallic: 0.0,
                ..default()
            })
        } else if j == 1 {
            materials.add(StandardMaterial {
                base_color: Srgba::rgb(s_val, 1.0, s_val).into(),
                perceptual_roughness: 0.089,
                metallic: 0.0,
                ..default()
            })
        } else {
            materials.add(StandardMaterial {
                base_color: Srgba::rgb(1.0, s_val, s_val).into(),
                perceptual_roughness: 0.089,
                metallic: 0.0,
                ..default()
            })
        };
        commands.spawn((
            PbrBundle {
                mesh: sphere_mesh.clone(),
                material,
                transform: Transform::from_xyz(
                    j as f32 * 0.25 + if i < 3 { -0.15 } else { 0.15 } - 0.4,
                    0.125,
                    -j as f32 * 0.25 + if i < 3 { -0.15 } else { 0.15 } + 0.4,
                ),
                ..default()
            },
            SceneNumber(1),
        ));
    }
=======
fn setup_basic_scene(mut commands: Commands, asset_server: Res<AssetServer>) {
    // Main scene
    commands
        .spawn(SceneBundle {
            scene: asset_server.load("models/TonemappingTest/TonemappingTest.gltf#Scene0"),
            ..default()
        })
        .insert(SceneNumber(1));
>>>>>>> 961b24de

    // Flight Helmet
    commands.spawn((
        SceneBundle {
            scene: asset_server.load("models/FlightHelmet/FlightHelmet.gltf#Scene0"),
            transform: Transform::from_xyz(0.5, 0.0, -0.5)
                .with_rotation(Quat::from_rotation_y(-0.15 * PI)),
            ..default()
        },
        SceneNumber(1),
    ));

    // light
    commands.spawn((
        DirectionalLightBundle {
            directional_light: DirectionalLight {
                illuminance: 15_000.,
                shadows_enabled: true,
                ..default()
            },
            transform: Transform::from_rotation(Quat::from_euler(
                EulerRot::ZYX,
                0.0,
                PI * -0.15,
                PI * -0.15,
            )),
            cascade_shadow_config: CascadeShadowConfigBuilder {
                maximum_distance: 3.0,
                first_cascade_far_bound: 0.9,
                ..default()
            }
            .into(),
            ..default()
        },
        SceneNumber(1),
    ));
}

fn setup_color_gradient_scene(
    mut commands: Commands,
    mut meshes: ResMut<Assets<Mesh>>,
    mut materials: ResMut<Assets<ColorGradientMaterial>>,
    camera_transform: Res<CameraTransform>,
) {
    let mut transform = camera_transform.0;
    transform.translation += *transform.forward();

    commands.spawn((
        MaterialMeshBundle {
            mesh: meshes.add(Rectangle::new(0.7, 0.7)),
            material: materials.add(ColorGradientMaterial {}),
            transform,
            visibility: Visibility::Hidden,
            ..default()
        },
        SceneNumber(2),
    ));
}

fn setup_image_viewer_scene(
    mut commands: Commands,
    mut meshes: ResMut<Assets<Mesh>>,
    mut materials: ResMut<Assets<StandardMaterial>>,
    camera_transform: Res<CameraTransform>,
) {
    let mut transform = camera_transform.0;
    transform.translation += *transform.forward();

    // exr/hdr viewer (exr requires enabling bevy feature)
    commands.spawn((
        PbrBundle {
            mesh: meshes.add(Rectangle::default()),
            material: materials.add(StandardMaterial {
                base_color_texture: None,
                unlit: true,
                ..default()
            }),
            transform,
            visibility: Visibility::Hidden,
            ..default()
        },
        SceneNumber(3),
        HDRViewer,
    ));

    commands
        .spawn((
            TextBundle::from_section(
                "Drag and drop an HDR or EXR file",
                TextStyle {
                    font_size: 36.0,
                    color: Color::BLACK,
                    ..default()
                },
            )
            .with_text_justify(JustifyText::Center)
            .with_style(Style {
                align_self: AlignSelf::Center,
                margin: UiRect::all(Val::Auto),
                ..default()
            }),
            SceneNumber(3),
        ))
        .insert(Visibility::Hidden);
}

// ----------------------------------------------------------------------------

fn drag_drop_image(
    image_mat: Query<&Handle<StandardMaterial>, With<HDRViewer>>,
    text: Query<Entity, (With<Text>, With<SceneNumber>)>,
    mut materials: ResMut<Assets<StandardMaterial>>,
    mut drop_events: EventReader<FileDragAndDrop>,
    asset_server: Res<AssetServer>,
    mut commands: Commands,
) {
    let Some(new_image) = drop_events.read().find_map(|e| match e {
        FileDragAndDrop::DroppedFile { path_buf, .. } => {
            Some(asset_server.load(path_buf.to_string_lossy().to_string()))
        }
        _ => None,
    }) else {
        return;
    };

    for mat_h in &image_mat {
        if let Some(mat) = materials.get_mut(mat_h) {
            mat.base_color_texture = Some(new_image.clone());

            // Despawn the image viewer instructions
            if let Ok(text_entity) = text.get_single() {
                commands.entity(text_entity).despawn();
            }
        }
    }
}

fn resize_image(
    image_mesh: Query<(&Handle<StandardMaterial>, &Handle<Mesh>), With<HDRViewer>>,
    materials: Res<Assets<StandardMaterial>>,
    mut meshes: ResMut<Assets<Mesh>>,
    images: Res<Assets<Image>>,
    mut image_events: EventReader<AssetEvent<Image>>,
) {
    for event in image_events.read() {
        let (AssetEvent::Added { id } | AssetEvent::Modified { id }) = event else {
            continue;
        };

        for (mat_h, mesh_h) in &image_mesh {
            let Some(mat) = materials.get(mat_h) else {
                continue;
            };

            let Some(ref base_color_texture) = mat.base_color_texture else {
                continue;
            };

            if *id != base_color_texture.id() {
                continue;
            };

            let Some(image_changed) = images.get(*id) else {
                continue;
            };

            let size = image_changed.size_f32().normalize_or_zero() * 1.4;
            // Resize Mesh
            let quad = Mesh::from(Rectangle::from_size(size));
            meshes.insert(mesh_h, quad);
        }
    }
}

fn toggle_scene(
    keys: Res<ButtonInput<KeyCode>>,
    mut query: Query<(&mut Visibility, &SceneNumber)>,
    mut current_scene: ResMut<CurrentScene>,
) {
    let mut pressed = None;
    if keys.just_pressed(KeyCode::KeyQ) {
        pressed = Some(1);
    } else if keys.just_pressed(KeyCode::KeyW) {
        pressed = Some(2);
    } else if keys.just_pressed(KeyCode::KeyE) {
        pressed = Some(3);
    }

    if let Some(pressed) = pressed {
        current_scene.0 = pressed;

        for (mut visibility, scene) in query.iter_mut() {
            if scene.0 == pressed {
                *visibility = Visibility::Visible;
            } else {
                *visibility = Visibility::Hidden;
            }
        }
    }
}

fn toggle_tonemapping_method(
    keys: Res<ButtonInput<KeyCode>>,
    mut tonemapping: Query<&mut Tonemapping>,
    mut color_grading: Query<&mut ColorGrading>,
    per_method_settings: Res<PerMethodSettings>,
) {
    let mut method = tonemapping.single_mut();
    let mut color_grading = color_grading.single_mut();

    if keys.just_pressed(KeyCode::Digit1) {
        *method = Tonemapping::None;
    } else if keys.just_pressed(KeyCode::Digit2) {
        *method = Tonemapping::Reinhard;
    } else if keys.just_pressed(KeyCode::Digit3) {
        *method = Tonemapping::ReinhardLuminance;
    } else if keys.just_pressed(KeyCode::Digit4) {
        *method = Tonemapping::AcesFitted;
    } else if keys.just_pressed(KeyCode::Digit5) {
        *method = Tonemapping::AgX;
    } else if keys.just_pressed(KeyCode::Digit6) {
        *method = Tonemapping::SomewhatBoringDisplayTransform;
    } else if keys.just_pressed(KeyCode::Digit7) {
        *method = Tonemapping::TonyMcMapface;
    } else if keys.just_pressed(KeyCode::Digit8) {
        *method = Tonemapping::BlenderFilmic;
    }

    *color_grading = (*per_method_settings
        .settings
        .get::<Tonemapping>(&method)
        .as_ref()
        .unwrap())
    .clone();
}

#[derive(Resource)]
struct SelectedParameter {
    value: i32,
    max: i32,
}

impl SelectedParameter {
    fn next(&mut self) {
        self.value = (self.value + 1).rem_euclid(self.max);
    }
    fn prev(&mut self) {
        self.value = (self.value - 1).rem_euclid(self.max);
    }
}

fn update_color_grading_settings(
    keys: Res<ButtonInput<KeyCode>>,
    time: Res<Time>,
    mut per_method_settings: ResMut<PerMethodSettings>,
    tonemapping: Query<&Tonemapping>,
    current_scene: Res<CurrentScene>,
    mut selected_parameter: ResMut<SelectedParameter>,
) {
    let method = tonemapping.single();
    let color_grading = per_method_settings.settings.get_mut(method).unwrap();
    let mut dt = time.delta_seconds() * 0.25;
    if keys.pressed(KeyCode::ArrowLeft) {
        dt = -dt;
    }

    if keys.just_pressed(KeyCode::ArrowDown) {
        selected_parameter.next();
    }
    if keys.just_pressed(KeyCode::ArrowUp) {
        selected_parameter.prev();
    }
    if keys.pressed(KeyCode::ArrowLeft) || keys.pressed(KeyCode::ArrowRight) {
        match selected_parameter.value {
            0 => {
                color_grading.global.exposure += dt;
            }
            1 => {
                color_grading
                    .all_sections_mut()
                    .for_each(|section| section.gamma += dt);
            }
            2 => {
                color_grading
                    .all_sections_mut()
                    .for_each(|section| section.saturation += dt);
            }
            3 => {
                color_grading.global.post_saturation += dt;
            }
            _ => {}
        }
    }

    if keys.just_pressed(KeyCode::Space) {
        for (_, grading) in per_method_settings.settings.iter_mut() {
            *grading = ColorGrading::default();
        }
    }

    if keys.just_pressed(KeyCode::Enter) && current_scene.0 == 1 {
        for (mapper, grading) in per_method_settings.settings.iter_mut() {
            *grading = PerMethodSettings::basic_scene_recommendation(*mapper);
        }
    }
}

fn update_ui(
    mut text: Query<&mut Text, Without<SceneNumber>>,
    settings: Query<(&Tonemapping, &ColorGrading)>,
    current_scene: Res<CurrentScene>,
    selected_parameter: Res<SelectedParameter>,
    mut hide_ui: Local<bool>,
    keys: Res<ButtonInput<KeyCode>>,
) {
    let (method, color_grading) = settings.single();
    let method = *method;

    let mut text = text.single_mut();
    let text = &mut text.sections[0].value;

    if keys.just_pressed(KeyCode::KeyH) {
        *hide_ui = !*hide_ui;
    }
    text.clear();
    if *hide_ui {
        return;
    }

    let scn = current_scene.0;
    text.push_str("(H) Hide UI\n\n");
    text.push_str("Test Scene: \n");
    text.push_str(&format!(
        "(Q) {} Basic Scene\n",
        if scn == 1 { ">" } else { "" }
    ));
    text.push_str(&format!(
        "(W) {} Color Sweep\n",
        if scn == 2 { ">" } else { "" }
    ));
    text.push_str(&format!(
        "(E) {} Image Viewer\n",
        if scn == 3 { ">" } else { "" }
    ));

    text.push_str("\n\nTonemapping Method:\n");
    text.push_str(&format!(
        "(1) {} Disabled\n",
        if method == Tonemapping::None { ">" } else { "" }
    ));
    text.push_str(&format!(
        "(2) {} Reinhard\n",
        if method == Tonemapping::Reinhard {
            "> "
        } else {
            ""
        }
    ));
    text.push_str(&format!(
        "(3) {} Reinhard Luminance\n",
        if method == Tonemapping::ReinhardLuminance {
            ">"
        } else {
            ""
        }
    ));
    text.push_str(&format!(
        "(4) {} ACES Fitted\n",
        if method == Tonemapping::AcesFitted {
            ">"
        } else {
            ""
        }
    ));
    text.push_str(&format!(
        "(5) {} AgX\n",
        if method == Tonemapping::AgX { ">" } else { "" }
    ));
    text.push_str(&format!(
        "(6) {} SomewhatBoringDisplayTransform\n",
        if method == Tonemapping::SomewhatBoringDisplayTransform {
            ">"
        } else {
            ""
        }
    ));
    text.push_str(&format!(
        "(7) {} TonyMcMapface\n",
        if method == Tonemapping::TonyMcMapface {
            ">"
        } else {
            ""
        }
    ));
    text.push_str(&format!(
        "(8) {} Blender Filmic\n",
        if method == Tonemapping::BlenderFilmic {
            ">"
        } else {
            ""
        }
    ));

    text.push_str("\n\nColor Grading:\n");
    text.push_str("(arrow keys)\n");
    if selected_parameter.value == 0 {
        text.push_str("> ");
    }
    text.push_str(&format!("Exposure: {}\n", color_grading.global.exposure));
    if selected_parameter.value == 1 {
        text.push_str("> ");
    }
    text.push_str(&format!("Gamma: {}\n", color_grading.shadows.gamma));
    if selected_parameter.value == 2 {
        text.push_str("> ");
    }
    text.push_str(&format!(
        "PreSaturation: {}\n",
        color_grading.shadows.saturation
    ));
    if selected_parameter.value == 3 {
        text.push_str("> ");
    }
    text.push_str(&format!(
        "PostSaturation: {}\n",
        color_grading.global.post_saturation
    ));
    text.push_str("(Space) Reset all to default\n");

    if current_scene.0 == 1 {
        text.push_str("(Enter) Reset all to scene recommendation\n");
    }
}

// ----------------------------------------------------------------------------

#[derive(Resource)]
struct PerMethodSettings {
    settings: HashMap<Tonemapping, ColorGrading>,
}

impl PerMethodSettings {
    fn basic_scene_recommendation(method: Tonemapping) -> ColorGrading {
        match method {
            Tonemapping::Reinhard | Tonemapping::ReinhardLuminance => ColorGrading {
                global: ColorGradingGlobal {
                    exposure: 0.5,
                    ..default()
                },
                ..default()
            },
            Tonemapping::AcesFitted => ColorGrading {
                global: ColorGradingGlobal {
                    exposure: 0.35,
                    ..default()
                },
                ..default()
            },
            Tonemapping::AgX => ColorGrading::with_identical_sections(
                ColorGradingGlobal {
                    exposure: -0.2,
                    post_saturation: 1.1,
                    ..default()
                },
                ColorGradingSection {
                    saturation: 1.1,
                    ..default()
                },
            ),
            _ => ColorGrading::default(),
        }
    }
}

impl Default for PerMethodSettings {
    fn default() -> Self {
        let mut settings = HashMap::new();

        for method in [
            Tonemapping::None,
            Tonemapping::Reinhard,
            Tonemapping::ReinhardLuminance,
            Tonemapping::AcesFitted,
            Tonemapping::AgX,
            Tonemapping::SomewhatBoringDisplayTransform,
            Tonemapping::TonyMcMapface,
            Tonemapping::BlenderFilmic,
        ] {
            settings.insert(
                method,
                PerMethodSettings::basic_scene_recommendation(method),
            );
        }

        Self { settings }
    }
}

impl Material for ColorGradientMaterial {
    fn fragment_shader() -> ShaderRef {
        "shaders/tonemapping_test_patterns.wgsl".into()
    }
}

#[derive(Asset, TypePath, AsBindGroup, Debug, Clone)]
struct ColorGradientMaterial {}

#[derive(Resource)]
struct CameraTransform(Transform);

#[derive(Resource)]
struct CurrentScene(u32);

#[derive(Component)]
struct SceneNumber(u32);

#[derive(Component)]
struct HDRViewer;<|MERGE_RESOLUTION|>--- conflicted
+++ resolved
@@ -96,85 +96,6 @@
     );
 }
 
-<<<<<<< HEAD
-fn setup_basic_scene(
-    mut commands: Commands,
-    mut meshes: ResMut<Assets<Mesh>>,
-    mut materials: ResMut<Assets<StandardMaterial>>,
-    mut images: ResMut<Assets<Image>>,
-    asset_server: Res<AssetServer>,
-) {
-    // plane
-    commands.spawn((
-        PbrBundle {
-            mesh: meshes.add(Plane3d::default().mesh().size(50.0, 50.0)),
-            material: materials.add(Srgba::rgb(0.1, 0.2, 0.1)),
-            ..default()
-        },
-        SceneNumber(1),
-    ));
-
-    // cubes
-    let cube_material = materials.add(StandardMaterial {
-        base_color_texture: Some(images.add(uv_debug_texture())),
-        ..default()
-    });
-
-    let cube_mesh = meshes.add(Cuboid::new(0.25, 0.25, 0.25));
-    for i in 0..5 {
-        commands.spawn((
-            PbrBundle {
-                mesh: cube_mesh.clone(),
-                material: cube_material.clone(),
-                transform: Transform::from_xyz(i as f32 * 0.25 - 1.0, 0.125, -i as f32 * 0.5),
-                ..default()
-            },
-            SceneNumber(1),
-        ));
-    }
-
-    // spheres
-    let sphere_mesh = meshes.add(Sphere::new(0.125).mesh().uv(32, 18));
-    for i in 0..6 {
-        let j = i % 3;
-        let s_val = if i < 3 { 0.0 } else { 0.2 };
-        let material = if j == 0 {
-            materials.add(StandardMaterial {
-                base_color: Srgba::rgb(s_val, s_val, 1.0).into(),
-                perceptual_roughness: 0.089,
-                metallic: 0.0,
-                ..default()
-            })
-        } else if j == 1 {
-            materials.add(StandardMaterial {
-                base_color: Srgba::rgb(s_val, 1.0, s_val).into(),
-                perceptual_roughness: 0.089,
-                metallic: 0.0,
-                ..default()
-            })
-        } else {
-            materials.add(StandardMaterial {
-                base_color: Srgba::rgb(1.0, s_val, s_val).into(),
-                perceptual_roughness: 0.089,
-                metallic: 0.0,
-                ..default()
-            })
-        };
-        commands.spawn((
-            PbrBundle {
-                mesh: sphere_mesh.clone(),
-                material,
-                transform: Transform::from_xyz(
-                    j as f32 * 0.25 + if i < 3 { -0.15 } else { 0.15 } - 0.4,
-                    0.125,
-                    -j as f32 * 0.25 + if i < 3 { -0.15 } else { 0.15 } + 0.4,
-                ),
-                ..default()
-            },
-            SceneNumber(1),
-        ));
-    }
-=======
 fn setup_basic_scene(mut commands: Commands, asset_server: Res<AssetServer>) {
     // Main scene
     commands
@@ -183,7 +104,6 @@
             ..default()
         })
         .insert(SceneNumber(1));
->>>>>>> 961b24de
 
     // Flight Helmet
     commands.spawn((
