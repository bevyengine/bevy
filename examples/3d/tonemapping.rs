--- conflicted
+++ resolved
@@ -328,15 +328,9 @@
                 }
             }
 
-<<<<<<< HEAD
-            for event in image_events.iter() {
+            for event in image_events.read() {
                 let image_changed_id = *match event {
                     AssetEvent::Added { id } | AssetEvent::Modified { id } => id,
-=======
-            for event in image_events.read() {
-                let image_changed_h = match event {
-                    AssetEvent::Created { handle } | AssetEvent::Modified { handle } => handle,
->>>>>>> ee3cc8ca
                     _ => continue,
                 };
                 if let Some(base_color_texture) = mat.base_color_texture.clone() {
