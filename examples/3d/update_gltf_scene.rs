--- conflicted
+++ resolved
@@ -1,20 +1,12 @@
 //! Update a scene from a glTF file, either by spawning the scene as a child of another entity,
 //! or by accessing the entities of the scene.
 
-<<<<<<< HEAD
-use bevy::{camera::CameraControllerPlugin, prelude::*, scene::InstanceId};
-=======
-use bevy::prelude::*;
->>>>>>> 915fa69b
+use bevy::{camera::CameraControllerPlugin, prelude::*};
 
 fn main() {
     App::new()
         .add_plugins(DefaultPlugins)
-<<<<<<< HEAD
         .add_plugin(CameraControllerPlugin)
-        .init_resource::<SceneInstance>()
-=======
->>>>>>> 915fa69b
         .add_startup_system(setup)
         .add_system(move_scene_entities)
         .run();
