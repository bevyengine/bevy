//! Load a cubemap texture onto a cube like a skybox and cycle through different compressed texture formats

use bevy::{
<<<<<<< HEAD
    camera_controllers::free_cam::{FreeCamController, FreeCamPlugin},
=======
    anti_alias::taa::TemporalAntiAliasing,
>>>>>>> 2146899c
    core_pipeline::Skybox,
    image::CompressedImageFormats,
    pbr::ScreenSpaceAmbientOcclusion,
    prelude::*,
    render::{
        render_resource::{TextureViewDescriptor, TextureViewDimension},
        renderer::RenderDevice,
    },
};
use std::f32::consts::PI;

const CUBEMAPS: &[(&str, CompressedImageFormats)] = &[
    (
        "textures/Ryfjallet_cubemap.png",
        CompressedImageFormats::NONE,
    ),
    (
        "textures/Ryfjallet_cubemap_astc4x4.ktx2",
        CompressedImageFormats::ASTC_LDR,
    ),
    (
        "textures/Ryfjallet_cubemap_bc7.ktx2",
        CompressedImageFormats::BC,
    ),
    (
        "textures/Ryfjallet_cubemap_etc2.ktx2",
        CompressedImageFormats::ETC2,
    ),
];

fn main() {
    App::new()
        .add_plugins(DefaultPlugins)
        .add_plugins(FreeCamPlugin)
        .add_systems(Startup, setup)
        .add_systems(
            Update,
            (
                cycle_cubemap_asset,
                asset_loaded.after(cycle_cubemap_asset),
                animate_light_direction,
            ),
        )
        .run();
}

#[derive(Resource)]
struct Cubemap {
    is_loaded: bool,
    index: usize,
    image_handle: Handle<Image>,
}

fn setup(mut commands: Commands, asset_server: Res<AssetServer>) {
    // directional 'sun' light
    commands.spawn((
        DirectionalLight {
            illuminance: 32000.0,
            ..default()
        },
        Transform::from_xyz(0.0, 2.0, 0.0).with_rotation(Quat::from_rotation_x(-PI / 4.)),
    ));

    let skybox_handle = asset_server.load(CUBEMAPS[0].0);
    // camera
    commands.spawn((
        Camera3d::default(),
        Msaa::Off,
        TemporalAntiAliasing::default(),
        ScreenSpaceAmbientOcclusion::default(),
        Transform::from_xyz(0.0, 0.0, 8.0).looking_at(Vec3::ZERO, Vec3::Y),
        FreeCamController::default(),
        Skybox {
            image: skybox_handle.clone(),
            brightness: 1000.0,
            ..default()
        },
    ));

    // ambient light
    // NOTE: The ambient light is used to scale how bright the environment map is so with a bright
    // environment map, use an appropriate color and brightness to match
    commands.insert_resource(AmbientLight {
        color: Color::srgb_u8(210, 220, 240),
        brightness: 1.0,
        ..default()
    });

    commands.insert_resource(Cubemap {
        is_loaded: false,
        index: 0,
        image_handle: skybox_handle,
    });
}

const CUBEMAP_SWAP_DELAY: f32 = 3.0;

fn cycle_cubemap_asset(
    time: Res<Time>,
    mut next_swap: Local<f32>,
    mut cubemap: ResMut<Cubemap>,
    asset_server: Res<AssetServer>,
    render_device: Res<RenderDevice>,
) {
    let now = time.elapsed_secs();
    if *next_swap == 0.0 {
        *next_swap = now + CUBEMAP_SWAP_DELAY;
        return;
    } else if now < *next_swap {
        return;
    }
    *next_swap += CUBEMAP_SWAP_DELAY;

    let supported_compressed_formats =
        CompressedImageFormats::from_features(render_device.features());

    let mut new_index = cubemap.index;
    for _ in 0..CUBEMAPS.len() {
        new_index = (new_index + 1) % CUBEMAPS.len();
        if supported_compressed_formats.contains(CUBEMAPS[new_index].1) {
            break;
        }
        info!(
            "Skipping format which is not supported by current hardware: {:?}",
            CUBEMAPS[new_index]
        );
    }

    // Skip swapping to the same texture. Useful for when ktx2, zstd, or compressed texture support
    // is missing
    if new_index == cubemap.index {
        return;
    }

    cubemap.index = new_index;
    cubemap.image_handle = asset_server.load(CUBEMAPS[cubemap.index].0);
    cubemap.is_loaded = false;
}

fn asset_loaded(
    asset_server: Res<AssetServer>,
    mut images: ResMut<Assets<Image>>,
    mut cubemap: ResMut<Cubemap>,
    mut skyboxes: Query<&mut Skybox>,
) {
    if !cubemap.is_loaded && asset_server.load_state(&cubemap.image_handle).is_loaded() {
        info!("Swapping to {}...", CUBEMAPS[cubemap.index].0);
        let image = images.get_mut(&cubemap.image_handle).unwrap();
        // NOTE: PNGs do not have any metadata that could indicate they contain a cubemap texture,
        // so they appear as one texture. The following code reconfigures the texture as necessary.
        if image.texture_descriptor.array_layer_count() == 1 {
            image
                .reinterpret_stacked_2d_as_array(image.height() / image.width())
                .expect("asset should be 2d texture and height will always be evenly divisible with the given layers");
            image.texture_view_descriptor = Some(TextureViewDescriptor {
                dimension: Some(TextureViewDimension::Cube),
                ..default()
            });
        }

        for mut skybox in &mut skyboxes {
            skybox.image = cubemap.image_handle.clone();
        }

        cubemap.is_loaded = true;
    }
}

fn animate_light_direction(
    time: Res<Time>,
    mut query: Query<&mut Transform, With<DirectionalLight>>,
) {
    for mut transform in &mut query {
        transform.rotate_y(time.delta_secs() * 0.5);
    }
}<|MERGE_RESOLUTION|>--- conflicted
+++ resolved
@@ -1,11 +1,8 @@
 //! Load a cubemap texture onto a cube like a skybox and cycle through different compressed texture formats
 
 use bevy::{
-<<<<<<< HEAD
     camera_controllers::free_cam::{FreeCamController, FreeCamPlugin},
-=======
     anti_alias::taa::TemporalAntiAliasing,
->>>>>>> 2146899c
     core_pipeline::Skybox,
     image::CompressedImageFormats,
     pbr::ScreenSpaceAmbientOcclusion,
