//! Illustrates spot lights.

use std::f32::consts::*;

use bevy::{
    color::palettes::basic::{MAROON, RED},
    pbr::NotShadowCaster,
    prelude::*,
};
use rand::{Rng, SeedableRng};
use rand_chacha::ChaCha8Rng;

const INSTRUCTIONS: &str = "\
Controls
--------
Horizontal Movement: WASD
Vertical Movement: Space and Shift
Rotate Camera: Left and Right Arrows";

fn main() {
    App::new()
        .insert_resource(AmbientLight {
            brightness: 20.0,
            ..default()
        })
        .add_plugins(DefaultPlugins)
        .add_systems(Startup, setup)
        .add_systems(Update, (light_sway, movement, rotation))
        .run();
}

#[derive(Component)]
struct Movable;

/// set up a simple 3D scene
fn setup(
    mut commands: Commands,
    mut meshes: ResMut<Assets<Mesh>>,
    mut materials: ResMut<Assets<StandardMaterial>>,
) {
    // ground plane
    commands.spawn((
        PbrBundle {
            mesh: meshes.add(Plane3d::default().mesh().size(100.0, 100.0)),
            material: materials.add(Color::WHITE),
            ..default()
        },
        Movable,
    ));

    // cubes

    // We're seeding the PRNG here to make this example deterministic for testing purposes.
    // This isn't strictly required in practical use unless you need your app to be deterministic.
    let mut rng = ChaCha8Rng::seed_from_u64(19878367467713);
    let cube_mesh = meshes.add(Cuboid::new(0.5, 0.5, 0.5));
    let blue = materials.add(Color::srgb_u8(124, 144, 255));

    commands.spawn_batch(
        std::iter::repeat_with(move || {
            let x = rng.gen_range(-5.0..5.0);
            let y = rng.gen_range(0.0..3.0);
            let z = rng.gen_range(-5.0..5.0);

            (
                PbrBundle {
                    mesh: cube_mesh.clone(),
                    material: blue.clone(),
                    transform: Transform::from_xyz(x, y, z),
                    ..default()
                },
                Movable,
            )
        })
        .take(40),
    );

    let sphere_mesh = meshes.add(Sphere::new(0.05).mesh().uv(32, 18));
    let sphere_mesh_direction = meshes.add(Sphere::new(0.1).mesh().uv(32, 18));
    let red_emissive = materials.add(StandardMaterial {
        base_color: RED.into(),
<<<<<<< HEAD
        emissive: LinearRgba::new(100.0, 0.0, 0.0, 0.0),
=======
        emissive: Color::linear_rgba(1.0, 0.0, 0.0, 0.0),
>>>>>>> ec01c2dc
        ..default()
    });
    let maroon_emissive = materials.add(StandardMaterial {
        base_color: MAROON.into(),
<<<<<<< HEAD
        emissive: LinearRgba::new(50.0, 0.0, 0.0, 0.0),
=======
        emissive: Color::linear_rgba(0.369, 0.0, 0.0, 0.0),
>>>>>>> ec01c2dc
        ..default()
    });

    for x in 0..4 {
        for z in 0..4 {
            let x = x as f32 - 2.0;
            let z = z as f32 - 2.0;
            // red spot_light
            commands
                .spawn(SpotLightBundle {
                    transform: Transform::from_xyz(1.0 + x, 2.0, z)
                        .looking_at(Vec3::new(1.0 + x, 0.0, z), Vec3::X),
                    spot_light: SpotLight {
                        intensity: 40_000.0, // lumens
                        color: Color::WHITE,
                        shadows_enabled: true,
                        inner_angle: PI / 4.0 * 0.85,
                        outer_angle: PI / 4.0,
                        ..default()
                    },
                    ..default()
                })
                .with_children(|builder| {
                    builder.spawn(PbrBundle {
                        mesh: sphere_mesh.clone(),
                        material: red_emissive.clone(),
                        ..default()
                    });
                    builder.spawn((
                        PbrBundle {
                            transform: Transform::from_translation(Vec3::Z * -0.1),
                            mesh: sphere_mesh_direction.clone(),
                            material: maroon_emissive.clone(),
                            ..default()
                        },
                        NotShadowCaster,
                    ));
                });
        }
    }

    // camera
    commands.spawn(Camera3dBundle {
        camera: Camera {
            hdr: true,
            ..default()
        },
        transform: Transform::from_xyz(-4.0, 5.0, 10.0).looking_at(Vec3::ZERO, Vec3::Y),
        ..default()
    });

    commands.spawn(
        TextBundle::from_section(
            INSTRUCTIONS,
            TextStyle {
                font_size: 20.0,
                ..default()
            },
        )
        .with_style(Style {
            position_type: PositionType::Absolute,
            top: Val::Px(12.0),
            left: Val::Px(12.0),
            ..default()
        }),
    );
}

fn light_sway(time: Res<Time>, mut query: Query<(&mut Transform, &mut SpotLight)>) {
    for (mut transform, mut angles) in query.iter_mut() {
        transform.rotation = Quat::from_euler(
            EulerRot::XYZ,
            -FRAC_PI_2 + (time.elapsed_seconds() * 0.67 * 3.0).sin() * 0.5,
            (time.elapsed_seconds() * 3.0).sin() * 0.5,
            0.0,
        );
        let angle = ((time.elapsed_seconds() * 1.2).sin() + 1.0) * (FRAC_PI_4 - 0.1);
        angles.inner_angle = angle * 0.8;
        angles.outer_angle = angle;
    }
}

fn movement(
    input: Res<ButtonInput<KeyCode>>,
    time: Res<Time>,
    mut query: Query<&mut Transform, With<Movable>>,
) {
    // Calculate translation to move the cubes and ground plane
    let mut translation = Vec3::ZERO;

    // Horizontal forward and backward movement
    if input.pressed(KeyCode::KeyW) {
        translation.z += 1.0;
    } else if input.pressed(KeyCode::KeyS) {
        translation.z -= 1.0;
    }

    // Horizontal left and right movement
    if input.pressed(KeyCode::KeyA) {
        translation.x += 1.0;
    } else if input.pressed(KeyCode::KeyD) {
        translation.x -= 1.0;
    }

    // Vertical movement
    if input.pressed(KeyCode::ShiftLeft) {
        translation.y += 1.0;
    } else if input.pressed(KeyCode::Space) {
        translation.y -= 1.0;
    }

    translation *= 2.0 * time.delta_seconds();

    // Apply translation
    for mut transform in &mut query {
        transform.translation += translation;
    }
}

fn rotation(
    mut query: Query<&mut Transform, With<Camera>>,
    input: Res<ButtonInput<KeyCode>>,
    time: Res<Time>,
) {
    let mut transform = query.single_mut();
    let delta = time.delta_seconds();

    if input.pressed(KeyCode::ArrowLeft) {
        transform.rotate_around(Vec3::ZERO, Quat::from_rotation_y(delta));
    } else if input.pressed(KeyCode::ArrowRight) {
        transform.rotate_around(Vec3::ZERO, Quat::from_rotation_y(-delta));
    }
}<|MERGE_RESOLUTION|>--- conflicted
+++ resolved
@@ -79,20 +79,12 @@
     let sphere_mesh_direction = meshes.add(Sphere::new(0.1).mesh().uv(32, 18));
     let red_emissive = materials.add(StandardMaterial {
         base_color: RED.into(),
-<<<<<<< HEAD
-        emissive: LinearRgba::new(100.0, 0.0, 0.0, 0.0),
-=======
-        emissive: Color::linear_rgba(1.0, 0.0, 0.0, 0.0),
->>>>>>> ec01c2dc
+        emissive: LinearRgba::new(1.0, 0.0, 0.0, 0.0),
         ..default()
     });
     let maroon_emissive = materials.add(StandardMaterial {
         base_color: MAROON.into(),
-<<<<<<< HEAD
-        emissive: LinearRgba::new(50.0, 0.0, 0.0, 0.0),
-=======
-        emissive: Color::linear_rgba(0.369, 0.0, 0.0, 0.0),
->>>>>>> ec01c2dc
+        emissive: LinearRgba::new(0.369, 0.0, 0.0, 0.0),
         ..default()
     });
 
