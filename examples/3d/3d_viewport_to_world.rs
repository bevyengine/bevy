//! This example demonstrates how to use the `Camera::viewport_to_world` method.

<<<<<<< HEAD
use bevy::color::palettes::basic::WHITE;
use bevy::math::Direction3d;
=======
use bevy::math::Dir3;
>>>>>>> f418de8e
use bevy::prelude::*;

fn main() {
    App::new()
        .add_plugins(DefaultPlugins)
        .add_systems(Startup, setup)
        .add_systems(Update, draw_cursor)
        .run();
}

fn draw_cursor(
    camera_query: Query<(&Camera, &GlobalTransform)>,
    ground_query: Query<&GlobalTransform, With<Ground>>,
    windows: Query<&Window>,
    mut gizmos: Gizmos,
) {
    let (camera, camera_transform) = camera_query.single();
    let ground = ground_query.single();

    let Some(cursor_position) = windows.single().cursor_position() else {
        return;
    };

    // Calculate a ray pointing from the camera into the world based on the cursor's position.
    let Some(ray) = camera.viewport_to_world(camera_transform, cursor_position) else {
        return;
    };

    // Calculate if and where the ray is hitting the ground plane.
    let Some(distance) = ray.intersect_plane(ground.translation(), Plane3d::new(ground.up()))
    else {
        return;
    };
    let point = ray.get_point(distance);

    // Draw a circle just above the ground plane at that position.
    gizmos.circle(
        point + ground.up() * 0.01,
        Dir3::new_unchecked(ground.up()), // Up vector is already normalized.
        0.2,
        WHITE,
    );
}

#[derive(Component)]
struct Ground;

fn setup(
    mut commands: Commands,
    mut meshes: ResMut<Assets<Mesh>>,
    mut materials: ResMut<Assets<StandardMaterial>>,
) {
    // plane
    commands.spawn((
        PbrBundle {
            mesh: meshes.add(Plane3d::default().mesh().size(20., 20.)),
            material: materials.add(Color::srgb(0.3, 0.5, 0.3)),
            ..default()
        },
        Ground,
    ));

    // light
    commands.spawn(DirectionalLightBundle {
        transform: Transform::from_translation(Vec3::ONE).looking_at(Vec3::ZERO, Vec3::Y),
        ..default()
    });

    // camera
    commands.spawn(Camera3dBundle {
        transform: Transform::from_xyz(15.0, 5.0, 15.0).looking_at(Vec3::ZERO, Vec3::Y),
        ..default()
    });
}<|MERGE_RESOLUTION|>--- conflicted
+++ resolved
@@ -1,11 +1,6 @@
 //! This example demonstrates how to use the `Camera::viewport_to_world` method.
 
-<<<<<<< HEAD
 use bevy::color::palettes::basic::WHITE;
-use bevy::math::Direction3d;
-=======
-use bevy::math::Dir3;
->>>>>>> f418de8e
 use bevy::prelude::*;
 
 fn main() {
