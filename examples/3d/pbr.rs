--- conflicted
+++ resolved
@@ -91,29 +91,21 @@
         }),
     );
 
-<<<<<<< HEAD
     commands.spawn((
         TextBundle {
             text: Text::from_section(
                 "Metallic",
                 TextStyle {
-                    font: asset_server.load("fonts/FiraMono-Medium.ttf"),
                     font_size: 36.0,
                     color: Color::WHITE,
+                    ..Default::default()
                 },
             ),
             style: Style {
                 position_type: PositionType::Absolute,
                 top: Val::Px(130.0),
                 right: Val::Px(0.0),
-=======
-    commands.spawn(TextBundle {
-        text: Text::from_section(
-            "Metallic",
-            TextStyle {
-                font_size: 36.0,
-                color: Color::WHITE,
->>>>>>> 8581f607
+
                 ..default()
             },
             ..default()
