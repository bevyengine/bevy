//! A simple 3D scene with a spinning cube with a normal map and depth map to demonstrate parallax mapping.
//! Press left mouse button to cycle through different views.

use std::fmt;

use bevy::{math::ops, prelude::*, render::texture::ImageLoaderSettings};

fn main() {
    App::new()
        .add_plugins(DefaultPlugins)
        .add_systems(Startup, setup)
        .add_systems(
            Update,
            (
                spin,
                move_camera,
                update_parallax_depth_scale,
                update_parallax_layers,
                switch_method,
            ),
        )
        .run();
}

#[derive(Component)]
struct Spin {
    speed: f32,
}

/// The camera, used to move camera on click.
#[derive(Component)]
struct CameraController;

const DEPTH_CHANGE_RATE: f32 = 0.1;
const DEPTH_UPDATE_STEP: f32 = 0.03;
const MAX_DEPTH: f32 = 0.3;

struct TargetDepth(f32);
impl Default for TargetDepth {
    fn default() -> Self {
        TargetDepth(0.09)
    }
}
struct TargetLayers(f32);
impl Default for TargetLayers {
    fn default() -> Self {
        TargetLayers(5.0)
    }
}
struct CurrentMethod(ParallaxMappingMethod);
impl Default for CurrentMethod {
    fn default() -> Self {
        CurrentMethod(ParallaxMappingMethod::Relief { max_steps: 4 })
    }
}
impl fmt::Display for CurrentMethod {
    fn fmt(&self, f: &mut fmt::Formatter) -> fmt::Result {
        match self.0 {
            ParallaxMappingMethod::Occlusion => write!(f, "Parallax Occlusion Mapping"),
            ParallaxMappingMethod::Relief { max_steps } => {
                write!(f, "Relief Mapping with {max_steps} steps")
            }
        }
    }
}
impl CurrentMethod {
    fn next_method(&mut self) {
        use ParallaxMappingMethod::*;
        self.0 = match self.0 {
            Occlusion => Relief { max_steps: 2 },
            Relief { max_steps } if max_steps < 3 => Relief { max_steps: 4 },
            Relief { max_steps } if max_steps < 5 => Relief { max_steps: 8 },
            Relief { .. } => Occlusion,
        }
    }
}

fn update_parallax_depth_scale(
    input: Res<ButtonInput<KeyCode>>,
    mut materials: ResMut<Assets<StandardMaterial>>,
    mut target_depth: Local<TargetDepth>,
    mut depth_update: Local<bool>,
<<<<<<< HEAD
    mut writer: TextUiWriter,
    text: Query<Entity, With<Text>>,
=======
    mut writer: UiTextWriter,
    text: Single<Entity, With<Text>>,
>>>>>>> 82d6f56c
) {
    if input.just_pressed(KeyCode::Digit1) {
        target_depth.0 -= DEPTH_UPDATE_STEP;
        target_depth.0 = target_depth.0.max(0.0);
        *depth_update = true;
    }
    if input.just_pressed(KeyCode::Digit2) {
        target_depth.0 += DEPTH_UPDATE_STEP;
        target_depth.0 = target_depth.0.min(MAX_DEPTH);
        *depth_update = true;
    }
    if *depth_update {
        for (_, mat) in materials.iter_mut() {
            let current_depth = mat.parallax_depth_scale;
            let new_depth = current_depth.lerp(target_depth.0, DEPTH_CHANGE_RATE);
            mat.parallax_depth_scale = new_depth;
            *writer.text(*text, 1) = format!("Parallax depth scale: {new_depth:.5}\n");
            if (new_depth - current_depth).abs() <= 0.000000001 {
                *depth_update = false;
            }
        }
    }
}

fn switch_method(
    input: Res<ButtonInput<KeyCode>>,
    mut materials: ResMut<Assets<StandardMaterial>>,
<<<<<<< HEAD
    text: Query<Entity, With<Text>>,
    mut writer: TextUiWriter,
=======
    text: Single<Entity, With<Text>>,
    mut writer: UiTextWriter,
>>>>>>> 82d6f56c
    mut current: Local<CurrentMethod>,
) {
    if input.just_pressed(KeyCode::Space) {
        current.next_method();
    } else {
        return;
    }
    let text_entity = *text;
    *writer.text(text_entity, 3) = format!("Method: {}\n", *current);

    for (_, mat) in materials.iter_mut() {
        mat.parallax_mapping_method = current.0;
    }
}

fn update_parallax_layers(
    input: Res<ButtonInput<KeyCode>>,
    mut materials: ResMut<Assets<StandardMaterial>>,
    mut target_layers: Local<TargetLayers>,
<<<<<<< HEAD
    text: Query<Entity, With<Text>>,
    mut writer: TextUiWriter,
=======
    text: Single<Entity, With<Text>>,
    mut writer: UiTextWriter,
>>>>>>> 82d6f56c
) {
    if input.just_pressed(KeyCode::Digit3) {
        target_layers.0 -= 1.0;
        target_layers.0 = target_layers.0.max(0.0);
    } else if input.just_pressed(KeyCode::Digit4) {
        target_layers.0 += 1.0;
    } else {
        return;
    }
    let layer_count = ops::exp2(target_layers.0);
    let text_entity = *text;
    *writer.text(text_entity, 2) = format!("Layers: {layer_count:.0}\n");

    for (_, mat) in materials.iter_mut() {
        mat.max_parallax_layer_count = layer_count;
    }
}

fn spin(time: Res<Time>, mut query: Query<(&mut Transform, &Spin)>) {
    for (mut transform, spin) in query.iter_mut() {
        transform.rotate_local_y(spin.speed * time.delta_seconds());
        transform.rotate_local_x(spin.speed * time.delta_seconds());
        transform.rotate_local_z(-spin.speed * time.delta_seconds());
    }
}

// Camera positions to cycle through when left-clicking.
const CAMERA_POSITIONS: &[Transform] = &[
    Transform {
        translation: Vec3::new(1.5, 1.5, 1.5),
        rotation: Quat::from_xyzw(-0.279, 0.364, 0.115, 0.880),
        scale: Vec3::ONE,
    },
    Transform {
        translation: Vec3::new(2.4, 0.0, 0.2),
        rotation: Quat::from_xyzw(0.094, 0.676, 0.116, 0.721),
        scale: Vec3::ONE,
    },
    Transform {
        translation: Vec3::new(2.4, 2.6, -4.3),
        rotation: Quat::from_xyzw(0.170, 0.908, 0.308, 0.225),
        scale: Vec3::ONE,
    },
    Transform {
        translation: Vec3::new(-1.0, 0.8, -1.2),
        rotation: Quat::from_xyzw(-0.004, 0.909, 0.247, -0.335),
        scale: Vec3::ONE,
    },
];

fn move_camera(
    mut camera: Single<&mut Transform, With<CameraController>>,
    mut current_view: Local<usize>,
    button: Res<ButtonInput<MouseButton>>,
) {
    if button.just_pressed(MouseButton::Left) {
        *current_view = (*current_view + 1) % CAMERA_POSITIONS.len();
    }
    let target = CAMERA_POSITIONS[*current_view];
    camera.translation = camera.translation.lerp(target.translation, 0.2);
    camera.rotation = camera.rotation.slerp(target.rotation, 0.2);
}

fn setup(
    mut commands: Commands,
    mut materials: ResMut<Assets<StandardMaterial>>,
    mut meshes: ResMut<Assets<Mesh>>,
    asset_server: Res<AssetServer>,
) {
    // The normal map. Note that to generate it in the GIMP image editor, you should
    // open the depth map, and do Filters → Generic → Normal Map
    // You should enable the "flip X" checkbox.
    let normal_handle = asset_server.load_with_settings(
        "textures/parallax_example/cube_normal.png",
        // The normal map texture is in linear color space. Lighting won't look correct
        // if `is_srgb` is `true`, which is the default.
        |settings: &mut ImageLoaderSettings| settings.is_srgb = false,
    );

    // Camera
    commands.spawn((
        Camera3d::default(),
        Transform::from_xyz(1.5, 1.5, 1.5).looking_at(Vec3::ZERO, Vec3::Y),
        CameraController,
    ));

    // light
    commands
        .spawn((
            PointLight {
                shadows_enabled: true,
                ..default()
            },
            Transform::from_xyz(2.0, 1.0, -1.1),
        ))
        .with_children(|commands| {
            // represent the light source as a sphere
            let mesh = meshes.add(Sphere::new(0.05).mesh().ico(3).unwrap());
            commands.spawn((Mesh3d(mesh), MeshMaterial3d(materials.add(Color::WHITE))));
        });

    // Plane
    commands.spawn((
        Mesh3d(meshes.add(Plane3d::default().mesh().size(10.0, 10.0))),
        MeshMaterial3d(materials.add(StandardMaterial {
            // standard material derived from dark green, but
            // with roughness and reflectance set.
            perceptual_roughness: 0.45,
            reflectance: 0.18,
            ..Color::srgb_u8(0, 80, 0).into()
        })),
        Transform::from_xyz(0.0, -1.0, 0.0),
    ));

    let parallax_depth_scale = TargetDepth::default().0;
    let max_parallax_layer_count = ops::exp2(TargetLayers::default().0);
    let parallax_mapping_method = CurrentMethod::default();
    let parallax_material = materials.add(StandardMaterial {
        perceptual_roughness: 0.4,
        base_color_texture: Some(asset_server.load("textures/parallax_example/cube_color.png")),
        normal_map_texture: Some(normal_handle),
        // The depth map is a greyscale texture where black is the highest level and
        // white the lowest.
        depth_map: Some(asset_server.load("textures/parallax_example/cube_depth.png")),
        parallax_depth_scale,
        parallax_mapping_method: parallax_mapping_method.0,
        max_parallax_layer_count,
        ..default()
    });
    commands.spawn((
        Mesh3d(
            meshes.add(
                // NOTE: for normal maps and depth maps to work, the mesh
                // needs tangents generated.
                Mesh::from(Cuboid::default())
                    .with_generated_tangents()
                    .unwrap(),
            ),
        ),
        MeshMaterial3d(parallax_material.clone()),
        Spin { speed: 0.3 },
    ));

    let background_cube = meshes.add(
        Mesh::from(Cuboid::new(40.0, 40.0, 40.0))
            .with_generated_tangents()
            .unwrap(),
    );

    let background_cube_bundle = |translation| {
        (
            Mesh3d(background_cube.clone()),
            MeshMaterial3d(parallax_material.clone()),
            Transform::from_translation(translation),
            Spin { speed: -0.1 },
        )
    };
    commands.spawn(background_cube_bundle(Vec3::new(45., 0., 0.)));
    commands.spawn(background_cube_bundle(Vec3::new(-45., 0., 0.)));
    commands.spawn(background_cube_bundle(Vec3::new(0., 0., 45.)));
    commands.spawn(background_cube_bundle(Vec3::new(0., 0., -45.)));

    // example instructions
    commands
        .spawn((
            Text::default(),
            Style {
                position_type: PositionType::Absolute,
                top: Val::Px(12.0),
                left: Val::Px(12.0),
                ..default()
            },
        ))
        .with_children(|p| {
            p.spawn(TextSpan(format!(
                "Parallax depth scale: {parallax_depth_scale:.5}\n"
            )));
            p.spawn(TextSpan(format!("Layers: {max_parallax_layer_count:.0}\n")));
            p.spawn(TextSpan(format!("{parallax_mapping_method}\n")));
            p.spawn(TextSpan::new("\n\n"));
            p.spawn(TextSpan::new("Controls:\n"));
            p.spawn(TextSpan::new("Left click - Change view angle\n"));
            p.spawn(TextSpan::new(
                "1/2 - Decrease/Increase parallax depth scale\n",
            ));
            p.spawn(TextSpan::new("3/4 - Decrease/Increase layer count\n"));
            p.spawn(TextSpan::new("Space - Switch parallaxing algorithm\n"));
        });
}<|MERGE_RESOLUTION|>--- conflicted
+++ resolved
@@ -80,13 +80,8 @@
     mut materials: ResMut<Assets<StandardMaterial>>,
     mut target_depth: Local<TargetDepth>,
     mut depth_update: Local<bool>,
-<<<<<<< HEAD
     mut writer: TextUiWriter,
-    text: Query<Entity, With<Text>>,
-=======
-    mut writer: UiTextWriter,
     text: Single<Entity, With<Text>>,
->>>>>>> 82d6f56c
 ) {
     if input.just_pressed(KeyCode::Digit1) {
         target_depth.0 -= DEPTH_UPDATE_STEP;
@@ -114,13 +109,8 @@
 fn switch_method(
     input: Res<ButtonInput<KeyCode>>,
     mut materials: ResMut<Assets<StandardMaterial>>,
-<<<<<<< HEAD
-    text: Query<Entity, With<Text>>,
+    text: Single<Entity, With<Text>>,
     mut writer: TextUiWriter,
-=======
-    text: Single<Entity, With<Text>>,
-    mut writer: UiTextWriter,
->>>>>>> 82d6f56c
     mut current: Local<CurrentMethod>,
 ) {
     if input.just_pressed(KeyCode::Space) {
@@ -140,13 +130,8 @@
     input: Res<ButtonInput<KeyCode>>,
     mut materials: ResMut<Assets<StandardMaterial>>,
     mut target_layers: Local<TargetLayers>,
-<<<<<<< HEAD
-    text: Query<Entity, With<Text>>,
+    text: Single<Entity, With<Text>>,
     mut writer: TextUiWriter,
-=======
-    text: Single<Entity, With<Text>>,
-    mut writer: UiTextWriter,
->>>>>>> 82d6f56c
 ) {
     if input.just_pressed(KeyCode::Digit3) {
         target_layers.0 -= 1.0;
