--- conflicted
+++ resolved
@@ -146,11 +146,7 @@
                 mesh: meshes.add(Sphere::new(0.1).mesh().uv(32, 18)),
                 material: materials.add(StandardMaterial {
                     base_color: RED.into(),
-<<<<<<< HEAD
-                    emissive: LinearRgba::new(713.0, 0.0, 0.0, 0.0),
-=======
-                    emissive: Color::linear_rgba(4.0, 0.0, 0.0, 0.0),
->>>>>>> ec01c2dc
+                    emissive: LinearRgba::new(4.0, 0.0, 0.0, 0.0),
                     ..default()
                 }),
                 ..default()
@@ -178,11 +174,7 @@
                 mesh: meshes.add(Capsule3d::new(0.1, 0.125)),
                 material: materials.add(StandardMaterial {
                     base_color: LIME.into(),
-<<<<<<< HEAD
-                    emissive: LinearRgba::new(0.0, 713.0, 0.0, 0.0),
-=======
-                    emissive: Color::linear_rgba(0.0, 4.0, 0.0, 0.0),
->>>>>>> ec01c2dc
+                    emissive: LinearRgba::new(0.0, 4.0, 0.0, 0.0),
                     ..default()
                 }),
                 ..default()
