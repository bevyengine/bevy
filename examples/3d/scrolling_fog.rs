//! Showcases a `FogVolume`'s density texture being scrolled over time to create
//! the effect of fog moving in the wind.
//!
//! The density texture is a repeating 3d noise texture and the `density_texture_offset`
//! is moved every frame to achieve this.
//!
//! The example also utilizes the jitter option of `VolumetricFog` in tandem
//! with temporal anti-aliasing to improve the visual quality of the effect.
//!
//! The camera is looking at a pillar with the sun peaking behind it. The light
//! interactions change based on the density of the fog.

use bevy::{
    core_pipeline::{
        bloom::Bloom,
        experimental::taa::{TemporalAntiAliasPlugin, TemporalAntiAliasing},
    },
    pbr::{DirectionalLightShadowMap, FogVolume, VolumetricFog, VolumetricLight},
    prelude::*,
    render::texture::{
        ImageAddressMode, ImageFilterMode, ImageLoaderSettings, ImageSampler,
        ImageSamplerDescriptor,
    },
};

/// Initializes the example.
fn main() {
    App::new()
        .add_plugins(DefaultPlugins.set(WindowPlugin {
            primary_window: Some(Window {
                title: "Bevy Scrolling Fog".into(),
                ..default()
            }),
            ..default()
        }))
        .insert_resource(DirectionalLightShadowMap { size: 4096 })
        .add_plugins(TemporalAntiAliasPlugin)
        .add_systems(Startup, setup)
        .add_systems(Update, scroll_fog)
        .run();
}

/// Spawns all entities into the scene.
fn setup(
    mut commands: Commands,
    mut meshes: ResMut<Assets<Mesh>>,
    mut materials: ResMut<Assets<StandardMaterial>>,
    assets: Res<AssetServer>,
) {
    // Spawn camera with temporal anti-aliasing and a VolumetricFog configuration.
    commands.spawn((
        Camera3d::default(),
        Transform::from_xyz(0.0, 2.0, 0.0).looking_at(Vec3::new(-5.0, 3.5, -6.0), Vec3::Y),
        Camera {
            hdr: true,
            ..default()
        },
<<<<<<< HEAD
        Msaa::Off,
        TemporalAntiAliasBundle::default(),
=======
        TemporalAntiAliasing::default(),
>>>>>>> 23b0dd6f
        Bloom::default(),
        VolumetricFog {
            ambient_intensity: 0.0,
            jitter: 0.5,
            ..default()
        },
    ));

    // Spawn a directional light shining at the camera with the VolumetricLight component.
    commands.spawn((
        DirectionalLight {
            shadows_enabled: true,
            ..default()
        },
        Transform::from_xyz(-5.0, 5.0, -7.0).looking_at(Vec3::new(0.0, 0.0, 0.0), Vec3::Y),
        VolumetricLight,
    ));

    // Spawn ground mesh.
    commands.spawn((
        Mesh3d(meshes.add(Cuboid::new(64.0, 1.0, 64.0))),
        MeshMaterial3d(materials.add(StandardMaterial {
            base_color: Color::BLACK,
            perceptual_roughness: 1.0,
            ..default()
        })),
        Transform::from_xyz(0.0, -0.5, 0.0),
    ));

    // Spawn pillar standing between the camera and the sun.
    commands.spawn((
        Mesh3d(meshes.add(Cuboid::new(2.0, 9.0, 2.0))),
        MeshMaterial3d(materials.add(Color::BLACK)),
        Transform::from_xyz(-10.0, 4.5, -11.0),
    ));

    // Load a repeating 3d noise texture. Make sure to set ImageAddressMode to Repeat
    // so that the texture wraps around as the density texture offset is moved along.
    // Also set ImageFilterMode to Linear so that the fog isn't pixelated.
    let noise_texture = assets.load_with_settings("volumes/fog_noise.ktx2", |settings: &mut _| {
        *settings = ImageLoaderSettings {
            sampler: ImageSampler::Descriptor(ImageSamplerDescriptor {
                address_mode_u: ImageAddressMode::Repeat,
                address_mode_v: ImageAddressMode::Repeat,
                address_mode_w: ImageAddressMode::Repeat,
                mag_filter: ImageFilterMode::Linear,
                min_filter: ImageFilterMode::Linear,
                mipmap_filter: ImageFilterMode::Linear,
                ..default()
            }),
            ..default()
        }
    });

    // Spawn a FogVolume and use the repeating noise texture as its density texture.
    commands.spawn((
        SpatialBundle {
            visibility: Visibility::Visible,
            transform: Transform::from_xyz(0.0, 32.0, 0.0).with_scale(Vec3::splat(64.0)),
            ..default()
        },
        FogVolume {
            density_texture: Some(noise_texture),
            density_factor: 0.05,
            ..default()
        },
    ));
}

/// Moves fog density texture offset every frame.
fn scroll_fog(time: Res<Time>, mut query: Query<&mut FogVolume>) {
    for mut fog_volume in query.iter_mut() {
        fog_volume.density_texture_offset += Vec3::new(0.0, 0.0, 0.04) * time.delta_seconds();
    }
}<|MERGE_RESOLUTION|>--- conflicted
+++ resolved
@@ -55,12 +55,7 @@
             hdr: true,
             ..default()
         },
-<<<<<<< HEAD
-        Msaa::Off,
-        TemporalAntiAliasBundle::default(),
-=======
         TemporalAntiAliasing::default(),
->>>>>>> 23b0dd6f
         Bloom::default(),
         VolumetricFog {
             ambient_intensity: 0.0,
