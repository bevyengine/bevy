//! Demonstrates how shadow biases affect shadows in a 3d scene.

#[path = "../helpers/camera_controller.rs"]
mod camera_controller;

use bevy::{pbr::ShadowFilteringMethod, prelude::*};
use camera_controller::{CameraController, CameraControllerPlugin};

fn main() {
    App::new()
        .add_plugins(DefaultPlugins)
        .add_plugins(CameraControllerPlugin)
        .add_systems(Startup, setup)
        .add_systems(
            Update,
            (
                cycle_filter_methods,
                adjust_light_position,
                adjust_point_light_biases,
                toggle_light,
                adjust_directional_light_biases,
            ),
        )
        .run();
}

#[derive(Component)]
struct Lights;

/// set up a 3D scene to test shadow biases and perspective projections
fn setup(
    mut commands: Commands,
    mut meshes: ResMut<Assets<Mesh>>,
    mut materials: ResMut<Assets<StandardMaterial>>,
) {
    let spawn_plane_depth = 300.0f32;
    let spawn_height = 2.0;
    let sphere_radius = 0.25;

    let white_handle = materials.add(StandardMaterial {
        base_color: Color::WHITE,
        perceptual_roughness: 1.0,
        ..default()
    });
    let sphere_handle = meshes.add(Sphere::new(sphere_radius));

    let light_transform = Transform::from_xyz(5.0, 5.0, 0.0).looking_at(Vec3::ZERO, Vec3::Y);
    commands
        .spawn((light_transform, Visibility::default(), Lights))
        .with_children(|builder| {
            builder.spawn(PointLight {
                intensity: 0.0,
                range: spawn_plane_depth,
                color: Color::WHITE,
                shadow_depth_bias: 0.0,
                shadow_normal_bias: 0.0,
                shadows_enabled: true,
                ..default()
            });
            builder.spawn(DirectionalLight {
                shadow_depth_bias: 0.0,
                shadow_normal_bias: 0.0,
                shadows_enabled: true,
                ..default()
            });
        });

    // camera
    commands.spawn((
        Camera3d::default(),
        Transform::from_xyz(-1.0, 1.0, 1.0).looking_at(Vec3::new(-1.0, 1.0, 0.0), Vec3::Y),
        CameraController::default(),
        ShadowFilteringMethod::Hardware2x2,
    ));

    for z_i32 in (-spawn_plane_depth as i32..=0).step_by(2) {
        commands.spawn((
            Mesh3d(sphere_handle.clone()),
            MeshMaterial3d(white_handle.clone()),
            Transform::from_xyz(
                0.0,
                if z_i32 % 4 == 0 {
                    spawn_height
                } else {
                    sphere_radius
                },
                z_i32 as f32,
            ),
        ));
    }

    // ground plane
    let plane_size = 2.0 * spawn_plane_depth;
    commands.spawn((
        Mesh3d(meshes.add(Plane3d::default().mesh().size(plane_size, plane_size))),
        MeshMaterial3d(white_handle),
    ));

    commands
        .spawn((
            NodeBundle {
                style: Style {
                    position_type: PositionType::Absolute,
                    padding: UiRect::all(Val::Px(5.0)),
                    ..default()
                },
                background_color: Color::BLACK.with_alpha(0.75).into(),
                ..default()
            },
            GlobalZIndex(i32::MAX),
        ))
        .with_children(|p| {
            p.spawn(Text::default()).with_children(|p| {
                p.spawn(TextSpan::new("Controls:\n"));
                p.spawn(TextSpan::new("R / Z - reset biases to default / zero\n"));
                p.spawn(TextSpan::new(
                    "L     - switch between directional and point lights [",
                ));
                p.spawn(TextSpan::new("DirectionalLight"));
                p.spawn(TextSpan::new("]\n"));
                p.spawn(TextSpan::new(
                    "F     - switch directional light filter methods [",
                ));
                p.spawn(TextSpan::new("Hardware2x2"));
                p.spawn(TextSpan::new("]\n"));
                p.spawn(TextSpan::new("1/2   - change point light depth bias ["));
                p.spawn(TextSpan::new("0.00"));
                p.spawn(TextSpan::new("]\n"));
                p.spawn(TextSpan::new("3/4   - change point light normal bias ["));
                p.spawn(TextSpan::new("0.0"));
                p.spawn(TextSpan::new("]\n"));
                p.spawn(TextSpan::new("5/6   - change direction light depth bias ["));
                p.spawn(TextSpan::new("0.00"));
                p.spawn(TextSpan::new("]\n"));
                p.spawn(TextSpan::new(
                    "7/8   - change direction light normal bias [",
                ));
                p.spawn(TextSpan::new("0.0"));
                p.spawn(TextSpan::new("]\n"));
                p.spawn(TextSpan::new(
                    "left/right/up/down/pgup/pgdown - adjust light position (looking at 0,0,0) [",
                ));
                p.spawn(TextSpan(format!("{:.1},", light_transform.translation.x)));
                p.spawn(TextSpan(format!(" {:.1},", light_transform.translation.y)));
                p.spawn(TextSpan(format!(" {:.1}", light_transform.translation.z)));
                p.spawn(TextSpan::new("]\n"));
            });
        });
}

fn toggle_light(
    input: Res<ButtonInput<KeyCode>>,
    mut point_lights: Query<&mut PointLight>,
    mut directional_lights: Query<&mut DirectionalLight>,
<<<<<<< HEAD
    example_text: Query<Entity, With<Text>>,
    mut writer: TextUiWriter,
=======
    example_text: Single<Entity, With<Text>>,
    mut writer: UiTextWriter,
>>>>>>> 82d6f56c
) {
    if input.just_pressed(KeyCode::KeyL) {
        for mut light in &mut point_lights {
            light.intensity = if light.intensity == 0.0 {
                *writer.text(*example_text, 4) = "PointLight".to_string();
                100000000.0
            } else {
                0.0
            };
        }
        for mut light in &mut directional_lights {
            light.illuminance = if light.illuminance == 0.0 {
                *writer.text(*example_text, 4) = "DirectionalLight".to_string();
                100000.0
            } else {
                0.0
            };
        }
    }
}

fn adjust_light_position(
    input: Res<ButtonInput<KeyCode>>,
    mut lights: Query<&mut Transform, With<Lights>>,
<<<<<<< HEAD
    example_text: Query<Entity, With<Text>>,
    mut writer: TextUiWriter,
=======
    example_text: Single<Entity, With<Text>>,
    mut writer: UiTextWriter,
>>>>>>> 82d6f56c
) {
    let mut offset = Vec3::ZERO;
    if input.just_pressed(KeyCode::ArrowLeft) {
        offset.x -= 1.0;
    }
    if input.just_pressed(KeyCode::ArrowRight) {
        offset.x += 1.0;
    }
    if input.just_pressed(KeyCode::ArrowUp) {
        offset.z -= 1.0;
    }
    if input.just_pressed(KeyCode::ArrowDown) {
        offset.z += 1.0;
    }
    if input.just_pressed(KeyCode::PageDown) {
        offset.y -= 1.0;
    }
    if input.just_pressed(KeyCode::PageUp) {
        offset.y += 1.0;
    }
    if offset != Vec3::ZERO {
        let example_text = *example_text;
        for mut light in &mut lights {
            light.translation += offset;
            light.look_at(Vec3::ZERO, Vec3::Y);
            *writer.text(example_text, 22) = format!("{:.1},", light.translation.x);
            *writer.text(example_text, 23) = format!(" {:.1},", light.translation.y);
            *writer.text(example_text, 24) = format!(" {:.1}", light.translation.z);
        }
    }
}

fn cycle_filter_methods(
    input: Res<ButtonInput<KeyCode>>,
    mut filter_methods: Query<&mut ShadowFilteringMethod>,
<<<<<<< HEAD
    example_text: Query<Entity, With<Text>>,
    mut writer: TextUiWriter,
=======
    example_text: Single<Entity, With<Text>>,
    mut writer: UiTextWriter,
>>>>>>> 82d6f56c
) {
    if input.just_pressed(KeyCode::KeyF) {
        for mut filter_method in &mut filter_methods {
            let filter_method_string;
            *filter_method = match *filter_method {
                ShadowFilteringMethod::Hardware2x2 => {
                    filter_method_string = "Gaussian".to_string();
                    ShadowFilteringMethod::Gaussian
                }
                ShadowFilteringMethod::Gaussian => {
                    filter_method_string = "Temporal".to_string();
                    ShadowFilteringMethod::Temporal
                }
                ShadowFilteringMethod::Temporal => {
                    filter_method_string = "Hardware2x2".to_string();
                    ShadowFilteringMethod::Hardware2x2
                }
            };
            *writer.text(*example_text, 7) = filter_method_string;
        }
    }
}

fn adjust_point_light_biases(
    input: Res<ButtonInput<KeyCode>>,
    mut query: Query<&mut PointLight>,
<<<<<<< HEAD
    example_text: Query<Entity, With<Text>>,
    mut writer: TextUiWriter,
=======
    example_text: Single<Entity, With<Text>>,
    mut writer: UiTextWriter,
>>>>>>> 82d6f56c
) {
    let depth_bias_step_size = 0.01;
    let normal_bias_step_size = 0.1;
    for mut light in &mut query {
        if input.just_pressed(KeyCode::Digit1) {
            light.shadow_depth_bias -= depth_bias_step_size;
        }
        if input.just_pressed(KeyCode::Digit2) {
            light.shadow_depth_bias += depth_bias_step_size;
        }
        if input.just_pressed(KeyCode::Digit3) {
            light.shadow_normal_bias -= normal_bias_step_size;
        }
        if input.just_pressed(KeyCode::Digit4) {
            light.shadow_normal_bias += normal_bias_step_size;
        }
        if input.just_pressed(KeyCode::KeyR) {
            light.shadow_depth_bias = PointLight::DEFAULT_SHADOW_DEPTH_BIAS;
            light.shadow_normal_bias = PointLight::DEFAULT_SHADOW_NORMAL_BIAS;
        }
        if input.just_pressed(KeyCode::KeyZ) {
            light.shadow_depth_bias = 0.0;
            light.shadow_normal_bias = 0.0;
        }

        *writer.text(*example_text, 10) = format!("{:.2}", light.shadow_depth_bias);
        *writer.text(*example_text, 13) = format!("{:.1}", light.shadow_normal_bias);
    }
}

fn adjust_directional_light_biases(
    input: Res<ButtonInput<KeyCode>>,
    mut query: Query<&mut DirectionalLight>,
<<<<<<< HEAD
    example_text: Query<Entity, With<Text>>,
    mut writer: TextUiWriter,
=======
    example_text: Single<Entity, With<Text>>,
    mut writer: UiTextWriter,
>>>>>>> 82d6f56c
) {
    let depth_bias_step_size = 0.01;
    let normal_bias_step_size = 0.1;
    for mut light in &mut query {
        if input.just_pressed(KeyCode::Digit5) {
            light.shadow_depth_bias -= depth_bias_step_size;
        }
        if input.just_pressed(KeyCode::Digit6) {
            light.shadow_depth_bias += depth_bias_step_size;
        }
        if input.just_pressed(KeyCode::Digit7) {
            light.shadow_normal_bias -= normal_bias_step_size;
        }
        if input.just_pressed(KeyCode::Digit8) {
            light.shadow_normal_bias += normal_bias_step_size;
        }
        if input.just_pressed(KeyCode::KeyR) {
            light.shadow_depth_bias = DirectionalLight::DEFAULT_SHADOW_DEPTH_BIAS;
            light.shadow_normal_bias = DirectionalLight::DEFAULT_SHADOW_NORMAL_BIAS;
        }
        if input.just_pressed(KeyCode::KeyZ) {
            light.shadow_depth_bias = 0.0;
            light.shadow_normal_bias = 0.0;
        }

        *writer.text(*example_text, 16) = format!("{:.2}", light.shadow_depth_bias);
        *writer.text(*example_text, 19) = format!("{:.1}", light.shadow_normal_bias);
    }
}<|MERGE_RESOLUTION|>--- conflicted
+++ resolved
@@ -152,13 +152,8 @@
     input: Res<ButtonInput<KeyCode>>,
     mut point_lights: Query<&mut PointLight>,
     mut directional_lights: Query<&mut DirectionalLight>,
-<<<<<<< HEAD
-    example_text: Query<Entity, With<Text>>,
-    mut writer: TextUiWriter,
-=======
-    example_text: Single<Entity, With<Text>>,
-    mut writer: UiTextWriter,
->>>>>>> 82d6f56c
+    example_text: Single<Entity, With<Text>>,
+    mut writer: TextUiWriter,
 ) {
     if input.just_pressed(KeyCode::KeyL) {
         for mut light in &mut point_lights {
@@ -183,13 +178,8 @@
 fn adjust_light_position(
     input: Res<ButtonInput<KeyCode>>,
     mut lights: Query<&mut Transform, With<Lights>>,
-<<<<<<< HEAD
-    example_text: Query<Entity, With<Text>>,
-    mut writer: TextUiWriter,
-=======
-    example_text: Single<Entity, With<Text>>,
-    mut writer: UiTextWriter,
->>>>>>> 82d6f56c
+    example_text: Single<Entity, With<Text>>,
+    mut writer: TextUiWriter,
 ) {
     let mut offset = Vec3::ZERO;
     if input.just_pressed(KeyCode::ArrowLeft) {
@@ -225,13 +215,8 @@
 fn cycle_filter_methods(
     input: Res<ButtonInput<KeyCode>>,
     mut filter_methods: Query<&mut ShadowFilteringMethod>,
-<<<<<<< HEAD
-    example_text: Query<Entity, With<Text>>,
-    mut writer: TextUiWriter,
-=======
-    example_text: Single<Entity, With<Text>>,
-    mut writer: UiTextWriter,
->>>>>>> 82d6f56c
+    example_text: Single<Entity, With<Text>>,
+    mut writer: TextUiWriter,
 ) {
     if input.just_pressed(KeyCode::KeyF) {
         for mut filter_method in &mut filter_methods {
@@ -258,13 +243,8 @@
 fn adjust_point_light_biases(
     input: Res<ButtonInput<KeyCode>>,
     mut query: Query<&mut PointLight>,
-<<<<<<< HEAD
-    example_text: Query<Entity, With<Text>>,
-    mut writer: TextUiWriter,
-=======
-    example_text: Single<Entity, With<Text>>,
-    mut writer: UiTextWriter,
->>>>>>> 82d6f56c
+    example_text: Single<Entity, With<Text>>,
+    mut writer: TextUiWriter,
 ) {
     let depth_bias_step_size = 0.01;
     let normal_bias_step_size = 0.1;
@@ -298,13 +278,8 @@
 fn adjust_directional_light_biases(
     input: Res<ButtonInput<KeyCode>>,
     mut query: Query<&mut DirectionalLight>,
-<<<<<<< HEAD
-    example_text: Query<Entity, With<Text>>,
-    mut writer: TextUiWriter,
-=======
-    example_text: Single<Entity, With<Text>>,
-    mut writer: UiTextWriter,
->>>>>>> 82d6f56c
+    example_text: Single<Entity, With<Text>>,
+    mut writer: TextUiWriter,
 ) {
     let depth_bias_step_size = 0.01;
     let normal_bias_step_size = 0.1;
