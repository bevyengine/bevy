//! Demonstrates how shadow biases affect shadows in a 3d scene.

<<<<<<< HEAD
use bevy::{
    camera_controllers::free_cam::{FreeCamController, FreeCamPlugin},
    pbr::ShadowFilteringMethod,
    prelude::*,
};
=======
#[path = "../helpers/camera_controller.rs"]
mod camera_controller;

use bevy::{light::ShadowFilteringMethod, prelude::*};
use camera_controller::{CameraController, CameraControllerPlugin};
>>>>>>> 2146899c

fn main() {
    App::new()
        .add_plugins(DefaultPlugins)
        .add_plugins(FreeCamPlugin)
        .add_systems(Startup, setup)
        .add_systems(
            Update,
            (
                cycle_filter_methods,
                adjust_light_position,
                adjust_point_light_biases,
                toggle_light,
                adjust_directional_light_biases,
            ),
        )
        .run();
}

#[derive(Component)]
struct Lights;

/// set up a 3D scene to test shadow biases and perspective projections
fn setup(
    mut commands: Commands,
    mut meshes: ResMut<Assets<Mesh>>,
    mut materials: ResMut<Assets<StandardMaterial>>,
) {
    let spawn_plane_depth = 300.0f32;
    let spawn_height = 2.0;
    let sphere_radius = 0.25;

    let white_handle = materials.add(StandardMaterial {
        base_color: Color::WHITE,
        perceptual_roughness: 1.0,
        ..default()
    });
    let sphere_handle = meshes.add(Sphere::new(sphere_radius));

    let light_transform = Transform::from_xyz(5.0, 5.0, 0.0).looking_at(Vec3::ZERO, Vec3::Y);
    commands.spawn((
        light_transform,
        Visibility::default(),
        Lights,
        children![
            (PointLight {
                intensity: 0.0,
                range: spawn_plane_depth,
                color: Color::WHITE,
                shadows_enabled: true,
                ..default()
            }),
            (DirectionalLight {
                shadows_enabled: true,
                ..default()
            })
        ],
    ));

    // camera
    commands.spawn((
        Camera3d::default(),
        Transform::from_xyz(-1.0, 1.0, 1.0).looking_at(Vec3::new(-1.0, 1.0, 0.0), Vec3::Y),
        FreeCamController::default(),
        ShadowFilteringMethod::Hardware2x2,
    ));

    for z_i32 in (-spawn_plane_depth as i32..=0).step_by(2) {
        commands.spawn((
            Mesh3d(sphere_handle.clone()),
            MeshMaterial3d(white_handle.clone()),
            Transform::from_xyz(
                0.0,
                if z_i32 % 4 == 0 {
                    spawn_height
                } else {
                    sphere_radius
                },
                z_i32 as f32,
            ),
        ));
    }

    // ground plane
    let plane_size = 2.0 * spawn_plane_depth;
    commands.spawn((
        Mesh3d(meshes.add(Plane3d::default().mesh().size(plane_size, plane_size))),
        MeshMaterial3d(white_handle),
    ));

    commands.spawn((
        Node {
            position_type: PositionType::Absolute,
            padding: UiRect::all(px(5)),
            ..default()
        },
        BackgroundColor(Color::BLACK.with_alpha(0.75)),
        GlobalZIndex(i32::MAX),
        children![(
            Text::default(),
            children![
                (TextSpan::new("Controls:\n")),
                (TextSpan::new("R / Z - reset biases to default / zero\n")),
                (TextSpan::new("L     - switch between directional and point lights [",)),
                (TextSpan::new("DirectionalLight")),
                (TextSpan::new("]\n")),
                (TextSpan::new("F     - switch directional light filter methods [",)),
                (TextSpan::new("Hardware2x2")),
                (TextSpan::new("]\n")),
                (TextSpan::new("1/2   - change point light depth bias [")),
                (TextSpan::new("0.00")),
                (TextSpan::new("]\n")),
                (TextSpan::new("3/4   - change point light normal bias [")),
                (TextSpan::new("0.0")),
                (TextSpan::new("]\n")),
                (TextSpan::new("5/6   - change direction light depth bias [")),
                (TextSpan::new("0.00")),
                (TextSpan::new("]\n")),
                (TextSpan::new("7/8   - change direction light normal bias [",)),
                (TextSpan::new("0.0")),
                (TextSpan::new("]\n")),
                (TextSpan::new(
                    "left/right/up/down/pgup/pgdown - adjust light position (looking at 0,0,0) [",
                )),
                (TextSpan(format!("{:.1},", light_transform.translation.x))),
                (TextSpan(format!(" {:.1},", light_transform.translation.y))),
                (TextSpan(format!(" {:.1}", light_transform.translation.z))),
                (TextSpan::new("]\n")),
            ]
        )],
    ));
}

fn toggle_light(
    input: Res<ButtonInput<KeyCode>>,
    mut point_lights: Query<&mut PointLight>,
    mut directional_lights: Query<&mut DirectionalLight>,
    example_text: Single<Entity, With<Text>>,
    mut writer: TextUiWriter,
) {
    if input.just_pressed(KeyCode::KeyL) {
        for mut light in &mut point_lights {
            light.intensity = if light.intensity == 0.0 {
                *writer.text(*example_text, 4) = "PointLight".to_string();
                light_consts::lumens::VERY_LARGE_CINEMA_LIGHT
            } else {
                0.0
            };
        }
        for mut light in &mut directional_lights {
            light.illuminance = if light.illuminance == 0.0 {
                *writer.text(*example_text, 4) = "DirectionalLight".to_string();
                light_consts::lux::AMBIENT_DAYLIGHT
            } else {
                0.0
            };
        }
    }
}

fn adjust_light_position(
    input: Res<ButtonInput<KeyCode>>,
    mut lights: Query<&mut Transform, With<Lights>>,
    example_text: Single<Entity, With<Text>>,
    mut writer: TextUiWriter,
) {
    let mut offset = Vec3::ZERO;
    if input.just_pressed(KeyCode::ArrowLeft) {
        offset.x -= 1.0;
    }
    if input.just_pressed(KeyCode::ArrowRight) {
        offset.x += 1.0;
    }
    if input.just_pressed(KeyCode::ArrowUp) {
        offset.z -= 1.0;
    }
    if input.just_pressed(KeyCode::ArrowDown) {
        offset.z += 1.0;
    }
    if input.just_pressed(KeyCode::PageDown) {
        offset.y -= 1.0;
    }
    if input.just_pressed(KeyCode::PageUp) {
        offset.y += 1.0;
    }
    if offset != Vec3::ZERO {
        let example_text = *example_text;
        for mut light in &mut lights {
            light.translation += offset;
            light.look_at(Vec3::ZERO, Vec3::Y);
            *writer.text(example_text, 22) = format!("{:.1},", light.translation.x);
            *writer.text(example_text, 23) = format!(" {:.1},", light.translation.y);
            *writer.text(example_text, 24) = format!(" {:.1}", light.translation.z);
        }
    }
}

fn cycle_filter_methods(
    input: Res<ButtonInput<KeyCode>>,
    mut filter_methods: Query<&mut ShadowFilteringMethod>,
    example_text: Single<Entity, With<Text>>,
    mut writer: TextUiWriter,
) {
    if input.just_pressed(KeyCode::KeyF) {
        for mut filter_method in &mut filter_methods {
            let filter_method_string;
            *filter_method = match *filter_method {
                ShadowFilteringMethod::Hardware2x2 => {
                    filter_method_string = "Gaussian".to_string();
                    ShadowFilteringMethod::Gaussian
                }
                ShadowFilteringMethod::Gaussian => {
                    filter_method_string = "Temporal".to_string();
                    ShadowFilteringMethod::Temporal
                }
                ShadowFilteringMethod::Temporal => {
                    filter_method_string = "Hardware2x2".to_string();
                    ShadowFilteringMethod::Hardware2x2
                }
            };
            *writer.text(*example_text, 7) = filter_method_string;
        }
    }
}

fn adjust_point_light_biases(
    input: Res<ButtonInput<KeyCode>>,
    mut query: Query<&mut PointLight>,
    example_text: Single<Entity, With<Text>>,
    mut writer: TextUiWriter,
) {
    let depth_bias_step_size = 0.01;
    let normal_bias_step_size = 0.1;
    for mut light in &mut query {
        if input.just_pressed(KeyCode::Digit1) {
            light.shadow_depth_bias -= depth_bias_step_size;
        }
        if input.just_pressed(KeyCode::Digit2) {
            light.shadow_depth_bias += depth_bias_step_size;
        }
        if input.just_pressed(KeyCode::Digit3) {
            light.shadow_normal_bias -= normal_bias_step_size;
        }
        if input.just_pressed(KeyCode::Digit4) {
            light.shadow_normal_bias += normal_bias_step_size;
        }
        if input.just_pressed(KeyCode::KeyR) {
            light.shadow_depth_bias = PointLight::DEFAULT_SHADOW_DEPTH_BIAS;
            light.shadow_normal_bias = PointLight::DEFAULT_SHADOW_NORMAL_BIAS;
        }
        if input.just_pressed(KeyCode::KeyZ) {
            light.shadow_depth_bias = 0.0;
            light.shadow_normal_bias = 0.0;
        }

        *writer.text(*example_text, 10) = format!("{:.2}", light.shadow_depth_bias);
        *writer.text(*example_text, 13) = format!("{:.1}", light.shadow_normal_bias);
    }
}

fn adjust_directional_light_biases(
    input: Res<ButtonInput<KeyCode>>,
    mut query: Query<&mut DirectionalLight>,
    example_text: Single<Entity, With<Text>>,
    mut writer: TextUiWriter,
) {
    let depth_bias_step_size = 0.01;
    let normal_bias_step_size = 0.1;
    for mut light in &mut query {
        if input.just_pressed(KeyCode::Digit5) {
            light.shadow_depth_bias -= depth_bias_step_size;
        }
        if input.just_pressed(KeyCode::Digit6) {
            light.shadow_depth_bias += depth_bias_step_size;
        }
        if input.just_pressed(KeyCode::Digit7) {
            light.shadow_normal_bias -= normal_bias_step_size;
        }
        if input.just_pressed(KeyCode::Digit8) {
            light.shadow_normal_bias += normal_bias_step_size;
        }
        if input.just_pressed(KeyCode::KeyR) {
            light.shadow_depth_bias = DirectionalLight::DEFAULT_SHADOW_DEPTH_BIAS;
            light.shadow_normal_bias = DirectionalLight::DEFAULT_SHADOW_NORMAL_BIAS;
        }
        if input.just_pressed(KeyCode::KeyZ) {
            light.shadow_depth_bias = 0.0;
            light.shadow_normal_bias = 0.0;
        }

        *writer.text(*example_text, 16) = format!("{:.2}", light.shadow_depth_bias);
        *writer.text(*example_text, 19) = format!("{:.1}", light.shadow_normal_bias);
    }
}<|MERGE_RESOLUTION|>--- conflicted
+++ resolved
@@ -1,19 +1,12 @@
 //! Demonstrates how shadow biases affect shadows in a 3d scene.
 
-<<<<<<< HEAD
 use bevy::{
     camera_controllers::free_cam::{FreeCamController, FreeCamPlugin},
     pbr::ShadowFilteringMethod,
     prelude::*,
 };
-=======
-#[path = "../helpers/camera_controller.rs"]
-mod camera_controller;
 
 use bevy::{light::ShadowFilteringMethod, prelude::*};
-use camera_controller::{CameraController, CameraControllerPlugin};
->>>>>>> 2146899c
-
 fn main() {
     App::new()
         .add_plugins(DefaultPlugins)
