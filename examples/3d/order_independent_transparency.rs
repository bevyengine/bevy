--- conflicted
+++ resolved
@@ -66,13 +66,8 @@
     mut commands: Commands,
     text: Single<Entity, With<Text>>,
     keyboard_input: Res<ButtonInput<KeyCode>>,
-<<<<<<< HEAD
-    q: Query<(Entity, Has<OrderIndependentTransparencySettings>), With<Camera3d>>,
+    q: Single<(Entity, Has<OrderIndependentTransparencySettings>), With<Camera3d>>,
     mut text_writer: TextUiWriter,
-=======
-    q: Single<(Entity, Has<OrderIndependentTransparencySettings>), With<Camera3d>>,
-    mut text_writer: UiTextWriter,
->>>>>>> 82d6f56c
 ) {
     if keyboard_input.just_pressed(KeyCode::KeyT) {
         let (e, has_oit) = *q;
