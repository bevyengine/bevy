//! Demonstrates realtime dynamic raytraced lighting using Bevy Solari.

#[path = "../helpers/camera_controller.rs"]
mod camera_controller;

use argh::FromArgs;
use bevy::{
    prelude::*,
    render::{camera::CameraMainTextureUsages, mesh::Indices, render_resource::TextureUsages},
    scene::SceneInstanceReady,
    solari::{
        pathtracer::{Pathtracer, PathtracingPlugin},
        prelude::{RaytracingMesh3d, SolariLighting, SolariPlugin},
    },
};
use camera_controller::{CameraController, CameraControllerPlugin};
use std::f32::consts::PI;

/// `bevy_solari` demo.
#[derive(FromArgs, Resource, Clone, Copy)]
struct Args {
    /// use the reference pathtracer instead of the realtime lighting system.
    #[argh(switch)]
    pathtracer: Option<bool>,
}

fn main() {
    let args: Args = argh::from_env();

    let mut app = App::new();
    app.add_plugins((DefaultPlugins, SolariPlugin, CameraControllerPlugin))
        .insert_resource(args)
        .add_systems(Startup, setup);

    if args.pathtracer == Some(true) {
        app.add_plugins(PathtracingPlugin);
    }

    app.run();
}

fn setup(mut commands: Commands, asset_server: Res<AssetServer>, args: Res<Args>) {
    commands
        .spawn(SceneRoot(asset_server.load(
            GltfAssetLabel::Scene(0).from_asset("models/CornellBox/CornellBox.glb"),
        )))
        .observe(add_raytracing_meshes_on_scene_load);

    commands.spawn((
        DirectionalLight {
            illuminance: light_consts::lux::FULL_DAYLIGHT,
            shadows_enabled: true,
            ..default()
        },
        Transform::from_rotation(Quat::from_euler(EulerRot::XYZ, PI * -0.43, PI * -0.08, 0.0)),
    ));

    let mut camera = commands.spawn((
        Camera3d::default(),
        Camera {
            clear_color: ClearColorConfig::Custom(Color::BLACK),
            ..default()
        },
        CameraController {
            walk_speed: 500.0,
            run_speed: 1500.0,
            ..Default::default()
        },
        CameraMainTextureUsages::default().with(TextureUsages::STORAGE_BINDING),
        Msaa::Off,
        Transform::from_xyz(-278.0, 273.0, 800.0),
    ));
    if args.pathtracer == Some(true) {
        camera.insert(Pathtracer::default());
    } else {
        camera.insert(SolariLighting::default());
    }
}

fn add_raytracing_meshes_on_scene_load(
    trigger: On<SceneInstanceReady>,
    children: Query<&Children>,
    mesh: Query<&Mesh3d>,
    mut meshes: ResMut<Assets<Mesh>>,
    mut materials: ResMut<Assets<StandardMaterial>>,
    mut commands: Commands,
    args: Res<Args>,
) {
    // Ensure meshes are bevy_solari compatible
    for (_, mesh) in meshes.iter_mut() {
        mesh.remove_attribute(Mesh::ATTRIBUTE_UV_1.id);
        mesh.remove_attribute(Mesh::ATTRIBUTE_COLOR.id);
        mesh.generate_tangents().unwrap();

        if let Some(indices) = mesh.indices_mut() {
            if let Indices::U16(u16_indices) = indices {
                *indices = Indices::U32(u16_indices.iter().map(|i| *i as u32).collect());
            }
        }
    }

<<<<<<< HEAD
    // Add raytracing mesh handles
    for descendant in children.iter_descendants(trigger.target().unwrap()) {
=======
    for descendant in children.iter_descendants(trigger.target()) {
>>>>>>> 20781371
        if let Ok(mesh) = mesh.get(descendant) {
            commands
                .entity(descendant)
                .insert(RaytracingMesh3d(mesh.0.clone()));

            if args.pathtracer == Some(true) {
                commands.entity(descendant).remove::<Mesh3d>();
            }
        }
    }

    // Increase material emissive intensity
    for (_, material) in materials.iter_mut() {
        material.emissive *= 200.0;
    }
}<|MERGE_RESOLUTION|>--- conflicted
+++ resolved
@@ -99,12 +99,8 @@
         }
     }
 
-<<<<<<< HEAD
     // Add raytracing mesh handles
-    for descendant in children.iter_descendants(trigger.target().unwrap()) {
-=======
     for descendant in children.iter_descendants(trigger.target()) {
->>>>>>> 20781371
         if let Ok(mesh) = mesh.get(descendant) {
             commands
                 .entity(descendant)
