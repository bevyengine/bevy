//! Demonstrates how to enable per-object motion blur. This rendering feature can be configured per
//! camera using the [`MotionBlur`] component.z

use bevy::{core_pipeline::motion_blur::MotionBlur, math::ops, prelude::*};

fn main() {
    let mut app = App::new();

    // MSAA and Motion Blur together are not compatible on WebGL
    #[cfg(all(feature = "webgl2", target_arch = "wasm32", not(feature = "webgpu")))]
    app.insert_resource(Msaa::Off);

    app.add_plugins(DefaultPlugins)
        .add_systems(Startup, (setup_camera, setup_scene, setup_ui))
        .add_systems(Update, (keyboard_inputs, move_cars, move_camera).chain())
        .run();
}

fn setup_camera(mut commands: Commands) {
    commands.spawn((
        Camera3dBundle::default(),
        // Add the `MotionBlur` component to a camera to enable motion blur.
        // Motion blur requires the depth and motion vector prepass, which this bundle adds.
        // Configure the amount and quality of motion blur per-camera using this component.
        MotionBlur {
            shutter_angle: 1.0,
            samples: 2,
            #[cfg(all(feature = "webgl2", target_arch = "wasm32", not(feature = "webgpu")))]
            _webgl2_padding: Default::default(),
        },
    ));
}

// Everything past this point is used to build the example, but isn't required to use motion blur.

#[derive(Resource)]
enum CameraMode {
    Track,
    Chase,
}

#[derive(Component)]
struct Moves(f32);

#[derive(Component)]
struct CameraTracked;

#[derive(Component)]
struct Rotates;

fn setup_scene(
    asset_server: Res<AssetServer>,
    mut images: ResMut<Assets<Image>>,
    mut commands: Commands,
    mut meshes: ResMut<Assets<Mesh>>,
    mut materials: ResMut<Assets<StandardMaterial>>,
) {
    commands.insert_resource(AmbientLight {
        color: Color::WHITE,
        brightness: 300.0,
    });
    commands.insert_resource(CameraMode::Chase);
    commands.spawn((
        DirectionalLight {
            illuminance: 3_000.0,
            shadows_enabled: true,
            ..default()
        },
        Transform::default().looking_to(Vec3::new(-1.0, -0.7, -1.0), Vec3::X),
    ));
    // Sky
    commands.spawn((
        Mesh3d(meshes.add(Sphere::default())),
        MeshMaterial3d(materials.add(StandardMaterial {
            unlit: true,
            base_color: Color::linear_rgb(0.1, 0.6, 1.0),
            ..default()
        })),
        Transform::default().with_scale(Vec3::splat(-4000.0)),
    ));
    // Ground
    let mut plane: Mesh = Plane3d::default().into();
    let uv_size = 4000.0;
    let uvs = vec![[uv_size, 0.0], [0.0, 0.0], [0.0, uv_size], [uv_size; 2]];
    plane.insert_attribute(Mesh::ATTRIBUTE_UV_0, uvs);
    commands.spawn((
        Mesh3d(meshes.add(plane)),
        MeshMaterial3d(materials.add(StandardMaterial {
            base_color: Color::WHITE,
            perceptual_roughness: 1.0,
            base_color_texture: Some(images.add(uv_debug_texture())),
            ..default()
        })),
        Transform::from_xyz(0.0, -0.65, 0.0).with_scale(Vec3::splat(80.)),
    ));

    spawn_cars(&asset_server, &mut meshes, &mut materials, &mut commands);
    spawn_trees(&mut meshes, &mut materials, &mut commands);
    spawn_barriers(&mut meshes, &mut materials, &mut commands);
}

fn spawn_cars(
    asset_server: &AssetServer,
    meshes: &mut Assets<Mesh>,
    materials: &mut Assets<StandardMaterial>,
    commands: &mut Commands,
) {
    const N_CARS: usize = 20;
    let box_mesh = meshes.add(Cuboid::new(0.3, 0.15, 0.55));
    let cylinder = meshes.add(Cylinder::default());
    let logo = asset_server.load("branding/icon.png");
    let wheel_matl = materials.add(StandardMaterial {
        base_color: Color::WHITE,
        base_color_texture: Some(logo.clone()),
        ..default()
    });

    let mut matl = |color| {
        materials.add(StandardMaterial {
            base_color: color,
            ..default()
        })
    };

    let colors = [
        matl(Color::linear_rgb(1.0, 0.0, 0.0)),
        matl(Color::linear_rgb(1.0, 1.0, 0.0)),
        matl(Color::BLACK),
        matl(Color::linear_rgb(0.0, 0.0, 1.0)),
        matl(Color::linear_rgb(0.0, 1.0, 0.0)),
        matl(Color::linear_rgb(1.0, 0.0, 1.0)),
        matl(Color::linear_rgb(0.5, 0.5, 0.0)),
        matl(Color::linear_rgb(1.0, 0.5, 0.0)),
    ];

    for i in 0..N_CARS {
        let color = colors[i % colors.len()].clone();
        commands
            .spawn((
                Mesh3d(box_mesh.clone()),
                MeshMaterial3d(color.clone()),
                Transform::from_scale(Vec3::splat(0.5)),
                Moves(i as f32 * 2.0),
            ))
<<<<<<< HEAD
            .insert_if(CameraTracked, || i == 0)
            .with_children(|parent| {
                parent.spawn(PbrBundle {
                    mesh: box_mesh.clone(),
                    material: color,
                    transform: Transform::from_xyz(0.0, 0.08, 0.03)
                        .with_scale(Vec3::new(1.0, 1.0, 0.5)),
                    ..default()
                });
                let mut spawn_wheel = |x: f32, z: f32| {
                    parent.spawn((
                        PbrBundle {
                            mesh: cylinder.clone(),
                            material: wheel_matl.clone(),
                            transform: Transform::from_xyz(0.14 * x, -0.045, 0.15 * z)
                                .with_scale(Vec3::new(0.15, 0.04, 0.15))
                                .with_rotation(Quat::from_rotation_z(std::f32::consts::FRAC_PI_2)),
                            ..default()
                        },
                        Rotates,
                    ));
                };
                spawn_wheel(1.0, 1.0);
                spawn_wheel(1.0, -1.0);
                spawn_wheel(-1.0, 1.0);
                spawn_wheel(-1.0, -1.0);
            });
=======
            .insert_if(CameraTracked, || i == 0);
        entity.with_children(|parent| {
            parent.spawn((
                Mesh3d(box_mesh.clone()),
                MeshMaterial3d(color),
                Transform::from_xyz(0.0, 0.08, 0.03).with_scale(Vec3::new(1.0, 1.0, 0.5)),
            ));
            let mut spawn_wheel = |x: f32, z: f32| {
                parent.spawn((
                    Mesh3d(cylinder.clone()),
                    MeshMaterial3d(wheel_matl.clone()),
                    Transform::from_xyz(0.14 * x, -0.045, 0.15 * z)
                        .with_scale(Vec3::new(0.15, 0.04, 0.15))
                        .with_rotation(Quat::from_rotation_z(std::f32::consts::FRAC_PI_2)),
                    Rotates,
                ));
            };
            spawn_wheel(1.0, 1.0);
            spawn_wheel(1.0, -1.0);
            spawn_wheel(-1.0, 1.0);
            spawn_wheel(-1.0, -1.0);
        });
>>>>>>> 23b0dd6f
    }
}

fn spawn_barriers(
    meshes: &mut Assets<Mesh>,
    materials: &mut Assets<StandardMaterial>,
    commands: &mut Commands,
) {
    const N_CONES: usize = 100;
    let capsule = meshes.add(Capsule3d::default());
    let matl = materials.add(StandardMaterial {
        base_color: Color::srgb_u8(255, 87, 51),
        reflectance: 1.0,
        ..default()
    });
    let mut spawn_with_offset = |offset: f32| {
        for i in 0..N_CONES {
            let pos = race_track_pos(
                offset,
                (i as f32) / (N_CONES as f32) * std::f32::consts::PI * 2.0,
            );
            commands.spawn((
                Mesh3d(capsule.clone()),
                MeshMaterial3d(matl.clone()),
                Transform::from_xyz(pos.x, -0.65, pos.y).with_scale(Vec3::splat(0.07)),
            ));
        }
    };
    spawn_with_offset(0.04);
    spawn_with_offset(-0.04);
}

fn spawn_trees(
    meshes: &mut Assets<Mesh>,
    materials: &mut Assets<StandardMaterial>,
    commands: &mut Commands,
) {
    const N_TREES: usize = 30;
    let capsule = meshes.add(Capsule3d::default());
    let sphere = meshes.add(Sphere::default());
    let leaves = materials.add(Color::linear_rgb(0.0, 1.0, 0.0));
    let trunk = materials.add(Color::linear_rgb(0.4, 0.2, 0.2));

    let mut spawn_with_offset = |offset: f32| {
        for i in 0..N_TREES {
            let pos = race_track_pos(
                offset,
                (i as f32) / (N_TREES as f32) * std::f32::consts::PI * 2.0,
            );
            let [x, z] = pos.into();
            commands.spawn((
                Mesh3d(sphere.clone()),
                MeshMaterial3d(leaves.clone()),
                Transform::from_xyz(x, -0.3, z).with_scale(Vec3::splat(0.3)),
            ));
            commands.spawn((
                Mesh3d(capsule.clone()),
                MeshMaterial3d(trunk.clone()),
                Transform::from_xyz(x, -0.5, z).with_scale(Vec3::new(0.05, 0.3, 0.05)),
            ));
        }
    };
    spawn_with_offset(0.07);
    spawn_with_offset(-0.07);
}

fn setup_ui(mut commands: Commands) {
    let style = TextStyle::default();

    commands.spawn(
        TextBundle::from_sections(vec![
            TextSection::new(String::new(), style.clone()),
            TextSection::new(String::new(), style.clone()),
            TextSection::new("1/2: -/+ shutter angle (blur amount)\n", style.clone()),
            TextSection::new("3/4: -/+ sample count (blur quality)\n", style.clone()),
            TextSection::new("Spacebar: cycle camera\n", style.clone()),
        ])
        .with_style(Style {
            position_type: PositionType::Absolute,
            top: Val::Px(12.0),
            left: Val::Px(12.0),
            ..default()
        }),
    );
}

fn keyboard_inputs(
    mut motion_blur: Query<&mut MotionBlur>,
    presses: Res<ButtonInput<KeyCode>>,
    mut text: Query<&mut Text>,
    mut camera: ResMut<CameraMode>,
) {
    let mut motion_blur = motion_blur.single_mut();
    if presses.just_pressed(KeyCode::Digit1) {
        motion_blur.shutter_angle -= 0.25;
    } else if presses.just_pressed(KeyCode::Digit2) {
        motion_blur.shutter_angle += 0.25;
    } else if presses.just_pressed(KeyCode::Digit3) {
        motion_blur.samples = motion_blur.samples.saturating_sub(1);
    } else if presses.just_pressed(KeyCode::Digit4) {
        motion_blur.samples += 1;
    } else if presses.just_pressed(KeyCode::Space) {
        *camera = match *camera {
            CameraMode::Track => CameraMode::Chase,
            CameraMode::Chase => CameraMode::Track,
        };
    }
    motion_blur.shutter_angle = motion_blur.shutter_angle.clamp(0.0, 1.0);
    motion_blur.samples = motion_blur.samples.clamp(0, 64);
    let mut text = text.single_mut();
    text.sections[0].value = format!("Shutter angle: {:.2}\n", motion_blur.shutter_angle);
    text.sections[1].value = format!("Samples: {:.5}\n", motion_blur.samples);
}

/// Parametric function for a looping race track. `offset` will return the point offset
/// perpendicular to the track at the given point.
fn race_track_pos(offset: f32, t: f32) -> Vec2 {
    let x_tweak = 2.0;
    let y_tweak = 3.0;
    let scale = 8.0;
    let x0 = ops::sin(x_tweak * t);
    let y0 = ops::cos(y_tweak * t);
    let dx = x_tweak * ops::cos(x_tweak * t);
    let dy = y_tweak * -ops::sin(y_tweak * t);
    let dl = ops::hypot(dx, dy);
    let x = x0 + offset * dy / dl;
    let y = y0 - offset * dx / dl;
    Vec2::new(x, y) * scale
}

fn move_cars(
    time: Res<Time>,
    mut movables: Query<(&mut Transform, &Moves, &Children)>,
    mut spins: Query<&mut Transform, (Without<Moves>, With<Rotates>)>,
) {
    for (mut transform, moves, children) in &mut movables {
        let time = time.elapsed_seconds() * 0.25;
        let t = time + 0.5 * moves.0;
        let dx = ops::cos(t);
        let dz = -ops::sin(3.0 * t);
        let speed_variation = (dx * dx + dz * dz).sqrt() * 0.15;
        let t = t + speed_variation;
        let prev = transform.translation;
        transform.translation.x = race_track_pos(0.0, t).x;
        transform.translation.z = race_track_pos(0.0, t).y;
        transform.translation.y = -0.59;
        let delta = transform.translation - prev;
        transform.look_to(delta, Vec3::Y);
        for child in children.iter() {
            let Ok(mut wheel) = spins.get_mut(*child) else {
                continue;
            };
            let radius = wheel.scale.x;
            let circumference = 2.0 * std::f32::consts::PI * radius;
            let angle = delta.length() / circumference * std::f32::consts::PI * 2.0;
            wheel.rotate_local_y(angle);
        }
    }
}

fn move_camera(
    mut camera: Query<(&mut Transform, &mut Projection), Without<CameraTracked>>,
    tracked: Query<&Transform, With<CameraTracked>>,
    mode: Res<CameraMode>,
) {
    let tracked = tracked.single();
    let (mut transform, mut projection) = camera.single_mut();
    match *mode {
        CameraMode::Track => {
            transform.look_at(tracked.translation, Vec3::Y);
            transform.translation = Vec3::new(15.0, -0.5, 0.0);
            if let Projection::Perspective(perspective) = &mut *projection {
                perspective.fov = 0.05;
            }
        }
        CameraMode::Chase => {
            transform.translation =
                tracked.translation + Vec3::new(0.0, 0.15, 0.0) + tracked.back() * 0.6;
            transform.look_to(*tracked.forward(), Vec3::Y);
            if let Projection::Perspective(perspective) = &mut *projection {
                perspective.fov = 1.0;
            }
        }
    }
}

fn uv_debug_texture() -> Image {
    use bevy::render::{render_asset::RenderAssetUsages, render_resource::*, texture::*};
    const TEXTURE_SIZE: usize = 7;

    let mut palette = [
        164, 164, 164, 255, 168, 168, 168, 255, 153, 153, 153, 255, 139, 139, 139, 255, 153, 153,
        153, 255, 177, 177, 177, 255, 159, 159, 159, 255,
    ];

    let mut texture_data = [0; TEXTURE_SIZE * TEXTURE_SIZE * 4];
    for y in 0..TEXTURE_SIZE {
        let offset = TEXTURE_SIZE * y * 4;
        texture_data[offset..(offset + TEXTURE_SIZE * 4)].copy_from_slice(&palette);
        palette.rotate_right(12);
    }

    let mut img = Image::new_fill(
        Extent3d {
            width: TEXTURE_SIZE as u32,
            height: TEXTURE_SIZE as u32,
            depth_or_array_layers: 1,
        },
        TextureDimension::D2,
        &texture_data,
        TextureFormat::Rgba8UnormSrgb,
        RenderAssetUsages::RENDER_WORLD,
    );
    img.sampler = ImageSampler::Descriptor(ImageSamplerDescriptor {
        address_mode_u: ImageAddressMode::Repeat,
        address_mode_v: ImageAddressMode::MirrorRepeat,
        mag_filter: ImageFilterMode::Nearest,
        ..ImageSamplerDescriptor::linear()
    });
    img
}<|MERGE_RESOLUTION|>--- conflicted
+++ resolved
@@ -142,26 +142,20 @@
                 Transform::from_scale(Vec3::splat(0.5)),
                 Moves(i as f32 * 2.0),
             ))
-<<<<<<< HEAD
             .insert_if(CameraTracked, || i == 0)
             .with_children(|parent| {
-                parent.spawn(PbrBundle {
-                    mesh: box_mesh.clone(),
-                    material: color,
-                    transform: Transform::from_xyz(0.0, 0.08, 0.03)
-                        .with_scale(Vec3::new(1.0, 1.0, 0.5)),
-                    ..default()
-                });
+                parent.spawn((
+                    Mesh3d(box_mesh.clone()),
+                    MeshMaterial3d(color),
+                    Transform::from_xyz(0.0, 0.08, 0.03).with_scale(Vec3::new(1.0, 1.0, 0.5)),
+                ));
                 let mut spawn_wheel = |x: f32, z: f32| {
                     parent.spawn((
-                        PbrBundle {
-                            mesh: cylinder.clone(),
-                            material: wheel_matl.clone(),
-                            transform: Transform::from_xyz(0.14 * x, -0.045, 0.15 * z)
-                                .with_scale(Vec3::new(0.15, 0.04, 0.15))
-                                .with_rotation(Quat::from_rotation_z(std::f32::consts::FRAC_PI_2)),
-                            ..default()
-                        },
+                        Mesh3d(cylinder.clone()),
+                        MeshMaterial3d(wheel_matl.clone()),
+                        Transform::from_xyz(0.14 * x, -0.045, 0.15 * z)
+                            .with_scale(Vec3::new(0.15, 0.04, 0.15))
+                            .with_rotation(Quat::from_rotation_z(std::f32::consts::FRAC_PI_2)),
                         Rotates,
                     ));
                 };
@@ -170,30 +164,6 @@
                 spawn_wheel(-1.0, 1.0);
                 spawn_wheel(-1.0, -1.0);
             });
-=======
-            .insert_if(CameraTracked, || i == 0);
-        entity.with_children(|parent| {
-            parent.spawn((
-                Mesh3d(box_mesh.clone()),
-                MeshMaterial3d(color),
-                Transform::from_xyz(0.0, 0.08, 0.03).with_scale(Vec3::new(1.0, 1.0, 0.5)),
-            ));
-            let mut spawn_wheel = |x: f32, z: f32| {
-                parent.spawn((
-                    Mesh3d(cylinder.clone()),
-                    MeshMaterial3d(wheel_matl.clone()),
-                    Transform::from_xyz(0.14 * x, -0.045, 0.15 * z)
-                        .with_scale(Vec3::new(0.15, 0.04, 0.15))
-                        .with_rotation(Quat::from_rotation_z(std::f32::consts::FRAC_PI_2)),
-                    Rotates,
-                ));
-            };
-            spawn_wheel(1.0, 1.0);
-            spawn_wheel(1.0, -1.0);
-            spawn_wheel(-1.0, 1.0);
-            spawn_wheel(-1.0, -1.0);
-        });
->>>>>>> 23b0dd6f
     }
 }
 
