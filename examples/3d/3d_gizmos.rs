--- conflicted
+++ resolved
@@ -104,27 +104,21 @@
     transform.rotate_around(Vec3::ZERO, Quat::from_rotation_y(time.delta_seconds() / 2.));
 }
 
-<<<<<<< HEAD
-fn update_config(mut gizmo_config: ResMut<GizmoConfig>, keyboard: Res<Input<KeyCode>>) {
-    if keyboard.just_pressed(KeyCode::KeyT) {
-        gizmo_config.on_top = !gizmo_config.on_top;
-=======
 fn update_config(mut config: ResMut<GizmoConfig>, keyboard: Res<Input<KeyCode>>, time: Res<Time>) {
-    if keyboard.just_pressed(KeyCode::D) {
+    if keyboard.just_pressed(KeyCode::KeyD) {
         config.depth_bias = if config.depth_bias == 0. { -1. } else { 0. };
     }
-    if keyboard.just_pressed(KeyCode::P) {
+    if keyboard.just_pressed(KeyCode::KeyP) {
         // Toggle line_perspective
         config.line_perspective ^= true;
         // Increase the line width when line_perspective is on
         config.line_width *= if config.line_perspective { 5. } else { 1. / 5. };
     }
 
-    if keyboard.pressed(KeyCode::Right) {
+    if keyboard.pressed(KeyCode::ArrowRight) {
         config.line_width += 5. * time.delta_seconds();
     }
-    if keyboard.pressed(KeyCode::Left) {
+    if keyboard.pressed(KeyCode::ArrowLeft) {
         config.line_width -= 5. * time.delta_seconds();
->>>>>>> 2551ccbe
     }
 }