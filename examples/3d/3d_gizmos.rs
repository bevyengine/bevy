//! This example demonstrates Bevy's immediate mode drawing API intended for visual debugging.

use std::f32::consts::PI;

use bevy::prelude::*;

fn main() {
    App::new()
        .add_plugins(DefaultPlugins)
        .add_systems(Startup, setup)
        .add_systems(Update, (system, rotate_camera, update_config))
        .run();
}

fn setup(
    mut commands: Commands,
    mut meshes: ResMut<Assets<Mesh>>,
    mut materials: ResMut<Assets<StandardMaterial>>,
) {
    commands.spawn(Camera3dBundle {
        transform: Transform::from_xyz(0., 1.5, 6.).looking_at(Vec3::ZERO, Vec3::Y),
        ..default()
    });
    // plane
    commands.spawn(PbrBundle {
        mesh: meshes.add(Mesh::from(shape::Plane::from_size(5.0))),
        material: materials.add(Color::rgb(0.3, 0.5, 0.3).into()),
        ..default()
    });
    // cube
    commands.spawn(PbrBundle {
        mesh: meshes.add(Mesh::from(shape::Cube { size: 1.0 })),
        material: materials.add(Color::rgb(0.8, 0.7, 0.6).into()),
        transform: Transform::from_xyz(0.0, 0.5, 0.0),
        ..default()
    });
    // light
    commands.spawn(PointLightBundle {
        point_light: PointLight {
            intensity: 1500.0,
            shadows_enabled: true,
            ..default()
        },
        transform: Transform::from_xyz(4.0, 8.0, 4.0),
        ..default()
    });

    // example instructions
    commands.spawn(
        TextBundle::from_section(
            "Press 'D' to toggle drawing gizmos on top of everything else in the scene\n\
            Press 'P' to toggle perspective for line gizmos\n\
            Hold 'Left' or 'Right' to change the line width",
            TextStyle {
                font_size: 20.,
                ..default()
            },
        )
        .with_style(Style {
            position_type: PositionType::Absolute,
            top: Val::Px(12.0),
            left: Val::Px(12.0),
            ..default()
        }),
    );
}

fn system(mut gizmos: Gizmos, time: Res<Time>) {
    gizmos.cuboid(
        Transform::from_translation(Vec3::Y * 0.5).with_scale(Vec3::splat(1.)),
        Color::BLACK,
    );
    gizmos.rect(
        Vec3::new(time.elapsed_seconds().cos() * 2.5, 1., 0.),
        Quat::from_rotation_y(PI / 2.),
        Vec2::splat(2.),
        Color::GREEN,
    );

    gizmos.sphere(Vec3::new(1., 0.5, 0.), Quat::IDENTITY, 0.5, Color::RED);

    for y in [0., 0.5, 1.] {
        gizmos.ray(
            Vec3::new(1., y, 0.),
            Vec3::new(-3., (time.elapsed_seconds() * 3.).sin(), 0.),
            Color::BLUE,
        );
    }

    // Circles have 32 line-segments by default.
    gizmos.circle(Vec3::ZERO, Vec3::Y, 3., Color::BLACK);
    // You may want to increase this for larger circles or spheres.
    gizmos
        .circle(Vec3::ZERO, Vec3::Y, 3.1, Color::NAVY)
        .segments(64);
    gizmos
        .sphere(Vec3::ZERO, Quat::IDENTITY, 3.2, Color::BLACK)
        .circle_segments(64);

    gizmos.arrow(Vec3::ZERO, Vec3::ONE * 1.5, Color::YELLOW);
}

fn rotate_camera(mut query: Query<&mut Transform, With<Camera>>, time: Res<Time>) {
    let mut transform = query.single_mut();

    transform.rotate_around(Vec3::ZERO, Quat::from_rotation_y(time.delta_seconds() / 2.));
}

<<<<<<< HEAD
fn update_config(mut config: ResMut<GizmoConfig>, keyboard: Res<Input<KeyCode>>, time: Res<Time>) {
    if keyboard.just_pressed(KeyCode::KeyD) {
=======
fn update_config(
    mut config: ResMut<GizmoConfig>,
    keyboard: Res<ButtonInput<KeyCode>>,
    time: Res<Time>,
) {
    if keyboard.just_pressed(KeyCode::D) {
>>>>>>> a4c27288
        config.depth_bias = if config.depth_bias == 0. { -1. } else { 0. };
    }
    if keyboard.just_pressed(KeyCode::KeyP) {
        // Toggle line_perspective
        config.line_perspective ^= true;
        // Increase the line width when line_perspective is on
        config.line_width *= if config.line_perspective { 5. } else { 1. / 5. };
    }

    if keyboard.pressed(KeyCode::ArrowRight) {
        config.line_width += 5. * time.delta_seconds();
    }
    if keyboard.pressed(KeyCode::ArrowLeft) {
        config.line_width -= 5. * time.delta_seconds();
    }
}<|MERGE_RESOLUTION|>--- conflicted
+++ resolved
@@ -106,17 +106,12 @@
     transform.rotate_around(Vec3::ZERO, Quat::from_rotation_y(time.delta_seconds() / 2.));
 }
 
-<<<<<<< HEAD
-fn update_config(mut config: ResMut<GizmoConfig>, keyboard: Res<Input<KeyCode>>, time: Res<Time>) {
-    if keyboard.just_pressed(KeyCode::KeyD) {
-=======
 fn update_config(
     mut config: ResMut<GizmoConfig>,
     keyboard: Res<ButtonInput<KeyCode>>,
     time: Res<Time>,
 ) {
-    if keyboard.just_pressed(KeyCode::D) {
->>>>>>> a4c27288
+    if keyboard.just_pressed(KeyCode::KeyD) {
         config.depth_bias = if config.depth_bias == 0. { -1. } else { 0. };
     }
     if keyboard.just_pressed(KeyCode::KeyP) {
