//! Showcases wireframe rendering.
//!
//! Wireframes currently do not work when using webgl or webgpu.
//! Supported platforms:
//! - DX12
//! - Vulkan
//! - Metal
//!
//! This is a native only feature.

use bevy::{
    pbr::wireframe::{NoWireframe, Wireframe, WireframeConfig, WireframePlugin},
    prelude::*,
    render::{
        render_resource::WgpuFeatures,
        settings::{RenderCreation, WgpuSettings},
        RenderPlugin,
    },
};

fn main() {
    App::new()
        .add_plugins((
            DefaultPlugins.set(RenderPlugin {
                render_creation: RenderCreation::Automatic(WgpuSettings {
                    // WARN this is a native only feature. It will not work with webgl or webgpu
                    features: WgpuFeatures::POLYGON_MODE_LINE,
                    ..default()
                }),
            }),
            // You need to add this plugin to enable wireframe rendering
            WireframePlugin,
        ))
        .insert_resource(WireframeToggleTimer(Timer::from_seconds(
            1.0,
            TimerMode::Repeating,
        )))
        .add_systems(Startup, setup)
<<<<<<< HEAD
        .add_systems(Update, toggle_global_wireframe)
=======
        .add_systems(Update, toggle_global_wireframe_setting)
>>>>>>> a9622408
        .run();
}

/// set up a simple 3D scene
fn setup(
    mut commands: Commands,
    mut meshes: ResMut<Assets<Mesh>>,
    mut materials: ResMut<Assets<StandardMaterial>>,
) {
<<<<<<< HEAD
    // cube
    commands.spawn((
        PbrBundle {
=======
    // plane
    commands.spawn(PbrBundle {
        mesh: meshes.add(Mesh::from(shape::Plane::from_size(5.0))),
        material: materials.add(Color::rgb(0.3, 0.3, 0.5).into()),
        ..default()
    });

    // Red cube: Never renders a wireframe
    commands
        .spawn(PbrBundle {
            mesh: meshes.add(Mesh::from(shape::Cube { size: 1.0 })),
            material: materials.add(Color::rgb(0.8, 0.1, 0.1).into()),
            transform: Transform::from_xyz(-1.0, 0.5, -1.0),
            ..default()
        })
        .insert(NoWireframe);
    // Orange cube: Follows global wireframe setting
    commands.spawn(PbrBundle {
        mesh: meshes.add(Mesh::from(shape::Cube { size: 1.0 })),
        material: materials.add(Color::rgb(0.8, 0.8, 0.1).into()),
        transform: Transform::from_xyz(0.0, 0.5, 0.0),
        ..default()
    });
    // Green cube: Always renders a wireframe
    commands
        .spawn(PbrBundle {
>>>>>>> a9622408
            mesh: meshes.add(Mesh::from(shape::Cube { size: 1.0 })),
            material: materials.add(Color::rgb(0.1, 0.8, 0.1).into()),
            transform: Transform::from_xyz(1.0, 0.5, 1.0),
            ..default()
<<<<<<< HEAD
        },
        // This enables wireframe drawing on this entity
        Wireframe,
    ));

    // plane
    commands.spawn(PbrBundle {
        mesh: meshes.add(shape::Plane::from_size(5.0).into()),
        material: materials.add(Color::rgb(0.3, 0.5, 0.3).into()),
        ..default()
    });
=======
        })
        .insert(Wireframe);
>>>>>>> a9622408

    // light
    commands.spawn(PointLightBundle {
        transform: Transform::from_xyz(4.0, 8.0, 4.0),
        ..default()
    });
    // camera
    commands.spawn(Camera3dBundle {
        transform: Transform::from_xyz(-2.0, 2.5, 5.0).looking_at(Vec3::ZERO, Vec3::Y),
        ..default()
    });
}

<<<<<<< HEAD
fn toggle_global_wireframe(
    mut wireframe_config: ResMut<WireframeConfig>,
    keyboard_input: Res<Input<KeyCode>>,
) {
    if keyboard_input.just_pressed(KeyCode::T) {
        // To draw the wireframe on all entities, set this to 'true'
=======
/// This timer is used to periodically toggle the wireframe rendering.
#[derive(Resource)]
struct WireframeToggleTimer(Timer);

/// Periodically turns the global wireframe setting on and off, to show the differences between
/// [`Wireframe`], [`NoWireframe`], and just a mesh.
fn toggle_global_wireframe_setting(
    time: Res<Time>,
    mut timer: ResMut<WireframeToggleTimer>,
    mut wireframe_config: ResMut<WireframeConfig>,
) {
    if timer.0.tick(time.delta()).just_finished() {
        // The global wireframe config enables drawing of wireframes on every mesh,
        // except those with `NoWireframe`. Meshes with `Wireframe` will always have a wireframe,
        // regardless of the global configuration.
>>>>>>> a9622408
        wireframe_config.global = !wireframe_config.global;
    }
}<|MERGE_RESOLUTION|>--- conflicted
+++ resolved
@@ -36,11 +36,7 @@
             TimerMode::Repeating,
         )))
         .add_systems(Startup, setup)
-<<<<<<< HEAD
-        .add_systems(Update, toggle_global_wireframe)
-=======
         .add_systems(Update, toggle_global_wireframe_setting)
->>>>>>> a9622408
         .run();
 }
 
@@ -50,11 +46,6 @@
     mut meshes: ResMut<Assets<Mesh>>,
     mut materials: ResMut<Assets<StandardMaterial>>,
 ) {
-<<<<<<< HEAD
-    // cube
-    commands.spawn((
-        PbrBundle {
-=======
     // plane
     commands.spawn(PbrBundle {
         mesh: meshes.add(Mesh::from(shape::Plane::from_size(5.0))),
@@ -81,27 +72,12 @@
     // Green cube: Always renders a wireframe
     commands
         .spawn(PbrBundle {
->>>>>>> a9622408
             mesh: meshes.add(Mesh::from(shape::Cube { size: 1.0 })),
             material: materials.add(Color::rgb(0.1, 0.8, 0.1).into()),
             transform: Transform::from_xyz(1.0, 0.5, 1.0),
             ..default()
-<<<<<<< HEAD
-        },
-        // This enables wireframe drawing on this entity
-        Wireframe,
-    ));
-
-    // plane
-    commands.spawn(PbrBundle {
-        mesh: meshes.add(shape::Plane::from_size(5.0).into()),
-        material: materials.add(Color::rgb(0.3, 0.5, 0.3).into()),
-        ..default()
-    });
-=======
         })
         .insert(Wireframe);
->>>>>>> a9622408
 
     // light
     commands.spawn(PointLightBundle {
@@ -115,14 +91,6 @@
     });
 }
 
-<<<<<<< HEAD
-fn toggle_global_wireframe(
-    mut wireframe_config: ResMut<WireframeConfig>,
-    keyboard_input: Res<Input<KeyCode>>,
-) {
-    if keyboard_input.just_pressed(KeyCode::T) {
-        // To draw the wireframe on all entities, set this to 'true'
-=======
 /// This timer is used to periodically toggle the wireframe rendering.
 #[derive(Resource)]
 struct WireframeToggleTimer(Timer);
@@ -138,7 +106,6 @@
         // The global wireframe config enables drawing of wireframes on every mesh,
         // except those with `NoWireframe`. Meshes with `Wireframe` will always have a wireframe,
         // regardless of the global configuration.
->>>>>>> a9622408
         wireframe_config.global = !wireframe_config.global;
     }
 }