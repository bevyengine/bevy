--- conflicted
+++ resolved
@@ -11,15 +11,7 @@
 
 fn main() {
     App::new()
-<<<<<<< HEAD
-        .add_plugins((DefaultPlugins, TemporalAntiAliasPlugin))
-=======
-        .insert_resource(AmbientLight {
-            brightness: 1000.,
-            ..default()
-        })
         .add_plugins(DefaultPlugins)
->>>>>>> d6565f22
         .add_systems(Startup, setup)
         .add_systems(Update, update)
         .run();
