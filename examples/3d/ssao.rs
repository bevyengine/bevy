//! A scene showcasing screen space ambient occlusion.

use bevy::{
<<<<<<< HEAD
    core_pipeline::taa::TemporalAntiAliasing,
=======
    anti_aliasing::experimental::taa::{TemporalAntiAliasPlugin, TemporalAntiAliasing},
>>>>>>> 2946de45
    math::ops,
    pbr::{ScreenSpaceAmbientOcclusion, ScreenSpaceAmbientOcclusionQualityLevel},
    prelude::*,
    render::{camera::TemporalJitter, view::Hdr},
};
use std::f32::consts::PI;

fn main() {
    App::new()
        .insert_resource(AmbientLight {
            brightness: 1000.,
            ..default()
        })
        .add_plugins(DefaultPlugins)
        .add_systems(Startup, setup)
        .add_systems(Update, update)
        .run();
}

fn setup(
    mut commands: Commands,
    mut meshes: ResMut<Assets<Mesh>>,
    mut materials: ResMut<Assets<StandardMaterial>>,
) {
    commands.spawn((
        Camera3d::default(),
        Transform::from_xyz(-2.0, 2.0, -2.0).looking_at(Vec3::ZERO, Vec3::Y),
        Hdr,
        Msaa::Off,
        ScreenSpaceAmbientOcclusion::default(),
        TemporalAntiAliasing::default(),
    ));

    let material = materials.add(StandardMaterial {
        base_color: Color::srgb(0.5, 0.5, 0.5),
        perceptual_roughness: 1.0,
        reflectance: 0.0,
        ..default()
    });
    commands.spawn((
        Mesh3d(meshes.add(Cuboid::default())),
        MeshMaterial3d(material.clone()),
        Transform::from_xyz(0.0, 0.0, 1.0),
    ));
    commands.spawn((
        Mesh3d(meshes.add(Cuboid::default())),
        MeshMaterial3d(material.clone()),
        Transform::from_xyz(0.0, -1.0, 0.0),
    ));
    commands.spawn((
        Mesh3d(meshes.add(Cuboid::default())),
        MeshMaterial3d(material),
        Transform::from_xyz(1.0, 0.0, 0.0),
    ));
    commands.spawn((
        Mesh3d(meshes.add(Sphere::new(0.4).mesh().uv(72, 36))),
        MeshMaterial3d(materials.add(StandardMaterial {
            base_color: Color::srgb(0.4, 0.4, 0.4),
            perceptual_roughness: 1.0,
            reflectance: 0.0,
            ..default()
        })),
        SphereMarker,
    ));

    commands.spawn((
        DirectionalLight {
            shadows_enabled: true,
            ..default()
        },
        Transform::from_rotation(Quat::from_euler(EulerRot::ZYX, 0.0, PI * -0.15, PI * -0.15)),
    ));

    commands.spawn((
        Text::default(),
        Node {
            position_type: PositionType::Absolute,
            bottom: Val::Px(12.0),
            left: Val::Px(12.0),
            ..default()
        },
    ));
}

fn update(
    camera: Single<
        (
            Entity,
            Option<&ScreenSpaceAmbientOcclusion>,
            Option<&TemporalJitter>,
        ),
        With<Camera>,
    >,
    mut text: Single<&mut Text>,
    mut sphere: Single<&mut Transform, With<SphereMarker>>,
    mut commands: Commands,
    keycode: Res<ButtonInput<KeyCode>>,
    time: Res<Time>,
) {
    sphere.translation.y = ops::sin(time.elapsed_secs() / 1.7) * 0.7;

    let (camera_entity, ssao, temporal_jitter) = *camera;
    let current_ssao = ssao.cloned().unwrap_or_default();

    let mut commands = commands.entity(camera_entity);
    commands
        .insert_if(
            ScreenSpaceAmbientOcclusion {
                quality_level: ScreenSpaceAmbientOcclusionQualityLevel::Low,
                ..current_ssao
            },
            || keycode.just_pressed(KeyCode::Digit2),
        )
        .insert_if(
            ScreenSpaceAmbientOcclusion {
                quality_level: ScreenSpaceAmbientOcclusionQualityLevel::Medium,
                ..current_ssao
            },
            || keycode.just_pressed(KeyCode::Digit3),
        )
        .insert_if(
            ScreenSpaceAmbientOcclusion {
                quality_level: ScreenSpaceAmbientOcclusionQualityLevel::High,
                ..current_ssao
            },
            || keycode.just_pressed(KeyCode::Digit4),
        )
        .insert_if(
            ScreenSpaceAmbientOcclusion {
                quality_level: ScreenSpaceAmbientOcclusionQualityLevel::Ultra,
                ..current_ssao
            },
            || keycode.just_pressed(KeyCode::Digit5),
        )
        .insert_if(
            ScreenSpaceAmbientOcclusion {
                constant_object_thickness: (current_ssao.constant_object_thickness * 2.0).min(4.0),
                ..current_ssao
            },
            || keycode.just_pressed(KeyCode::ArrowUp),
        )
        .insert_if(
            ScreenSpaceAmbientOcclusion {
                constant_object_thickness: (current_ssao.constant_object_thickness * 0.5)
                    .max(0.0625),
                ..current_ssao
            },
            || keycode.just_pressed(KeyCode::ArrowDown),
        );
    if keycode.just_pressed(KeyCode::Digit1) {
        commands.remove::<ScreenSpaceAmbientOcclusion>();
    }
    if keycode.just_pressed(KeyCode::Space) {
        if temporal_jitter.is_some() {
            commands.remove::<TemporalJitter>();
        } else {
            commands.insert(TemporalJitter::default());
        }
    }

    text.clear();

    let (o, l, m, h, u) = match ssao.map(|s| s.quality_level) {
        None => ("*", "", "", "", ""),
        Some(ScreenSpaceAmbientOcclusionQualityLevel::Low) => ("", "*", "", "", ""),
        Some(ScreenSpaceAmbientOcclusionQualityLevel::Medium) => ("", "", "*", "", ""),
        Some(ScreenSpaceAmbientOcclusionQualityLevel::High) => ("", "", "", "*", ""),
        Some(ScreenSpaceAmbientOcclusionQualityLevel::Ultra) => ("", "", "", "", "*"),
        _ => unreachable!(),
    };

    if let Some(thickness) = ssao.map(|s| s.constant_object_thickness) {
        text.push_str(&format!(
            "Constant object thickness: {} (Up/Down)\n\n",
            thickness
        ));
    }

    text.push_str("SSAO Quality:\n");
    text.push_str(&format!("(1) {o}Off{o}\n"));
    text.push_str(&format!("(2) {l}Low{l}\n"));
    text.push_str(&format!("(3) {m}Medium{m}\n"));
    text.push_str(&format!("(4) {h}High{h}\n"));
    text.push_str(&format!("(5) {u}Ultra{u}\n\n"));

    text.push_str("Temporal Antialiasing:\n");
    text.push_str(match temporal_jitter {
        Some(_) => "(Space) Enabled",
        None => "(Space) Disabled",
    });
}

#[derive(Component)]
struct SphereMarker;<|MERGE_RESOLUTION|>--- conflicted
+++ resolved
@@ -1,11 +1,7 @@
 //! A scene showcasing screen space ambient occlusion.
 
 use bevy::{
-<<<<<<< HEAD
     core_pipeline::taa::TemporalAntiAliasing,
-=======
-    anti_aliasing::experimental::taa::{TemporalAntiAliasPlugin, TemporalAntiAliasing},
->>>>>>> 2946de45
     math::ops,
     pbr::{ScreenSpaceAmbientOcclusion, ScreenSpaceAmbientOcclusionQualityLevel},
     prelude::*,
