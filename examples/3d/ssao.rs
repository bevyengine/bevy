//! A scene showcasing screen space ambient occlusion.

use bevy::{
    core_pipeline::experimental::taa::{TemporalAntiAliasPlugin, TemporalAntiAliasing},
    math::ops,
    pbr::{ScreenSpaceAmbientOcclusion, ScreenSpaceAmbientOcclusionQualityLevel},
    prelude::*,
    render::camera::TemporalJitter,
};
use std::f32::consts::PI;

fn main() {
    App::new()
        .insert_resource(AmbientLight {
            brightness: 1000.,
            ..default()
        })
        .add_plugins((DefaultPlugins, TemporalAntiAliasPlugin))
        .add_systems(Startup, setup)
        .add_systems(Update, update)
        .run();
}

fn setup(
    mut commands: Commands,
    mut meshes: ResMut<Assets<Mesh>>,
    mut materials: ResMut<Assets<StandardMaterial>>,
) {
<<<<<<< HEAD
    commands
        .spawn((
            Camera3d::default(),
            Camera {
                hdr: true,
                ..default()
            },
            Transform::from_xyz(-2.0, 2.0, -2.0).looking_at(Vec3::ZERO, Vec3::Y),
            Msaa::Off,
        ))
        .insert(ScreenSpaceAmbientOcclusionBundle::default())
        .insert(TemporalAntiAliasBundle::default());
=======
    commands.spawn((
        Camera3dBundle {
            camera: Camera {
                hdr: true,
                ..default()
            },
            transform: Transform::from_xyz(-2.0, 2.0, -2.0).looking_at(Vec3::ZERO, Vec3::Y),
            msaa: Msaa::Off,
            ..default()
        },
        ScreenSpaceAmbientOcclusion::default(),
        TemporalAntiAliasing::default(),
    ));
>>>>>>> 23b0dd6f

    let material = materials.add(StandardMaterial {
        base_color: Color::srgb(0.5, 0.5, 0.5),
        perceptual_roughness: 1.0,
        reflectance: 0.0,
        ..default()
    });
    commands.spawn((
        Mesh3d(meshes.add(Cuboid::default())),
        MeshMaterial3d(material.clone()),
        Transform::from_xyz(0.0, 0.0, 1.0),
    ));
    commands.spawn((
        Mesh3d(meshes.add(Cuboid::default())),
        MeshMaterial3d(material.clone()),
        Transform::from_xyz(0.0, -1.0, 0.0),
    ));
    commands.spawn((
        Mesh3d(meshes.add(Cuboid::default())),
        MeshMaterial3d(material),
        Transform::from_xyz(1.0, 0.0, 0.0),
    ));
    commands.spawn((
        Mesh3d(meshes.add(Sphere::new(0.4).mesh().uv(72, 36))),
        MeshMaterial3d(materials.add(StandardMaterial {
            base_color: Color::srgb(0.4, 0.4, 0.4),
            perceptual_roughness: 1.0,
            reflectance: 0.0,
            ..default()
        })),
        SphereMarker,
    ));

    commands.spawn((
        DirectionalLight {
            shadows_enabled: true,
            ..default()
        },
        Transform::from_rotation(Quat::from_euler(EulerRot::ZYX, 0.0, PI * -0.15, PI * -0.15)),
    ));

    commands.spawn(
        TextBundle::from_section("", TextStyle::default()).with_style(Style {
            position_type: PositionType::Absolute,
            bottom: Val::Px(12.0),
            left: Val::Px(12.0),
            ..default()
        }),
    );
}

fn update(
    camera: Query<
        (
            Entity,
            Option<&ScreenSpaceAmbientOcclusion>,
            Option<&TemporalJitter>,
        ),
        With<Camera>,
    >,
    mut text: Query<&mut Text>,
    mut sphere: Query<&mut Transform, With<SphereMarker>>,
    mut commands: Commands,
    keycode: Res<ButtonInput<KeyCode>>,
    time: Res<Time>,
) {
    let mut sphere = sphere.single_mut();
    sphere.translation.y = ops::sin(time.elapsed_seconds() / 1.7) * 0.7;

    let (camera_entity, ssao, temporal_jitter) = camera.single();

    let mut commands = commands
        .entity(camera_entity)
        .insert_if(
            ScreenSpaceAmbientOcclusion {
                quality_level: ScreenSpaceAmbientOcclusionQualityLevel::Low,
            },
            || keycode.just_pressed(KeyCode::Digit2),
        )
        .insert_if(
            ScreenSpaceAmbientOcclusion {
                quality_level: ScreenSpaceAmbientOcclusionQualityLevel::Medium,
            },
            || keycode.just_pressed(KeyCode::Digit3),
        )
        .insert_if(
            ScreenSpaceAmbientOcclusion {
                quality_level: ScreenSpaceAmbientOcclusionQualityLevel::High,
            },
            || keycode.just_pressed(KeyCode::Digit4),
        )
        .insert_if(
            ScreenSpaceAmbientOcclusion {
                quality_level: ScreenSpaceAmbientOcclusionQualityLevel::Ultra,
            },
            || keycode.just_pressed(KeyCode::Digit5),
        );
    if keycode.just_pressed(KeyCode::Digit1) {
        commands = commands.remove::<ScreenSpaceAmbientOcclusion>();
    }
    if keycode.just_pressed(KeyCode::Space) {
        if temporal_jitter.is_some() {
            commands.remove::<TemporalJitter>();
        } else {
            commands.insert(TemporalJitter::default());
        }
    }

    let mut text = text.single_mut();
    let text = &mut text.sections[0].value;
    text.clear();

    let (o, l, m, h, u) = match ssao.map(|s| s.quality_level) {
        None => ("*", "", "", "", ""),
        Some(ScreenSpaceAmbientOcclusionQualityLevel::Low) => ("", "*", "", "", ""),
        Some(ScreenSpaceAmbientOcclusionQualityLevel::Medium) => ("", "", "*", "", ""),
        Some(ScreenSpaceAmbientOcclusionQualityLevel::High) => ("", "", "", "*", ""),
        Some(ScreenSpaceAmbientOcclusionQualityLevel::Ultra) => ("", "", "", "", "*"),
        _ => unreachable!(),
    };

    text.push_str("SSAO Quality:\n");
    text.push_str(&format!("(1) {o}Off{o}\n"));
    text.push_str(&format!("(2) {l}Low{l}\n"));
    text.push_str(&format!("(3) {m}Medium{m}\n"));
    text.push_str(&format!("(4) {h}High{h}\n"));
    text.push_str(&format!("(5) {u}Ultra{u}\n\n"));

    text.push_str("Temporal Antialiasing:\n");
    text.push_str(match temporal_jitter {
        Some(_) => "(Space) Enabled",
        None => "(Space) Disabled",
    });
}

#[derive(Component)]
struct SphereMarker;<|MERGE_RESOLUTION|>--- conflicted
+++ resolved
@@ -26,34 +26,17 @@
     mut meshes: ResMut<Assets<Mesh>>,
     mut materials: ResMut<Assets<StandardMaterial>>,
 ) {
-<<<<<<< HEAD
-    commands
-        .spawn((
-            Camera3d::default(),
-            Camera {
-                hdr: true,
-                ..default()
-            },
-            Transform::from_xyz(-2.0, 2.0, -2.0).looking_at(Vec3::ZERO, Vec3::Y),
-            Msaa::Off,
-        ))
-        .insert(ScreenSpaceAmbientOcclusionBundle::default())
-        .insert(TemporalAntiAliasBundle::default());
-=======
     commands.spawn((
-        Camera3dBundle {
-            camera: Camera {
-                hdr: true,
-                ..default()
-            },
-            transform: Transform::from_xyz(-2.0, 2.0, -2.0).looking_at(Vec3::ZERO, Vec3::Y),
-            msaa: Msaa::Off,
+        Camera3d::default(),
+        Camera {
+            hdr: true,
             ..default()
         },
+        Transform::from_xyz(-2.0, 2.0, -2.0).looking_at(Vec3::ZERO, Vec3::Y),
+        Msaa::Off,
         ScreenSpaceAmbientOcclusion::default(),
         TemporalAntiAliasing::default(),
     ));
->>>>>>> 23b0dd6f
 
     let material = materials.add(StandardMaterial {
         base_color: Color::srgb(0.5, 0.5, 0.5),
