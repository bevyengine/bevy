//! Renders two cameras to the same window to accomplish "split screen".

use std::f32::consts::PI;

use bevy::{
    pbr::CascadeShadowConfigBuilder, prelude::*, render::camera::Viewport, window::WindowResized,
};

fn main() {
    App::new()
        .add_plugins(DefaultPlugins)
        .add_systems(Startup, setup)
        .add_systems(Update, (set_camera_viewports, button_system))
        .run();
}

/// set up a simple 3D scene
fn setup(
    mut commands: Commands,
    asset_server: Res<AssetServer>,
    mut meshes: ResMut<Assets<Mesh>>,
    mut materials: ResMut<Assets<StandardMaterial>>,
) {
    // plane
    commands.spawn((
        Mesh3d(meshes.add(Plane3d::default().mesh().size(100.0, 100.0))),
        MeshMaterial3d(materials.add(Color::srgb(0.3, 0.5, 0.3))),
    ));

    commands.spawn(SceneRoot(
        asset_server.load(GltfAssetLabel::Scene(0).from_asset("models/animated/Fox.glb")),
    ));

    // Light
    commands.spawn((
        Transform::from_rotation(Quat::from_euler(EulerRot::ZYX, 0.0, 1.0, -PI / 4.)),
        DirectionalLight {
            shadows_enabled: true,
            ..default()
        },
        CascadeShadowConfigBuilder {
            num_cascades: if cfg!(all(
                feature = "webgl2",
                target_arch = "wasm32",
                not(feature = "webgpu")
            )) {
                // Limited to 1 cascade in WebGL
                1
            } else {
                2
            },
            first_cascade_far_bound: 200.0,
            maximum_distance: 280.0,
            ..default()
        }
        .build(),
    ));

    // Cameras and their dedicated UI
    for (index, (camera_name, camera_pos)) in [
        ("Player 1", Vec3::new(0.0, 200.0, -150.0)),
        ("Player 2", Vec3::new(150.0, 150., 50.0)),
        ("Player 3", Vec3::new(100.0, 150., -150.0)),
        ("Player 4", Vec3::new(-100.0, 80., 150.0)),
    ]
    .iter()
    .enumerate()
    {
        let camera = commands
            .spawn((
                Camera3d::default(),
                Transform::from_translation(*camera_pos).looking_at(Vec3::ZERO, Vec3::Y),
                Camera {
                    // Renders cameras with different priorities to prevent ambiguities
                    order: index as isize,
                    ..default()
                },
                CameraPosition {
                    pos: UVec2::new((index % 2) as u32, (index / 2) as u32),
                },
            ))
            .id();

        // Set up UI
        commands
            .spawn((
                UiTargetCamera(camera),
                Node {
                    width: Val::Percent(100.),
                    height: Val::Percent(100.),
                    ..default()
                },
            ))
            .with_children(|parent| {
                parent.spawn((
                    Text::new(*camera_name),
                    Node {
                        position_type: PositionType::Absolute,
                        top: Val::Px(12.),
                        left: Val::Px(12.),
                        ..default()
                    },
                ));
                buttons_panel(parent);
            });
    }

    fn buttons_panel(parent: &mut ChildSpawnerCommands) {
        parent
            .spawn(Node {
                position_type: PositionType::Absolute,
                width: Val::Percent(100.),
                height: Val::Percent(100.),
                display: Display::Flex,
                flex_direction: FlexDirection::Row,
                justify_content: JustifyContent::SpaceBetween,
                align_items: AlignItems::Center,
                padding: UiRect::all(Val::Px(20.)),
                ..default()
            })
            .with_children(|parent| {
                rotate_button(parent, "<", Direction::Left);
                rotate_button(parent, ">", Direction::Right);
            });
    }

    fn rotate_button(parent: &mut ChildSpawnerCommands, caption: &str, direction: Direction) {
        parent
            .spawn((
                RotateCamera(direction),
                Button,
                Node {
                    width: Val::Px(40.),
                    height: Val::Px(40.),
                    border: UiRect::all(Val::Px(2.)),
                    justify_content: JustifyContent::Center,
                    align_items: AlignItems::Center,
                    ..default()
                },
                BorderColor(Color::WHITE),
                BackgroundColor(Color::srgb(0.25, 0.25, 0.25)),
            ))
            .with_children(|parent| {
                parent.spawn(Text::new(caption));
            });
    }
}

#[derive(Component)]
struct CameraPosition {
    pos: UVec2,
}

#[derive(Component)]
struct RotateCamera(Direction);

enum Direction {
    Left,
    Right,
}

fn set_camera_viewports(
    windows: Query<&Window>,
    mut resize_events: EventReader<WindowResized>,
    mut query: Query<(&CameraPosition, &mut Camera)>,
) {
    // We need to dynamically resize the camera's viewports whenever the window size changes
    // so then each camera always takes up half the screen.
    // A resize_event is sent when the window is first created, allowing us to reuse this system for initial setup.
    for resize_event in resize_events.read() {
        let window = windows.get(resize_event.window).unwrap();
        let size = window.physical_size() / 2;

        for (camera_position, mut camera) in &mut query {
            camera.viewport = Some(Viewport {
                physical_position: camera_position.pos * size,
                physical_size: size,
                ..default()
            });
        }
    }
}

fn button_system(
    interaction_query: Query<
<<<<<<< HEAD
        (&Interaction, &ResolvedTargetCamera, &RotateCamera),
=======
        (&Interaction, &UiTargetCamera, &RotateCamera),
>>>>>>> edb34cd2
        (Changed<Interaction>, With<Button>),
    >,
    mut camera_query: Query<&mut Transform, With<Camera>>,
) {
    for (interaction, target_camera, RotateCamera(direction)) in &interaction_query {
        if let Interaction::Pressed = *interaction {
            // Since TargetCamera propagates to the children, we can use it to find
            // which side of the screen the button is on.
            if let Some(mut camera_transform) = target_camera
                .get()
                .and_then(|camera| camera_query.get_mut(camera).ok())
            {
                let angle = match direction {
                    Direction::Left => -0.1,
                    Direction::Right => 0.1,
                };
                camera_transform.rotate_around(Vec3::ZERO, Quat::from_axis_angle(Vec3::Y, angle));
            }
        }
    }
}<|MERGE_RESOLUTION|>--- conflicted
+++ resolved
@@ -183,11 +183,7 @@
 
 fn button_system(
     interaction_query: Query<
-<<<<<<< HEAD
         (&Interaction, &ResolvedTargetCamera, &RotateCamera),
-=======
-        (&Interaction, &UiTargetCamera, &RotateCamera),
->>>>>>> edb34cd2
         (Changed<Interaction>, With<Button>),
     >,
     mut camera_query: Query<&mut Transform, With<Camera>>,
