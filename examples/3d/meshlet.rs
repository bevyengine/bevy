--- conflicted
+++ resolved
@@ -16,9 +16,6 @@
 use camera_controller::{CameraController, CameraControllerPlugin};
 use std::{f32::consts::PI, path::Path, process::ExitCode};
 
-<<<<<<< HEAD
-fn main() {
-=======
 const ASSET_URL: &str = "https://github.com/JMS55/bevy_meshlet_asset/blob/bd869887bc5c9c6e74e353f657d342bef84bacd8/bunny.meshlet_mesh";
 
 fn main() -> ExitCode {
@@ -27,7 +24,6 @@
         return ExitCode::FAILURE;
     }
 
->>>>>>> d59c859a
     App::new()
         .insert_resource(DirectionalLightShadowMap { size: 4096 })
         .add_plugins((
