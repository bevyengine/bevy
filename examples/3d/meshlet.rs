--- conflicted
+++ resolved
@@ -57,7 +57,6 @@
 ) {
     commands.spawn((
         Camera3dBundle {
-<<<<<<< HEAD
             transform: Transform::from_translation(Vec3::new(9.662523, 2.1472275, -0.5368076))
                 .with_rotation(Quat::from_xyzw(
                     -0.07487535,
@@ -65,11 +64,7 @@
                     0.07915055,
                     0.6831241,
                 )),
-=======
-            transform: Transform::from_translation(Vec3::new(1.8, 0.4, -0.1))
-                .looking_at(Vec3::ZERO, Vec3::Y),
             msaa: Msaa::Off,
->>>>>>> 455c1bfb
             ..default()
         },
         EnvironmentMapLight {
