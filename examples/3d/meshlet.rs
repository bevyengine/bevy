--- conflicted
+++ resolved
@@ -3,25 +3,13 @@
 // Note: This example showcases the meshlet API, but is not the type of scene that would benefit from using meshlets.
 
 use bevy::{
-<<<<<<< HEAD
     camera_controllers::free_cam::{FreeCamController, FreeCamPlugin},
-    pbr::{
-        experimental::meshlet::{MeshletMesh3d, MeshletPlugin},
-        CascadeShadowConfigBuilder, DirectionalLightShadowMap,
-    },
-    prelude::*,
-    render::render_resource::AsBindGroup,
-};
-use std::{f32::consts::PI, path::Path, process::ExitCode};
-=======
     light::{CascadeShadowConfigBuilder, DirectionalLightShadowMap},
     pbr::experimental::meshlet::{MeshletMesh3d, MeshletPlugin},
     prelude::*,
     render::render_resource::AsBindGroup,
 };
-use camera_controller::{CameraController, CameraControllerPlugin};
-use std::f32::consts::PI;
->>>>>>> 2146899c
+use std::{f32::consts::PI, path::Path, process::ExitCode};
 
 const ASSET_URL: &str =
     "https://github.com/bevyengine/bevy_asset_files/raw/9bf88c42b9d06a3634eed633d90ce5fab02c31da/meshlet/bunny.meshlet_mesh";
