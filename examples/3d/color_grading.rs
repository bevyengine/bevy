--- conflicted
+++ resolved
@@ -357,13 +357,9 @@
             hdr: true,
             ..default()
         },
-<<<<<<< HEAD
         Transform::from_xyz(0.7, 0.7, 1.0).looking_at(Vec3::new(0.0, 0.3, 0.0), Vec3::Y),
         color_grading,
-        FogSettings {
-=======
         DistanceFog {
->>>>>>> 378dcacf
             color: Color::srgb_u8(43, 44, 47),
             falloff: FogFalloff::Linear {
                 start: 1.0,
