//! This example compares MSAA (Multi-Sample Anti-aliasing), FXAA (Fast Approximate Anti-aliasing), and TAA (Temporal Anti-aliasing).

use std::f32::consts::{FRAC_PI_2, PI, TAU};

use bevy::{
    core_pipeline::{
        contrast_adaptive_sharpening::ContrastAdaptiveSharpeningSettings,
        experimental::taa::{
            TemporalAntiAliasBundle, TemporalAntiAliasPlugin, TemporalAntiAliasSettings,
        },
        fxaa::{Fxaa, Sensitivity},
    },
    pbr::CascadeShadowConfigBuilder,
    prelude::*,
    render::{
        render_resource::{Extent3d, SamplerDescriptor, TextureDimension, TextureFormat},
        texture::ImageSampler,
    },
};
use bevy_internal::{
    math::vec3,
    render::{
        mesh::VertexAttributeValues,
        render_resource::{AddressMode, FilterMode},
    },
};
use rand::Rng;

fn main() {
    App::new()
        .insert_resource(Msaa::Off)
<<<<<<< HEAD
        .insert_resource(CameraMovementSettings::default())
        .add_plugins(DefaultPlugins)
        .add_plugin(TemporalAntiAliasPlugin)
=======
        .add_plugins((DefaultPlugins, TemporalAntiAliasPlugin))
>>>>>>> 048e00fc
        .add_systems(Startup, setup)
        .add_systems(Update, (modify_aa, modify_sharpening, update_ui))
        .run();
}

#[derive(Resource, Default)]
struct CameraMovementSettings {
    rotate_camera: bool,
    circle_look_camera: bool,
}

fn modify_aa(
    keys: Res<Input<KeyCode>>,
    mut camera: Query<
        (
            Entity,
            Option<&mut Fxaa>,
            Option<&TemporalAntiAliasSettings>,
        ),
        With<Camera>,
    >,
    mut msaa: ResMut<Msaa>,
    mut commands: Commands,
    mut camera_movement_settings: ResMut<CameraMovementSettings>,
) {
    let (camera_entity, fxaa, taa) = camera.single_mut();
    let mut camera = commands.entity(camera_entity);

    // No AA
    if keys.just_pressed(KeyCode::Key1) {
        *msaa = Msaa::Off;
        camera.remove::<Fxaa>();
        camera.remove::<TemporalAntiAliasBundle>();
    }

    // MSAA
    if keys.just_pressed(KeyCode::Key2) && *msaa == Msaa::Off {
        camera.remove::<Fxaa>();
        camera.remove::<TemporalAntiAliasBundle>();

        *msaa = Msaa::Sample4;
    }

    // MSAA Sample Count
    if *msaa != Msaa::Off {
        if keys.just_pressed(KeyCode::Q) {
            *msaa = Msaa::Sample2;
        }
        if keys.just_pressed(KeyCode::W) {
            *msaa = Msaa::Sample4;
        }
        if keys.just_pressed(KeyCode::E) {
            *msaa = Msaa::Sample8;
        }
    }

    // FXAA
    if keys.just_pressed(KeyCode::Key3) && fxaa.is_none() {
        *msaa = Msaa::Off;
        camera.remove::<TemporalAntiAliasBundle>();

        camera.insert(Fxaa::default());
    }

    // FXAA Settings
    if let Some(mut fxaa) = fxaa {
        if keys.just_pressed(KeyCode::Q) {
            fxaa.edge_threshold = Sensitivity::Low;
            fxaa.edge_threshold_min = Sensitivity::Low;
        }
        if keys.just_pressed(KeyCode::W) {
            fxaa.edge_threshold = Sensitivity::Medium;
            fxaa.edge_threshold_min = Sensitivity::Medium;
        }
        if keys.just_pressed(KeyCode::E) {
            fxaa.edge_threshold = Sensitivity::High;
            fxaa.edge_threshold_min = Sensitivity::High;
        }
        if keys.just_pressed(KeyCode::R) {
            fxaa.edge_threshold = Sensitivity::Ultra;
            fxaa.edge_threshold_min = Sensitivity::Ultra;
        }
        if keys.just_pressed(KeyCode::T) {
            fxaa.edge_threshold = Sensitivity::Extreme;
            fxaa.edge_threshold_min = Sensitivity::Extreme;
        }
    }

    // TAA
    if keys.just_pressed(KeyCode::Key4) && taa.is_none() {
        *msaa = Msaa::Off;
        camera.remove::<Fxaa>();

        camera.insert(TemporalAntiAliasBundle::default());
    }

    // Rotate Camera
    if keys.just_pressed(KeyCode::K) {
        camera_movement_settings.rotate_camera = !camera_movement_settings.rotate_camera;
    }

    // Circle look camera
    if keys.just_pressed(KeyCode::L) {
        camera_movement_settings.circle_look_camera = !camera_movement_settings.circle_look_camera;
    }
}

fn modify_sharpening(
    keys: Res<Input<KeyCode>>,
    mut query: Query<&mut ContrastAdaptiveSharpeningSettings>,
) {
    for mut cas in &mut query {
        if keys.just_pressed(KeyCode::Key0) {
            cas.enabled = !cas.enabled;
        }
        if cas.enabled {
            if keys.just_pressed(KeyCode::Minus) {
                cas.sharpening_strength -= 0.1;
                cas.sharpening_strength = cas.sharpening_strength.clamp(0.0, 1.0);
            }
            if keys.just_pressed(KeyCode::Equals) {
                cas.sharpening_strength += 0.1;
                cas.sharpening_strength = cas.sharpening_strength.clamp(0.0, 1.0);
            }
            if keys.just_pressed(KeyCode::D) {
                cas.denoise = !cas.denoise;
            }
        }
    }
}

fn update_ui(
    time: Res<Time>,
    mut camera: Query<
        (
            &mut Transform,
            Option<&Fxaa>,
            Option<&TemporalAntiAliasSettings>,
            &ContrastAdaptiveSharpeningSettings,
        ),
        With<Camera>,
    >,
    msaa: Res<Msaa>,
    mut ui: Query<&mut Text>,
    camera_movement_settings: Res<CameraMovementSettings>,
) {
    let (mut transform, fxaa, taa, cas_settings) = camera.single_mut();

    let mut ui = ui.single_mut();
    let ui = &mut ui.sections[0].value;

    *ui = "Antialias Method\n".to_string();

    if *msaa == Msaa::Off && fxaa.is_none() && taa.is_none() {
        ui.push_str("(1) *No AA*\n");
    } else {
        ui.push_str("(1) No AA\n");
    }

    if *msaa != Msaa::Off {
        ui.push_str("(2) *MSAA*\n");
    } else {
        ui.push_str("(2) MSAA\n");
    }

    if fxaa.is_some() {
        ui.push_str("(3) *FXAA*\n");
    } else {
        ui.push_str("(3) FXAA\n");
    }

    if taa.is_some() {
        ui.push_str("(4) *TAA*");
    } else {
        ui.push_str("(4) TAA");
    }

    if *msaa != Msaa::Off {
        ui.push_str("\n\n----------\n\nSample Count\n");

        if *msaa == Msaa::Sample2 {
            ui.push_str("(Q) *2*\n");
        } else {
            ui.push_str("(Q) 2\n");
        }
        if *msaa == Msaa::Sample4 {
            ui.push_str("(W) *4*\n");
        } else {
            ui.push_str("(W) 4\n");
        }
        if *msaa == Msaa::Sample8 {
            ui.push_str("(E) *8*");
        } else {
            ui.push_str("(E) 8");
        }
    }

    if let Some(fxaa) = fxaa {
        ui.push_str("\n\n----------\n\nSensitivity\n");

        if fxaa.edge_threshold == Sensitivity::Low {
            ui.push_str("(Q) *Low*\n");
        } else {
            ui.push_str("(Q) Low\n");
        }

        if fxaa.edge_threshold == Sensitivity::Medium {
            ui.push_str("(W) *Medium*\n");
        } else {
            ui.push_str("(W) Medium\n");
        }

        if fxaa.edge_threshold == Sensitivity::High {
            ui.push_str("(E) *High*\n");
        } else {
            ui.push_str("(E) High\n");
        }

        if fxaa.edge_threshold == Sensitivity::Ultra {
            ui.push_str("(R) *Ultra*\n");
        } else {
            ui.push_str("(R) Ultra\n");
        }

        if fxaa.edge_threshold == Sensitivity::Extreme {
            ui.push_str("(T) *Extreme*");
        } else {
            ui.push_str("(T) Extreme");
        }
    }

    if cas_settings.enabled {
        ui.push_str("\n\n----------\n\n(0) Sharpening (Enabled)\n");
        ui.push_str(&format!(
            "(-/+) Strength: {:.1}\n",
            cas_settings.sharpening_strength
        ));
        if cas_settings.denoise {
            ui.push_str("(D) Denoising (Enabled)\n");
        } else {
            ui.push_str("(D) Denoising (Disabled)\n");
        }
    } else {
        ui.push_str("\n\n----------\n\n(0) Sharpening (Disabled)\n");
    }

    ui.push_str("\n----------\n\n");

    if camera_movement_settings.rotate_camera {
        ui.push_str("(K) *Rotate Camera*\n");
    } else {
        ui.push_str("(K) Rotate Camera\n");
    }

    if camera_movement_settings.circle_look_camera {
        ui.push_str("(L) *Look in circle*\n");
    } else {
        ui.push_str("(L) Rotate Camera\n");
    }

    if camera_movement_settings.rotate_camera {
        let speed = 1.0;
        let t = (time.elapsed_seconds() * speed) % TAU;
        let radius = 2.0;
        transform.translation = vec3(t.cos() * radius, 0.5, t.sin() * radius);
    }

    if camera_movement_settings.circle_look_camera {
        let speed = 5.0;
        let t = (time.elapsed_seconds() * speed) % TAU;
        let radius = 0.3;
        transform.look_at(
            vec3(t.cos() * radius, 0.2, t.sin() * radius),
            vec3(0.0, 1.0, 0.0),
        );
    } else {
        transform.look_at(vec3(0.0, 0.2, 0.0), vec3(0.0, 1.0, 0.0));
    }
}

/// Set up a simple 3D scene
fn setup(
    mut commands: Commands,
    mut meshes: ResMut<Assets<Mesh>>,
    mut materials: ResMut<Assets<StandardMaterial>>,
    mut images: ResMut<Assets<Image>>,
    asset_server: Res<AssetServer>,
) {
    let checker_material = materials.add(StandardMaterial {
        base_color_texture: Some(images.add(uv_debug_texture())),
        ..default()
    });

    let noise_material = materials.add(StandardMaterial {
        base_color_texture: Some(images.add(noise_debug_texture())),
        unlit: true,
        ..default()
    });

    // Plane
    commands.spawn(PbrBundle {
        mesh: meshes.add(shape::Plane::from_size(5.0).into()),
        material: materials.add(Color::rgb(0.3, 0.5, 0.3).into()),
        ..default()
    });

    // Plane 2
    let mut plane2: Mesh = shape::Plane::from_size(5.0).into();

    // modify the uvs so the texture repeats on the plane
    if let Some(VertexAttributeValues::Float32x2(uvs)) = plane2.attribute_mut(Mesh::ATTRIBUTE_UV_0)
    {
        for uv in uvs {
            uv[0] *= 20.0;
            uv[1] *= 20.0;
        }
    }

    commands.spawn(PbrBundle {
        mesh: meshes.add(plane2),
        material: noise_material,
        transform: Transform::from_xyz(0.0, 1.0, -1.5).with_rotation(Quat::from_euler(
            EulerRot::XYZ,
            FRAC_PI_2,
            0.0,
            0.0,
        )),
        ..default()
    });

    let cube_h = meshes.add(Mesh::from(shape::Cube { size: 0.25 }));

    // Cubes
    for i in 0..5 {
        commands.spawn(PbrBundle {
            mesh: cube_h.clone(),
            material: checker_material.clone(),
            transform: Transform::from_xyz(i as f32 * 0.25 - 1.0, 0.125, -i as f32 * 0.5),
            ..default()
        });
    }

    // Flight Helmet
    commands.spawn(SceneBundle {
        scene: asset_server.load("models/FlightHelmet/FlightHelmet.gltf#Scene0"),
        ..default()
    });

    // Light
    commands.spawn(DirectionalLightBundle {
        directional_light: DirectionalLight {
            shadows_enabled: true,
            ..default()
        },
        transform: Transform::from_rotation(Quat::from_euler(
            EulerRot::ZYX,
            0.0,
            PI * -0.15,
            PI * -0.15,
        )),
        cascade_shadow_config: CascadeShadowConfigBuilder {
            maximum_distance: 3.0,
            first_cascade_far_bound: 0.9,
            ..default()
        }
        .into(),
        ..default()
    });

    // Camera
    commands.spawn((
        Camera3dBundle {
            camera: Camera {
                hdr: true,
                ..default()
            },
            transform: Transform::from_xyz(0.7, 0.7, 1.0)
                .looking_at(Vec3::new(0.0, 0.3, 0.0), Vec3::Y),
            ..default()
        },
        ContrastAdaptiveSharpeningSettings {
            enabled: false,
            ..default()
        },
    ));

    // example instructions
    commands.spawn(
        TextBundle::from_section(
            "",
            TextStyle {
                font_size: 20.,
                ..default()
            },
        )
        .with_style(Style {
            position_type: PositionType::Absolute,
            top: Val::Px(12.0),
            left: Val::Px(12.0),
            ..default()
        }),
    );
}

/// Creates a colorful test pattern
fn uv_debug_texture() -> Image {
    const TEXTURE_SIZE: usize = 8;

    let mut palette: [u8; 32] = [
        255, 102, 159, 255, 255, 159, 102, 255, 236, 255, 102, 255, 121, 255, 102, 255, 102, 255,
        198, 255, 102, 198, 255, 255, 121, 102, 255, 255, 236, 102, 255, 255,
    ];

    let mut texture_data = [0; TEXTURE_SIZE * TEXTURE_SIZE * 4];
    for y in 0..TEXTURE_SIZE {
        let offset = TEXTURE_SIZE * y * 4;
        texture_data[offset..(offset + TEXTURE_SIZE * 4)].copy_from_slice(&palette);
        palette.rotate_right(4);
    }

    let mut img = Image::new_fill(
        Extent3d {
            width: TEXTURE_SIZE as u32,
            height: TEXTURE_SIZE as u32,
            depth_or_array_layers: 1,
        },
        TextureDimension::D2,
        &texture_data,
        TextureFormat::Rgba8UnormSrgb,
    );
    img.sampler_descriptor = ImageSampler::Descriptor(SamplerDescriptor::default());
    img
}

/// Creates a noise texture
fn noise_debug_texture() -> Image {
    const TEXTURE_SIZE: usize = 256;

    let mut rng = rand::thread_rng();

    let mut texture_data = [0; TEXTURE_SIZE * TEXTURE_SIZE * 4];
    for val in &mut texture_data {
        *val = (rng.gen_range(0.0..=1.0f32).powf(2.2) * 255.0 + 0.5) as u8;
    }

    let mut img = Image::new_fill(
        Extent3d {
            width: TEXTURE_SIZE as u32,
            height: TEXTURE_SIZE as u32,
            depth_or_array_layers: 1,
        },
        TextureDimension::D2,
        &texture_data,
        TextureFormat::Rgba8UnormSrgb,
    );
    img.sampler_descriptor = ImageSampler::Descriptor(SamplerDescriptor {
        address_mode_u: AddressMode::Repeat,
        address_mode_v: AddressMode::Repeat,
        address_mode_w: AddressMode::Repeat,
        mag_filter: FilterMode::Linear,
        min_filter: FilterMode::Linear,
        ..default()
    });
    img
}<|MERGE_RESOLUTION|>--- conflicted
+++ resolved
@@ -29,13 +29,8 @@
 fn main() {
     App::new()
         .insert_resource(Msaa::Off)
-<<<<<<< HEAD
         .insert_resource(CameraMovementSettings::default())
-        .add_plugins(DefaultPlugins)
-        .add_plugin(TemporalAntiAliasPlugin)
-=======
         .add_plugins((DefaultPlugins, TemporalAntiAliasPlugin))
->>>>>>> 048e00fc
         .add_systems(Startup, setup)
         .add_systems(Update, (modify_aa, modify_sharpening, update_ui))
         .run();
