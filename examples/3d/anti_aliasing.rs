--- conflicted
+++ resolved
@@ -1,14 +1,10 @@
 //! This example compares MSAA (Multi-Sample Anti-aliasing), FXAA (Fast Approximate Anti-aliasing), and TAA (Temporal Anti-aliasing).
 
-<<<<<<< HEAD
-use std::f32::consts::{FRAC_PI_2, PI, TAU};
-=======
 // This lint usually gives bad advice in the context of Bevy -- hiding complex queries behind
 // type aliases tends to obfuscate code while offering no improvement in code cleanliness.
 #![allow(clippy::type_complexity)]
 
-use std::f32::consts::PI;
->>>>>>> 6bd3cca0
+use std::f32::consts::{FRAC_PI_2, PI, TAU};
 
 use bevy::{
     core_pipeline::{
