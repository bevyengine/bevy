<<<<<<< HEAD
//! Shows how to create a custom [`Decodable`] type by implementing a Sine wave.
//! ***WARNING THIS EXAMPLE IS VERY LOUD.*** Turn your volume down.
=======
//! Shows how to create a custom `Decodable` type by implementing a Sine wave.
>>>>>>> 6b774c0f
use bevy::audio::AddAudioSource;
use bevy::audio::AudioPlugin;
use bevy::audio::Source;
use bevy::prelude::*;
use bevy::reflect::TypeUuid;
use bevy::utils::Duration;

// This struct usually contains the data for the audio being played.
// This is where data read from an audio file would be stored, for example.
// Implementing `TypeUuid` will automatically implement `Asset`.
// This allows the type to be registered as an asset.
#[derive(TypeUuid)]
#[uuid = "c2090c23-78fd-44f1-8508-c89b1f3cec29"]
struct SineAudio {
    frequency: f32,
}
// This decoder is responsible for playing the audio,
// and so stores data about the audio being played.
struct SineDecoder {
    // how far along one period the wave is (between 0 and 1)
    current_progress: f32,
    // how much we move along the period every frame
    progress_per_frame: f32,
    // how long a period is
    period: f32,
    sample_rate: u32,
}

impl SineDecoder {
    fn new(frequency: f32) -> Self {
        // standard sample rate for most recordings
        let sample_rate = 44_100;
        SineDecoder {
            current_progress: 0.,
            progress_per_frame: frequency / sample_rate as f32,
            period: std::f32::consts::PI * 2.,
            sample_rate,
        }
    }
}

// The decoder must implement iterator so that it can implement `Decodable`.
impl Iterator for SineDecoder {
    type Item = f32;

    fn next(&mut self) -> Option<Self::Item> {
        self.current_progress += self.progress_per_frame;
        // we loop back round to 0 to avoid floating point inaccuracies
        self.current_progress %= 1.;
        Some(f32::sin(self.period * self.current_progress))
    }
}
// `Source` is what allows the audio source to be played by bevy.
// This trait provides information on the audio.
impl Source for SineDecoder {
    fn current_frame_len(&self) -> Option<usize> {
        None
    }

    fn channels(&self) -> u16 {
        1
    }

    fn sample_rate(&self) -> u32 {
        self.sample_rate
    }

    fn total_duration(&self) -> Option<Duration> {
        None
    }
}

// Finally `Decodable` can be implemented for our `SineAudio`.
impl Decodable for SineAudio {
    type Decoder = SineDecoder;

    type DecoderItem = <SineDecoder as Iterator>::Item;

    fn decoder(&self) -> Self::Decoder {
        SineDecoder::new(self.frequency)
    }
}

fn main() {
    let mut app = App::new();
    // register the audio source so that it can be used
    app.add_plugins(DefaultPlugins.set(AudioPlugin {
        global_volume: GlobalVolume::new(0.2),
    }))
    .add_audio_source::<SineAudio>()
    .add_systems(Startup, setup)
    .run();
}

fn setup(mut assets: ResMut<Assets<SineAudio>>, audio: Res<Audio<SineAudio>>) {
    // add a `SineAudio` to the asset server so that it can be played
    let audio_handle = assets.add(SineAudio {
        frequency: 440., //this is the frequency of A4
    });
    audio.play(audio_handle);
}<|MERGE_RESOLUTION|>--- conflicted
+++ resolved
@@ -1,9 +1,5 @@
-<<<<<<< HEAD
 //! Shows how to create a custom [`Decodable`] type by implementing a Sine wave.
-//! ***WARNING THIS EXAMPLE IS VERY LOUD.*** Turn your volume down.
-=======
 //! Shows how to create a custom `Decodable` type by implementing a Sine wave.
->>>>>>> 6b774c0f
 use bevy::audio::AddAudioSource;
 use bevy::audio::AudioPlugin;
 use bevy::audio::Source;
