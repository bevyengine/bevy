--- conflicted
+++ resolved
@@ -1,8 +1,5 @@
 //! Shows how to create a custom [`Decodable`] type by implementing a Sine wave.
-<<<<<<< HEAD
 
-=======
->>>>>>> 5fcbdc13
 use bevy::{
     audio::{AddAudioSource, AudioPlugin, Source},
     math::ops,
