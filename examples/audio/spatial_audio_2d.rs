--- conflicted
+++ resolved
@@ -18,25 +18,10 @@
     mut meshes: ResMut<Assets<Mesh>>,
     mut materials: ResMut<Assets<ColorMaterial>>,
     asset_server: Res<AssetServer>,
-<<<<<<< HEAD
-    audio: Res<Audio>,
-=======
->>>>>>> 7c3131a7
 ) {
     // Space between the two ears
     let gap = 400.0;
 
-<<<<<<< HEAD
-    let music = asset_server.load("sounds/Windless Slopes.ogg");
-    let handle = audio.play_spatial_with_settings(
-        music,
-        PlaybackSettings::LOOP,
-        Transform::IDENTITY,
-        gap / AUDIO_SCALE,
-        Vec3::ZERO,
-    );
-    commands.insert_resource(AudioController(handle));
-=======
     // sound emitter
     commands.spawn((
         MaterialMesh2dBundle {
@@ -52,7 +37,6 @@
             spatial: SpatialSettings::new(Transform::IDENTITY, gap / AUDIO_SCALE, Vec3::ZERO),
         },
     ));
->>>>>>> 7c3131a7
 
     // left ear
     commands.spawn(SpriteBundle {
