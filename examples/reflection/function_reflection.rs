--- conflicted
+++ resolved
@@ -6,18 +6,12 @@
 //! This can be used for things like adding scripting support to your application,
 //! processing deserialized reflection data, or even just storing type-erased versions of your functions.
 
-<<<<<<< HEAD
 use bevy::reflect::{
     func::{
-        ArgList, DynamicFunction, DynamicFunctionMut, FunctionError, FunctionInfo, IntoFunction,
+        ArgList, DynamicFunction, DynamicFunctionMut, FunctionInfo, FunctionResult, IntoFunction,
         IntoFunctionMut, Return,
     },
     PartialReflect, Reflect,
-=======
-use bevy::reflect::func::{
-    ArgList, DynamicFunction, DynamicFunctionMut, FunctionInfo, FunctionResult, IntoFunction,
-    IntoFunctionMut, Return,
->>>>>>> 0ebd7fcd
 };
 
 // Note that the `dbg!` invocations are used purely for demonstration purposes
