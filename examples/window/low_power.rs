//! This example illustrates how to run a winit window in a reactive, low power mode.
//!
//! This is useful for making desktop applications, or any other program that doesn't need to be
//! running the event loop non-stop.

use bevy::{
    prelude::*,
    utils::Duration,
<<<<<<< HEAD
    window::{PresentMode, WindowPlugin},
    winit::{EventLoopProxyWrapper, WinitSettings},
=======
    window::{PresentMode, RequestRedraw, WindowPlugin},
    winit::{EventLoopProxy, WakeUp, WinitSettings},
>>>>>>> ee15be85
};

fn main() {
    App::new()
        // Continuous rendering for games - bevy's default.
        .insert_resource(WinitSettings::game())
        // Power-saving reactive rendering for applications.
        .insert_resource(WinitSettings::desktop_app())
        // You can also customize update behavior with the fields of [`WinitSettings`]
        .insert_resource(WinitSettings {
            focused_mode: bevy::winit::UpdateMode::Continuous,
            unfocused_mode: bevy::winit::UpdateMode::reactive_low_power(Duration::from_millis(10)),
        })
        .insert_resource(ExampleMode::Game)
        .add_plugins(DefaultPlugins.set(WindowPlugin {
            primary_window: Some(Window {
                // Turn off vsync to maximize CPU/GPU usage
                present_mode: PresentMode::AutoNoVsync,
                ..default()
            }),
            ..default()
        }))
        .add_systems(Startup, test_setup::setup)
        .add_systems(
            Update,
            (
                test_setup::cycle_modes,
                test_setup::rotate_cube,
                test_setup::update_text,
                update_winit,
            ),
        )
        .run();
}

#[derive(Resource, Debug)]
enum ExampleMode {
    Game,
    Application,
    ApplicationWithRequestRedraw,
    ApplicationWithWakeUp,
}

/// Update winit based on the current `ExampleMode`
fn update_winit(
    mode: Res<ExampleMode>,
    mut winit_config: ResMut<WinitSettings>,
<<<<<<< HEAD
    event_loop_proxy: Res<EventLoopProxyWrapper<WakeUp>>,
=======
    event_loop_proxy: NonSend<EventLoopProxy<WakeUp>>,
    mut redraw_request_events: EventWriter<RequestRedraw>,
>>>>>>> ee15be85
) {
    use ExampleMode::*;
    *winit_config = match *mode {
        Game => {
            // In the default `WinitSettings::game()` mode:
            //   * When focused: the event loop runs as fast as possible
            //   * When not focused: the app will update when the window is directly interacted with
            //     (e.g. the mouse hovers over a visible part of the out of focus window), a
            //     [`RequestRedraw`] event is received, or one sixtieth of a second has passed
            //     without the app updating (60 Hz refresh rate max).
            WinitSettings::game()
        }
        Application => {
            // While in `WinitSettings::desktop_app()` mode:
            //   * When focused: the app will update any time a winit event (e.g. the window is
            //     moved/resized, the mouse moves, a button is pressed, etc.), a [`RequestRedraw`]
            //     event is received, or after 5 seconds if the app has not updated.
            //   * When not focused: the app will update when the window is directly interacted with
            //     (e.g. the mouse hovers over a visible part of the out of focus window), a
            //     [`RequestRedraw`] event is received, or one minute has passed without the app
            //     updating.
            WinitSettings::desktop_app()
        }
        ApplicationWithRequestRedraw => {
            // Sending a `RequestRedraw` event is useful when you want the app to update the next
            // frame regardless of any user input. For example, your application might use
            // `WinitSettings::desktop_app()` to reduce power use, but UI animations need to play even
            // when there are no inputs, so you send redraw requests while the animation is playing.
            // Note that in this example the RequestRedraw winit event will make the app run in the same
            // way as continuous
            redraw_request_events.send(RequestRedraw);
            WinitSettings::desktop_app()
        }
        ApplicationWithWakeUp => {
            // Sending a `WakeUp` event is useful when you want the app to update the next
            // frame regardless of any user input. This can be used from outside Bevy, see example
            // `window/custom_user_event.rs` for an example usage from outside.
            // Note that in this example the Wakeup winit event will make the app run in the same
            // way as continuous
            let _ = event_loop_proxy.send_event(WakeUp);
            WinitSettings::desktop_app()
        }
    };
}

/// Everything in this module is for setting up and animating the scene, and is not important to the
/// demonstrated features.
pub(crate) mod test_setup {
    use crate::ExampleMode;
    use bevy::{
        color::palettes::basic::{LIME, YELLOW},
        prelude::*,
        window::RequestRedraw,
    };

    /// Switch between update modes when the mouse is clicked.
    pub(crate) fn cycle_modes(
        mut mode: ResMut<ExampleMode>,
        button_input: Res<ButtonInput<KeyCode>>,
    ) {
        if button_input.just_pressed(KeyCode::Space) {
            *mode = match *mode {
                ExampleMode::Game => ExampleMode::Application,
                ExampleMode::Application => ExampleMode::ApplicationWithRequestRedraw,
                ExampleMode::ApplicationWithRequestRedraw => ExampleMode::ApplicationWithWakeUp,
                ExampleMode::ApplicationWithWakeUp => ExampleMode::Game,
            };
        }
    }

    #[derive(Component)]
    pub(crate) struct Rotator;

    /// Rotate the cube to make it clear when the app is updating
    pub(crate) fn rotate_cube(
        time: Res<Time>,
        mut cube_transform: Query<&mut Transform, With<Rotator>>,
    ) {
        for mut transform in &mut cube_transform {
            transform.rotate_x(time.delta_seconds());
            transform.rotate_local_y(time.delta_seconds());
        }
    }

    #[derive(Component)]
    pub struct ModeText;

    pub(crate) fn update_text(
        mut frame: Local<usize>,
        mode: Res<ExampleMode>,
        mut query: Query<&mut Text, With<ModeText>>,
    ) {
        *frame += 1;
        let mode = match *mode {
            ExampleMode::Game => "game(), continuous, default",
            ExampleMode::Application => "desktop_app(), reactive",
            ExampleMode::ApplicationWithRequestRedraw => {
                "desktop_app(), reactive, RequestRedraw sent"
            }
            ExampleMode::ApplicationWithWakeUp => "desktop_app(), reactive, WakeUp sent",
        };
        let mut text = query.single_mut();
        text.sections[1].value = mode.to_string();
        text.sections[3].value = frame.to_string();
    }

    /// Set up a scene with a cube and some text
    pub fn setup(
        mut commands: Commands,
        mut meshes: ResMut<Assets<Mesh>>,
        mut materials: ResMut<Assets<StandardMaterial>>,
        mut event: EventWriter<RequestRedraw>,
    ) {
        commands.spawn((
            PbrBundle {
                mesh: meshes.add(Cuboid::new(0.5, 0.5, 0.5)),
                material: materials.add(Color::srgb(0.8, 0.7, 0.6)),
                ..default()
            },
            Rotator,
        ));

        commands.spawn(DirectionalLightBundle {
            transform: Transform::from_xyz(1.0, 1.0, 1.0).looking_at(Vec3::ZERO, Vec3::Y),
            ..default()
        });
        commands.spawn(Camera3dBundle {
            transform: Transform::from_xyz(-2.0, 2.0, 2.0).looking_at(Vec3::ZERO, Vec3::Y),
            ..default()
        });
        event.send(RequestRedraw);
        commands.spawn((
            TextBundle::from_sections([
                TextSection::new(
                    "Press space bar to cycle modes\n",
                    TextStyle { ..default() },
                ),
                TextSection::from_style(TextStyle {
                    color: LIME.into(),
                    ..default()
                }),
                TextSection::new(
                    "\nFrame: ",
                    TextStyle {
                        color: YELLOW.into(),
                        ..default()
                    },
                ),
                TextSection::from_style(TextStyle {
                    color: YELLOW.into(),
                    ..default()
                }),
            ])
            .with_style(Style {
                align_self: AlignSelf::FlexStart,
                position_type: PositionType::Absolute,
                top: Val::Px(12.0),
                left: Val::Px(12.0),
                ..default()
            }),
            ModeText,
        ));
    }
}<|MERGE_RESOLUTION|>--- conflicted
+++ resolved
@@ -6,13 +6,10 @@
 use bevy::{
     prelude::*,
     utils::Duration,
-<<<<<<< HEAD
     window::{PresentMode, WindowPlugin},
     winit::{EventLoopProxyWrapper, WinitSettings},
-=======
     window::{PresentMode, RequestRedraw, WindowPlugin},
     winit::{EventLoopProxy, WakeUp, WinitSettings},
->>>>>>> ee15be85
 };
 
 fn main() {
@@ -60,12 +57,8 @@
 fn update_winit(
     mode: Res<ExampleMode>,
     mut winit_config: ResMut<WinitSettings>,
-<<<<<<< HEAD
     event_loop_proxy: Res<EventLoopProxyWrapper<WakeUp>>,
-=======
-    event_loop_proxy: NonSend<EventLoopProxy<WakeUp>>,
     mut redraw_request_events: EventWriter<RequestRedraw>,
->>>>>>> ee15be85
 ) {
     use ExampleMode::*;
     *winit_config = match *mode {
