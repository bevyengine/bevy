//! Uses two windows to visualize a 3D model from different angles.

use bevy::{prelude::*, render::camera::RenderTarget, window::WindowRef};

fn main() {
    App::new()
        // By default, a primary window gets spawned by `WindowPlugin`, contained in `DefaultPlugins`
        .add_plugins(DefaultPlugins)
        .add_systems(Startup, setup_scene)
        .run();
}

fn setup_scene(mut commands: Commands, asset_server: Res<AssetServer>) {
    // add entities to the world
    commands.spawn(SceneRoot(
        asset_server.load(GltfAssetLabel::Scene(0).from_asset("models/torus/torus.gltf")),
    ));
    // light
    commands.spawn((
        DirectionalLight::default(),
        Transform::from_xyz(3.0, 3.0, 3.0).looking_at(Vec3::ZERO, Vec3::Y),
    ));

    let first_window_camera = commands
        .spawn((
            Camera3d::default(),
            Transform::from_xyz(0.0, 0.0, 6.0).looking_at(Vec3::ZERO, Vec3::Y),
        ))
        .id();

    // Spawn a second window
    let second_window = commands
        .spawn(Window {
            title: "Second window".to_owned(),
            ..default()
        })
        .id();

    let second_window_camera = commands
        .spawn((
            Camera3d::default(),
            Transform::from_xyz(6.0, 0.0, 0.0).looking_at(Vec3::ZERO, Vec3::Y),
            Camera {
                target: RenderTarget::Window(WindowRef::Entity(second_window)),
                ..default()
            },
        ))
        .id();

<<<<<<< HEAD
    // Since we are using multiple cameras, we need to specify which camera UI should be rendered to
    commands
        .spawn((Node::default(), TargetCamera(first_window_camera)))
        .with_child(Text::new("First window"));
    commands
        .spawn((Node::default(), TargetCamera(second_window_camera)))
        .with_child(Text::new("Second window"));
=======
    let style = Style {
        position_type: PositionType::Absolute,
        top: Val::Px(12.0),
        left: Val::Px(12.0),
        ..default()
    };

    commands.spawn((
        Text::new("First window"),
        style.clone(),
        // Since we are using multiple cameras, we need to specify which camera UI should be rendered to
        TargetCamera(first_window_camera),
    ));

    commands.spawn((
        Text::new("Second window"),
        style,
        TargetCamera(second_window_camera),
    ));
>>>>>>> 90b5ed6c
}<|MERGE_RESOLUTION|>--- conflicted
+++ resolved
@@ -47,15 +47,6 @@
         ))
         .id();
 
-<<<<<<< HEAD
-    // Since we are using multiple cameras, we need to specify which camera UI should be rendered to
-    commands
-        .spawn((Node::default(), TargetCamera(first_window_camera)))
-        .with_child(Text::new("First window"));
-    commands
-        .spawn((Node::default(), TargetCamera(second_window_camera)))
-        .with_child(Text::new("Second window"));
-=======
     let style = Style {
         position_type: PositionType::Absolute,
         top: Val::Px(12.0),
@@ -75,5 +66,4 @@
         style,
         TargetCamera(second_window_camera),
     ));
->>>>>>> 90b5ed6c
 }