//! This example demonstrates Bevy's immediate mode drawing API intended for visual debugging.

use std::f32::consts::PI;

use bevy::{color::palettes::css::*, prelude::*};

fn main() {
    App::new()
        .add_plugins(DefaultPlugins)
        .init_gizmo_group::<MyRoundGizmos>()
        .add_systems(Startup, setup)
        .add_systems(Update, rotate_camera)
        .add_systems(Update, (draw_example_collection, update_config))
        .run();
}

// We can create our own gizmo config group!
#[derive(Default, Reflect, GizmoConfigGroup)]
struct MyRoundGizmos {}

fn setup(
    mut commands: Commands,
    mut meshes: ResMut<Assets<Mesh>>,
    mut materials: ResMut<Assets<StandardMaterial>>,
) {
    commands.spawn(Camera3dBundle {
        transform: Transform::from_xyz(0., 1.5, 6.).looking_at(Vec3::ZERO, Vec3::Y),
        ..default()
    });
    // plane
    commands.spawn(PbrBundle {
        mesh: meshes.add(Plane3d::default().mesh().size(5.0, 5.0)),
        material: materials.add(Color::srgb(0.3, 0.5, 0.3)),
        ..default()
    });
    // cube
    commands.spawn(PbrBundle {
        mesh: meshes.add(Cuboid::new(1.0, 1.0, 1.0)),
        material: materials.add(Color::srgb(0.8, 0.7, 0.6)),
        transform: Transform::from_xyz(0.0, 0.5, 0.0),
        ..default()
    });
    // light
    commands.spawn(PointLightBundle {
        point_light: PointLight {
            shadows_enabled: true,
            ..default()
        },
        transform: Transform::from_xyz(4.0, 8.0, 4.0),
        ..default()
    });

    // example instructions
    commands.spawn(
        TextBundle::from_section(
            "Press 'D' to toggle drawing gizmos on top of everything else in the scene\n\
            Press 'P' to toggle perspective for line gizmos\n\
            Hold 'Left' or 'Right' to change the line width of straight gizmos\n\
            Hold 'Up' or 'Down' to change the line width of round gizmos\n\
            Press '1' or '2' to toggle the visibility of straight gizmos or round gizmos\n\
            Press 'A' to show all AABB boxes\n\
            Press 'U' or 'I' to cycle through line styles for straight or round gizmos\n\
            Press 'J' or 'K' to cycle through line joins for straight or round gizmos",
            TextStyle::default(),
        )
        .with_style(Style {
            position_type: PositionType::Absolute,
            top: Val::Px(12.0),
            left: Val::Px(12.0),
            ..default()
        }),
    );
}

fn rotate_camera(mut query: Query<&mut Transform, With<Camera>>, time: Res<Time>) {
    let mut transform = query.single_mut();

    transform.rotate_around(Vec3::ZERO, Quat::from_rotation_y(time.delta_seconds() / 2.));
}

fn draw_example_collection(
    mut gizmos: Gizmos,
    mut my_gizmos: Gizmos<MyRoundGizmos>,
    time: Res<Time>,
) {
    gizmos.grid(
        Vec3::ZERO,
        Quat::from_rotation_x(PI / 2.),
        UVec2::splat(20),
        Vec2::new(2., 2.),
        // Light gray
        LinearRgba::gray(0.65),
    );

    gizmos.cuboid(
        Transform::from_translation(Vec3::Y * 0.5).with_scale(Vec3::splat(1.25)),
        BLACK,
    );
    gizmos.rect(
        Vec3::new(time.elapsed_seconds().cos() * 2.5, 1., 0.),
        Quat::from_rotation_y(PI / 2.),
        Vec2::splat(2.),
        LIME,
    );

    my_gizmos.sphere(Vec3::new(1., 0.5, 0.), Quat::IDENTITY, 0.5, RED);

    my_gizmos
        .rounded_cuboid(
            Vec3::new(-2.0, 0.75, -0.75),
            Quat::IDENTITY,
            Vec3::splat(0.9),
            TURQUOISE,
        )
        .edge_radius(0.1)
        .arc_resolution(4);

    for y in [0., 0.5, 1.] {
        gizmos.ray(
            Vec3::new(1., y, 0.),
            Vec3::new(-3., (time.elapsed_seconds() * 3.).sin(), 0.),
            BLUE,
        );
    }

    my_gizmos
        .arc_3d(
            180.0_f32.to_radians(),
            0.2,
            Vec3::ONE,
            Quat::from_rotation_arc(Vec3::Y, Vec3::ONE.normalize()),
            ORANGE,
        )
        .resolution(10);

    // Circles have 32 line-segments by default.
    my_gizmos.circle(Vec3::ZERO, Dir3::Y, 3., BLACK);
    // You may want to increase this for larger circles or spheres.
    my_gizmos
        .circle(Vec3::ZERO, Dir3::Y, 3.1, NAVY)
        .resolution(64);
    my_gizmos
        .sphere(Vec3::ZERO, Quat::IDENTITY, 3.2, BLACK)
<<<<<<< HEAD
        .segments(64);
=======
        .resolution(64);
>>>>>>> bb516354

    gizmos.arrow(Vec3::ZERO, Vec3::ONE * 1.5, YELLOW);

    // You can create more complex arrows using the arrow builder.
    gizmos
        .arrow(Vec3::new(2., 0., 2.), Vec3::new(2., 2., 2.), ORANGE_RED)
        .with_double_end()
        .with_tip_length(0.5);
}

fn update_config(
    mut config_store: ResMut<GizmoConfigStore>,
    keyboard: Res<ButtonInput<KeyCode>>,
    time: Res<Time>,
) {
    if keyboard.just_pressed(KeyCode::KeyD) {
        for (_, config, _) in config_store.iter_mut() {
            config.depth_bias = if config.depth_bias == 0. { -1. } else { 0. };
        }
    }
    if keyboard.just_pressed(KeyCode::KeyP) {
        for (_, config, _) in config_store.iter_mut() {
            // Toggle line_perspective
            config.line_perspective ^= true;
            // Increase the line width when line_perspective is on
            config.line_width *= if config.line_perspective { 5. } else { 1. / 5. };
        }
    }

    let (config, _) = config_store.config_mut::<DefaultGizmoConfigGroup>();
    if keyboard.pressed(KeyCode::ArrowRight) {
        config.line_width += 5. * time.delta_seconds();
        config.line_width = config.line_width.clamp(0., 50.);
    }
    if keyboard.pressed(KeyCode::ArrowLeft) {
        config.line_width -= 5. * time.delta_seconds();
        config.line_width = config.line_width.clamp(0., 50.);
    }
    if keyboard.just_pressed(KeyCode::Digit1) {
        config.enabled ^= true;
    }
    if keyboard.just_pressed(KeyCode::KeyU) {
        config.line_style = match config.line_style {
            GizmoLineStyle::Solid => GizmoLineStyle::Dotted,
            _ => GizmoLineStyle::Solid,
        };
    }
    if keyboard.just_pressed(KeyCode::KeyJ) {
        config.line_joints = match config.line_joints {
            GizmoLineJoint::Bevel => GizmoLineJoint::Miter,
            GizmoLineJoint::Miter => GizmoLineJoint::Round(4),
            GizmoLineJoint::Round(_) => GizmoLineJoint::None,
            GizmoLineJoint::None => GizmoLineJoint::Bevel,
        };
    }

    let (my_config, _) = config_store.config_mut::<MyRoundGizmos>();
    if keyboard.pressed(KeyCode::ArrowUp) {
        my_config.line_width += 5. * time.delta_seconds();
        my_config.line_width = my_config.line_width.clamp(0., 50.);
    }
    if keyboard.pressed(KeyCode::ArrowDown) {
        my_config.line_width -= 5. * time.delta_seconds();
        my_config.line_width = my_config.line_width.clamp(0., 50.);
    }
    if keyboard.just_pressed(KeyCode::Digit2) {
        my_config.enabled ^= true;
    }
    if keyboard.just_pressed(KeyCode::KeyI) {
        my_config.line_style = match my_config.line_style {
            GizmoLineStyle::Solid => GizmoLineStyle::Dotted,
            _ => GizmoLineStyle::Solid,
        };
    }
    if keyboard.just_pressed(KeyCode::KeyK) {
        my_config.line_joints = match my_config.line_joints {
            GizmoLineJoint::Bevel => GizmoLineJoint::Miter,
            GizmoLineJoint::Miter => GizmoLineJoint::Round(4),
            GizmoLineJoint::Round(_) => GizmoLineJoint::None,
            GizmoLineJoint::None => GizmoLineJoint::Bevel,
        };
    }

    if keyboard.just_pressed(KeyCode::KeyA) {
        // AABB gizmos are normally only drawn on entities with a ShowAabbGizmo component
        // We can change this behaviour in the configuration of AabbGizmoGroup
        config_store.config_mut::<AabbGizmoConfigGroup>().1.draw_all ^= true;
    }
}<|MERGE_RESOLUTION|>--- conflicted
+++ resolved
@@ -141,11 +141,7 @@
         .resolution(64);
     my_gizmos
         .sphere(Vec3::ZERO, Quat::IDENTITY, 3.2, BLACK)
-<<<<<<< HEAD
-        .segments(64);
-=======
         .resolution(64);
->>>>>>> bb516354
 
     gizmos.arrow(Vec3::ZERO, Vec3::ONE * 1.5, YELLOW);
 
