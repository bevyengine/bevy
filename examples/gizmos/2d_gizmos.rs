//! This example demonstrates Bevy's immediate mode drawing API intended for visual debugging.

use std::f32::consts::{FRAC_PI_2, PI, TAU};

use bevy::{color::palettes::css::*, math::Isometry2d, prelude::*};

fn main() {
    App::new()
        .add_plugins(DefaultPlugins)
        .init_gizmo_group::<MyRoundGizmos>()
        .add_systems(Startup, setup)
        .add_systems(Update, (draw_example_collection, update_config))
        .run();
}

// We can create our own gizmo config group!
#[derive(Default, Reflect, GizmoConfigGroup)]
struct MyRoundGizmos {}

fn setup(mut commands: Commands) {
    commands.spawn(Camera2d);
    // text
    commands.spawn((
        Text::new(
            "Hold 'Left' or 'Right' to change the line width of straight gizmos\n\
        Hold 'Up' or 'Down' to change the line width of round gizmos\n\
        Press '1' / '2' to toggle the visibility of straight / round gizmos\n\
        Press 'U' / 'I' to cycle through line styles\n\
        Press 'J' / 'K' to cycle through line joins",
        ),
        Node {
            position_type: PositionType::Absolute,
            top: Val::Px(12.),
            left: Val::Px(12.),
            ..default()
        },
    ));
}

fn draw_example_collection(
    mut gizmos: Gizmos,
    mut my_gizmos: Gizmos<MyRoundGizmos>,
    time: Res<Time>,
) {
    let sin_t_scaled = ops::sin(time.elapsed_secs()) * 50.;
    gizmos.line_2d(Vec2::Y * -sin_t_scaled, Vec2::splat(-80.), RED);
    gizmos.ray_2d(Vec2::Y * sin_t_scaled, Vec2::splat(80.), LIME);

    gizmos
        .grid_2d(
            Isometry2d::IDENTITY,
            UVec2::new(16, 9),
            Vec2::new(80., 80.),
            // Dark gray
            LinearRgba::gray(0.05),
        )
        .outer_edges();

    // Triangle
    gizmos.linestrip_gradient_2d([
        (Vec2::Y * 300., BLUE),
        (Vec2::new(-255., -155.), RED),
        (Vec2::new(255., -155.), LIME),
        (Vec2::Y * 300., BLUE),
    ]);

    gizmos.rect_2d(Isometry2d::IDENTITY, Vec2::splat(650.), BLACK);

    gizmos.cross_2d(Vec2::new(-160., 120.), 12., FUCHSIA);

    let domain = Interval::EVERYWHERE;
    let curve = FunctionCurve::new(domain, |t| Vec2::new(t, ops::sin(t / 25.0) * 100.0));
    let resolution = ((ops::sin(time.elapsed_secs()) + 1.0) * 50.0) as usize;
    let times_and_colors = (0..=resolution)
        .map(|n| n as f32 / resolution as f32)
        .map(|t| (t - 0.5) * 600.0)
        .map(|t| (t, TEAL.mix(&HOT_PINK, (t + 300.0) / 600.0)));
    gizmos.curve_gradient_2d(curve, times_and_colors);

    my_gizmos
        .rounded_rect_2d(Isometry2d::IDENTITY, Vec2::splat(630.), BLACK)
        .corner_radius(ops::cos(time.elapsed_secs() / 3.) * 100.);

    // Circles have 32 line-segments by default.
    // You may want to increase this for larger circles.
    my_gizmos
        .circle_2d(Isometry2d::IDENTITY, 300., NAVY)
        .resolution(64);

    my_gizmos.ellipse_2d(
        Rot2::radians(time.elapsed_secs() % TAU),
        Vec2::new(100., 200.),
        YELLOW_GREEN,
    );

    // Arcs default resolution is linearly interpolated between
    // 1 and 32, using the arc length as scalar.
    my_gizmos.arc_2d(
        Rot2::radians(sin_t_scaled / 10.),
        FRAC_PI_2,
        310.,
        ORANGE_RED,
    );
    my_gizmos.arc_2d(Isometry2d::IDENTITY, FRAC_PI_2, 80.0, ORANGE_RED);
    my_gizmos.long_arc_2d_between(Vec2::ZERO, Vec2::X * 20.0, Vec2::Y * 20.0, ORANGE_RED);
    my_gizmos.short_arc_2d_between(Vec2::ZERO, Vec2::X * 40.0, Vec2::Y * 40.0, ORANGE_RED);

    gizmos.arrow_2d(
        Vec2::ZERO,
        Vec2::from_angle(sin_t_scaled / -10. + PI / 2.) * 50.,
        YELLOW,
    );

    // You can create more complex arrows using the arrow builder.
    gizmos
        .arrow_2d(
            Vec2::ZERO,
            Vec2::from_angle(sin_t_scaled / -10.) * 50.,
            GREEN,
        )
        .with_double_end()
        .with_tip_length(10.);
}

fn update_config(
    mut config_store: ResMut<GizmoConfigStore>,
    keyboard: Res<ButtonInput<KeyCode>>,
    time: Res<Time>,
) {
    let (config, _) = config_store.config_mut::<DefaultGizmoConfigGroup>();
    if keyboard.pressed(KeyCode::ArrowRight) {
<<<<<<< HEAD
        config.line.width += 5. * time.delta_seconds();
        config.line.width = config.line.width.clamp(0., 50.);
    }
    if keyboard.pressed(KeyCode::ArrowLeft) {
        config.line.width -= 5. * time.delta_seconds();
        config.line.width = config.line.width.clamp(0., 50.);
=======
        config.line_width += 5. * time.delta_secs();
        config.line_width = config.line_width.clamp(0., 50.);
    }
    if keyboard.pressed(KeyCode::ArrowLeft) {
        config.line_width -= 5. * time.delta_secs();
        config.line_width = config.line_width.clamp(0., 50.);
>>>>>>> d4883a9b
    }
    if keyboard.just_pressed(KeyCode::Digit1) {
        config.enabled ^= true;
    }
    if keyboard.just_pressed(KeyCode::KeyU) {
        config.line.style = match config.line.style {
            GizmoLineStyle::Solid => GizmoLineStyle::Dotted,
            _ => GizmoLineStyle::Solid,
        };
    }
    if keyboard.just_pressed(KeyCode::KeyJ) {
        config.line.joints = match config.line.joints {
            GizmoLineJoint::Bevel => GizmoLineJoint::Miter,
            GizmoLineJoint::Miter => GizmoLineJoint::Round(4),
            GizmoLineJoint::Round(_) => GizmoLineJoint::None,
            GizmoLineJoint::None => GizmoLineJoint::Bevel,
        };
    }

    let (my_config, _) = config_store.config_mut::<MyRoundGizmos>();
    if keyboard.pressed(KeyCode::ArrowUp) {
<<<<<<< HEAD
        my_config.line.width += 5. * time.delta_seconds();
        my_config.line.width = my_config.line.width.clamp(0., 50.);
    }
    if keyboard.pressed(KeyCode::ArrowDown) {
        my_config.line.width -= 5. * time.delta_seconds();
        my_config.line.width = my_config.line.width.clamp(0., 50.);
=======
        my_config.line_width += 5. * time.delta_secs();
        my_config.line_width = my_config.line_width.clamp(0., 50.);
    }
    if keyboard.pressed(KeyCode::ArrowDown) {
        my_config.line_width -= 5. * time.delta_secs();
        my_config.line_width = my_config.line_width.clamp(0., 50.);
>>>>>>> d4883a9b
    }
    if keyboard.just_pressed(KeyCode::Digit2) {
        my_config.enabled ^= true;
    }
    if keyboard.just_pressed(KeyCode::KeyI) {
        my_config.line.style = match my_config.line.style {
            GizmoLineStyle::Solid => GizmoLineStyle::Dotted,
            _ => GizmoLineStyle::Solid,
        };
    }
    if keyboard.just_pressed(KeyCode::KeyK) {
        my_config.line.joints = match my_config.line.joints {
            GizmoLineJoint::Bevel => GizmoLineJoint::Miter,
            GizmoLineJoint::Miter => GizmoLineJoint::Round(4),
            GizmoLineJoint::Round(_) => GizmoLineJoint::None,
            GizmoLineJoint::None => GizmoLineJoint::Bevel,
        };
    }
}<|MERGE_RESOLUTION|>--- conflicted
+++ resolved
@@ -129,21 +129,12 @@
 ) {
     let (config, _) = config_store.config_mut::<DefaultGizmoConfigGroup>();
     if keyboard.pressed(KeyCode::ArrowRight) {
-<<<<<<< HEAD
-        config.line.width += 5. * time.delta_seconds();
+        config.line.width += 5. * time.delta_secs();
         config.line.width = config.line.width.clamp(0., 50.);
     }
     if keyboard.pressed(KeyCode::ArrowLeft) {
-        config.line.width -= 5. * time.delta_seconds();
+        config.line.width -= 5. * time.delta_secs();
         config.line.width = config.line.width.clamp(0., 50.);
-=======
-        config.line_width += 5. * time.delta_secs();
-        config.line_width = config.line_width.clamp(0., 50.);
-    }
-    if keyboard.pressed(KeyCode::ArrowLeft) {
-        config.line_width -= 5. * time.delta_secs();
-        config.line_width = config.line_width.clamp(0., 50.);
->>>>>>> d4883a9b
     }
     if keyboard.just_pressed(KeyCode::Digit1) {
         config.enabled ^= true;
@@ -165,21 +156,12 @@
 
     let (my_config, _) = config_store.config_mut::<MyRoundGizmos>();
     if keyboard.pressed(KeyCode::ArrowUp) {
-<<<<<<< HEAD
-        my_config.line.width += 5. * time.delta_seconds();
+        my_config.line.width += 5. * time.delta_secs();
         my_config.line.width = my_config.line.width.clamp(0., 50.);
     }
     if keyboard.pressed(KeyCode::ArrowDown) {
-        my_config.line.width -= 5. * time.delta_seconds();
+        my_config.line.width -= 5. * time.delta_secs();
         my_config.line.width = my_config.line.width.clamp(0., 50.);
-=======
-        my_config.line_width += 5. * time.delta_secs();
-        my_config.line_width = my_config.line_width.clamp(0., 50.);
-    }
-    if keyboard.pressed(KeyCode::ArrowDown) {
-        my_config.line_width -= 5. * time.delta_secs();
-        my_config.line_width = my_config.line_width.clamp(0., 50.);
->>>>>>> d4883a9b
     }
     if keyboard.just_pressed(KeyCode::Digit2) {
         my_config.enabled ^= true;
