//! This example demonstrates how to visualize lights properties through the gizmo API.

use std::f32::consts::{FRAC_PI_2, PI};

use bevy::{
    color::palettes::css::{DARK_CYAN, GOLD, GRAY, PURPLE},
    prelude::*,
};

fn main() {
    App::new()
        .add_plugins(DefaultPlugins)
        .add_systems(Startup, setup)
        .add_systems(Update, rotate_camera)
        .add_systems(Update, update_config)
        .run();
}

#[derive(Component)]
struct GizmoColorText;

fn gizmo_color_text(config: &LightGizmoConfigGroup) -> String {
    match config.color {
        LightGizmoColor::Manual(color) => format!("Manual {}", Srgba::from(color).to_hex()),
        LightGizmoColor::Varied => "Random from entity".to_owned(),
        LightGizmoColor::MatchLightColor => "Match light color".to_owned(),
        LightGizmoColor::ByLightType => {
            format!(
                "Point {}, Spot {}, Directional {}",
                Srgba::from(config.point_light_color).to_hex(),
                Srgba::from(config.spot_light_color).to_hex(),
                Srgba::from(config.directional_light_color).to_hex()
            )
        }
    }
}

fn setup(
    mut commands: Commands,
    mut meshes: ResMut<Assets<Mesh>>,
    mut materials: ResMut<Assets<StandardMaterial>>,
    mut config_store: ResMut<GizmoConfigStore>,
) {
    // Circular base.
    commands.spawn((
        Mesh3d(meshes.add(Circle::new(4.0))),
        MeshMaterial3d(materials.add(Color::WHITE)),
        Transform::from_rotation(Quat::from_rotation_x(-FRAC_PI_2)),
    ));

    // Cubes.
    {
        let mesh = meshes.add(Cuboid::new(1.0, 1.0, 1.0));
        let material = materials.add(Color::srgb_u8(124, 144, 255));
        for x in [-2.0, 0.0, 2.0] {
            commands.spawn((
                Mesh3d(mesh.clone()),
                MeshMaterial3d(material.clone()),
                Transform::from_xyz(x, 0.5, 0.0),
            ));
        }
    }

    // Lights.
    {
        commands.spawn((
            PointLight {
                shadows_enabled: true,
                range: 2.0,
                color: DARK_CYAN.into(),
                ..default()
            },
            Transform::from_xyz(0.0, 1.5, 0.0),
        ));
        commands.spawn((
            SpotLight {
                shadows_enabled: true,
                range: 3.5,
                color: PURPLE.into(),
                outer_angle: PI / 4.0,
                inner_angle: PI / 4.0 * 0.8,
                ..default()
            },
            Transform::from_xyz(4.0, 2.0, 0.0).looking_at(Vec3::X * 1.5, Vec3::Y),
        ));
        commands.spawn((
            DirectionalLight {
                color: GOLD.into(),
                illuminance: DirectionalLight::default().illuminance * 0.05,
                shadows_enabled: true,
                ..default()
            },
            Transform::from_xyz(-4.0, 2.0, 0.0).looking_at(Vec3::NEG_X * 1.5, Vec3::Y),
        ));
    }

    // Camera.
    commands.spawn((
        Camera3d::default(),
        Transform::from_xyz(-2.5, 4.5, 9.0).looking_at(Vec3::ZERO, Vec3::Y),
    ));

    // Example instructions and gizmo config.
    {
        commands.spawn((
            Text::new(
                "Press 'D' to toggle drawing gizmos on top of everything else in the scene\n\
            Hold 'Left' or 'Right' to change the line width of the gizmos\n\
            Press 'A' to toggle drawing of the light gizmos\n\
            Press 'C' to cycle between the light gizmos coloring modes",
            ),
            Node {
                position_type: PositionType::Absolute,
                top: Val::Px(12.0),
                left: Val::Px(12.0),
                ..default()
            },
        ));

        let (_, light_config) = config_store.config_mut::<LightGizmoConfigGroup>();
        light_config.draw_all = true;
        light_config.color = LightGizmoColor::MatchLightColor;

        commands
            .spawn((
                Text::new("Gizmo color mode: "),
                GizmoColorText,
                Node {
                    position_type: PositionType::Absolute,
                    bottom: Val::Px(12.0),
                    left: Val::Px(12.0),
                    ..default()
                },
            ))
            .with_child(TextSpan(gizmo_color_text(light_config)));
    }
}

fn rotate_camera(mut transform: Single<&mut Transform, With<Camera>>, time: Res<Time>) {
    transform.rotate_around(Vec3::ZERO, Quat::from_rotation_y(time.delta_secs() / 2.));
}

fn update_config(
    mut config_store: ResMut<GizmoConfigStore>,
    keyboard: Res<ButtonInput<KeyCode>>,
    time: Res<Time>,
    color_text_query: Single<Entity, With<GizmoColorText>>,
    mut writer: TextUiWriter,
) {
    if keyboard.just_pressed(KeyCode::KeyD) {
        for (_, config, _) in config_store.iter_mut() {
            config.depth_bias = if config.depth_bias == 0. { -1. } else { 0. };
        }
    }

    let (config, light_config) = config_store.config_mut::<LightGizmoConfigGroup>();
    if keyboard.pressed(KeyCode::ArrowRight) {
<<<<<<< HEAD
        config.line.width += 5. * time.delta_seconds();
        config.line.width = config.line.width.clamp(0., 50.);
    }
    if keyboard.pressed(KeyCode::ArrowLeft) {
        config.line.width -= 5. * time.delta_seconds();
        config.line.width = config.line.width.clamp(0., 50.);
=======
        config.line_width += 5. * time.delta_secs();
        config.line_width = config.line_width.clamp(0., 50.);
    }
    if keyboard.pressed(KeyCode::ArrowLeft) {
        config.line_width -= 5. * time.delta_secs();
        config.line_width = config.line_width.clamp(0., 50.);
>>>>>>> d4883a9b
    }
    if keyboard.just_pressed(KeyCode::KeyA) {
        config.enabled ^= true;
    }
    if keyboard.just_pressed(KeyCode::KeyC) {
        light_config.color = match light_config.color {
            LightGizmoColor::Manual(_) => LightGizmoColor::Varied,
            LightGizmoColor::Varied => LightGizmoColor::MatchLightColor,
            LightGizmoColor::MatchLightColor => LightGizmoColor::ByLightType,
            LightGizmoColor::ByLightType => LightGizmoColor::Manual(GRAY.into()),
        };
        *writer.text(*color_text_query, 1) = gizmo_color_text(light_config);
    }
}<|MERGE_RESOLUTION|>--- conflicted
+++ resolved
@@ -155,21 +155,12 @@
 
     let (config, light_config) = config_store.config_mut::<LightGizmoConfigGroup>();
     if keyboard.pressed(KeyCode::ArrowRight) {
-<<<<<<< HEAD
-        config.line.width += 5. * time.delta_seconds();
+        config.line.width += 5. * time.delta_secs();
         config.line.width = config.line.width.clamp(0., 50.);
     }
     if keyboard.pressed(KeyCode::ArrowLeft) {
-        config.line.width -= 5. * time.delta_seconds();
+        config.line.width -= 5. * time.delta_secs();
         config.line.width = config.line.width.clamp(0., 50.);
-=======
-        config.line_width += 5. * time.delta_secs();
-        config.line_width = config.line_width.clamp(0., 50.);
-    }
-    if keyboard.pressed(KeyCode::ArrowLeft) {
-        config.line_width -= 5. * time.delta_secs();
-        config.line_width = config.line_width.clamp(0., 50.);
->>>>>>> d4883a9b
     }
     if keyboard.just_pressed(KeyCode::KeyA) {
         config.enabled ^= true;
