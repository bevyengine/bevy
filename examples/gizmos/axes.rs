//! This example demonstrates the implementation and behavior of the axes gizmo.
use bevy::prelude::*;
use bevy::render::primitives::Aabb;
use rand::{Rng, SeedableRng};
use rand_chacha::ChaCha8Rng;
use std::f32::consts::PI;

const TRANSITION_DURATION: f32 = 2.0;

fn main() {
    App::new()
        .add_plugins(DefaultPlugins)
        .add_systems(Startup, setup)
        .add_systems(Update, (move_cubes, draw_axes).chain())
        .run();
}

/// The `ShowAxes` component is attached to an entity to get the `draw_axes` system to
/// display axes according to its Transform component.
#[derive(Component)]
struct ShowAxes;

/// The `TransformTracking` component keeps track of the data we need to interpolate
/// between two transforms in our example.
#[derive(Component)]
struct TransformTracking {
    /// The initial transform of the cube during the move
    initial_transform: Transform,

    /// The target transform of the cube during the move
    target_transform: Transform,

    /// The progress of the cube during the move in seconds
    progress: f32,
}

#[derive(Resource)]
struct SeededRng(ChaCha8Rng);

fn setup(
    mut commands: Commands,
    mut meshes: ResMut<Assets<Mesh>>,
    mut materials: ResMut<Assets<StandardMaterial>>,
) {
<<<<<<< HEAD
    // Make it deterministic for testing purposes.
    let mut rng = StdRng::seed_from_u64(19878367467713);
=======
    let mut rng = ChaCha8Rng::seed_from_u64(19878367467713);
>>>>>>> 99d9cc1e

    // Lights...
    commands.spawn(PointLightBundle {
        point_light: PointLight {
            shadows_enabled: true,
            ..default()
        },
        transform: Transform::from_xyz(2., 6., 0.),
        ..default()
    });

    // Camera...
    commands.spawn(Camera3dBundle {
        transform: Transform::from_xyz(0., 1.5, -8.).looking_at(Vec3::new(0., -0.5, 0.), Vec3::Y),
        ..default()
    });

    // Action! (Our cubes that are going to move)
    commands.spawn((
        PbrBundle {
            mesh: meshes.add(Cuboid::new(1., 1., 1.)),
            material: materials.add(Color::srgb(0.8, 0.7, 0.6)),
            ..default()
        },
        ShowAxes,
        TransformTracking {
            initial_transform: default(),
            target_transform: random_transform(&mut rng),
            progress: 0.0,
        },
    ));

    commands.spawn((
        PbrBundle {
            mesh: meshes.add(Cuboid::new(0.5, 0.5, 0.5)),
            material: materials.add(Color::srgb(0.6, 0.7, 0.8)),
            ..default()
        },
        ShowAxes,
        TransformTracking {
            initial_transform: default(),
            target_transform: random_transform(&mut rng),
            progress: 0.0,
        },
    ));

    // A plane to give a sense of place
    commands.spawn(PbrBundle {
        mesh: meshes.add(Plane3d::default().mesh().size(20., 20.)),
        material: materials.add(Color::srgb(0.1, 0.1, 0.1)),
        transform: Transform::from_xyz(0., -2., 0.),
        ..default()
    });

    commands.insert_resource(SeededRng(rng));
}

// This system draws the axes based on the cube's transform, with length based on the size of
// the entity's axis-aligned bounding box (AABB).
fn draw_axes(mut gizmos: Gizmos, query: Query<(&Transform, &Aabb), With<ShowAxes>>) {
    for (&transform, &aabb) in &query {
        let length = aabb.half_extents.length();
        gizmos.axes(transform, length);
    }
}

// This system changes the cubes' transforms to interpolate between random transforms
fn move_cubes(
    mut query: Query<(&mut Transform, &mut TransformTracking)>,
    time: Res<Time>,
    mut rng: ResMut<SeededRng>,
) {
    for (mut transform, mut tracking) in &mut query {
        *transform = interpolate_transforms(
            tracking.initial_transform,
            tracking.target_transform,
            tracking.progress / TRANSITION_DURATION,
        );

        if tracking.progress < TRANSITION_DURATION {
            tracking.progress += time.delta_seconds();
        } else {
            tracking.initial_transform = *transform;
            tracking.target_transform = random_transform(&mut rng.0);
            tracking.progress = 0.0;
        }
    }
}

// Helper functions for random transforms and interpolation:

const TRANSLATION_BOUND_LOWER_X: f32 = -5.;
const TRANSLATION_BOUND_UPPER_X: f32 = 5.;
const TRANSLATION_BOUND_LOWER_Y: f32 = -1.;
const TRANSLATION_BOUND_UPPER_Y: f32 = 1.;
const TRANSLATION_BOUND_LOWER_Z: f32 = -2.;
const TRANSLATION_BOUND_UPPER_Z: f32 = 6.;

const SCALING_BOUND_LOWER_LOG: f32 = -1.2;
const SCALING_BOUND_UPPER_LOG: f32 = 1.2;

fn random_transform(rng: &mut impl Rng) -> Transform {
    Transform {
        translation: random_translation(rng),
        rotation: random_rotation(rng),
        scale: random_scale(rng),
    }
}

fn random_translation(rng: &mut impl Rng) -> Vec3 {
    let x = rng.gen::<f32>() * (TRANSLATION_BOUND_UPPER_X - TRANSLATION_BOUND_LOWER_X)
        + TRANSLATION_BOUND_LOWER_X;
    let y = rng.gen::<f32>() * (TRANSLATION_BOUND_UPPER_Y - TRANSLATION_BOUND_LOWER_Y)
        + TRANSLATION_BOUND_LOWER_Y;
    let z = rng.gen::<f32>() * (TRANSLATION_BOUND_UPPER_Z - TRANSLATION_BOUND_LOWER_Z)
        + TRANSLATION_BOUND_LOWER_Z;

    Vec3::new(x, y, z)
}

fn random_scale(rng: &mut impl Rng) -> Vec3 {
    let x_factor_log = rng.gen::<f32>() * (SCALING_BOUND_UPPER_LOG - SCALING_BOUND_LOWER_LOG)
        + SCALING_BOUND_LOWER_LOG;
    let y_factor_log = rng.gen::<f32>() * (SCALING_BOUND_UPPER_LOG - SCALING_BOUND_LOWER_LOG)
        + SCALING_BOUND_LOWER_LOG;
    let z_factor_log = rng.gen::<f32>() * (SCALING_BOUND_UPPER_LOG - SCALING_BOUND_LOWER_LOG)
        + SCALING_BOUND_LOWER_LOG;

    Vec3::new(
        x_factor_log.exp2(),
        y_factor_log.exp2(),
        z_factor_log.exp2(),
    )
}

fn elerp(v1: Vec3, v2: Vec3, t: f32) -> Vec3 {
    let x_factor_log = (1. - t) * v1.x.log2() + t * v2.x.log2();
    let y_factor_log = (1. - t) * v1.y.log2() + t * v2.y.log2();
    let z_factor_log = (1. - t) * v1.z.log2() + t * v2.z.log2();

    Vec3::new(
        x_factor_log.exp2(),
        y_factor_log.exp2(),
        z_factor_log.exp2(),
    )
}

fn random_rotation(rng: &mut impl Rng) -> Quat {
    let dir = random_direction(rng);
    let angle = rng.gen::<f32>() * 2. * PI;

    Quat::from_axis_angle(dir, angle)
}

fn random_direction(rng: &mut impl Rng) -> Vec3 {
    let height = rng.gen::<f32>() * 2. - 1.;
    let theta = rng.gen::<f32>() * 2. * PI;

    build_direction(height, theta)
}

fn build_direction(height: f32, theta: f32) -> Vec3 {
    let z = height;
    let m = f32::acos(z).sin();
    let x = theta.cos() * m;
    let y = theta.sin() * m;

    Vec3::new(x, y, z)
}

fn interpolate_transforms(t1: Transform, t2: Transform, t: f32) -> Transform {
    let translation = t1.translation.lerp(t2.translation, t);
    let rotation = t1.rotation.slerp(t2.rotation, t);
    let scale = elerp(t1.scale, t2.scale, t);

    Transform {
        translation,
        rotation,
        scale,
    }
}<|MERGE_RESOLUTION|>--- conflicted
+++ resolved
@@ -42,12 +42,8 @@
     mut meshes: ResMut<Assets<Mesh>>,
     mut materials: ResMut<Assets<StandardMaterial>>,
 ) {
-<<<<<<< HEAD
     // Make it deterministic for testing purposes.
-    let mut rng = StdRng::seed_from_u64(19878367467713);
-=======
     let mut rng = ChaCha8Rng::seed_from_u64(19878367467713);
->>>>>>> 99d9cc1e
 
     // Lights...
     commands.spawn(PointLightBundle {
