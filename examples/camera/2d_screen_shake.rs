--- conflicted
+++ resolved
@@ -254,47 +254,6 @@
         t * t * t * (t * (t * 6.0 - 15.0) + 10.0)
     }
 
-<<<<<<< HEAD
-fn screen_shake(
-    time: Res<Time>,
-    mut screen_shake: ResMut<ScreenShake>,
-    mut query: Query<(&mut Camera, &mut Transform)>,
-) {
-    let mut rng = ChaCha8Rng::from_os_rng();
-    let shake = screen_shake.trauma * screen_shake.trauma;
-    let angle = (screen_shake.max_angle * shake).to_radians() * rng.random_range(-1.0..1.0);
-    let offset_x = screen_shake.max_offset * shake * rng.random_range(-1.0..1.0);
-    let offset_y = screen_shake.max_offset * shake * rng.random_range(-1.0..1.0);
-
-    if shake > 0.0 {
-        for (mut camera, mut transform) in query.iter_mut() {
-            // Position
-            let sub_view = camera.sub_camera_view.as_mut().unwrap();
-            let target = sub_view.offset
-                + Vec2 {
-                    x: offset_x,
-                    y: offset_y,
-                };
-            sub_view
-                .offset
-                .smooth_nudge(&target, CAMERA_DECAY_RATE, time.delta_secs());
-
-            // Rotation
-            let rotation = Quat::from_rotation_z(angle);
-            transform.rotation = transform
-                .rotation
-                .interpolate_stable(&(transform.rotation.mul_quat(rotation)), CAMERA_DECAY_RATE);
-        }
-    } else {
-        // return camera to the latest position of player (it's fixed in this example case)
-        if let Ok((mut camera, mut transform)) = query.single_mut() {
-            let sub_view = camera.sub_camera_view.as_mut().unwrap();
-            let target = screen_shake.latest_position.unwrap();
-            sub_view
-                .offset
-                .smooth_nudge(&target, 1.0, time.delta_secs());
-            transform.rotation = transform.rotation.interpolate_stable(&Quat::IDENTITY, 0.1);
-=======
     fn dot_grad(hash: u8, xf: f32) -> f32 {
         // In 1D case, the gradient may be either 1 or -1.
         // The distance vector is the input offset (relative to the smallest bound).
@@ -302,7 +261,6 @@
             xf
         } else {
             -xf
->>>>>>> 01eff3ea
         }
     }
 
