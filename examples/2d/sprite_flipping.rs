//! Displays a single [`Sprite`], created from an image, but flipped on one axis.

use bevy::prelude::*;

fn main() {
    App::new()
        .add_plugins(DefaultPlugins)
        .add_systems(Startup, setup)
        .run();
}

fn setup(mut commands: Commands, asset_server: Res<AssetServer>) {
<<<<<<< HEAD
    commands.spawn(Camera2dBundle::default());
    commands.spawn((
        Sprite(asset_server.load("branding/bevy_bird_dark.png")),
        SpriteProperties {
=======
    commands.spawn(Camera2d);
    commands.spawn(SpriteBundle {
        texture: asset_server.load("branding/bevy_bird_dark.png"),
        sprite: Sprite {
>>>>>>> d9190e4f
            // Flip the logo to the left
            flip_x: true,
            // And don't flip it upside-down ( the default )
            flip_y: false,
            ..default()
        },
    ));
}<|MERGE_RESOLUTION|>--- conflicted
+++ resolved
@@ -10,17 +10,10 @@
 }
 
 fn setup(mut commands: Commands, asset_server: Res<AssetServer>) {
-<<<<<<< HEAD
-    commands.spawn(Camera2dBundle::default());
+    commands.spawn(Camera2d);
     commands.spawn((
         Sprite(asset_server.load("branding/bevy_bird_dark.png")),
         SpriteProperties {
-=======
-    commands.spawn(Camera2d);
-    commands.spawn(SpriteBundle {
-        texture: asset_server.load("branding/bevy_bird_dark.png"),
-        sprite: Sprite {
->>>>>>> d9190e4f
             // Flip the logo to the left
             flip_x: true,
             // And don't flip it upside-down ( the default )
