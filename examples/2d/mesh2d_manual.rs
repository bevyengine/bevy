--- conflicted
+++ resolved
@@ -219,11 +219,8 @@
                 alpha_to_coverage_enabled: false,
             },
             label: Some("colored_mesh2d_pipeline".into()),
-<<<<<<< HEAD
+            zero_initialize_workgroup_memory: false,
             multiview: None,
-=======
-            zero_initialize_workgroup_memory: false,
->>>>>>> 4eaebd46
         }
     }
 }
