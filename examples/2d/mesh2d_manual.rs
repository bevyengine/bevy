//! This example shows how to manually render 2d items using "mid level render apis" with a custom
//! pipeline for 2d meshes.
//! It doesn't use the [`Material2d`] abstraction, but changes the vertex buffer to include vertex color.
//! Check out the "mesh2d" example for simpler / higher level 2d meshes.
//!
//! [`Material2d`]: bevy::sprite::Material2d

use bevy::{
    core_pipeline::core_2d::Transparent2d,
    prelude::*,
    render::{
        mesh::{Indices, MeshVertexAttribute},
        pipeline_keys::{KeyRepack, PipelineKey, PipelineKeys},
        render_asset::RenderAssets,
        render_phase::{AddRenderCommand, DrawFunctions, RenderPhase, SetItemPipeline},
        render_resource::{
            BlendState, ColorTargetState, ColorWrites, Face, FragmentState, FrontFace,
            MultisampleState, PipelineCache, PolygonMode, PrimitiveState, PrimitiveTopology,
            RenderPipelineDescriptor, SpecializedRenderPipeline, SpecializedRenderPipelines,
            VertexBufferLayout, VertexFormat, VertexState, VertexStepMode,
        },
        view::VisibleEntities,
        Extract, Render, RenderApp, RenderSet,
    },
    sprite::{
        extract_mesh2d, DrawMesh2d, Material2dBindGroupId, Mesh2dHandle, Mesh2dPipeline,
        Mesh2dPipelineKey, Mesh2dTransforms, Mesh2dViewKey, MeshFlags, RenderMesh2dInstance,
        RenderMesh2dInstances, SetMesh2dBindGroup, SetMesh2dViewBindGroup,
    },
    utils::FloatOrd,
};
use std::f32::consts::PI;

fn main() {
    App::new()
        .add_plugins((DefaultPlugins, ColoredMesh2dPlugin))
        .add_systems(Startup, star)
        .run();
}

fn star(
    mut commands: Commands,
    // We will add a new Mesh for the star being created
    mut meshes: ResMut<Assets<Mesh>>,
) {
    // Let's define the mesh for the object we want to draw: a nice star.
    // We will specify here what kind of topology is used to define the mesh,
    // that is, how triangles are built from the vertices. We will use a
    // triangle list, meaning that each vertex of the triangle has to be
    // specified.
    let mut star = Mesh::new(PrimitiveTopology::TriangleList);

    // Vertices need to have a position attribute. We will use the following
    // vertices (I hope you can spot the star in the schema).
    //
    //        1
    //
    //     10   2
    // 9      0      3
    //     8     4
    //        6
    //   7        5
    //
    // These vertices are specified in 3D space.
    let mut v_pos = vec![[0.0, 0.0, 0.0]];
    for i in 0..10 {
        // The angle between each vertex is 1/10 of a full rotation.
        let a = i as f32 * PI / 5.0;
        // The radius of inner vertices (even indices) is 100. For outer vertices (odd indices) it's 200.
        let r = (1 - i % 2) as f32 * 100.0 + 100.0;
        // Add the vertex position.
        v_pos.push([r * a.sin(), r * a.cos(), 0.0]);
    }
    // Set the position attribute
    star.insert_attribute(Mesh::ATTRIBUTE_POSITION, v_pos);
    // And a RGB color attribute as well
    let mut v_color: Vec<u32> = vec![Color::BLACK.as_linear_rgba_u32()];
    v_color.extend_from_slice(&[Color::YELLOW.as_linear_rgba_u32(); 10]);
    star.insert_attribute(
        MeshVertexAttribute::new("Vertex_Color", 1, VertexFormat::Uint32),
        v_color,
    );

    // Now, we specify the indices of the vertex that are going to compose the
    // triangles in our star. Vertices in triangles have to be specified in CCW
    // winding (that will be the front face, colored). Since we are using
    // triangle list, we will specify each triangle as 3 vertices
    //   First triangle: 0, 2, 1
    //   Second triangle: 0, 3, 2
    //   Third triangle: 0, 4, 3
    //   etc
    //   Last triangle: 0, 1, 10
    let mut indices = vec![0, 1, 10];
    for i in 2..=10 {
        indices.extend_from_slice(&[0, i, i - 1]);
    }
    star.set_indices(Some(Indices::U32(indices)));

    // We can now spawn the entities for the star and the camera
    commands.spawn((
        // We use a marker component to identify the custom colored meshes
        ColoredMesh2d,
        // The `Handle<Mesh>` needs to be wrapped in a `Mesh2dHandle` to use 2d rendering instead of 3d
        Mesh2dHandle(meshes.add(star)),
        // This bundle's components are needed for something to be rendered
        SpatialBundle::INHERITED_IDENTITY,
    ));

    // Spawn the camera
    commands.spawn(Camera2dBundle::default());
}

/// A marker component for colored 2d meshes
#[derive(Component, Default)]
pub struct ColoredMesh2d;

/// Custom pipeline for 2d meshes with vertex colors
#[derive(Resource)]
pub struct ColoredMesh2dPipeline {
    /// this pipeline wraps the standard [`Mesh2dPipeline`]
    mesh2d_pipeline: Mesh2dPipeline,
}

impl FromWorld for ColoredMesh2dPipeline {
    fn from_world(world: &mut World) -> Self {
        Self {
            mesh2d_pipeline: Mesh2dPipeline::from_world(world),
        }
    }
}

// We implement `SpecializedPipeline` to customize the default rendering from `Mesh2dPipeline`
impl SpecializedRenderPipeline for ColoredMesh2dPipeline {
    type Key = Mesh2dPipelineKey;

    fn specialize(&self, key: PipelineKey<Self::Key>) -> RenderPipelineDescriptor {
        let mut shader_defs = key.shader_defs();

        // Customize how to store the meshes' vertex attributes in the vertex buffer
        // Our meshes only have position and color
        let formats = vec![
            // Position
            VertexFormat::Float32x3,
            // Color
            VertexFormat::Uint32,
        ];

        let vertex_layout =
            VertexBufferLayout::from_vertex_formats(VertexStepMode::Vertex, formats);

<<<<<<< HEAD
        // Meshes typically live in bind group 2. Because we are using bind group 1
        // we need to add the MESH_BINDGROUP_1 shader def so that the bindings are correctly
        // linked in the shader.
        shader_defs.push("MESH_BINDGROUP_1".into());
=======
        let format = match key.contains(Mesh2dPipelineKey::HDR) {
            true => ViewTarget::TEXTURE_FORMAT_HDR,
            false => TextureFormat::bevy_default(),
        };
>>>>>>> 4d42713e

        RenderPipelineDescriptor {
            vertex: VertexState {
                // Use our custom shader
                shader: COLORED_MESH2D_SHADER_HANDLE,
                entry_point: "vertex".into(),
                shader_defs: vec![],
                // Use our custom vertex buffer
                buffers: vec![vertex_layout],
            },
            fragment: Some(FragmentState {
                // Use our custom shader
                shader: COLORED_MESH2D_SHADER_HANDLE,
                shader_defs: vec![],
                entry_point: "fragment".into(),
                targets: vec![Some(ColorTargetState {
                    format: key.view_key.texture_format.format(),
                    blend: Some(BlendState::ALPHA_BLENDING),
                    write_mask: ColorWrites::ALL,
                })],
            }),
            // Use the two standard uniforms for 2d meshes
            layout: vec![
                // Bind group 0 is the view uniform
                self.mesh2d_pipeline.view_layout.clone(),
                // Bind group 1 is the mesh uniform
                self.mesh2d_pipeline.mesh_layout.clone(),
            ],
            push_constant_ranges: Vec::new(),
            primitive: PrimitiveState {
                front_face: FrontFace::Ccw,
                cull_mode: Some(Face::Back),
                unclipped_depth: false,
                polygon_mode: PolygonMode::Fill,
                conservative: false,
                topology: key.mesh_key.primitive_topology,
                strip_index_format: None,
            },
            depth_stencil: None,
            multisample: MultisampleState {
                count: key.view_key.msaa.samples(),
                mask: !0,
                alpha_to_coverage_enabled: false,
            },
            label: Some("colored_mesh2d_pipeline".into()),
        }
    }
}

// This specifies how to render a colored 2d mesh
type DrawColoredMesh2d = (
    // Set the pipeline
    SetItemPipeline,
    // Set the view uniform as bind group 0
    SetMesh2dViewBindGroup<0>,
    // Set the mesh uniform as bind group 1
    SetMesh2dBindGroup<1>,
    // Draw the mesh
    DrawMesh2d,
);

// The custom shader can be inline like here, included from another file at build time
// using `include_str!()`, or loaded like any other asset with `asset_server.load()`.
const COLORED_MESH2D_SHADER: &str = r"
// Import the standard 2d mesh uniforms and set their bind groups
#import bevy_sprite::mesh2d_functions

// The structure of the vertex buffer is as specified in `specialize()`
struct Vertex {
    @builtin(instance_index) instance_index: u32,
    @location(0) position: vec3<f32>,
    @location(1) color: u32,
};

struct VertexOutput {
    // The vertex shader must set the on-screen position of the vertex
    @builtin(position) clip_position: vec4<f32>,
    // We pass the vertex color to the fragment shader in location 0
    @location(0) color: vec4<f32>,
};

/// Entry point for the vertex shader
@vertex
fn vertex(vertex: Vertex) -> VertexOutput {
    var out: VertexOutput;
    // Project the world position of the mesh into screen position
    let model = mesh2d_functions::get_model_matrix(vertex.instance_index);
    out.clip_position = mesh2d_functions::mesh2d_position_local_to_clip(model, vec4<f32>(vertex.position, 1.0));
    // Unpack the `u32` from the vertex buffer into the `vec4<f32>` used by the fragment shader
    out.color = vec4<f32>((vec4<u32>(vertex.color) >> vec4<u32>(0u, 8u, 16u, 24u)) & vec4<u32>(255u)) / 255.0;
    return out;
}

// The input of the fragment shader must correspond to the output of the vertex shader for all `location`s
struct FragmentInput {
    // The color is interpolated between vertices by default
    @location(0) color: vec4<f32>,
};

/// Entry point for the fragment shader
@fragment
fn fragment(in: FragmentInput) -> @location(0) vec4<f32> {
    return in.color;
}
";

/// Plugin that renders [`ColoredMesh2d`]s
pub struct ColoredMesh2dPlugin;

/// Handle to the custom shader with a unique random ID
pub const COLORED_MESH2D_SHADER_HANDLE: Handle<Shader> =
    Handle::weak_from_u128(13828845428412094821);

impl Plugin for ColoredMesh2dPlugin {
    fn build(&self, app: &mut App) {
        // Load our custom shader
        let mut shaders = app.world.resource_mut::<Assets<Shader>>();
        shaders.insert(
            COLORED_MESH2D_SHADER_HANDLE,
            Shader::from_wgsl(COLORED_MESH2D_SHADER, file!()),
        );

        // Register our custom draw function, and add our render systems
        app.get_sub_app_mut(RenderApp)
            .unwrap()
            .add_render_command::<Transparent2d, DrawColoredMesh2d>()
            .init_resource::<SpecializedRenderPipelines<ColoredMesh2dPipeline>>()
            .add_systems(
                ExtractSchedule,
                extract_colored_mesh2d.after(extract_mesh2d),
            )
            .add_systems(Render, queue_colored_mesh2d.in_set(RenderSet::QueueMeshes));
    }

    fn finish(&self, app: &mut App) {
        // Register our custom pipeline
        app.get_sub_app_mut(RenderApp)
            .unwrap()
            .init_resource::<ColoredMesh2dPipeline>();
    }
}

/// Extract the [`ColoredMesh2d`] marker component into the render app
pub fn extract_colored_mesh2d(
    mut commands: Commands,
    mut previous_len: Local<usize>,
    // When extracting, you must use `Extract` to mark the `SystemParam`s
    // which should be taken from the main world.
    query: Extract<
        Query<(Entity, &ViewVisibility, &GlobalTransform, &Mesh2dHandle), With<ColoredMesh2d>>,
    >,
    mut render_mesh_instances: ResMut<RenderMesh2dInstances>,
) {
    let mut values = Vec::with_capacity(*previous_len);
    for (entity, view_visibility, transform, handle) in &query {
        if !view_visibility.get() {
            continue;
        }

        let transforms = Mesh2dTransforms {
            transform: (&transform.affine()).into(),
            flags: MeshFlags::empty().bits(),
        };

        values.push((entity, ColoredMesh2d));
        render_mesh_instances.insert(
            entity,
            RenderMesh2dInstance {
                mesh_asset_id: handle.0.id(),
                transforms,
                material_bind_group_id: Material2dBindGroupId::default(),
                automatic_batching: false,
            },
        );
    }
    *previous_len = values.len();
    commands.insert_or_spawn_batch(values);
}

/// Queue the 2d meshes marked with [`ColoredMesh2d`] using our custom pipeline and draw function
#[allow(clippy::too_many_arguments)]
pub fn queue_colored_mesh2d(
    transparent_draw_functions: Res<DrawFunctions<Transparent2d>>,
    colored_mesh2d_pipeline: Res<ColoredMesh2dPipeline>,
    mut pipelines: ResMut<SpecializedRenderPipelines<ColoredMesh2dPipeline>>,
    pipeline_cache: Res<PipelineCache>,
    render_meshes: Res<RenderAssets<Mesh>>,
    render_mesh_instances: Res<RenderMesh2dInstances>,
    mut views: Query<(
        &VisibleEntities,
        &mut RenderPhase<Transparent2d>,
        &PipelineKeys,
    )>,
) {
    if render_mesh_instances.is_empty() {
        return;
    }
    // Iterate each view (a camera is a view)
    for (visible_entities, mut transparent_phase, keys) in &mut views {
        let draw_colored_mesh2d = transparent_draw_functions.read().id::<DrawColoredMesh2d>();

        let Some(view_key) = keys.get_packed_key::<Mesh2dViewKey>() else {
            continue;
        };

        // Queue all entities visible to that view
        for visible_entity in &visible_entities.entities {
            if let Some(mesh_instance) = render_mesh_instances.get(visible_entity) {
                let mesh2d_handle = mesh_instance.mesh_asset_id;
                let mesh2d_transforms = &mesh_instance.transforms;
                // Get our specialized pipeline

                let Some(mesh) = render_meshes.get(mesh2d_handle) else {
                    continue;
                };

                let composite_key = Mesh2dPipelineKey::repack((view_key, mesh.packed_key));

                let pipeline_id =
                    pipelines.specialize(&pipeline_cache, &colored_mesh2d_pipeline, composite_key);

                let mesh_z = mesh2d_transforms.transform.translation.z;
                transparent_phase.add(Transparent2d {
                    entity: *visible_entity,
                    draw_function: draw_colored_mesh2d,
                    pipeline: pipeline_id,
                    // The 2d render items are sorted according to their z value before rendering,
                    // in order to get correct transparency
                    sort_key: FloatOrd(mesh_z),
                    // This material is not batched
                    batch_range: 0..1,
                    dynamic_offset: None,
                });
            }
        }
    }
}<|MERGE_RESOLUTION|>--- conflicted
+++ resolved
@@ -148,17 +148,7 @@
         let vertex_layout =
             VertexBufferLayout::from_vertex_formats(VertexStepMode::Vertex, formats);
 
-<<<<<<< HEAD
-        // Meshes typically live in bind group 2. Because we are using bind group 1
-        // we need to add the MESH_BINDGROUP_1 shader def so that the bindings are correctly
-        // linked in the shader.
-        shader_defs.push("MESH_BINDGROUP_1".into());
-=======
-        let format = match key.contains(Mesh2dPipelineKey::HDR) {
-            true => ViewTarget::TEXTURE_FORMAT_HDR,
-            false => TextureFormat::bevy_default(),
-        };
->>>>>>> 4d42713e
+
 
         RenderPipelineDescriptor {
             vertex: VertexState {
