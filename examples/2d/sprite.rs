--- conflicted
+++ resolved
@@ -10,16 +10,8 @@
 }
 
 fn setup(mut commands: Commands, asset_server: Res<AssetServer>) {
-<<<<<<< HEAD
-    commands.spawn(Camera2dBundle::default());
+    commands.spawn(Camera2d);
     commands.spawn(Sprite::from_image(
         asset_server.load("branding/bevy_bird_dark.png"),
     ));
-=======
-    commands.spawn(Camera2d);
-    commands.spawn(SpriteBundle {
-        texture: asset_server.load("branding/bevy_bird_dark.png"),
-        ..default()
-    });
->>>>>>> 61e6e5f0
 }