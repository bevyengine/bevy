//! Showcases sprite 9 slice scaling and tiling features, enabling usage of
//! sprites in multiple resolutions while keeping it in proportion
use bevy::prelude::*;

fn main() {
    App::new()
        .add_plugins(DefaultPlugins)
        .add_systems(Startup, setup)
        .run();
}

fn spawn_sprites(
    commands: &mut Commands,
    texture_handle: Handle<Image>,
    mut position: Vec3,
    slice_border: f32,
    style: TextFont,
    gap: f32,
) {
    let cases = [
        // Reference sprite
        (
            "Original",
            style.clone(),
            Vec2::splat(100.0),
            SpriteImageMode::Auto,
        ),
        // Scaled regular sprite
        (
            "Stretched",
            style.clone(),
            Vec2::new(100.0, 200.0),
            SpriteImageMode::Auto,
        ),
        // Stretched Scaled sliced sprite
        (
            "With Slicing",
            style.clone(),
            Vec2::new(100.0, 200.0),
            SpriteImageMode::Sliced(TextureSlicer {
                border: BorderRect::all(slice_border),
                center_scale_mode: SliceScaleMode::Stretch,
                ..default()
            }),
        ),
        // Scaled sliced sprite
        (
            "With Tiling",
            style.clone(),
            Vec2::new(100.0, 200.0),
            SpriteImageMode::Sliced(TextureSlicer {
                border: BorderRect::all(slice_border),
                center_scale_mode: SliceScaleMode::Tile { stretch_value: 0.5 },
                sides_scale_mode: SliceScaleMode::Tile { stretch_value: 0.2 },
                ..default()
            }),
        ),
        // Scaled sliced sprite horizontally
        (
            "With Tiling",
            style.clone(),
            Vec2::new(300.0, 200.0),
            SpriteImageMode::Sliced(TextureSlicer {
                border: BorderRect::all(slice_border),
                center_scale_mode: SliceScaleMode::Tile { stretch_value: 0.2 },
                sides_scale_mode: SliceScaleMode::Tile { stretch_value: 0.3 },
                ..default()
            }),
        ),
        // Scaled sliced sprite horizontally with max scale
        (
            "With Corners Constrained",
            style,
            Vec2::new(300.0, 200.0),
            SpriteImageMode::Sliced(TextureSlicer {
                border: BorderRect::all(slice_border),
                center_scale_mode: SliceScaleMode::Tile { stretch_value: 0.1 },
                sides_scale_mode: SliceScaleMode::Tile { stretch_value: 0.2 },
                max_corner_scale: 0.2,
            }),
        ),
    ];

    for (label, text_style, size, scale_mode) in cases {
        position.x += 0.5 * size.x;
        commands.spawn((
            Sprite {
                image: texture_handle.clone(),
                custom_size: Some(size),
                image_mode: scale_mode,
                ..default()
            },
            Transform::from_translation(position),
            children![(
                Text2d::new(label),
                text_style,
                TextLayout::new_with_justify(JustifyText::Center),
                Transform::from_xyz(0., -0.5 * size.y - 10., 0.0),
<<<<<<< HEAD
                bevy::sprite::Anchor::TOP_CENTER,
            ));
        });
=======
                bevy::sprite::Anchor::TopCenter,
            )],
        ));
>>>>>>> 116484b3
        position.x += 0.5 * size.x + gap;
    }
}

fn setup(mut commands: Commands, asset_server: Res<AssetServer>) {
    commands.spawn(Camera2d);

    let font = asset_server.load("fonts/FiraSans-Bold.ttf");
    let style = TextFont {
        font: font.clone(),
        ..default()
    };

    // Load textures
    let handle_1 = asset_server.load("textures/slice_square.png");
    let handle_2 = asset_server.load("textures/slice_square_2.png");

    spawn_sprites(
        &mut commands,
        handle_1,
        Vec3::new(-600.0, 150.0, 0.0),
        200.0,
        style.clone(),
        40.,
    );

    spawn_sprites(
        &mut commands,
        handle_2,
        Vec3::new(-600.0, -150.0, 0.0),
        80.0,
        style,
        40.,
    );
}<|MERGE_RESOLUTION|>--- conflicted
+++ resolved
@@ -96,15 +96,9 @@
                 text_style,
                 TextLayout::new_with_justify(JustifyText::Center),
                 Transform::from_xyz(0., -0.5 * size.y - 10., 0.0),
-<<<<<<< HEAD
                 bevy::sprite::Anchor::TOP_CENTER,
-            ));
-        });
-=======
-                bevy::sprite::Anchor::TopCenter,
             )],
         ));
->>>>>>> 116484b3
         position.x += 0.5 * size.x + gap;
     }
 }
