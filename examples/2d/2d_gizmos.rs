--- conflicted
+++ resolved
@@ -49,7 +49,10 @@
     gizmos.circle_2d(Vec2::ZERO, 120., Color::BLACK);
     // You may want to increase this for larger circles.
     gizmos.circle_2d(Vec2::ZERO, 300., Color::NAVY).segments(64);
-<<<<<<< HEAD
+
+    // Arcs default amount of segments is linerarly interpolated between
+    // 1 and 32, using the arc length as scalar.
+    gizmos.arc_2d(Vec2::ZERO, sin / 10., PI / 2., 350., Color::ORANGE_RED);
 }
 
 fn update_config(mut config: ResMut<GizmoConfig>, keyboard: Res<Input<KeyCode>>, time: Res<Time>) {
@@ -59,10 +62,4 @@
     if keyboard.pressed(KeyCode::Left) {
         config.line_width -= 5. * time.delta_seconds();
     }
-=======
-
-    // Arcs default amount of segments is linerarly interpolated between
-    // 1 and 32, using the arc length as scalar.
-    gizmos.arc_2d(Vec2::ZERO, sin / 10., PI / 2., 350., Color::ORANGE_RED);
->>>>>>> 75130bd5
 }