//! This example demonstrates Bevy's immediate mode drawing API intended for visual debugging.

use std::f32::consts::PI;

use bevy::prelude::*;

fn main() {
    App::new()
        .add_plugins(DefaultPlugins)
        .init_gizmo_group::<MyRoundGizmos>()
        .add_systems(Startup, setup)
        .add_systems(Update, (system, update_config))
        .run();
}

// We can create our own gizmo config group!
#[derive(Default, Reflect, GizmoConfigGroup)]
struct MyRoundGizmos {}

fn setup(mut commands: Commands, asset_server: Res<AssetServer>) {
    commands.spawn(Camera2dBundle::default());
    // text
    commands.spawn(TextBundle::from_section(
        "Hold 'Left' or 'Right' to change the line width of straight gizmos\n\
        Hold 'Up' or 'Down' to change the line width of round gizmos\n\
        Press '1' or '2' to toggle the visibility of straight gizmos or round gizmos",
        TextStyle {
            font: asset_server.load("fonts/FiraMono-Medium.ttf"),
            font_size: 24.,
            color: Color::WHITE,
        },
    ));
}

fn system(mut gizmos: Gizmos, mut my_gizmos: Gizmos<MyRoundGizmos>, time: Res<Time>) {
    let sin = time.elapsed_seconds().sin() * 50.;
    gizmos.line_2d(Vec2::Y * -sin, Vec2::splat(-80.), Color::RED);
    gizmos.ray_2d(Vec2::Y * sin, Vec2::splat(80.), Color::GREEN);

    // Triangle
    gizmos.linestrip_gradient_2d([
        (Vec2::Y * 300., Color::BLUE),
        (Vec2::new(-255., -155.), Color::RED),
        (Vec2::new(255., -155.), Color::GREEN),
        (Vec2::Y * 300., Color::BLUE),
    ]);

    gizmos.rect_2d(
        Vec2::ZERO,
        time.elapsed_seconds() / 3.,
        Vec2::splat(300.),
        Color::BLACK,
    );

    // The circles have 32 line-segments by default.
    my_gizmos.circle_2d(Vec2::ZERO, 120., Color::BLACK);
    // You may want to increase this for larger circles.
    my_gizmos
        .circle_2d(Vec2::ZERO, 300., Color::NAVY)
        .segments(64);

    // Arcs default amount of segments is linearly interpolated between
    // 1 and 32, using the arc length as scalar.
    my_gizmos.arc_2d(Vec2::ZERO, sin / 10., PI / 2., 350., Color::ORANGE_RED);

    gizmos.arrow_2d(
        Vec2::ZERO,
        Vec2::from_angle(sin / -10. + PI / 2.) * 50.,
        Color::YELLOW,
    );
}

fn update_config(
<<<<<<< HEAD
    mut config_store: ResMut<GizmoConfigStore>,
    keyboard: Res<Input<KeyCode>>,
    time: Res<Time>,
) {
    let (config, _) = config_store.config_mut::<DefaultGizmoConfigGroup>();
    if keyboard.pressed(KeyCode::Right) {
=======
    mut config: ResMut<GizmoConfig>,
    keyboard: Res<ButtonInput<KeyCode>>,
    time: Res<Time>,
) {
    if keyboard.pressed(KeyCode::ArrowRight) {
>>>>>>> c9e1fcdb
        config.line_width += 5. * time.delta_seconds();
        config.line_width = config.line_width.clamp(0., 50.);
    }
    if keyboard.pressed(KeyCode::ArrowLeft) {
        config.line_width -= 5. * time.delta_seconds();
        config.line_width = config.line_width.clamp(0., 50.);
    }
    if keyboard.just_pressed(KeyCode::Key1) {
        config.enabled ^= true;
    }

    let (my_config, _) = config_store.config_mut::<MyRoundGizmos>();
    if keyboard.pressed(KeyCode::Up) {
        my_config.line_width += 5. * time.delta_seconds();
        my_config.line_width = my_config.line_width.clamp(0., 50.);
    }
    if keyboard.pressed(KeyCode::Down) {
        my_config.line_width -= 5. * time.delta_seconds();
        my_config.line_width = my_config.line_width.clamp(0., 50.);
    }
    if keyboard.just_pressed(KeyCode::Key2) {
        my_config.enabled ^= true;
    }
}<|MERGE_RESOLUTION|>--- conflicted
+++ resolved
@@ -71,20 +71,12 @@
 }
 
 fn update_config(
-<<<<<<< HEAD
     mut config_store: ResMut<GizmoConfigStore>,
-    keyboard: Res<Input<KeyCode>>,
+    keyboard: Res<ButtonInput<KeyCode>>,
     time: Res<Time>,
 ) {
     let (config, _) = config_store.config_mut::<DefaultGizmoConfigGroup>();
-    if keyboard.pressed(KeyCode::Right) {
-=======
-    mut config: ResMut<GizmoConfig>,
-    keyboard: Res<ButtonInput<KeyCode>>,
-    time: Res<Time>,
-) {
     if keyboard.pressed(KeyCode::ArrowRight) {
->>>>>>> c9e1fcdb
         config.line_width += 5. * time.delta_seconds();
         config.line_width = config.line_width.clamp(0., 50.);
     }
@@ -92,20 +84,20 @@
         config.line_width -= 5. * time.delta_seconds();
         config.line_width = config.line_width.clamp(0., 50.);
     }
-    if keyboard.just_pressed(KeyCode::Key1) {
+    if keyboard.just_pressed(KeyCode::Digit1) {
         config.enabled ^= true;
     }
 
     let (my_config, _) = config_store.config_mut::<MyRoundGizmos>();
-    if keyboard.pressed(KeyCode::Up) {
+    if keyboard.pressed(KeyCode::ArrowUp) {
         my_config.line_width += 5. * time.delta_seconds();
         my_config.line_width = my_config.line_width.clamp(0., 50.);
     }
-    if keyboard.pressed(KeyCode::Down) {
+    if keyboard.pressed(KeyCode::ArrowDown) {
         my_config.line_width -= 5. * time.delta_seconds();
         my_config.line_width = my_config.line_width.clamp(0., 50.);
     }
-    if keyboard.just_pressed(KeyCode::Key2) {
+    if keyboard.just_pressed(KeyCode::Digit2) {
         my_config.enabled ^= true;
     }
 }