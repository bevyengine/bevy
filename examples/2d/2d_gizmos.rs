--- conflicted
+++ resolved
@@ -61,17 +61,13 @@
 
     // Arcs default amount of segments is linearly interpolated between
     // 1 and 32, using the arc length as scalar.
-<<<<<<< HEAD
     my_gizmos.arc_2d(Vec2::ZERO, sin / 10., PI / 2., 350., Color::ORANGE_RED);
-=======
-    gizmos.arc_2d(Vec2::ZERO, sin / 10., PI / 2., 350., Color::ORANGE_RED);
 
     gizmos.arrow_2d(
         Vec2::ZERO,
         Vec2::from_angle(sin / -10. + PI / 2.) * 50.,
         Color::YELLOW,
     );
->>>>>>> 951c9bb1
 }
 
 fn update_config(
