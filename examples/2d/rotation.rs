--- conflicted
+++ resolved
@@ -137,25 +137,13 @@
         movement_factor += 1.0;
     }
 
-<<<<<<< HEAD
     // update the ship rotation
-    transform.rotation += rotation_factor * ship.rotation_speed * TIME_STEP;
+    transform.rotation += rotation_factor * ship.rotation_speed * time.delta_seconds();
 
     // get the ship's forward vector by applying the current rotation to the ships initial facing vector
     let movement_direction = transform.up();
     // get the distance the ship will move based on direction, the ship's movement speed and delta time
-    let movement_distance = movement_factor * ship.movement_speed * TIME_STEP;
-=======
-    // update the ship rotation around the Z axis (perpendicular to the 2D plane of the screen)
-    transform.rotate_z(rotation_factor * ship.rotation_speed * time.delta_seconds());
-
-    // get the ship's forward vector by applying the current rotation to the ships initial facing
-    // vector
-    let movement_direction = transform.rotation * Vec3::Y;
-    // get the distance the ship will move based on direction, the ship's movement speed and delta
-    // time
     let movement_distance = movement_factor * ship.movement_speed * time.delta_seconds();
->>>>>>> 9cfada3f
     // create the change in translation using the new movement direction and distance
     let translation_delta = movement_direction * movement_distance;
     // update the ship translation with our new translation delta
@@ -204,14 +192,9 @@
 /// floating point precision loss, so it pays to clamp your dot product value before calling
 /// `acos`.
 fn rotate_to_player_system(
-<<<<<<< HEAD
+    time: Res<Time>,
     mut query: Query<(&RotateToPlayer, &mut Transform2d), Without<Player>>,
     player_query: Query<&Transform2d, With<Player>>,
-=======
-    time: Res<Time>,
-    mut query: Query<(&RotateToPlayer, &mut Transform), Without<Player>>,
-    player_query: Query<&Transform, With<Player>>,
->>>>>>> 9cfada3f
 ) {
     let player_transform = player_query.single();
 
