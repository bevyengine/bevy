--- conflicted
+++ resolved
@@ -119,18 +119,6 @@
         Transform::from_translation(Vec3::new(-400.0, -250.0, 0.0)),
     ));
 
-<<<<<<< HEAD
-    for (text_anchor, color) in [
-        (Anchor::TopLeft, Color::Srgba(LIGHT_SALMON)),
-        (Anchor::TopRight, Color::Srgba(LIGHT_GREEN)),
-        (Anchor::BottomRight, Color::Srgba(LIGHT_BLUE)),
-        (Anchor::BottomLeft, Color::Srgba(LIGHT_YELLOW)),
-    ] {
-        commands.spawn((
-            Text2d::new(format!(" Anchor::{text_anchor:?} ")),
-            slightly_smaller_text_font.clone(),
-            TextColor(color),
-=======
     commands
         .spawn((
             Sprite {
@@ -138,15 +126,14 @@
                 custom_size: Some(Vec2::new(10., 10.)),
                 ..Default::default()
             },
->>>>>>> 85eceb02
             Transform::from_translation(250. * Vec3::Y),
         ))
         .with_children(|commands| {
             for (text_anchor, color) in [
-                (Anchor::TopLeft, Color::Srgba(RED)),
-                (Anchor::TopRight, Color::Srgba(LIME)),
-                (Anchor::BottomRight, Color::Srgba(BLUE)),
-                (Anchor::BottomLeft, Color::Srgba(YELLOW)),
+                (Anchor::TopLeft, Color::Srgba(LIGHT_SALMON)),
+                (Anchor::TopRight, Color::Srgba(LIGHT_GREEN)),
+                (Anchor::BottomRight, Color::Srgba(LIGHT_BLUE)),
+                (Anchor::BottomLeft, Color::Srgba(LIGHT_YELLOW)),
             ] {
                 commands
                     .spawn((
