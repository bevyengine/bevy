--- conflicted
+++ resolved
@@ -127,24 +127,17 @@
     ] {
         commands
             .spawn((
-<<<<<<< HEAD
-                Text2d::new(" Anchor::".to_string()),
-=======
                 Text2d::new(" Anchor".to_string()),
->>>>>>> 47d25c13
                 slightly_smaller_text_font.clone(),
                 Transform::from_translation(250. * Vec3::Y),
                 text_anchor,
             ))
             .with_child((
-<<<<<<< HEAD
-=======
                 TextSpan("::".to_string()),
                 slightly_smaller_text_font.clone(),
                 TextColor(LIGHT_GREY.into()),
             ))
             .with_child((
->>>>>>> 47d25c13
                 TextSpan(format!("{text_anchor:?} ")),
                 slightly_smaller_text_font.clone(),
                 TextColor(color),
