//! Shows text rendering with moving, rotating and scaling text.
//!
//! Note that this uses [`Text2d`] to display text alongside your other entities in a 2D scene.
//!
//! For an example on how to render text as part of a user interface, independent from the world
//! viewport, you may want to look at `games/contributors.rs` or `ui/text.rs`.

use bevy::{
    color::palettes::css::*,
    math::ops,
    prelude::*,
    sprite::Anchor,
    text::{FontSmoothing, LineBreak, Text2dShadow, TextBounds},
};

fn main() {
    App::new()
        .add_plugins(DefaultPlugins)
        .add_systems(Startup, setup)
        .add_systems(
            Update,
            (animate_translation, animate_rotation, animate_scale),
        )
        .run();
}

#[derive(Component)]
struct AnimateTranslation;

#[derive(Component)]
struct AnimateRotation;

#[derive(Component)]
struct AnimateScale;

fn setup(mut commands: Commands, asset_server: Res<AssetServer>) {
    let font = asset_server.load("fonts/FiraSans-Bold.ttf");
    let text_font = TextFont {
        font: font.clone(),
        font_size: 50.0,
        ..default()
    };
    let text_justification = Justify::Center;
    commands.spawn(Camera2d);
    // Demonstrate changing translation
    commands.spawn((
        Text2d::new("translation"),
        text_font.clone(),
        TextLayout::new_with_justify(text_justification),
<<<<<<< HEAD
        TextBackgroundColor(Color::BLACK.with_alpha(0.5)),
=======
        Text2dShadow::default(),
>>>>>>> d2d6289a
        AnimateTranslation,
    ));
    // Demonstrate changing rotation
    commands.spawn((
        Text2d::new("rotation"),
        text_font.clone(),
        TextLayout::new_with_justify(text_justification),
<<<<<<< HEAD
        TextBackgroundColor(Color::BLACK.with_alpha(0.5)),
=======
        Text2dShadow::default(),
>>>>>>> d2d6289a
        AnimateRotation,
    ));
    // Demonstrate changing scale
    commands.spawn((
        Text2d::new("scale"),
        text_font,
        TextLayout::new_with_justify(text_justification),
        Transform::from_translation(Vec3::new(400.0, 0.0, 0.0)),
<<<<<<< HEAD
        TextBackgroundColor(Color::BLACK.with_alpha(0.5)),
=======
        Text2dShadow::default(),
>>>>>>> d2d6289a
        AnimateScale,
    ));
    // Demonstrate text wrapping
    let slightly_smaller_text_font = TextFont {
        font,
        font_size: 35.0,
        ..default()
    };
    let box_size = Vec2::new(300.0, 200.0);
    let box_position = Vec2::new(0.0, -250.0);
    let box_color = Color::srgb(0.25, 0.25, 0.55);
    let text_shadow_color = box_color.darker(0.05);
    commands.spawn((
        Sprite::from_color(Color::srgb(0.25, 0.25, 0.55), box_size),
        Transform::from_translation(box_position.extend(0.0)),
        children![(
            Text2d::new("this text wraps in the box\n(Unicode linebreaks)"),
            slightly_smaller_text_font.clone(),
            TextLayout::new(Justify::Left, LineBreak::WordBoundary),
            // Wrap text in the rectangle
            TextBounds::from(box_size),
            // Ensure the text is drawn on top of the box
            Transform::from_translation(Vec3::Z),
            // Add a shadow to the text
            Text2dShadow {
                color: text_shadow_color,
                ..default()
            },
        )],
    ));

    let other_box_size = Vec2::new(300.0, 200.0);
    let other_box_position = Vec2::new(320.0, -250.0);
    commands.spawn((
        Sprite::from_color(Color::srgb(0.25, 0.25, 0.55), other_box_size),
        Transform::from_translation(other_box_position.extend(0.0)),
        children![(
            Text2d::new("this text wraps in the box\n(AnyCharacter linebreaks)"),
            slightly_smaller_text_font.clone(),
            TextLayout::new(Justify::Left, LineBreak::AnyCharacter),
            // Wrap text in the rectangle
            TextBounds::from(other_box_size),
            // Ensure the text is drawn on top of the box
            Transform::from_translation(Vec3::Z),
            // Add a shadow to the text
            Text2dShadow {
                color: text_shadow_color,
                ..default()
            }
        )],
    ));

    // Demonstrate font smoothing off
    commands.spawn((
        Text2d::new("This text has\nFontSmoothing::None\nAnd Justify::Center"),
        slightly_smaller_text_font
            .clone()
            .with_font_smoothing(FontSmoothing::None),
        TextLayout::new_with_justify(Justify::Center),
        Transform::from_translation(Vec3::new(-400.0, -250.0, 0.0)),
        // Add a black shadow to the text
        Text2dShadow::default(),
    ));

    commands
        .spawn((
            Sprite {
                color: Color::Srgba(LIGHT_CYAN),
                custom_size: Some(Vec2::new(10., 10.)),
                ..Default::default()
            },
            Transform::from_translation(250. * Vec3::Y),
        ))
        .with_children(|commands| {
            for (text_anchor, color) in [
                (Anchor::TOP_LEFT, Color::Srgba(LIGHT_SALMON)),
                (Anchor::TOP_RIGHT, Color::Srgba(LIGHT_GREEN)),
                (Anchor::BOTTOM_RIGHT, Color::Srgba(LIGHT_BLUE)),
                (Anchor::BOTTOM_LEFT, Color::Srgba(LIGHT_YELLOW)),
            ] {
                commands
                    .spawn((
                        Text2d::new(" Anchor".to_string()),
                        slightly_smaller_text_font.clone(),
                        text_anchor,
                        TextBackgroundColor(Color::WHITE.darker(0.8)),
                        Transform::from_translation(-1. * Vec3::Z),
                    ))
                    .with_child((
                        TextSpan("::".to_string()),
                        slightly_smaller_text_font.clone(),
                        TextColor(LIGHT_GREY.into()),
                        TextBackgroundColor(DARK_BLUE.into()),
                    ))
                    .with_child((
                        TextSpan(format!("{text_anchor:?} ")),
                        slightly_smaller_text_font.clone(),
                        TextColor(color),
                        TextBackgroundColor(color.darker(0.3)),
                    ));
            }
        });
}

fn animate_translation(
    time: Res<Time>,
    mut query: Query<&mut Transform, (With<Text2d>, With<AnimateTranslation>)>,
) {
    for mut transform in &mut query {
        transform.translation.x = 100.0 * ops::sin(time.elapsed_secs()) - 400.0;
        transform.translation.y = 100.0 * ops::cos(time.elapsed_secs());
    }
}

fn animate_rotation(
    time: Res<Time>,
    mut query: Query<&mut Transform, (With<Text2d>, With<AnimateRotation>)>,
) {
    for mut transform in &mut query {
        transform.rotation = Quat::from_rotation_z(ops::cos(time.elapsed_secs()));
    }
}

fn animate_scale(
    time: Res<Time>,
    mut query: Query<&mut Transform, (With<Text2d>, With<AnimateScale>)>,
) {
    // Consider changing font-size instead of scaling the transform. Scaling a Text2D will scale the
    // rendered quad, resulting in a pixellated look.
    for mut transform in &mut query {
        let scale = (ops::sin(time.elapsed_secs()) + 1.1) * 2.0;
        transform.scale.x = scale;
        transform.scale.y = scale;
    }
}<|MERGE_RESOLUTION|>--- conflicted
+++ resolved
@@ -47,11 +47,8 @@
         Text2d::new("translation"),
         text_font.clone(),
         TextLayout::new_with_justify(text_justification),
-<<<<<<< HEAD
         TextBackgroundColor(Color::BLACK.with_alpha(0.5)),
-=======
-        Text2dShadow::default(),
->>>>>>> d2d6289a
+        Text2dShadow::default(),
         AnimateTranslation,
     ));
     // Demonstrate changing rotation
@@ -59,11 +56,8 @@
         Text2d::new("rotation"),
         text_font.clone(),
         TextLayout::new_with_justify(text_justification),
-<<<<<<< HEAD
         TextBackgroundColor(Color::BLACK.with_alpha(0.5)),
-=======
-        Text2dShadow::default(),
->>>>>>> d2d6289a
+        Text2dShadow::default(),
         AnimateRotation,
     ));
     // Demonstrate changing scale
@@ -72,11 +66,8 @@
         text_font,
         TextLayout::new_with_justify(text_justification),
         Transform::from_translation(Vec3::new(400.0, 0.0, 0.0)),
-<<<<<<< HEAD
         TextBackgroundColor(Color::BLACK.with_alpha(0.5)),
-=======
-        Text2dShadow::default(),
->>>>>>> d2d6289a
+        Text2dShadow::default(),
         AnimateScale,
     ));
     // Demonstrate text wrapping
