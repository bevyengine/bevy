--- conflicted
+++ resolved
@@ -1,11 +1,8 @@
 //! Shows a tilemap chunk rendered with a single draw call.
 
 use bevy::{
-<<<<<<< HEAD
+    color::palettes::tailwind::RED_400,
     image::{ImageLoaderSettings, ImageTextureViewDimension},
-=======
-    color::palettes::tailwind::RED_400,
->>>>>>> bb01a9f4
     prelude::*,
     sprite_render::{TileData, TilemapChunk, TilemapChunkTileData},
 };
@@ -15,16 +12,11 @@
 fn main() {
     App::new()
         .add_plugins(DefaultPlugins.set(ImagePlugin::default_nearest()))
-<<<<<<< HEAD
-        .add_systems(Startup, setup)
-        .add_systems(Update, update_tilemap)
-=======
         .add_systems(Startup, (setup, spawn_fake_player).chain())
         .add_systems(
             Update,
-            (update_tileset_image, update_tilemap, move_player, log_tile),
+            (update_tilemap, move_player, log_tile),
         )
->>>>>>> bb01a9f4
         .run();
 }
 
@@ -73,8 +65,6 @@
     commands.insert_resource(SeededRng(rng));
 }
 
-<<<<<<< HEAD
-=======
 #[derive(Component)]
 struct MovePlayer;
 
@@ -124,23 +114,7 @@
     player.translation.x = origin.lerp(destination, t);
 }
 
-fn update_tileset_image(
-    chunk_query: Single<&TilemapChunk>,
-    mut events: MessageReader<AssetEvent<Image>>,
-    mut images: ResMut<Assets<Image>>,
-) {
-    let chunk = *chunk_query;
-    for event in events.read() {
-        if event.is_loaded_with_dependencies(chunk.tileset.id()) {
-            let image = images.get_mut(&chunk.tileset).unwrap();
-            image
-                .reinterpret_stacked_2d_as_array(4)
-                .expect("asset should be 2d texture with height evenly divisible by 4");
-        }
-    }
-}
 
->>>>>>> bb01a9f4
 fn update_tilemap(
     time: Res<Time>,
     mut query: Query<(&mut TilemapChunkTileData, &mut UpdateTimer)>,
