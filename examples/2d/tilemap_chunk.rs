//! Shows a tilemap chunk rendered with a single draw call.

use bevy::{
    prelude::*,
    sprite::{TileData, TilemapChunk, TilemapChunkTileData},
};
use rand::{Rng, SeedableRng};
use rand_chacha::ChaCha8Rng;

fn main() {
    App::new()
        .add_plugins(DefaultPlugins.set(ImagePlugin::default_nearest()))
        .add_systems(Startup, setup)
        .add_systems(Update, (update_tileset_image, update_tilemap))
        .run();
}

#[derive(Component, Deref, DerefMut)]
struct UpdateTimer(Timer);

#[derive(Resource, Deref, DerefMut)]
struct SeededRng(ChaCha8Rng);

fn setup(mut commands: Commands, assets: Res<AssetServer>) {
    // We're seeding the PRNG here to make this example deterministic for testing purposes.
    // This isn't strictly required in practical use unless you need your app to be deterministic.
    let mut rng = ChaCha8Rng::seed_from_u64(42);

    let chunk_size = UVec2::splat(64);
    let tile_display_size = UVec2::splat(8);
<<<<<<< HEAD
    let indices: Vec<Option<u16>> = (0..chunk_size.element_product())
        .map(|_| rng.random_range(0..5))
        .map(|i| if i == 0 { None } else { Some(i - 1) })
=======
    let tile_data: Vec<Option<TileData>> = (0..chunk_size.element_product())
        .map(|_| rng.gen_range(0..5))
        .map(|i| {
            if i == 0 {
                None
            } else {
                Some(TileData::from_tileset_index(i - 1))
            }
        })
>>>>>>> ff40a6ae
        .collect();

    commands.spawn((
        TilemapChunk {
            chunk_size,
            tile_display_size,
            tileset: assets.load("textures/array_texture.png"),
            ..default()
        },
        TilemapChunkTileData(tile_data),
        UpdateTimer(Timer::from_seconds(0.1, TimerMode::Repeating)),
    ));

    commands.spawn(Camera2d);

    commands.insert_resource(SeededRng(rng));
}

fn update_tileset_image(
    chunk_query: Single<&TilemapChunk>,
    mut events: EventReader<AssetEvent<Image>>,
    mut images: ResMut<Assets<Image>>,
) {
    let chunk = *chunk_query;
    for event in events.read() {
        if event.is_loaded_with_dependencies(chunk.tileset.id()) {
            let image = images.get_mut(&chunk.tileset).unwrap();
            image.reinterpret_stacked_2d_as_array(4);
        }
    }
}

fn update_tilemap(
    time: Res<Time>,
    mut query: Query<(&mut TilemapChunkTileData, &mut UpdateTimer)>,
    mut rng: ResMut<SeededRng>,
) {
    for (mut tile_data, mut timer) in query.iter_mut() {
        timer.tick(time.delta());

        if timer.just_finished() {
            for _ in 0..50 {
<<<<<<< HEAD
                let index = rng.random_range(0..indices.len());
                indices[index] = Some(rng.random_range(0..5));
=======
                let index = rng.gen_range(0..tile_data.len());
                tile_data[index] = Some(TileData::from_tileset_index(rng.gen_range(0..5)));
>>>>>>> ff40a6ae
            }
        }
    }
}<|MERGE_RESOLUTION|>--- conflicted
+++ resolved
@@ -28,13 +28,8 @@
 
     let chunk_size = UVec2::splat(64);
     let tile_display_size = UVec2::splat(8);
-<<<<<<< HEAD
-    let indices: Vec<Option<u16>> = (0..chunk_size.element_product())
+    let tile_data: Vec<Option<TileData>> = (0..chunk_size.element_product())
         .map(|_| rng.random_range(0..5))
-        .map(|i| if i == 0 { None } else { Some(i - 1) })
-=======
-    let tile_data: Vec<Option<TileData>> = (0..chunk_size.element_product())
-        .map(|_| rng.gen_range(0..5))
         .map(|i| {
             if i == 0 {
                 None
@@ -42,7 +37,6 @@
                 Some(TileData::from_tileset_index(i - 1))
             }
         })
->>>>>>> ff40a6ae
         .collect();
 
     commands.spawn((
@@ -85,13 +79,8 @@
 
         if timer.just_finished() {
             for _ in 0..50 {
-<<<<<<< HEAD
-                let index = rng.random_range(0..indices.len());
-                indices[index] = Some(rng.random_range(0..5));
-=======
-                let index = rng.gen_range(0..tile_data.len());
-                tile_data[index] = Some(TileData::from_tileset_index(rng.gen_range(0..5)));
->>>>>>> ff40a6ae
+                let index = rng.random_range(0..tile_data.len());
+                tile_data[index] = Some(TileData::from_tileset_index(rng.random_range(0..5)));
             }
         }
     }
