//! Shows a tilemap chunk rendered with a single draw call.

use bevy::{
    color::palettes::tailwind::RED_400,
    prelude::*,
    sprite_render::{TileData, TilemapChunk, TilemapChunkTileData},
};
use rand::{Rng, SeedableRng};
use rand_chacha::ChaCha8Rng;

fn main() {
    App::new()
        .add_plugins(DefaultPlugins.set(ImagePlugin::default_nearest()))
<<<<<<< HEAD
        .add_systems(Startup, (setup, spawn_fake_player).chain())
        .add_systems(Update, (update_tileset_image, update_tilemap, move_player))
=======
        .add_systems(Startup, setup)
        .add_systems(Update, (update_tileset_image, update_tilemap, log_tile))
>>>>>>> 5f9b085c
        .run();
}

#[derive(Component, Deref, DerefMut)]
struct UpdateTimer(Timer);

#[derive(Resource, Deref, DerefMut)]
struct SeededRng(ChaCha8Rng);

fn setup(mut commands: Commands, assets: Res<AssetServer>) {
    // We're seeding the PRNG here to make this example deterministic for testing purposes.
    // This isn't strictly required in practical use unless you need your app to be deterministic.
    let mut rng = ChaCha8Rng::seed_from_u64(42);

    let chunk_size = UVec2::splat(64);
    let tile_display_size = UVec2::splat(8);
    let tile_data: Vec<Option<TileData>> = (0..chunk_size.element_product())
        .map(|_| rng.random_range(0..5))
        .map(|i| {
            if i == 0 {
                None
            } else {
                Some(TileData::from_tileset_index(i - 1))
            }
        })
        .collect();

    commands.spawn((
        TilemapChunk {
            chunk_size,
            tile_display_size,
            tileset: assets.load("textures/array_texture.png"),
            ..default()
        },
        TilemapChunkTileData(tile_data),
        UpdateTimer(Timer::from_seconds(0.1, TimerMode::Repeating)),
    ));

    commands.spawn(Camera2d);

    commands.insert_resource(SeededRng(rng));
}

#[derive(Component)]
struct MovePlayer;

fn spawn_fake_player(
    mut commands: Commands,
    mut meshes: ResMut<Assets<Mesh>>,
    mut materials: ResMut<Assets<ColorMaterial>>,
    chunk: Single<&TilemapChunk>,
) {
    let mut transform = chunk.calculate_tile_transform(UVec2::new(0, 0));
    transform.translation.z = 1.;

    commands.spawn((
        Mesh2d(meshes.add(Rectangle::new(8., 8.))),
        MeshMaterial2d(materials.add(Color::from(RED_400))),
        transform,
        MovePlayer,
    ));

    let mut transform = chunk.calculate_tile_transform(UVec2::new(5, 6));
    transform.translation.z = 1.;

    // second "player" to visually test a non-zero position
    commands.spawn((
        Mesh2d(meshes.add(Rectangle::new(8., 8.))),
        MeshMaterial2d(materials.add(Color::from(RED_400))),
        transform,
    ));
}

fn move_player(
    mut player: Single<&mut Transform, With<MovePlayer>>,
    time: Res<Time>,
    chunk: Single<&TilemapChunk>,
) {
    let t = (ops::sin(time.elapsed_secs()) + 1.) / 2.;

    let origin = chunk
        .calculate_tile_transform(UVec2::new(0, 0))
        .translation
        .x;
    let destination = chunk
        .calculate_tile_transform(UVec2::new(63, 0))
        .translation
        .x;

    player.translation.x = origin.lerp(destination, t);
}

fn update_tileset_image(
    chunk_query: Single<&TilemapChunk>,
    mut events: MessageReader<AssetEvent<Image>>,
    mut images: ResMut<Assets<Image>>,
) {
    let chunk = *chunk_query;
    for event in events.read() {
        if event.is_loaded_with_dependencies(chunk.tileset.id()) {
            let image = images.get_mut(&chunk.tileset).unwrap();
            image.reinterpret_stacked_2d_as_array(4);
        }
    }
}

fn update_tilemap(
    time: Res<Time>,
    mut query: Query<(&mut TilemapChunkTileData, &mut UpdateTimer)>,
    mut rng: ResMut<SeededRng>,
) {
    for (mut tile_data, mut timer) in query.iter_mut() {
        timer.tick(time.delta());

        if timer.just_finished() {
            for _ in 0..50 {
                let index = rng.random_range(0..tile_data.len());
                tile_data[index] = Some(TileData::from_tileset_index(rng.random_range(0..5)));
            }
        }
    }
}

// find the data for an arbitrary tile in the chunk and log its data
fn log_tile(tilemap: Single<(&TilemapChunk, &TilemapChunkTileData)>, mut local: Local<u16>) {
    let (chunk, data) = tilemap.into_inner();
    let Some(tile_data) = data.tile_data_from_tile_pos(chunk.chunk_size, UVec2::new(3, 4)) else {
        return;
    };
    // log when the tile changes
    if tile_data.tileset_index != *local {
        info!(?tile_data, "tile_data changed");
        *local = tile_data.tileset_index;
    }
}<|MERGE_RESOLUTION|>--- conflicted
+++ resolved
@@ -11,13 +11,11 @@
 fn main() {
     App::new()
         .add_plugins(DefaultPlugins.set(ImagePlugin::default_nearest()))
-<<<<<<< HEAD
         .add_systems(Startup, (setup, spawn_fake_player).chain())
-        .add_systems(Update, (update_tileset_image, update_tilemap, move_player))
-=======
-        .add_systems(Startup, setup)
-        .add_systems(Update, (update_tileset_image, update_tilemap, log_tile))
->>>>>>> 5f9b085c
+        .add_systems(
+            Update,
+            (update_tileset_image, update_tilemap, move_player, log_tile),
+        )
         .run();
 }
 
