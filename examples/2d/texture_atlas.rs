<<<<<<< HEAD
use bevy::{asset::LoadState, prelude::*, render::texture::DefaultImageSampler};
=======
//! In this example we generate a new texture atlas (sprite sheet) from a folder containing
//! individual sprites.

use bevy::{asset::LoadState, prelude::*};
>>>>>>> d51a87cf

fn main() {
    App::new()
        .init_resource::<RpgSpriteHandles>()
        .add_plugins(DefaultPlugins)
        .insert_resource(DefaultImageSampler::nearest()) // prevents blurry sprites
        .add_state(AppState::Setup)
        .add_system_set(SystemSet::on_enter(AppState::Setup).with_system(load_textures))
        .add_system_set(SystemSet::on_update(AppState::Setup).with_system(check_textures))
        .add_system_set(SystemSet::on_enter(AppState::Finished).with_system(setup))
        .run();
}

#[derive(Debug, Clone, PartialEq, Eq, Hash)]
enum AppState {
    Setup,
    Finished,
}

#[derive(Default)]
struct RpgSpriteHandles {
    handles: Vec<HandleUntyped>,
}

fn load_textures(mut rpg_sprite_handles: ResMut<RpgSpriteHandles>, asset_server: Res<AssetServer>) {
    rpg_sprite_handles.handles = asset_server.load_folder("textures/rpg").unwrap();
}

fn check_textures(
    mut state: ResMut<State<AppState>>,
    rpg_sprite_handles: ResMut<RpgSpriteHandles>,
    asset_server: Res<AssetServer>,
) {
    if let LoadState::Loaded =
        asset_server.get_group_load_state(rpg_sprite_handles.handles.iter().map(|handle| handle.id))
    {
        state.set(AppState::Finished).unwrap();
    }
}

fn setup(
    mut commands: Commands,
    rpg_sprite_handles: Res<RpgSpriteHandles>,
    asset_server: Res<AssetServer>,
    mut texture_atlases: ResMut<Assets<TextureAtlas>>,
    mut textures: ResMut<Assets<Image>>,
) {
    let mut texture_atlas_builder = TextureAtlasBuilder::default();
    for handle in &rpg_sprite_handles.handles {
        let handle = handle.typed_weak();
        let texture = textures.get(&handle).expect("Textures folder contained a file which way matched by a loader which did not create an `Image` asset");
        texture_atlas_builder.add_texture(handle, texture);
    }

    let texture_atlas = texture_atlas_builder.finish(&mut textures).unwrap();
    let texture_atlas_texture = texture_atlas.texture.clone();
    let vendor_handle = asset_server.get_handle("textures/rpg/chars/vendor/generic-rpg-vendor.png");
    let vendor_index = texture_atlas.get_texture_index(&vendor_handle).unwrap();
    let atlas_handle = texture_atlases.add(texture_atlas);

    // set up a scene to display our texture atlas
    commands.spawn_bundle(Camera2dBundle::default());
    // draw a sprite from the atlas
    commands.spawn_bundle(SpriteSheetBundle {
        transform: Transform {
            translation: Vec3::new(150.0, 0.0, 0.0),
            scale: Vec3::splat(4.0),
            ..default()
        },
        sprite: TextureAtlasSprite::new(vendor_index),
        texture_atlas: atlas_handle,
        ..default()
    });
    // draw the atlas itself
    commands.spawn_bundle(SpriteBundle {
        texture: texture_atlas_texture,
        transform: Transform::from_xyz(-300.0, 0.0, 0.0),
        ..default()
    });
}<|MERGE_RESOLUTION|>--- conflicted
+++ resolved
@@ -1,11 +1,7 @@
-<<<<<<< HEAD
-use bevy::{asset::LoadState, prelude::*, render::texture::DefaultImageSampler};
-=======
 //! In this example we generate a new texture atlas (sprite sheet) from a folder containing
 //! individual sprites.
 
-use bevy::{asset::LoadState, prelude::*};
->>>>>>> d51a87cf
+use bevy::{asset::LoadState, prelude::*, render::texture::DefaultImageSampler};
 
 fn main() {
     App::new()
