--- conflicted
+++ resolved
@@ -5,16 +5,6 @@
     App::build()
         .init_resource::<RpgSpriteHandles>()
         .add_plugins(DefaultPlugins)
-<<<<<<< HEAD
-        .add_state(AppState::Setup)
-        .state_enter(AppState::Setup, load_textures)
-        .state_update(AppState::Setup, check_textures)
-        .state_enter(AppState::Finshed, setup)
-        .run();
-}
-
-#[derive(Clone, Hash, Eq, PartialEq)]
-=======
         .add_resource(State::new(AppState::Setup))
         .add_stage_after(stage::UPDATE, STAGE, StateStage::<AppState>::default())
         .on_state_enter(STAGE, AppState::Setup, load_textures.system())
@@ -26,7 +16,6 @@
 const STAGE: &str = "app_state";
 
 #[derive(Clone)]
->>>>>>> 61ce3f7b
 enum AppState {
     Setup,
     Finshed,
@@ -42,22 +31,14 @@
 }
 
 fn check_textures(
-<<<<<<< HEAD
-    state: Res<State<AppState>>,
-=======
     mut state: ResMut<State<AppState>>,
->>>>>>> 61ce3f7b
     rpg_sprite_handles: ResMut<RpgSpriteHandles>,
     asset_server: Res<AssetServer>,
 ) {
     if let LoadState::Loaded =
         asset_server.get_group_load_state(rpg_sprite_handles.handles.iter().map(|handle| handle.id))
     {
-<<<<<<< HEAD
-        state.queue(AppState::Finshed);
-=======
         state.set_next(AppState::Finshed).unwrap();
->>>>>>> 61ce3f7b
     }
 }
 
