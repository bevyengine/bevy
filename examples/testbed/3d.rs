--- conflicted
+++ resolved
@@ -15,7 +15,7 @@
         .add_systems(OnEnter(Scene::Bloom), bloom::setup)
         .add_systems(OnEnter(Scene::Gltf), gltf::setup)
         .add_systems(OnEnter(Scene::Animation), animation::setup)
-<<<<<<< HEAD
+        .add_systems(OnEnter(Scene::Gizmos), gizmos::setup)
         .add_systems(OnEnter(Scene::Forward), deferred::setup)
         .add_systems(
             OnEnter(Scene::ForwardPrepass),
@@ -44,6 +44,7 @@
                 .chain(),
         )
         .add_systems(Update, switch_scene)
+        .add_systems(Update, gizmos::draw_gizmos.run_if(in_state(Scene::Gizmos)))
         .add_systems(
             Update,
             (
@@ -56,11 +57,6 @@
                         .or(in_state(Scene::RemoveForwardPrepass)),
                 ),
         );
-=======
-        .add_systems(OnEnter(Scene::Gizmos), gizmos::setup)
-        .add_systems(Update, switch_scene)
-        .add_systems(Update, gizmos::draw_gizmos.run_if(in_state(Scene::Gizmos)));
->>>>>>> e7e9973c
 
     #[cfg(feature = "bevy_ci_testing")]
     app.add_systems(Update, helpers::switch_scene_in_ci::<Scene>);
@@ -76,15 +72,12 @@
     Bloom,
     Gltf,
     Animation,
-<<<<<<< HEAD
+    Gizmos,
     Forward,
     ForwardPrepass,
     Deferred,
     RemoveForwardPrepass,
     RemoveDeferredPrepass,
-=======
-    Gizmos,
->>>>>>> e7e9973c
 }
 
 impl Next for Scene {
@@ -93,17 +86,13 @@
             Scene::Light => Scene::Bloom,
             Scene::Bloom => Scene::Gltf,
             Scene::Gltf => Scene::Animation,
-<<<<<<< HEAD
-            Scene::Animation => Scene::Forward,
+            Scene::Animation => Scene::Gizmos,
+            Scene::Gizmos => Scene::Forward,
             Scene::Forward => Scene::ForwardPrepass,
             Scene::ForwardPrepass => Scene::Deferred,
             Scene::Deferred => Scene::RemoveForwardPrepass,
             Scene::RemoveForwardPrepass => Scene::RemoveDeferredPrepass,
             Scene::RemoveDeferredPrepass => Scene::Light,
-=======
-            Scene::Animation => Scene::Gizmos,
-            Scene::Gizmos => Scene::Light,
->>>>>>> e7e9973c
         }
     }
 }
@@ -363,14 +352,35 @@
     }
 }
 
-<<<<<<< HEAD
+mod gizmos {
+    use bevy::{color::palettes::css::*, prelude::*};
+
+    pub fn setup(mut commands: Commands) {
+        commands.spawn((
+            Camera3d::default(),
+            Transform::from_xyz(-2.0, 2.5, 5.0).looking_at(Vec3::ZERO, Vec3::Y),
+            DespawnOnExitState(super::Scene::Gizmos),
+        ));
+    }
+
+    pub fn draw_gizmos(mut gizmos: Gizmos) {
+        gizmos.cuboid(
+            Transform::from_translation(Vec3::X * 2.0).with_scale(Vec3::splat(2.0)),
+            RED,
+        );
+        gizmos
+            .sphere(Isometry3d::from_translation(Vec3::X * -2.0), 1.0, GREEN)
+            .resolution(30_000 / 3);
+    }
+}
+
 mod deferred {
     use bevy::{
+        anti_aliasing::fxaa::Fxaa,
         asset::{AssetServer, Assets},
         color::{Color, Srgba},
-        core_pipeline::{
-            fxaa::Fxaa,
-            prepass::{DeferredPrepass, DepthPrepass, MotionVectorPrepass, NormalPrepass},
+        core_pipeline::prepass::{
+            DeferredPrepass, DepthPrepass, MotionVectorPrepass, NormalPrepass,
         },
         gltf::GltfAssetLabel,
         image::ImageLoaderSettings,
@@ -383,9 +393,10 @@
         prelude::{
             Camera, Camera3d, Commands, Component, Cuboid, Deref, DerefMut, Entity,
             EnvironmentMapLight, Mesh, Mesh3d, Meshable, Msaa, Plane3d, Res, ResMut, Resource,
-            Single, Sphere, State, StateScoped, Transform, With,
+            Single, Sphere, State, Transform, With,
         },
         scene::SceneRoot,
+        state::state_scoped::DespawnOnExitState,
         time::{Time, Timer},
         utils::default,
     };
@@ -428,7 +439,7 @@
                 ..default()
             },
             Fxaa::default(),
-            StateScoped(*scene.get()),
+            DespawnOnExitState(*scene.get()),
         ));
 
         commands.spawn((
@@ -449,14 +460,14 @@
                 0.0,
                 -std::f32::consts::FRAC_PI_4,
             )),
-            StateScoped(*scene.get()),
+            DespawnOnExitState(*scene.get()),
         ));
 
         // FlightHelmet
         let helmet_scene = asset_server
             .load(GltfAssetLabel::Scene(0).from_asset("models/FlightHelmet/FlightHelmet.gltf"));
 
-        commands.spawn((SceneRoot(helmet_scene), StateScoped(*scene.get())));
+        commands.spawn((SceneRoot(helmet_scene), DespawnOnExitState(*scene.get())));
 
         let mut forward_mat: StandardMaterial = Color::srgb(0.1, 0.2, 0.1).into();
         forward_mat.opaque_render_method = OpaqueRendererMethod::Forward;
@@ -466,7 +477,7 @@
         commands.spawn((
             Mesh3d(meshes.add(Plane3d::default().mesh().size(50.0, 50.0))),
             MeshMaterial3d(forward_mat_h.clone()),
-            StateScoped(*scene.get()),
+            DespawnOnExitState(*scene.get()),
         ));
 
         let cube_h = meshes.add(Cuboid::new(0.1, 0.1, 0.1));
@@ -477,13 +488,13 @@
             Mesh3d(cube_h.clone()),
             MeshMaterial3d(forward_mat_h.clone()),
             Transform::from_xyz(-0.3, 0.5, -0.2),
-            StateScoped(*scene.get()),
+            DespawnOnExitState(*scene.get()),
         ));
         commands.spawn((
             Mesh3d(cube_h),
             MeshMaterial3d(forward_mat_h),
             Transform::from_xyz(0.2, 0.5, 0.2),
-            StateScoped(*scene.get()),
+            DespawnOnExitState(*scene.get()),
         ));
 
         let sphere_color = Color::srgb(10.0, 4.0, 1.0);
@@ -496,7 +507,7 @@
             MeshMaterial3d(materials.add(unlit_mat)),
             sphere_pos,
             NotShadowCaster,
-            StateScoped(*scene.get()),
+            DespawnOnExitState(*scene.get()),
         ));
         // Light
         commands.spawn((
@@ -508,7 +519,7 @@
                 ..default()
             },
             sphere_pos,
-            StateScoped(*scene.get()),
+            DespawnOnExitState(*scene.get()),
         ));
 
         // sky
@@ -523,7 +534,7 @@
             Transform::from_scale(Vec3::splat(1_000_000.0)),
             NotShadowCaster,
             NotShadowReceiver,
-            StateScoped(*scene.get()),
+            DespawnOnExitState(*scene.get()),
         ));
 
         // The normal map. Note that to generate it in the GIMP image editor, you should
@@ -559,7 +570,7 @@
             MeshMaterial3d(parallax_material),
             Transform::from_xyz(0.4, 0.2, -0.8),
             ParallaxCube,
-            StateScoped(*scene.get()),
+            DespawnOnExitState(*scene.get()),
         ));
     }
 
@@ -621,26 +632,5 @@
             _ => unreachable!("This system should only run on Scene::RemoveForwardPrepass or Scene::RemoveDeferredPrepass"),
         }
         parallax_cube.rotate_z(std::f32::consts::FRAC_PI_3);
-=======
-mod gizmos {
-    use bevy::{color::palettes::css::*, prelude::*};
-
-    pub fn setup(mut commands: Commands) {
-        commands.spawn((
-            Camera3d::default(),
-            Transform::from_xyz(-2.0, 2.5, 5.0).looking_at(Vec3::ZERO, Vec3::Y),
-            DespawnOnExitState(super::Scene::Gizmos),
-        ));
-    }
-
-    pub fn draw_gizmos(mut gizmos: Gizmos) {
-        gizmos.cuboid(
-            Transform::from_translation(Vec3::X * 2.0).with_scale(Vec3::splat(2.0)),
-            RED,
-        );
-        gizmos
-            .sphere(Isometry3d::from_translation(Vec3::X * -2.0), 1.0, GREEN)
-            .resolution(30_000 / 3);
->>>>>>> e7e9973c
     }
 }