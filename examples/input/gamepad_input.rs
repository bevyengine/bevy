//! Shows handling of gamepad input, connections, and disconnections.

use bevy::prelude::*;

fn main() {
    App::new()
        .add_plugins(DefaultPlugins)
        .add_systems(Update, gamepad_system)
        .run();
}

fn gamepad_system(gamepads: Query<(Entity, &Gamepad)>) {
    for (entity, gamepad) in &gamepads {
<<<<<<< HEAD
        if gamepad.digital.just_pressed(GamepadButton::South) {
            info!("{} just pressed South", entity);
        } else if gamepad.digital.just_released(GamepadButton::South) {
            info!("{} just released South", entity);
=======
        if gamepad.just_pressed(GamepadButton::South) {
            info!("{:?} just pressed South", entity);
        } else if gamepad.just_released(GamepadButton::South) {
            info!("{:?} just released South", entity);
>>>>>>> e8fc2797
        }

        let right_trigger = gamepad.get(GamepadButton::RightTrigger2).unwrap();
        if right_trigger.abs() > 0.01 {
            info!("{} RightTrigger2 value is {}", entity, right_trigger);
        }

        let left_stick_x = gamepad.get(GamepadAxis::LeftStickX).unwrap();
        if left_stick_x.abs() > 0.01 {
            info!("{} LeftStickX value is {}", entity, left_stick_x);
        }
    }
}<|MERGE_RESOLUTION|>--- conflicted
+++ resolved
@@ -11,17 +11,10 @@
 
 fn gamepad_system(gamepads: Query<(Entity, &Gamepad)>) {
     for (entity, gamepad) in &gamepads {
-<<<<<<< HEAD
-        if gamepad.digital.just_pressed(GamepadButton::South) {
+        if gamepad.just_pressed(GamepadButton::South) {
             info!("{} just pressed South", entity);
-        } else if gamepad.digital.just_released(GamepadButton::South) {
+        } else if gamepad.just_released(GamepadButton::South) {
             info!("{} just released South", entity);
-=======
-        if gamepad.just_pressed(GamepadButton::South) {
-            info!("{:?} just pressed South", entity);
-        } else if gamepad.just_released(GamepadButton::South) {
-            info!("{:?} just released South", entity);
->>>>>>> e8fc2797
         }
 
         let right_trigger = gamepad.get(GamepadButton::RightTrigger2).unwrap();
