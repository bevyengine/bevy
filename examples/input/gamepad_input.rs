--- conflicted
+++ resolved
@@ -1,9 +1,5 @@
 //! Shows handling of gamepad input, connections, and disconnections.
 
-<<<<<<< HEAD
-use bevy::input::gamepad::{Gamepad, GamepadAxes, GamepadButtons};
-=======
->>>>>>> 891c2f12
 use bevy::prelude::*;
 
 fn main() {
