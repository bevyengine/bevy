--- conflicted
+++ resolved
@@ -123,12 +123,8 @@
 
     let mesh = meshes.add(mesh);
 
-<<<<<<< HEAD
     // Make it deterministic for testing purposes.
-    let mut rng = StdRng::seed_from_u64(42);
-=======
     let mut rng = ChaCha8Rng::seed_from_u64(42);
->>>>>>> 99d9cc1e
 
     for i in -5..5 {
         // Create joint entities
