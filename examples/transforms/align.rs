--- conflicted
+++ resolved
@@ -54,12 +54,8 @@
     mut meshes: ResMut<Assets<Mesh>>,
     mut materials: ResMut<Assets<StandardMaterial>>,
 ) {
-<<<<<<< HEAD
     // Make it deterministic for testing purposes.
-    let mut seeded_rng = StdRng::seed_from_u64(19878367467712);
-=======
     let mut seeded_rng = ChaCha8Rng::seed_from_u64(19878367467712);
->>>>>>> 99d9cc1e
 
     // A camera looking at the origin
     commands.spawn(Camera3dBundle {
