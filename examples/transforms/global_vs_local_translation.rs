//! Illustrates the difference between direction of a translation in respect to local object or
//! global object Transform.

use bevy::prelude::*;

// Define a marker for entities that should be changed via their global transform.
#[derive(Component)]
struct ChangeGlobal;

// Define a marker for entities that should be changed via their local transform.
#[derive(Component)]
struct ChangeLocal;

// Define a marker for entities that should move.
#[derive(Component)]
struct Move;

// Define a resource for the current movement direction;
#[derive(Default)]
struct Direction(Vec3);

// Define component to decide when an entity should be ignored by the movement systems.
#[derive(Component)]
struct ToggledBy(KeyCode);

fn main() {
    App::new()
        .add_plugins(DefaultPlugins)
        .add_startup_system(setup)
        .init_resource::<Direction>()
        .add_system(move_cubes_according_to_global_transform)
        .add_system(move_cubes_according_to_local_transform)
        .add_system(update_directional_input)
        .add_system(toggle_movement)
        .run();
}

// Startup system to setup the scene and spawn all relevant entities.
fn setup(
    mut commands: Commands,
    mut meshes: ResMut<Assets<Mesh>>,
    mut materials: ResMut<Assets<StandardMaterial>>,
    asset_server: Res<AssetServer>,
) {
    // To show the difference between a local transform (rotation, scale and position in respect to a given entity)
    // and global transform (rotation, scale and position in respect to the base coordinate system of the visible scene)
    // it's helpful to add multiple entities that are attached to each other.
    // This way we'll see that the transform in respect to an entity's parent is different to the
    // global transform within the visible scene.
    // This example focuses on translation only to clearly demonstrate the differences.

    // Spawn a basic cube to have an entity as reference.
    let mut main_entity = commands.spawn();
    main_entity
        .insert_bundle(PbrBundle {
            mesh: meshes.add(Mesh::from(shape::Cube { size: 1.0 })),
            material: materials.add(Color::YELLOW.into()),
            ..default()
        })
        .insert(ChangeGlobal)
        .insert(Move)
        .insert(ToggledBy(KeyCode::Key1));

    // Spawn two entities as children above the original main entity.
    // The red entity spawned here will be changed via its global transform
    // where the green one will be changed via its local transform.
    main_entity.with_children(|child_builder| {
        // also see parenting example
        child_builder
            .spawn_bundle(PbrBundle {
                mesh: meshes.add(Mesh::from(shape::Cube { size: 0.5 })),
                material: materials.add(Color::RED.into()),
                transform: Transform::from_translation(Vec3::Y - Vec3::Z),
                ..default()
            })
            .insert(ChangeGlobal)
            .insert(Move)
            .insert(ToggledBy(KeyCode::Key2));
        child_builder
            .spawn_bundle(PbrBundle {
                mesh: meshes.add(Mesh::from(shape::Cube { size: 0.5 })),
                material: materials.add(Color::GREEN.into()),
                transform: Transform::from_translation(Vec3::Y + Vec3::Z),
                ..default()
            })
            .insert(ChangeLocal)
            .insert(Move)
            .insert(ToggledBy(KeyCode::Key3));
    });

    // Spawn a camera looking at the entities to show what's happening in this example.
    commands.spawn_bundle(Camera3dBundle {
        transform: Transform::from_xyz(0.0, 10.0, 20.0).looking_at(Vec3::ZERO, Vec3::Y),
        ..default()
    });

    // Add a light source for better 3d visibility.
    commands.spawn_bundle(PointLightBundle {
        transform: Transform::from_translation(Vec3::splat(3.0)),
        ..default()
    });

    // Add text to explain inputs and what is happening.
    commands.spawn_bundle(TextBundle {
        text: Text::with_section(
            "Press the arrow keys to move the cubes. Toggle movement for yellow (1), red (2) and green (3) cubes via number keys.

Notice how the green cube will translate further in respect to the yellow in contrast to the red cube.
This is due to the use of its LocalTransform that is relative to the yellow cubes transform instead of the GlobalTransform as in the case of the red cube.
The red cube is moved through its GlobalTransform and thus is unaffected by the yellows transform.",
            TextStyle {
                font: asset_server.load("fonts/FiraSans-Bold.ttf"),
                font_size: 22.0,
                color: Color::WHITE,
            },
            TextAlignment {
                horizontal: HorizontalAlign::Left,
                ..default()
            },
        ),
        ..default()
    });
}

// This system will move all cubes that are marked as ChangeGlobal according to their global transform.
fn move_cubes_according_to_global_transform(
    mut cubes: Query<&mut GlobalTransform, (With<ChangeGlobal>, With<Move>)>,
    direction: Res<Direction>,
    timer: Res<Time>,
) {
<<<<<<< HEAD
    for mut global_transform in cubes.iter_mut() {
        let mut transform = global_transform.compute_transform();
        transform.translation += direction.0 * timer.delta_seconds();
        *global_transform = transform.into();
=======
    for mut global_transform in &mut cubes {
        global_transform.translation += direction.0 * timer.delta_seconds();
>>>>>>> c43295af
    }
}

// This system will move all cubes that are marked as ChangeLocal according to their local transform.
fn move_cubes_according_to_local_transform(
    mut cubes: Query<&mut Transform, (With<ChangeLocal>, With<Move>)>,
    direction: Res<Direction>,
    timer: Res<Time>,
) {
    for mut transform in &mut cubes {
        transform.translation += direction.0 * timer.delta_seconds();
    }
}

// This system updates a resource that defines in which direction the cubes should move.
// The direction is defined by the input of arrow keys and is only in left/right and up/down direction.
fn update_directional_input(mut direction: ResMut<Direction>, keyboard_input: Res<Input<KeyCode>>) {
    let horizontal_movement = Vec3::X
        * (keyboard_input.pressed(KeyCode::Right) as i32
            - keyboard_input.pressed(KeyCode::Left) as i32) as f32;
    let vertical_movement = Vec3::Y
        * (keyboard_input.pressed(KeyCode::Up) as i32
            - keyboard_input.pressed(KeyCode::Down) as i32) as f32;
    direction.0 = horizontal_movement + vertical_movement;
}

// This system enables and disables the movement for each entity if their assigned key is pressed.
fn toggle_movement(
    mut commands: Commands,
    movable_entities: Query<(Entity, &Handle<StandardMaterial>, &ToggledBy), With<Move>>,
    static_entities: Query<(Entity, &Handle<StandardMaterial>, &ToggledBy), Without<Move>>,
    mut materials: ResMut<Assets<StandardMaterial>>,
    keyboard_input: Res<Input<KeyCode>>,
) {
    // Update the currently movable entities and remove their Move component if the assigned key was pressed to disable their movement.
    // This will also make them transparent so they can be identified as 'disabled' in the scene.
    for (entity, material_handle, toggled_by) in &movable_entities {
        if keyboard_input.just_pressed(toggled_by.0) {
            materials
                .get_mut(material_handle)
                .unwrap()
                .base_color
                .set_a(0.5);
            commands.entity(entity).remove::<Move>();
        }
    }
    // Update the currently non-movable entities and add a Move component if the assigned key was pressed to enable their movement.
    // This will also make them opaque so they can be identified as 'enabled' in the scene.
    for (entity, material_handle, toggled_by) in &static_entities {
        if keyboard_input.just_pressed(toggled_by.0) {
            materials
                .get_mut(material_handle)
                .unwrap()
                .base_color
                .set_a(1.0);
            commands.entity(entity).insert(Move);
        }
    }
}<|MERGE_RESOLUTION|>--- conflicted
+++ resolved
@@ -128,15 +128,10 @@
     direction: Res<Direction>,
     timer: Res<Time>,
 ) {
-<<<<<<< HEAD
-    for mut global_transform in cubes.iter_mut() {
+    for mut global_transform in &mut cubes {
         let mut transform = global_transform.compute_transform();
         transform.translation += direction.0 * timer.delta_seconds();
         *global_transform = transform.into();
-=======
-    for mut global_transform in &mut cubes {
-        global_transform.translation += direction.0 * timer.delta_seconds();
->>>>>>> c43295af
     }
 }
 
