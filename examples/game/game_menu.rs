--- conflicted
+++ resolved
@@ -166,13 +166,8 @@
                 // Display two lines of text, the second one with the current settings
                 parent.spawn_bundle(TextBundle {
                     style: Style {
-<<<<<<< HEAD
                         margin: UiRect::all(Val::Px(50.0)),
-                        ..Default::default()
-=======
-                        margin: Rect::all(Val::Px(50.0)),
-                        ..default()
->>>>>>> b6a647cc
+                        ..default()
                     },
                     text: Text::with_section(
                         "Will be back to the menu shortly...",
@@ -187,13 +182,8 @@
                 });
                 parent.spawn_bundle(TextBundle {
                     style: Style {
-<<<<<<< HEAD
                         margin: UiRect::all(Val::Px(50.0)),
-                        ..Default::default()
-=======
-                        margin: Rect::all(Val::Px(50.0)),
-                        ..default()
->>>>>>> b6a647cc
+                        ..default()
                     },
                     text: Text {
                         sections: vec![
@@ -444,13 +434,8 @@
                 // Display the game name
                 parent.spawn_bundle(TextBundle {
                     style: Style {
-<<<<<<< HEAD
                         margin: UiRect::all(Val::Px(50.0)),
-                        ..Default::default()
-=======
-                        margin: Rect::all(Val::Px(50.0)),
-                        ..default()
->>>>>>> b6a647cc
+                        ..default()
                     },
                     text: Text::with_section(
                         "Bevy Game Menu UI",
