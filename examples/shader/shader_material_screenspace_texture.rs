//! A shader that samples a texture with view-independent UV coordinates.

use bevy::{
    prelude::*,
    reflect::TypePath,
    render::render_resource::{AsBindGroup, ShaderRef},
};

/// This example uses a shader source file from the assets subdirectory
const SHADER_ASSET_PATH: &str = "shaders/custom_material_screenspace_texture.wgsl";

fn main() {
    App::new()
        .add_plugins((DefaultPlugins, MaterialPlugin::<CustomMaterial>::default()))
        .add_systems(Startup, setup)
        .add_systems(Update, rotate_camera)
        .run();
}

#[derive(Component)]
struct MainCamera;

fn setup(
    mut commands: Commands,
    asset_server: Res<AssetServer>,
    mut meshes: ResMut<Assets<Mesh>>,
    mut custom_materials: ResMut<Assets<CustomMaterial>>,
    mut standard_materials: ResMut<Assets<StandardMaterial>>,
) {
<<<<<<< HEAD
    commands.spawn((
        Mesh3d(meshes.add(Plane3d::default().mesh().size(5.0, 5.0))),
        MeshMaterial3d(standard_materials.add(Color::srgb(0.3, 0.5, 0.3))),
    ));
    commands.spawn(PointLightBundle {
        transform: Transform::from_xyz(4.0, 8.0, 4.0),
        ..default()
    });
=======
    commands.spawn(PbrBundle {
        mesh: meshes.add(Plane3d::default().mesh().size(5.0, 5.0)),
        material: standard_materials.add(Color::srgb(0.3, 0.5, 0.3)),
        ..default()
    });
    commands.spawn((PointLight::default(), Transform::from_xyz(4.0, 8.0, 4.0)));
>>>>>>> 1df8238e

    commands.spawn((
        Mesh3d(meshes.add(Cuboid::default())),
        MeshMaterial3d(custom_materials.add(CustomMaterial {
            texture: asset_server.load(
                "models/FlightHelmet/FlightHelmet_Materials_LensesMat_OcclusionRoughMetal.png",
            ),
        })),
        Transform::from_xyz(0.0, 0.5, 0.0),
    ));

    // camera
    commands.spawn((
        Camera3dBundle {
            transform: Transform::from_xyz(4.0, 2.5, 4.0).looking_at(Vec3::ZERO, Vec3::Y),
            ..default()
        },
        MainCamera,
    ));
}

fn rotate_camera(mut camera: Query<&mut Transform, With<MainCamera>>, time: Res<Time>) {
    let cam_transform = camera.single_mut().into_inner();

    cam_transform.rotate_around(
        Vec3::ZERO,
        Quat::from_axis_angle(Vec3::Y, 45f32.to_radians() * time.delta_seconds()),
    );
    cam_transform.look_at(Vec3::ZERO, Vec3::Y);
}

#[derive(Asset, TypePath, AsBindGroup, Debug, Clone)]
struct CustomMaterial {
    #[texture(0)]
    #[sampler(1)]
    texture: Handle<Image>,
}

impl Material for CustomMaterial {
    fn fragment_shader() -> ShaderRef {
        SHADER_ASSET_PATH.into()
    }
}<|MERGE_RESOLUTION|>--- conflicted
+++ resolved
@@ -27,23 +27,11 @@
     mut custom_materials: ResMut<Assets<CustomMaterial>>,
     mut standard_materials: ResMut<Assets<StandardMaterial>>,
 ) {
-<<<<<<< HEAD
     commands.spawn((
         Mesh3d(meshes.add(Plane3d::default().mesh().size(5.0, 5.0))),
         MeshMaterial3d(standard_materials.add(Color::srgb(0.3, 0.5, 0.3))),
     ));
-    commands.spawn(PointLightBundle {
-        transform: Transform::from_xyz(4.0, 8.0, 4.0),
-        ..default()
-    });
-=======
-    commands.spawn(PbrBundle {
-        mesh: meshes.add(Plane3d::default().mesh().size(5.0, 5.0)),
-        material: standard_materials.add(Color::srgb(0.3, 0.5, 0.3)),
-        ..default()
-    });
     commands.spawn((PointLight::default(), Transform::from_xyz(4.0, 8.0, 4.0)));
->>>>>>> 1df8238e
 
     commands.spawn((
         Mesh3d(meshes.add(Cuboid::default())),
