--- conflicted
+++ resolved
@@ -81,11 +81,7 @@
         app.sub_app_mut(RenderApp)
             .add_render_command::<Transparent3d, DrawCustom>()
             .init_resource::<CustomPipeline>()
-<<<<<<< HEAD
-            .init_resource::<SpecializedRenderPipelines<CustomPipeline>>()
-=======
             .init_resource::<SpecializedMeshPipelines<CustomPipeline>>()
->>>>>>> 159fe527
             .add_system_to_stage(RenderStage::Queue, queue_custom)
             .add_system_to_stage(RenderStage::Prepare, prepare_instance_buffers);
     }
@@ -104,14 +100,9 @@
     transparent_3d_draw_functions: Res<DrawFunctions<Transparent3d>>,
     custom_pipeline: Res<CustomPipeline>,
     msaa: Res<Msaa>,
-<<<<<<< HEAD
-    mut pipelines: ResMut<SpecializedRenderPipelines<CustomPipeline>>,
+    mut pipelines: ResMut<SpecializedMeshPipelines<CustomPipeline>>,
     mut pipeline_cache: ResMut<PipelineCache>,
-=======
-    mut pipelines: ResMut<SpecializedMeshPipelines<CustomPipeline>>,
-    mut pipeline_cache: ResMut<RenderPipelineCache>,
     meshes: Res<RenderAssets<Mesh>>,
->>>>>>> 159fe527
     material_meshes: Query<
         (Entity, &MeshUniform, &Handle<Mesh>),
         (With<Handle<Mesh>>, With<InstanceMaterialData>),
@@ -191,11 +182,7 @@
     }
 }
 
-<<<<<<< HEAD
-impl SpecializedRenderPipeline for CustomPipeline {
-=======
 impl SpecializedMeshPipeline for CustomPipeline {
->>>>>>> 159fe527
     type Key = MeshPipelineKey;
 
     fn specialize(
