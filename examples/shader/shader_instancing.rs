//! A shader that renders a mesh multiple times in one draw call.

use bevy::{
    core_pipeline::core_3d::Transparent3d,
    ecs::system::{lifetimeless::*, SystemParamItem},
    math::prelude::*,
    pbr::{MeshPipeline, MeshPipelineKey, MeshUniform, SetMeshBindGroup, SetMeshViewBindGroup},
    prelude::*,
    render::{
        extract_component::{ExtractComponent, ExtractComponentPlugin},
        mesh::{GpuBufferInfo, MeshVertexBufferLayout},
        render_asset::RenderAssets,
        render_phase::{
            AddRenderCommand, DrawFunctions, EntityRenderCommand, RenderCommandResult, RenderPhase,
            SetItemPipeline, TrackedRenderPass,
        },
        render_resource::*,
        renderer::RenderDevice,
        view::{ComputedVisibility, ExtractedView, Msaa, NoFrustumCulling, Visibility},
        RenderApp, RenderStage,
    },
};
use bytemuck::{Pod, Zeroable};

fn main() {
    App::new()
        .add_plugins(DefaultPlugins)
        .add_plugin(CustomMaterialPlugin)
        .add_startup_system(setup)
        .run();
}

fn setup(mut commands: Commands, mut meshes: ResMut<Assets<Mesh>>) {
    commands.spawn().insert_bundle((
        meshes.add(Mesh::from(shape::Cube { size: 0.5 })),
        Transform::from_xyz(0.0, 0.0, 0.0),
        GlobalTransform::default(),
        InstanceMaterialData(
            (1..=10)
                .flat_map(|x| (1..=10).map(move |y| (x as f32 / 10.0, y as f32 / 10.0)))
                .map(|(x, y)| InstanceData {
                    position: Vec3::new(x * 10.0 - 5.0, y * 10.0 - 5.0, 0.0),
                    scale: 1.0,
                    color: Color::hsla(x * 360., y, 0.5, 1.0).as_rgba_f32(),
                })
                .collect(),
        ),
        Visibility::default(),
        ComputedVisibility::default(),
        // NOTE: Frustum culling is done based on the Aabb of the Mesh and the GlobalTransform.
        // As the cube is at the origin, if its Aabb moves outside the view frustum, all the
        // instanced cubes will be culled.
        // The InstanceMaterialData contains the 'GlobalTransform' information for this custom
        // instancing, and that is not taken into account with the built-in frustum culling.
        // We must disable the built-in frustum culling by adding the `NoFrustumCulling` marker
        // component to avoid incorrect culling.
        NoFrustumCulling,
    ));

    // camera
    commands.spawn_bundle(Camera3dBundle {
        transform: Transform::from_xyz(0.0, 0.0, 15.0).looking_at(Vec3::ZERO, Vec3::Y),
        ..default()
    });
}

#[derive(Component, Deref)]
struct InstanceMaterialData(Vec<InstanceData>);

impl ExtractComponent for InstanceMaterialData {
    type Query = &'static InstanceMaterialData;
    type Filter = ();

    fn extract_component(item: bevy::ecs::query::QueryItem<Self::Query>) -> Self {
        InstanceMaterialData(item.0.clone())
    }
}

pub struct CustomMaterialPlugin;

impl Plugin for CustomMaterialPlugin {
    fn build(&self, app: &mut App) {
        app.add_plugin(ExtractComponentPlugin::<InstanceMaterialData>::default());
        app.sub_app_mut(RenderApp)
            .add_render_command::<Transparent3d, DrawCustom>()
            .init_resource::<CustomPipeline>()
            .init_resource::<SpecializedMeshPipelines<CustomPipeline>>()
            .add_system_to_stage(RenderStage::Queue, queue_custom)
            .add_system_to_stage(RenderStage::Prepare, prepare_instance_buffers);
    }
}

#[derive(Clone, Copy, Pod, Zeroable)]
#[repr(C)]
struct InstanceData {
    position: Vec3,
    scale: f32,
    color: [f32; 4],
}

#[allow(clippy::too_many_arguments)]
fn queue_custom(
    transparent_3d_draw_functions: Res<DrawFunctions<Transparent3d>>,
    custom_pipeline: Res<CustomPipeline>,
    msaa: Res<Msaa>,
    mut pipelines: ResMut<SpecializedMeshPipelines<CustomPipeline>>,
    pipeline_cache: Res<LockablePipelineCache>,
    meshes: Res<RenderAssets<Mesh>>,
<<<<<<< HEAD
    material_meshes: Query<
        (Entity, &MeshUniform, &Handle<Mesh>),
        (With<Handle<Mesh>>, With<InstanceMaterialData>),
    >,
    views: Query<(&ExtractedView, &RenderPhase<Transparent3d>)>,
=======
    material_meshes: Query<(Entity, &MeshUniform, &Handle<Mesh>), With<InstanceMaterialData>>,
    mut views: Query<(&ExtractedView, &mut RenderPhase<Transparent3d>)>,
>>>>>>> 012ae07d
) {
    let draw_custom = transparent_3d_draw_functions
        .read()
        .get_id::<DrawCustom>()
        .unwrap();

    let msaa_key = MeshPipelineKey::from_msaa_samples(msaa.samples);

    for (view, mut transparent_phase) in views.iter() {
        let view_matrix = view.transform.compute_matrix();
        let view_row_2 = view_matrix.row(2);
        for (entity, mesh_uniform, mesh_handle) in material_meshes.iter() {
            if let Some(mesh) = meshes.get(mesh_handle) {
                let key =
                    msaa_key | MeshPipelineKey::from_primitive_topology(mesh.primitive_topology);
                let pipeline = pipelines
                    .specialize(&mut pipeline_cache, &custom_pipeline, key, &mesh.layout)
                    .unwrap();
                transparent_phase.add(Transparent3d {
                    entity,
                    pipeline,
                    draw_function: draw_custom,
                    distance: view_row_2.dot(mesh_uniform.transform.col(3)),
                });
            }
        }
    }
}

#[derive(Component)]
pub struct InstanceBuffer {
    buffer: Buffer,
    length: usize,
}

fn prepare_instance_buffers(
    mut commands: Commands,
    query: Query<(Entity, &InstanceMaterialData)>,
    render_device: Res<RenderDevice>,
) {
    for (entity, instance_data) in query.iter() {
        let buffer = render_device.create_buffer_with_data(&BufferInitDescriptor {
            label: Some("instance data buffer"),
            contents: bytemuck::cast_slice(instance_data.as_slice()),
            usage: BufferUsages::VERTEX | BufferUsages::COPY_DST,
        });
        commands.entity(entity).insert(InstanceBuffer {
            buffer,
            length: instance_data.len(),
        });
    }
}

pub struct CustomPipeline {
    shader: Handle<Shader>,
    mesh_pipeline: MeshPipeline,
}

impl FromWorld for CustomPipeline {
    fn from_world(world: &mut World) -> Self {
        let world = world.cell();
        let asset_server = world.resource::<AssetServer>();
        asset_server.watch_for_changes().unwrap();
        let shader = asset_server.load("shaders/instancing.wgsl");

        let mesh_pipeline = world.resource::<MeshPipeline>();

        CustomPipeline {
            shader,
            mesh_pipeline: mesh_pipeline.clone(),
        }
    }
}

impl SpecializedMeshPipeline for CustomPipeline {
    type Key = MeshPipelineKey;

    fn specialize(
        &self,
        key: Self::Key,
        layout: &MeshVertexBufferLayout,
    ) -> Result<RenderPipelineDescriptor, SpecializedMeshPipelineError> {
        let mut descriptor = self.mesh_pipeline.specialize(key, layout)?;
        descriptor.vertex.shader = self.shader.clone();
        descriptor.vertex.buffers.push(VertexBufferLayout {
            array_stride: std::mem::size_of::<InstanceData>() as u64,
            step_mode: VertexStepMode::Instance,
            attributes: vec![
                VertexAttribute {
                    format: VertexFormat::Float32x4,
                    offset: 0,
                    shader_location: 3, // shader locations 0-2 are taken up by Position, Normal and UV attributes
                },
                VertexAttribute {
                    format: VertexFormat::Float32x4,
                    offset: VertexFormat::Float32x4.size(),
                    shader_location: 4,
                },
            ],
        });
        descriptor.fragment.as_mut().unwrap().shader = self.shader.clone();
        descriptor.layout = Some(vec![
            self.mesh_pipeline.view_layout.clone(),
            self.mesh_pipeline.mesh_layout.clone(),
        ]);

        Ok(descriptor)
    }
}

type DrawCustom = (
    SetItemPipeline,
    SetMeshViewBindGroup<0>,
    SetMeshBindGroup<1>,
    DrawMeshInstanced,
);

pub struct DrawMeshInstanced;

impl EntityRenderCommand for DrawMeshInstanced {
    type Param = (
        SRes<RenderAssets<Mesh>>,
        SQuery<Read<Handle<Mesh>>>,
        SQuery<Read<InstanceBuffer>>,
    );
    #[inline]
    fn render<'w>(
        _view: Entity,
        item: Entity,
        (meshes, mesh_query, instance_buffer_query): SystemParamItem<'w, '_, Self::Param>,
        pass: &mut TrackedRenderPass<'w>,
    ) -> RenderCommandResult {
        let mesh_handle = mesh_query.get(item).unwrap();
        let instance_buffer = instance_buffer_query.get_inner(item).unwrap();

        let gpu_mesh = match meshes.into_inner().get(mesh_handle) {
            Some(gpu_mesh) => gpu_mesh,
            None => return RenderCommandResult::Failure,
        };

        pass.set_vertex_buffer(0, gpu_mesh.vertex_buffer.slice(..));
        pass.set_vertex_buffer(1, instance_buffer.buffer.slice(..));

        match &gpu_mesh.buffer_info {
            GpuBufferInfo::Indexed {
                buffer,
                index_format,
                count,
            } => {
                pass.set_index_buffer(buffer.slice(..), 0, *index_format);
                pass.draw_indexed(0..*count, 0, 0..instance_buffer.length as u32);
            }
            GpuBufferInfo::NonIndexed { vertex_count } => {
                pass.draw(0..*vertex_count, 0..instance_buffer.length as u32);
            }
        }
        RenderCommandResult::Success
    }
}<|MERGE_RESOLUTION|>--- conflicted
+++ resolved
@@ -106,16 +106,8 @@
     mut pipelines: ResMut<SpecializedMeshPipelines<CustomPipeline>>,
     pipeline_cache: Res<LockablePipelineCache>,
     meshes: Res<RenderAssets<Mesh>>,
-<<<<<<< HEAD
-    material_meshes: Query<
-        (Entity, &MeshUniform, &Handle<Mesh>),
-        (With<Handle<Mesh>>, With<InstanceMaterialData>),
-    >,
+    material_meshes: Query<(Entity, &MeshUniform, &Handle<Mesh>), With<InstanceMaterialData>>,
     views: Query<(&ExtractedView, &RenderPhase<Transparent3d>)>,
-=======
-    material_meshes: Query<(Entity, &MeshUniform, &Handle<Mesh>), With<InstanceMaterialData>>,
-    mut views: Query<(&ExtractedView, &mut RenderPhase<Transparent3d>)>,
->>>>>>> 012ae07d
 ) {
     let draw_custom = transparent_3d_draw_functions
         .read()
