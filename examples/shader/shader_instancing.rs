//! A shader that renders a mesh multiple times in one draw call.

use bevy::{
    core_pipeline::core_3d::Transparent3d,
    ecs::{
        query::QueryItem,
        system::{lifetimeless::*, SystemParamItem},
    },
    pbr::{MeshPipeline, MeshPipelineKey, MeshUniform, SetMeshBindGroup, SetMeshViewBindGroup},
    prelude::*,
    render::{
        extract_component::{ExtractComponent, ExtractComponentPlugin},
        mesh::{GpuBufferInfo, MeshVertexBufferLayout},
        render_asset::RenderAssets,
        render_phase::{
            AddRenderCommand, DrawFunctions, PhaseItem, RenderCommand, RenderCommandResult,
            RenderPhase, SetItemPipeline, TrackedRenderPass,
        },
        render_resource::*,
        renderer::RenderDevice,
        view::{ExtractedView, NoFrustumCulling},
        RenderApp, RenderStage,
    },
};
use bytemuck::{Pod, Zeroable};

fn main() {
    App::new()
        .add_plugins(DefaultPlugins)
        .add_plugin(CustomMaterialPlugin)
        .add_startup_system(setup)
        .run();
}

fn setup(mut commands: Commands, mut meshes: ResMut<Assets<Mesh>>) {
    commands.spawn((
        meshes.add(Mesh::from(shape::Cube { size: 0.5 })),
        SpatialBundle::INHERITED_IDENTITY,
        InstanceMaterialData(
            (1..=10)
                .flat_map(|x| (1..=10).map(move |y| (x as f32 / 10.0, y as f32 / 10.0)))
                .map(|(x, y)| InstanceData {
                    position: Vec3::new(x * 10.0 - 5.0, y * 10.0 - 5.0, 0.0),
                    scale: 1.0,
                    color: Color::hsla(x * 360., y, 0.5, 1.0).as_rgba_f32(),
                })
                .collect(),
        ),
        // NOTE: Frustum culling is done based on the Aabb of the Mesh and the GlobalTransform.
        // As the cube is at the origin, if its Aabb moves outside the view frustum, all the
        // instanced cubes will be culled.
        // The InstanceMaterialData contains the 'GlobalTransform' information for this custom
        // instancing, and that is not taken into account with the built-in frustum culling.
        // We must disable the built-in frustum culling by adding the `NoFrustumCulling` marker
        // component to avoid incorrect culling.
        NoFrustumCulling,
    ));

    // camera
    commands.spawn(Camera3dBundle {
        transform: Transform::from_xyz(0.0, 0.0, 15.0).looking_at(Vec3::ZERO, Vec3::Y),
        ..default()
    });
}

#[derive(Component, Deref)]
struct InstanceMaterialData(Vec<InstanceData>);

impl ExtractComponent for InstanceMaterialData {
    type Query = &'static InstanceMaterialData;
    type Filter = ();
    type Out = Self;

    fn extract_component(item: QueryItem<'_, Self::Query>) -> Option<Self> {
        Some(InstanceMaterialData(item.0.clone()))
    }
}

pub struct CustomMaterialPlugin;

impl Plugin for CustomMaterialPlugin {
    fn build(&self, app: &mut App) {
        app.add_plugin(ExtractComponentPlugin::<InstanceMaterialData>::default());
        app.sub_app_mut(RenderApp)
            .add_render_command::<Transparent3d, DrawCustom>()
            .init_resource::<CustomPipeline>()
            .init_resource::<SpecializedMeshPipelines<CustomPipeline>>()
            .add_system_to_stage(RenderStage::Queue, queue_custom)
            .add_system_to_stage(RenderStage::Prepare, prepare_instance_buffers);
    }
}

#[derive(Clone, Copy, Pod, Zeroable)]
#[repr(C)]
struct InstanceData {
    position: Vec3,
    scale: f32,
    color: [f32; 4],
}

#[allow(clippy::too_many_arguments)]
fn queue_custom(
    transparent_3d_draw_functions: Res<DrawFunctions<Transparent3d>>,
    custom_pipeline: Res<CustomPipeline>,
    msaa: Res<Msaa>,
    mut pipelines: ResMut<SpecializedMeshPipelines<CustomPipeline>>,
    pipeline_cache: Res<LockablePipelineCache>,
    meshes: Res<RenderAssets<Mesh>>,
    material_meshes: Query<(Entity, &MeshUniform, &Handle<Mesh>), With<InstanceMaterialData>>,
    views: Query<(&ExtractedView, &RenderPhase<Transparent3d>)>,
) {
    let draw_custom = transparent_3d_draw_functions.read().id::<DrawCustom>();

    let msaa_key = MeshPipelineKey::from_msaa_samples(msaa.samples);

<<<<<<< HEAD
    for (view, mut transparent_phase) in views.iter() {
        let view_matrix = view.transform.compute_matrix();
        let view_row_2 = view_matrix.row(2);
        for (entity, mesh_uniform, mesh_handle) in material_meshes.iter() {
=======
    for (view, mut transparent_phase) in &mut views {
        let view_key = msaa_key | MeshPipelineKey::from_hdr(view.hdr);
        let rangefinder = view.rangefinder3d();
        for (entity, mesh_uniform, mesh_handle) in &material_meshes {
>>>>>>> 85743ce4
            if let Some(mesh) = meshes.get(mesh_handle) {
                let key =
                    view_key | MeshPipelineKey::from_primitive_topology(mesh.primitive_topology);
                let pipeline = pipelines
                    .specialize(&mut pipeline_cache, &custom_pipeline, key, &mesh.layout)
                    .unwrap();
                transparent_phase.add(Transparent3d {
                    entity,
                    pipeline,
                    draw_function: draw_custom,
                    distance: rangefinder.distance(&mesh_uniform.transform),
                });
            }
        }
    }
}

#[derive(Component)]
pub struct InstanceBuffer {
    buffer: Buffer,
    length: usize,
}

fn prepare_instance_buffers(
    mut commands: Commands,
    query: Query<(Entity, &InstanceMaterialData)>,
    render_device: Res<RenderDevice>,
) {
    for (entity, instance_data) in &query {
        let buffer = render_device.create_buffer_with_data(&BufferInitDescriptor {
            label: Some("instance data buffer"),
            contents: bytemuck::cast_slice(instance_data.as_slice()),
            usage: BufferUsages::VERTEX | BufferUsages::COPY_DST,
        });
        commands.entity(entity).insert(InstanceBuffer {
            buffer,
            length: instance_data.len(),
        });
    }
}

#[derive(Resource)]
pub struct CustomPipeline {
    shader: Handle<Shader>,
    mesh_pipeline: MeshPipeline,
}

impl FromWorld for CustomPipeline {
    fn from_world(world: &mut World) -> Self {
        let asset_server = world.resource::<AssetServer>();
        let shader = asset_server.load("shaders/instancing.wgsl");

        let mesh_pipeline = world.resource::<MeshPipeline>();

        CustomPipeline {
            shader,
            mesh_pipeline: mesh_pipeline.clone(),
        }
    }
}

impl SpecializedMeshPipeline for CustomPipeline {
    type Key = MeshPipelineKey;

    fn specialize(
        &self,
        key: Self::Key,
        layout: &MeshVertexBufferLayout,
    ) -> Result<RenderPipelineDescriptor, SpecializedMeshPipelineError> {
        let mut descriptor = self.mesh_pipeline.specialize(key, layout)?;
        descriptor.vertex.shader = self.shader.clone();
        descriptor.vertex.buffers.push(VertexBufferLayout {
            array_stride: std::mem::size_of::<InstanceData>() as u64,
            step_mode: VertexStepMode::Instance,
            attributes: vec![
                VertexAttribute {
                    format: VertexFormat::Float32x4,
                    offset: 0,
                    shader_location: 3, // shader locations 0-2 are taken up by Position, Normal and UV attributes
                },
                VertexAttribute {
                    format: VertexFormat::Float32x4,
                    offset: VertexFormat::Float32x4.size(),
                    shader_location: 4,
                },
            ],
        });
        descriptor.fragment.as_mut().unwrap().shader = self.shader.clone();
        descriptor.layout = Some(vec![
            self.mesh_pipeline.view_layout.clone(),
            self.mesh_pipeline.mesh_layout.clone(),
        ]);

        Ok(descriptor)
    }
}

type DrawCustom = (
    SetItemPipeline,
    SetMeshViewBindGroup<0>,
    SetMeshBindGroup<1>,
    DrawMeshInstanced,
);

pub struct DrawMeshInstanced;

impl<P: PhaseItem> RenderCommand<P> for DrawMeshInstanced {
    type Param = SRes<RenderAssets<Mesh>>;
    type ViewWorldQuery = ();
    type ItemWorldQuery = (Read<Handle<Mesh>>, Read<InstanceBuffer>);

    #[inline]
    fn render<'w>(
        _item: &P,
        _view: (),
        (mesh_handle, instance_buffer): (&'w Handle<Mesh>, &'w InstanceBuffer),
        meshes: SystemParamItem<'w, '_, Self::Param>,
        pass: &mut TrackedRenderPass<'w>,
    ) -> RenderCommandResult {
        let gpu_mesh = match meshes.into_inner().get(mesh_handle) {
            Some(gpu_mesh) => gpu_mesh,
            None => return RenderCommandResult::Failure,
        };

        pass.set_vertex_buffer(0, gpu_mesh.vertex_buffer.slice(..));
        pass.set_vertex_buffer(1, instance_buffer.buffer.slice(..));

        match &gpu_mesh.buffer_info {
            GpuBufferInfo::Indexed {
                buffer,
                index_format,
                count,
            } => {
                pass.set_index_buffer(buffer.slice(..), 0, *index_format);
                pass.draw_indexed(0..*count, 0, 0..instance_buffer.length as u32);
            }
            GpuBufferInfo::NonIndexed { vertex_count } => {
                pass.draw(0..*vertex_count, 0..instance_buffer.length as u32);
            }
        }
        RenderCommandResult::Success
    }
}<|MERGE_RESOLUTION|>--- conflicted
+++ resolved
@@ -113,31 +113,26 @@
 
     let msaa_key = MeshPipelineKey::from_msaa_samples(msaa.samples);
 
-<<<<<<< HEAD
-    for (view, mut transparent_phase) in views.iter() {
-        let view_matrix = view.transform.compute_matrix();
-        let view_row_2 = view_matrix.row(2);
-        for (entity, mesh_uniform, mesh_handle) in material_meshes.iter() {
-=======
-    for (view, mut transparent_phase) in &mut views {
+    for (view, transparent_phase) in &views {
         let view_key = msaa_key | MeshPipelineKey::from_hdr(view.hdr);
         let rangefinder = view.rangefinder3d();
-        for (entity, mesh_uniform, mesh_handle) in &material_meshes {
->>>>>>> 85743ce4
-            if let Some(mesh) = meshes.get(mesh_handle) {
-                let key =
-                    view_key | MeshPipelineKey::from_primitive_topology(mesh.primitive_topology);
-                let pipeline = pipelines
-                    .specialize(&mut pipeline_cache, &custom_pipeline, key, &mesh.layout)
-                    .unwrap();
-                transparent_phase.add(Transparent3d {
-                    entity,
-                    pipeline,
-                    draw_function: draw_custom,
-                    distance: rangefinder.distance(&mesh_uniform.transform),
-                });
+        transparent_phase.phase_scope(|mut phase| {
+            for (entity, mesh_uniform, mesh_handle) in &material_meshes {
+                if let Some(mesh) = meshes.get(mesh_handle) {
+                    let key = view_key
+                        | MeshPipelineKey::from_primitive_topology(mesh.primitive_topology);
+                    let pipeline = pipelines
+                        .specialize(&mut pipeline_cache, &custom_pipeline, key, &mesh.layout)
+                        .unwrap();
+                    phase.add(Transparent3d {
+                        entity,
+                        pipeline,
+                        draw_function: draw_custom,
+                        distance: rangefinder.distance(&mesh_uniform.transform),
+                    });
+                }
             }
-        }
+        });
     }
 }
 
