//! A shader that uses the GLSL shading language.

use bevy::{
    pbr::{MaterialPipeline, MaterialPipelineKey},
    prelude::*,
<<<<<<< HEAD
=======
    reflect::{TypePath, TypeUuid},
>>>>>>> 2551ccbe
    render::{
        mesh::MeshVertexBufferLayout,
        render_resource::{
            AsBindGroup, RenderPipelineDescriptor, ShaderRef, SpecializedMeshPipelineError,
        },
    },
};

fn main() {
    App::new()
        .add_plugins(DefaultPlugins)
        .add_plugin(MaterialPlugin::<CustomMaterial>::default())
        .add_systems(Startup, setup)
        .run();
}

/// set up a simple 3D scene
fn setup(
    mut commands: Commands,
    mut meshes: ResMut<Assets<Mesh>>,
    mut materials: ResMut<Assets<CustomMaterial>>,
    asset_server: Res<AssetServer>,
) {
    // cube
    commands.spawn(MaterialMeshBundle {
        mesh: meshes.add(Mesh::from(shape::Cube { size: 1.0 })),
        transform: Transform::from_xyz(0.0, 0.5, 0.0),
        material: materials.add(CustomMaterial {
            color: Color::BLUE,
            color_texture: Some(asset_server.load("branding/icon.png")),
            alpha_mode: AlphaMode::Blend,
        }),
        ..default()
    });

    // camera
    commands.spawn(Camera3dBundle {
        transform: Transform::from_xyz(-2.0, 2.5, 5.0).looking_at(Vec3::ZERO, Vec3::Y),
        ..default()
    });
}

// This is the struct that will be passed to your shader
<<<<<<< HEAD
#[derive(Asset, AsBindGroup, Clone)]
=======
#[derive(AsBindGroup, Clone, TypeUuid, TypePath)]
#[uuid = "4ee9c363-1124-4113-890e-199d81b00281"]
>>>>>>> 2551ccbe
pub struct CustomMaterial {
    #[uniform(0)]
    color: Color,
    #[texture(1)]
    #[sampler(2)]
    color_texture: Option<Handle<Image>>,
    alpha_mode: AlphaMode,
}

/// The Material trait is very configurable, but comes with sensible defaults for all methods.
/// You only need to implement functions for features that need non-default behavior. See the Material api docs for details!
/// When using the GLSL shading language for your shader, the specialize method must be overridden.
impl Material for CustomMaterial {
    fn vertex_shader() -> ShaderRef {
        "shaders/custom_material.vert".into()
    }

    fn fragment_shader() -> ShaderRef {
        "shaders/custom_material.frag".into()
    }

    fn alpha_mode(&self) -> AlphaMode {
        self.alpha_mode
    }

    // Bevy assumes by default that vertex shaders use the "vertex" entry point
    // and fragment shaders use the "fragment" entry point (for WGSL shaders).
    // GLSL uses "main" as the entry point, so we must override the defaults here
    fn specialize(
        _pipeline: &MaterialPipeline<Self>,
        descriptor: &mut RenderPipelineDescriptor,
        _layout: &MeshVertexBufferLayout,
        _key: MaterialPipelineKey<Self>,
    ) -> Result<(), SpecializedMeshPipelineError> {
        descriptor.vertex.entry_point = "main".into();
        descriptor.fragment.as_mut().unwrap().entry_point = "main".into();
        Ok(())
    }
}<|MERGE_RESOLUTION|>--- conflicted
+++ resolved
@@ -3,10 +3,7 @@
 use bevy::{
     pbr::{MaterialPipeline, MaterialPipelineKey},
     prelude::*,
-<<<<<<< HEAD
-=======
-    reflect::{TypePath, TypeUuid},
->>>>>>> 2551ccbe
+    reflect::TypePath,
     render::{
         mesh::MeshVertexBufferLayout,
         render_resource::{
@@ -50,12 +47,7 @@
 }
 
 // This is the struct that will be passed to your shader
-<<<<<<< HEAD
-#[derive(Asset, AsBindGroup, Clone)]
-=======
-#[derive(AsBindGroup, Clone, TypeUuid, TypePath)]
-#[uuid = "4ee9c363-1124-4113-890e-199d81b00281"]
->>>>>>> 2551ccbe
+#[derive(Asset, TypePath, AsBindGroup, Clone)]
 pub struct CustomMaterial {
     #[uniform(0)]
     color: Color,
