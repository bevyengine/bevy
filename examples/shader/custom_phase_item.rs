--- conflicted
+++ resolved
@@ -274,16 +274,11 @@
                         draw_function: draw_custom_phase_item,
                         pipeline: pipeline_id,
                         material_bind_group_index: None,
-                        lightmap_image: None,
+                        lightmap_slab: None,
                         vertex_slab: default(),
                         index_slab: None,
                     },
                     asset_id: AssetId::<Mesh>::invalid().untyped(),
-<<<<<<< HEAD
-                    material_bind_group_index: None,
-                    lightmap_slab: None,
-=======
->>>>>>> f5de3f08
                 },
                 entity,
                 BinnedRenderPhaseType::NonMesh,
