--- conflicted
+++ resolved
@@ -113,11 +113,7 @@
             .init_resource::<SpecializedMeshPipelines<CustomMeshPipeline>>()
             // We need to use a custom draw command so we need to register it
             .add_render_command::<Opaque3d, DrawSpecializedPipelineCommands>()
-<<<<<<< HEAD
-            .add_systems(RenderStartup, init_pipeline)
-=======
             .add_systems(RenderStartup, init_custom_mesh_pipeline)
->>>>>>> 0747b666
             .add_systems(
                 Render,
                 queue_custom_mesh_pipeline.in_set(RenderSystems::Queue),
@@ -165,26 +161,16 @@
     shader_handle: Handle<Shader>,
 }
 
-<<<<<<< HEAD
-fn init_pipeline(
-=======
 fn init_custom_mesh_pipeline(
->>>>>>> 0747b666
     mut commands: Commands,
     asset_server: Res<AssetServer>,
     mesh_pipeline: Res<MeshPipeline>,
 ) {
-<<<<<<< HEAD
-    commands.insert_resource(CustomMeshPipeline {
-        mesh_pipeline: mesh_pipeline.clone(),
-        shader_handle: asset_server.load(SHADER_ASSET_PATH),
-=======
     // Load the shader
     let shader_handle: Handle<Shader> = asset_server.load(SHADER_ASSET_PATH);
     commands.insert_resource(CustomMeshPipeline {
         mesh_pipeline: mesh_pipeline.clone(),
         shader_handle,
->>>>>>> 0747b666
     });
 }
 
