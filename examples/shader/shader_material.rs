use bevy::{
<<<<<<< HEAD
    core_pipeline::Transparent3d,
    ecs::system::{lifetimeless::*, SystemParamItem},
    pbr::{
        DrawMesh, MeshPipeline, MeshPipelineKey, MeshUniform, SetMeshBindGroup,
        SetMeshViewBindGroup,
    },
    prelude3d::*,
=======
    ecs::system::{lifetimeless::SRes, SystemParamItem},
    pbr::MaterialPipeline,
    prelude::*,
>>>>>>> 585d0b84
    reflect::TypeUuid,
    render::{
        render_asset::{PrepareAssetError, RenderAsset},
        render_resource::{
            std140::{AsStd140, Std140},
            *,
        },
        renderer::RenderDevice,
    },
};

fn main() {
    App::new()
        .add_plugins(DefaultPlugins)
        .add_plugin(MaterialPlugin::<CustomMaterial>::default())
        .add_startup_system(setup)
        .run();
}

/// set up a simple 3D scene
fn setup(
    mut commands: Commands,
    mut meshes: ResMut<Assets<Mesh>>,
    mut materials: ResMut<Assets<CustomMaterial>>,
) {
    // cube
    commands.spawn().insert_bundle(MaterialMeshBundle {
        mesh: meshes.add(Mesh::from(shape::Cube { size: 1.0 })),
        transform: Transform::from_xyz(0.0, 0.5, 0.0),
        material: materials.add(CustomMaterial {
            color: Color::GREEN,
        }),
        ..Default::default()
    });

    // camera
    commands.spawn_bundle(PerspectiveCameraBundle {
        transform: Transform::from_xyz(-2.0, 2.5, 5.0).looking_at(Vec3::ZERO, Vec3::Y),
        ..Default::default()
    });
}

#[derive(Debug, Clone, TypeUuid)]
#[uuid = "4ee9c363-1124-4113-890e-199d81b00281"]
pub struct CustomMaterial {
    color: Color,
}

#[derive(Clone)]
pub struct GpuCustomMaterial {
    _buffer: Buffer,
    bind_group: BindGroup,
}

impl RenderAsset for CustomMaterial {
    type ExtractedAsset = CustomMaterial;
    type PreparedAsset = GpuCustomMaterial;
    type Param = (SRes<RenderDevice>, SRes<MaterialPipeline<Self>>);
    fn extract_asset(&self) -> Self::ExtractedAsset {
        self.clone()
    }

    fn prepare_asset(
        extracted_asset: Self::ExtractedAsset,
        (render_device, material_pipeline): &mut SystemParamItem<Self::Param>,
    ) -> Result<Self::PreparedAsset, PrepareAssetError<Self::ExtractedAsset>> {
        let color = Vec4::from_slice(&extracted_asset.color.as_linear_rgba_f32());
        let buffer = render_device.create_buffer_with_data(&BufferInitDescriptor {
            contents: color.as_std140().as_bytes(),
            label: None,
            usage: BufferUsages::UNIFORM | BufferUsages::COPY_DST,
        });
        let bind_group = render_device.create_bind_group(&BindGroupDescriptor {
            entries: &[BindGroupEntry {
                binding: 0,
                resource: buffer.as_entire_binding(),
            }],
            label: None,
            layout: &material_pipeline.material_layout,
        });

        Ok(GpuCustomMaterial {
            _buffer: buffer,
            bind_group,
        })
    }
}

impl Material for CustomMaterial {
    fn fragment_shader(asset_server: &AssetServer) -> Option<Handle<Shader>> {
        Some(asset_server.load("shaders/custom_material.wgsl"))
    }

    fn bind_group(render_asset: &<Self as RenderAsset>::PreparedAsset) -> &BindGroup {
        &render_asset.bind_group
    }

    fn bind_group_layout(render_device: &RenderDevice) -> BindGroupLayout {
        render_device.create_bind_group_layout(&BindGroupLayoutDescriptor {
            entries: &[BindGroupLayoutEntry {
                binding: 0,
                visibility: ShaderStages::FRAGMENT,
                ty: BindingType::Buffer {
                    ty: BufferBindingType::Uniform,
                    has_dynamic_offset: false,
                    min_binding_size: BufferSize::new(Vec4::std140_size_static() as u64),
                },
                count: None,
            }],
            label: None,
        })
    }
}<|MERGE_RESOLUTION|>--- conflicted
+++ resolved
@@ -1,17 +1,7 @@
 use bevy::{
-<<<<<<< HEAD
-    core_pipeline::Transparent3d,
-    ecs::system::{lifetimeless::*, SystemParamItem},
-    pbr::{
-        DrawMesh, MeshPipeline, MeshPipelineKey, MeshUniform, SetMeshBindGroup,
-        SetMeshViewBindGroup,
-    },
-    prelude3d::*,
-=======
     ecs::system::{lifetimeless::SRes, SystemParamItem},
     pbr::MaterialPipeline,
-    prelude::*,
->>>>>>> 585d0b84
+    prelude3d::*,
     reflect::TypeUuid,
     render::{
         render_asset::{PrepareAssetError, RenderAsset},
