--- conflicted
+++ resolved
@@ -73,17 +73,9 @@
             custom_size: Some(Vec2::new(SIZE.0 as f32, SIZE.1 as f32)),
             ..default()
         },
-<<<<<<< HEAD
         Transform::from_scale(Vec3::splat(DISPLAY_FACTOR as f32)),
     ));
-    commands.spawn(Camera2dBundle::default());
-=======
-        texture: image0.clone(),
-        transform: Transform::from_scale(Vec3::splat(DISPLAY_FACTOR as f32)),
-        ..default()
-    });
     commands.spawn(Camera2d);
->>>>>>> 61e6e5f0
 
     commands.insert_resource(GameOfLifeImages {
         texture_a: image0,
