--- conflicted
+++ resolved
@@ -9,13 +9,8 @@
         extract_resource::{ExtractResource, ExtractResourcePlugin},
         render_asset::RenderAssetPersistencePolicy,
         render_asset::RenderAssets,
-<<<<<<< HEAD
         render_graph::{self, RenderGraph, RenderLabel},
-        render_resource::{binding_types::texture_storage_2d, *},
-=======
-        render_graph::{self, RenderGraph},
         render_resource::*,
->>>>>>> 143066de
         renderer::{RenderContext, RenderDevice},
         Render, RenderApp, RenderSet,
     },
