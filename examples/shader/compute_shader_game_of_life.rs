//! A compute shader that simulates Conway's Game of Life.
//!
//! Compute shaders use the GPU for computing arbitrary information, that may be independent of what
//! is rendered to the screen.

use bevy::{
    prelude::*,
    render::{
        extract_resource::{ExtractResource, ExtractResourcePlugin},
        render_asset::RenderAssets,
        render_graph::{self, RenderGraph},
        render_resource::*,
        renderer::{RenderContext, RenderDevice},
        Render, RenderApp, RenderSet,
    },
    window::WindowPlugin,
};
use std::borrow::Cow;

const SIZE: (u32, u32) = (1280, 720);
const WORKGROUP_SIZE: u32 = 8;

fn main() {
    App::new()
        .insert_resource(ClearColor(Color::BLACK))
        .add_plugins((
            DefaultPlugins.set(WindowPlugin {
                primary_window: Some(Window {
                    // uncomment for unthrottled FPS
                    // present_mode: bevy::window::PresentMode::AutoNoVsync,
                    ..default()
                }),
                ..default()
            }),
            GameOfLifeComputePlugin,
        ))
        .add_systems(Startup, setup)
        .run();
}

fn setup(mut commands: Commands, mut images: ResMut<Assets<Image>>) {
    let mut image = Image::new_fill(
        Extent3d {
            width: SIZE.0,
            height: SIZE.1,
            depth_or_array_layers: 1,
        },
        TextureDimension::D2,
        &[0, 0, 0, 255],
        TextureFormat::Rgba8Unorm,
    );
    image.texture_descriptor.usage =
        TextureUsages::COPY_DST | TextureUsages::STORAGE_BINDING | TextureUsages::TEXTURE_BINDING;
    let image = images.add(image);

    commands.spawn(SpriteBundle {
        sprite: Sprite {
            custom_size: Some(Vec2::new(SIZE.0 as f32, SIZE.1 as f32)),
            ..default()
        },
        texture: image.clone(),
        ..default()
    });
    commands.spawn(Camera2dBundle::default());

    commands.insert_resource(GameOfLifeImage(image));
}

pub struct GameOfLifeComputePlugin;

impl Plugin for GameOfLifeComputePlugin {
    fn build(&self, app: &mut App) {
        // Extract the game of life image resource from the main world into the render world
        // for operation on by the compute shader and display on the sprite.
        app.add_plugins(ExtractResourcePlugin::<GameOfLifeImage>::default());
        let render_app = app.sub_app_mut(RenderApp);
        render_app.add_systems(
            Render,
            prepare_bind_group.in_set(RenderSet::PrepareBindGroups),
        );

        let mut render_graph = render_app.world.resource_mut::<RenderGraph>();
        render_graph.add_node("game_of_life", GameOfLifeNode::default());
        render_graph.add_node_edge(
            "game_of_life",
            bevy::render::main_graph::node::CAMERA_DRIVER,
        );
    }

    fn finish(&self, app: &mut App) {
        let render_app = app.sub_app_mut(RenderApp);
        render_app.init_resource::<GameOfLifePipeline>();
    }
}

#[derive(Resource, Clone, Deref, ExtractResource)]
struct GameOfLifeImage(Handle<Image>);

#[derive(Resource)]
struct GameOfLifeImageBindGroup(BindGroup);

fn prepare_bind_group(
    mut commands: Commands,
    pipeline: Res<GameOfLifePipeline>,
    gpu_images: Res<RenderAssets<Image>>,
    game_of_life_image: Res<GameOfLifeImage>,
    render_device: Res<RenderDevice>,
) {
<<<<<<< HEAD
    let view = &gpu_images[&game_of_life_image.0];
    let bind_group = render_device.create_bind_group(
        None,
        &pipeline.texture_bind_group_layout,
        &[BindGroupEntry {
=======
    let view = gpu_images.get(&game_of_life_image.0).unwrap();
    let bind_group = render_device.create_bind_group(&BindGroupDescriptor {
        label: None,
        layout: &pipeline.texture_bind_group_layout,
        entries: &[BindGroupEntry {
>>>>>>> 72b8f477
            binding: 0,
            resource: BindingResource::TextureView(&view.texture_view),
        }],
    );
    commands.insert_resource(GameOfLifeImageBindGroup(bind_group));
}

#[derive(Resource)]
pub struct GameOfLifePipeline {
    texture_bind_group_layout: BindGroupLayout,
    init_pipeline: CachedComputePipelineId,
    update_pipeline: CachedComputePipelineId,
}

impl FromWorld for GameOfLifePipeline {
    fn from_world(world: &mut World) -> Self {
        let texture_bind_group_layout =
            world
                .resource::<RenderDevice>()
                .create_bind_group_layout(&BindGroupLayoutDescriptor {
                    label: None,
                    entries: &[BindGroupLayoutEntry {
                        binding: 0,
                        visibility: ShaderStages::COMPUTE,
                        ty: BindingType::StorageTexture {
                            access: StorageTextureAccess::ReadWrite,
                            format: TextureFormat::Rgba8Unorm,
                            view_dimension: TextureViewDimension::D2,
                        },
                        count: None,
                    }],
                });
        let shader = world
            .resource::<AssetServer>()
            .load("shaders/game_of_life.wgsl");
        let pipeline_cache = world.resource::<PipelineCache>();
        let init_pipeline = pipeline_cache.queue_compute_pipeline(ComputePipelineDescriptor {
            label: None,
            layout: vec![texture_bind_group_layout.clone()],
            push_constant_ranges: Vec::new(),
            shader: shader.clone(),
            shader_defs: vec![],
            entry_point: Cow::from("init"),
        });
        let update_pipeline = pipeline_cache.queue_compute_pipeline(ComputePipelineDescriptor {
            label: None,
            layout: vec![texture_bind_group_layout.clone()],
            push_constant_ranges: Vec::new(),
            shader,
            shader_defs: vec![],
            entry_point: Cow::from("update"),
        });

        GameOfLifePipeline {
            texture_bind_group_layout,
            init_pipeline,
            update_pipeline,
        }
    }
}

enum GameOfLifeState {
    Loading,
    Init,
    Update,
}

struct GameOfLifeNode {
    state: GameOfLifeState,
}

impl Default for GameOfLifeNode {
    fn default() -> Self {
        Self {
            state: GameOfLifeState::Loading,
        }
    }
}

impl render_graph::Node for GameOfLifeNode {
    fn update(&mut self, world: &mut World) {
        let pipeline = world.resource::<GameOfLifePipeline>();
        let pipeline_cache = world.resource::<PipelineCache>();

        // if the corresponding pipeline has loaded, transition to the next stage
        match self.state {
            GameOfLifeState::Loading => {
                if let CachedPipelineState::Ok(_) =
                    pipeline_cache.get_compute_pipeline_state(pipeline.init_pipeline)
                {
                    self.state = GameOfLifeState::Init;
                }
            }
            GameOfLifeState::Init => {
                if let CachedPipelineState::Ok(_) =
                    pipeline_cache.get_compute_pipeline_state(pipeline.update_pipeline)
                {
                    self.state = GameOfLifeState::Update;
                }
            }
            GameOfLifeState::Update => {}
        }
    }

    fn run(
        &self,
        _graph: &mut render_graph::RenderGraphContext,
        render_context: &mut RenderContext,
        world: &World,
    ) -> Result<(), render_graph::NodeRunError> {
        let texture_bind_group = &world.resource::<GameOfLifeImageBindGroup>().0;
        let pipeline_cache = world.resource::<PipelineCache>();
        let pipeline = world.resource::<GameOfLifePipeline>();

        let mut pass = render_context
            .command_encoder()
            .begin_compute_pass(&ComputePassDescriptor::default());

        pass.set_bind_group(0, texture_bind_group, &[]);

        // select the pipeline based on the current state
        match self.state {
            GameOfLifeState::Loading => {}
            GameOfLifeState::Init => {
                let init_pipeline = pipeline_cache
                    .get_compute_pipeline(pipeline.init_pipeline)
                    .unwrap();
                pass.set_pipeline(init_pipeline);
                pass.dispatch_workgroups(SIZE.0 / WORKGROUP_SIZE, SIZE.1 / WORKGROUP_SIZE, 1);
            }
            GameOfLifeState::Update => {
                let update_pipeline = pipeline_cache
                    .get_compute_pipeline(pipeline.update_pipeline)
                    .unwrap();
                pass.set_pipeline(update_pipeline);
                pass.dispatch_workgroups(SIZE.0 / WORKGROUP_SIZE, SIZE.1 / WORKGROUP_SIZE, 1);
            }
        }

        Ok(())
    }
}<|MERGE_RESOLUTION|>--- conflicted
+++ resolved
@@ -106,19 +106,11 @@
     game_of_life_image: Res<GameOfLifeImage>,
     render_device: Res<RenderDevice>,
 ) {
-<<<<<<< HEAD
-    let view = &gpu_images[&game_of_life_image.0];
+    let view = gpu_images.get(&game_of_life_image.0).unwrap();
     let bind_group = render_device.create_bind_group(
         None,
         &pipeline.texture_bind_group_layout,
         &[BindGroupEntry {
-=======
-    let view = gpu_images.get(&game_of_life_image.0).unwrap();
-    let bind_group = render_device.create_bind_group(&BindGroupDescriptor {
-        label: None,
-        layout: &pipeline.texture_bind_group_layout,
-        entries: &[BindGroupEntry {
->>>>>>> 72b8f477
             binding: 0,
             resource: BindingResource::TextureView(&view.texture_view),
         }],
