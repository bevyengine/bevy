--- conflicted
+++ resolved
@@ -3,10 +3,7 @@
 
 use bevy::{
     prelude::*,
-<<<<<<< HEAD
-=======
-    reflect::{TypePath, TypeUuid},
->>>>>>> 2551ccbe
+    reflect::TypePath,
     render::{
         render_asset::RenderAssets,
         render_resource::{AsBindGroupError, PreparedBindGroup, *},
@@ -88,12 +85,7 @@
     });
 }
 
-<<<<<<< HEAD
-#[derive(Asset, Debug, Clone)]
-=======
-#[derive(Debug, Clone, TypePath, TypeUuid)]
-#[uuid = "8dd2b424-45a2-4a53-ac29-7ce356b2d5fe"]
->>>>>>> 2551ccbe
+#[derive(Asset, TypePath, Debug, Clone)]
 struct BindlessMaterial {
     textures: Vec<Handle<Image>>,
 }
