--- conflicted
+++ resolved
@@ -143,12 +143,8 @@
         &self,
         _layout: &BindGroupLayout,
         _render_device: &RenderDevice,
-<<<<<<< HEAD
-        _param: &mut SystemParamItem<'w, 's, Self::Param>,
-=======
         _param: &mut SystemParamItem<'_, '_, Self::Param>,
         _force_no_bindless: bool,
->>>>>>> 9cebc664
     ) -> Result<UnpreparedBindGroup<Self::Data>, AsBindGroupError> {
         // We implement `as_bind_group`` directly because bindless texture
         // arrays can't be owned.
