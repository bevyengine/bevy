--- conflicted
+++ resolved
@@ -3,10 +3,7 @@
 use bevy::{
     pbr::{MaterialPipeline, MaterialPipelineKey},
     prelude::*,
-<<<<<<< HEAD
-=======
-    reflect::{TypePath, TypeUuid},
->>>>>>> 2551ccbe
+    reflect::TypePath,
     render::{
         mesh::{MeshVertexAttribute, MeshVertexBufferLayout},
         render_resource::{
@@ -60,12 +57,7 @@
 }
 
 // This is the struct that will be passed to your shader
-<<<<<<< HEAD
-#[derive(Asset, AsBindGroup, Debug, Clone)]
-=======
-#[derive(AsBindGroup, Debug, Clone, TypeUuid, TypePath)]
-#[uuid = "f690fdae-d598-45ab-8225-97e2a3f056e0"]
->>>>>>> 2551ccbe
+#[derive(Asset, TypePath, AsBindGroup, Debug, Clone)]
 pub struct CustomMaterial {
     #[uniform(0)]
     color: Color,
