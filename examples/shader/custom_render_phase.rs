--- conflicted
+++ resolved
@@ -42,13 +42,8 @@
         },
         render_phase::{
             sort_phase_system, AddRenderCommand, CachedRenderPipelinePhaseItem, DrawFunctionId,
-<<<<<<< HEAD
             DrawFunctions, PhaseItem, PhaseItemExtraIndex, SetItemPipeline, SortedPhaseItem,
-            ViewSortedRenderPhases,
-=======
-            DrawFunctions, InputUniformIndex, PhaseItem, PhaseItemExtraIndex, SetItemPipeline,
-            SortedPhaseItem, SortedRenderPhasePlugin, ViewSortedRenderPhases,
->>>>>>> fb1e8292
+            SortedRenderPhasePlugin, ViewSortedRenderPhases,
         },
         render_resource::{
             CachedRenderPipelineId, ColorTargetState, ColorWrites, Face, FragmentState, FrontFace,
