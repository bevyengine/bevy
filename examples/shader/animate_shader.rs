use bevy::{
    core_pipeline::Transparent3d,
    ecs::system::{lifetimeless::SRes, SystemParamItem},
    pbr::{
        DrawMesh, MeshPipeline, MeshPipelineKey, MeshUniform, SetMeshBindGroup,
        SetMeshViewBindGroup,
    },
    prelude::*,
    render::{
        mesh::MeshVertexBufferLayout,
        render_asset::RenderAssets,
        render_phase::{
            AddRenderCommand, DrawFunctions, EntityRenderCommand, RenderCommandResult, RenderPhase,
            SetItemPipeline, TrackedRenderPass,
        },
        render_resource::*,
        renderer::{RenderDevice, RenderQueue},
        view::{ComputedVisibility, ExtractedView, Msaa, Visibility},
        RenderApp, RenderStage,
    },
};

fn main() {
    App::new()
        .add_plugins(DefaultPlugins)
        .add_plugin(CustomMaterialPlugin)
        .add_startup_system(setup)
        .run();
}

fn setup(mut commands: Commands, mut meshes: ResMut<Assets<Mesh>>) {
    // cube
    commands.spawn().insert_bundle((
        meshes.add(Mesh::from(shape::Cube { size: 1.0 })),
        Transform::from_xyz(0.0, 0.5, 0.0),
        GlobalTransform::default(),
        CustomMaterial,
        Visibility::default(),
        ComputedVisibility::default(),
    ));

    // camera
    commands.spawn_bundle(PerspectiveCameraBundle {
        transform: Transform::from_xyz(-2.0, 2.5, 5.0).looking_at(Vec3::ZERO, Vec3::Y),
        ..default()
    });
}

#[derive(Component)]
struct CustomMaterial;

pub struct CustomMaterialPlugin;

impl Plugin for CustomMaterialPlugin {
    fn build(&self, app: &mut App) {
        let render_device = app.world.resource::<RenderDevice>();
        let buffer = render_device.create_buffer(&BufferDescriptor {
            label: Some("time uniform buffer"),
            size: std::mem::size_of::<f32>() as u64,
            usage: BufferUsages::UNIFORM | BufferUsages::COPY_DST,
            mapped_at_creation: false,
        });

        app.sub_app_mut(RenderApp)
            .add_render_command::<Transparent3d, DrawCustom>()
            .insert_resource(TimeMeta {
                buffer,
                bind_group: None,
            })
            .init_resource::<CustomPipeline>()
<<<<<<< HEAD
            .init_resource::<SpecializedRenderPipelines<CustomPipeline>>()
=======
            .init_resource::<SpecializedMeshPipelines<CustomPipeline>>()
>>>>>>> 159fe527
            .add_system_to_stage(RenderStage::Extract, extract_time)
            .add_system_to_stage(RenderStage::Extract, extract_custom_material)
            .add_system_to_stage(RenderStage::Prepare, prepare_time)
            .add_system_to_stage(RenderStage::Queue, queue_custom)
            .add_system_to_stage(RenderStage::Queue, queue_time_bind_group);
    }
}

// extract the `CustomMaterial` component into the render world
fn extract_custom_material(
    mut commands: Commands,
    mut previous_len: Local<usize>,
    mut query: Query<Entity, With<CustomMaterial>>,
) {
    let mut values = Vec::with_capacity(*previous_len);
    for entity in query.iter_mut() {
        values.push((entity, (CustomMaterial,)));
    }
    *previous_len = values.len();
    commands.insert_or_spawn_batch(values);
}

// add each entity with a mesh and a `CustomMaterial` to every view's `Transparent3d` render phase using the `CustomPipeline`
#[allow(clippy::too_many_arguments)]
fn queue_custom(
    transparent_3d_draw_functions: Res<DrawFunctions<Transparent3d>>,
    custom_pipeline: Res<CustomPipeline>,
    msaa: Res<Msaa>,
<<<<<<< HEAD
    mut pipelines: ResMut<SpecializedRenderPipelines<CustomPipeline>>,
    mut pipeline_cache: ResMut<PipelineCache>,
    material_meshes: Query<(Entity, &MeshUniform), (With<Handle<Mesh>>, With<CustomMaterial>)>,
=======
    mut pipelines: ResMut<SpecializedMeshPipelines<CustomPipeline>>,
    mut pipeline_cache: ResMut<RenderPipelineCache>,
    render_meshes: Res<RenderAssets<Mesh>>,
    material_meshes: Query<(Entity, &MeshUniform, &Handle<Mesh>), With<CustomMaterial>>,
>>>>>>> 159fe527
    mut views: Query<(&ExtractedView, &mut RenderPhase<Transparent3d>)>,
) {
    let draw_custom = transparent_3d_draw_functions
        .read()
        .get_id::<DrawCustom>()
        .unwrap();

    let key = MeshPipelineKey::from_msaa_samples(msaa.samples)
        | MeshPipelineKey::from_primitive_topology(PrimitiveTopology::TriangleList);

    for (view, mut transparent_phase) in views.iter_mut() {
        let view_matrix = view.transform.compute_matrix();
        let view_row_2 = view_matrix.row(2);
        for (entity, mesh_uniform, mesh_handle) in material_meshes.iter() {
            if let Some(mesh) = render_meshes.get(mesh_handle) {
                let pipeline = pipelines
                    .specialize(&mut pipeline_cache, &custom_pipeline, key, &mesh.layout)
                    .unwrap();
                transparent_phase.add(Transparent3d {
                    entity,
                    pipeline,
                    draw_function: draw_custom,
                    distance: view_row_2.dot(mesh_uniform.transform.col(3)),
                });
            }
        }
    }
}

#[derive(Default)]
struct ExtractedTime {
    seconds_since_startup: f32,
}

// extract the passed time into a resource in the render world
fn extract_time(mut commands: Commands, time: Res<Time>) {
    commands.insert_resource(ExtractedTime {
        seconds_since_startup: time.seconds_since_startup() as f32,
    });
}

struct TimeMeta {
    buffer: Buffer,
    bind_group: Option<BindGroup>,
}

// write the extracted time into the corresponding uniform buffer
fn prepare_time(
    time: Res<ExtractedTime>,
    time_meta: ResMut<TimeMeta>,
    render_queue: Res<RenderQueue>,
) {
    render_queue.write_buffer(
        &time_meta.buffer,
        0,
        bevy::core::cast_slice(&[time.seconds_since_startup]),
    );
}

// create a bind group for the time uniform buffer
fn queue_time_bind_group(
    render_device: Res<RenderDevice>,
    mut time_meta: ResMut<TimeMeta>,
    pipeline: Res<CustomPipeline>,
) {
    let bind_group = render_device.create_bind_group(&BindGroupDescriptor {
        label: None,
        layout: &pipeline.time_bind_group_layout,
        entries: &[BindGroupEntry {
            binding: 0,
            resource: time_meta.buffer.as_entire_binding(),
        }],
    });
    time_meta.bind_group = Some(bind_group);
}

pub struct CustomPipeline {
    shader: Handle<Shader>,
    mesh_pipeline: MeshPipeline,
    time_bind_group_layout: BindGroupLayout,
}

impl FromWorld for CustomPipeline {
    fn from_world(world: &mut World) -> Self {
        let world = world.cell();
        let asset_server = world.get_resource::<AssetServer>().unwrap();
        let shader = asset_server.load("shaders/animate_shader.wgsl");

        let render_device = world.get_resource_mut::<RenderDevice>().unwrap();
        let time_bind_group_layout =
            render_device.create_bind_group_layout(&BindGroupLayoutDescriptor {
                label: Some("time bind group"),
                entries: &[BindGroupLayoutEntry {
                    binding: 0,
                    visibility: ShaderStages::FRAGMENT,
                    ty: BindingType::Buffer {
                        ty: BufferBindingType::Uniform,
                        has_dynamic_offset: false,
                        min_binding_size: BufferSize::new(std::mem::size_of::<f32>() as u64),
                    },
                    count: None,
                }],
            });

        let mesh_pipeline = world.get_resource::<MeshPipeline>().unwrap();

        CustomPipeline {
            shader,
            mesh_pipeline: mesh_pipeline.clone(),
            time_bind_group_layout,
        }
    }
}

<<<<<<< HEAD
impl SpecializedRenderPipeline for CustomPipeline {
=======
impl SpecializedMeshPipeline for CustomPipeline {
>>>>>>> 159fe527
    type Key = MeshPipelineKey;

    fn specialize(
        &self,
        key: Self::Key,
        layout: &MeshVertexBufferLayout,
    ) -> Result<RenderPipelineDescriptor, SpecializedMeshPipelineError> {
        let mut descriptor = self.mesh_pipeline.specialize(key, layout)?;
        descriptor.vertex.shader = self.shader.clone();
        descriptor.fragment.as_mut().unwrap().shader = self.shader.clone();
        descriptor.layout = Some(vec![
            self.mesh_pipeline.view_layout.clone(),
            self.mesh_pipeline.mesh_layout.clone(),
            self.time_bind_group_layout.clone(),
        ]);
        Ok(descriptor)
    }
}

type DrawCustom = (
    SetItemPipeline,
    SetMeshViewBindGroup<0>,
    SetMeshBindGroup<1>,
    SetTimeBindGroup<2>,
    DrawMesh,
);

struct SetTimeBindGroup<const I: usize>;
impl<const I: usize> EntityRenderCommand for SetTimeBindGroup<I> {
    type Param = SRes<TimeMeta>;

    fn render<'w>(
        _view: Entity,
        _item: Entity,
        time_meta: SystemParamItem<'w, '_, Self::Param>,
        pass: &mut TrackedRenderPass<'w>,
    ) -> RenderCommandResult {
        let time_bind_group = time_meta.into_inner().bind_group.as_ref().unwrap();
        pass.set_bind_group(I, time_bind_group, &[]);

        RenderCommandResult::Success
    }
}<|MERGE_RESOLUTION|>--- conflicted
+++ resolved
@@ -68,11 +68,7 @@
                 bind_group: None,
             })
             .init_resource::<CustomPipeline>()
-<<<<<<< HEAD
-            .init_resource::<SpecializedRenderPipelines<CustomPipeline>>()
-=======
             .init_resource::<SpecializedMeshPipelines<CustomPipeline>>()
->>>>>>> 159fe527
             .add_system_to_stage(RenderStage::Extract, extract_time)
             .add_system_to_stage(RenderStage::Extract, extract_custom_material)
             .add_system_to_stage(RenderStage::Prepare, prepare_time)
@@ -101,16 +97,10 @@
     transparent_3d_draw_functions: Res<DrawFunctions<Transparent3d>>,
     custom_pipeline: Res<CustomPipeline>,
     msaa: Res<Msaa>,
-<<<<<<< HEAD
-    mut pipelines: ResMut<SpecializedRenderPipelines<CustomPipeline>>,
+    mut pipelines: ResMut<SpecializedMeshPipelines<CustomPipeline>>,
     mut pipeline_cache: ResMut<PipelineCache>,
-    material_meshes: Query<(Entity, &MeshUniform), (With<Handle<Mesh>>, With<CustomMaterial>)>,
-=======
-    mut pipelines: ResMut<SpecializedMeshPipelines<CustomPipeline>>,
-    mut pipeline_cache: ResMut<RenderPipelineCache>,
     render_meshes: Res<RenderAssets<Mesh>>,
     material_meshes: Query<(Entity, &MeshUniform, &Handle<Mesh>), With<CustomMaterial>>,
->>>>>>> 159fe527
     mut views: Query<(&ExtractedView, &mut RenderPhase<Transparent3d>)>,
 ) {
     let draw_custom = transparent_3d_draw_functions
@@ -225,11 +215,7 @@
     }
 }
 
-<<<<<<< HEAD
-impl SpecializedRenderPipeline for CustomPipeline {
-=======
 impl SpecializedMeshPipeline for CustomPipeline {
->>>>>>> 159fe527
     type Key = MeshPipelineKey;
 
     fn specialize(
