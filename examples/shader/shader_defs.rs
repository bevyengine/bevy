//! A shader that uses "shaders defs", which selectively toggle parts of a shader.

use bevy::{
    pbr::{MaterialPipeline, MaterialPipelineKey},
    prelude::*,
    reflect::TypeUuid,
    render::{
        mesh::MeshVertexBufferLayout,
        render_resource::{
            AsBindGroup, RenderPipelineDescriptor, ShaderRef, SpecializedMeshPipelineError,
        },
    },
};

fn main() {
    App::new()
        .add_plugins(DefaultPlugins)
        .add_plugin(MaterialPlugin::<CustomMaterial>::default())
        .add_startup_system(setup)
        .run();
}

/// set up a simple 3D scene
fn setup(
    mut commands: Commands,
    mut meshes: ResMut<Assets<Mesh>>,
    mut materials: ResMut<Assets<CustomMaterial>>,
) {
    // blue cube
    commands.spawn().insert_bundle(MaterialMeshBundle {
        mesh: meshes.add(Mesh::from(shape::Cube { size: 1.0 })),
        transform: Transform::from_xyz(-1.0, 0.5, 0.0),
        material: materials.add(CustomMaterial {
            color: Color::BLUE,
            is_red: false,
        }),
        ..default()
    });

    // red cube (with green color overridden by the IS_RED "shader def")
    commands.spawn().insert_bundle(MaterialMeshBundle {
        mesh: meshes.add(Mesh::from(shape::Cube { size: 1.0 })),
        transform: Transform::from_xyz(1.0, 0.5, 0.0),
        material: materials.add(CustomMaterial {
            color: Color::GREEN,
            is_red: true,
        }),
        ..default()
    });

    // camera
    commands.spawn_bundle(Camera3dBundle {
        transform: Transform::from_xyz(-2.0, 2.5, 5.0).looking_at(Vec3::ZERO, Vec3::Y),
        ..default()
    });
}

impl Material for CustomMaterial {
    fn fragment_shader() -> ShaderRef {
        "shaders/shader_defs.wgsl".into()
    }

    fn specialize(
        _pipeline: &MaterialPipeline<Self>,
        descriptor: &mut RenderPipelineDescriptor,
        _layout: &MeshVertexBufferLayout,
        key: MaterialPipelineKey<Self>,
    ) -> Result<(), SpecializedMeshPipelineError> {
        if key.bind_group_data.is_red {
            let fragment = descriptor.fragment.as_mut().unwrap();
            fragment.shader_defs.push("IS_RED".to_string());
        }
        Ok(())
    }
}

// This is the struct that will be passed to your shader
#[derive(AsBindGroup, TypeUuid, Debug, Clone)]
#[uuid = "f690fdae-d598-45ab-8225-97e2a3f056e0"]
#[bind_group_data(CustomMaterialKey)]
pub struct CustomMaterial {
    #[uniform(0)]
    color: Color,
    is_red: bool,
}

// This key is used to identify a specific permutation of this material pipeline.
// In this case, we specialize on whether or not to configure the "IS_RED" shader def.
// Specialization keys should be kept as small / cheap to hash as possible,
// as they will be used to look up the pipeline for each drawn entity with this material type.
#[derive(Eq, PartialEq, Hash, Clone)]
pub struct CustomMaterialKey {
    is_red: bool,
}

<<<<<<< HEAD
#[allow(clippy::too_many_arguments)]
fn queue_custom(
    transparent_3d_draw_functions: Res<DrawFunctions<Transparent3d>>,
    render_meshes: Res<RenderAssets<Mesh>>,
    custom_pipeline: Res<IsRedPipeline>,
    msaa: Res<Msaa>,
    mut pipelines: ResMut<SpecializedMeshPipelines<IsRedPipeline>>,
    mut pipeline_cache: ResMut<PipelineCache>,
    material_meshes: Query<(Entity, &Handle<Mesh>, &MeshUniform, &IsRed)>,
    mut views: Query<(&ExtractedView, &mut RenderPhase<Transparent3d>)>,
) {
    let draw_custom = transparent_3d_draw_functions
        .read()
        .get_id::<DrawIsRed>()
        .unwrap();
    for (view, mut transparent_phase) in views.iter_mut() {
        let view_matrix = view.transform.compute_matrix();
        let view_row_2 = view_matrix.row(2);
        let view_key =
            MeshPipelineKey::from_msaa_samples(msaa.samples) | MeshPipelineKey::from_hdr(view.hdr);
        for (entity, mesh_handle, mesh_uniform, is_red) in material_meshes.iter() {
            if let Some(mesh) = render_meshes.get(mesh_handle) {
                let key =
                    view_key | MeshPipelineKey::from_primitive_topology(mesh.primitive_topology);
                let pipeline = pipelines
                    .specialize(
                        &mut pipeline_cache,
                        &custom_pipeline,
                        (*is_red, key),
                        &mesh.layout,
                    )
                    .unwrap();
                transparent_phase.add(Transparent3d {
                    entity,
                    pipeline,
                    draw_function: draw_custom,
                    distance: view_row_2.dot(mesh_uniform.transform.col(3)),
                });
            }
=======
impl From<&CustomMaterial> for CustomMaterialKey {
    fn from(material: &CustomMaterial) -> Self {
        Self {
            is_red: material.is_red,
>>>>>>> c8aa047c
        }
    }
}<|MERGE_RESOLUTION|>--- conflicted
+++ resolved
@@ -93,52 +93,10 @@
     is_red: bool,
 }
 
-<<<<<<< HEAD
-#[allow(clippy::too_many_arguments)]
-fn queue_custom(
-    transparent_3d_draw_functions: Res<DrawFunctions<Transparent3d>>,
-    render_meshes: Res<RenderAssets<Mesh>>,
-    custom_pipeline: Res<IsRedPipeline>,
-    msaa: Res<Msaa>,
-    mut pipelines: ResMut<SpecializedMeshPipelines<IsRedPipeline>>,
-    mut pipeline_cache: ResMut<PipelineCache>,
-    material_meshes: Query<(Entity, &Handle<Mesh>, &MeshUniform, &IsRed)>,
-    mut views: Query<(&ExtractedView, &mut RenderPhase<Transparent3d>)>,
-) {
-    let draw_custom = transparent_3d_draw_functions
-        .read()
-        .get_id::<DrawIsRed>()
-        .unwrap();
-    for (view, mut transparent_phase) in views.iter_mut() {
-        let view_matrix = view.transform.compute_matrix();
-        let view_row_2 = view_matrix.row(2);
-        let view_key =
-            MeshPipelineKey::from_msaa_samples(msaa.samples) | MeshPipelineKey::from_hdr(view.hdr);
-        for (entity, mesh_handle, mesh_uniform, is_red) in material_meshes.iter() {
-            if let Some(mesh) = render_meshes.get(mesh_handle) {
-                let key =
-                    view_key | MeshPipelineKey::from_primitive_topology(mesh.primitive_topology);
-                let pipeline = pipelines
-                    .specialize(
-                        &mut pipeline_cache,
-                        &custom_pipeline,
-                        (*is_red, key),
-                        &mesh.layout,
-                    )
-                    .unwrap();
-                transparent_phase.add(Transparent3d {
-                    entity,
-                    pipeline,
-                    draw_function: draw_custom,
-                    distance: view_row_2.dot(mesh_uniform.transform.col(3)),
-                });
-            }
-=======
 impl From<&CustomMaterial> for CustomMaterialKey {
     fn from(material: &CustomMaterial) -> Self {
         Self {
             is_red: material.is_red,
->>>>>>> c8aa047c
         }
     }
 }