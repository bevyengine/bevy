--- conflicted
+++ resolved
@@ -312,12 +312,9 @@
 Example | Description
 --- | ---
 [Font Atlas Debug](../examples/ui/font_atlas_debug.rs) | Illustrates how FontAtlases are populated (used to optimize text rendering internally)
-<<<<<<< HEAD
-=======
 [Relative Cursor Position](../examples/ui/relative_cursor_position.rs) | Showcases the RelativeCursorPosition component
 [Text](../examples/ui/text.rs) | Illustrates creating and updating text
 [Text Debug](../examples/ui/text_debug.rs) | An example for debugging text layout
->>>>>>> 83028994
 [Transparency UI](../examples/ui/transparency_ui.rs) | Demonstrates transparency for UI
 [UI](../examples/ui/ui.rs) | Illustrates various features of Bevy UI
 [UI Scaling](../examples/ui/ui_scaling.rs) | Illustrates how to scale the UI
