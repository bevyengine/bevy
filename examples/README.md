<!-- MD024 - The Headers from the Platform-Specific Examples should be identical  -->
<!-- Use 'cargo run -p build-templated-pages -- build-example-page' to generate the final example README.md -->
<!-- markdownlint-disable-file MD024 -->

# Examples

These examples demonstrate the main features of Bevy and how to use them.
To run an example, use the command `cargo run --example <Example>`, and add the option `--features x11` or `--features wayland` to force the example to run on a specific window compositor, e.g.

```sh
cargo run --features wayland --example hello_world
```

**⚠️ Note: for users of releases on crates.io!**

There are often large differences and incompatible API changes between the latest [crates.io](https://crates.io/crates/bevy) release and the development version of Bevy in the git main branch!

If you are using a released version of bevy, you need to make sure you are viewing the correct version of the examples!

- Latest release: [https://github.com/bevyengine/bevy/tree/latest/examples](https://github.com/bevyengine/bevy/tree/latest/examples)
- Specific version, such as `0.4`: [https://github.com/bevyengine/bevy/tree/v0.4.0/examples](https://github.com/bevyengine/bevy/tree/v0.4.0/examples)

When you clone the repo locally to run the examples, use `git checkout` to get the correct version:

```bash
# `latest` always points to the newest release
git checkout latest
# or use a specific version
git checkout v0.4.0
```

---

## Table of Contents

- [Examples](#examples)
  - [Table of Contents](#table-of-contents)
- [The Bare Minimum](#the-bare-minimum)
  - [Hello, World!](#hello-world)
- [Cross-Platform Examples](#cross-platform-examples)
  - [2D Rendering](#2d-rendering)
  - [3D Rendering](#3d-rendering)
  - [Animation](#animation)
  - [Application](#application)
  - [Assets](#assets)
  - [Async Tasks](#async-tasks)
  - [Audio](#audio)
  - [Camera](#camera)
  - [Dev tools](#dev-tools)
  - [Diagnostics](#diagnostics)
  - [ECS (Entity Component System)](#ecs-entity-component-system)
  - [Embedded](#embedded)
  - [Games](#games)
  - [Gizmos](#gizmos)
  - [Helpers](#helpers)
  - [Input](#input)
  - [Math](#math)
  - [Movement](#movement)
  - [Picking](#picking)
  - [Reflection](#reflection)
  - [Remote Protocol](#remote-protocol)
  - [Scene](#scene)
  - [Shaders](#shaders)
  - [State](#state)
  - [Stress Tests](#stress-tests)
  - [Time](#time)
  - [Tools](#tools)
  - [Transforms](#transforms)
  - [UI (User Interface)](#ui-user-interface)
  - [Window](#window)
- [Tests](#tests)
- [Platform-Specific Examples](#platform-specific-examples)
  - [Android](#android)
    - [Setup](#setup)
    - [Build \& Run](#build--run)
      - [About `libc++_shared.so`](#about-libc_sharedso)
    - [Debugging](#debugging)
    - [Old phones](#old-phones)
      - [About `cargo-apk`](#about-cargo-apk)
  - [iOS](#ios)
    - [Setup](#setup-1)
    - [Build \& Run](#build--run-1)
  - [Wasm](#wasm)
    - [Setup](#setup-2)
    - [Build \& Run](#build--run-2)
      - [WebGL2 and WebGPU](#webgl2-and-webgpu)
    - [Audio in the browsers](#audio-in-the-browsers)
    - [Optimizing](#optimizing)
    - [Loading Assets](#loading-assets)

# The Bare Minimum

<!-- MD026 - Hello, World! looks better with the ! -->
<!-- markdownlint-disable-next-line MD026 -->
## Hello, World!

| Example                              | Description                                       |
| ------------------------------------ | ------------------------------------------------- |
| [`hello_world.rs`](./hello_world.rs) | Runs a minimal example that outputs "hello world" |

# Cross-Platform Examples

## 2D Rendering

| Example                                                                           | Description                                                                                           |
| --------------------------------------------------------------------------------- | ----------------------------------------------------------------------------------------------------- |
| [2D Bloom](../examples/2d/bloom_2d.rs)                                            | Illustrates bloom post-processing in 2d                                                               |
| [2D Rotation](../examples/2d/rotation.rs)                                         | Demonstrates rotating entities in 2D with quaternions                                                 |
| [2D Shapes](../examples/2d/2d_shapes.rs)                                          | Renders simple 2D primitive shapes like circles and polygons                                          |
| [2D Viewport To World](../examples/2d/2d_viewport_to_world.rs)                    | Demonstrates how to use the `Camera::viewport_to_world_2d` method with a dynamic viewport and camera. |
| [2D Wireframe](../examples/2d/wireframe_2d.rs)                                    | Showcases wireframes for 2d meshes                                                                    |
| [Arc 2D Meshes](../examples/2d/mesh2d_arcs.rs)                                    | Demonstrates UV-mapping of the circular segment and sector primitives                                 |
| [CPU Drawing](../examples/2d/cpu_draw.rs)                                         | Manually read/write the pixels of a texture                                                           |
| [Custom glTF vertex attribute 2D](../examples/2d/custom_gltf_vertex_attribute.rs) | Renders a glTF mesh in 2D with a custom vertex attribute                                              |
| [Manual Mesh 2D](../examples/2d/mesh2d_manual.rs)                                 | Renders a custom mesh "manually" with "mid-level" renderer apis                                       |
| [Mesh 2D](../examples/2d/mesh2d.rs)                                               | Renders a 2d mesh                                                                                     |
| [Mesh 2D With Vertex Colors](../examples/2d/mesh2d_vertex_color_texture.rs)       | Renders a 2d mesh with vertex color attributes                                                        |
| [Mesh2d Alpha Mode](../examples/2d/mesh2d_alpha_mode.rs)                          | Used to test alpha modes with mesh2d                                                                  |
| [Mesh2d Repeated Texture](../examples/2d/mesh2d_repeated_texture.rs)              | Showcase of using `uv_transform` on the `ColorMaterial` of a `Mesh2d`                                 |
| [Move Sprite](../examples/2d/move_sprite.rs)                                      | Changes the transform of a sprite                                                                     |
| [Pixel Grid Snapping](../examples/2d/pixel_grid_snap.rs)                          | Shows how to create graphics that snap to the pixel grid by rendering to a texture in 2D              |
| [Sprite](../examples/2d/sprite.rs)                                                | Renders a sprite                                                                                      |
| [Sprite Animation](../examples/2d/sprite_animation.rs)                            | Animates a sprite in response to an event                                                             |
| [Sprite Flipping](../examples/2d/sprite_flipping.rs)                              | Renders a sprite flipped along an axis                                                                |
| [Sprite Scale](../examples/2d/sprite_scale.rs)                                    | Shows how a sprite can be scaled into a rectangle while keeping the aspect ratio                      |
| [Sprite Sheet](../examples/2d/sprite_sheet.rs)                                    | Renders an animated sprite                                                                            |
| [Sprite Slice](../examples/2d/sprite_slice.rs)                                    | Showcases slicing sprites into sections that can be scaled independently via the 9-patch technique    |
| [Sprite Tile](../examples/2d/sprite_tile.rs)                                      | Renders a sprite tiled in a grid                                                                      |
| [Text 2D](../examples/2d/text2d.rs)                                               | Generates text in 2D                                                                                  |
| [Texture Atlas](../examples/2d/texture_atlas.rs)                                  | Generates a texture atlas (sprite sheet) from individual sprites                                      |
| [Transparency in 2D](../examples/2d/transparency_2d.rs)                           | Demonstrates transparency in 2d                                                                       |

## 3D Rendering

| Example                                                                            | Description                                                                                                                           |
| ---------------------------------------------------------------------------------- | ------------------------------------------------------------------------------------------------------------------------------------- |
| [3D Bloom](../examples/3d/bloom_3d.rs)                                             | Illustrates bloom configuration using HDR and emissive materials                                                                      |
| [3D Scene](../examples/3d/3d_scene.rs)                                             | Simple 3D scene with basic shapes and lighting                                                                                        |
| [3D Shapes](../examples/3d/3d_shapes.rs)                                           | A scene showcasing the built-in 3D shapes                                                                                             |
| [3D Viewport To World](../examples/3d/3d_viewport_to_world.rs)                     | Demonstrates how to use the `Camera::viewport_to_world` method                                                                        |
| [Animated Material](../examples/3d/animated_material.rs)                           | Shows how to animate material properties                                                                                              |
| [Anisotropy](../examples/3d/anisotropy.rs)                                         | Displays an example model with anisotropy                                                                                             |
| [Anti-aliasing](../examples/3d/anti_aliasing.rs)                                   | Compares different anti-aliasing methods                                                                                              |
| [Atmosphere](../examples/3d/atmosphere.rs)                                         | A scene showcasing pbr atmospheric scattering                                                                                         |
| [Atmospheric Fog](../examples/3d/atmospheric_fog.rs)                               | A scene showcasing the atmospheric fog effect                                                                                         |
| [Auto Exposure](../examples/3d/auto_exposure.rs)                                   | A scene showcasing auto exposure                                                                                                      |
| [Blend Modes](../examples/3d/blend_modes.rs)                                       | Showcases different blend modes                                                                                                       |
| [Built-in postprocessing](../examples/3d/post_processing.rs)                       | Demonstrates the built-in postprocessing features                                                                                     |
| [Camera sub view](../examples/3d/camera_sub_view.rs)                               | Demonstrates using different sub view effects on a camera                                                                             |
| [Clearcoat](../examples/3d/clearcoat.rs)                                           | Demonstrates the clearcoat PBR feature                                                                                                |
| [Clustered Decals](../examples/3d/clustered_decals.rs)                             | Demonstrates clustered decals                                                                                                         |
| [Color grading](../examples/3d/color_grading.rs)                                   | Demonstrates color grading                                                                                                            |
| [Decal](../examples/3d/decal.rs)                                                   | Decal rendering                                                                                                                       |
| [Deferred Rendering](../examples/3d/deferred_rendering.rs)                         | Renders meshes with both forward and deferred pipelines                                                                               |
| [Depth of field](../examples/3d/depth_of_field.rs)                                 | Demonstrates depth of field                                                                                                           |
| [Edit Gltf Material](../examples/3d/edit_material_on_gltf.rs)                      | Showcases changing materials of a Gltf after Scene spawn                                                                              |
| [Fog](../examples/3d/fog.rs)                                                       | A scene showcasing the distance fog effect                                                                                            |
| [Fog volumes](../examples/3d/fog_volumes.rs)                                       | Demonstrates fog volumes                                                                                                              |
| [Generate Custom Mesh](../examples/3d/generate_custom_mesh.rs)                     | Simple showcase of how to generate a custom mesh with a custom texture                                                                |
| [Irradiance Volumes](../examples/3d/irradiance_volumes.rs)                         | Demonstrates irradiance volumes                                                                                                       |
| [Lighting](../examples/3d/lighting.rs)                                             | Illustrates various lighting options in a simple scene                                                                                |
| [Lightmaps](../examples/3d/lightmaps.rs)                                           | Rendering a scene with baked lightmaps                                                                                                |
| [Lines](../examples/3d/lines.rs)                                                   | Create a custom material to draw 3d lines                                                                                             |
| [Load glTF](../examples/3d/load_gltf.rs)                                           | Loads and renders a glTF file as a scene                                                                                              |
| [Load glTF extras](../examples/3d/load_gltf_extras.rs)                             | Loads and renders a glTF file as a scene, including the gltf extras                                                                   |
| [Mesh Ray Cast](../examples/3d/mesh_ray_cast.rs)                                   | Demonstrates ray casting with the `MeshRayCast` system parameter                                                                      |
| [Meshlet](../examples/3d/meshlet.rs)                                               | Meshlet rendering for dense high-poly scenes (experimental)                                                                           |
| [Mixed lighting](../examples/3d/mixed_lighting.rs)                                 | Demonstrates how to combine baked and dynamic lighting                                                                                |
| [Motion Blur](../examples/3d/motion_blur.rs)                                       | Demonstrates per-pixel motion blur                                                                                                    |
| [Occlusion Culling](../examples/3d/occlusion_culling.rs)                           | Demonstration of Occlusion Culling                                                                                                    |
| [Order Independent Transparency](../examples/3d/order_independent_transparency.rs) | Demonstrates how to use OIT                                                                                                           |
| [Orthographic View](../examples/3d/orthographic.rs)                                | Shows how to create a 3D orthographic view (for isometric-look in games or CAD applications)                                          |
| [Parallax Mapping](../examples/3d/parallax_mapping.rs)                             | Demonstrates use of a normal map and depth map for parallax mapping                                                                   |
| [Parenting](../examples/3d/parenting.rs)                                           | Demonstrates parent->child relationships and relative transformations                                                                 |
| [Percentage-closer soft shadows](../examples/3d/pcss.rs)                           | Demonstrates percentage-closer soft shadows (PCSS)                                                                                    |
| [Physically Based Rendering](../examples/3d/pbr.rs)                                | Demonstrates use of Physically Based Rendering (PBR) properties                                                                       |
| [Query glTF primitives](../examples/3d/query_gltf_primitives.rs)                   | Query primitives in a glTF scene                                                                                                      |
| [Reflection Probes](../examples/3d/reflection_probes.rs)                           | Demonstrates reflection probes                                                                                                        |
| [Render to Texture](../examples/3d/render_to_texture.rs)                           | Shows how to render to a texture, useful for mirrors, UI, or exporting images                                                         |
| [Rotate Environment Map](../examples/3d/rotate_environment_map.rs)                 | Demonstrates how to rotate the skybox and the environment map simultaneously                                                          |
| [Screen Space Ambient Occlusion](../examples/3d/ssao.rs)                           | A scene showcasing screen space ambient occlusion                                                                                     |
| [Screen Space Reflections](../examples/3d/ssr.rs)                                  | Demonstrates screen space reflections with water ripples                                                                              |
| [Scrolling fog](../examples/3d/scrolling_fog.rs)                                   | Demonstrates how to create the effect of fog moving in the wind                                                                       |
| [Shadow Biases](../examples/3d/shadow_biases.rs)                                   | Demonstrates how shadow biases affect shadows in a 3d scene                                                                           |
| [Shadow Caster and Receiver](../examples/3d/shadow_caster_receiver.rs)             | Demonstrates how to prevent meshes from casting/receiving shadows in a 3d scene                                                       |
| [Skybox](../examples/3d/skybox.rs)                                                 | Load a cubemap texture onto a cube like a skybox and cycle through different compressed texture formats.                              |
| [Specular Tint](../examples/3d/specular_tint.rs)                                   | Demonstrates specular tints and maps                                                                                                  |
| [Spherical Area Lights](../examples/3d/spherical_area_lights.rs)                   | Demonstrates how point light radius values affect light behavior                                                                      |
| [Split Screen](../examples/3d/split_screen.rs)                                     | Demonstrates how to render two cameras to the same window to accomplish "split screen"                                                |
| [Spotlight](../examples/3d/spotlight.rs)                                           | Illustrates spot lights                                                                                                               |
| [Texture](../examples/3d/texture.rs)                                               | Shows configuration of texture materials                                                                                              |
| [Tonemapping](../examples/3d/tonemapping.rs)                                       | Compares tonemapping options                                                                                                          |
| [Transmission](../examples/3d/transmission.rs)                                     | Showcases light transmission in the PBR material                                                                                      |
| [Transparency in 3D](../examples/3d/transparency_3d.rs)                            | Demonstrates transparency in 3d                                                                                                       |
| [Two Passes](../examples/3d/two_passes.rs)                                         | Renders two 3d passes to the same window from different perspectives                                                                  |
| [Update glTF Scene](../examples/3d/update_gltf_scene.rs)                           | Update a scene from a glTF file, either by spawning the scene as a child of another entity, or by accessing the entities of the scene |
| [Vertex Colors](../examples/3d/vertex_colors.rs)                                   | Shows the use of vertex colors                                                                                                        |
| [Visibility range](../examples/3d/visibility_range.rs)                             | Demonstrates visibility ranges                                                                                                        |
| [Volumetric fog](../examples/3d/volumetric_fog.rs)                                 | Demonstrates volumetric fog and lighting                                                                                              |
| [Wireframe](../examples/3d/wireframe.rs)                                           | Showcases wireframe rendering                                                                                                         |

## Animation

| Example                                                                 | Description                                                                             |
| ----------------------------------------------------------------------- | --------------------------------------------------------------------------------------- |
| [Animated Mesh](../examples/animation/animated_mesh.rs)                 | Plays an animation on a skinned glTF model of a fox                                     |
| [Animated Mesh Control](../examples/animation/animated_mesh_control.rs) | Plays an animation from a skinned glTF with keyboard controls                           |
| [Animated Mesh Events](../examples/animation/animated_mesh_events.rs)   | Plays an animation from a skinned glTF with events                                      |
| [Animated Transform](../examples/animation/animated_transform.rs)       | Create and play an animation defined by code that operates on the `Transform` component |
| [Animated UI](../examples/animation/animated_ui.rs)                     | Shows how to use animation clips to animate UI properties                               |
| [Animation Events](../examples/animation/animation_events.rs)           | Demonstrate how to use animation events                                                 |
| [Animation Graph](../examples/animation/animation_graph.rs)             | Blends multiple animations together with a graph                                        |
| [Animation Masks](../examples/animation/animation_masks.rs)             | Demonstrates animation masks                                                            |
| [Color animation](../examples/animation/color_animation.rs)             | Demonstrates how to animate colors using mixing and splines in different color spaces   |
| [Custom Skinned Mesh](../examples/animation/custom_skinned_mesh.rs)     | Skinned mesh example with mesh and joints data defined in code                          |
| [Eased Motion](../examples/animation/eased_motion.rs)                   | Demonstrates the application of easing curves to animate an object                      |
| [Easing Functions](../examples/animation/easing_functions.rs)           | Showcases the built-in easing functions                                                 |
| [Morph Targets](../examples/animation/morph_targets.rs)                 | Plays an animation from a glTF file with meshes with morph targets                      |
| [glTF Skinned Mesh](../examples/animation/gltf_skinned_mesh.rs)         | Skinned mesh example with mesh and joints data loaded from a glTF file                  |

## Application

| Example                                                           | Description                                                                                                |
| ----------------------------------------------------------------- | ---------------------------------------------------------------------------------------------------------- |
| [Advanced log layers](../examples/app/log_layers_ecs.rs)          | Illustrate how to transfer data between log layers and Bevy's ECS                                          |
| [Custom Loop](../examples/app/custom_loop.rs)                     | Demonstrates how to create a custom runner (to update an app manually)                                     |
| [Drag and Drop](../examples/app/drag_and_drop.rs)                 | An example that shows how to handle drag and drop in an app                                                |
| [Empty](../examples/app/empty.rs)                                 | An empty application (does nothing)                                                                        |
| [Empty with Defaults](../examples/app/empty_defaults.rs)          | An empty application with default plugins                                                                  |
| [Headless](../examples/app/headless.rs)                           | An application that runs without default plugins                                                           |
| [Headless Renderer](../examples/app/headless_renderer.rs)         | An application that runs with no window, but renders into image file                                       |
| [Log layers](../examples/app/log_layers.rs)                       | Illustrate how to add custom log layers                                                                    |
| [Logs](../examples/app/logs.rs)                                   | Illustrate how to use generate log output                                                                  |
| [No Renderer](../examples/app/no_renderer.rs)                     | An application that runs with default plugins and displays an empty window, but without an actual renderer |
| [Plugin](../examples/app/plugin.rs)                               | Demonstrates the creation and registration of a custom plugin                                              |
| [Plugin Group](../examples/app/plugin_group.rs)                   | Demonstrates the creation and registration of a custom plugin group                                        |
| [Return after Run](../examples/app/return_after_run.rs)           | Show how to return to main after the Bevy app has exited                                                   |
| [Thread Pool Resources](../examples/app/thread_pool_resources.rs) | Creates and customizes the internal thread pool                                                            |
| [Without Winit](../examples/app/without_winit.rs)                 | Create an application without winit (runs single time, no event loop)                                      |

## Assets

| Example                                                                 | Description                                                                  |
| ----------------------------------------------------------------------- | ---------------------------------------------------------------------------- |
| [Alter Mesh](../examples/asset/alter_mesh.rs)                           | Shows how to modify the underlying asset of a Mesh after spawning.           |
| [Alter Sprite](../examples/asset/alter_sprite.rs)                       | Shows how to modify texture assets after spawning.                           |
| [Asset Decompression](../examples/asset/asset_decompression.rs)         | Demonstrates loading a compressed asset                                      |
| [Asset Loading](../examples/asset/asset_loading.rs)                     | Demonstrates various methods to load assets                                  |
| [Asset Processing](../examples/asset/processing/asset_processing.rs)    | Demonstrates how to process and load custom assets                           |
| [Asset Settings](../examples/asset/asset_settings.rs)                   | Demonstrates various methods of applying settings when loading an asset      |
| [Custom Asset](../examples/asset/custom_asset.rs)                       | Implements a custom asset loader                                             |
| [Custom Asset IO](../examples/asset/custom_asset_reader.rs)             | Implements a custom AssetReader                                              |
| [Embedded Asset](../examples/asset/embedded_asset.rs)                   | Embed an asset in the application binary and load it                         |
| [Extra asset source](../examples/asset/extra_source.rs)                 | Load an asset from a non-standard asset source                               |
| [Hot Reloading of Assets](../examples/asset/hot_asset_reloading.rs)     | Demonstrates automatic reloading of assets when modified on disk             |
| [Multi-asset synchronization](../examples/asset/multi_asset_sync.rs)    | Demonstrates how to wait for multiple assets to be loaded.                   |
| [Repeated texture configuration](../examples/asset/repeated_texture.rs) | How to configure the texture to repeat instead of the default clamp to edges |

## Async Tasks

| Example                                                                                                     | Description                                                                          |
| ----------------------------------------------------------------------------------------------------------- | ------------------------------------------------------------------------------------ |
| [Async Compute](../examples/async_tasks/async_compute.rs)                                                   | How to use `AsyncComputeTaskPool` to complete longer running tasks                   |
| [External Source of Data on an External Thread](../examples/async_tasks/external_source_external_thread.rs) | How to use an external thread to run an infinite task and communicate with a channel |

## Audio

| Example                                                   | Description                                                                                  |
| --------------------------------------------------------- | -------------------------------------------------------------------------------------------- |
| [Audio](../examples/audio/audio.rs)                       | Shows how to load and play an audio file                                                     |
| [Audio Control](../examples/audio/audio_control.rs)       | Shows how to load and play an audio file, and control how it's played                        |
| [Decodable](../examples/audio/decodable.rs)               | Shows how to create and register a custom audio source by implementing the `Decodable` type. |
| [Pitch](../examples/audio/pitch.rs)                       | Shows how to directly play a simple pitch                                                    |
| [Soundtrack](../examples/audio/soundtrack.rs)             | Shows how to play different soundtracks based on game state                                  |
| [Spatial Audio 2D](../examples/audio/spatial_audio_2d.rs) | Shows how to play spatial audio, and moving the emitter in 2D                                |
| [Spatial Audio 3D](../examples/audio/spatial_audio_3d.rs) | Shows how to play spatial audio, and moving the emitter in 3D                                |

## Camera

| Example                                                                  | Description                                                                                        |
| ------------------------------------------------------------------------ | -------------------------------------------------------------------------------------------------- |
| [2D top-down camera](../examples/camera/2d_top_down_camera.rs)           | A 2D top-down camera smoothly following player movements                                           |
| [Camera Orbit](../examples/camera/camera_orbit.rs)                       | Shows how to orbit a static scene using pitch, yaw, and roll.                                      |
| [Custom Projection](../examples/camera/custom_projection.rs)             | Shows how to create custom camera projections.                                                     |
| [First person view model](../examples/camera/first_person_view_model.rs) | A first-person camera that uses a world model and a view model with different field of views (FOV) |
| [Projection Zoom](../examples/camera/projection_zoom.rs)                 | Shows how to zoom orthographic and perspective projection cameras.                                 |
| [Screen Shake](../examples/camera/2d_screen_shake.rs)                    | A simple 2D screen shake effect                                                                    |

## Dev tools

| Example                                             | Description              |
| --------------------------------------------------- | ------------------------ |
| [FPS overlay](../examples/dev_tools/fps_overlay.rs) | Demonstrates FPS overlay |

## Diagnostics

| Example                                                                                   | Description                                                                      |
| ----------------------------------------------------------------------------------------- | -------------------------------------------------------------------------------- |
| [Custom Diagnostic](../examples/diagnostics/custom_diagnostic.rs)                         | Shows how to create a custom diagnostic                                          |
| [Enabling/disabling diagnostic](../examples/diagnostics/enabling_disabling_diagnostic.rs) | Shows how to disable/re-enable a Diagnostic during runtime                       |
| [Log Diagnostics](../examples/diagnostics/log_diagnostics.rs)                             | Add a plugin that logs diagnostics, like frames per second (FPS), to the console |

## ECS (Entity Component System)

| Example                                                                           | Description                                                                                             |
| --------------------------------------------------------------------------------- | ------------------------------------------------------------------------------------------------------- |
| [Change Detection](../examples/ecs/change_detection.rs)                           | Change detection on components and resources                                                            |
| [Component Hooks](../examples/ecs/component_hooks.rs)                             | Define component hooks to manage component lifecycle events                                             |
| [Custom Query Parameters](../examples/ecs/custom_query_param.rs)                  | Groups commonly used compound queries and query filters into a single type                              |
| [Custom Schedule](../examples/ecs/custom_schedule.rs)                             | Demonstrates how to add custom schedules                                                                |
| [Dynamic ECS](../examples/ecs/dynamic.rs)                                         | Dynamically create components, spawn entities with those components and query those components          |
| [ECS Guide](../examples/ecs/ecs_guide.rs)                                         | Full guide to Bevy's ECS                                                                                |
| [Entity disabling](../examples/ecs/entity_disabling.rs)                           | Demonstrates how to hide entities from the ECS without deleting them                                    |
| [Event](../examples/ecs/event.rs)                                                 | Illustrates event creation, activation, and reception                                                   |
| [Fallible System Parameters](../examples/ecs/fallible_params.rs)                  | Systems are skipped if their parameters cannot be acquired                                              |
| [Error Handling](../examples/ecs/error_handling.rs)                               | Systems that return results to handle errors                                                            |
| [Fixed Timestep](../examples/ecs/fixed_timestep.rs)                               | Shows how to create systems that run every fixed timestep, rather than every tick                       |
| [Generic System](../examples/ecs/generic_system.rs)                               | Shows how to create systems that can be reused with different types                                     |
| [Hierarchy](../examples/ecs/hierarchy.rs)                                         | Creates a hierarchy of parents and children entities                                                    |
| [Immutable Components](../examples/ecs/immutable_components.rs)                   | Demonstrates the creation and utility of immutable components                                           |
| [Iter Combinations](../examples/ecs/iter_combinations.rs)                         | Shows how to iterate over combinations of query results                                                 |
| [Nondeterministic System Order](../examples/ecs/nondeterministic_system_order.rs) | Systems run in parallel, but their order isn't always deterministic. Here's how to detect and fix this. |
| [Observer Propagation](../examples/ecs/observer_propagation.rs)                   | Demonstrates event propagation with observers                                                           |
| [Observers](../examples/ecs/observers.rs)                                         | Demonstrates observers that react to events (both built-in life-cycle events and custom events)         |
| [One Shot Systems](../examples/ecs/one_shot_systems.rs)                           | Shows how to flexibly run systems without scheduling them                                               |
| [Parallel Query](../examples/ecs/parallel_query.rs)                               | Illustrates parallel queries with `ParallelIterator`                                                    |
| [Relationships](../examples/ecs/relationships.rs)                                 | Define and work with custom relationships between entities                                              |
| [Removal Detection](../examples/ecs/removal_detection.rs)                         | Query for entities that had a specific component removed earlier in the current frame                   |
| [Run Conditions](../examples/ecs/run_conditions.rs)                               | Run systems only when one or multiple conditions are met                                                |
| [Send and receive events](../examples/ecs/send_and_receive_events.rs)             | Demonstrates how to send and receive events of the same type in a single system                         |
| [Startup System](../examples/ecs/startup_system.rs)                               | Demonstrates a startup system (one that runs once when the app starts up)                               |
| [System Closure](../examples/ecs/system_closure.rs)                               | Show how to use closures as systems, and how to configure `Local` variables by capturing external state |
| [System Parameter](../examples/ecs/system_param.rs)                               | Illustrates creating custom system parameters with `SystemParam`                                        |
| [System Piping](../examples/ecs/system_piping.rs)                                 | Pipe the output of one system into a second, allowing you to handle any errors gracefully               |
| [System Stepping](../examples/ecs/system_stepping.rs)                             | Demonstrate stepping through systems in order of execution.                                             |

## Embedded

Example | Description
--- | ---
[`no_std` Compatible Library](../examples/no_std/library/src/lib.rs) | Example library compatible with `std` and `no_std` targets

## Games

| Example                                                     | Description                                                                                                             |
| ----------------------------------------------------------- | ----------------------------------------------------------------------------------------------------------------------- |
| [Alien Cake Addict](../examples/games/alien_cake_addict.rs) | Eat the cakes. Eat them all. An example 3D game                                                                         |
| [Breakout](../examples/games/breakout.rs)                   | An implementation of the classic game "Breakout".                                                                       |
| [Contributors](../examples/games/contributors.rs)           | Displays each contributor as a bouncy bevy-ball!                                                                        |
| [Desk Toy](../examples/games/desk_toy.rs)                   | Bevy logo as a desk toy using transparent windows! Now with Googly Eyes!                                                |
| [Game Menu](../examples/games/game_menu.rs)                 | A simple game menu                                                                                                      |
| [Loading Screen](../examples/games/loading_screen.rs)       | Demonstrates how to create a loading screen that waits for all assets to be loaded and render pipelines to be compiled. |

## Gizmos

| Example                                            | Description                              |
| -------------------------------------------------- | ---------------------------------------- |
| [2D Gizmos](../examples/gizmos/2d_gizmos.rs)       | A scene showcasing 2D gizmos             |
| [3D Gizmos](../examples/gizmos/3d_gizmos.rs)       | A scene showcasing 3D gizmos             |
| [Axes](../examples/gizmos/axes.rs)                 | Demonstrates the function of axes gizmos |
| [Light Gizmos](../examples/gizmos/light_gizmos.rs) | A scene showcasing light gizmos          |

## Helpers

| Example                                                       | Description                               |
| ------------------------------------------------------------- | ----------------------------------------- |
| [Camera Controller](../examples/helpers/camera_controller.rs) | Example Free-Cam Styled Camera Controller |
| [Widgets](../examples/helpers/widgets.rs)                     | Example UI Widgets                        |

## Input

| Example                                                             | Description                                                                |
| ------------------------------------------------------------------- | -------------------------------------------------------------------------- |
| [Char Input Events](../examples/input/char_input_events.rs)         | Prints out all chars as they are inputted                                  |
| [Gamepad Input](../examples/input/gamepad_input.rs)                 | Shows handling of gamepad input, connections, and disconnections           |
| [Gamepad Input Events](../examples/input/gamepad_input_events.rs)   | Iterates and prints gamepad input and connection events                    |
| [Gamepad Rumble](../examples/input/gamepad_rumble.rs)               | Shows how to rumble a gamepad using force feedback                         |
| [Keyboard Input](../examples/input/keyboard_input.rs)               | Demonstrates handling a key press/release                                  |
| [Keyboard Input Events](../examples/input/keyboard_input_events.rs) | Prints out all keyboard events                                             |
| [Keyboard Modifiers](../examples/input/keyboard_modifiers.rs)       | Demonstrates using key modifiers (ctrl, shift)                             |
| [Mouse Grab](../examples/input/mouse_grab.rs)                       | Demonstrates how to grab the mouse, locking the cursor to the app's screen |
| [Mouse Input](../examples/input/mouse_input.rs)                     | Demonstrates handling a mouse button press/release                         |
| [Mouse Input Events](../examples/input/mouse_input_events.rs)       | Prints out all mouse events (buttons, movement, etc.)                      |
| [Text Input](../examples/input/text_input.rs)                       | Simple text input with IME support                                         |
| [Touch Input](../examples/input/touch_input.rs)                     | Displays touch presses, releases, and cancels                              |
| [Touch Input Events](../examples/input/touch_input_events.rs)       | Prints out all touch inputs                                                |

## Math

| Example                                                               | Description                                                                    |
| --------------------------------------------------------------------- | ------------------------------------------------------------------------------ |
| [Bounding Volume Intersections (2D)](../examples/math/bounding_2d.rs) | Showcases bounding volumes and intersection tests                              |
| [Cubic Splines](../examples/math/cubic_splines.rs)                    | Exhibits different modes of constructing cubic curves using splines            |
| [Custom Primitives](../examples/math/custom_primitives.rs)            | Demonstrates how to add custom primitives and useful traits for them.          |
| [Random Sampling](../examples/math/random_sampling.rs)                | Demonstrates how to sample random points from mathematical primitives          |
| [Rendering Primitives](../examples/math/render_primitives.rs)         | Shows off rendering for all math primitives as both Meshes and Gizmos          |
| [Sampling Primitives](../examples/math/sampling_primitives.rs)        | Demonstrates all the primitives which can be sampled.                          |
| [Smooth Follow](../examples/movement/smooth_follow.rs)                | Demonstrates how to make an entity smoothly follow another using interpolation |

## Movement

| Example                                                                              | Description                                                                                 |
| ------------------------------------------------------------------------------------ | ------------------------------------------------------------------------------------------- |
| [Run physics in a fixed timestep](../examples/movement/physics_in_fixed_timestep.rs) | Handles input, physics, and rendering in an industry-standard way by using a fixed timestep |

## Picking

| Example                                                                            | Description                                                    |
| ---------------------------------------------------------------------------------- | -------------------------------------------------------------- |
| [Mesh Picking](../examples/picking/mesh_picking.rs)                                | Demonstrates picking meshes                                    |
| [Picking Debug Tools](../examples/picking/debug_picking.rs)                        | Demonstrates picking debug overlay                             |
| [Showcases simple picking events and usage](../examples/picking/simple_picking.rs) | Demonstrates how to use picking events to spawn simple objects |
| [Sprite Picking](../examples/picking/sprite_picking.rs)                            | Demonstrates picking sprites and sprite atlases                |

## Reflection

| Example                                                              | Description                                                                                |
| -------------------------------------------------------------------- | ------------------------------------------------------------------------------------------ |
| [Custom Attributes](../examples/reflection/custom_attributes.rs)     | Registering and accessing custom attributes on reflected types                             |
| [Dynamic Types](../examples/reflection/dynamic_types.rs)             | How dynamic types are used with reflection                                                 |
| [Function Reflection](../examples/reflection/function_reflection.rs) | Demonstrates how functions can be called dynamically using reflection                      |
| [Generic Reflection](../examples/reflection/generic_reflection.rs)   | Registers concrete instances of generic types that may be used with reflection             |
| [Reflection](../examples/reflection/reflection.rs)                   | Demonstrates how reflection in Bevy provides a way to dynamically interact with Rust types |
| [Reflection Types](../examples/reflection/reflection_types.rs)       | Illustrates the various reflection types available                                         |
| [Type Data](../examples/reflection/type_data.rs)                     | Demonstrates how to create and use type data                                               |

## Remote Protocol

| Example                                | Description                                                         |
| -------------------------------------- | ------------------------------------------------------------------- |
| [client](../examples/remote/client.rs) | A simple command line client that can control Bevy apps via the BRP |
| [server](../examples/remote/server.rs) | A Bevy app that you can connect to with the BRP and edit            |

## Scene

| Example                             | Description                                          |
| ----------------------------------- | ---------------------------------------------------- |
| [Scene](../examples/scene/scene.rs) | Demonstrates loading from and saving scenes to files |

## Shaders

These examples demonstrate how to implement different shaders in user code.

A shader in its most common usage is a small program that is run by the GPU per-vertex in a mesh (a vertex shader) or per-affected-screen-fragment (a fragment shader.) The GPU executes these programs in a highly parallel way.

There are also compute shaders which are used for more general processing leveraging the GPU's parallelism.

| Example                                                                                     | Description                                                                                                                                      |
| ------------------------------------------------------------------------------------------- | ------------------------------------------------------------------------------------------------------------------------------------------------ |
| [Animated](../examples/shader/animate_shader.rs)                                            | A shader that uses dynamic data like the time since startup                                                                                      |
| [Array Texture](../examples/shader/array_texture.rs)                                        | A shader that shows how to reuse the core bevy PBR shading functionality in a custom material that obtains the base color from an array texture. |
| [Compute - Game of Life](../examples/shader/compute_shader_game_of_life.rs)                 | A compute shader that simulates Conway's Game of Life                                                                                            |
| [Custom Render Phase](../examples/shader/custom_render_phase.rs)                            | Shows how to make a complete render phase                                                                                                        |
| [Custom Vertex Attribute](../examples/shader/custom_vertex_attribute.rs)                    | A shader that reads a mesh's custom vertex attribute                                                                                             |
| [Custom phase item](../examples/shader/custom_phase_item.rs)                                | Demonstrates how to enqueue custom draw commands in a render phase                                                                               |
| [Extended Material](../examples/shader/extended_material.rs)                                | A custom shader that builds on the standard material                                                                                             |
| [GPU readback](../examples/shader/gpu_readback.rs)                                          | A very simple compute shader that writes to a buffer that is read by the cpu                                                                     |
| [Instancing](../examples/shader/custom_shader_instancing.rs)                                | A shader that renders a mesh multiple times in one draw call using low level rendering api                                                       |
| [Instancing](../examples/shader/automatic_instancing.rs)                                    | Shows that multiple instances of a cube are automatically instanced in one draw call                                                             |
| [Material](../examples/shader/shader_material.rs)                                           | A shader and a material that uses it                                                                                                             |
| [Material](../examples/shader/shader_material_2d.rs)                                        | A shader and a material that uses it on a 2d mesh                                                                                                |
| [Material - Bindless](../examples/shader/shader_material_bindless.rs)                       | Demonstrates how to make materials that use bindless textures                                                                                    |
| [Material - GLSL](../examples/shader/shader_material_glsl.rs)                               | A shader that uses the GLSL shading language                                                                                                     |
| [Material - Screenspace Texture](../examples/shader/shader_material_screenspace_texture.rs) | A shader that samples a texture with view-independent UV coordinates                                                                             |
| [Material - WESL](../examples/shader/shader_material_wesl.rs)                               | A shader that uses WESL                                                                                                                          |
| [Material Prepass](../examples/shader/shader_prepass.rs)                                    | A shader that uses the various textures generated by the prepass                                                                                 |
| [Post Processing - Custom Render Pass](../examples/shader/custom_post_processing.rs)        | A custom post processing effect, using a custom render pass that runs after the main pass                                                        |
| [Shader Defs](../examples/shader/shader_defs.rs)                                            | A shader that uses "shaders defs" (a bevy tool to selectively toggle parts of a shader)                                                          |
| [Specialized Mesh Pipeline](../examples/shader/specialized_mesh_pipeline.rs)                | Demonstrates how to write a specialized mesh pipeline                                                                                            |
| [Storage Buffer](../examples/shader/storage_buffer.rs)                                      | A shader that shows how to bind a storage buffer using a custom material.                                                                        |
| [Texture Binding Array (Bindless Textures)](../examples/shader/texture_binding_array.rs)    | A shader that shows how to bind and sample multiple textures as a binding array (a.k.a. bindless textures).                                      |

## State

| Example                                                                     | Description                                                                                  |
| --------------------------------------------------------------------------- | -------------------------------------------------------------------------------------------- |
| [Computed States](../examples/state/computed_states.rs)                     | Advanced state patterns using Computed States.                                               |
| [Custom State Transition Behavior](../examples/state/custom_transitions.rs) | Creating and working with custom state transition schedules.                                 |
| [States](../examples/state/states.rs)                                       | Illustrates how to use States to control transitioning from a Menu state to an InGame state. |
| [Sub States](../examples/state/sub_states.rs)                               | Using Sub States for hierarchical state handling.                                            |

## Stress Tests

These examples are used to test the performance and stability of various parts of the engine in an isolated way.

Due to the focus on performance it's recommended to run the stress tests in release mode:

```sh
cargo run --release --example <example name>
```

| Example                                                                                   | Description                                                                                                                                                                           |
| ----------------------------------------------------------------------------------------- | ------------------------------------------------------------------------------------------------------------------------------------------------------------------------------------- |
| [Bevymark](../examples/stress_tests/bevymark.rs)                                          | A heavy sprite rendering workload to benchmark your system with Bevy                                                                                                                  |
| [Many Animated Materials](../examples/stress_tests/many_materials.rs)                     | Benchmark to test rendering many animated materials                                                                                                                                   |
| [Many Animated Sprites](../examples/stress_tests/many_animated_sprites.rs)                | Displays many animated sprites in a grid arrangement with slight offsets to their animation timers. Used for performance testing.                                                     |
| [Many Buttons](../examples/stress_tests/many_buttons.rs)                                  | Test rendering of many UI elements                                                                                                                                                    |
| [Many Cameras & Lights](../examples/stress_tests/many_cameras_lights.rs)                  | Test rendering of many cameras and lights                                                                                                                                             |
| [Many Components (and Entities and Systems)](../examples/stress_tests/many_components.rs) | Test large ECS systems                                                                                                                                                                |
| [Many Cubes](../examples/stress_tests/many_cubes.rs)                                      | Simple benchmark to test per-entity draw overhead. Run with the `sphere` argument to test frustum culling                                                                             |
| [Many Foxes](../examples/stress_tests/many_foxes.rs)                                      | Loads an animated fox model and spawns lots of them. Good for testing skinned mesh performance. Takes an unsigned integer argument for the number of foxes to spawn. Defaults to 1000 |
| [Many Gizmos](../examples/stress_tests/many_gizmos.rs)                                    | Test rendering of many gizmos                                                                                                                                                         |
| [Many Glyphs](../examples/stress_tests/many_glyphs.rs)                                    | Simple benchmark to test text rendering.                                                                                                                                              |
| [Many Lights](../examples/stress_tests/many_lights.rs)                                    | Simple benchmark to test rendering many point lights. Run with `WGPU_SETTINGS_PRIO=webgl2` to restrict to uniform buffers and max 256 lights                                          |
| [Many Sprites](../examples/stress_tests/many_sprites.rs)                                  | Displays many sprites in a grid arrangement! Used for performance testing. Use `--colored` to enable color tinted sprites.                                                            |
| [Many Text2d](../examples/stress_tests/many_text2d.rs)                                    | Displays many Text2d! Used for performance testing.                                                                                                                                   |
| [Text Pipeline](../examples/stress_tests/text_pipeline.rs)                                | Text Pipeline benchmark                                                                                                                                                               |
| [Transform Hierarchy](../examples/stress_tests/transform_hierarchy.rs)                    | Various test cases for hierarchy and transform propagation performance                                                                                                                |

## Time

| Example                                          | Description                                                                            |
| ------------------------------------------------ | -------------------------------------------------------------------------------------- |
| [Time handling](../examples/time/time.rs)        | Explains how Time is handled in ECS                                                    |
| [Timers](../examples/time/timers.rs)             | Illustrates ticking `Timer` resources inside systems and handling their state          |
| [Virtual time](../examples/time/virtual_time.rs) | Shows how `Time<Virtual>` can be used to pause, resume, slow down and speed up a game. |

## Tools

| Example                                                | Description                                                                                                                                                                                                                                                        |
| ------------------------------------------------------ | ------------------------------------------------------------------------------------------------------------------------------------------------------------------------------------------------------------------------------------------------------------------ |
| [Gamepad Viewer](../examples/tools/gamepad_viewer.rs)  | Shows a visualization of gamepad buttons, sticks, and triggers                                                                                                                                                                                                     |
| [Scene Viewer](../examples/tools/scene_viewer/main.rs) | A simple way to view glTF models with Bevy. Just run `cargo run --release --example scene_viewer /path/to/model.gltf#Scene0`, replacing the path as appropriate. With no arguments it will load the FieldHelmet glTF model from the repository assets subdirectory |

## Transforms

| Example                                              | Description                                                     |
| ---------------------------------------------------- | --------------------------------------------------------------- |
| [3D Rotation](../examples/transforms/3d_rotation.rs) | Illustrates how to (constantly) rotate an object around an axis |
| [Alignment](../examples/transforms/align.rs)         | A demonstration of Transform's axis-alignment feature           |
| [Scale](../examples/transforms/scale.rs)             | Illustrates how to scale an object in each direction            |
| [Transform](../examples/transforms/transform.rs)     | Shows multiple transformations of objects                       |
| [Translation](../examples/transforms/translation.rs) | Illustrates how to move an object along an axis                 |

## UI (User Interface)

| Example                                                                                  | Description                                                                                                     |
| ---------------------------------------------------------------------------------------- | --------------------------------------------------------------------------------------------------------------- |
| [Borders](../examples/ui/borders.rs)                                                     | Demonstrates how to create a node with a border                                                                 |
| [Box Shadow](../examples/ui/box_shadow.rs)                                               | Demonstrates how to create a node with a shadow                                                                 |
| [Button](../examples/ui/button.rs)                                                       | Illustrates creating and updating a button                                                                      |
| [CSS Grid](../examples/ui/grid.rs)                                                       | An example for CSS Grid layout                                                                                  |
| [Directional Navigation](../examples/ui/directional_navigation.rs)                       | Demonstration of Directional Navigation between UI elements                                                     |
| [Display and Visibility](../examples/ui/display_and_visibility.rs)                       | Demonstrates how Display and Visibility work in the UI.                                                         |
| [Flex Layout](../examples/ui/flex_layout.rs)                                             | Demonstrates how the AlignItems and JustifyContent properties can be composed to layout nodes and position text |
| [Font Atlas Debug](../examples/ui/font_atlas_debug.rs)                                   | Illustrates how FontAtlases are populated (used to optimize text rendering internally)                          |
| [Ghost Nodes](../examples/ui/ghost_nodes.rs)                                             | Demonstrates the use of Ghost Nodes to skip entities in the UI layout hierarchy                                 |
| [Overflow](../examples/ui/overflow.rs)                                                   | Simple example demonstrating overflow behavior                                                                  |
| [Overflow Clip Margin](../examples/ui/overflow_clip_margin.rs)                           | Simple example demonstrating the OverflowClipMargin style property                                              |
| [Overflow and Clipping Debug](../examples/ui/overflow_debug.rs)                          | An example to debug overflow and clipping behavior                                                              |
| [Relative Cursor Position](../examples/ui/relative_cursor_position.rs)                   | Showcases the RelativeCursorPosition component                                                                  |
| [Render UI to Texture](../examples/ui/render_ui_to_texture.rs)                           | An example of rendering UI as a part of a 3D world                                                              |
| [Scroll](../examples/ui/scroll.rs)                                                       | Demonstrates scrolling UI containers                                                                            |
| [Size Constraints](../examples/ui/size_constraints.rs)                                   | Demonstrates how the to use the size constraints to control the size of a UI node.                              |
| [Tab Navigation](../examples/ui/tab_navigation.rs)                                       | Demonstration of Tab Navigation between UI elements                                                             |
| [Text](../examples/ui/text.rs)                                                           | Illustrates creating and updating text                                                                          |
| [Text Debug](../examples/ui/text_debug.rs)                                               | An example for debugging text layout                                                                            |
| [Text Wrap Debug](../examples/ui/text_wrap_debug.rs)                                     | Demonstrates text wrapping                                                                                      |
| [Transparency UI](../examples/ui/transparency_ui.rs)                                     | Demonstrates transparency for UI                                                                                |
| [UI Material](../examples/ui/ui_material.rs)                                             | Demonstrates creating and using custom Ui materials                                                             |
| [UI Scaling](../examples/ui/ui_scaling.rs)                                               | Illustrates how to scale the UI                                                                                 |
| [UI Texture Atlas](../examples/ui/ui_texture_atlas.rs)                                   | Illustrates how to use TextureAtlases in UI                                                                     |
| [UI Texture Atlas Slice](../examples/ui/ui_texture_atlas_slice.rs)                       | Illustrates how to use 9 Slicing for TextureAtlases in UI                                                       |
| [UI Texture Slice](../examples/ui/ui_texture_slice.rs)                                   | Illustrates how to use 9 Slicing in UI                                                                          |
| [UI Texture Slice Flipping and Tiling](../examples/ui/ui_texture_slice_flip_and_tile.rs) | Illustrates how to flip and tile images with 9 Slicing in UI                                                    |
| [UI Z-Index](../examples/ui/z_index.rs)                                                  | Demonstrates how to control the relative depth (z-position) of UI elements                                      |
| [Viewport Debug](../examples/ui/viewport_debug.rs)                                       | An example for debugging viewport coordinates                                                                   |
| [Window Fallthrough](../examples/ui/window_fallthrough.rs)                               | Illustrates how to access `winit::window::Window`'s `hittest` functionality.                                    |

## Window

| Example                                                              | Description                                                                |
| -------------------------------------------------------------------- | -------------------------------------------------------------------------- |
| [Clear Color](../examples/window/clear_color.rs)                     | Creates a solid color window                                               |
| [Custom Cursor Image](../examples/window/custom_cursor_image.rs)     | Demonstrates creating an animated custom cursor from an image              |
| [Custom User Event](../examples/window/custom_user_event.rs)         | Handles custom user events within the event loop                           |
| [Low Power](../examples/window/low_power.rs)                         | Demonstrates settings to reduce power use for bevy applications            |
| [Monitor info](../examples/window/monitor_info.rs)                   | Displays information about available monitors (displays).                  |
| [Multiple Windows](../examples/window/multiple_windows.rs)           | Demonstrates creating multiple windows, and rendering to them              |
| [Scale Factor Override](../examples/window/scale_factor_override.rs) | Illustrates how to customize the default window settings                   |
| [Screenshot](../examples/window/screenshot.rs)                       | Shows how to save screenshots to disk                                      |
| [Transparent Window](../examples/window/transparent_window.rs)       | Illustrates making the window transparent and hiding the window decoration |
| [Window Drag Move](../examples/window/window_drag_move.rs)           | Demonstrates drag move and drag resize without window decoration           |
| [Window Resizing](../examples/window/window_resizing.rs)             | Demonstrates resizing and responding to resizing a window                  |
| [Window Settings](../examples/window/window_settings.rs)             | Demonstrates customizing default window settings                           |

# Tests

| Example                                                | Description                                             |
| ------------------------------------------------------ | ------------------------------------------------------- |
| [How to Test Apps](../tests/how_to_test_apps.rs)       | How to test apps (simple integration testing)           |
| [How to Test Systems](../tests/how_to_test_systems.rs) | How to test systems with commands, queries or resources |

# Platform-Specific Examples

## Android

### Setup

```sh
rustup target add aarch64-linux-android
cargo install cargo-ndk
```

The Android SDK must be installed, and the environment variable `ANDROID_SDK_ROOT` set to the root Android `sdk` folder.

When using `NDK (Side by side)`, the environment variable `ANDROID_NDK_ROOT` must also be set to one of the NDKs in `sdk\ndk\[NDK number]`.

Alternatively, you can install Android Studio.

### Build & Run

To build an Android app, you first need to build shared object files for the target architecture with `cargo-ndk`:

```sh
cargo ndk -t <target_name> -o <project_name>/app/src/main/jniLibs build
```

For example, to compile to a 64-bit ARM platform:

```sh
cargo ndk -t arm64-v8a -o android_example/app/src/main/jniLibs build
```

Setting the output path ensures the shared object files can be found in target-specific directories under `jniLibs` where the JNI can find them.

See the `cargo-ndk` [README](https://crates.io/crates/cargo-ndk) for other options.

After this you can build it with `gradlew`:

```sh
./gradlew build
```

Or build it with Android Studio.

Then you can test it in your Android project.

#### About `libc++_shared.so`

Bevy may require `libc++_shared.so` to run on Android, as it is needed by the `oboe` crate, but typically `cargo-ndk` does not copy this file automatically.

To include it, you can manually obtain it from NDK source or use a `build.rs` script for automation, as described in the `cargo-ndk` [README](https://github.com/bbqsrc/cargo-ndk?tab=readme-ov-file#linking-against-and-copying-libc_sharedso-into-the-relevant-places-in-the-output-directory).

Alternatively, you can modify project files to include it when building an APK. To understand the specific steps taken in this project, please refer to the comments within the project files for detailed instructions(`app/CMakeList.txt`, `app/build.gradle`, `app/src/main/cpp/dummy.cpp`).

### Debugging

You can view the logs with the following command:

```sh
adb logcat | grep 'RustStdoutStderr\|bevy\|wgpu'
```

In case of an error getting a GPU or setting it up, you can try settings logs of `wgpu_hal` to `DEBUG` to get more information.

Sometimes, running the app complains about an unknown activity. This may be fixed by uninstalling the application:

```sh
adb uninstall org.bevyengine.example
```

### Old phones

In its examples, Bevy targets the minimum Android API that Play Store  <!-- markdown-link-check-disable -->
[requires](https://developer.android.com/distribute/best-practices/develop/target-sdk) to upload and update apps. <!-- markdown-link-check-enable -->
Users of older phones may want to use an older API when testing. By default, Bevy uses [`GameActivity`](https://developer.android.com/games/agdk/game-activity), which only works for Android API level 31 and higher, so if you want to use older API, you need to switch to `NativeActivity`.

To use `NativeActivity`, you need to edit it in `cargo.toml` manually like this:

```toml
bevy = { version = "0.14", default-features = false, features = ["android-native-activity", ...] }
```

Then build it as the [Build & Run](#build--run) section stated above.

#### About `cargo-apk`

You can also build an APK with `cargo-apk`, a simpler and deprecated tool which doesn't support `GameActivity`. If you want to use this, there is a [folder](./mobile/android_basic) inside the mobile example with instructions.

| Example   | File                                       | Description                                |
| --------- | ------------------------------------------ | ------------------------------------------ |
| `android` | [`mobile/src/lib.rs`](./mobile/src/lib.rs) | A 3d Scene with a button and playing sound |

## iOS

### Setup

You need to install the correct rust targets:

- `aarch64-apple-ios`: iOS devices
- `x86_64-apple-ios`: iOS simulator on x86 processors
- `aarch64-apple-ios-sim`: iOS simulator on Apple processors

```sh
rustup target add aarch64-apple-ios x86_64-apple-ios aarch64-apple-ios-sim
```

### Build & Run

Using bash:

```sh
cd examples/mobile
make run
```

In an ideal world, this will boot up, install and run the app for the first
iOS simulator in your `xcrun simctl list devices`. If this fails, you can
specify the simulator device UUID via:

```sh
DEVICE_ID=${YOUR_DEVICE_ID} make run
```

If you'd like to see xcode do stuff, you can run

```sh
open bevy_mobile_example.xcodeproj/
```

which will open xcode. You then must push the zoom zoom play button and wait
for the magic.

| Example | File                                       | Description                                |
| ------- | ------------------------------------------ | ------------------------------------------ |
| `ios`   | [`mobile/src/lib.rs`](./mobile/src/lib.rs) | A 3d Scene with a button and playing sound |

## Wasm

### Setup

```sh
rustup target add wasm32-unknown-unknown
cargo install wasm-bindgen-cli
```

### Build & Run

Following is an example for `lighting`. For other examples, change the `lighting` in the
following commands.

```sh
cargo build --release --example lighting --target wasm32-unknown-unknown
wasm-bindgen --out-name wasm_example \
  --out-dir examples/wasm/target \
  --target web target/wasm32-unknown-unknown/release/examples/lighting.wasm
```

The first command will build the example for the wasm target, creating a binary. Then,
[wasm-bindgen-cli](https://rustwasm.github.io/wasm-bindgen/reference/cli.html) is used to create
javascript bindings to this wasm file in the output file `examples/wasm/target/wasm_example.js`, which can be loaded using this
[example HTML file](./wasm/index.html).

Then serve `examples/wasm` directory to browser. i.e.

```sh
# cargo install basic-http-server
basic-http-server examples/wasm

# with python
python3 -m http.server --directory examples/wasm

# with ruby
ruby -run -ehttpd examples/wasm
```

#### WebGL2 and WebGPU

Bevy support for WebGPU is being worked on, but is currently experimental.

To build for WebGPU, you'll need to enable the `webgpu` feature. This will override the `webgl2` feature, and builds with the `webgpu` feature enabled won't be able to run on browsers that don't support WebGPU.

Bevy has a helper to build its examples:

- Build for WebGL2: `cargo run -p build-wasm-example -- --api webgl2 load_gltf`
- Build for WebGPU: `cargo run -p build-wasm-example -- --api webgpu load_gltf`

This helper will log the command used to build the examples.

### Audio in the browsers

For the moment, everything is single threaded, this can lead to stuttering when playing audio in browsers. Not all browsers react the same way for all games, you will have to experiment for your game.

In browsers, audio is not authorized to start without being triggered by an user interaction. This is to avoid multiple tabs all starting to auto play some sounds. You can find more context and explanation for this on [Google Chrome blog](https://developer.chrome.com/blog/web-audio-autoplay/). This page also describes a JS workaround to resume audio as soon as the user interact with your game.

### Optimizing

On the web, it's useful to reduce the size of the files that are distributed.
With rust, there are many ways to improve your executable sizes, starting with
the steps described in [the quick-start guide](https://bevyengine.org/learn/quick-start/getting-started/setup/#compile-with-performance-optimizations).

Now, when building the executable, use `--profile wasm-release` instead of `--release`:

```sh
cargo build --profile wasm-release --example lighting --target wasm32-unknown-unknown
```

To apply `wasm-opt`, first locate the `.wasm` file generated in the `--out-dir` of the
earlier `wasm-bindgen-cli` command (the filename should end with `_bg.wasm`), then run:

```sh
wasm-opt -Oz --output optimized.wasm examples/wasm/target/lighting_bg.wasm
mv optimized.wasm examples/wasm/target/lighting_bg.wasm
```

Make sure your final executable size is actually smaller. Some optimizations
may not be worth keeping due to compilation time increases.

For a small project with a basic 3d model and two lights,
the generated file sizes are, as of July 2022, as follows:

<<<<<<< HEAD
| profile                          | wasm-opt | no wasm-opt |
| -------------------------------- | -------- | ----------- |
| Default                          | 8.5M     | 13.0M       |
| opt-level = "z"                  | 6.1M     | 12.7M       |
| "z" + lto = "thin"               | 5.9M     | 12M         |
| "z" + lto = "fat"                | 5.1M     | 9.4M        |
| "z" + "thin" + codegen-units = 1 | 5.3M     | 11M         |
| "z" + "fat"  + codegen-units = 1 | 4.8M     | 8.5M        |
=======
profile                           | wasm-opt | no wasm-opt
----------------------------------|----------|-------------
Default                           | 8.5M     | 13.0M
opt-level = "z"                   | 6.1M     | 12.7M
"z" + lto = "thin"                | 5.9M     | 12M
"z" + lto = "fat"                 | 5.1M     | 9.4M
"z" + "thin" + codegen-units = 1  | 5.3M     | 11M
"z" + "fat"  + codegen-units = 1  | 4.8M     | 8.5M
>>>>>>> 31d2b653

### Loading Assets

To load assets, they need to be available in the folder examples/wasm/assets. Cloning this
repository will set it up as a symlink on Linux and macOS, but you will need to manually move
the assets on Windows.<|MERGE_RESOLUTION|>--- conflicted
+++ resolved
@@ -810,16 +810,6 @@
 For a small project with a basic 3d model and two lights,
 the generated file sizes are, as of July 2022, as follows:
 
-<<<<<<< HEAD
-| profile                          | wasm-opt | no wasm-opt |
-| -------------------------------- | -------- | ----------- |
-| Default                          | 8.5M     | 13.0M       |
-| opt-level = "z"                  | 6.1M     | 12.7M       |
-| "z" + lto = "thin"               | 5.9M     | 12M         |
-| "z" + lto = "fat"                | 5.1M     | 9.4M        |
-| "z" + "thin" + codegen-units = 1 | 5.3M     | 11M         |
-| "z" + "fat"  + codegen-units = 1 | 4.8M     | 8.5M        |
-=======
 profile                           | wasm-opt | no wasm-opt
 ----------------------------------|----------|-------------
 Default                           | 8.5M     | 13.0M
@@ -828,7 +818,6 @@
 "z" + lto = "fat"                 | 5.1M     | 9.4M
 "z" + "thin" + codegen-units = 1  | 5.3M     | 11M
 "z" + "fat"  + codegen-units = 1  | 4.8M     | 8.5M
->>>>>>> 31d2b653
 
 ### Loading Assets
 
