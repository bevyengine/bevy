<!-- MD024 - The Headers from the Platform-Specific Examples should be identical  -->
<!-- markdownlint-disable-file MD024 -->

# Examples

These examples demonstrate the main features of Bevy and how to use them.
To run an example, use the command `cargo run --example <Example>`, and add the option `--features x11` or `--features wayland` to force the example to run on a specific window compositor, e.g.

```sh
cargo run --features wayland --example hello_world
```

**⚠️ Note: for users of releases on crates.io!**

There are often large differences and incompatible API changes between the latest [crates.io](https://crates.io/crates/bevy) release and the development version of Bevy in the git main branch!

If you are using a released version of bevy, you need to make sure you are viewing the correct version of the examples!

- Latest release: [https://github.com/bevyengine/bevy/tree/latest/examples](https://github.com/bevyengine/bevy/tree/latest/examples)
- Specific version, such as `0.4`: [https://github.com/bevyengine/bevy/tree/v0.4.0/examples](https://github.com/bevyengine/bevy/tree/v0.4.0/examples)

When you clone the repo locally to run the examples, use `git checkout` to get the correct version:

```bash
# `latest` always points to the newest release
git checkout latest
# or use a specific version
git checkout v0.4.0
```

---

## Table of Contents

- [Examples](#examples)
  - [Table of Contents](#table-of-contents)
- [The Bare Minimum](#the-bare-minimum)
  - [Hello, World!](#hello-world)
- [Cross-Platform Examples](#cross-platform-examples)
  - [2D Rendering](#2d-rendering)
  - [3D Rendering](#3d-rendering)
  - [Animation](#animation)
  - [Application](#application)
  - [Assets](#assets)
  - [Async Tasks](#async-tasks)
  - [Audio](#audio)
  - [Diagnostics](#diagnostics)
  - [ECS (Entity Component System)](#ecs-entity-component-system)
  - [Games](#games)
  - [Input](#input)
  - [Reflection](#reflection)
  - [Scene](#scene)
  - [Shaders](#shaders)
  - [Stress Tests](#stress-tests)
  - [Tools](#tools)
  - [Transforms](#transforms)
  - [UI (User Interface)](#ui-user-interface)
  - [Window](#window)

- [Tests](#tests)
- [Platform-Specific Examples](#platform-specific-examples)
  - [Android](#android)
    - [Setup](#setup)
    - [Build & Run](#build--run)
    - [Old phones](#old-phones)
  - [iOS](#ios)
    - [Setup](#setup-1)
    - [Build & Run](#build--run-1)
  - [WASM](#wasm)
    - [Setup](#setup-2)
    - [Build & Run](#build--run-2)
    - [Loading Assets](#loading-assets)

# The Bare Minimum

<!-- MD026 - Hello, World! looks better with the ! -->
<!-- markdownlint-disable-next-line MD026 -->
## Hello, World!

Example | Description
--- | ---
[`hello_world.rs`](./hello_world.rs) | Runs a minimal example that outputs "hello world"

# Cross-Platform Examples

## 2D Rendering

Example | Description
--- | ---
[2D Bloom](../examples/2d/bloom_2d.rs) | Illustrates bloom post-processing in 2d
[2D Gizmos](../examples/2d/2d_gizmos.rs) | A scene showcasing 2D gizmos
[2D Rotation](../examples/2d/rotation.rs) | Demonstrates rotating entities in 2D with quaternions
[2D Shapes](../examples/2d/2d_shapes.rs) | Renders a rectangle, circle, and hexagon
[Manual Mesh 2D](../examples/2d/mesh2d_manual.rs) | Renders a custom mesh "manually" with "mid-level" renderer apis
[Mesh 2D](../examples/2d/mesh2d.rs) | Renders a 2d mesh
[Mesh 2D With Vertex Colors](../examples/2d/mesh2d_vertex_color_texture.rs) | Renders a 2d mesh with vertex color attributes
[Move Sprite](../examples/2d/move_sprite.rs) | Changes the transform of a sprite
[Pixel Perfect](../examples/2d/pixel_perfect.rs) | Demonstrates pixel perfect in 2d
[Sprite](../examples/2d/sprite.rs) | Renders a sprite
[Sprite Flipping](../examples/2d/sprite_flipping.rs) | Renders a sprite flipped along an axis
[Sprite Sheet](../examples/2d/sprite_sheet.rs) | Renders an animated sprite
[Text 2D](../examples/2d/text2d.rs) | Generates text in 2D
[Texture Atlas](../examples/2d/texture_atlas.rs) | Generates a texture atlas (sprite sheet) from individual sprites
[Transparency in 2D](../examples/2d/transparency_2d.rs) | Demonstrates transparency in 2d

## 3D Rendering

Example | Description
--- | ---
[3D Bloom](../examples/3d/bloom_3d.rs) | Illustrates bloom configuration using HDR and emissive materials
[3D Gizmos](../examples/3d/3d_gizmos.rs) | A scene showcasing 3D gizmos
[3D Scene](../examples/3d/3d_scene.rs) | Simple 3D scene with basic shapes and lighting
[3D Shapes](../examples/3d/3d_shapes.rs) | A scene showcasing the built-in 3D shapes
[Atmospheric Fog](../examples/3d/atmospheric_fog.rs) | A scene showcasing the atmospheric fog effect
[Blend Modes](../examples/3d/blend_modes.rs) | Showcases different blend modes
[FXAA](../examples/3d/fxaa.rs) | Compares MSAA (Multi-Sample Anti-Aliasing) and FXAA (Fast Approximate Anti-Aliasing)
[Fog](../examples/3d/fog.rs) | A scene showcasing the distance fog effect
[Lighting](../examples/3d/lighting.rs) | Illustrates various lighting options in a simple scene
[Lines](../examples/3d/lines.rs) | Create a custom material to draw 3d lines
[Load glTF](../examples/3d/load_gltf.rs) | Loads and renders a glTF file as a scene
[MSAA](../examples/3d/msaa.rs) | Configures MSAA (Multi-Sample Anti-Aliasing) for smoother edges
[Orthographic View](../examples/3d/orthographic.rs) | Shows how to create a 3D orthographic view (for isometric-look in games or CAD applications)
[Parenting](../examples/3d/parenting.rs) | Demonstrates parent->child relationships and relative transformations
[Physically Based Rendering](../examples/3d/pbr.rs) | Demonstrates use of Physically Based Rendering (PBR) properties
[Render to Texture](../examples/3d/render_to_texture.rs) | Shows how to render to a texture, useful for mirrors, UI, or exporting images
[Shadow Biases](../examples/3d/shadow_biases.rs) | Demonstrates how shadow biases affect shadows in a 3d scene
[Shadow Caster and Receiver](../examples/3d/shadow_caster_receiver.rs) | Demonstrates how to prevent meshes from casting/receiving shadows in a 3d scene
[Skybox](../examples/3d/skybox.rs) | Load a cubemap texture onto a cube like a skybox and cycle through different compressed texture formats.
[Spherical Area Lights](../examples/3d/spherical_area_lights.rs) | Demonstrates how point light radius values affect light behavior
[Split Screen](../examples/3d/split_screen.rs) | Demonstrates how to render two cameras to the same window to accomplish "split screen"
[Spotlight](../examples/3d/spotlight.rs) | Illustrates spot lights
[Texture](../examples/3d/texture.rs) | Shows configuration of texture materials
[Tonemapping](../examples/3d/tonemapping.rs) | Compares tonemapping options
[Transparency in 3D](../examples/3d/transparency_3d.rs) | Demonstrates transparency in 3d
[Two Passes](../examples/3d/two_passes.rs) | Renders two 3d passes to the same window from different perspectives
[Update glTF Scene](../examples/3d/update_gltf_scene.rs) | Update a scene from a glTF file, either by spawning the scene as a child of another entity, or by accessing the entities of the scene
[Vertex Colors](../examples/3d/vertex_colors.rs) | Shows the use of vertex colors
[Wireframe](../examples/3d/wireframe.rs) | Showcases wireframe rendering

## Animation

Example | Description
--- | ---
[Animated Fox](../examples/animation/animated_fox.rs) | Plays an animation from a skinned glTF
[Animated Transform](../examples/animation/animated_transform.rs) | Create and play an animation defined by code that operates on the `Transform` component
[Custom Skinned Mesh](../examples/animation/custom_skinned_mesh.rs) | Skinned mesh example with mesh and joints data defined in code
[glTF Skinned Mesh](../examples/animation/gltf_skinned_mesh.rs) | Skinned mesh example with mesh and joints data loaded from a glTF file

## Application

Example | Description
--- | ---
[Custom Loop](../examples/app/custom_loop.rs) | Demonstrates how to create a custom runner (to update an app manually)
[Drag and Drop](../examples/app/drag_and_drop.rs) | An example that shows how to handle drag and drop in an app
[Empty](../examples/app/empty.rs) | An empty application (does nothing)
[Empty with Defaults](../examples/app/empty_defaults.rs) | An empty application with default plugins
[Headless](../examples/app/headless.rs) | An application that runs without default plugins
[Logs](../examples/app/logs.rs) | Illustrate how to use generate log output
[No Renderer](../examples/app/no_renderer.rs) | An application that runs with default plugins and displays an empty window, but without an actual renderer
[Plugin](../examples/app/plugin.rs) | Demonstrates the creation and registration of a custom plugin
[Plugin Group](../examples/app/plugin_group.rs) | Demonstrates the creation and registration of a custom plugin group
[Return after Run](../examples/app/return_after_run.rs) | Show how to return to main after the Bevy app has exited
[Thread Pool Resources](../examples/app/thread_pool_resources.rs) | Creates and customizes the internal thread pool
[Without Winit](../examples/app/without_winit.rs) | Create an application without winit (runs single time, no event loop)

## Assets

Example | Description
--- | ---
[Asset Loading](../examples/asset/asset_loading.rs) | Demonstrates various methods to load assets
[Custom Asset](../examples/asset/custom_asset.rs) | Implements a custom asset loader
[Custom Asset IO](../examples/asset/custom_asset_io.rs) | Implements a custom asset io loader
[Hot Reloading of Assets](../examples/asset/hot_asset_reloading.rs) | Demonstrates automatic reloading of assets when modified on disk

## Async Tasks

Example | Description
--- | ---
[Async Compute](../examples/async_tasks/async_compute.rs) | How to use `AsyncComputeTaskPool` to complete longer running tasks
[External Source of Data on an External Thread](../examples/async_tasks/external_source_external_thread.rs) | How to use an external thread to run an infinite task and communicate with a channel

## Audio

Example | Description
--- | ---
[Audio](../examples/audio/audio.rs) | Shows how to load and play an audio file
[Audio Control](../examples/audio/audio_control.rs) | Shows how to load and play an audio file, and control how it's played
[Decodable](../examples/audio/decodable.rs) | Shows how to create and register a custom audio source by implementing the `Decodable` type.
[Spatial Audio 2D](../examples/audio/spatial_audio_2d.rs) | Shows how to play spatial audio, and moving the emitter in 2D
[Spatial Audio 3D](../examples/audio/spatial_audio_3d.rs) | Shows how to play spatial audio, and moving the emitter in 3D

## Diagnostics

Example | Description
--- | ---
[Custom Diagnostic](../examples/diagnostics/custom_diagnostic.rs) | Shows how to create a custom diagnostic
[Log Diagnostics](../examples/diagnostics/log_diagnostics.rs) | Add a plugin that logs diagnostics, like frames per second (FPS), to the console

## ECS (Entity Component System)

Example | Description
--- | ---
[Apply System Buffers](../examples/ecs/apply_system_buffers.rs) | Show how to use `apply_system_buffers` system
[Component Change Detection](../examples/ecs/component_change_detection.rs) | Change detection on components
[Custom Query Parameters](../examples/ecs/custom_query_param.rs) | Groups commonly used compound queries and query filters into a single type
[ECS Guide](../examples/ecs/ecs_guide.rs) | Full guide to Bevy's ECS
[Event](../examples/ecs/event.rs) | Illustrates event creation, activation, and reception
[Fixed Timestep](../examples/ecs/fixed_timestep.rs) | Shows how to create systems that run every fixed timestep, rather than every tick
[Generic System](../examples/ecs/generic_system.rs) | Shows how to create systems that can be reused with different types
[Hierarchy](../examples/ecs/hierarchy.rs) | Creates a hierarchy of parents and children entities
[Iter Combinations](../examples/ecs/iter_combinations.rs) | Shows how to iterate over combinations of query results
[Nondeterministic System Order](../examples/ecs/nondeterministic_system_order.rs) | Systems run in paralell, but their order isn't always deteriministic. Here's how to detect and fix this.
[Parallel Query](../examples/ecs/parallel_query.rs) | Illustrates parallel queries with `ParallelIterator`
[Removal Detection](../examples/ecs/removal_detection.rs) | Query for entities that had a specific component removed earlier in the current frame
[Run Conditions](../examples/ecs/run_conditions.rs) | Run systems only when one or multiple conditions are met
[Startup System](../examples/ecs/startup_system.rs) | Demonstrates a startup system (one that runs once when the app starts up)
[State](../examples/ecs/state.rs) | Illustrates how to use States to control transitioning from a Menu state to an InGame state
[System Closure](../examples/ecs/system_closure.rs) | Show how to use closures as systems, and how to configure `Local` variables by capturing external state
[System Parameter](../examples/ecs/system_param.rs) | Illustrates creating custom system parameters with `SystemParam`
[System Piping](../examples/ecs/system_piping.rs) | Pipe the output of one system into a second, allowing you to handle any errors gracefully
[Timers](../examples/ecs/timers.rs) | Illustrates ticking `Timer` resources inside systems and handling their state

## Games

Example | Description
--- | ---
[Alien Cake Addict](../examples/games/alien_cake_addict.rs) | Eat the cakes. Eat them all. An example 3D game
[Breakout](../examples/games/breakout.rs) | An implementation of the classic game "Breakout"
[Contributors](../examples/games/contributors.rs) | Displays each contributor as a bouncy bevy-ball!
[Game Menu](../examples/games/game_menu.rs) | A simple game menu

## Input

Example | Description
--- | ---
[Char Input Events](../examples/input/char_input_events.rs) | Prints out all chars as they are inputted
[Gamepad Input](../examples/input/gamepad_input.rs) | Shows handling of gamepad input, connections, and disconnections
[Gamepad Input Events](../examples/input/gamepad_input_events.rs) | Iterates and prints gamepad input and connection events
[Keyboard Input](../examples/input/keyboard_input.rs) | Demonstrates handling a key press/release
[Keyboard Input Events](../examples/input/keyboard_input_events.rs) | Prints out all keyboard events
[Keyboard Modifiers](../examples/input/keyboard_modifiers.rs) | Demonstrates using key modifiers (ctrl, shift)
[Mouse Grab](../examples/input/mouse_grab.rs) | Demonstrates how to grab the mouse, locking the cursor to the app's screen
[Mouse Input](../examples/input/mouse_input.rs) | Demonstrates handling a mouse button press/release
[Mouse Input Events](../examples/input/mouse_input_events.rs) | Prints out all mouse events (buttons, movement, etc.)
[Text Input](../examples/input/text_input.rs) | Simple text input with IME support
[Touch Input](../examples/input/touch_input.rs) | Displays touch presses, releases, and cancels
[Touch Input Events](../examples/input/touch_input_events.rs) | Prints out all touch inputs

## Reflection

Example | Description
--- | ---
[Generic Reflection](../examples/reflection/generic_reflection.rs) | Registers concrete instances of generic types that may be used with reflection
[Reflection](../examples/reflection/reflection.rs) | Demonstrates how reflection in Bevy provides a way to dynamically interact with Rust types
[Reflection Types](../examples/reflection/reflection_types.rs) | Illustrates the various reflection types available
[Trait Reflection](../examples/reflection/trait_reflection.rs) | Allows reflection with trait objects

## Scene

Example | Description
--- | ---
[Scene](../examples/scene/scene.rs) | Demonstrates loading from and saving scenes to files

## Shaders

These examples demonstrate how to implement different shaders in user code.

A shader in its most common usage is a small program that is run by the GPU per-vertex in a mesh (a vertex shader) or per-affected-screen-fragment (a fragment shader.) The GPU executes these programs in a highly parallel way.

There are also compute shaders which are used for more general processing leveraging the GPU's parallelism.

Example | Description
--- | ---
[Animated](../examples/shader/animate_shader.rs) | A shader that uses dynamic data like the time since startup
[Array Texture](../examples/shader/array_texture.rs) | A shader that shows how to reuse the core bevy PBR shading functionality in a custom material that obtains the base color from an array texture.
[Compute - Game of Life](../examples/shader/compute_shader_game_of_life.rs) | A compute shader that simulates Conway's Game of Life
[Custom Vertex Attribute](../examples/shader/custom_vertex_attribute.rs) | A shader that reads a mesh's custom vertex attribute
[Instancing](../examples/shader/shader_instancing.rs) | A shader that renders a mesh multiple times in one draw call
[Material](../examples/shader/shader_material.rs) | A shader and a material that uses it
[Material - GLSL](../examples/shader/shader_material_glsl.rs) | A shader that uses the GLSL shading language
[Material - Screenspace Texture](../examples/shader/shader_material_screenspace_texture.rs) | A shader that samples a texture with view-independent UV coordinates
[Material Prepass](../examples/shader/shader_prepass.rs) | A shader that uses the various textures generated by the prepass
[Post Processing - Custom Render Pass](../examples/shader/post_process_pass.rs) | A custom post processing effect, using a custom render pass that runs after the main pass
[Post Processing - Render To Texture](../examples/shader/post_processing.rs) | A custom post processing effect, using two cameras, with one reusing the render texture of the first one
[Shader Defs](../examples/shader/shader_defs.rs) | A shader that uses "shaders defs" (a bevy tool to selectively toggle parts of a shader)
[Texture Binding Array (Bindless Textures)](../examples/shader/texture_binding_array.rs) | A shader that shows how to bind and sample multiple textures as a binding array (a.k.a. bindless textures).

## Stress Tests

These examples are used to test the performance and stability of various parts of the engine in an isolated way.

Due to the focus on performance it's recommended to run the stress tests in release mode:

```sh
cargo run --release --example <example name>
```

Example | Description
--- | ---
[Bevymark](../examples/stress_tests/bevymark.rs) | A heavy sprite rendering workload to benchmark your system with Bevy
[Many Animated Sprites](../examples/stress_tests/many_animated_sprites.rs) | Displays many animated sprites in a grid arrangement with slight offsets to their animation timers. Used for performance testing.
[Many Buttons](../examples/stress_tests/many_buttons.rs) | Test rendering of many UI elements
[Many Cubes](../examples/stress_tests/many_cubes.rs) | Simple benchmark to test per-entity draw overhead. Run with the `sphere` argument to test frustum culling
[Many Foxes](../examples/stress_tests/many_foxes.rs) | Loads an animated fox model and spawns lots of them. Good for testing skinned mesh performance. Takes an unsigned integer argument for the number of foxes to spawn. Defaults to 1000
[Many Gizmos](../examples/stress_tests/many_gizmos.rs) | Test rendering of many gizmos
[Many Glyphs](../examples/stress_tests/many_glyphs.rs) | Simple benchmark to test text rendering.
[Many Lights](../examples/stress_tests/many_lights.rs) | Simple benchmark to test rendering many point lights. Run with `WGPU_SETTINGS_PRIO=webgl2` to restrict to uniform buffers and max 256 lights
[Many Sprites](../examples/stress_tests/many_sprites.rs) | Displays many sprites in a grid arrangement! Used for performance testing. Use `--colored` to enable color tinted sprites.
[Text Pipeline](../examples/stress_tests/text_pipeline.rs) | Text Pipeline benchmark
[Transform Hierarchy](../examples/stress_tests/transform_hierarchy.rs) | Various test cases for hierarchy and transform propagation performance

## Tools

Example | Description
--- | ---
[Gamepad Viewer](../examples/tools/gamepad_viewer.rs) | Shows a visualization of gamepad buttons, sticks, and triggers
[Scene Viewer](../examples/tools/scene_viewer/main.rs) | A simple way to view glTF models with Bevy. Just run `cargo run --release --example scene_viewer /path/to/model.gltf#Scene0`, replacing the path as appropriate. With no arguments it will load the FieldHelmet glTF model from the repository assets subdirectory

## Transforms

Example | Description
--- | ---
[3D Rotation](../examples/transforms/3d_rotation.rs) | Illustrates how to (constantly) rotate an object around an axis
[Scale](../examples/transforms/scale.rs) | Illustrates how to scale an object in each direction
[Transform](../examples/transforms/transform.rs) | Shows multiple transformations of objects
[Translation](../examples/transforms/translation.rs) | Illustrates how to move an object along an axis

## UI (User Interface)

Example | Description
--- | ---
[Button](../examples/ui/button.rs) | Illustrates creating and updating a button
<<<<<<< HEAD
[CSS Grid](../examples/ui/grid.rs) | An example for CSS Grid layout
=======
[Flex Layout](../examples/ui/flex_layout.rs) | Demonstrates how the AlignItems and JustifyContent properties can be composed to layout nodes and position text
>>>>>>> 4f16d6e0
[Font Atlas Debug](../examples/ui/font_atlas_debug.rs) | Illustrates how FontAtlases are populated (used to optimize text rendering internally)
[Relative Cursor Position](../examples/ui/relative_cursor_position.rs) | Showcases the RelativeCursorPosition component
[Text](../examples/ui/text.rs) | Illustrates creating and updating text
[Text Debug](../examples/ui/text_debug.rs) | An example for debugging text layout
[Transparency UI](../examples/ui/transparency_ui.rs) | Demonstrates transparency for UI
[UI](../examples/ui/ui.rs) | Illustrates various features of Bevy UI
[UI Scaling](../examples/ui/ui_scaling.rs) | Illustrates how to scale the UI
[UI Z-Index](../examples/ui/z_index.rs) | Demonstrates how to control the relative depth (z-position) of UI elements
[Window Fallthrough](../examples/ui/window_fallthrough.rs) | Illustrates how to access `winit::window::Window`'s `hittest` functionality.

## Window

Example | Description
--- | ---
[Clear Color](../examples/window/clear_color.rs) | Creates a solid color window
[Low Power](../examples/window/low_power.rs) | Demonstrates settings to reduce power use for bevy applications
[Multiple Windows](../examples/window/multiple_windows.rs) | Demonstrates creating multiple windows, and rendering to them
[Scale Factor Override](../examples/window/scale_factor_override.rs) | Illustrates how to customize the default window settings
[Transparent Window](../examples/window/transparent_window.rs) | Illustrates making the window transparent and hiding the window decoration
[Window Resizing](../examples/window/window_resizing.rs) | Demonstrates resizing and responding to resizing a window
[Window Settings](../examples/window/window_settings.rs) | Demonstrates customizing default window settings

# Tests

Example | Description
--- | ---
[How to Test Systems](../tests/how_to_test_systems.rs) | How to test systems with commands, queries or resources

# Platform-Specific Examples

## Android

### Setup

```sh
rustup target add aarch64-linux-android armv7-linux-androideabi
cargo install cargo-apk
```

The Android SDK must be installed, and the environment variable `ANDROID_SDK_ROOT` set to the root Android `sdk` folder.

When using `NDK (Side by side)`, the environment variable `ANDROID_NDK_ROOT` must also be set to one of the NDKs in `sdk\ndk\[NDK number]`.

### Build & Run

To run on a device setup for Android development, run:

```sh
cargo apk run -p bevy_mobile_example
```

When using Bevy as a library, the following fields must be added to `Cargo.toml`:

```toml
[package.metadata.android]
build_targets = ["aarch64-linux-android", "armv7-linux-androideabi"]

[package.metadata.android.sdk]
target_sdk_version = 31
```

Please reference `cargo-apk` [README](https://crates.io/crates/cargo-apk) for other Android Manifest fields.

### Debugging

You can view the logs with the following command:

```sh
adb logcat | grep 'RustStdoutStderr\|bevy\|wgpu'
```

In case of an error getting a GPU or setting it up, you can try settings logs of `wgpu_hal` to `DEBUG` to get more information.

Sometimes, running the app complains about an unknown activity. This may be fixed by uninstalling the application:

```sh
adb uninstall org.bevyengine.example
```

### Old phones

Bevy by default targets Android API level 31 in its examples which is the <!-- markdown-link-check-disable -->
[Play Store's minimum API to upload or update apps](https://developer.android.com/distribute/best-practices/develop/target-sdk). <!-- markdown-link-check-enable -->
Users of older phones may want to use an older API when testing.

To use a different API, the following fields must be updated in Cargo.toml:

```toml
[package.metadata.android.sdk]
target_sdk_version = >>API<<
min_sdk_version = >>API or less<<
```

Example | File | Description
--- | --- | ---
`android` | [`mobile/src/lib.rs`](./mobile/src/lib.rs) | A 3d Scene with a button and playing sound

## iOS

### Setup

You need to install the correct rust targets:

- `aarch64-apple-ios`: iOS devices
- `x86_64-apple-ios`: iOS simulator on x86 processors
- `aarch64-apple-ios-sim`: iOS simulator on Apple processors

```sh
rustup target add aarch64-apple-ios x86_64-apple-ios aarch64-apple-ios-sim
```

### Build & Run

Using bash:

```sh
cd examples/mobile
make run
```

In an ideal world, this will boot up, install and run the app for the first
iOS simulator in your `xcrun simctl devices list`. If this fails, you can
specify the simulator device UUID via:

```sh
DEVICE_ID=${YOUR_DEVICE_ID} make run
```

If you'd like to see xcode do stuff, you can run

```sh
open bevy_mobile_example.xcodeproj/
```

which will open xcode. You then must push the zoom zoom play button and wait
for the magic.

Example | File | Description
--- | --- | ---
`ios` | [`mobile/src/lib.rs`](./mobile/src/lib.rs) | A 3d Scene with a button and playing sound

## WASM

### Setup

```sh
rustup target add wasm32-unknown-unknown
cargo install wasm-bindgen-cli
```

### Build & Run

Following is an example for `lighting`. For other examples, change the `lighting` in the
following commands.

```sh
cargo build --release --example lighting --target wasm32-unknown-unknown
wasm-bindgen --out-name wasm_example \
  --out-dir examples/wasm/target \
  --target web target/wasm32-unknown-unknown/release/examples/lighting.wasm
```

The first command will build the example for the wasm target, creating a binary. Then,
[wasm-bindgen-cli](https://rustwasm.github.io/wasm-bindgen/reference/cli.html) is used to create
javascript bindings to this wasm file, which can be loaded using this
[example HTML file](./wasm/index.html).

Then serve `examples/wasm` directory to browser. i.e.

```sh
# cargo install basic-http-server
basic-http-server examples/wasm

# with python
python3 -m http.server --directory examples/wasm

# with ruby
ruby -run -ehttpd examples/wasm
```

### Optimizing

On the web, it's useful to reduce the size of the files that are distributed.
With rust, there are many ways to improve your executable sizes.
Here are some.

#### 1. Tweak your `Cargo.toml`

Add a new [profile](https://doc.rust-lang.org/cargo/reference/profiles.html)
to your `Cargo.toml`:

```toml
[profile.wasm-release]
# Use release profile as default values
inherits = "release"

# Optimize with size in mind, also try "s", sometimes it is better.
# This doesn't increase compilation times compared to -O3, great improvements
opt-level = "z"

# Do a second optimization pass removing duplicate or unused code from dependencies.
# Slows compile times, marginal improvements
lto = "fat"

# When building crates, optimize larger chunks at a time
# Slows compile times, marginal improvements
codegen-units = 1
```

Now, when building the final executable, use the `wasm-release` profile
by replacing `--release` by `--profile wasm-release` in the cargo command.

```sh
cargo build --profile wasm-release --example lighting --target wasm32-unknown-unknown
```

Make sure your final executable size is smaller, some of those optimizations
may not be worth keeping, due to compilation time increases.

#### 2. Use `wasm-opt` from the binaryen package

Binaryen is a set of tools for working with wasm. It has a `wasm-opt` CLI tool.

First download the `binaryen` package,
then locate the `.wasm` file generated by `wasm-bindgen`.
It should be in the `--out-dir` you specified in the command line,
the file name should end in `_bg.wasm`.

Then run `wasm-opt` with the `-Oz` flag. Note that `wasm-opt` is _very slow_.

Note that `wasm-opt` optimizations might not be as effective if you
didn't apply the optimizations from the previous section.

```sh
wasm-opt -Oz --output optimized.wasm examples/wasm/target/lighting_bg.wasm
mv optimized.wasm examples/wasm/target/lighting_bg.wasm
```

For a small project with a basic 3d model and two lights,
the generated file sizes are, as of Jully 2022 as following:

|profile                           | wasm-opt | no wasm-opt |
|----------------------------------|----------|-------------|
|Default                           | 8.5M     | 13.0M       |
|opt-level = "z"                   | 6.1M     | 12.7M       |
|"z" + lto = "thin"                | 5.9M     | 12M         |
|"z" + lto = "fat"                 | 5.1M     | 9.4M        |
|"z" + "thin" + codegen-units = 1  | 5.3M     | 11M         |
|"z" + "fat"  + codegen-units = 1  | 4.8M     | 8.5M        |

There are more advanced optimization options available,
check the following pages for more info:

- <https://rustwasm.github.io/book/reference/code-size.html>
- <https://rustwasm.github.io/docs/wasm-bindgen/reference/optimize-size.html>
- <https://rustwasm.github.io/book/game-of-life/code-size.html>

### Loading Assets

To load assets, they need to be available in the folder examples/wasm/assets. Cloning this
repository will set it up as a symlink on Linux and macOS, but you will need to manually move
the assets on Windows.<|MERGE_RESOLUTION|>--- conflicted
+++ resolved
@@ -330,11 +330,8 @@
 Example | Description
 --- | ---
 [Button](../examples/ui/button.rs) | Illustrates creating and updating a button
-<<<<<<< HEAD
 [CSS Grid](../examples/ui/grid.rs) | An example for CSS Grid layout
-=======
 [Flex Layout](../examples/ui/flex_layout.rs) | Demonstrates how the AlignItems and JustifyContent properties can be composed to layout nodes and position text
->>>>>>> 4f16d6e0
 [Font Atlas Debug](../examples/ui/font_atlas_debug.rs) | Illustrates how FontAtlases are populated (used to optimize text rendering internally)
 [Relative Cursor Position](../examples/ui/relative_cursor_position.rs) | Showcases the RelativeCursorPosition component
 [Text](../examples/ui/text.rs) | Illustrates creating and updating text
