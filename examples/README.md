<!-- MD024 - The Headers from the Platform-Specific Examples should be identical  -->
<!-- markdownlint-disable-file MD024 -->

# Examples

These examples demonstrate the main features of Bevy and how to use them.
To run an example, use the command `cargo run --example <Example>`, and add the option `--features x11` or `--features wayland` to force the example to run on a specific window compositor, e.g.

```sh
cargo run --features wayland --example hello_world
```

**⚠️ Note: for users of releases on crates.io!**

There are often large differences and incompatible API changes between the latest [crates.io](https://crates.io/crates/bevy) release and the development version of Bevy in the git main branch!

If you are using a released version of bevy, you need to make sure you are viewing the correct version of the examples!

- Latest release: [https://github.com/bevyengine/bevy/tree/latest/examples](https://github.com/bevyengine/bevy/tree/latest/examples)
- Specific version, such as `0.4`: [https://github.com/bevyengine/bevy/tree/v0.4.0/examples](https://github.com/bevyengine/bevy/tree/v0.4.0/examples)

When you clone the repo locally to run the examples, use `git checkout` to get the correct version:

```bash
# `latest` always points to the newest release
git checkout latest
# or use a specific version
git checkout v0.4.0
```

---

## Table of Contents

- [Examples](#examples)
  - [Table of Contents](#table-of-contents)
- [The Bare Minimum](#the-bare-minimum)
  - [Hello, World!](#hello-world)
- [Cross-Platform Examples](#cross-platform-examples)
  - [2D Rendering](#2d-rendering)
  - [3D Rendering](#3d-rendering)
  - [Application](#application)
  - [Assets](#assets)
  - [Audio](#audio)
  - [Diagnostics](#diagnostics)
  - [ECS (Entity Component System)](#ecs-entity-component-system)
  - [Games](#games)
  - [Input](#input)
  - [Reflection](#reflection)
  - [Scene](#scene)
  - [Shaders](#shaders)
  - [Tests](#tests)
  - [Tools](#tools)
  - [UI (User Interface)](#ui-user-interface)
  - [Window](#window)
- [Platform-Specific Examples](#platform-specific-examples)
  - [Android](#android)
    - [Setup](#setup)
    - [Build & Run](#build--run)
    - [Old phones](#old-phones)
  - [iOS](#ios)
    - [Setup](#setup-1)
    - [Build & Run](#build--run-1)
  - [WASM](#wasm)
    - [Setup](#setup-2)
    - [Build & Run](#build--run-2)

# The Bare Minimum

<!-- MD026 - Hello, World! looks better with the ! -->
<!-- markdownlint-disable-next-line MD026 -->
## Hello, World!

Example | Main | Description
--- | --- | ---
`hello_world` | [`hello_world.rs`](./hello_world.rs) | Runs a minimal example that outputs "hello world"

# Cross-Platform Examples

## 2D Rendering

Example | Main | Description
--- | --- | ---
`contributors` | [`2d/contributors.rs`](./2d/contributors.rs) | Displays each contributor as a bouncy bevy-ball!
`many_sprites` | [`2d/many_sprites.rs`](./2d/many_sprites.rs) | Displays many sprites in a grid arragement! Used for performance testing.
`mesh` | [`2d/mesh.rs`](./2d/mesh.rs) | Renders a custom mesh
`sprite` | [`2d/sprite.rs`](./2d/sprite.rs) | Renders a sprite
`sprite_sheet` | [`2d/sprite_sheet.rs`](./2d/sprite_sheet.rs) | Renders an animated sprite
`text2d` | [`2d/text2d.rs`](./2d/text2d.rs) | Generates text in 2d
`sprite_flipping` | [`2d/sprite_flipping.rs`](./2d/sprite_flipping.rs) | Renders a sprite flipped along an axis
`texture_atlas` | [`2d/texture_atlas.rs`](./2d/texture_atlas.rs) | Generates a texture atlas (sprite sheet) from individual sprites

## 3D Rendering

Example | File | Description
--- | --- | ---
`3d_scene` | [`3d/3d_scene.rs`](./3d/3d_scene.rs) | Simple 3D scene with basic shapes and lighting
`load_gltf` | [`3d/load_gltf.rs`](./3d/load_gltf.rs) | Loads and renders a gltf file as a scene
`msaa` | [`3d/msaa.rs`](./3d/msaa.rs) | Configures MSAA (Multi-Sample Anti-Aliasing) for smoother edges
`orthographic` | [`3d/orthographic.rs`](./3d/orthographic.rs) | Shows how to create a 3D orthographic view (for isometric-look games or CAD applications)
`parenting` | [`3d/parenting.rs`](./3d/parenting.rs) | Demonstrates parent->child relationships and relative transformations
<<<<<<< HEAD
`pbr` | [`3d/pbr.rs`](./3d/pbr.rs) | Demonstrates use of Physically Based Rendering (PBR) properties
=======
`pbr` | [`3d/pbr.rs`](./3d/[pbr].rs) | Demonstrates use of Physically Based Rendering (PBR) properties
`render_to_texture` | [`3d/render_to_texture.rs`](./3d/render_to_texture.rs) | Shows how to render to texture
>>>>>>> b07db846
`spawner` | [`3d/spawner.rs`](./3d/spawner.rs) | Renders a large number of cubes with changing position and material
`texture` | [`3d/texture.rs`](./3d/texture.rs) | Shows configuration of texture materials
`update_gltf_scene` | [`3d/update_gltf_scene.rs`](./3d/update_gltf_scene.rs) | Update a scene from a gltf file, either by spawning the scene as a child of another entity, or by accessing the entities of the scene
`wireframe` | [`3d/wireframe.rs`](./3d/wireframe.rs) | Showcases wireframe rendering
`z_sort_debug` | [`3d/z_sort_debug.rs`](./3d/z_sort_debug.rs) | Visualizes camera Z-ordering

## Application

Example | File | Description
--- | --- | ---
`custom_loop` | [`app/custom_loop.rs`](./app/custom_loop.rs) | Demonstrates how to create a custom runner (to update an app manually).
`drag_and_drop` | [`app/drag_and_drop.rs`](./app/drag_and_drop.rs) | An example that shows how to handle drag and drop in an app.
`empty` | [`app/empty.rs`](./app/empty.rs) | An empty application (does nothing)
`empty_defaults` | [`app/empty_defaults.rs`](./app/empty_defaults.rs) | An empty application with default plugins
`headless` | [`app/headless.rs`](./app/headless.rs) | An application that runs without default plugins
`logs` | [`app/logs.rs`](./app/logs.rs) | Illustrate how to use generate log output
`plugin` | [`app/plugin.rs`](./app/plugin.rs) | Demonstrates the creation and registration of a custom plugin
`plugin_group` | [`app/plugin_group.rs`](./app/plugin_group.rs) | Demonstrates the creation and registration of a custom plugin group
`return_after_run` | [`app/return_after_run.rs`](./app/return_after_run.rs) | Show how to return to main after the Bevy app has exited
`thread_pool_resources` | [`app/thread_pool_resources.rs`](./app/thread_pool_resources.rs) | Creates and customizes the internal thread pool

## Assets

Example | File | Description
--- | --- | ---
`asset_loading` | [`asset/asset_loading.rs`](./asset/asset_loading.rs) | Demonstrates various methods to load assets
`custom_asset` | [`asset/custom_asset.rs`](./asset/custom_asset.rs) | Implements a custom asset loader
`custom_asset_io` | [`asset/custom_asset_io.rs`](./asset/custom_asset_io.rs) | Implements a custom asset io loader
`hot_asset_reloading` | [`asset/hot_asset_reloading.rs`](./asset/hot_asset_reloading.rs) | Demonstrates automatic reloading of assets when modified on disk

## Audio

Example | File | Description
--- | --- | ---
`audio` | [`audio/audio.rs`](./audio/audio.rs) | Shows how to load and play an audio file

## Diagnostics

Example | File | Description
--- | --- | ---
`custom_diagnostic` | [`diagnostics/custom_diagnostic.rs`](./diagnostics/custom_diagnostic.rs) | Shows how to create a custom diagnostic
`log_diagnostics` | [`diagnostics/log_diagnostics.rs`](./diagnostics/log_diagnostics.rs) | Add a plugin that logs diagnostics to the console

## ECS (Entity Component System)

Example | File | Description
--- | --- | ---
`ecs_guide` | [`ecs/ecs_guide.rs`](./ecs/ecs_guide.rs) | Full guide to Bevy's ECS
`change_detection` | [`ecs/change_detection.rs`](./ecs/change_detection.rs) | Change detection on components
`event` | [`ecs/event.rs`](./ecs/event.rs) | Illustrates event creation, activation, and reception
`fixed_timestep` | [`ecs/fixed_timestep.rs`](./ecs/fixed_timestep.rs) | Shows how to create systems that run every fixed timestep, rather than every tick
`hierarchy` | [`ecs/hierarchy.rs`](./ecs/hierarchy.rs) | Creates a hierarchy of parents and children entities
`parallel_query` | [`ecs/parallel_query.rs`](./ecs/parallel_query.rs) | Illustrates parallel queries with `ParallelIterator`
`query_bundle` | [`ecs/query_bundle.rs`](./ecs/query_bundle.rs) | Shows how to query entities that contain components in a `Bundle`
`removal_detection` | [`ecs/removal_detection.rs`](./ecs/removal_detection.rs) | Query for entities that had a specific component removed in a previous stage during the current frame.
`startup_system` | [`ecs/startup_system.rs`](./ecs/startup_system.rs) | Demonstrates a startup system (one that runs once when the app starts up)
`state` | [`ecs/state.rs`](./ecs/state.rs) | Illustrates how to use States to control transitioning from a Menu state to an InGame state
`system_chaining` | [`ecs/system_chaining.rs`](./ecs/system_chaining.rs) | Chain two systems together, specifying a return type in a system (such as `Result`)
`system_param` | [`ecs/system_param.rs`](./ecs/system_param.rs) | Illustrates creating custom system parameters with `SystemParam`
`system_sets` | [`ecs/system_sets.rs`](./ecs/system_sets.rs) | Shows `SystemSet` use along with run criterion
`timers` | [`ecs/timers.rs`](./ecs/timers.rs) | Illustrates ticking `Timer` resources inside systems and handling their state

## Games

Example | File | Description
--- | --- | ---
`alien_cake_addict` | [`game/alien_cake_addict.rs`](./game/alien_cake_addict.rs) | Eat the cakes. Eat them all. An example 3D game
`breakout` | [`game/breakout.rs`](./game/breakout.rs) | An implementation of the classic game "Breakout"

## Input

Example | File | Description
--- | --- | ---
`char_input_events` | [`input/char_input_events.rs`](./input/char_input_events.rs) | Prints out all chars as they are inputted.
`gamepad_input` | [`input/gamepad_input.rs`](./input/gamepad_input.rs) | Shows handling of gamepad input, connections, and disconnections
`gamepad_input_events` | [`input/gamepad_input_events.rs`](./input/gamepad_input_events.rs) | Iterates and prints gamepad input and connection events
`keyboard_input` | [`input/keyboard_input.rs`](./input/keyboard_input.rs) | Demonstrates handling a key press/release
`keyboard_input_events` | [`input/keyboard_input_events.rs`](./input/keyboard_input_events.rs) | Prints out all keyboard events
`keyboard_modifiers` | [`input/keyboard_modifiers.rs`](./input/keyboard_modifiers.rs) | Demonstrates using key modifiers (ctrl, shift)
`mouse_input` | [`input/mouse_input.rs`](./input/mouse_input.rs) | Demonstrates handling a mouse button press/release
`mouse_input_events` | [`input/mouse_input_events.rs`](./input/mouse_input_events.rs) | Prints out all mouse events (buttons, movement, etc.)
`touch_input` | [`input/touch_input.rs`](./input/touch_input.rs) | Displays touch presses, releases, and cancels
`touch_input_events` | [`input/touch_input_events.rs`](./input/touch_input_input_events.rs) | Prints out all touch inputs

## Reflection

Example | File | Description
--- | --- | ---
`reflection` | [`reflection/reflection.rs`](reflection/reflection.rs) | Demonstrates how reflection in Bevy provides a way to dynamically interact with Rust types
`generic_reflection` | [`reflection/generic_reflection.rs`](reflection/generic_reflection.rs) | Registers concrete instances of generic types that may be used with reflection
`reflection_types` | [`reflection/reflection_types.rs`](reflection/reflection_types.rs) | Illustrates the various reflection types available
`trait_reflection` | [`reflection/trait_reflection.rs`](reflection/trait_reflection.rs) | Allows reflection with trait objects

## Scene

Example | File | Description
--- | --- | ---
`scene` | [`scene/scene.rs`](./scene/scene.rs) | Demonstrates loading from and saving scenes to files

## Shaders

Example | File | Description
--- | --- | ---
`animate_shader` | [`shader/animate_shader.rs`](./shader/animate_shader.rs) | Shows how to animate a shader by accessing a time uniform variable
`array_texture` | [`shader/array_texture.rs`](./shader/array_texture.rs) | Illustrates how to create a texture for use with a texture2DArray shader uniform variable
`hot_shader_reloading` | [`shader/hot_shader_reloading.rs`](./shader/hot_shader_reloading.rs) | Illustrates how to load shaders such that they can be edited while the example is still running
`mesh_custom_attribute` | [`shader/mesh_custom_attribute.rs`](./shader/mesh_custom_attribute.rs) | Illustrates how to add a custom attribute to a mesh and use it in a custom shader
`shader_custom_material` | [`shader/shader_custom_material.rs`](./shader/shader_custom_material.rs) | Illustrates creating a custom material and a shader that uses it
`shader_defs` | [`shader/shader_defs.rs`](./shader/shader_defs.rs) | Demonstrates creating a custom material that uses "shaders defs" (a tool to selectively toggle parts of a shader)

## Tests

Example | File | Description
--- | --- | ---
`how_to_test_systems` | [`../tests/how_to_test_systems.rs`](../tests/how_to_test_systems.rs) | How to test systems with commands, queries or resources

## Tools

Example | File | Description
--- | --- | ---
`bevymark` | [`tools/bevymark.rs`](./tools/bevymark.rs) | A heavy workload to benchmark your system with Bevy

## UI (User Interface)

Example | File | Description
--- | --- | ---
`button` | [`ui/button.rs`](./ui/button.rs) | Illustrates creating and updating a button
`font_atlas_debug` | [`ui/font_atlas_debug.rs`](./ui/font_atlas_debug.rs) | Illustrates how FontAtlases are populated (used to optimize text rendering internally)
`text` | [`ui/text.rs`](./ui/text.rs) | Illustrates creating and updating text
`text_debug` | [`ui/text_debug.rs`](./ui/text_debug.rs) | An example for debugging text layout
`ui` | [`ui/ui.rs`](./ui/ui.rs) | Illustrates various features of Bevy UI

## Window

Example | File | Description
--- | --- | ---
`clear_color` | [`window/clear_color.rs`](./window/clear_color.rs) | Creates a solid color window
`multiple_windows` | [`window/multiple_windows.rs`](./window/multiple_windows.rs) | Creates two windows and cameras viewing the same mesh
`scale_factor_override` | [`window/scale_factor_override.rs`](./window/scale_factor_override.rs) | Illustrates how to customize the default window settings
`window_settings` | [`window/window_settings.rs`](./window/window_settings.rs) | Demonstrates customizing default window settings

# Platform-Specific Examples

## Android

### Setup

```sh
rustup target add aarch64-linux-android armv7-linux-androideabi
cargo install cargo-apk
```

The Android SDK must be installed, and the environment variable `ANDROID_SDK_ROOT` set to the root Android `sdk` folder.

When using `NDK (Side by side)`, the environment variable `ANDROID_NDK_ROOT` must also be set to one of the NDKs in `sdk\ndk\[NDK number]`.

### Build & Run

To run on a device setup for Android development, run:

```sh
cargo apk run --example android
```

:warning: At this time Bevy does not work in Android Emulator.

When using Bevy as a library, the following fields must be added to `Cargo.toml`:

```toml
[package.metadata.android]
build_targets = ["aarch64-linux-android", "armv7-linux-androideabi"]
target_sdk_version = 29
min_sdk_version = 16
```

Please reference `cargo-apk` [README](https://crates.io/crates/cargo-apk) for other Android Manifest fields.

### Old phones

Bevy by default targets Android API level 29 in its examples which is the [Play Store's minimum API to upload or update apps](https://developer.android.com/distribute/best-practices/develop/target-sdk). Users of older phones may want to use an older API when testing.

To use a different API, the following fields must be updated in Cargo.toml:

```toml
[package.metadata.android]
target_sdk_version = >>API<<
min_sdk_version = >>API or less<<
```

Example | File | Description
--- | --- | ---
`android` | [`android/android.rs`](./android/android.rs) | The `3d/3d_scene.rs` example for Android

## iOS

### Setup

```sh
rustup target add aarch64-apple-ios x86_64-apple-ios
cargo install cargo-lipo
```

### Build & Run

Using bash:

```sh
cd examples/ios
make run
```

In an ideal world, this will boot up, install and run the app for the first
iOS simulator in your `xcrun simctl devices list`. If this fails, you can
specify the simulator device UUID via:

```sh
DEVICE_ID=${YOUR_DEVICE_ID} make run
```

If you'd like to see xcode do stuff, you can run

```sh
open bevy_ios_example.xcodeproj/
```

which will open xcode. You then must push the zoom zoom play button and wait
for the magic.

The Xcode build GUI will by default build the rust library for both
`x86_64-apple-ios`, and `aarch64-apple-ios` which may take a while. If you'd
like speed this up, you update the `IOS_TARGETS` User-Defined environment
variable in the "`cargo_ios` target" to be either `x86_64-apple-ios` or
`aarch64-apple-ios` depending on your goal.

Note: if you update this variable in Xcode, it will also change the default
used for the `Makefile`.

Example | File | Description
--- | --- | ---
`ios` | [`ios/src/lib.rs`](./ios/src/lib.rs) | The `3d/3d_scene.rs` example for iOS

## WASM

### Setup

```sh
rustup target add wasm32-unknown-unknown
cargo install wasm-bindgen-cli
```

### Build & Run

Following is an example for `headless_wasm`. For other examples in wasm/ directory,
change the `headless_wasm` in the following commands **and edit** `examples/wasm/index.html`
to point to the correct `.js` file.

```sh
cargo build --example headless_wasm --target wasm32-unknown-unknown --no-default-features
wasm-bindgen --out-dir examples/wasm/target --target web target/wasm32-unknown-unknown/debug/examples/headless_wasm.wasm
```

Then serve `examples/wasm` dir to browser. i.e.

```sh
basic-http-server examples/wasm
```

Example | File | Description
--- | --- | ---
`hello_wasm` | [`wasm/hello_wasm.rs`](./wasm/hello_wasm.rs) | Runs a minimal example that logs "hello world" to the browser's console
`assets_wasm` | [`wasm/assets_wasm.rs`](./wasm/assets_wasm.rs) | Demonstrates how to load assets from wasm
`headless_wasm` | [`wasm/headless_wasm.rs`](./wasm/headless_wasm.rs) | Sets up a schedule runner and continually logs a counter to the browser's console
`winit_wasm` | [`wasm/winit_wasm.rs`](./wasm/winit_wasm.rs) | Logs user input to the browser's console. Requires the `bevy_winit` features<|MERGE_RESOLUTION|>--- conflicted
+++ resolved
@@ -99,12 +99,8 @@
 `msaa` | [`3d/msaa.rs`](./3d/msaa.rs) | Configures MSAA (Multi-Sample Anti-Aliasing) for smoother edges
 `orthographic` | [`3d/orthographic.rs`](./3d/orthographic.rs) | Shows how to create a 3D orthographic view (for isometric-look games or CAD applications)
 `parenting` | [`3d/parenting.rs`](./3d/parenting.rs) | Demonstrates parent->child relationships and relative transformations
-<<<<<<< HEAD
 `pbr` | [`3d/pbr.rs`](./3d/pbr.rs) | Demonstrates use of Physically Based Rendering (PBR) properties
-=======
-`pbr` | [`3d/pbr.rs`](./3d/[pbr].rs) | Demonstrates use of Physically Based Rendering (PBR) properties
 `render_to_texture` | [`3d/render_to_texture.rs`](./3d/render_to_texture.rs) | Shows how to render to texture
->>>>>>> b07db846
 `spawner` | [`3d/spawner.rs`](./3d/spawner.rs) | Renders a large number of cubes with changing position and material
 `texture` | [`3d/texture.rs`](./3d/texture.rs) | Shows configuration of texture materials
 `update_gltf_scene` | [`3d/update_gltf_scene.rs`](./3d/update_gltf_scene.rs) | Update a scene from a gltf file, either by spawning the scene as a child of another entity, or by accessing the entities of the scene
