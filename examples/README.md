<!-- MD024 - The Headers from the Platform-Specific Examples should be identical  -->
<!-- Use 'cargo run -p build-templated-pages -- build-example-page' to generate the final example README.md -->
<!-- markdownlint-disable-file MD024 -->

# Examples

These examples demonstrate the main features of Bevy and how to use them.
To run an example, use the command `cargo run --example <Example>`, and add the option `--features x11` or `--features wayland` to force the example to run on a specific window compositor, e.g.

```sh
cargo run --features wayland --example hello_world
```

**⚠️ Note: for users of releases on crates.io!**

There are often large differences and incompatible API changes between the latest [crates.io](https://crates.io/crates/bevy) release and the development version of Bevy in the git main branch!

If you are using a released version of bevy, you need to make sure you are viewing the correct version of the examples!

- Latest release: [https://github.com/bevyengine/bevy/tree/latest/examples](https://github.com/bevyengine/bevy/tree/latest/examples)
- Specific version, such as `0.4`: [https://github.com/bevyengine/bevy/tree/v0.4.0/examples](https://github.com/bevyengine/bevy/tree/v0.4.0/examples)

When you clone the repo locally to run the examples, use `git checkout` to get the correct version:

```bash
# `latest` always points to the newest release
git checkout latest
# or use a specific version
git checkout v0.4.0
```

---

## Table of Contents

- [Examples](#examples)
  - [Table of Contents](#table-of-contents)
- [The Bare Minimum](#the-bare-minimum)
  - [Hello, World!](#hello-world)
- [Cross-Platform Examples](#cross-platform-examples)
  - [2D Rendering](#2d-rendering)
  - [3D Rendering](#3d-rendering)
  - [Animation](#animation)
  - [Application](#application)
  - [Assets](#assets)
  - [Async Tasks](#async-tasks)
  - [Audio](#audio)
  - [Camera](#camera)
  - [Dev tools](#dev-tools)
  - [Diagnostics](#diagnostics)
  - [ECS (Entity Component System)](#ecs-entity-component-system)
  - [Embedded](#embedded)
  - [Games](#games)
  - [Gizmos](#gizmos)
  - [Helpers](#helpers)
  - [Input](#input)
  - [Math](#math)
  - [Movement](#movement)
  - [Picking](#picking)
  - [Reflection](#reflection)
  - [Remote Protocol](#remote-protocol)
  - [Scene](#scene)
  - [Shader Advanced](#shader-advanced)
  - [Shaders](#shaders)
  - [State](#state)
  - [Stress Tests](#stress-tests)
  - [Time](#time)
  - [Tools](#tools)
  - [Transforms](#transforms)
  - [UI (User Interface)](#ui-user-interface)
  - [Usage](#usage)
  - [Window](#window)
  - [glTF](#gltf)

- [Tests](#tests)
- [Platform-Specific Examples](#platform-specific-examples)
  - [Android](#android)
    - [Setup](#setup)
    - [Build & Run](#build--run)
    - [About `libc++_shared.so`](#about-libc_sharedso)
    - [Old phones](#old-phones)
    - [About `cargo-apk`](#about-cargo-apk)
  - [iOS](#ios)
    - [Setup](#setup-1)
    - [Build & Run](#build--run-1)
  - [Wasm](#wasm)
    - [Setup](#setup-2)
    - [Build & Run](#build--run-2)
    - [WebGL2 and WebGPU](#webgl2-and-webgpu)
    - [Audio in the browsers](#audio-in-the-browsers)
    - [Optimizing](#optimizing)
    - [Loading Assets](#loading-assets)

## The Bare Minimum

<!-- MD026 - Hello, World! looks better with the ! -->
<!-- markdownlint-disable-next-line MD026 -->
### Hello, World!

Example | Description
--- | ---
[`hello_world.rs`](./hello_world.rs) | Runs a minimal example that outputs "hello world"

## Cross-Platform Examples

### 2D Rendering

Example | Description
--- | ---
[2D Bloom](../examples/2d/bloom_2d.rs) | Illustrates bloom post-processing in 2d
[2D Rotation](../examples/2d/rotation.rs) | Demonstrates rotating entities in 2D with quaternions
[2D Shapes](../examples/2d/2d_shapes.rs) | Renders simple 2D primitive shapes like circles and polygons
[2D Viewport To World](../examples/2d/2d_viewport_to_world.rs) | Demonstrates how to use the `Camera::viewport_to_world_2d` method with a dynamic viewport and camera.
[2D Wireframe](../examples/2d/wireframe_2d.rs) | Showcases wireframes for 2d meshes
[Arc 2D Meshes](../examples/2d/mesh2d_arcs.rs) | Demonstrates UV-mapping of the circular segment and sector primitives
[CPU Drawing](../examples/2d/cpu_draw.rs) | Manually read/write the pixels of a texture
[Manual Mesh 2D](../examples/2d/mesh2d_manual.rs) | Renders a custom mesh "manually" with "mid-level" renderer apis
[Mesh 2D](../examples/2d/mesh2d.rs) | Renders a 2d mesh
[Mesh 2D With Vertex Colors](../examples/2d/mesh2d_vertex_color_texture.rs) | Renders a 2d mesh with vertex color attributes
[Mesh2d Alpha Mode](../examples/2d/mesh2d_alpha_mode.rs) | Used to test alpha modes with mesh2d
[Mesh2d Repeated Texture](../examples/2d/mesh2d_repeated_texture.rs) | Showcase of using `uv_transform` on the `ColorMaterial` of a `Mesh2d`
[Move Sprite](../examples/2d/move_sprite.rs) | Changes the transform of a sprite
[Multi-Window Text](../examples/window/multi_window_text.rs) | Renders text to multiple windows with different scale factors using both Text and Text2d
[Pixel Grid Snapping](../examples/2d/pixel_grid_snap.rs) | Shows how to create graphics that snap to the pixel grid by rendering to a texture in 2D
[Sprite](../examples/2d/sprite.rs) | Renders a sprite
[Sprite Animation](../examples/2d/sprite_animation.rs) | Animates a sprite in response to an event
[Sprite Flipping](../examples/2d/sprite_flipping.rs) | Renders a sprite flipped along an axis
[Sprite Scale](../examples/2d/sprite_scale.rs) | Shows how a sprite can be scaled into a rectangle while keeping the aspect ratio
[Sprite Sheet](../examples/2d/sprite_sheet.rs) | Renders an animated sprite
[Sprite Slice](../examples/2d/sprite_slice.rs) | Showcases slicing sprites into sections that can be scaled independently via the 9-patch technique
[Sprite Tile](../examples/2d/sprite_tile.rs) | Renders a sprite tiled in a grid
[Text 2D](../examples/2d/text2d.rs) | Generates text in 2D
[Texture Atlas](../examples/2d/texture_atlas.rs) | Generates a texture atlas (sprite sheet) from individual sprites
[Tilemap Chunk](../examples/2d/tilemap_chunk.rs) | Renders a tilemap chunk
[Transparency in 2D](../examples/2d/transparency_2d.rs) | Demonstrates transparency in 2d

### 3D Rendering

Example | Description
--- | ---
[3D Bloom](../examples/3d/bloom_3d.rs) | Illustrates bloom configuration using HDR and emissive materials
[3D Scene](../examples/3d/3d_scene.rs) | Simple 3D scene with basic shapes and lighting
[3D Shapes](../examples/3d/3d_shapes.rs) | A scene showcasing the built-in 3D shapes
[3D Viewport To World](../examples/3d/3d_viewport_to_world.rs) | Demonstrates how to use the `Camera::viewport_to_world` method
[Animated Material](../examples/3d/animated_material.rs) | Shows how to animate material properties
[Anisotropy](../examples/3d/anisotropy.rs) | Displays an example model with anisotropy
[Anti-aliasing](../examples/3d/anti_aliasing.rs) | Compares different anti-aliasing techniques supported by Bevy
[Atmosphere](../examples/3d/atmosphere.rs) | A scene showcasing pbr atmospheric scattering
[Atmospheric Fog](../examples/3d/atmospheric_fog.rs) | A scene showcasing the atmospheric fog effect
[Auto Exposure](../examples/3d/auto_exposure.rs) | A scene showcasing auto exposure
[Blend Modes](../examples/3d/blend_modes.rs) | Showcases different blend modes
[Built-in postprocessing](../examples/3d/post_processing.rs) | Demonstrates the built-in postprocessing features
[Camera sub view](../examples/3d/camera_sub_view.rs) | Demonstrates using different sub view effects on a camera
[Clearcoat](../examples/3d/clearcoat.rs) | Demonstrates the clearcoat PBR feature
[Clustered Decals](../examples/3d/clustered_decals.rs) | Demonstrates clustered decals
[Color grading](../examples/3d/color_grading.rs) | Demonstrates color grading
[Decal](../examples/3d/decal.rs) | Decal rendering
[Deferred Rendering](../examples/3d/deferred_rendering.rs) | Renders meshes with both forward and deferred pipelines
[Depth of field](../examples/3d/depth_of_field.rs) | Demonstrates depth of field
[Fog](../examples/3d/fog.rs) | A scene showcasing the distance fog effect
[Fog volumes](../examples/3d/fog_volumes.rs) | Demonstrates fog volumes
[Generate Custom Mesh](../examples/3d/generate_custom_mesh.rs) | Simple showcase of how to generate a custom mesh with a custom texture
[Irradiance Volumes](../examples/3d/irradiance_volumes.rs) | Demonstrates irradiance volumes
[Light Textures](../examples/3d/light_textures.rs) | Demonstrates light textures
[Lighting](../examples/3d/lighting.rs) | Illustrates various lighting options in a simple scene
[Lightmaps](../examples/3d/lightmaps.rs) | Rendering a scene with baked lightmaps
[Lines](../examples/3d/lines.rs) | Create a custom material to draw 3d lines
[Mesh Ray Cast](../examples/3d/mesh_ray_cast.rs) | Demonstrates ray casting with the `MeshRayCast` system parameter
[Meshlet](../examples/3d/meshlet.rs) | Meshlet rendering for dense high-poly scenes (experimental)
[Mixed lighting](../examples/3d/mixed_lighting.rs) | Demonstrates how to combine baked and dynamic lighting
[Motion Blur](../examples/3d/motion_blur.rs) | Demonstrates per-pixel motion blur
[Occlusion Culling](../examples/3d/occlusion_culling.rs) | Demonstration of Occlusion Culling
[Order Independent Transparency](../examples/3d/order_independent_transparency.rs) | Demonstrates how to use OIT
[Orthographic View](../examples/3d/orthographic.rs) | Shows how to create a 3D orthographic view (for isometric-look in games or CAD applications)
[Parallax Mapping](../examples/3d/parallax_mapping.rs) | Demonstrates use of a normal map and depth map for parallax mapping
[Parenting](../examples/3d/parenting.rs) | Demonstrates parent->child relationships and relative transformations
[Percentage-closer soft shadows](../examples/3d/pcss.rs) | Demonstrates percentage-closer soft shadows (PCSS)
[Physically Based Rendering](../examples/3d/pbr.rs) | Demonstrates use of Physically Based Rendering (PBR) properties
[Reflection Probes](../examples/3d/reflection_probes.rs) | Demonstrates reflection probes
[Render to Texture](../examples/3d/render_to_texture.rs) | Shows how to render to a texture, useful for mirrors, UI, or exporting images
[Rotate Environment Map](../examples/3d/rotate_environment_map.rs) | Demonstrates how to rotate the skybox and the environment map simultaneously
[Screen Space Ambient Occlusion](../examples/3d/ssao.rs) | A scene showcasing screen space ambient occlusion
[Screen Space Reflections](../examples/3d/ssr.rs) | Demonstrates screen space reflections with water ripples
[Scrolling fog](../examples/3d/scrolling_fog.rs) | Demonstrates how to create the effect of fog moving in the wind
[Shadow Biases](../examples/3d/shadow_biases.rs) | Demonstrates how shadow biases affect shadows in a 3d scene
[Shadow Caster and Receiver](../examples/3d/shadow_caster_receiver.rs) | Demonstrates how to prevent meshes from casting/receiving shadows in a 3d scene
[Skybox](../examples/3d/skybox.rs) | Load a cubemap texture onto a cube like a skybox and cycle through different compressed texture formats.
[Solari](../examples/3d/solari.rs) | Demonstrates realtime dynamic raytraced lighting using Bevy Solari.
[Specular Tint](../examples/3d/specular_tint.rs) | Demonstrates specular tints and maps
[Spherical Area Lights](../examples/3d/spherical_area_lights.rs) | Demonstrates how point light radius values affect light behavior
[Split Screen](../examples/3d/split_screen.rs) | Demonstrates how to render two cameras to the same window to accomplish "split screen"
[Spotlight](../examples/3d/spotlight.rs) | Illustrates spot lights
[Texture](../examples/3d/texture.rs) | Shows configuration of texture materials
[Tonemapping](../examples/3d/tonemapping.rs) | Compares tonemapping options
[Transmission](../examples/3d/transmission.rs) | Showcases light transmission in the PBR material
[Transparency in 3D](../examples/3d/transparency_3d.rs) | Demonstrates transparency in 3d
[Two Passes](../examples/3d/two_passes.rs) | Renders two 3d passes to the same window from different perspectives
[Vertex Colors](../examples/3d/vertex_colors.rs) | Shows the use of vertex colors
[Visibility range](../examples/3d/visibility_range.rs) | Demonstrates visibility ranges
[Volumetric fog](../examples/3d/volumetric_fog.rs) | Demonstrates volumetric fog and lighting
[Wireframe](../examples/3d/wireframe.rs) | Showcases wireframe rendering

### Animation

Example | Description
--- | ---
[Animated Mesh](../examples/animation/animated_mesh.rs) | Plays an animation on a skinned glTF model of a fox
[Animated Mesh Control](../examples/animation/animated_mesh_control.rs) | Plays an animation from a skinned glTF with keyboard controls
[Animated Mesh Events](../examples/animation/animated_mesh_events.rs) | Plays an animation from a skinned glTF with events
[Animated Transform](../examples/animation/animated_transform.rs) | Create and play an animation defined by code that operates on the `Transform` component
[Animated UI](../examples/animation/animated_ui.rs) | Shows how to use animation clips to animate UI properties
[Animation Events](../examples/animation/animation_events.rs) | Demonstrate how to use animation events
[Animation Graph](../examples/animation/animation_graph.rs) | Blends multiple animations together with a graph
[Animation Masks](../examples/animation/animation_masks.rs) | Demonstrates animation masks
[Color animation](../examples/animation/color_animation.rs) | Demonstrates how to animate colors using mixing and splines in different color spaces
[Custom Skinned Mesh](../examples/animation/custom_skinned_mesh.rs) | Skinned mesh example with mesh and joints data defined in code
[Eased Motion](../examples/animation/eased_motion.rs) | Demonstrates the application of easing curves to animate an object
[Easing Functions](../examples/animation/easing_functions.rs) | Showcases the built-in easing functions
[Morph Targets](../examples/animation/morph_targets.rs) | Plays an animation from a glTF file with meshes with morph targets

### Application

Example | Description
--- | ---
[Advanced log layers](../examples/app/log_layers_ecs.rs) | Illustrate how to transfer data between log layers and Bevy's ECS
[Custom Loop](../examples/app/custom_loop.rs) | Demonstrates how to create a custom runner (to update an app manually)
[Drag and Drop](../examples/app/drag_and_drop.rs) | An example that shows how to handle drag and drop in an app
[Empty](../examples/app/empty.rs) | An empty application (does nothing)
[Empty with Defaults](../examples/app/empty_defaults.rs) | An empty application with default plugins
[Headless](../examples/app/headless.rs) | An application that runs without default plugins
[Headless Renderer](../examples/app/headless_renderer.rs) | An application that runs with no window, but renders into image file
[Log layers](../examples/app/log_layers.rs) | Illustrate how to add custom log layers
[Logs](../examples/app/logs.rs) | Illustrate how to use generate log output
[No Renderer](../examples/app/no_renderer.rs) | An application that runs with default plugins and displays an empty window, but without an actual renderer
[Plugin](../examples/app/plugin.rs) | Demonstrates the creation and registration of a custom plugin
[Plugin Group](../examples/app/plugin_group.rs) | Demonstrates the creation and registration of a custom plugin group
[Return after Run](../examples/app/return_after_run.rs) | Show how to return to main after the Bevy app has exited
[Thread Pool Resources](../examples/app/thread_pool_resources.rs) | Creates and customizes the internal thread pool
[Without Winit](../examples/app/without_winit.rs) | Create an application without winit (runs single time, no event loop)

### Assets

Example | Description
--- | ---
[Alter Mesh](../examples/asset/alter_mesh.rs) | Shows how to modify the underlying asset of a Mesh after spawning.
[Alter Sprite](../examples/asset/alter_sprite.rs) | Shows how to modify texture assets after spawning.
[Asset Decompression](../examples/asset/asset_decompression.rs) | Demonstrates loading a compressed asset
[Asset Loading](../examples/asset/asset_loading.rs) | Demonstrates various methods to load assets
[Asset Processing](../examples/asset/processing/asset_processing.rs) | Demonstrates how to process and load custom assets
[Asset Settings](../examples/asset/asset_settings.rs) | Demonstrates various methods of applying settings when loading an asset
[Custom Asset](../examples/asset/custom_asset.rs) | Implements a custom asset loader
[Custom Asset IO](../examples/asset/custom_asset_reader.rs) | Implements a custom AssetReader
[Embedded Asset](../examples/asset/embedded_asset.rs) | Embed an asset in the application binary and load it
[Extra Asset Source](../examples/asset/extra_source.rs) | Load an asset from a non-standard asset source
[Hot Reloading of Assets](../examples/asset/hot_asset_reloading.rs) | Demonstrates automatic reloading of assets when modified on disk
[Multi-asset synchronization](../examples/asset/multi_asset_sync.rs) | Demonstrates how to wait for multiple assets to be loaded.
[Repeated texture configuration](../examples/asset/repeated_texture.rs) | How to configure the texture to repeat instead of the default clamp to edges
[Web Asset](../examples/asset/web_asset.rs) | Load an asset from the web

### Async Tasks

Example | Description
--- | ---
[Async Channel Pattern](../examples/async_tasks/async_channel_pattern.rs) | An example showing how to offload work to background async tasks using channels for communication.
[Async Compute](../examples/async_tasks/async_compute.rs) | How to use `AsyncComputeTaskPool` to complete longer running tasks
[External Source of Data on an External Thread](../examples/async_tasks/external_source_external_thread.rs) | How to use an external thread to run an infinite task and communicate with a channel

### Audio

Example | Description
--- | ---
[Audio](../examples/audio/audio.rs) | Shows how to load and play an audio file
[Audio Control](../examples/audio/audio_control.rs) | Shows how to load and play an audio file, and control how it's played
[Decodable](../examples/audio/decodable.rs) | Shows how to create and register a custom audio source by implementing the `Decodable` type.
[Pitch](../examples/audio/pitch.rs) | Shows how to directly play a simple pitch
[Soundtrack](../examples/audio/soundtrack.rs) | Shows how to play different soundtracks based on game state
[Spatial Audio 2D](../examples/audio/spatial_audio_2d.rs) | Shows how to play spatial audio, and moving the emitter in 2D
[Spatial Audio 3D](../examples/audio/spatial_audio_3d.rs) | Shows how to play spatial audio, and moving the emitter in 3D

### Camera

Example | Description
--- | ---
[2D on Bevy UI](../examples/camera/2d_on_ui.rs) | Shows how to render 2D objects on top of Bevy UI
[2D top-down camera](../examples/camera/2d_top_down_camera.rs) | A 2D top-down camera smoothly following player movements
[Camera Orbit](../examples/camera/camera_orbit.rs) | Shows how to orbit a static scene using pitch, yaw, and roll.
[Custom Projection](../examples/camera/custom_projection.rs) | Shows how to create custom camera projections.
[First person view model](../examples/camera/first_person_view_model.rs) | A first-person camera that uses a world model and a view model with different field of views (FOV)
[Free Camera controller](../examples/camera/free_camera_controller.rs) | Demonstrates the FreeCamera controller for 3D scenes.
[Pan Camera](../examples/camera/pan_camera_controller.rs) | Example Pan-Camera Styled Camera Controller for 2D scenes
[Projection Zoom](../examples/camera/projection_zoom.rs) | Shows how to zoom orthographic and perspective projection cameras.
[Screen Shake](../examples/camera/2d_screen_shake.rs) | A simple 2D screen shake effect

### Dev tools

Example | Description
--- | ---
[FPS overlay](../examples/dev_tools/fps_overlay.rs) | Demonstrates FPS overlay

### Diagnostics

Example | Description
--- | ---
[Custom Diagnostic](../examples/diagnostics/custom_diagnostic.rs) | Shows how to create a custom diagnostic
[Enabling/disabling diagnostic](../examples/diagnostics/enabling_disabling_diagnostic.rs) | Shows how to disable/re-enable a Diagnostic during runtime
[Log Diagnostics](../examples/diagnostics/log_diagnostics.rs) | Add a plugin that logs diagnostics, like frames per second (FPS), to the console

### ECS (Entity Component System)

Example | Description
--- | ---
[Change Detection](../examples/ecs/change_detection.rs) | Change detection on components and resources
[Component Hooks](../examples/ecs/component_hooks.rs) | Define component hooks to manage component lifecycle events
[Custom Query Parameters](../examples/ecs/custom_query_param.rs) | Groups commonly used compound queries and query filters into a single type
[Custom Schedule](../examples/ecs/custom_schedule.rs) | Demonstrates how to add custom schedules
[Dynamic ECS](../examples/ecs/dynamic.rs) | Dynamically create components, spawn entities with those components and query those components
[ECS Guide](../examples/ecs/ecs_guide.rs) | Full guide to Bevy's ECS
[Entity disabling](../examples/ecs/entity_disabling.rs) | Demonstrates how to hide entities from the ECS without deleting them
[Error handling](../examples/ecs/error_handling.rs) | How to return and handle errors across the ECS
[Fallible System Parameters](../examples/ecs/fallible_params.rs) | Systems are skipped if their parameters cannot be acquired
[Fixed Timestep](../examples/ecs/fixed_timestep.rs) | Shows how to create systems that run every fixed timestep, rather than every tick
[Generic System](../examples/ecs/generic_system.rs) | Shows how to create systems that can be reused with different types
[Hierarchy](../examples/ecs/hierarchy.rs) | Creates a hierarchy of parents and children entities
[Hotpatching Systems](../examples/ecs/hotpatching_systems.rs) | Demonstrates how to hotpatch systems
[Immutable Components](../examples/ecs/immutable_components.rs) | Demonstrates the creation and utility of immutable components
[Iter Combinations](../examples/ecs/iter_combinations.rs) | Shows how to iterate over combinations of query results
[Message](../examples/ecs/message.rs) | Illustrates message creation, activation, and reception
[Nondeterministic System Order](../examples/ecs/nondeterministic_system_order.rs) | Systems run in parallel, but their order isn't always deterministic. Here's how to detect and fix this.
[Observer Propagation](../examples/ecs/observer_propagation.rs) | Demonstrates event propagation with observers
[Observers](../examples/ecs/observers.rs) | Demonstrates observers that react to events (both built-in life-cycle events and custom events)
[One Shot Systems](../examples/ecs/one_shot_systems.rs) | Shows how to flexibly run systems without scheduling them
[Parallel Query](../examples/ecs/parallel_query.rs) | Illustrates parallel queries with `ParallelIterator`
[Relationships](../examples/ecs/relationships.rs) | Define and work with custom relationships between entities
[Removal Detection](../examples/ecs/removal_detection.rs) | Query for entities that had a specific component removed earlier in the current frame
[Run Conditions](../examples/ecs/run_conditions.rs) | Run systems only when one or multiple conditions are met
[Send and receive messages](../examples/ecs/send_and_receive_messages.rs) | Demonstrates how to send and receive messages of the same type in a single system
[Startup System](../examples/ecs/startup_system.rs) | Demonstrates a startup system (one that runs once when the app starts up)
[State Scoped](../examples/ecs/state_scoped.rs) | Shows how to spawn entities that are automatically despawned either when entering or exiting specific game states.
[System Closure](../examples/ecs/system_closure.rs) | Show how to use closures as systems, and how to configure `Local` variables by capturing external state
[System Parameter](../examples/ecs/system_param.rs) | Illustrates creating custom system parameters with `SystemParam`
[System Piping](../examples/ecs/system_piping.rs) | Pipe the output of one system into a second, allowing you to handle any errors gracefully
[System Stepping](../examples/ecs/system_stepping.rs) | Demonstrate stepping through systems in order of execution.

### Embedded

Example | Description
--- | ---
[`no_std` Compatible Library](../examples/no_std/library/src/lib.rs) | Example library compatible with `std` and `no_std` targets

### Games

Example | Description
--- | ---
[Alien Cake Addict](../examples/games/alien_cake_addict.rs) | Eat the cakes. Eat them all. An example 3D game
[Breakout](../examples/games/breakout.rs) | An implementation of the classic game "Breakout".
[Contributors](../examples/games/contributors.rs) | Displays each contributor as a bouncy bevy-ball!
[Desk Toy](../examples/games/desk_toy.rs) | Bevy logo as a desk toy using transparent windows! Now with Googly Eyes!
[Game Menu](../examples/games/game_menu.rs) | A simple game menu
[Loading Screen](../examples/games/loading_screen.rs) | Demonstrates how to create a loading screen that waits for all assets to be loaded and render pipelines to be compiled.

### Gizmos

Example | Description
--- | ---
[2D Gizmos](../examples/gizmos/2d_gizmos.rs) | A scene showcasing 2D gizmos
[3D Gizmos](../examples/gizmos/3d_gizmos.rs) | A scene showcasing 3D gizmos
[Axes](../examples/gizmos/axes.rs) | Demonstrates the function of axes gizmos
[Light Gizmos](../examples/gizmos/light_gizmos.rs) | A scene showcasing light gizmos

### Helpers

Example | Description
--- | ---
[Widgets](../examples/helpers/widgets.rs) | Example UI Widgets

### Input

Example | Description
--- | ---
[Char Input Events](../examples/input/char_input_events.rs) | Prints out all chars as they are inputted
[Gamepad Input](../examples/input/gamepad_input.rs) | Shows handling of gamepad input, connections, and disconnections
[Gamepad Input Events](../examples/input/gamepad_input_events.rs) | Iterates and prints gamepad input and connection events
[Gamepad Rumble](../examples/input/gamepad_rumble.rs) | Shows how to rumble a gamepad using force feedback
[Keyboard Input](../examples/input/keyboard_input.rs) | Demonstrates handling a key press/release
[Keyboard Input Events](../examples/input/keyboard_input_events.rs) | Prints out all keyboard events
[Keyboard Modifiers](../examples/input/keyboard_modifiers.rs) | Demonstrates using key modifiers (ctrl, shift)
[Mouse Grab](../examples/input/mouse_grab.rs) | Demonstrates how to grab the mouse, locking the cursor to the app's screen
[Mouse Input](../examples/input/mouse_input.rs) | Demonstrates handling a mouse button press/release
[Mouse Input Events](../examples/input/mouse_input_events.rs) | Prints out all mouse events (buttons, movement, etc.)
[Text Input](../examples/input/text_input.rs) | Simple text input with IME support
[Touch Input](../examples/input/touch_input.rs) | Displays touch presses, releases, and cancels
[Touch Input Events](../examples/input/touch_input_events.rs) | Prints out all touch inputs

### Math

Example | Description
--- | ---
[Bounding Volume Intersections (2D)](../examples/math/bounding_2d.rs) | Showcases bounding volumes and intersection tests
[Cubic Splines](../examples/math/cubic_splines.rs) | Exhibits different modes of constructing cubic curves using splines
[Custom Primitives](../examples/math/custom_primitives.rs) | Demonstrates how to add custom primitives and useful traits for them.
[Random Sampling](../examples/math/random_sampling.rs) | Demonstrates how to sample random points from mathematical primitives
[Rendering Primitives](../examples/math/render_primitives.rs) | Shows off rendering for all math primitives as both Meshes and Gizmos
[Sampling Primitives](../examples/math/sampling_primitives.rs) | Demonstrates all the primitives which can be sampled.
[Smooth Follow](../examples/movement/smooth_follow.rs) | Demonstrates how to make an entity smoothly follow another using interpolation

### Movement

Example | Description
--- | ---
[Run physics in a fixed timestep](../examples/movement/physics_in_fixed_timestep.rs) | Handles input, physics, and rendering in an industry-standard way by using a fixed timestep

### Picking

Example | Description
--- | ---
[Mesh Picking](../examples/picking/mesh_picking.rs) | Demonstrates picking meshes
[Picking Debug Tools](../examples/picking/debug_picking.rs) | Demonstrates picking debug overlay
[Showcases simple picking events and usage](../examples/picking/simple_picking.rs) | Demonstrates how to use picking events to spawn simple objects
[Sprite Picking](../examples/picking/sprite_picking.rs) | Demonstrates picking sprites and sprite atlases

### Reflection

Example | Description
--- | ---
[Automatic types registration](../examples/reflection/auto_register_static/src/lib.rs) | Demonstrates how to set up automatic reflect types registration for platforms without `inventory` support
[Custom Attributes](../examples/reflection/custom_attributes.rs) | Registering and accessing custom attributes on reflected types
[Dynamic Types](../examples/reflection/dynamic_types.rs) | How dynamic types are used with reflection
[Function Reflection](../examples/reflection/function_reflection.rs) | Demonstrates how functions can be called dynamically using reflection
[Generic Reflection](../examples/reflection/generic_reflection.rs) | Registers concrete instances of generic types that may be used with reflection
[Reflection](../examples/reflection/reflection.rs) | Demonstrates how reflection in Bevy provides a way to dynamically interact with Rust types
[Reflection Types](../examples/reflection/reflection_types.rs) | Illustrates the various reflection types available
[Serialization](../examples/reflection/serialization.rs) | Demonstrates serialization and deserialization using reflection without serde's Serialize/Deserialize traits
[Type Data](../examples/reflection/type_data.rs) | Demonstrates how to create and use type data

### Remote Protocol

Example | Description
--- | ---
[client](../examples/remote/client.rs) | A simple command line client that can control Bevy apps via the BRP
[server](../examples/remote/server.rs) | A Bevy app that you can connect to with the BRP and edit

### Scene

Example | Description
--- | ---
[Scene](../examples/scene/scene.rs) | Demonstrates loading from and saving scenes to files

### Shader Advanced

Example | Description
--- | ---
[Manual Material Implementation](../examples/shader_advanced/manual_material.rs) | Demonstrates how to implement a material manually using the mid-level render APIs

### Shaders

These examples demonstrate how to implement different shaders in user code.

A shader in its most common usage is a small program that is run by the GPU per-vertex in a mesh (a vertex shader) or per-affected-screen-fragment (a fragment shader.) The GPU executes these programs in a highly parallel way.

There are also compute shaders which are used for more general processing leveraging the GPU's parallelism.

Example | Description
--- | ---
[Animated](../examples/shader/animate_shader.rs) | A shader that uses dynamic data like the time since startup
[Array Texture](../examples/shader/array_texture.rs) | A shader that shows how to reuse the core bevy PBR shading functionality in a custom material that obtains the base color from an array texture.
[Compute - Game of Life](../examples/shader/compute_shader_game_of_life.rs) | A compute shader that simulates Conway's Game of Life
[Custom Render Phase](../examples/shader_advanced/custom_render_phase.rs) | Shows how to make a complete render phase
[Custom Vertex Attribute](../examples/shader_advanced/custom_vertex_attribute.rs) | A shader that reads a mesh's custom vertex attribute
[Custom phase item](../examples/shader_advanced/custom_phase_item.rs) | Demonstrates how to enqueue custom draw commands in a render phase
[Extended Bindless Material](../examples/shader/extended_material_bindless.rs) | Demonstrates bindless `ExtendedMaterial`
[Extended Material](../examples/shader/extended_material.rs) | A custom shader that builds on the standard material
[GPU readback](../examples/shader/gpu_readback.rs) | A very simple compute shader that writes to a buffer that is read by the cpu
[Instancing](../examples/shader/automatic_instancing.rs) | Shows that multiple instances of a cube are automatically instanced in one draw call
[Instancing](../examples/shader_advanced/custom_shader_instancing.rs) | A shader that renders a mesh multiple times in one draw call using low level rendering api
[Material](../examples/shader/shader_material.rs) | A shader and a material that uses it
[Material](../examples/shader/shader_material_2d.rs) | A shader and a material that uses it on a 2d mesh
[Material - Bindless](../examples/shader/shader_material_bindless.rs) | Demonstrates how to make materials that use bindless textures
[Material - GLSL](../examples/shader/shader_material_glsl.rs) | A shader that uses the GLSL shading language
[Material - Screenspace Texture](../examples/shader/shader_material_screenspace_texture.rs) | A shader that samples a texture with view-independent UV coordinates
[Material - WESL](../examples/shader/shader_material_wesl.rs) | A shader that uses WESL
[Material Prepass](../examples/shader/shader_prepass.rs) | A shader that uses the various textures generated by the prepass
[Post Processing - Custom Render Pass](../examples/shader_advanced/custom_post_processing.rs) | A custom post processing effect, using a custom render pass that runs after the main pass
[Render Depth to Texture](../examples/shader_advanced/render_depth_to_texture.rs) | Demonstrates how to use depth-only cameras
[Shader Defs](../examples/shader/shader_defs.rs) | A shader that uses "shaders defs" (a bevy tool to selectively toggle parts of a shader)
[Specialized Mesh Pipeline](../examples/shader_advanced/specialized_mesh_pipeline.rs) | Demonstrates how to write a specialized mesh pipeline
[Storage Buffer](../examples/shader/storage_buffer.rs) | A shader that shows how to bind a storage buffer using a custom material.
[Texture Binding Array (Bindless Textures)](../examples/shader_advanced/texture_binding_array.rs) | A shader that shows how to bind and sample multiple textures as a binding array (a.k.a. bindless textures).

### State

Example | Description
--- | ---
[Computed States](../examples/state/computed_states.rs) | Advanced state patterns using Computed States.
[Custom State Transition Behavior](../examples/state/custom_transitions.rs) | Creating and working with custom state transition schedules.
[States](../examples/state/states.rs) | Illustrates how to use States to control transitioning from a Menu state to an InGame state.
[Sub States](../examples/state/sub_states.rs) | Using Sub States for hierarchical state handling.

### Stress Tests

These examples are used to test the performance and stability of various parts of the engine in an isolated way.

Due to the focus on performance it's recommended to run the stress tests in release mode:

```sh
cargo run --release --example <example name>
```

Example | Description
--- | ---
[Bevymark](../examples/stress_tests/bevymark.rs) | A heavy sprite rendering workload to benchmark your system with Bevy
[Many Animated Materials](../examples/stress_tests/many_materials.rs) | Benchmark to test rendering many animated materials
[Many Animated Sprites](../examples/stress_tests/many_animated_sprites.rs) | Displays many animated sprites in a grid arrangement with slight offsets to their animation timers. Used for performance testing.
[Many Buttons](../examples/stress_tests/many_buttons.rs) | Test rendering of many UI elements
[Many Cameras & Lights](../examples/stress_tests/many_cameras_lights.rs) | Test rendering of many cameras and lights
[Many Components (and Entities and Systems)](../examples/stress_tests/many_components.rs) | Test large ECS systems
[Many Cubes](../examples/stress_tests/many_cubes.rs) | Simple benchmark to test per-entity draw overhead. Run with the `sphere` argument to test frustum culling
[Many Foxes](../examples/stress_tests/many_foxes.rs) | Loads an animated fox model and spawns lots of them. Good for testing skinned mesh performance. Takes an unsigned integer argument for the number of foxes to spawn. Defaults to 1000
[Many Gizmos](../examples/stress_tests/many_gizmos.rs) | Test rendering of many gizmos
[Many Glyphs](../examples/stress_tests/many_glyphs.rs) | Simple benchmark to test text rendering.
[Many Gradients](../examples/stress_tests/many_gradients.rs) | Stress test for gradient rendering performance
[Many Lights](../examples/stress_tests/many_lights.rs) | Simple benchmark to test rendering many point lights. Run with `WGPU_SETTINGS_PRIO=webgl2` to restrict to uniform buffers and max 256 lights
[Many Sprites](../examples/stress_tests/many_sprites.rs) | Displays many sprites in a grid arrangement! Used for performance testing. Use `--colored` to enable color tinted sprites.
[Many Text2d](../examples/stress_tests/many_text2d.rs) | Displays many Text2d! Used for performance testing.
[Text Pipeline](../examples/stress_tests/text_pipeline.rs) | Text Pipeline benchmark
[Transform Hierarchy](../examples/stress_tests/transform_hierarchy.rs) | Various test cases for hierarchy and transform propagation performance

### Time

Example | Description
--- | ---
[Time handling](../examples/time/time.rs) | Explains how Time is handled in ECS
[Timers](../examples/time/timers.rs) | Illustrates ticking `Timer` resources inside systems and handling their state
[Virtual time](../examples/time/virtual_time.rs) | Shows how `Time<Virtual>` can be used to pause, resume, slow down and speed up a game.

### Tools

Example | Description
--- | ---
[Gamepad Viewer](../examples/tools/gamepad_viewer.rs) | Shows a visualization of gamepad buttons, sticks, and triggers
[Scene Viewer](../examples/tools/scene_viewer/main.rs) | A simple way to view glTF models with Bevy. Just run `cargo run --release --example scene_viewer /path/to/model.gltf#Scene0`, replacing the path as appropriate. With no arguments it will load the FieldHelmet glTF model from the repository assets subdirectory

### Transforms

Example | Description
--- | ---
[3D Rotation](../examples/transforms/3d_rotation.rs) | Illustrates how to (constantly) rotate an object around an axis
[Alignment](../examples/transforms/align.rs) | A demonstration of Transform's axis-alignment feature
[Scale](../examples/transforms/scale.rs) | Illustrates how to scale an object in each direction
[Transform](../examples/transforms/transform.rs) | Shows multiple transformations of objects
[Translation](../examples/transforms/translation.rs) | Illustrates how to move an object along an axis

### UI (User Interface)

Example | Description
--- | ---
<<<<<<< HEAD
[Anchor Layout](../examples/ui/anchor_layout.rs) | Shows an 'anchor layout' style of ui layout
=======
[Automatic Directional Navigation](../examples/ui/auto_directional_navigation.rs) | Demonstration of automatic directional navigation graph generation based on UI element positions
>>>>>>> 008ca5d1
[Borders](../examples/ui/borders.rs) | Demonstrates how to create a node with a border
[Box Shadow](../examples/ui/box_shadow.rs) | Demonstrates how to create a node with a shadow
[Button](../examples/ui/button.rs) | Illustrates creating and updating a button
[CSS Grid](../examples/ui/grid.rs) | An example for CSS Grid layout
[Directional Navigation](../examples/ui/directional_navigation.rs) | Demonstration of Directional Navigation between UI elements
[Display and Visibility](../examples/ui/display_and_visibility.rs) | Demonstrates how Display and Visibility work in the UI.
[Drag to Scroll](../examples/ui/drag_to_scroll.rs) | This example tests scale factor, dragging and scrolling
[Feathers Widgets](../examples/ui/feathers.rs) | Gallery of Feathers Widgets
[Flex Layout](../examples/ui/flex_layout.rs) | Demonstrates how the AlignItems and JustifyContent properties can be composed to layout nodes and position text
[Font Atlas Debug](../examples/ui/font_atlas_debug.rs) | Illustrates how FontAtlases are populated (used to optimize text rendering internally)
[Ghost Nodes](../examples/ui/ghost_nodes.rs) | Demonstrates the use of Ghost Nodes to skip entities in the UI layout hierarchy
[Gradients](../examples/ui/gradients.rs) | An example demonstrating gradients
[Overflow](../examples/ui/overflow.rs) | Simple example demonstrating overflow behavior
[Overflow Clip Margin](../examples/ui/overflow_clip_margin.rs) | Simple example demonstrating the OverflowClipMargin style property
[Overflow and Clipping Debug](../examples/ui/overflow_debug.rs) | An example to debug overflow and clipping behavior
[Relative Cursor Position](../examples/ui/relative_cursor_position.rs) | Showcases the RelativeCursorPosition component
[Render UI to Texture](../examples/ui/render_ui_to_texture.rs) | An example of rendering UI as a part of a 3D world
[Scroll](../examples/ui/scroll.rs) | Demonstrates scrolling UI containers
[Scrollbars](../examples/ui/scrollbars.rs) | Demonstrates use of core scrollbar in Bevy UI
[Size Constraints](../examples/ui/size_constraints.rs) | Demonstrates how the to use the size constraints to control the size of a UI node.
[Stacked Gradients](../examples/ui/stacked_gradients.rs) | An example demonstrating stacked gradients
[Standard Widgets](../examples/ui/standard_widgets.rs) | Demonstrates use of core (headless) widgets in Bevy UI
[Standard Widgets (w/Observers)](../examples/ui/standard_widgets_observers.rs) | Demonstrates use of core (headless) widgets in Bevy UI, with Observers
[Strikethrough and Underline](../examples/ui/strikethrough_and_underline.rs) | Demonstrates how to display text with strikethrough and underline.
[Tab Navigation](../examples/ui/tab_navigation.rs) | Demonstration of Tab Navigation between UI elements
[Text](../examples/ui/text.rs) | Illustrates creating and updating text
[Text Background Colors](../examples/ui/text_background_colors.rs) | Demonstrates text background colors
[Text Debug](../examples/ui/text_debug.rs) | An example for debugging text layout
[Text Wrap Debug](../examples/ui/text_wrap_debug.rs) | Demonstrates text wrapping
[Transparency UI](../examples/ui/transparency_ui.rs) | Demonstrates transparency for UI
[UI Drag and Drop](../examples/ui/ui_drag_and_drop.rs) | Demonstrates dragging and dropping UI nodes
[UI Material](../examples/ui/ui_material.rs) | Demonstrates creating and using custom Ui materials
[UI Scaling](../examples/ui/ui_scaling.rs) | Illustrates how to scale the UI
[UI Target Camera](../examples/ui/ui_target_camera.rs) | Demonstrates how to use `UiTargetCamera` and camera ordering.
[UI Texture Atlas](../examples/ui/ui_texture_atlas.rs) | Illustrates how to use TextureAtlases in UI
[UI Texture Atlas Slice](../examples/ui/ui_texture_atlas_slice.rs) | Illustrates how to use 9 Slicing for TextureAtlases in UI
[UI Texture Slice](../examples/ui/ui_texture_slice.rs) | Illustrates how to use 9 Slicing in UI
[UI Texture Slice Flipping and Tiling](../examples/ui/ui_texture_slice_flip_and_tile.rs) | Illustrates how to flip and tile images with 9 Slicing in UI
[UI Transform](../examples/ui/ui_transform.rs) | An example demonstrating how to translate, rotate and scale UI elements.
[UI Z-Index](../examples/ui/z_index.rs) | Demonstrates how to control the relative depth (z-position) of UI elements
[Viewport Debug](../examples/ui/viewport_debug.rs) | An example for debugging viewport coordinates
[Viewport Node](../examples/ui/viewport_node.rs) | Demonstrates how to create a viewport node with picking support
[Virtual Keyboard](../examples/ui/virtual_keyboard.rs) | Example demonstrating a virtual keyboard widget
[Window Fallthrough](../examples/ui/window_fallthrough.rs) | Illustrates how to access `winit::window::Window`'s `hittest` functionality.

### Usage

Example | Description
--- | ---
[Context Menu](../examples/usage/context_menu.rs) | Example of a context menu
[Cooldown](../examples/usage/cooldown.rs) | Example for cooldown on button clicks

### Window

Example | Description
--- | ---
[Clear Color](../examples/window/clear_color.rs) | Creates a solid color window
[Custom Cursor Image](../examples/window/custom_cursor_image.rs) | Demonstrates creating an animated custom cursor from an image
[Custom User Event](../examples/window/custom_user_event.rs) | Handles custom user events within the event loop
[Low Power](../examples/window/low_power.rs) | Demonstrates settings to reduce power use for bevy applications
[Monitor info](../examples/window/monitor_info.rs) | Displays information about available monitors (displays).
[Multiple Windows](../examples/window/multiple_windows.rs) | Demonstrates creating multiple windows, and rendering to them
[Scale Factor Override](../examples/window/scale_factor_override.rs) | Illustrates how to customize the default window settings
[Screenshot](../examples/window/screenshot.rs) | Shows how to save screenshots to disk
[Transparent Window](../examples/window/transparent_window.rs) | Illustrates making the window transparent and hiding the window decoration
[Window Drag Move](../examples/window/window_drag_move.rs) | Demonstrates drag move and drag resize without window decoration
[Window Resizing](../examples/window/window_resizing.rs) | Demonstrates resizing and responding to resizing a window
[Window Settings](../examples/window/window_settings.rs) | Demonstrates customizing default window settings

### glTF

Example | Description
--- | ---
[Custom glTF vertex attribute 2D](../examples/gltf/custom_gltf_vertex_attribute.rs) | Renders a glTF mesh in 2D with a custom vertex attribute
[Edit glTF Material](../examples/gltf/edit_material_on_gltf.rs) | Showcases changing materials of a glTF after Scene spawn
[Load glTF](../examples/gltf/load_gltf.rs) | Loads and renders a glTF file as a scene
[Load glTF extras](../examples/gltf/load_gltf_extras.rs) | Loads and renders a glTF file as a scene, including the gltf extras
[Query glTF primitives](../examples/gltf/query_gltf_primitives.rs) | Query primitives in a glTF scene
[Update glTF Scene](../examples/gltf/update_gltf_scene.rs) | Update a scene from a glTF file, either by spawning the scene as a child of another entity, or by accessing the entities of the scene
[glTF Skinned Mesh](../examples/gltf/gltf_skinned_mesh.rs) | Skinned mesh example with mesh and joints data loaded from a glTF file

## Tests

Example | Description
--- | ---
[How to Test Apps](../tests/how_to_test_apps.rs) | How to test apps (simple integration testing)
[How to Test Systems](../tests/how_to_test_systems.rs) | How to test systems with commands, queries or resources

## Platform-Specific Examples

### Android

#### Setup

```sh
rustup target add aarch64-linux-android
cargo install cargo-ndk
```

The Android SDK must be installed, and the environment variable `ANDROID_SDK_ROOT` set to the root Android `sdk` folder.

When using `NDK (Side by side)`, the environment variable `ANDROID_NDK_ROOT` must also be set to one of the NDKs in `sdk\ndk\[NDK number]`.

Alternatively, you can install Android Studio.

#### Build & Run

To build an Android app, you first need to build shared object files for the target architecture with `cargo-ndk`:

```sh
cargo ndk -t <target_name> -o <project_name>/app/src/main/jniLibs build
```

For example, to compile to a 64-bit ARM platform:

```sh
cargo ndk -t arm64-v8a -o android_example/app/src/main/jniLibs build
```

Setting the output path ensures the shared object files can be found in target-specific directories under `jniLibs` where the JNI can find them.

See the `cargo-ndk` [README](https://crates.io/crates/cargo-ndk) for other options.

After this you can build it with `gradlew`:

```sh
./gradlew build
```

Or build it with Android Studio.

Then you can test it in your Android project.

##### About `libc++_shared.so`

Bevy may require `libc++_shared.so` to run on Android, as it is needed by the `oboe` crate, but typically `cargo-ndk` does not copy this file automatically.

To include it, you can manually obtain it from NDK source or use a `build.rs` script for automation, as described in the `cargo-ndk` [README](https://github.com/bbqsrc/cargo-ndk?tab=readme-ov-file#linking-against-and-copying-libc_sharedso-into-the-relevant-places-in-the-output-directory).

Alternatively, you can modify project files to include it when building an APK. To understand the specific steps taken in this project, please refer to the comments within the project files for detailed instructions(`app/CMakeList.txt`, `app/build.gradle`, `app/src/main/cpp/dummy.cpp`).

#### Debugging

You can view the logs with the following command:

```sh
adb logcat | grep 'RustStdoutStderr\|bevy\|wgpu'
```

In case of an error getting a GPU or setting it up, you can try settings logs of `wgpu_hal` to `DEBUG` to get more information.

Sometimes, running the app complains about an unknown activity. This may be fixed by uninstalling the application:

```sh
adb uninstall org.bevyengine.example
```

#### Old phones

In its examples, Bevy targets the minimum Android API that Play Store  <!-- markdown-link-check-disable -->
[requires](https://developer.android.com/distribute/best-practices/develop/target-sdk) to upload and update apps. <!-- markdown-link-check-enable -->
Users of older phones may want to use an older API when testing. By default, Bevy uses [`GameActivity`](https://developer.android.com/games/agdk/game-activity), which only works for Android API level 31 and higher, so if you want to use older API, you need to switch to `NativeActivity`.

To use `NativeActivity`, you need to edit it in `cargo.toml` manually like this:

```toml
bevy = { version = "0.14", default-features = false, features = ["android-native-activity", ...] }
```

Then build it as the [Build & Run](#build--run) section stated above.

##### About `cargo-apk`

You can also build an APK with `cargo-apk`, a simpler and deprecated tool which doesn't support `GameActivity`. If you want to use this, there is a [folder](./mobile/android_basic) inside the mobile example with instructions.

Example | File | Description
--- | --- | ---
`android` | [`mobile/src/lib.rs`](./mobile/src/lib.rs) | A 3d Scene with a button and playing sound

### iOS

#### Setup

You need to install the correct rust targets:

- `aarch64-apple-ios`: iOS devices
- `x86_64-apple-ios`: iOS simulator on x86 processors
- `aarch64-apple-ios-sim`: iOS simulator on Apple processors

```sh
rustup target add aarch64-apple-ios x86_64-apple-ios aarch64-apple-ios-sim
```

#### Build & Run

Using bash:

```sh
cd examples/mobile
make run
```

In an ideal world, this will boot up, install and run the app for the first
iOS simulator in your `xcrun simctl list devices`. If this fails, you can
specify the simulator device UUID via:

```sh
DEVICE_ID=${YOUR_DEVICE_ID} make run
```

If you'd like to see xcode do stuff, you can run

```sh
open bevy_mobile_example.xcodeproj/
```

which will open xcode. You then must push the zoom zoom play button and wait
for the magic.

Example | File | Description
--- | --- | ---
`ios` | [`mobile/src/lib.rs`](./mobile/src/lib.rs) | A 3d Scene with a button and playing sound

### Wasm

#### Setup

```sh
rustup target add wasm32-unknown-unknown
cargo install wasm-bindgen-cli
```

#### Build & Run

Following is an example for `lighting`. For other examples, change the `lighting` in the
following commands.

```sh
cargo build --release --example lighting --target wasm32-unknown-unknown
wasm-bindgen --out-name wasm_example \
  --out-dir examples/wasm/target \
  --target web target/wasm32-unknown-unknown/release/examples/lighting.wasm
```

The first command will build the example for the wasm target, creating a binary. Then,
[wasm-bindgen-cli](https://rustwasm.github.io/wasm-bindgen/reference/cli.html) is used to create
javascript bindings to this wasm file in the output file `examples/wasm/target/wasm_example.js`, which can be loaded using this
[example HTML file](./wasm/index.html).

Then serve `examples/wasm` directory to browser. i.e.

```sh
## cargo install basic-http-server
basic-http-server examples/wasm

## with python
python3 -m http.server --directory examples/wasm

## with ruby
ruby -run -ehttpd examples/wasm
```

##### WebGL2 and WebGPU

Bevy support for WebGPU is being worked on, but is currently experimental.

To build for WebGPU, you'll need to enable the `webgpu` feature. This will override the `webgl2` feature, and builds with the `webgpu` feature enabled won't be able to run on browsers that don't support WebGPU.

Bevy has a helper to build its examples:

- Build for WebGL2: `cargo run -p build-wasm-example -- --api webgl2 load_gltf`
- Build for WebGPU: `cargo run -p build-wasm-example -- --api webgpu load_gltf`
- Debug: `cargo run -p build-wasm-example -- --debug --api webgl2 load_gltf`

This helper will log the command used to build the examples.

#### Audio in the browsers

For the moment, everything is single threaded, this can lead to stuttering when playing audio in browsers. Not all browsers react the same way for all games, you will have to experiment for your game.

In browsers, audio is not authorized to start without being triggered by an user interaction. This is to avoid multiple tabs all starting to auto play some sounds. You can find more context and explanation for this on [Google Chrome blog](https://developer.chrome.com/blog/web-audio-autoplay/). This page also describes a JS workaround to resume audio as soon as the user interact with your game.

#### Optimizing

On the web, it's useful to reduce the size of the files that are distributed.
With rust, there are many ways to improve your executable sizes, starting with
the steps described in [the quick-start guide](https://bevy.org/learn/quick-start/getting-started/setup/#compile-with-performance-optimizations).

Now, when building the executable, use `--profile wasm-release` instead of `--release`:

```sh
cargo build --profile wasm-release --example lighting --target wasm32-unknown-unknown
```

To apply `wasm-opt`, first locate the `.wasm` file generated in the `--out-dir` of the
earlier `wasm-bindgen-cli` command (the filename should end with `_bg.wasm`), then run:

```sh
wasm-opt -Oz --output optimized.wasm examples/wasm/target/lighting_bg.wasm
mv optimized.wasm examples/wasm/target/lighting_bg.wasm
```

Make sure your final executable size is actually smaller. Some optimizations
may not be worth keeping due to compilation time increases.

For a small project with a basic 3d model and two lights,
the generated file sizes are, as of July 2022, as follows:

profile                           | wasm-opt | no wasm-opt
----------------------------------|----------|-------------
Default                           | 8.5M     | 13.0M
opt-level = "z"                   | 6.1M     | 12.7M
"z" + lto = "thin"                | 5.9M     | 12M
"z" + lto = "fat"                 | 5.1M     | 9.4M
"z" + "thin" + codegen-units = 1  | 5.3M     | 11M
"z" + "fat"  + codegen-units = 1  | 4.8M     | 8.5M

#### Loading Assets

To load assets, they need to be available in the folder examples/wasm/assets. Cloning this
repository will set it up as a symlink on Linux and macOS, but you will need to manually move
the assets on Windows.<|MERGE_RESOLUTION|>--- conflicted
+++ resolved
@@ -553,11 +553,8 @@
 
 Example | Description
 --- | ---
-<<<<<<< HEAD
 [Anchor Layout](../examples/ui/anchor_layout.rs) | Shows an 'anchor layout' style of ui layout
-=======
 [Automatic Directional Navigation](../examples/ui/auto_directional_navigation.rs) | Demonstration of automatic directional navigation graph generation based on UI element positions
->>>>>>> 008ca5d1
 [Borders](../examples/ui/borders.rs) | Demonstrates how to create a node with a border
 [Box Shadow](../examples/ui/box_shadow.rs) | Demonstrates how to create a node with a shadow
 [Button](../examples/ui/button.rs) | Illustrates creating and updating a button
