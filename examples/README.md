--- conflicted
+++ resolved
@@ -209,11 +209,8 @@
 [Optional System Parameter](../examples/ecs/optional_system_param.rs) | Provides an advanced pattern for working with trait object resources via `OptionalSystemParam`
 [Parallel Query](../examples/ecs/parallel_query.rs) | Illustrates parallel queries with `ParallelIterator`
 [Removal Detection](../examples/ecs/removal_detection.rs) | Query for entities that had a specific component removed earlier in the current frame
-<<<<<<< HEAD
 [Resultful System Parameter](../examples/ecs/resultful_system_param.rs) | Provides an advanced pattern for encapsulating simple behavior with `ResultfulSystemParam`
-=======
 [Run Conditions](../examples/ecs/run_conditions.rs) | Run systems only when one or multiple conditions are met
->>>>>>> de10dce1
 [Startup System](../examples/ecs/startup_system.rs) | Demonstrates a startup system (one that runs once when the app starts up)
 [State](../examples/ecs/state.rs) | Illustrates how to use States to control transitioning from a Menu state to an InGame state
 [System Closure](../examples/ecs/system_closure.rs) | Show how to use closures as systems, and how to configure `Local` variables by capturing external state
