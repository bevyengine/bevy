<!-- MD024 - The Headers from the Platform-Specific Examples should be identical  -->
<!-- markdownlint-disable-file MD024 -->

# Examples

These examples demonstrate the main features of Bevy and how to use them.
To run an example, use the command `cargo run --example <Example>`, and add the option `--features x11` or `--features wayland` to force the example to run on a specific window compositor, e.g.

```sh
cargo run --features wayland --example hello_world
```

**⚠️ Note: for users of releases on crates.io!**

There are often large differences and incompatible API changes between the latest [crates.io](https://crates.io/crates/bevy) release and the development version of Bevy in the git main branch!

If you are using a released version of bevy, you need to make sure you are viewing the correct version of the examples!

- Latest release: [https://github.com/bevyengine/bevy/tree/latest/examples](https://github.com/bevyengine/bevy/tree/latest/examples)
- Specific version, such as `0.4`: [https://github.com/bevyengine/bevy/tree/v0.4.0/examples](https://github.com/bevyengine/bevy/tree/v0.4.0/examples)

When you clone the repo locally to run the examples, use `git checkout` to get the correct version:

```bash
# `latest` always points to the newest release
git checkout latest
# or use a specific version
git checkout v0.4.0
```

---

## Table of Contents

- [Examples](#examples)
  - [Table of Contents](#table-of-contents)
- [The Bare Minimum](#the-bare-minimum)
  - [Hello, World!](#hello-world)
- [Cross-Platform Examples](#cross-platform-examples)
  - [2D Rendering](#2d-rendering)
  - [3D Rendering](#3d-rendering)
  - [Animation](#animation)
  - [Application](#application)
  - [Assets](#assets)
  - [Async Tasks](#async-tasks)
  - [Audio](#audio)
  - [Diagnostics](#diagnostics)
  - [ECS (Entity Component System)](#ecs-entity-component-system)
  - [Games](#games)
  - [Input](#input)
  - [Reflection](#reflection)
  - [Scene](#scene)
  - [Shaders](#shaders)
  - [Stress Tests](#stress-tests)
  - [Tools](#tools)
  - [Transforms](#transforms)
  - [UI (User Interface)](#ui-user-interface)
  - [Window](#window)

- [Tests](#tests)
- [Platform-Specific Examples](#platform-specific-examples)
  - [Android](#android)
    - [Setup](#setup)
    - [Build & Run](#build--run)
    - [Old phones](#old-phones)
  - [iOS](#ios)
    - [Setup](#setup-1)
    - [Build & Run](#build--run-1)
  - [WASM](#wasm)
    - [Setup](#setup-2)
    - [Build & Run](#build--run-2)
    - [Loading Assets](#loading-assets)

# The Bare Minimum

<!-- MD026 - Hello, World! looks better with the ! -->
<!-- markdownlint-disable-next-line MD026 -->
## Hello, World!

Example | Description
--- | ---
[`hello_world.rs`](./hello_world.rs) | Runs a minimal example that outputs "hello world"

# Cross-Platform Examples

## 2D Rendering

Example | Description
--- | ---
[2D Rotation](../examples/2d/rotation.rs) | Demonstrates rotating entities in 2D with quaternions
[2D Shapes](../examples/2d/2d_shapes.rs) | Renders a rectangle, circle, and hexagon
[Manual Mesh 2D](../examples/2d/mesh2d_manual.rs) | Renders a custom mesh "manually" with "mid-level" renderer apis
[Mesh 2D](../examples/2d/mesh2d.rs) | Renders a 2d mesh
[Mesh 2D With Vertex Colors](../examples/2d/mesh2d_vertex_color_texture.rs) | Renders a 2d mesh with vertex color attributes
[Move Sprite](../examples/2d/move_sprite.rs) | Changes the transform of a sprite
[Pixel Perfect](../examples/2d/pixel_perfect.rs) | Demonstrates pixel perfect in 2d
[Sprite](../examples/2d/sprite.rs) | Renders a sprite
[Sprite Flipping](../examples/2d/sprite_flipping.rs) | Renders a sprite flipped along an axis
[Sprite Sheet](../examples/2d/sprite_sheet.rs) | Renders an animated sprite
[Text 2D](../examples/2d/text2d.rs) | Generates text in 2D
[Texture Atlas](../examples/2d/texture_atlas.rs) | Generates a texture atlas (sprite sheet) from individual sprites
[Transparency in 2D](../examples/2d/transparency_2d.rs) | Demonstrates transparency in 2d

## 3D Rendering

Example | Description
--- | ---
[3D Scene](../examples/3d/3d_scene.rs) | Simple 3D scene with basic shapes and lighting
[3D Shapes](../examples/3d/3d_shapes.rs) | A scene showcasing the built-in 3D shapes
[Atmospheric Fog](../examples/3d/atmospheric_fog.rs) | A scene showcasing the atmospheric fog effect
[Blend Modes](../examples/3d/blend_modes.rs) | Showcases different blend modes
[Bloom](../examples/3d/bloom.rs) | Illustrates bloom configuration using HDR and emissive materials
[FXAA](../examples/3d/fxaa.rs) | Compares MSAA (Multi-Sample Anti-Aliasing) and FXAA (Fast Approximate Anti-Aliasing)
[Fog](../examples/3d/fog.rs) | A scene showcasing the distance fog effect
[Lighting](../examples/3d/lighting.rs) | Illustrates various lighting options in a simple scene
[Lines](../examples/3d/lines.rs) | Create a custom material to draw 3d lines
[Load glTF](../examples/3d/load_gltf.rs) | Loads and renders a glTF file as a scene
[MSAA](../examples/3d/msaa.rs) | Configures MSAA (Multi-Sample Anti-Aliasing) for smoother edges
[Orthographic View](../examples/3d/orthographic.rs) | Shows how to create a 3D orthographic view (for isometric-look in games or CAD applications)
[Parenting](../examples/3d/parenting.rs) | Demonstrates parent->child relationships and relative transformations
[Physically Based Rendering](../examples/3d/pbr.rs) | Demonstrates use of Physically Based Rendering (PBR) properties
[Render to Texture](../examples/3d/render_to_texture.rs) | Shows how to render to a texture, useful for mirrors, UI, or exporting images
[Shadow Biases](../examples/3d/shadow_biases.rs) | Demonstrates how shadow biases affect shadows in a 3d scene
[Shadow Caster and Receiver](../examples/3d/shadow_caster_receiver.rs) | Demonstrates how to prevent meshes from casting/receiving shadows in a 3d scene
[Skybox](../examples/3d/skybox.rs) | Load a cubemap texture onto a cube like a skybox and cycle through different compressed texture formats.
[Spherical Area Lights](../examples/3d/spherical_area_lights.rs) | Demonstrates how point light radius values affect light behavior
[Split Screen](../examples/3d/split_screen.rs) | Demonstrates how to render two cameras to the same window to accomplish "split screen"
[Spotlight](../examples/3d/spotlight.rs) | Illustrates spot lights
[Texture](../examples/3d/texture.rs) | Shows configuration of texture materials
[Transparency in 3D](../examples/3d/transparency_3d.rs) | Demonstrates transparency in 3d
[Two Passes](../examples/3d/two_passes.rs) | Renders two 3d passes to the same window from different perspectives
[Update glTF Scene](../examples/3d/update_gltf_scene.rs) | Update a scene from a glTF file, either by spawning the scene as a child of another entity, or by accessing the entities of the scene
[Vertex Colors](../examples/3d/vertex_colors.rs) | Shows the use of vertex colors
[Wireframe](../examples/3d/wireframe.rs) | Showcases wireframe rendering

## Animation

Example | Description
--- | ---
[Animated Fox](../examples/animation/animated_fox.rs) | Plays an animation from a skinned glTF
[Animated Transform](../examples/animation/animated_transform.rs) | Create and play an animation defined by code that operates on the `Transform` component
[Custom Skinned Mesh](../examples/animation/custom_skinned_mesh.rs) | Skinned mesh example with mesh and joints data defined in code
[glTF Skinned Mesh](../examples/animation/gltf_skinned_mesh.rs) | Skinned mesh example with mesh and joints data loaded from a glTF file

## Application

Example | Description
--- | ---
[Custom Loop](../examples/app/custom_loop.rs) | Demonstrates how to create a custom runner (to update an app manually)
[Drag and Drop](../examples/app/drag_and_drop.rs) | An example that shows how to handle drag and drop in an app
[Empty](../examples/app/empty.rs) | An empty application (does nothing)
[Empty with Defaults](../examples/app/empty_defaults.rs) | An empty application with default plugins
[Headless](../examples/app/headless.rs) | An application that runs without default plugins
[Logs](../examples/app/logs.rs) | Illustrate how to use generate log output
[No Renderer](../examples/app/no_renderer.rs) | An application that runs with default plugins and displays an empty window, but without an actual renderer
[Plugin](../examples/app/plugin.rs) | Demonstrates the creation and registration of a custom plugin
[Plugin Group](../examples/app/plugin_group.rs) | Demonstrates the creation and registration of a custom plugin group
[Return after Run](../examples/app/return_after_run.rs) | Show how to return to main after the Bevy app has exited
[Thread Pool Resources](../examples/app/thread_pool_resources.rs) | Creates and customizes the internal thread pool
[Without Winit](../examples/app/without_winit.rs) | Create an application without winit (runs single time, no event loop)

## Assets

Example | Description
--- | ---
[Asset Loading](../examples/asset/asset_loading.rs) | Demonstrates various methods to load assets
[Custom Asset](../examples/asset/custom_asset.rs) | Implements a custom asset loader
[Custom Asset IO](../examples/asset/custom_asset_io.rs) | Implements a custom asset io loader
[Hot Reloading of Assets](../examples/asset/hot_asset_reloading.rs) | Demonstrates automatic reloading of assets when modified on disk

## Async Tasks

Example | Description
--- | ---
[Async Compute](../examples/async_tasks/async_compute.rs) | How to use `AsyncComputeTaskPool` to complete longer running tasks
[External Source of Data on an External Thread](../examples/async_tasks/external_source_external_thread.rs) | How to use an external thread to run an infinite task and communicate with a channel

## Audio

Example | Description
--- | ---
[Audio](../examples/audio/audio.rs) | Shows how to load and play an audio file
[Audio Control](../examples/audio/audio_control.rs) | Shows how to load and play an audio file, and control how it's played
[Decodable](../examples/audio/decodable.rs) | Shows how to create and register a custom audio source by implementing the `Decodable` type.

## Diagnostics

Example | Description
--- | ---
[Custom Diagnostic](../examples/diagnostics/custom_diagnostic.rs) | Shows how to create a custom diagnostic
[Log Diagnostics](../examples/diagnostics/log_diagnostics.rs) | Add a plugin that logs diagnostics, like frames per second (FPS), to the console

## ECS (Entity Component System)

Example | Description
--- | ---
[Component Change Detection](../examples/ecs/component_change_detection.rs) | Change detection on components
[Custom Query Parameters](../examples/ecs/custom_query_param.rs) | Groups commonly used compound queries and query filters into a single type
[ECS Guide](../examples/ecs/ecs_guide.rs) | Full guide to Bevy's ECS
[Event](../examples/ecs/event.rs) | Illustrates event creation, activation, and reception
[Fixed Timestep](../examples/ecs/fixed_timestep.rs) | Shows how to create systems that run every fixed timestep, rather than every tick
[Generic System](../examples/ecs/generic_system.rs) | Shows how to create systems that can be reused with different types
[Hierarchy](../examples/ecs/hierarchy.rs) | Creates a hierarchy of parents and children entities
[Iter Combinations](../examples/ecs/iter_combinations.rs) | Shows how to iterate over combinations of query results
[Parallel Query](../examples/ecs/parallel_query.rs) | Illustrates parallel queries with `ParallelIterator`
[Removal Detection](../examples/ecs/removal_detection.rs) | Query for entities that had a specific component removed in a previous stage during the current frame
[Startup System](../examples/ecs/startup_system.rs) | Demonstrates a startup system (one that runs once when the app starts up)
[State](../examples/ecs/state.rs) | Illustrates how to use States to control transitioning from a Menu state to an InGame state
[System Closure](../examples/ecs/system_closure.rs) | Show how to use closures as systems, and how to configure `Local` variables by capturing external state
[System Parameter](../examples/ecs/system_param.rs) | Illustrates creating custom system parameters with `SystemParam`
[System Piping](../examples/ecs/system_piping.rs) | Pipe the output of one system into a second, allowing you to handle any errors gracefully
[System Sets](../examples/ecs/system_sets.rs) | Shows `SystemSet` use along with run criterion
[Timers](../examples/ecs/timers.rs) | Illustrates ticking `Timer` resources inside systems and handling their state

## Games

Example | Description
--- | ---
[Alien Cake Addict](../examples/games/alien_cake_addict.rs) | Eat the cakes. Eat them all. An example 3D game
[Breakout](../examples/games/breakout.rs) | An implementation of the classic game "Breakout"
[Contributors](../examples/games/contributors.rs) | Displays each contributor as a bouncy bevy-ball!
[Game Menu](../examples/games/game_menu.rs) | A simple game menu

## Input

Example | Description
--- | ---
[Char Input Events](../examples/input/char_input_events.rs) | Prints out all chars as they are inputted
[Gamepad Input](../examples/input/gamepad_input.rs) | Shows handling of gamepad input, connections, and disconnections
[Gamepad Input Events](../examples/input/gamepad_input_events.rs) | Iterates and prints gamepad input and connection events
[Keyboard Input](../examples/input/keyboard_input.rs) | Demonstrates handling a key press/release
[Keyboard Input Events](../examples/input/keyboard_input_events.rs) | Prints out all keyboard events
[Keyboard Modifiers](../examples/input/keyboard_modifiers.rs) | Demonstrates using key modifiers (ctrl, shift)
[Mouse Grab](../examples/input/mouse_grab.rs) | Demonstrates how to grab the mouse, locking the cursor to the app's screen
[Mouse Input](../examples/input/mouse_input.rs) | Demonstrates handling a mouse button press/release
[Mouse Input Events](../examples/input/mouse_input_events.rs) | Prints out all mouse events (buttons, movement, etc.)
[Text Input](../examples/input/text_input.rs) | Simple text input with IME support
[Touch Input](../examples/input/touch_input.rs) | Displays touch presses, releases, and cancels
[Touch Input Events](../examples/input/touch_input_events.rs) | Prints out all touch inputs

## Reflection

Example | Description
--- | ---
[Generic Reflection](../examples/reflection/generic_reflection.rs) | Registers concrete instances of generic types that may be used with reflection
[Reflection](../examples/reflection/reflection.rs) | Demonstrates how reflection in Bevy provides a way to dynamically interact with Rust types
[Reflection Types](../examples/reflection/reflection_types.rs) | Illustrates the various reflection types available
[Trait Reflection](../examples/reflection/trait_reflection.rs) | Allows reflection with trait objects

## Scene

Example | Description
--- | ---
[Scene](../examples/scene/scene.rs) | Demonstrates loading from and saving scenes to files

## Shaders

These examples demonstrate how to implement different shaders in user code.

A shader in its most common usage is a small program that is run by the GPU per-vertex in a mesh (a vertex shader) or per-affected-screen-fragment (a fragment shader.) The GPU executes these programs in a highly parallel way.

There are also compute shaders which are used for more general processing leveraging the GPU's parallelism.

Example | Description
--- | ---
[Animated](../examples/shader/animate_shader.rs) | A shader that uses dynamic data like the time since startup
[Array Texture](../examples/shader/array_texture.rs) | A shader that shows how to reuse the core bevy PBR shading functionality in a custom material that obtains the base color from an array texture.
[Compute - Game of Life](../examples/shader/compute_shader_game_of_life.rs) | A compute shader that simulates Conway's Game of Life
[Custom Vertex Attribute](../examples/shader/custom_vertex_attribute.rs) | A shader that reads a mesh's custom vertex attribute
[Instancing](../examples/shader/shader_instancing.rs) | A shader that renders a mesh multiple times in one draw call
[Material](../examples/shader/shader_material.rs) | A shader and a material that uses it
[Material - GLSL](../examples/shader/shader_material_glsl.rs) | A shader that uses the GLSL shading language
[Material - Screenspace Texture](../examples/shader/shader_material_screenspace_texture.rs) | A shader that samples a texture with view-independent UV coordinates
<<<<<<< HEAD
[Material with core function override](../examples/shader/shader_material_override.rs) | A shader that overrides a core pbr function for a material
[Post Processing](../examples/shader/post_processing.rs) | A custom post processing effect, using two cameras, with one reusing the render texture of the first one
[Shader Defs](../examples/shader/shader_defs.rs) | A shader that uses "shaders defs" (a bevy tool to selectively toggle parts of a shader)
[core function default override](../examples/shader/pbr_global_override.rs) | A global override for pbr functions for all materials
=======
[Material Prepass](../examples/shader/shader_prepass.rs) | A shader that uses the depth texture generated in a prepass
[Post Processing](../examples/shader/post_processing.rs) | A custom post processing effect, using two cameras, with one reusing the render texture of the first one
[Shader Defs](../examples/shader/shader_defs.rs) | A shader that uses "shaders defs" (a bevy tool to selectively toggle parts of a shader)
[Texture Binding Array (Bindless Textures)](../examples/shader/texture_binding_array.rs) | A shader that shows how to bind and sample multiple textures as a binding array (a.k.a. bindless textures).
>>>>>>> bfd1d4b0

## Stress Tests

These examples are used to test the performance and stability of various parts of the engine in an isolated way.

Due to the focus on performance it's recommended to run the stress tests in release mode:

```sh
cargo run --release --example <example name>
```

Example | Description
--- | ---
[Bevymark](../examples/stress_tests/bevymark.rs) | A heavy sprite rendering workload to benchmark your system with Bevy
[Many Animated Sprites](../examples/stress_tests/many_animated_sprites.rs) | Displays many animated sprites in a grid arrangement with slight offsets to their animation timers. Used for performance testing.
[Many Buttons](../examples/stress_tests/many_buttons.rs) | Test rendering of many UI elements
[Many Cubes](../examples/stress_tests/many_cubes.rs) | Simple benchmark to test per-entity draw overhead. Run with the `sphere` argument to test frustum culling
[Many Foxes](../examples/stress_tests/many_foxes.rs) | Loads an animated fox model and spawns lots of them. Good for testing skinned mesh performance. Takes an unsigned integer argument for the number of foxes to spawn. Defaults to 1000
[Many Lights](../examples/stress_tests/many_lights.rs) | Simple benchmark to test rendering many point lights. Run with `WGPU_SETTINGS_PRIO=webgl2` to restrict to uniform buffers and max 256 lights
[Many Sprites](../examples/stress_tests/many_sprites.rs) | Displays many sprites in a grid arrangement! Used for performance testing. Use `--colored` to enable color tinted sprites.
[Transform Hierarchy](../examples/stress_tests/transform_hierarchy.rs) | Various test cases for hierarchy and transform propagation performance

## Tools

Example | Description
--- | ---
[Gamepad Viewer](../examples/tools/gamepad_viewer.rs) | Shows a visualization of gamepad buttons, sticks, and triggers
[Scene Viewer](../examples/tools/scene_viewer/main.rs) | A simple way to view glTF models with Bevy. Just run `cargo run --release --example scene_viewer /path/to/model.gltf#Scene0`, replacing the path as appropriate. With no arguments it will load the FieldHelmet glTF model from the repository assets subdirectory

## Transforms

Example | Description
--- | ---
[3D Rotation](../examples/transforms/3d_rotation.rs) | Illustrates how to (constantly) rotate an object around an axis
[Scale](../examples/transforms/scale.rs) | Illustrates how to scale an object in each direction
[Transform](../examples/transforms/transform.rs) | Shows multiple transformations of objects
[Translation](../examples/transforms/translation.rs) | Illustrates how to move an object along an axis

## UI (User Interface)

Example | Description
--- | ---
[Button](../examples/ui/button.rs) | Illustrates creating and updating a button
[Font Atlas Debug](../examples/ui/font_atlas_debug.rs) | Illustrates how FontAtlases are populated (used to optimize text rendering internally)
[Relative Cursor Position](../examples/ui/relative_cursor_position.rs) | Showcases the RelativeCursorPosition component
[Text](../examples/ui/text.rs) | Illustrates creating and updating text
[Text Debug](../examples/ui/text_debug.rs) | An example for debugging text layout
[Text Layout](../examples/ui/text_layout.rs) | Demonstrates how the AlignItems and JustifyContent properties can be composed to layout text
[Transparency UI](../examples/ui/transparency_ui.rs) | Demonstrates transparency for UI
[UI](../examples/ui/ui.rs) | Illustrates various features of Bevy UI
[UI Scaling](../examples/ui/ui_scaling.rs) | Illustrates how to scale the UI
[UI Z-Index](../examples/ui/z_index.rs) | Demonstrates how to control the relative depth (z-position) of UI elements
[Window Fallthrough](../examples/ui/window_fallthrough.rs) | Illustrates how to access `winit::window::Window`'s `hittest` functionality.

## Window

Example | Description
--- | ---
[Clear Color](../examples/window/clear_color.rs) | Creates a solid color window
[Low Power](../examples/window/low_power.rs) | Demonstrates settings to reduce power use for bevy applications
[Multiple Windows](../examples/window/multiple_windows.rs) | Demonstrates creating multiple windows, and rendering to them
[Scale Factor Override](../examples/window/scale_factor_override.rs) | Illustrates how to customize the default window settings
[Transparent Window](../examples/window/transparent_window.rs) | Illustrates making the window transparent and hiding the window decoration
[Window Resizing](../examples/window/window_resizing.rs) | Demonstrates resizing and responding to resizing a window
[Window Settings](../examples/window/window_settings.rs) | Demonstrates customizing default window settings

# Tests

Example | Description
--- | ---
[How to Test Systems](../tests/how_to_test_systems.rs) | How to test systems with commands, queries or resources

# Platform-Specific Examples

## Android

### Setup

```sh
rustup target add aarch64-linux-android armv7-linux-androideabi
cargo install cargo-apk
```

The Android SDK must be installed, and the environment variable `ANDROID_SDK_ROOT` set to the root Android `sdk` folder.

When using `NDK (Side by side)`, the environment variable `ANDROID_NDK_ROOT` must also be set to one of the NDKs in `sdk\ndk\[NDK number]`.

### Build & Run

To run on a device setup for Android development, run:

```sh
cargo apk run --example android_example
```

When using Bevy as a library, the following fields must be added to `Cargo.toml`:

```toml
[package.metadata.android]
build_targets = ["aarch64-linux-android", "armv7-linux-androideabi"]

[package.metadata.android.sdk]
target_sdk_version = 31
```

Please reference `cargo-apk` [README](https://crates.io/crates/cargo-apk) for other Android Manifest fields.

### Debugging

You can view the logs with the following command:

```sh
adb logcat | grep 'RustStdoutStderr\|bevy\|wgpu'
```

In case of an error getting a GPU or setting it up, you can try settings logs of `wgpu_hal` to `DEBUG` to get more information.

Sometimes, running the app complains about an unknown activity. This may be fixed by uninstalling the application:

```sh
adb uninstall org.bevyengine.example
```

### Old phones

Bevy by default targets Android API level 31 in its examples which is the <!-- markdown-link-check-disable -->
[Play Store's minimum API to upload or update apps](https://developer.android.com/distribute/best-practices/develop/target-sdk). <!-- markdown-link-check-enable -->
Users of older phones may want to use an older API when testing.

To use a different API, the following fields must be updated in Cargo.toml:

```toml
[package.metadata.android.sdk]
target_sdk_version = >>API<<
min_sdk_version = >>API or less<<
```

Example | File | Description
--- | --- | ---
`android` | [`android/android.rs`](./android/android.rs) | The `3d/3d_scene.rs` example for Android

## iOS

### Setup

You need to install the correct rust targets:

- `aarch64-apple-ios`: iOS devices
- `x86_64-apple-ios`: iOS simulator on x86 processors
- `aarch64-apple-ios-sim`: iOS simulator on Apple processors

```sh
rustup target add aarch64-apple-ios x86_64-apple-ios aarch64-apple-ios-sim
```

### Build & Run

Using bash:

```sh
cd examples/ios
make run
```

In an ideal world, this will boot up, install and run the app for the first
iOS simulator in your `xcrun simctl devices list`. If this fails, you can
specify the simulator device UUID via:

```sh
DEVICE_ID=${YOUR_DEVICE_ID} make run
```

If you'd like to see xcode do stuff, you can run

```sh
open bevy_ios_example.xcodeproj/
```

which will open xcode. You then must push the zoom zoom play button and wait
for the magic.

Example | File | Description
--- | --- | ---
`ios` | [`ios/src/lib.rs`](./ios/src/lib.rs) | The `3d/3d_scene.rs` example for iOS

## WASM

### Setup

```sh
rustup target add wasm32-unknown-unknown
cargo install wasm-bindgen-cli
```

### Build & Run

Following is an example for `lighting`. For other examples, change the `lighting` in the
following commands.

```sh
cargo build --release --example lighting --target wasm32-unknown-unknown
wasm-bindgen --out-name wasm_example \
  --out-dir examples/wasm/target \
  --target web target/wasm32-unknown-unknown/release/examples/lighting.wasm
```

The first command will build the example for the wasm target, creating a binary. Then,
[wasm-bindgen-cli](https://rustwasm.github.io/wasm-bindgen/reference/cli.html) is used to create
javascript bindings to this wasm file, which can be loaded using this
[example HTML file](./wasm/index.html).

Then serve `examples/wasm` directory to browser. i.e.

```sh
# cargo install basic-http-server
basic-http-server examples/wasm

# with python
python3 -m http.server --directory examples/wasm

# with ruby
ruby -run -ehttpd examples/wasm
```

### Optimizing

On the web, it's useful to reduce the size of the files that are distributed.
With rust, there are many ways to improve your executable sizes.
Here are some.

#### 1. Tweak your `Cargo.toml`

Add a new [profile](https://doc.rust-lang.org/cargo/reference/profiles.html)
to your `Cargo.toml`:

```toml
[profile.wasm-release]
# Use release profile as default values
inherits = "release"

# Optimize with size in mind, also try "s", sometimes it is better.
# This doesn't increase compilation times compared to -O3, great improvements
opt-level = "z"

# Do a second optimization pass removing duplicate or unused code from dependencies.
# Slows compile times, marginal improvements
lto = "fat"

# When building crates, optimize larger chunks at a time
# Slows compile times, marginal improvements
codegen-units = 1
```

Now, when building the final executable, use the `wasm-release` profile
by replacing `--release` by `--profile wasm-release` in the cargo command.

```sh
cargo build --profile wasm-release --example lighting --target wasm32-unknown-unknown
```

Make sure your final executable size is smaller, some of those optimizations
may not be worth keeping, due to compilation time increases.

#### 2. Use `wasm-opt` from the binaryen package

Binaryen is a set of tools for working with wasm. It has a `wasm-opt` CLI tool.

First download the `binaryen` package,
then locate the `.wasm` file generated by `wasm-bindgen`.
It should be in the `--out-dir` you specified in the command line,
the file name should end in `_bg.wasm`.

Then run `wasm-opt` with the `-Oz` flag. Note that `wasm-opt` is _very slow_.

Note that `wasm-opt` optimizations might not be as effective if you
didn't apply the optimizations from the previous section.

```sh
wasm-opt -Oz --output optimized.wasm examples/wasm/target/lighting_bg.wasm
mv optimized.wasm examples/wasm/target/lighting_bg.wasm
```

For a small project with a basic 3d model and two lights,
the generated file sizes are, as of Jully 2022 as following:

|profile                           | wasm-opt | no wasm-opt |
|----------------------------------|----------|-------------|
|Default                           | 8.5M     | 13.0M       |
|opt-level = "z"                   | 6.1M     | 12.7M       |
|"z" + lto = "thin"                | 5.9M     | 12M         |
|"z" + lto = "fat"                 | 5.1M     | 9.4M        |
|"z" + "thin" + codegen-units = 1  | 5.3M     | 11M         |
|"z" + "fat"  + codegen-units = 1  | 4.8M     | 8.5M        |

There are more advanced optimization options available,
check the following pages for more info:

- <https://rustwasm.github.io/book/reference/code-size.html>
- <https://rustwasm.github.io/docs/wasm-bindgen/reference/optimize-size.html>
- <https://rustwasm.github.io/book/game-of-life/code-size.html>

### Loading Assets

To load assets, they need to be available in the folder examples/wasm/assets. Cloning this
repository will set it up as a symlink on Linux and macOS, but you will need to manually move
the assets on Windows.<|MERGE_RESOLUTION|>--- conflicted
+++ resolved
@@ -271,17 +271,12 @@
 [Material](../examples/shader/shader_material.rs) | A shader and a material that uses it
 [Material - GLSL](../examples/shader/shader_material_glsl.rs) | A shader that uses the GLSL shading language
 [Material - Screenspace Texture](../examples/shader/shader_material_screenspace_texture.rs) | A shader that samples a texture with view-independent UV coordinates
-<<<<<<< HEAD
+[Material Prepass](../examples/shader/shader_prepass.rs) | A shader that uses the depth texture generated in a prepass
 [Material with core function override](../examples/shader/shader_material_override.rs) | A shader that overrides a core pbr function for a material
 [Post Processing](../examples/shader/post_processing.rs) | A custom post processing effect, using two cameras, with one reusing the render texture of the first one
 [Shader Defs](../examples/shader/shader_defs.rs) | A shader that uses "shaders defs" (a bevy tool to selectively toggle parts of a shader)
+[Texture Binding Array (Bindless Textures)](../examples/shader/texture_binding_array.rs) | A shader that shows how to bind and sample multiple textures as a binding array (a.k.a. bindless textures).
 [core function default override](../examples/shader/pbr_global_override.rs) | A global override for pbr functions for all materials
-=======
-[Material Prepass](../examples/shader/shader_prepass.rs) | A shader that uses the depth texture generated in a prepass
-[Post Processing](../examples/shader/post_processing.rs) | A custom post processing effect, using two cameras, with one reusing the render texture of the first one
-[Shader Defs](../examples/shader/shader_defs.rs) | A shader that uses "shaders defs" (a bevy tool to selectively toggle parts of a shader)
-[Texture Binding Array (Bindless Textures)](../examples/shader/texture_binding_array.rs) | A shader that shows how to bind and sample multiple textures as a binding array (a.k.a. bindless textures).
->>>>>>> bfd1d4b0
 
 ## Stress Tests
 
