<!-- MD024 - The Headers from the Platform-Specific Examples should be identical  -->
<!-- markdownlint-disable-file MD024 -->

# Examples

These examples demonstrate the main features of Bevy and how to use them.
To run an example, use the command `cargo run --example <Example>`, and add the option `--features x11` or `--features wayland` to force the example to run on a specific window compositor, e.g.

```sh
cargo run --features wayland --example hello_world
```

**⚠️ Note: for users of releases on crates.io!**

There are often large differences and incompatible API changes between the latest [crates.io](https://crates.io/crates/bevy) release and the development version of Bevy in the git main branch!

If you are using a released version of bevy, you need to make sure you are viewing the correct version of the examples!

- Latest release: [https://github.com/bevyengine/bevy/tree/latest/examples](https://github.com/bevyengine/bevy/tree/latest/examples)
- Specific version, such as `0.4`: [https://github.com/bevyengine/bevy/tree/v0.4.0/examples](https://github.com/bevyengine/bevy/tree/v0.4.0/examples)

When you clone the repo locally to run the examples, use `git checkout` to get the correct version:

```bash
# `latest` always points to the newest release
git checkout latest
# or use a specific version
git checkout v0.4.0
```

---

## Table of Contents

- [Examples](#examples)
  - [Table of Contents](#table-of-contents)
- [The Bare Minimum](#the-bare-minimum)
  - [Hello, World!](#hello-world)
- [Cross-Platform Examples](#cross-platform-examples)
  - [2D Rendering](#2d-rendering)
  - [3D Rendering](#3d-rendering)
  - [Animation](#animation)
  - [Application](#application)
  - [Assets](#assets)
  - [Async Tasks](#async-tasks)
  - [Audio](#audio)
  - [Diagnostics](#diagnostics)
  - [ECS (Entity Component System)](#ecs-entity-component-system)
  - [Games](#games)
  - [Input](#input)
  - [Reflection](#reflection)
  - [Scene](#scene)
  - [Shaders](#shaders)
  - [Stress Tests](#stress-tests)
  - [Tools](#tools)
  - [Transforms](#transforms)
  - [UI (User Interface)](#ui-user-interface)
  - [Window](#window)

- [Tests](#tests)
- [Platform-Specific Examples](#platform-specific-examples)
  - [Android](#android)
    - [Setup](#setup)
    - [Build & Run](#build--run)
    - [Old phones](#old-phones)
  - [iOS](#ios)
    - [Setup](#setup-1)
    - [Build & Run](#build--run-1)
  - [WASM](#wasm)
    - [Setup](#setup-2)
    - [Build & Run](#build--run-2)
    - [Loading Assets](#loading-assets)

# The Bare Minimum

<!-- MD026 - Hello, World! looks better with the ! -->
<!-- markdownlint-disable-next-line MD026 -->
## Hello, World!

Example | Description
--- | ---
[`hello_world.rs`](./hello_world.rs) | Runs a minimal example that outputs "hello world"

# Cross-Platform Examples

## 2D Rendering

Example | Description
--- | ---
[2D Bloom](../examples/2d/bloom_2d.rs) | Illustrates bloom post-processing in 2d
[2D Rotation](../examples/2d/rotation.rs) | Demonstrates rotating entities in 2D with quaternions
[2D Shapes](../examples/2d/2d_shapes.rs) | Renders a rectangle, circle, and hexagon
[Manual Mesh 2D](../examples/2d/mesh2d_manual.rs) | Renders a custom mesh "manually" with "mid-level" renderer apis
[Mesh 2D](../examples/2d/mesh2d.rs) | Renders a 2d mesh
[Mesh 2D With Vertex Colors](../examples/2d/mesh2d_vertex_color_texture.rs) | Renders a 2d mesh with vertex color attributes
[Move Sprite](../examples/2d/move_sprite.rs) | Changes the transform of a sprite
[Pixel Perfect](../examples/2d/pixel_perfect.rs) | Demonstrates pixel perfect in 2d
[Sprite](../examples/2d/sprite.rs) | Renders a sprite
[Sprite Flipping](../examples/2d/sprite_flipping.rs) | Renders a sprite flipped along an axis
[Sprite Sheet](../examples/2d/sprite_sheet.rs) | Renders an animated sprite
[Text 2D](../examples/2d/text2d.rs) | Generates text in 2D
[Texture Atlas](../examples/2d/texture_atlas.rs) | Generates a texture atlas (sprite sheet) from individual sprites
[Transparency in 2D](../examples/2d/transparency_2d.rs) | Demonstrates transparency in 2d

## 3D Rendering

Example | Description
--- | ---
[3D Bloom](../examples/3d/bloom_3d.rs) | Illustrates bloom configuration using HDR and emissive materials
[3D Scene](../examples/3d/3d_scene.rs) | Simple 3D scene with basic shapes and lighting
[3D Shapes](../examples/3d/3d_shapes.rs) | A scene showcasing the built-in 3D shapes
[Atmospheric Fog](../examples/3d/atmospheric_fog.rs) | A scene showcasing the atmospheric fog effect
[Blend Modes](../examples/3d/blend_modes.rs) | Showcases different blend modes
[FXAA](../examples/3d/fxaa.rs) | Compares MSAA (Multi-Sample Anti-Aliasing) and FXAA (Fast Approximate Anti-Aliasing)
[Fog](../examples/3d/fog.rs) | A scene showcasing the distance fog effect
[Lighting](../examples/3d/lighting.rs) | Illustrates various lighting options in a simple scene
[Lines](../examples/3d/lines.rs) | Create a custom material to draw 3d lines
[Load glTF](../examples/3d/load_gltf.rs) | Loads and renders a glTF file as a scene
[MSAA](../examples/3d/msaa.rs) | Configures MSAA (Multi-Sample Anti-Aliasing) for smoother edges
[Orthographic View](../examples/3d/orthographic.rs) | Shows how to create a 3D orthographic view (for isometric-look in games or CAD applications)
[Parenting](../examples/3d/parenting.rs) | Demonstrates parent->child relationships and relative transformations
[Physically Based Rendering](../examples/3d/pbr.rs) | Demonstrates use of Physically Based Rendering (PBR) properties
[Render to Texture](../examples/3d/render_to_texture.rs) | Shows how to render to a texture, useful for mirrors, UI, or exporting images
[Shadow Biases](../examples/3d/shadow_biases.rs) | Demonstrates how shadow biases affect shadows in a 3d scene
[Shadow Caster and Receiver](../examples/3d/shadow_caster_receiver.rs) | Demonstrates how to prevent meshes from casting/receiving shadows in a 3d scene
[Skybox](../examples/3d/skybox.rs) | Load a cubemap texture onto a cube like a skybox and cycle through different compressed texture formats.
[Spherical Area Lights](../examples/3d/spherical_area_lights.rs) | Demonstrates how point light radius values affect light behavior
[Split Screen](../examples/3d/split_screen.rs) | Demonstrates how to render two cameras to the same window to accomplish "split screen"
[Spotlight](../examples/3d/spotlight.rs) | Illustrates spot lights
[Texture](../examples/3d/texture.rs) | Shows configuration of texture materials
[Tonemapping](../examples/3d/tonemapping.rs) | Compares tonemapping options
[Transparency in 3D](../examples/3d/transparency_3d.rs) | Demonstrates transparency in 3d
[Two Passes](../examples/3d/two_passes.rs) | Renders two 3d passes to the same window from different perspectives
[Update glTF Scene](../examples/3d/update_gltf_scene.rs) | Update a scene from a glTF file, either by spawning the scene as a child of another entity, or by accessing the entities of the scene
[Vertex Colors](../examples/3d/vertex_colors.rs) | Shows the use of vertex colors
[Wireframe](../examples/3d/wireframe.rs) | Showcases wireframe rendering

## Animation

Example | Description
--- | ---
[Animated Fox](../examples/animation/animated_fox.rs) | Plays an animation from a skinned glTF
[Animated Transform](../examples/animation/animated_transform.rs) | Create and play an animation defined by code that operates on the `Transform` component
[Custom Skinned Mesh](../examples/animation/custom_skinned_mesh.rs) | Skinned mesh example with mesh and joints data defined in code
[glTF Skinned Mesh](../examples/animation/gltf_skinned_mesh.rs) | Skinned mesh example with mesh and joints data loaded from a glTF file

## Application

Example | Description
--- | ---
[Custom Loop](../examples/app/custom_loop.rs) | Demonstrates how to create a custom runner (to update an app manually)
[Drag and Drop](../examples/app/drag_and_drop.rs) | An example that shows how to handle drag and drop in an app
[Empty](../examples/app/empty.rs) | An empty application (does nothing)
[Empty with Defaults](../examples/app/empty_defaults.rs) | An empty application with default plugins
[Headless](../examples/app/headless.rs) | An application that runs without default plugins
[Logs](../examples/app/logs.rs) | Illustrate how to use generate log output
[No Renderer](../examples/app/no_renderer.rs) | An application that runs with default plugins and displays an empty window, but without an actual renderer
[Plugin](../examples/app/plugin.rs) | Demonstrates the creation and registration of a custom plugin
[Plugin Group](../examples/app/plugin_group.rs) | Demonstrates the creation and registration of a custom plugin group
[Return after Run](../examples/app/return_after_run.rs) | Show how to return to main after the Bevy app has exited
[Thread Pool Resources](../examples/app/thread_pool_resources.rs) | Creates and customizes the internal thread pool
[Without Winit](../examples/app/without_winit.rs) | Create an application without winit (runs single time, no event loop)

## Assets

Example | Description
--- | ---
[Asset Loading](../examples/asset/asset_loading.rs) | Demonstrates various methods to load assets
[Custom Asset](../examples/asset/custom_asset.rs) | Implements a custom asset loader
[Custom Asset IO](../examples/asset/custom_asset_io.rs) | Implements a custom asset io loader
[Hot Reloading of Assets](../examples/asset/hot_asset_reloading.rs) | Demonstrates automatic reloading of assets when modified on disk

## Async Tasks

Example | Description
--- | ---
[Async Compute](../examples/async_tasks/async_compute.rs) | How to use `AsyncComputeTaskPool` to complete longer running tasks
[External Source of Data on an External Thread](../examples/async_tasks/external_source_external_thread.rs) | How to use an external thread to run an infinite task and communicate with a channel

## Audio

Example | Description
--- | ---
[Audio](../examples/audio/audio.rs) | Shows how to load and play an audio file
[Audio Control](../examples/audio/audio_control.rs) | Shows how to load and play an audio file, and control how it's played
[Decodable](../examples/audio/decodable.rs) | Shows how to create and register a custom audio source by implementing the `Decodable` type.
[Spatial Audio 2D](../examples/audio/spatial_audio_2d.rs) | Shows how to play spatial audio, and moving the emitter in 2D
[Spatial Audio 3D](../examples/audio/spatial_audio_3d.rs) | Shows how to play spatial audio, and moving the emitter in 3D

## Diagnostics

Example | Description
--- | ---
[Custom Diagnostic](../examples/diagnostics/custom_diagnostic.rs) | Shows how to create a custom diagnostic
[Log Diagnostics](../examples/diagnostics/log_diagnostics.rs) | Add a plugin that logs diagnostics, like frames per second (FPS), to the console

## ECS (Entity Component System)

Example | Description
--- | ---
[Apply System Buffers](../examples/ecs/apply_system_buffers.rs) | Show how to use `apply_system_buffers` system
[Component Change Detection](../examples/ecs/component_change_detection.rs) | Change detection on components
[Custom Query Parameters](../examples/ecs/custom_query_param.rs) | Groups commonly used compound queries and query filters into a single type
[ECS Guide](../examples/ecs/ecs_guide.rs) | Full guide to Bevy's ECS
[Event](../examples/ecs/event.rs) | Illustrates event creation, activation, and reception
[Fixed Timestep](../examples/ecs/fixed_timestep.rs) | Shows how to create systems that run every fixed timestep, rather than every tick
[Generic System](../examples/ecs/generic_system.rs) | Shows how to create systems that can be reused with different types
[Hierarchy](../examples/ecs/hierarchy.rs) | Creates a hierarchy of parents and children entities
[Iter Combinations](../examples/ecs/iter_combinations.rs) | Shows how to iterate over combinations of query results
<<<<<<< HEAD
[Nondeterministic System Order](../examples/ecs/nondeterministic_system_order.rs) | Systems run in paralell, but their order isn't always deteriministic. Here's how to detect and fix this.
=======
[One Shot Systems](../examples/ecs/one_shot_systems.rs) | Shows how to flexibly run systems without scheduling them
>>>>>>> 55e61e13
[Parallel Query](../examples/ecs/parallel_query.rs) | Illustrates parallel queries with `ParallelIterator`
[Removal Detection](../examples/ecs/removal_detection.rs) | Query for entities that had a specific component removed earlier in the current frame
[Run Conditions](../examples/ecs/run_conditions.rs) | Run systems only when one or multiple conditions are met
[Startup System](../examples/ecs/startup_system.rs) | Demonstrates a startup system (one that runs once when the app starts up)
[State](../examples/ecs/state.rs) | Illustrates how to use States to control transitioning from a Menu state to an InGame state
[System Closure](../examples/ecs/system_closure.rs) | Show how to use closures as systems, and how to configure `Local` variables by capturing external state
[System Parameter](../examples/ecs/system_param.rs) | Illustrates creating custom system parameters with `SystemParam`
[System Piping](../examples/ecs/system_piping.rs) | Pipe the output of one system into a second, allowing you to handle any errors gracefully
[Timers](../examples/ecs/timers.rs) | Illustrates ticking `Timer` resources inside systems and handling their state

## Games

Example | Description
--- | ---
[Alien Cake Addict](../examples/games/alien_cake_addict.rs) | Eat the cakes. Eat them all. An example 3D game
[Breakout](../examples/games/breakout.rs) | An implementation of the classic game "Breakout"
[Contributors](../examples/games/contributors.rs) | Displays each contributor as a bouncy bevy-ball!
[Game Menu](../examples/games/game_menu.rs) | A simple game menu

## Input

Example | Description
--- | ---
[Char Input Events](../examples/input/char_input_events.rs) | Prints out all chars as they are inputted
[Gamepad Input](../examples/input/gamepad_input.rs) | Shows handling of gamepad input, connections, and disconnections
[Gamepad Input Events](../examples/input/gamepad_input_events.rs) | Iterates and prints gamepad input and connection events
[Keyboard Input](../examples/input/keyboard_input.rs) | Demonstrates handling a key press/release
[Keyboard Input Events](../examples/input/keyboard_input_events.rs) | Prints out all keyboard events
[Keyboard Modifiers](../examples/input/keyboard_modifiers.rs) | Demonstrates using key modifiers (ctrl, shift)
[Mouse Grab](../examples/input/mouse_grab.rs) | Demonstrates how to grab the mouse, locking the cursor to the app's screen
[Mouse Input](../examples/input/mouse_input.rs) | Demonstrates handling a mouse button press/release
[Mouse Input Events](../examples/input/mouse_input_events.rs) | Prints out all mouse events (buttons, movement, etc.)
[Text Input](../examples/input/text_input.rs) | Simple text input with IME support
[Touch Input](../examples/input/touch_input.rs) | Displays touch presses, releases, and cancels
[Touch Input Events](../examples/input/touch_input_events.rs) | Prints out all touch inputs

## Reflection

Example | Description
--- | ---
[Generic Reflection](../examples/reflection/generic_reflection.rs) | Registers concrete instances of generic types that may be used with reflection
[Reflection](../examples/reflection/reflection.rs) | Demonstrates how reflection in Bevy provides a way to dynamically interact with Rust types
[Reflection Types](../examples/reflection/reflection_types.rs) | Illustrates the various reflection types available
[Trait Reflection](../examples/reflection/trait_reflection.rs) | Allows reflection with trait objects

## Scene

Example | Description
--- | ---
[Scene](../examples/scene/scene.rs) | Demonstrates loading from and saving scenes to files

## Shaders

These examples demonstrate how to implement different shaders in user code.

A shader in its most common usage is a small program that is run by the GPU per-vertex in a mesh (a vertex shader) or per-affected-screen-fragment (a fragment shader.) The GPU executes these programs in a highly parallel way.

There are also compute shaders which are used for more general processing leveraging the GPU's parallelism.

Example | Description
--- | ---
[Animated](../examples/shader/animate_shader.rs) | A shader that uses dynamic data like the time since startup
[Array Texture](../examples/shader/array_texture.rs) | A shader that shows how to reuse the core bevy PBR shading functionality in a custom material that obtains the base color from an array texture.
[Compute - Game of Life](../examples/shader/compute_shader_game_of_life.rs) | A compute shader that simulates Conway's Game of Life
[Custom Vertex Attribute](../examples/shader/custom_vertex_attribute.rs) | A shader that reads a mesh's custom vertex attribute
[Instancing](../examples/shader/shader_instancing.rs) | A shader that renders a mesh multiple times in one draw call
[Material](../examples/shader/shader_material.rs) | A shader and a material that uses it
[Material - GLSL](../examples/shader/shader_material_glsl.rs) | A shader that uses the GLSL shading language
[Material - Screenspace Texture](../examples/shader/shader_material_screenspace_texture.rs) | A shader that samples a texture with view-independent UV coordinates
[Material Prepass](../examples/shader/shader_prepass.rs) | A shader that uses the various textures generated by the prepass
[Post Processing](../examples/shader/post_processing.rs) | A custom post processing effect, using two cameras, with one reusing the render texture of the first one
[Shader Defs](../examples/shader/shader_defs.rs) | A shader that uses "shaders defs" (a bevy tool to selectively toggle parts of a shader)
[Texture Binding Array (Bindless Textures)](../examples/shader/texture_binding_array.rs) | A shader that shows how to bind and sample multiple textures as a binding array (a.k.a. bindless textures).

## Stress Tests

These examples are used to test the performance and stability of various parts of the engine in an isolated way.

Due to the focus on performance it's recommended to run the stress tests in release mode:

```sh
cargo run --release --example <example name>
```

Example | Description
--- | ---
[Bevymark](../examples/stress_tests/bevymark.rs) | A heavy sprite rendering workload to benchmark your system with Bevy
[Many Animated Sprites](../examples/stress_tests/many_animated_sprites.rs) | Displays many animated sprites in a grid arrangement with slight offsets to their animation timers. Used for performance testing.
[Many Buttons](../examples/stress_tests/many_buttons.rs) | Test rendering of many UI elements
[Many Cubes](../examples/stress_tests/many_cubes.rs) | Simple benchmark to test per-entity draw overhead. Run with the `sphere` argument to test frustum culling
[Many Foxes](../examples/stress_tests/many_foxes.rs) | Loads an animated fox model and spawns lots of them. Good for testing skinned mesh performance. Takes an unsigned integer argument for the number of foxes to spawn. Defaults to 1000
[Many Lights](../examples/stress_tests/many_lights.rs) | Simple benchmark to test rendering many point lights. Run with `WGPU_SETTINGS_PRIO=webgl2` to restrict to uniform buffers and max 256 lights
[Many Sprites](../examples/stress_tests/many_sprites.rs) | Displays many sprites in a grid arrangement! Used for performance testing. Use `--colored` to enable color tinted sprites.
[Text Pipeline](../examples/stress_tests/text_pipeline.rs) | Text Pipeline benchmark
[Transform Hierarchy](../examples/stress_tests/transform_hierarchy.rs) | Various test cases for hierarchy and transform propagation performance

## Tools

Example | Description
--- | ---
[Gamepad Viewer](../examples/tools/gamepad_viewer.rs) | Shows a visualization of gamepad buttons, sticks, and triggers
[Scene Viewer](../examples/tools/scene_viewer/main.rs) | A simple way to view glTF models with Bevy. Just run `cargo run --release --example scene_viewer /path/to/model.gltf#Scene0`, replacing the path as appropriate. With no arguments it will load the FieldHelmet glTF model from the repository assets subdirectory

## Transforms

Example | Description
--- | ---
[3D Rotation](../examples/transforms/3d_rotation.rs) | Illustrates how to (constantly) rotate an object around an axis
[Scale](../examples/transforms/scale.rs) | Illustrates how to scale an object in each direction
[Transform](../examples/transforms/transform.rs) | Shows multiple transformations of objects
[Translation](../examples/transforms/translation.rs) | Illustrates how to move an object along an axis

## UI (User Interface)

Example | Description
--- | ---
[Button](../examples/ui/button.rs) | Illustrates creating and updating a button
[Font Atlas Debug](../examples/ui/font_atlas_debug.rs) | Illustrates how FontAtlases are populated (used to optimize text rendering internally)
[Relative Cursor Position](../examples/ui/relative_cursor_position.rs) | Showcases the RelativeCursorPosition component
[Text](../examples/ui/text.rs) | Illustrates creating and updating text
[Text Debug](../examples/ui/text_debug.rs) | An example for debugging text layout
[Text Layout](../examples/ui/text_layout.rs) | Demonstrates how the AlignItems and JustifyContent properties can be composed to layout text
[Transparency UI](../examples/ui/transparency_ui.rs) | Demonstrates transparency for UI
[UI](../examples/ui/ui.rs) | Illustrates various features of Bevy UI
[UI Scaling](../examples/ui/ui_scaling.rs) | Illustrates how to scale the UI
[UI Z-Index](../examples/ui/z_index.rs) | Demonstrates how to control the relative depth (z-position) of UI elements
[Window Fallthrough](../examples/ui/window_fallthrough.rs) | Illustrates how to access `winit::window::Window`'s `hittest` functionality.

## Window

Example | Description
--- | ---
[Clear Color](../examples/window/clear_color.rs) | Creates a solid color window
[Low Power](../examples/window/low_power.rs) | Demonstrates settings to reduce power use for bevy applications
[Multiple Windows](../examples/window/multiple_windows.rs) | Demonstrates creating multiple windows, and rendering to them
[Scale Factor Override](../examples/window/scale_factor_override.rs) | Illustrates how to customize the default window settings
[Transparent Window](../examples/window/transparent_window.rs) | Illustrates making the window transparent and hiding the window decoration
[Window Resizing](../examples/window/window_resizing.rs) | Demonstrates resizing and responding to resizing a window
[Window Settings](../examples/window/window_settings.rs) | Demonstrates customizing default window settings

# Tests

Example | Description
--- | ---
[How to Test Systems](../tests/how_to_test_systems.rs) | How to test systems with commands, queries or resources

# Platform-Specific Examples

## Android

### Setup

```sh
rustup target add aarch64-linux-android armv7-linux-androideabi
cargo install cargo-apk
```

The Android SDK must be installed, and the environment variable `ANDROID_SDK_ROOT` set to the root Android `sdk` folder.

When using `NDK (Side by side)`, the environment variable `ANDROID_NDK_ROOT` must also be set to one of the NDKs in `sdk\ndk\[NDK number]`.

### Build & Run

To run on a device setup for Android development, run:

```sh
cargo apk run -p bevy_mobile_example
```

When using Bevy as a library, the following fields must be added to `Cargo.toml`:

```toml
[package.metadata.android]
build_targets = ["aarch64-linux-android", "armv7-linux-androideabi"]

[package.metadata.android.sdk]
target_sdk_version = 31
```

Please reference `cargo-apk` [README](https://crates.io/crates/cargo-apk) for other Android Manifest fields.

### Debugging

You can view the logs with the following command:

```sh
adb logcat | grep 'RustStdoutStderr\|bevy\|wgpu'
```

In case of an error getting a GPU or setting it up, you can try settings logs of `wgpu_hal` to `DEBUG` to get more information.

Sometimes, running the app complains about an unknown activity. This may be fixed by uninstalling the application:

```sh
adb uninstall org.bevyengine.example
```

### Old phones

Bevy by default targets Android API level 31 in its examples which is the <!-- markdown-link-check-disable -->
[Play Store's minimum API to upload or update apps](https://developer.android.com/distribute/best-practices/develop/target-sdk). <!-- markdown-link-check-enable -->
Users of older phones may want to use an older API when testing.

To use a different API, the following fields must be updated in Cargo.toml:

```toml
[package.metadata.android.sdk]
target_sdk_version = >>API<<
min_sdk_version = >>API or less<<
```

Example | File | Description
--- | --- | ---
`android` | [`mobile/src/lib.rs`](./mobile/src/lib.rs) | A 3d Scene with a button and playing sound

## iOS

### Setup

You need to install the correct rust targets:

- `aarch64-apple-ios`: iOS devices
- `x86_64-apple-ios`: iOS simulator on x86 processors
- `aarch64-apple-ios-sim`: iOS simulator on Apple processors

```sh
rustup target add aarch64-apple-ios x86_64-apple-ios aarch64-apple-ios-sim
```

### Build & Run

Using bash:

```sh
cd examples/mobile
make run
```

In an ideal world, this will boot up, install and run the app for the first
iOS simulator in your `xcrun simctl devices list`. If this fails, you can
specify the simulator device UUID via:

```sh
DEVICE_ID=${YOUR_DEVICE_ID} make run
```

If you'd like to see xcode do stuff, you can run

```sh
open bevy_mobile_example.xcodeproj/
```

which will open xcode. You then must push the zoom zoom play button and wait
for the magic.

Example | File | Description
--- | --- | ---
`ios` | [`mobile/src/lib.rs`](./mobile/src/lib.rs) | A 3d Scene with a button and playing sound

## WASM

### Setup

```sh
rustup target add wasm32-unknown-unknown
cargo install wasm-bindgen-cli
```

### Build & Run

Following is an example for `lighting`. For other examples, change the `lighting` in the
following commands.

```sh
cargo build --release --example lighting --target wasm32-unknown-unknown
wasm-bindgen --out-name wasm_example \
  --out-dir examples/wasm/target \
  --target web target/wasm32-unknown-unknown/release/examples/lighting.wasm
```

The first command will build the example for the wasm target, creating a binary. Then,
[wasm-bindgen-cli](https://rustwasm.github.io/wasm-bindgen/reference/cli.html) is used to create
javascript bindings to this wasm file, which can be loaded using this
[example HTML file](./wasm/index.html).

Then serve `examples/wasm` directory to browser. i.e.

```sh
# cargo install basic-http-server
basic-http-server examples/wasm

# with python
python3 -m http.server --directory examples/wasm

# with ruby
ruby -run -ehttpd examples/wasm
```

### Optimizing

On the web, it's useful to reduce the size of the files that are distributed.
With rust, there are many ways to improve your executable sizes.
Here are some.

#### 1. Tweak your `Cargo.toml`

Add a new [profile](https://doc.rust-lang.org/cargo/reference/profiles.html)
to your `Cargo.toml`:

```toml
[profile.wasm-release]
# Use release profile as default values
inherits = "release"

# Optimize with size in mind, also try "s", sometimes it is better.
# This doesn't increase compilation times compared to -O3, great improvements
opt-level = "z"

# Do a second optimization pass removing duplicate or unused code from dependencies.
# Slows compile times, marginal improvements
lto = "fat"

# When building crates, optimize larger chunks at a time
# Slows compile times, marginal improvements
codegen-units = 1
```

Now, when building the final executable, use the `wasm-release` profile
by replacing `--release` by `--profile wasm-release` in the cargo command.

```sh
cargo build --profile wasm-release --example lighting --target wasm32-unknown-unknown
```

Make sure your final executable size is smaller, some of those optimizations
may not be worth keeping, due to compilation time increases.

#### 2. Use `wasm-opt` from the binaryen package

Binaryen is a set of tools for working with wasm. It has a `wasm-opt` CLI tool.

First download the `binaryen` package,
then locate the `.wasm` file generated by `wasm-bindgen`.
It should be in the `--out-dir` you specified in the command line,
the file name should end in `_bg.wasm`.

Then run `wasm-opt` with the `-Oz` flag. Note that `wasm-opt` is _very slow_.

Note that `wasm-opt` optimizations might not be as effective if you
didn't apply the optimizations from the previous section.

```sh
wasm-opt -Oz --output optimized.wasm examples/wasm/target/lighting_bg.wasm
mv optimized.wasm examples/wasm/target/lighting_bg.wasm
```

For a small project with a basic 3d model and two lights,
the generated file sizes are, as of Jully 2022 as following:

|profile                           | wasm-opt | no wasm-opt |
|----------------------------------|----------|-------------|
|Default                           | 8.5M     | 13.0M       |
|opt-level = "z"                   | 6.1M     | 12.7M       |
|"z" + lto = "thin"                | 5.9M     | 12M         |
|"z" + lto = "fat"                 | 5.1M     | 9.4M        |
|"z" + "thin" + codegen-units = 1  | 5.3M     | 11M         |
|"z" + "fat"  + codegen-units = 1  | 4.8M     | 8.5M        |

There are more advanced optimization options available,
check the following pages for more info:

- <https://rustwasm.github.io/book/reference/code-size.html>
- <https://rustwasm.github.io/docs/wasm-bindgen/reference/optimize-size.html>
- <https://rustwasm.github.io/book/game-of-life/code-size.html>

### Loading Assets

To load assets, they need to be available in the folder examples/wasm/assets. Cloning this
repository will set it up as a symlink on Linux and macOS, but you will need to manually move
the assets on Windows.<|MERGE_RESOLUTION|>--- conflicted
+++ resolved
@@ -207,11 +207,8 @@
 [Generic System](../examples/ecs/generic_system.rs) | Shows how to create systems that can be reused with different types
 [Hierarchy](../examples/ecs/hierarchy.rs) | Creates a hierarchy of parents and children entities
 [Iter Combinations](../examples/ecs/iter_combinations.rs) | Shows how to iterate over combinations of query results
-<<<<<<< HEAD
 [Nondeterministic System Order](../examples/ecs/nondeterministic_system_order.rs) | Systems run in paralell, but their order isn't always deteriministic. Here's how to detect and fix this.
-=======
 [One Shot Systems](../examples/ecs/one_shot_systems.rs) | Shows how to flexibly run systems without scheduling them
->>>>>>> 55e61e13
 [Parallel Query](../examples/ecs/parallel_query.rs) | Illustrates parallel queries with `ParallelIterator`
 [Removal Detection](../examples/ecs/removal_detection.rs) | Query for entities that had a specific component removed earlier in the current frame
 [Run Conditions](../examples/ecs/run_conditions.rs) | Run systems only when one or multiple conditions are met
