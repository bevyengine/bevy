--- conflicted
+++ resolved
@@ -333,23 +333,13 @@
 
 Example | Description
 --- | ---
-<<<<<<< HEAD
-=======
-[Button](../examples/ui/button.rs) | Illustrates creating and updating a button
 [CSS Grid](../examples/ui/grid.rs) | An example for CSS Grid layout
 [Flex Layout](../examples/ui/flex_layout.rs) | Demonstrates how the AlignItems and JustifyContent properties can be composed to layout nodes and position text
->>>>>>> 8070c29c
 [Font Atlas Debug](../examples/ui/font_atlas_debug.rs) | Illustrates how FontAtlases are populated (used to optimize text rendering internally)
 [Overflow](../examples/ui/overflow.rs) | Simple example demonstrating overflow behavior
 [Overflow and Clipping Debug](../examples/ui/overflow_debug.rs) | An example to debug overflow and clipping behavior
 [Relative Cursor Position](../examples/ui/relative_cursor_position.rs) | Showcases the RelativeCursorPosition component
-<<<<<<< HEAD
-=======
 [Size Constraints](../examples/ui/size_constraints.rs) | Demonstrates how the to use the size constraints to control the size of a UI node.
-[Text](../examples/ui/text.rs) | Illustrates creating and updating text
-[Text Debug](../examples/ui/text_debug.rs) | An example for debugging text layout
-[Text Wrap Debug](../examples/ui/text_wrap_debug.rs) | Demonstrates text wrapping
->>>>>>> 8070c29c
 [Transparency UI](../examples/ui/transparency_ui.rs) | Demonstrates transparency for UI
 [UI](../examples/ui/ui.rs) | Illustrates various features of Bevy UI
 [UI Scaling](../examples/ui/ui_scaling.rs) | Illustrates how to scale the UI
@@ -364,6 +354,7 @@
 [Text](../examples/widget/text.rs) | Illustrates creating and updating text
 [Text Debug](../examples/widget/text_debug.rs) | An example for debugging text layout
 [Text Layout](../examples/widget/text_layout.rs) | Demonstrates how the AlignItems and JustifyContent properties can be composed to layout text
+[Text Wrap Debug](../examples/ui/text_wrap_debug.rs) | Demonstrates text wrapping
 
 ## Window
 
