--- conflicted
+++ resolved
@@ -164,13 +164,6 @@
 [Lighting](../examples/3d/lighting.rs) | Illustrates various lighting options in a simple scene
 [Lightmaps](../examples/3d/lightmaps.rs) | Rendering a scene with baked lightmaps
 [Lines](../examples/3d/lines.rs) | Create a custom material to draw 3d lines
-<<<<<<< HEAD
-[Load FBX](../examples/3d/load_fbx.rs) | Loads and renders an FBX file as a scene
-[Load glTF](../examples/3d/load_gltf.rs) | Loads and renders a glTF file as a scene
-[Load glTF extras](../examples/3d/load_gltf_extras.rs) | Loads and renders a glTF file as a scene, including the gltf extras
-[Load FBX](../examples/3d/load_fbx.rs) | Loads and renders an FBX file as a scene
-=======
->>>>>>> 3e12f310
 [Manual Material Implementation](../examples/3d/manual_material.rs) | Demonstrates how to implement a material manually using the mid-level render APIs
 [Mesh Ray Cast](../examples/3d/mesh_ray_cast.rs) | Demonstrates ray casting with the `MeshRayCast` system parameter
 [Meshlet](../examples/3d/meshlet.rs) | Meshlet rendering for dense high-poly scenes (experimental)
@@ -620,6 +613,12 @@
 [Window Resizing](../examples/window/window_resizing.rs) | Demonstrates resizing and responding to resizing a window
 [Window Settings](../examples/window/window_settings.rs) | Demonstrates customizing default window settings
 
+### FBX
+
+Example | Description
+--- | ---
+[Load FBX](../examples/3d/load_fbx.rs) | Loads and renders an FBX file as a scene
+
 ### glTF
 
 Example | Description
