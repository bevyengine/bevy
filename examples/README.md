<!-- MD024 - The Headers from the Platform-Specific Examples should be identical  -->
<!-- Use 'cargo run -p build-templated-pages -- build-example-page' to generate the final example README.md -->
<!-- markdownlint-disable-file MD024 -->

# Examples

These examples demonstrate the main features of Bevy and how to use them.
To run an example, use the command `cargo run --example <Example>`, and add the option `--features x11` or `--features wayland` to force the example to run on a specific window compositor, e.g.

```sh
cargo run --features wayland --example hello_world
```

**⚠️ Note: for users of releases on crates.io!**

There are often large differences and incompatible API changes between the latest [crates.io](https://crates.io/crates/bevy) release and the development version of Bevy in the git main branch!

If you are using a released version of bevy, you need to make sure you are viewing the correct version of the examples!

- Latest release: [https://github.com/bevyengine/bevy/tree/latest/examples](https://github.com/bevyengine/bevy/tree/latest/examples)
- Specific version, such as `0.4`: [https://github.com/bevyengine/bevy/tree/v0.4.0/examples](https://github.com/bevyengine/bevy/tree/v0.4.0/examples)

When you clone the repo locally to run the examples, use `git checkout` to get the correct version:

```bash
# `latest` always points to the newest release
git checkout latest
# or use a specific version
git checkout v0.4.0
```

---

## Table of Contents

- [Examples](#examples)
  - [Table of Contents](#table-of-contents)
- [The Bare Minimum](#the-bare-minimum)
  - [Hello, World!](#hello-world)
- [Cross-Platform Examples](#cross-platform-examples)
  - [2D Rendering](#2d-rendering)
  - [3D Rendering](#3d-rendering)
  - [Animation](#animation)
  - [Application](#application)
  - [Assets](#assets)
  - [Async Tasks](#async-tasks)
  - [Audio](#audio)
  - [Diagnostics](#diagnostics)
  - [ECS (Entity Component System)](#ecs-entity-component-system)
  - [Games](#games)
  - [Input](#input)
  - [Reflection](#reflection)
  - [Scene](#scene)
  - [Shaders](#shaders)
  - [Stress Tests](#stress-tests)
  - [Tools](#tools)
  - [Transforms](#transforms)
  - [UI (User Interface)](#ui-user-interface)
  - [Window](#window)

- [Tests](#tests)
- [Platform-Specific Examples](#platform-specific-examples)
  - [Android](#android)
    - [Setup](#setup)
    - [Build & Run](#build--run)
    - [Old phones](#old-phones)
  - [iOS](#ios)
    - [Setup](#setup-1)
    - [Build & Run](#build--run-1)
  - [WASM](#wasm)
    - [Setup](#setup-2)
    - [Build & Run](#build--run-2)
    - [WebGL2 and WebGPU](#webgl2-and-webgpu)
    - [Audio in the browsers](#audio-in-the-browsers)
    - [Optimizing](#optimizing)
    - [Loading Assets](#loading-assets)

# The Bare Minimum

<!-- MD026 - Hello, World! looks better with the ! -->
<!-- markdownlint-disable-next-line MD026 -->
## Hello, World!

Example | Description
--- | ---
[`hello_world.rs`](./hello_world.rs) | Runs a minimal example that outputs "hello world"

# Cross-Platform Examples

## 2D Rendering

Example | Description
--- | ---
[2D Bloom](../examples/2d/bloom_2d.rs) | Illustrates bloom post-processing in 2d
[2D Gizmos](../examples/2d/2d_gizmos.rs) | A scene showcasing 2D gizmos
[2D Rotation](../examples/2d/rotation.rs) | Demonstrates rotating entities in 2D with quaternions
[2D Shapes](../examples/2d/2d_shapes.rs) | Renders a rectangle, circle, and hexagon
[Custom glTF vertex attribute 2D](../examples/2d/custom_gltf_vertex_attribute.rs) | Renders a glTF mesh in 2D with a custom vertex attribute
[Manual Mesh 2D](../examples/2d/mesh2d_manual.rs) | Renders a custom mesh "manually" with "mid-level" renderer apis
[Mesh 2D](../examples/2d/mesh2d.rs) | Renders a 2d mesh
[Mesh 2D With Vertex Colors](../examples/2d/mesh2d_vertex_color_texture.rs) | Renders a 2d mesh with vertex color attributes
[Move Sprite](../examples/2d/move_sprite.rs) | Changes the transform of a sprite
[Pixel Perfect](../examples/2d/pixel_perfect.rs) | Demonstrates pixel perfect in 2d
[Sprite](../examples/2d/sprite.rs) | Renders a sprite
[Sprite Flipping](../examples/2d/sprite_flipping.rs) | Renders a sprite flipped along an axis
[Sprite Sheet](../examples/2d/sprite_sheet.rs) | Renders an animated sprite
[Text 2D](../examples/2d/text2d.rs) | Generates text in 2D
[Texture Atlas](../examples/2d/texture_atlas.rs) | Generates a texture atlas (sprite sheet) from individual sprites
[Transparency in 2D](../examples/2d/transparency_2d.rs) | Demonstrates transparency in 2d

## 3D Rendering

Example | Description
--- | ---
[3D Bloom](../examples/3d/bloom_3d.rs) | Illustrates bloom configuration using HDR and emissive materials
[3D Gizmos](../examples/3d/3d_gizmos.rs) | A scene showcasing 3D gizmos
[3D Scene](../examples/3d/3d_scene.rs) | Simple 3D scene with basic shapes and lighting
[3D Shapes](../examples/3d/3d_shapes.rs) | A scene showcasing the built-in 3D shapes
[Anti-aliasing](../examples/3d/anti_aliasing.rs) | Compares different anti-aliasing methods
[Atmospheric Fog](../examples/3d/atmospheric_fog.rs) | A scene showcasing the atmospheric fog effect
[Blend Modes](../examples/3d/blend_modes.rs) | Showcases different blend modes
[Fog](../examples/3d/fog.rs) | A scene showcasing the distance fog effect
[Lighting](../examples/3d/lighting.rs) | Illustrates various lighting options in a simple scene
[Lines](../examples/3d/lines.rs) | Create a custom material to draw 3d lines
[Load glTF](../examples/3d/load_gltf.rs) | Loads and renders a glTF file as a scene
[Orthographic View](../examples/3d/orthographic.rs) | Shows how to create a 3D orthographic view (for isometric-look in games or CAD applications)
[Parallax Mapping](../examples/3d/parallax_mapping.rs) | Demonstrates use of a normal map and depth map for parallax mapping
[Parenting](../examples/3d/parenting.rs) | Demonstrates parent->child relationships and relative transformations
[Physically Based Rendering](../examples/3d/pbr.rs) | Demonstrates use of Physically Based Rendering (PBR) properties
[Render to Texture](../examples/3d/render_to_texture.rs) | Shows how to render to a texture, useful for mirrors, UI, or exporting images
[Screen Space Ambient Occlusion](../examples/3d/ssao.rs) | A scene showcasing screen space ambient occlusion
[Shadow Biases](../examples/3d/shadow_biases.rs) | Demonstrates how shadow biases affect shadows in a 3d scene
[Shadow Caster and Receiver](../examples/3d/shadow_caster_receiver.rs) | Demonstrates how to prevent meshes from casting/receiving shadows in a 3d scene
[Skybox](../examples/3d/skybox.rs) | Load a cubemap texture onto a cube like a skybox and cycle through different compressed texture formats.
[Spherical Area Lights](../examples/3d/spherical_area_lights.rs) | Demonstrates how point light radius values affect light behavior
[Split Screen](../examples/3d/split_screen.rs) | Demonstrates how to render two cameras to the same window to accomplish "split screen"
[Spotlight](../examples/3d/spotlight.rs) | Illustrates spot lights
[Texture](../examples/3d/texture.rs) | Shows configuration of texture materials
[Tonemapping](../examples/3d/tonemapping.rs) | Compares tonemapping options
[Transparency in 3D](../examples/3d/transparency_3d.rs) | Demonstrates transparency in 3d
[Two Passes](../examples/3d/two_passes.rs) | Renders two 3d passes to the same window from different perspectives
[Update glTF Scene](../examples/3d/update_gltf_scene.rs) | Update a scene from a glTF file, either by spawning the scene as a child of another entity, or by accessing the entities of the scene
[Vertex Colors](../examples/3d/vertex_colors.rs) | Shows the use of vertex colors
[Wireframe](../examples/3d/wireframe.rs) | Showcases wireframe rendering

## Animation

Example | Description
--- | ---
[Animated Fox](../examples/animation/animated_fox.rs) | Plays an animation from a skinned glTF
[Animated Transform](../examples/animation/animated_transform.rs) | Create and play an animation defined by code that operates on the `Transform` component
[Cubic Curve](../examples/animation/cubic_curve.rs) | Bezier curve example showing a cube following a cubic curve
[Custom Skinned Mesh](../examples/animation/custom_skinned_mesh.rs) | Skinned mesh example with mesh and joints data defined in code
[glTF Skinned Mesh](../examples/animation/gltf_skinned_mesh.rs) | Skinned mesh example with mesh and joints data loaded from a glTF file

## Application

Example | Description
--- | ---
[Custom Loop](../examples/app/custom_loop.rs) | Demonstrates how to create a custom runner (to update an app manually)
[Drag and Drop](../examples/app/drag_and_drop.rs) | An example that shows how to handle drag and drop in an app
[Empty](../examples/app/empty.rs) | An empty application (does nothing)
[Empty with Defaults](../examples/app/empty_defaults.rs) | An empty application with default plugins
[Headless](../examples/app/headless.rs) | An application that runs without default plugins
[Logs](../examples/app/logs.rs) | Illustrate how to use generate log output
[No Renderer](../examples/app/no_renderer.rs) | An application that runs with default plugins and displays an empty window, but without an actual renderer
[Plugin](../examples/app/plugin.rs) | Demonstrates the creation and registration of a custom plugin
[Plugin Group](../examples/app/plugin_group.rs) | Demonstrates the creation and registration of a custom plugin group
[Return after Run](../examples/app/return_after_run.rs) | Show how to return to main after the Bevy app has exited
[Thread Pool Resources](../examples/app/thread_pool_resources.rs) | Creates and customizes the internal thread pool
[Without Winit](../examples/app/without_winit.rs) | Create an application without winit (runs single time, no event loop)

## Assets

Example | Description
--- | ---
[Asset Loading](../examples/asset/asset_loading.rs) | Demonstrates various methods to load assets
[Custom Asset](../examples/asset/custom_asset.rs) | Implements a custom asset loader
[Custom Asset IO](../examples/asset/custom_asset_io.rs) | Implements a custom asset io loader
[Hot Reloading of Assets](../examples/asset/hot_asset_reloading.rs) | Demonstrates automatic reloading of assets when modified on disk

## Async Tasks

Example | Description
--- | ---
[Async Compute](../examples/async_tasks/async_compute.rs) | How to use `AsyncComputeTaskPool` to complete longer running tasks
[External Source of Data on an External Thread](../examples/async_tasks/external_source_external_thread.rs) | How to use an external thread to run an infinite task and communicate with a channel

## Audio

Example | Description
--- | ---
[Audio](../examples/audio/audio.rs) | Shows how to load and play an audio file
[Audio Control](../examples/audio/audio_control.rs) | Shows how to load and play an audio file, and control how it's played
[Decodable](../examples/audio/decodable.rs) | Shows how to create and register a custom audio source by implementing the `Decodable` type.
[Spatial Audio 2D](../examples/audio/spatial_audio_2d.rs) | Shows how to play spatial audio, and moving the emitter in 2D
[Spatial Audio 3D](../examples/audio/spatial_audio_3d.rs) | Shows how to play spatial audio, and moving the emitter in 3D

## Diagnostics

Example | Description
--- | ---
[Custom Diagnostic](../examples/diagnostics/custom_diagnostic.rs) | Shows how to create a custom diagnostic
[Log Diagnostics](../examples/diagnostics/log_diagnostics.rs) | Add a plugin that logs diagnostics, like frames per second (FPS), to the console

## ECS (Entity Component System)

Example | Description
--- | ---
[Apply System Buffers](../examples/ecs/apply_deferred.rs) | Show how to use `apply_deferred` system
[Component Change Detection](../examples/ecs/component_change_detection.rs) | Change detection on components
[Custom Query Parameters](../examples/ecs/custom_query_param.rs) | Groups commonly used compound queries and query filters into a single type
[ECS Guide](../examples/ecs/ecs_guide.rs) | Full guide to Bevy's ECS
[Event](../examples/ecs/event.rs) | Illustrates event creation, activation, and reception
[Fixed Timestep](../examples/ecs/fixed_timestep.rs) | Shows how to create systems that run every fixed timestep, rather than every tick
[Generic System](../examples/ecs/generic_system.rs) | Shows how to create systems that can be reused with different types
[Hierarchy](../examples/ecs/hierarchy.rs) | Creates a hierarchy of parents and children entities
[Iter Combinations](../examples/ecs/iter_combinations.rs) | Shows how to iterate over combinations of query results
[Nondeterministic System Order](../examples/ecs/nondeterministic_system_order.rs) | Systems run in parallel, but their order isn't always deterministic. Here's how to detect and fix this.
[Parallel Query](../examples/ecs/parallel_query.rs) | Illustrates parallel queries with `ParallelIterator`
[Removal Detection](../examples/ecs/removal_detection.rs) | Query for entities that had a specific component removed earlier in the current frame
[Run Conditions](../examples/ecs/run_conditions.rs) | Run systems only when one or multiple conditions are met
[Startup System](../examples/ecs/startup_system.rs) | Demonstrates a startup system (one that runs once when the app starts up)
[State](../examples/ecs/state.rs) | Illustrates how to use States to control transitioning from a Menu state to an InGame state
[System Closure](../examples/ecs/system_closure.rs) | Show how to use closures as systems, and how to configure `Local` variables by capturing external state
[System Parameter](../examples/ecs/system_param.rs) | Illustrates creating custom system parameters with `SystemParam`
[System Piping](../examples/ecs/system_piping.rs) | Pipe the output of one system into a second, allowing you to handle any errors gracefully
[Timers](../examples/ecs/timers.rs) | Illustrates ticking `Timer` resources inside systems and handling their state

## Games

Example | Description
--- | ---
[Alien Cake Addict](../examples/games/alien_cake_addict.rs) | Eat the cakes. Eat them all. An example 3D game
[Breakout](../examples/games/breakout.rs) | An implementation of the classic game "Breakout"
[Contributors](../examples/games/contributors.rs) | Displays each contributor as a bouncy bevy-ball!
[Game Menu](../examples/games/game_menu.rs) | A simple game menu

## Input

Example | Description
--- | ---
[Char Input Events](../examples/input/char_input_events.rs) | Prints out all chars as they are inputted
[Gamepad Input](../examples/input/gamepad_input.rs) | Shows handling of gamepad input, connections, and disconnections
[Gamepad Input Events](../examples/input/gamepad_input_events.rs) | Iterates and prints gamepad input and connection events
[Gamepad Rumble](../examples/input/gamepad_rumble.rs) | Shows how to rumble a gamepad using force feedback
[Keyboard Input](../examples/input/keyboard_input.rs) | Demonstrates handling a key press/release
[Keyboard Input Events](../examples/input/keyboard_input_events.rs) | Prints out all keyboard events
[Keyboard Modifiers](../examples/input/keyboard_modifiers.rs) | Demonstrates using key modifiers (ctrl, shift)
[Mouse Grab](../examples/input/mouse_grab.rs) | Demonstrates how to grab the mouse, locking the cursor to the app's screen
[Mouse Input](../examples/input/mouse_input.rs) | Demonstrates handling a mouse button press/release
[Mouse Input Events](../examples/input/mouse_input_events.rs) | Prints out all mouse events (buttons, movement, etc.)
[Text Input](../examples/input/text_input.rs) | Simple text input with IME support
[Touch Input](../examples/input/touch_input.rs) | Displays touch presses, releases, and cancels
[Touch Input Events](../examples/input/touch_input_events.rs) | Prints out all touch inputs

## Reflection

Example | Description
--- | ---
[Generic Reflection](../examples/reflection/generic_reflection.rs) | Registers concrete instances of generic types that may be used with reflection
[Reflection](../examples/reflection/reflection.rs) | Demonstrates how reflection in Bevy provides a way to dynamically interact with Rust types
[Reflection Types](../examples/reflection/reflection_types.rs) | Illustrates the various reflection types available
[Trait Reflection](../examples/reflection/trait_reflection.rs) | Allows reflection with trait objects

## Scene

Example | Description
--- | ---
[Scene](../examples/scene/scene.rs) | Demonstrates loading from and saving scenes to files

## Shaders

These examples demonstrate how to implement different shaders in user code.

A shader in its most common usage is a small program that is run by the GPU per-vertex in a mesh (a vertex shader) or per-affected-screen-fragment (a fragment shader.) The GPU executes these programs in a highly parallel way.

There are also compute shaders which are used for more general processing leveraging the GPU's parallelism.

Example | Description
--- | ---
[Animated](../examples/shader/animate_shader.rs) | A shader that uses dynamic data like the time since startup
[Array Texture](../examples/shader/array_texture.rs) | A shader that shows how to reuse the core bevy PBR shading functionality in a custom material that obtains the base color from an array texture.
[Compute - Game of Life](../examples/shader/compute_shader_game_of_life.rs) | A compute shader that simulates Conway's Game of Life
[Custom Vertex Attribute](../examples/shader/custom_vertex_attribute.rs) | A shader that reads a mesh's custom vertex attribute
[Instancing](../examples/shader/shader_instancing.rs) | A shader that renders a mesh multiple times in one draw call
[Material](../examples/shader/shader_material.rs) | A shader and a material that uses it
[Material - GLSL](../examples/shader/shader_material_glsl.rs) | A shader that uses the GLSL shading language
[Material - Screenspace Texture](../examples/shader/shader_material_screenspace_texture.rs) | A shader that samples a texture with view-independent UV coordinates
[Material Prepass](../examples/shader/shader_prepass.rs) | A shader that uses the various textures generated by the prepass
[Post Processing - Custom Render Pass](../examples/shader/post_processing.rs) | A custom post processing effect, using a custom render pass that runs after the main pass
[Shader Defs](../examples/shader/shader_defs.rs) | A shader that uses "shaders defs" (a bevy tool to selectively toggle parts of a shader)
[Texture Binding Array (Bindless Textures)](../examples/shader/texture_binding_array.rs) | A shader that shows how to bind and sample multiple textures as a binding array (a.k.a. bindless textures).

## Stress Tests

These examples are used to test the performance and stability of various parts of the engine in an isolated way.

Due to the focus on performance it's recommended to run the stress tests in release mode:

```sh
cargo run --release --example <example name>
```

Example | Description
--- | ---
[Bevymark](../examples/stress_tests/bevymark.rs) | A heavy sprite rendering workload to benchmark your system with Bevy
[Many Animated Sprites](../examples/stress_tests/many_animated_sprites.rs) | Displays many animated sprites in a grid arrangement with slight offsets to their animation timers. Used for performance testing.
[Many Buttons](../examples/stress_tests/many_buttons.rs) | Test rendering of many UI elements
[Many Cubes](../examples/stress_tests/many_cubes.rs) | Simple benchmark to test per-entity draw overhead. Run with the `sphere` argument to test frustum culling
[Many Foxes](../examples/stress_tests/many_foxes.rs) | Loads an animated fox model and spawns lots of them. Good for testing skinned mesh performance. Takes an unsigned integer argument for the number of foxes to spawn. Defaults to 1000
[Many Gizmos](../examples/stress_tests/many_gizmos.rs) | Test rendering of many gizmos
[Many Glyphs](../examples/stress_tests/many_glyphs.rs) | Simple benchmark to test text rendering.
[Many Lights](../examples/stress_tests/many_lights.rs) | Simple benchmark to test rendering many point lights. Run with `WGPU_SETTINGS_PRIO=webgl2` to restrict to uniform buffers and max 256 lights
[Many Sprites](../examples/stress_tests/many_sprites.rs) | Displays many sprites in a grid arrangement! Used for performance testing. Use `--colored` to enable color tinted sprites.
[Text Pipeline](../examples/stress_tests/text_pipeline.rs) | Text Pipeline benchmark
[Transform Hierarchy](../examples/stress_tests/transform_hierarchy.rs) | Various test cases for hierarchy and transform propagation performance

## Tools

Example | Description
--- | ---
[Gamepad Viewer](../examples/tools/gamepad_viewer.rs) | Shows a visualization of gamepad buttons, sticks, and triggers
[Scene Viewer](../examples/tools/scene_viewer/main.rs) | A simple way to view glTF models with Bevy. Just run `cargo run --release --example scene_viewer /path/to/model.gltf#Scene0`, replacing the path as appropriate. With no arguments it will load the FieldHelmet glTF model from the repository assets subdirectory

## Transforms

Example | Description
--- | ---
[3D Rotation](../examples/transforms/3d_rotation.rs) | Illustrates how to (constantly) rotate an object around an axis
[Scale](../examples/transforms/scale.rs) | Illustrates how to scale an object in each direction
[Transform](../examples/transforms/transform.rs) | Shows multiple transformations of objects
[Translation](../examples/transforms/translation.rs) | Illustrates how to move an object along an axis

## UI (User Interface)

Example | Description
--- | ---
[Borders](../examples/ui/borders.rs) | Demonstrates how to create a node with a border
[Button](../examples/ui/button.rs) | Illustrates creating and updating a button
<<<<<<< HEAD
[Display and Visibility](../examples/ui/display_and_visibility.rs) | Demonstrates how Display and Visibility work in the UI.
=======
[CSS Grid](../examples/ui/grid.rs) | An example for CSS Grid layout
[Flex Layout](../examples/ui/flex_layout.rs) | Demonstrates how the AlignItems and JustifyContent properties can be composed to layout nodes and position text
>>>>>>> 7fc6db32
[Font Atlas Debug](../examples/ui/font_atlas_debug.rs) | Illustrates how FontAtlases are populated (used to optimize text rendering internally)
[Overflow](../examples/ui/overflow.rs) | Simple example demonstrating overflow behavior
[Overflow and Clipping Debug](../examples/ui/overflow_debug.rs) | An example to debug overflow and clipping behavior
[Relative Cursor Position](../examples/ui/relative_cursor_position.rs) | Showcases the RelativeCursorPosition component
[Size Constraints](../examples/ui/size_constraints.rs) | Demonstrates how the to use the size constraints to control the size of a UI node.
[Text](../examples/ui/text.rs) | Illustrates creating and updating text
[Text Debug](../examples/ui/text_debug.rs) | An example for debugging text layout
[Text Wrap Debug](../examples/ui/text_wrap_debug.rs) | Demonstrates text wrapping
[Transparency UI](../examples/ui/transparency_ui.rs) | Demonstrates transparency for UI
[UI](../examples/ui/ui.rs) | Illustrates various features of Bevy UI
[UI Scaling](../examples/ui/ui_scaling.rs) | Illustrates how to scale the UI
[UI Z-Index](../examples/ui/z_index.rs) | Demonstrates how to control the relative depth (z-position) of UI elements
[Viewport Debug](../examples/ui/viewport_debug.rs) | An example for debugging viewport coordinates
[Window Fallthrough](../examples/ui/window_fallthrough.rs) | Illustrates how to access `winit::window::Window`'s `hittest` functionality.

## Window

Example | Description
--- | ---
[Clear Color](../examples/window/clear_color.rs) | Creates a solid color window
[Low Power](../examples/window/low_power.rs) | Demonstrates settings to reduce power use for bevy applications
[Multiple Windows](../examples/window/multiple_windows.rs) | Demonstrates creating multiple windows, and rendering to them
[Scale Factor Override](../examples/window/scale_factor_override.rs) | Illustrates how to customize the default window settings
[Screenshot](../examples/window/screenshot.rs) | Shows how to save screenshots to disk
[Transparent Window](../examples/window/transparent_window.rs) | Illustrates making the window transparent and hiding the window decoration
[Window Resizing](../examples/window/window_resizing.rs) | Demonstrates resizing and responding to resizing a window
[Window Settings](../examples/window/window_settings.rs) | Demonstrates customizing default window settings

# Tests

Example | Description
--- | ---
[How to Test Systems](../tests/how_to_test_systems.rs) | How to test systems with commands, queries or resources

# Platform-Specific Examples

## Android

### Setup

```sh
rustup target add aarch64-linux-android armv7-linux-androideabi
cargo install cargo-apk
```

The Android SDK must be installed, and the environment variable `ANDROID_SDK_ROOT` set to the root Android `sdk` folder.

When using `NDK (Side by side)`, the environment variable `ANDROID_NDK_ROOT` must also be set to one of the NDKs in `sdk\ndk\[NDK number]`.

### Build & Run

To run on a device setup for Android development, run:

```sh
cargo apk run -p bevy_mobile_example
```

When using Bevy as a library, the following fields must be added to `Cargo.toml`:

```toml
[package.metadata.android]
build_targets = ["aarch64-linux-android", "armv7-linux-androideabi"]

[package.metadata.android.sdk]
target_sdk_version = 31
```

Please reference `cargo-apk` [README](https://crates.io/crates/cargo-apk) for other Android Manifest fields.

### Debugging

You can view the logs with the following command:

```sh
adb logcat | grep 'RustStdoutStderr\|bevy\|wgpu'
```

In case of an error getting a GPU or setting it up, you can try settings logs of `wgpu_hal` to `DEBUG` to get more information.

Sometimes, running the app complains about an unknown activity. This may be fixed by uninstalling the application:

```sh
adb uninstall org.bevyengine.example
```

### Old phones

Bevy by default targets Android API level 31 in its examples which is the <!-- markdown-link-check-disable -->
[Play Store's minimum API to upload or update apps](https://developer.android.com/distribute/best-practices/develop/target-sdk). <!-- markdown-link-check-enable -->
Users of older phones may want to use an older API when testing.

To use a different API, the following fields must be updated in Cargo.toml:

```toml
[package.metadata.android.sdk]
target_sdk_version = >>API<<
min_sdk_version = >>API or less<<
```

Example | File | Description
--- | --- | ---
`android` | [`mobile/src/lib.rs`](./mobile/src/lib.rs) | A 3d Scene with a button and playing sound

## iOS

### Setup

You need to install the correct rust targets:

- `aarch64-apple-ios`: iOS devices
- `x86_64-apple-ios`: iOS simulator on x86 processors
- `aarch64-apple-ios-sim`: iOS simulator on Apple processors

```sh
rustup target add aarch64-apple-ios x86_64-apple-ios aarch64-apple-ios-sim
```

### Build & Run

Using bash:

```sh
cd examples/mobile
make run
```

In an ideal world, this will boot up, install and run the app for the first
iOS simulator in your `xcrun simctl devices list`. If this fails, you can
specify the simulator device UUID via:

```sh
DEVICE_ID=${YOUR_DEVICE_ID} make run
```

If you'd like to see xcode do stuff, you can run

```sh
open bevy_mobile_example.xcodeproj/
```

which will open xcode. You then must push the zoom zoom play button and wait
for the magic.

Example | File | Description
--- | --- | ---
`ios` | [`mobile/src/lib.rs`](./mobile/src/lib.rs) | A 3d Scene with a button and playing sound

## WASM

### Setup

```sh
rustup target add wasm32-unknown-unknown
cargo install wasm-bindgen-cli
```

### Build & Run

Following is an example for `lighting`. For other examples, change the `lighting` in the
following commands.

```sh
cargo build --release --example lighting --target wasm32-unknown-unknown --features webgl
wasm-bindgen --out-name wasm_example \
  --out-dir examples/wasm/target \
  --target web target/wasm32-unknown-unknown/release/examples/lighting.wasm
```

The first command will build the example for the wasm target, creating a binary. Then,
[wasm-bindgen-cli](https://rustwasm.github.io/wasm-bindgen/reference/cli.html) is used to create
javascript bindings to this wasm file, which can be loaded using this
[example HTML file](./wasm/index.html).

Then serve `examples/wasm` directory to browser. i.e.

```sh
# cargo install basic-http-server
basic-http-server examples/wasm

# with python
python3 -m http.server --directory examples/wasm

# with ruby
ruby -run -ehttpd examples/wasm
```

#### WebGL2 and WebGPU

Bevy support for WebGPU is being worked on, but is currently experimental.

To build for WebGPU, you'll need to disable default features and add all those you need, making sure to omit the `webgl2` feature.

Bevy has an helper to build its examples:

- Build for WebGL2: `cargo run -p build-wasm-example -- --api webgl2 load_gltf`
- Build for WebGPU: `cargo run -p build-wasm-example -- --api webgpu load_gltf`

This helper will log the command used to build the examples.

### Audio in the browsers

For the moment, everything is single threaded, this can lead to stuttering when playing audio in browsers. Not all browsers react the same way for all games, you will have to experiment for your game.

In browsers, audio is not authorized to start without being triggered by an user interaction. This is to avoid multiple tabs all starting to auto play some sounds. You can find more context and explanation for this on [Google Chrome blog](https://developer.chrome.com/blog/web-audio-autoplay/). This page also describes a JS workaround to resume audio as soon as the user interact with your game.

### Optimizing

On the web, it's useful to reduce the size of the files that are distributed.
With rust, there are many ways to improve your executable sizes.
Here are some.

#### 1. Tweak your `Cargo.toml`

Add a new [profile](https://doc.rust-lang.org/cargo/reference/profiles.html)
to your `Cargo.toml`:

```toml
[profile.wasm-release]
# Use release profile as default values
inherits = "release"

# Optimize with size in mind, also try "s", sometimes it is better.
# This doesn't increase compilation times compared to -O3, great improvements
opt-level = "z"

# Do a second optimization pass removing duplicate or unused code from dependencies.
# Slows compile times, marginal improvements
lto = "fat"

# When building crates, optimize larger chunks at a time
# Slows compile times, marginal improvements
codegen-units = 1
```

Now, when building the final executable, use the `wasm-release` profile
by replacing `--release` by `--profile wasm-release` in the cargo command.

```sh
cargo build --profile wasm-release --example lighting --target wasm32-unknown-unknown
```

Make sure your final executable size is smaller, some of those optimizations
may not be worth keeping, due to compilation time increases.

#### 2. Use `wasm-opt` from the binaryen package

Binaryen is a set of tools for working with wasm. It has a `wasm-opt` CLI tool.

First download the `binaryen` package,
then locate the `.wasm` file generated by `wasm-bindgen`.
It should be in the `--out-dir` you specified in the command line,
the file name should end in `_bg.wasm`.

Then run `wasm-opt` with the `-Oz` flag. Note that `wasm-opt` is _very slow_.

Note that `wasm-opt` optimizations might not be as effective if you
didn't apply the optimizations from the previous section.

```sh
wasm-opt -Oz --output optimized.wasm examples/wasm/target/lighting_bg.wasm
mv optimized.wasm examples/wasm/target/lighting_bg.wasm
```

For a small project with a basic 3d model and two lights,
the generated file sizes are, as of Jully 2022 as following:

|profile                           | wasm-opt | no wasm-opt |
|----------------------------------|----------|-------------|
|Default                           | 8.5M     | 13.0M       |
|opt-level = "z"                   | 6.1M     | 12.7M       |
|"z" + lto = "thin"                | 5.9M     | 12M         |
|"z" + lto = "fat"                 | 5.1M     | 9.4M        |
|"z" + "thin" + codegen-units = 1  | 5.3M     | 11M         |
|"z" + "fat"  + codegen-units = 1  | 4.8M     | 8.5M        |

There are more advanced optimization options available,
check the following pages for more info:

- <https://rustwasm.github.io/book/reference/code-size.html>
- <https://rustwasm.github.io/docs/wasm-bindgen/reference/optimize-size.html>
- <https://rustwasm.github.io/book/game-of-life/code-size.html>

### Loading Assets

To load assets, they need to be available in the folder examples/wasm/assets. Cloning this
repository will set it up as a symlink on Linux and macOS, but you will need to manually move
the assets on Windows.<|MERGE_RESOLUTION|>--- conflicted
+++ resolved
@@ -338,12 +338,9 @@
 --- | ---
 [Borders](../examples/ui/borders.rs) | Demonstrates how to create a node with a border
 [Button](../examples/ui/button.rs) | Illustrates creating and updating a button
-<<<<<<< HEAD
 [Display and Visibility](../examples/ui/display_and_visibility.rs) | Demonstrates how Display and Visibility work in the UI.
-=======
 [CSS Grid](../examples/ui/grid.rs) | An example for CSS Grid layout
 [Flex Layout](../examples/ui/flex_layout.rs) | Demonstrates how the AlignItems and JustifyContent properties can be composed to layout nodes and position text
->>>>>>> 7fc6db32
 [Font Atlas Debug](../examples/ui/font_atlas_debug.rs) | Illustrates how FontAtlases are populated (used to optimize text rendering internally)
 [Overflow](../examples/ui/overflow.rs) | Simple example demonstrating overflow behavior
 [Overflow and Clipping Debug](../examples/ui/overflow_debug.rs) | An example to debug overflow and clipping behavior
