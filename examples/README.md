--- conflicted
+++ resolved
@@ -205,12 +205,8 @@
 [Nondeterministic System Order](../examples/ecs/nondeterministic_system_order.rs) | Systems run in paralell, but their order isn't always deteriministic. Here's how to detect and fix this.
 [Optional System Parameter](../examples/ecs/optional_system_param.rs) | Provides an advanced pattern for working with trait object resources via `OptionalSystemParam`
 [Parallel Query](../examples/ecs/parallel_query.rs) | Illustrates parallel queries with `ParallelIterator`
-<<<<<<< HEAD
-[Removal Detection](../examples/ecs/removal_detection.rs) | Query for entities that had a specific component removed in a previous stage during the current frame
+[Removal Detection](../examples/ecs/removal_detection.rs) | Query for entities that had a specific component removed earlier in the current frame
 [Resultful System Parameter](../examples/ecs/resultful_system_param.rs) | Provides an advanced pattern for encapsulating simple behavior with `ResultfulSystemParam`
-=======
-[Removal Detection](../examples/ecs/removal_detection.rs) | Query for entities that had a specific component removed earlier in the current frame
->>>>>>> 9ef840e8
 [Startup System](../examples/ecs/startup_system.rs) | Demonstrates a startup system (one that runs once when the app starts up)
 [State](../examples/ecs/state.rs) | Illustrates how to use States to control transitioning from a Menu state to an InGame state
 [System Closure](../examples/ecs/system_closure.rs) | Show how to use closures as systems, and how to configure `Local` variables by capturing external state
