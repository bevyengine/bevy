--- conflicted
+++ resolved
@@ -60,11 +60,7 @@
   - [Reflection](#reflection)
   - [Remote Protocol](#remote-protocol)
   - [Scene](#scene)
-<<<<<<< HEAD
-  - [Shader](#shader)
-=======
   - [Shader Advanced](#shader-advanced)
->>>>>>> 0c90f047
   - [Shaders](#shaders)
   - [State](#state)
   - [Stress Tests](#stress-tests)
@@ -449,19 +445,12 @@
 --- | ---
 [Scene](../examples/scene/scene.rs) | Demonstrates loading from and saving scenes to files
 
-<<<<<<< HEAD
-### Shader
-
-Example | Description
---- | ---
+### Shader Advanced
+
+Example | Description
+--- | ---
+[Manual Material Implementation](../examples/shader_advanced/manual_material.rs) | Demonstrates how to implement a material manually using the mid-level render APIs
 [Fullscreen Material](../examples/shader/fullscreen_material.rs) | Demonstrates how to write a fullscreen material
-=======
-### Shader Advanced
-
-Example | Description
---- | ---
-[Manual Material Implementation](../examples/shader_advanced/manual_material.rs) | Demonstrates how to implement a material manually using the mid-level render APIs
->>>>>>> 0c90f047
 
 ### Shaders
 
