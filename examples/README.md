<!-- MD024 - The Headers from the Platform-Specific Examples should be identical  -->
<!-- markdownlint-disable-file MD024 -->

# Examples

These examples demonstrate the main features of Bevy and how to use them.
To run an example, use the command `cargo run --example <Example>`, and add the option `--features x11` or `--features wayland` to force the example to run on a specific window compositor, e.g.

```sh
cargo run --features wayland --example hello_world
```

**⚠️ Note: for users of releases on crates.io!**

There are often large differences and incompatible API changes between the latest [crates.io](https://crates.io/crates/bevy) release and the development version of Bevy in the git main branch!

If you are using a released version of bevy, you need to make sure you are viewing the correct version of the examples!

- Latest release: [https://github.com/bevyengine/bevy/tree/latest/examples](https://github.com/bevyengine/bevy/tree/latest/examples)
- Specific version, such as `0.4`: [https://github.com/bevyengine/bevy/tree/v0.4.0/examples](https://github.com/bevyengine/bevy/tree/v0.4.0/examples)

When you clone the repo locally to run the examples, use `git checkout` to get the correct version:

```bash
# `latest` always points to the newest release
git checkout latest
# or use a specific version
git checkout v0.4.0
```

---

## Table of Contents

- [Examples](#examples)
  - [Table of Contents](#table-of-contents)
- [The Bare Minimum](#the-bare-minimum)
  - [Hello, World!](#hello-world)
- [Cross-Platform Examples](#cross-platform-examples)
  - [2D Rendering](#2d-rendering)
  - [3D Rendering](#3d-rendering)
  - [Animation](#animation)
  - [Application](#application)
  - [Assets](#assets)
  - [Async Tasks](#async-tasks)
  - [Audio](#audio)
  - [Diagnostics](#diagnostics)
  - [ECS (Entity Component System)](#ecs-entity-component-system)
  - [Games](#games)
  - [Input](#input)
  - [Reflection](#reflection)
  - [Scene](#scene)
  - [Shaders](#shaders)
  - [Stress Tests](#stress-tests)
  - [Tools](#tools)
  - [Transforms](#transforms)
  - [UI (User Interface)](#ui-user-interface)
  - [Window](#window)

- [Tests](#tests)
- [Platform-Specific Examples](#platform-specific-examples)
  - [Android](#android)
    - [Setup](#setup)
    - [Build & Run](#build--run)
    - [Old phones](#old-phones)
  - [iOS](#ios)
    - [Setup](#setup-1)
    - [Build & Run](#build--run-1)
  - [WASM](#wasm)
    - [Setup](#setup-2)
    - [Build & Run](#build--run-2)
    - [Loading Assets](#loading-assets)

# The Bare Minimum

<!-- MD026 - Hello, World! looks better with the ! -->
<!-- markdownlint-disable-next-line MD026 -->
## Hello, World!

Example | Description
--- | ---
[`hello_world.rs`](./hello_world.rs) | Runs a minimal example that outputs "hello world"

# Cross-Platform Examples

## 2D Rendering

Example | Description
--- | ---
<<<<<<< HEAD
[2D Gizmos](../examples/2d/2d_gizmos.rs) | A scene showcasing 2D gizmos
=======
[2D Bloom](../examples/2d/bloom_2d.rs) | Illustrates bloom post-processing in 2d
>>>>>>> 7d5f89cc
[2D Rotation](../examples/2d/rotation.rs) | Demonstrates rotating entities in 2D with quaternions
[2D Shapes](../examples/2d/2d_shapes.rs) | Renders a rectangle, circle, and hexagon
[Manual Mesh 2D](../examples/2d/mesh2d_manual.rs) | Renders a custom mesh "manually" with "mid-level" renderer apis
[Mesh 2D](../examples/2d/mesh2d.rs) | Renders a 2d mesh
[Mesh 2D With Vertex Colors](../examples/2d/mesh2d_vertex_color_texture.rs) | Renders a 2d mesh with vertex color attributes
[Move Sprite](../examples/2d/move_sprite.rs) | Changes the transform of a sprite
[Pixel Perfect](../examples/2d/pixel_perfect.rs) | Demonstrates pixel perfect in 2d
[Sprite](../examples/2d/sprite.rs) | Renders a sprite
[Sprite Flipping](../examples/2d/sprite_flipping.rs) | Renders a sprite flipped along an axis
[Sprite Sheet](../examples/2d/sprite_sheet.rs) | Renders an animated sprite
[Text 2D](../examples/2d/text2d.rs) | Generates text in 2D
[Texture Atlas](../examples/2d/texture_atlas.rs) | Generates a texture atlas (sprite sheet) from individual sprites
[Transparency in 2D](../examples/2d/transparency_2d.rs) | Demonstrates transparency in 2d

## 3D Rendering

Example | Description
--- | ---
<<<<<<< HEAD
[3D Gizmos](../examples/3d/3d_gizmos.rs) | A scene showcasing 3D gizmos
=======
[3D Bloom](../examples/3d/bloom_3d.rs) | Illustrates bloom configuration using HDR and emissive materials
>>>>>>> 7d5f89cc
[3D Scene](../examples/3d/3d_scene.rs) | Simple 3D scene with basic shapes and lighting
[3D Shapes](../examples/3d/3d_shapes.rs) | A scene showcasing the built-in 3D shapes
[Atmospheric Fog](../examples/3d/atmospheric_fog.rs) | A scene showcasing the atmospheric fog effect
[Blend Modes](../examples/3d/blend_modes.rs) | Showcases different blend modes
[FXAA](../examples/3d/fxaa.rs) | Compares MSAA (Multi-Sample Anti-Aliasing) and FXAA (Fast Approximate Anti-Aliasing)
[Fog](../examples/3d/fog.rs) | A scene showcasing the distance fog effect
[Lighting](../examples/3d/lighting.rs) | Illustrates various lighting options in a simple scene
[Lines](../examples/3d/lines.rs) | Create a custom material to draw 3d lines
[Load glTF](../examples/3d/load_gltf.rs) | Loads and renders a glTF file as a scene
[MSAA](../examples/3d/msaa.rs) | Configures MSAA (Multi-Sample Anti-Aliasing) for smoother edges
[Orthographic View](../examples/3d/orthographic.rs) | Shows how to create a 3D orthographic view (for isometric-look in games or CAD applications)
[Parenting](../examples/3d/parenting.rs) | Demonstrates parent->child relationships and relative transformations
[Physically Based Rendering](../examples/3d/pbr.rs) | Demonstrates use of Physically Based Rendering (PBR) properties
[Render to Texture](../examples/3d/render_to_texture.rs) | Shows how to render to a texture, useful for mirrors, UI, or exporting images
[Shadow Biases](../examples/3d/shadow_biases.rs) | Demonstrates how shadow biases affect shadows in a 3d scene
[Shadow Caster and Receiver](../examples/3d/shadow_caster_receiver.rs) | Demonstrates how to prevent meshes from casting/receiving shadows in a 3d scene
[Skybox](../examples/3d/skybox.rs) | Load a cubemap texture onto a cube like a skybox and cycle through different compressed texture formats.
[Spherical Area Lights](../examples/3d/spherical_area_lights.rs) | Demonstrates how point light radius values affect light behavior
[Split Screen](../examples/3d/split_screen.rs) | Demonstrates how to render two cameras to the same window to accomplish "split screen"
[Spotlight](../examples/3d/spotlight.rs) | Illustrates spot lights
[Texture](../examples/3d/texture.rs) | Shows configuration of texture materials
[Tonemapping](../examples/3d/tonemapping.rs) | Compares tonemapping options
[Transparency in 3D](../examples/3d/transparency_3d.rs) | Demonstrates transparency in 3d
[Two Passes](../examples/3d/two_passes.rs) | Renders two 3d passes to the same window from different perspectives
[Update glTF Scene](../examples/3d/update_gltf_scene.rs) | Update a scene from a glTF file, either by spawning the scene as a child of another entity, or by accessing the entities of the scene
[Vertex Colors](../examples/3d/vertex_colors.rs) | Shows the use of vertex colors
[Wireframe](../examples/3d/wireframe.rs) | Showcases wireframe rendering

## Animation

Example | Description
--- | ---
[Animated Fox](../examples/animation/animated_fox.rs) | Plays an animation from a skinned glTF
[Animated Transform](../examples/animation/animated_transform.rs) | Create and play an animation defined by code that operates on the `Transform` component
[Custom Skinned Mesh](../examples/animation/custom_skinned_mesh.rs) | Skinned mesh example with mesh and joints data defined in code
[glTF Skinned Mesh](../examples/animation/gltf_skinned_mesh.rs) | Skinned mesh example with mesh and joints data loaded from a glTF file

## Application

Example | Description
--- | ---
[Custom Loop](../examples/app/custom_loop.rs) | Demonstrates how to create a custom runner (to update an app manually)
[Drag and Drop](../examples/app/drag_and_drop.rs) | An example that shows how to handle drag and drop in an app
[Empty](../examples/app/empty.rs) | An empty application (does nothing)
[Empty with Defaults](../examples/app/empty_defaults.rs) | An empty application with default plugins
[Headless](../examples/app/headless.rs) | An application that runs without default plugins
[Logs](../examples/app/logs.rs) | Illustrate how to use generate log output
[No Renderer](../examples/app/no_renderer.rs) | An application that runs with default plugins and displays an empty window, but without an actual renderer
[Plugin](../examples/app/plugin.rs) | Demonstrates the creation and registration of a custom plugin
[Plugin Group](../examples/app/plugin_group.rs) | Demonstrates the creation and registration of a custom plugin group
[Return after Run](../examples/app/return_after_run.rs) | Show how to return to main after the Bevy app has exited
[Thread Pool Resources](../examples/app/thread_pool_resources.rs) | Creates and customizes the internal thread pool
[Without Winit](../examples/app/without_winit.rs) | Create an application without winit (runs single time, no event loop)

## Assets

Example | Description
--- | ---
[Asset Loading](../examples/asset/asset_loading.rs) | Demonstrates various methods to load assets
[Custom Asset](../examples/asset/custom_asset.rs) | Implements a custom asset loader
[Custom Asset IO](../examples/asset/custom_asset_io.rs) | Implements a custom asset io loader
[Hot Reloading of Assets](../examples/asset/hot_asset_reloading.rs) | Demonstrates automatic reloading of assets when modified on disk

## Async Tasks

Example | Description
--- | ---
[Async Compute](../examples/async_tasks/async_compute.rs) | How to use `AsyncComputeTaskPool` to complete longer running tasks
[External Source of Data on an External Thread](../examples/async_tasks/external_source_external_thread.rs) | How to use an external thread to run an infinite task and communicate with a channel

## Audio

Example | Description
--- | ---
[Audio](../examples/audio/audio.rs) | Shows how to load and play an audio file
[Audio Control](../examples/audio/audio_control.rs) | Shows how to load and play an audio file, and control how it's played
[Decodable](../examples/audio/decodable.rs) | Shows how to create and register a custom audio source by implementing the `Decodable` type.
[Spatial Audio 2D](../examples/audio/spatial_audio_2d.rs) | Shows how to play spatial audio, and moving the emitter in 2D
[Spatial Audio 3D](../examples/audio/spatial_audio_3d.rs) | Shows how to play spatial audio, and moving the emitter in 3D

## Diagnostics

Example | Description
--- | ---
[Custom Diagnostic](../examples/diagnostics/custom_diagnostic.rs) | Shows how to create a custom diagnostic
[Log Diagnostics](../examples/diagnostics/log_diagnostics.rs) | Add a plugin that logs diagnostics, like frames per second (FPS), to the console

## ECS (Entity Component System)

Example | Description
--- | ---
[Apply System Buffers](../examples/ecs/apply_system_buffers.rs) | Show how to use `apply_system_buffers` system
[Component Change Detection](../examples/ecs/component_change_detection.rs) | Change detection on components
[Custom Query Parameters](../examples/ecs/custom_query_param.rs) | Groups commonly used compound queries and query filters into a single type
[ECS Guide](../examples/ecs/ecs_guide.rs) | Full guide to Bevy's ECS
[Event](../examples/ecs/event.rs) | Illustrates event creation, activation, and reception
[Fixed Timestep](../examples/ecs/fixed_timestep.rs) | Shows how to create systems that run every fixed timestep, rather than every tick
[Generic System](../examples/ecs/generic_system.rs) | Shows how to create systems that can be reused with different types
[Hierarchy](../examples/ecs/hierarchy.rs) | Creates a hierarchy of parents and children entities
[Iter Combinations](../examples/ecs/iter_combinations.rs) | Shows how to iterate over combinations of query results
[Nondeterministic System Order](../examples/ecs/nondeterministic_system_order.rs) | Systems run in paralell, but their order isn't always deteriministic. Here's how to detect and fix this.
[Parallel Query](../examples/ecs/parallel_query.rs) | Illustrates parallel queries with `ParallelIterator`
[Removal Detection](../examples/ecs/removal_detection.rs) | Query for entities that had a specific component removed earlier in the current frame
[Run Conditions](../examples/ecs/run_conditions.rs) | Run systems only when one or multiple conditions are met
[Startup System](../examples/ecs/startup_system.rs) | Demonstrates a startup system (one that runs once when the app starts up)
[State](../examples/ecs/state.rs) | Illustrates how to use States to control transitioning from a Menu state to an InGame state
[System Closure](../examples/ecs/system_closure.rs) | Show how to use closures as systems, and how to configure `Local` variables by capturing external state
[System Parameter](../examples/ecs/system_param.rs) | Illustrates creating custom system parameters with `SystemParam`
[System Piping](../examples/ecs/system_piping.rs) | Pipe the output of one system into a second, allowing you to handle any errors gracefully
[Timers](../examples/ecs/timers.rs) | Illustrates ticking `Timer` resources inside systems and handling their state

## Games

Example | Description
--- | ---
[Alien Cake Addict](../examples/games/alien_cake_addict.rs) | Eat the cakes. Eat them all. An example 3D game
[Breakout](../examples/games/breakout.rs) | An implementation of the classic game "Breakout"
[Contributors](../examples/games/contributors.rs) | Displays each contributor as a bouncy bevy-ball!
[Game Menu](../examples/games/game_menu.rs) | A simple game menu

## Input

Example | Description
--- | ---
[Char Input Events](../examples/input/char_input_events.rs) | Prints out all chars as they are inputted
[Gamepad Input](../examples/input/gamepad_input.rs) | Shows handling of gamepad input, connections, and disconnections
[Gamepad Input Events](../examples/input/gamepad_input_events.rs) | Iterates and prints gamepad input and connection events
[Keyboard Input](../examples/input/keyboard_input.rs) | Demonstrates handling a key press/release
[Keyboard Input Events](../examples/input/keyboard_input_events.rs) | Prints out all keyboard events
[Keyboard Modifiers](../examples/input/keyboard_modifiers.rs) | Demonstrates using key modifiers (ctrl, shift)
[Mouse Grab](../examples/input/mouse_grab.rs) | Demonstrates how to grab the mouse, locking the cursor to the app's screen
[Mouse Input](../examples/input/mouse_input.rs) | Demonstrates handling a mouse button press/release
[Mouse Input Events](../examples/input/mouse_input_events.rs) | Prints out all mouse events (buttons, movement, etc.)
[Text Input](../examples/input/text_input.rs) | Simple text input with IME support
[Touch Input](../examples/input/touch_input.rs) | Displays touch presses, releases, and cancels
[Touch Input Events](../examples/input/touch_input_events.rs) | Prints out all touch inputs

## Reflection

Example | Description
--- | ---
[Generic Reflection](../examples/reflection/generic_reflection.rs) | Registers concrete instances of generic types that may be used with reflection
[Reflection](../examples/reflection/reflection.rs) | Demonstrates how reflection in Bevy provides a way to dynamically interact with Rust types
[Reflection Types](../examples/reflection/reflection_types.rs) | Illustrates the various reflection types available
[Trait Reflection](../examples/reflection/trait_reflection.rs) | Allows reflection with trait objects

## Scene

Example | Description
--- | ---
[Scene](../examples/scene/scene.rs) | Demonstrates loading from and saving scenes to files

## Shaders

These examples demonstrate how to implement different shaders in user code.

A shader in its most common usage is a small program that is run by the GPU per-vertex in a mesh (a vertex shader) or per-affected-screen-fragment (a fragment shader.) The GPU executes these programs in a highly parallel way.

There are also compute shaders which are used for more general processing leveraging the GPU's parallelism.

Example | Description
--- | ---
[Animated](../examples/shader/animate_shader.rs) | A shader that uses dynamic data like the time since startup
[Array Texture](../examples/shader/array_texture.rs) | A shader that shows how to reuse the core bevy PBR shading functionality in a custom material that obtains the base color from an array texture.
[Compute - Game of Life](../examples/shader/compute_shader_game_of_life.rs) | A compute shader that simulates Conway's Game of Life
[Custom Vertex Attribute](../examples/shader/custom_vertex_attribute.rs) | A shader that reads a mesh's custom vertex attribute
[Instancing](../examples/shader/shader_instancing.rs) | A shader that renders a mesh multiple times in one draw call
[Material](../examples/shader/shader_material.rs) | A shader and a material that uses it
[Material - GLSL](../examples/shader/shader_material_glsl.rs) | A shader that uses the GLSL shading language
[Material - Screenspace Texture](../examples/shader/shader_material_screenspace_texture.rs) | A shader that samples a texture with view-independent UV coordinates
[Material Prepass](../examples/shader/shader_prepass.rs) | A shader that uses the various textures generated by the prepass
[Post Processing](../examples/shader/post_processing.rs) | A custom post processing effect, using two cameras, with one reusing the render texture of the first one
[Shader Defs](../examples/shader/shader_defs.rs) | A shader that uses "shaders defs" (a bevy tool to selectively toggle parts of a shader)
[Texture Binding Array (Bindless Textures)](../examples/shader/texture_binding_array.rs) | A shader that shows how to bind and sample multiple textures as a binding array (a.k.a. bindless textures).

## Stress Tests

These examples are used to test the performance and stability of various parts of the engine in an isolated way.

Due to the focus on performance it's recommended to run the stress tests in release mode:

```sh
cargo run --release --example <example name>
```

Example | Description
--- | ---
[Bevymark](../examples/stress_tests/bevymark.rs) | A heavy sprite rendering workload to benchmark your system with Bevy
[Many Animated Sprites](../examples/stress_tests/many_animated_sprites.rs) | Displays many animated sprites in a grid arrangement with slight offsets to their animation timers. Used for performance testing.
[Many Buttons](../examples/stress_tests/many_buttons.rs) | Test rendering of many UI elements
[Many Cubes](../examples/stress_tests/many_cubes.rs) | Simple benchmark to test per-entity draw overhead. Run with the `sphere` argument to test frustum culling
[Many Foxes](../examples/stress_tests/many_foxes.rs) | Loads an animated fox model and spawns lots of them. Good for testing skinned mesh performance. Takes an unsigned integer argument for the number of foxes to spawn. Defaults to 1000
[Many Gizmos](../examples/stress_tests/many_gizmos.rs) | Test rendering of many gizmos
[Many Lights](../examples/stress_tests/many_lights.rs) | Simple benchmark to test rendering many point lights. Run with `WGPU_SETTINGS_PRIO=webgl2` to restrict to uniform buffers and max 256 lights
[Many Sprites](../examples/stress_tests/many_sprites.rs) | Displays many sprites in a grid arrangement! Used for performance testing. Use `--colored` to enable color tinted sprites.
[Text Pipeline](../examples/stress_tests/text_pipeline.rs) | Text Pipeline benchmark
[Transform Hierarchy](../examples/stress_tests/transform_hierarchy.rs) | Various test cases for hierarchy and transform propagation performance

## Tools

Example | Description
--- | ---
[Gamepad Viewer](../examples/tools/gamepad_viewer.rs) | Shows a visualization of gamepad buttons, sticks, and triggers
[Scene Viewer](../examples/tools/scene_viewer/main.rs) | A simple way to view glTF models with Bevy. Just run `cargo run --release --example scene_viewer /path/to/model.gltf#Scene0`, replacing the path as appropriate. With no arguments it will load the FieldHelmet glTF model from the repository assets subdirectory

## Transforms

Example | Description
--- | ---
[3D Rotation](../examples/transforms/3d_rotation.rs) | Illustrates how to (constantly) rotate an object around an axis
[Scale](../examples/transforms/scale.rs) | Illustrates how to scale an object in each direction
[Transform](../examples/transforms/transform.rs) | Shows multiple transformations of objects
[Translation](../examples/transforms/translation.rs) | Illustrates how to move an object along an axis

## UI (User Interface)

Example | Description
--- | ---
[Button](../examples/ui/button.rs) | Illustrates creating and updating a button
[Font Atlas Debug](../examples/ui/font_atlas_debug.rs) | Illustrates how FontAtlases are populated (used to optimize text rendering internally)
[Relative Cursor Position](../examples/ui/relative_cursor_position.rs) | Showcases the RelativeCursorPosition component
[Text](../examples/ui/text.rs) | Illustrates creating and updating text
[Text Debug](../examples/ui/text_debug.rs) | An example for debugging text layout
[Text Layout](../examples/ui/text_layout.rs) | Demonstrates how the AlignItems and JustifyContent properties can be composed to layout text
[Transparency UI](../examples/ui/transparency_ui.rs) | Demonstrates transparency for UI
[UI](../examples/ui/ui.rs) | Illustrates various features of Bevy UI
[UI Scaling](../examples/ui/ui_scaling.rs) | Illustrates how to scale the UI
[UI Z-Index](../examples/ui/z_index.rs) | Demonstrates how to control the relative depth (z-position) of UI elements
[Window Fallthrough](../examples/ui/window_fallthrough.rs) | Illustrates how to access `winit::window::Window`'s `hittest` functionality.

## Window

Example | Description
--- | ---
[Clear Color](../examples/window/clear_color.rs) | Creates a solid color window
[Low Power](../examples/window/low_power.rs) | Demonstrates settings to reduce power use for bevy applications
[Multiple Windows](../examples/window/multiple_windows.rs) | Demonstrates creating multiple windows, and rendering to them
[Scale Factor Override](../examples/window/scale_factor_override.rs) | Illustrates how to customize the default window settings
[Transparent Window](../examples/window/transparent_window.rs) | Illustrates making the window transparent and hiding the window decoration
[Window Resizing](../examples/window/window_resizing.rs) | Demonstrates resizing and responding to resizing a window
[Window Settings](../examples/window/window_settings.rs) | Demonstrates customizing default window settings

# Tests

Example | Description
--- | ---
[How to Test Systems](../tests/how_to_test_systems.rs) | How to test systems with commands, queries or resources

# Platform-Specific Examples

## Android

### Setup

```sh
rustup target add aarch64-linux-android armv7-linux-androideabi
cargo install cargo-apk
```

The Android SDK must be installed, and the environment variable `ANDROID_SDK_ROOT` set to the root Android `sdk` folder.

When using `NDK (Side by side)`, the environment variable `ANDROID_NDK_ROOT` must also be set to one of the NDKs in `sdk\ndk\[NDK number]`.

### Build & Run

To run on a device setup for Android development, run:

```sh
cargo apk run -p bevy_mobile_example
```

When using Bevy as a library, the following fields must be added to `Cargo.toml`:

```toml
[package.metadata.android]
build_targets = ["aarch64-linux-android", "armv7-linux-androideabi"]

[package.metadata.android.sdk]
target_sdk_version = 31
```

Please reference `cargo-apk` [README](https://crates.io/crates/cargo-apk) for other Android Manifest fields.

### Debugging

You can view the logs with the following command:

```sh
adb logcat | grep 'RustStdoutStderr\|bevy\|wgpu'
```

In case of an error getting a GPU or setting it up, you can try settings logs of `wgpu_hal` to `DEBUG` to get more information.

Sometimes, running the app complains about an unknown activity. This may be fixed by uninstalling the application:

```sh
adb uninstall org.bevyengine.example
```

### Old phones

Bevy by default targets Android API level 31 in its examples which is the <!-- markdown-link-check-disable -->
[Play Store's minimum API to upload or update apps](https://developer.android.com/distribute/best-practices/develop/target-sdk). <!-- markdown-link-check-enable -->
Users of older phones may want to use an older API when testing.

To use a different API, the following fields must be updated in Cargo.toml:

```toml
[package.metadata.android.sdk]
target_sdk_version = >>API<<
min_sdk_version = >>API or less<<
```

Example | File | Description
--- | --- | ---
`android` | [`mobile/src/lib.rs`](./mobile/src/lib.rs) | A 3d Scene with a button and playing sound

## iOS

### Setup

You need to install the correct rust targets:

- `aarch64-apple-ios`: iOS devices
- `x86_64-apple-ios`: iOS simulator on x86 processors
- `aarch64-apple-ios-sim`: iOS simulator on Apple processors

```sh
rustup target add aarch64-apple-ios x86_64-apple-ios aarch64-apple-ios-sim
```

### Build & Run

Using bash:

```sh
cd examples/mobile
make run
```

In an ideal world, this will boot up, install and run the app for the first
iOS simulator in your `xcrun simctl devices list`. If this fails, you can
specify the simulator device UUID via:

```sh
DEVICE_ID=${YOUR_DEVICE_ID} make run
```

If you'd like to see xcode do stuff, you can run

```sh
open bevy_mobile_example.xcodeproj/
```

which will open xcode. You then must push the zoom zoom play button and wait
for the magic.

Example | File | Description
--- | --- | ---
`ios` | [`mobile/src/lib.rs`](./mobile/src/lib.rs) | A 3d Scene with a button and playing sound

## WASM

### Setup

```sh
rustup target add wasm32-unknown-unknown
cargo install wasm-bindgen-cli
```

### Build & Run

Following is an example for `lighting`. For other examples, change the `lighting` in the
following commands.

```sh
cargo build --release --example lighting --target wasm32-unknown-unknown
wasm-bindgen --out-name wasm_example \
  --out-dir examples/wasm/target \
  --target web target/wasm32-unknown-unknown/release/examples/lighting.wasm
```

The first command will build the example for the wasm target, creating a binary. Then,
[wasm-bindgen-cli](https://rustwasm.github.io/wasm-bindgen/reference/cli.html) is used to create
javascript bindings to this wasm file, which can be loaded using this
[example HTML file](./wasm/index.html).

Then serve `examples/wasm` directory to browser. i.e.

```sh
# cargo install basic-http-server
basic-http-server examples/wasm

# with python
python3 -m http.server --directory examples/wasm

# with ruby
ruby -run -ehttpd examples/wasm
```

### Optimizing

On the web, it's useful to reduce the size of the files that are distributed.
With rust, there are many ways to improve your executable sizes.
Here are some.

#### 1. Tweak your `Cargo.toml`

Add a new [profile](https://doc.rust-lang.org/cargo/reference/profiles.html)
to your `Cargo.toml`:

```toml
[profile.wasm-release]
# Use release profile as default values
inherits = "release"

# Optimize with size in mind, also try "s", sometimes it is better.
# This doesn't increase compilation times compared to -O3, great improvements
opt-level = "z"

# Do a second optimization pass removing duplicate or unused code from dependencies.
# Slows compile times, marginal improvements
lto = "fat"

# When building crates, optimize larger chunks at a time
# Slows compile times, marginal improvements
codegen-units = 1
```

Now, when building the final executable, use the `wasm-release` profile
by replacing `--release` by `--profile wasm-release` in the cargo command.

```sh
cargo build --profile wasm-release --example lighting --target wasm32-unknown-unknown
```

Make sure your final executable size is smaller, some of those optimizations
may not be worth keeping, due to compilation time increases.

#### 2. Use `wasm-opt` from the binaryen package

Binaryen is a set of tools for working with wasm. It has a `wasm-opt` CLI tool.

First download the `binaryen` package,
then locate the `.wasm` file generated by `wasm-bindgen`.
It should be in the `--out-dir` you specified in the command line,
the file name should end in `_bg.wasm`.

Then run `wasm-opt` with the `-Oz` flag. Note that `wasm-opt` is _very slow_.

Note that `wasm-opt` optimizations might not be as effective if you
didn't apply the optimizations from the previous section.

```sh
wasm-opt -Oz --output optimized.wasm examples/wasm/target/lighting_bg.wasm
mv optimized.wasm examples/wasm/target/lighting_bg.wasm
```

For a small project with a basic 3d model and two lights,
the generated file sizes are, as of Jully 2022 as following:

|profile                           | wasm-opt | no wasm-opt |
|----------------------------------|----------|-------------|
|Default                           | 8.5M     | 13.0M       |
|opt-level = "z"                   | 6.1M     | 12.7M       |
|"z" + lto = "thin"                | 5.9M     | 12M         |
|"z" + lto = "fat"                 | 5.1M     | 9.4M        |
|"z" + "thin" + codegen-units = 1  | 5.3M     | 11M         |
|"z" + "fat"  + codegen-units = 1  | 4.8M     | 8.5M        |

There are more advanced optimization options available,
check the following pages for more info:

- <https://rustwasm.github.io/book/reference/code-size.html>
- <https://rustwasm.github.io/docs/wasm-bindgen/reference/optimize-size.html>
- <https://rustwasm.github.io/book/game-of-life/code-size.html>

### Loading Assets

To load assets, they need to be available in the folder examples/wasm/assets. Cloning this
repository will set it up as a symlink on Linux and macOS, but you will need to manually move
the assets on Windows.<|MERGE_RESOLUTION|>--- conflicted
+++ resolved
@@ -87,11 +87,8 @@
 
 Example | Description
 --- | ---
-<<<<<<< HEAD
 [2D Gizmos](../examples/2d/2d_gizmos.rs) | A scene showcasing 2D gizmos
-=======
 [2D Bloom](../examples/2d/bloom_2d.rs) | Illustrates bloom post-processing in 2d
->>>>>>> 7d5f89cc
 [2D Rotation](../examples/2d/rotation.rs) | Demonstrates rotating entities in 2D with quaternions
 [2D Shapes](../examples/2d/2d_shapes.rs) | Renders a rectangle, circle, and hexagon
 [Manual Mesh 2D](../examples/2d/mesh2d_manual.rs) | Renders a custom mesh "manually" with "mid-level" renderer apis
@@ -110,11 +107,8 @@
 
 Example | Description
 --- | ---
-<<<<<<< HEAD
 [3D Gizmos](../examples/3d/3d_gizmos.rs) | A scene showcasing 3D gizmos
-=======
 [3D Bloom](../examples/3d/bloom_3d.rs) | Illustrates bloom configuration using HDR and emissive materials
->>>>>>> 7d5f89cc
 [3D Scene](../examples/3d/3d_scene.rs) | Simple 3D scene with basic shapes and lighting
 [3D Shapes](../examples/3d/3d_shapes.rs) | A scene showcasing the built-in 3D shapes
 [Atmospheric Fog](../examples/3d/atmospheric_fog.rs) | A scene showcasing the atmospheric fog effect
