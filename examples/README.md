--- conflicted
+++ resolved
@@ -107,11 +107,8 @@
 --- | ---
 [3D Scene](../examples/3d/3d_scene.rs) | Simple 3D scene with basic shapes and lighting
 [3D Shapes](../examples/3d/3d_shapes.rs) | A scene showcasing the built-in 3D shapes
-<<<<<<< HEAD
 [Atmospheric Fog](../examples/3d/atmospheric_fog.rs) | A scene showcasing the atmospheric fog effect
-=======
 [Blend Modes](../examples/3d/blend_modes.rs) | Showcases different blend modes
->>>>>>> 603cb439
 [Bloom](../examples/3d/bloom.rs) | Illustrates bloom configuration using HDR and emissive materials
 [FXAA](../examples/3d/fxaa.rs) | Compares MSAA (Multi-Sample Anti-Aliasing) and FXAA (Fast Approximate Anti-Aliasing)
 [Fog](../examples/3d/fog.rs) | A scene showcasing the distance fog effect
