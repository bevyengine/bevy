--- conflicted
+++ resolved
@@ -336,12 +336,9 @@
 [CSS Grid](../examples/ui/grid.rs) | An example for CSS Grid layout
 [Flex Layout](../examples/ui/flex_layout.rs) | Demonstrates how the AlignItems and JustifyContent properties can be composed to layout nodes and position text
 [Font Atlas Debug](../examples/ui/font_atlas_debug.rs) | Illustrates how FontAtlases are populated (used to optimize text rendering internally)
-<<<<<<< HEAD
 [Node Transform](../examples/ui/node_transform.rs) | An example demonstrating how to translate, rotate and scale UI elements.
-=======
 [Overflow](../examples/ui/overflow.rs) | Simple example demonstrating overflow behavior
 [Overflow and Clipping Debug](../examples/ui/overflow_debug.rs) | An example to debug overflow and clipping behavior
->>>>>>> 8581f607
 [Relative Cursor Position](../examples/ui/relative_cursor_position.rs) | Showcases the RelativeCursorPosition component
 [Size Constraints](../examples/ui/size_constraints.rs) | Demonstrates how the to use the size constraints to control the size of a UI node.
 [Text](../examples/ui/text.rs) | Illustrates creating and updating text
