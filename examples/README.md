<!-- MD024 - The Headers from the Platform-Specific Examples should be identical  -->
<!-- markdownlint-disable-file MD024 -->

# Examples

These examples demonstrate the main features of Bevy and how to use them.
To run an example, use the command `cargo run --example <Example>`, and add the option `--features x11` or `--features wayland` to force the example to run on a specific window compositor, e.g.

```sh
cargo run --features wayland --example hello_world
```

**⚠️ Note: for users of releases on crates.io!**

There are often large differences and incompatible API changes between the latest [crates.io](https://crates.io/crates/bevy) release and the development version of Bevy in the git main branch!

If you are using a released version of bevy, you need to make sure you are viewing the correct version of the examples!

- Latest release: [https://github.com/bevyengine/bevy/tree/latest/examples](https://github.com/bevyengine/bevy/tree/latest/examples)
- Specific version, such as `0.4`: [https://github.com/bevyengine/bevy/tree/v0.4.0/examples](https://github.com/bevyengine/bevy/tree/v0.4.0/examples)

When you clone the repo locally to run the examples, use `git checkout` to get the correct version:

```bash
# `latest` always points to the newest release
git checkout latest
# or use a specific version
git checkout v0.4.0
```

---

## Table of Contents

- [Examples](#examples)
  - [Table of Contents](#table-of-contents)
- [The Bare Minimum](#the-bare-minimum)
  - [Hello, World!](#hello-world)
- [Cross-Platform Examples](#cross-platform-examples)
  - [2D Rendering](#2d-rendering)
  - [3D Rendering](#3d-rendering)
  - [Animation](#animation)
  - [Application](#application)
  - [Assets](#assets)
  - [Async Tasks](#async-tasks)
  - [Audio](#audio)
  - [Diagnostics](#diagnostics)
  - [ECS (Entity Component System)](#ecs-entity-component-system)
  - [Games](#games)
  - [Input](#input)
  - [Reflection](#reflection)
  - [Scene](#scene)
  - [Shaders](#shaders)
  - [Stress Tests](#stress-tests)
  - [Tools](#tools)
  - [Transforms](#transforms)
  - [UI (User Interface)](#ui-user-interface)
  - [Window](#window)

- [Tests](#tests)
- [Platform-Specific Examples](#platform-specific-examples)
  - [Android](#android)
    - [Setup](#setup)
    - [Build & Run](#build--run)
    - [Old phones](#old-phones)
  - [iOS](#ios)
    - [Setup](#setup-1)
    - [Build & Run](#build--run-1)
  - [WASM](#wasm)
    - [Setup](#setup-2)
    - [Build & Run](#build--run-2)
    - [Loading Assets](#loading-assets)

# The Bare Minimum

<!-- MD026 - Hello, World! looks better with the ! -->
<!-- markdownlint-disable-next-line MD026 -->
## Hello, World!

Example | Description
--- | ---
[`hello_world.rs`](./hello_world.rs) | Runs a minimal example that outputs "hello world"

# Cross-Platform Examples

## 2D Rendering

Example | Description
--- | ---
[2D Rotation](../examples/2d/rotation.rs) | Demonstrates rotating entities in 2D with quaternions
[2D Shapes](../examples/2d/2d_shapes.rs) | Renders a rectangle, circle, and hexagon
[Manual Mesh 2D](../examples/2d/mesh2d_manual.rs) | Renders a custom mesh "manually" with "mid-level" renderer apis
[Mesh 2D](../examples/2d/mesh2d.rs) | Renders a 2d mesh
[Mesh 2D With Vertex Colors](../examples/2d/mesh2d_vertex_color_texture.rs) | Renders a 2d mesh with vertex color attributes
[Move Sprite](../examples/2d/move_sprite.rs) | Changes the transform of a sprite
[Pixel Perfect](../examples/2d/pixel_perfect.rs) | Demonstrates pixel perfect in 2d
[Sprite](../examples/2d/sprite.rs) | Renders a sprite
[Sprite Flipping](../examples/2d/sprite_flipping.rs) | Renders a sprite flipped along an axis
[Sprite Sheet](../examples/2d/sprite_sheet.rs) | Renders an animated sprite
[Text 2D](../examples/2d/text2d.rs) | Generates text in 2D
[Texture Atlas](../examples/2d/texture_atlas.rs) | Generates a texture atlas (sprite sheet) from individual sprites
[Transparency in 2D](../examples/2d/transparency_2d.rs) | Demonstrates transparency in 2d

## 3D Rendering

Example | Description
--- | ---
[3D Scene](../examples/3d/3d_scene.rs) | Simple 3D scene with basic shapes and lighting
[3D Shapes](../examples/3d/3d_shapes.rs) | A scene showcasing the built-in 3D shapes
<<<<<<< HEAD
[Anti Aliasing](../examples/3d/anti_aliasing.rs) | Compares different anti aliasing methods
[Blend Modes](../examples/3d/blend_modes.rs) | Showcases different blend modes
[Bloom](../examples/3d/bloom.rs) | Illustrates bloom configuration using HDR and emissive materials
=======
[Atmospheric Fog](../examples/3d/atmospheric_fog.rs) | A scene showcasing the atmospheric fog effect
[Blend Modes](../examples/3d/blend_modes.rs) | Showcases different blend modes
[Bloom](../examples/3d/bloom.rs) | Illustrates bloom configuration using HDR and emissive materials
[FXAA](../examples/3d/fxaa.rs) | Compares MSAA (Multi-Sample Anti-Aliasing) and FXAA (Fast Approximate Anti-Aliasing)
[Fog](../examples/3d/fog.rs) | A scene showcasing the distance fog effect
>>>>>>> 1e591bf7
[Lighting](../examples/3d/lighting.rs) | Illustrates various lighting options in a simple scene
[Lines](../examples/3d/lines.rs) | Create a custom material to draw 3d lines
[Load glTF](../examples/3d/load_gltf.rs) | Loads and renders a glTF file as a scene
[Orthographic View](../examples/3d/orthographic.rs) | Shows how to create a 3D orthographic view (for isometric-look in games or CAD applications)
[Parenting](../examples/3d/parenting.rs) | Demonstrates parent->child relationships and relative transformations
[Physically Based Rendering](../examples/3d/pbr.rs) | Demonstrates use of Physically Based Rendering (PBR) properties
[Render to Texture](../examples/3d/render_to_texture.rs) | Shows how to render to a texture, useful for mirrors, UI, or exporting images
[Shadow Biases](../examples/3d/shadow_biases.rs) | Demonstrates how shadow biases affect shadows in a 3d scene
[Shadow Caster and Receiver](../examples/3d/shadow_caster_receiver.rs) | Demonstrates how to prevent meshes from casting/receiving shadows in a 3d scene
[Skybox](../examples/3d/skybox.rs) | Load a cubemap texture onto a cube like a skybox and cycle through different compressed texture formats.
[Spherical Area Lights](../examples/3d/spherical_area_lights.rs) | Demonstrates how point light radius values affect light behavior
[Split Screen](../examples/3d/split_screen.rs) | Demonstrates how to render two cameras to the same window to accomplish "split screen"
[Spotlight](../examples/3d/spotlight.rs) | Illustrates spot lights
[Texture](../examples/3d/texture.rs) | Shows configuration of texture materials
[Transparency in 3D](../examples/3d/transparency_3d.rs) | Demonstrates transparency in 3d
[Two Passes](../examples/3d/two_passes.rs) | Renders two 3d passes to the same window from different perspectives
[Update glTF Scene](../examples/3d/update_gltf_scene.rs) | Update a scene from a glTF file, either by spawning the scene as a child of another entity, or by accessing the entities of the scene
[Vertex Colors](../examples/3d/vertex_colors.rs) | Shows the use of vertex colors
[Wireframe](../examples/3d/wireframe.rs) | Showcases wireframe rendering

## Animation

Example | Description
--- | ---
[Animated Fox](../examples/animation/animated_fox.rs) | Plays an animation from a skinned glTF
[Animated Transform](../examples/animation/animated_transform.rs) | Create and play an animation defined by code that operates on the `Transform` component
[Custom Skinned Mesh](../examples/animation/custom_skinned_mesh.rs) | Skinned mesh example with mesh and joints data defined in code
[glTF Skinned Mesh](../examples/animation/gltf_skinned_mesh.rs) | Skinned mesh example with mesh and joints data loaded from a glTF file

## Application

Example | Description
--- | ---
[Custom Loop](../examples/app/custom_loop.rs) | Demonstrates how to create a custom runner (to update an app manually)
[Drag and Drop](../examples/app/drag_and_drop.rs) | An example that shows how to handle drag and drop in an app
[Empty](../examples/app/empty.rs) | An empty application (does nothing)
[Empty with Defaults](../examples/app/empty_defaults.rs) | An empty application with default plugins
[Headless](../examples/app/headless.rs) | An application that runs without default plugins
[Logs](../examples/app/logs.rs) | Illustrate how to use generate log output
[No Renderer](../examples/app/no_renderer.rs) | An application that runs with default plugins and displays an empty window, but without an actual renderer
[Plugin](../examples/app/plugin.rs) | Demonstrates the creation and registration of a custom plugin
[Plugin Group](../examples/app/plugin_group.rs) | Demonstrates the creation and registration of a custom plugin group
[Return after Run](../examples/app/return_after_run.rs) | Show how to return to main after the Bevy app has exited
[Thread Pool Resources](../examples/app/thread_pool_resources.rs) | Creates and customizes the internal thread pool
[Without Winit](../examples/app/without_winit.rs) | Create an application without winit (runs single time, no event loop)

## Assets

Example | Description
--- | ---
[Asset Loading](../examples/asset/asset_loading.rs) | Demonstrates various methods to load assets
[Custom Asset](../examples/asset/custom_asset.rs) | Implements a custom asset loader
[Custom Asset IO](../examples/asset/custom_asset_io.rs) | Implements a custom asset io loader
[Hot Reloading of Assets](../examples/asset/hot_asset_reloading.rs) | Demonstrates automatic reloading of assets when modified on disk

## Async Tasks

Example | Description
--- | ---
[Async Compute](../examples/async_tasks/async_compute.rs) | How to use `AsyncComputeTaskPool` to complete longer running tasks
[External Source of Data on an External Thread](../examples/async_tasks/external_source_external_thread.rs) | How to use an external thread to run an infinite task and communicate with a channel

## Audio

Example | Description
--- | ---
[Audio](../examples/audio/audio.rs) | Shows how to load and play an audio file
[Audio Control](../examples/audio/audio_control.rs) | Shows how to load and play an audio file, and control how it's played
[Decodable](../examples/audio/decodable.rs) | Shows how to create and register a custom audio source by implementing the `Decodable` type.

## Diagnostics

Example | Description
--- | ---
[Custom Diagnostic](../examples/diagnostics/custom_diagnostic.rs) | Shows how to create a custom diagnostic
[Log Diagnostics](../examples/diagnostics/log_diagnostics.rs) | Add a plugin that logs diagnostics, like frames per second (FPS), to the console

## ECS (Entity Component System)

Example | Description
--- | ---
[Component Change Detection](../examples/ecs/component_change_detection.rs) | Change detection on components
[Custom Query Parameters](../examples/ecs/custom_query_param.rs) | Groups commonly used compound queries and query filters into a single type
[ECS Guide](../examples/ecs/ecs_guide.rs) | Full guide to Bevy's ECS
[Event](../examples/ecs/event.rs) | Illustrates event creation, activation, and reception
[Fixed Timestep](../examples/ecs/fixed_timestep.rs) | Shows how to create systems that run every fixed timestep, rather than every tick
[Generic System](../examples/ecs/generic_system.rs) | Shows how to create systems that can be reused with different types
[Hierarchy](../examples/ecs/hierarchy.rs) | Creates a hierarchy of parents and children entities
[Iter Combinations](../examples/ecs/iter_combinations.rs) | Shows how to iterate over combinations of query results
[Parallel Query](../examples/ecs/parallel_query.rs) | Illustrates parallel queries with `ParallelIterator`
[Removal Detection](../examples/ecs/removal_detection.rs) | Query for entities that had a specific component removed in a previous stage during the current frame
[Startup System](../examples/ecs/startup_system.rs) | Demonstrates a startup system (one that runs once when the app starts up)
[State](../examples/ecs/state.rs) | Illustrates how to use States to control transitioning from a Menu state to an InGame state
[System Closure](../examples/ecs/system_closure.rs) | Show how to use closures as systems, and how to configure `Local` variables by capturing external state
[System Parameter](../examples/ecs/system_param.rs) | Illustrates creating custom system parameters with `SystemParam`
[System Piping](../examples/ecs/system_piping.rs) | Pipe the output of one system into a second, allowing you to handle any errors gracefully
[System Sets](../examples/ecs/system_sets.rs) | Shows `SystemSet` use along with run criterion
[Timers](../examples/ecs/timers.rs) | Illustrates ticking `Timer` resources inside systems and handling their state

## Games

Example | Description
--- | ---
[Alien Cake Addict](../examples/games/alien_cake_addict.rs) | Eat the cakes. Eat them all. An example 3D game
[Breakout](../examples/games/breakout.rs) | An implementation of the classic game "Breakout"
[Contributors](../examples/games/contributors.rs) | Displays each contributor as a bouncy bevy-ball!
[Game Menu](../examples/games/game_menu.rs) | A simple game menu

## Input

Example | Description
--- | ---
[Char Input Events](../examples/input/char_input_events.rs) | Prints out all chars as they are inputted
[Gamepad Input](../examples/input/gamepad_input.rs) | Shows handling of gamepad input, connections, and disconnections
[Gamepad Input Events](../examples/input/gamepad_input_events.rs) | Iterates and prints gamepad input and connection events
[Keyboard Input](../examples/input/keyboard_input.rs) | Demonstrates handling a key press/release
[Keyboard Input Events](../examples/input/keyboard_input_events.rs) | Prints out all keyboard events
[Keyboard Modifiers](../examples/input/keyboard_modifiers.rs) | Demonstrates using key modifiers (ctrl, shift)
[Mouse Grab](../examples/input/mouse_grab.rs) | Demonstrates how to grab the mouse, locking the cursor to the app's screen
[Mouse Input](../examples/input/mouse_input.rs) | Demonstrates handling a mouse button press/release
[Mouse Input Events](../examples/input/mouse_input_events.rs) | Prints out all mouse events (buttons, movement, etc.)
[Text Input](../examples/input/text_input.rs) | Simple text input with IME support
[Touch Input](../examples/input/touch_input.rs) | Displays touch presses, releases, and cancels
[Touch Input Events](../examples/input/touch_input_events.rs) | Prints out all touch inputs

## Reflection

Example | Description
--- | ---
[Generic Reflection](../examples/reflection/generic_reflection.rs) | Registers concrete instances of generic types that may be used with reflection
[Reflection](../examples/reflection/reflection.rs) | Demonstrates how reflection in Bevy provides a way to dynamically interact with Rust types
[Reflection Types](../examples/reflection/reflection_types.rs) | Illustrates the various reflection types available
[Trait Reflection](../examples/reflection/trait_reflection.rs) | Allows reflection with trait objects

## Scene

Example | Description
--- | ---
[Scene](../examples/scene/scene.rs) | Demonstrates loading from and saving scenes to files

## Shaders

These examples demonstrate how to implement different shaders in user code.

A shader in its most common usage is a small program that is run by the GPU per-vertex in a mesh (a vertex shader) or per-affected-screen-fragment (a fragment shader.) The GPU executes these programs in a highly parallel way.

There are also compute shaders which are used for more general processing leveraging the GPU's parallelism.

Example | Description
--- | ---
[Animated](../examples/shader/animate_shader.rs) | A shader that uses dynamic data like the time since startup
[Array Texture](../examples/shader/array_texture.rs) | A shader that shows how to reuse the core bevy PBR shading functionality in a custom material that obtains the base color from an array texture.
[Compute - Game of Life](../examples/shader/compute_shader_game_of_life.rs) | A compute shader that simulates Conway's Game of Life
[Custom Vertex Attribute](../examples/shader/custom_vertex_attribute.rs) | A shader that reads a mesh's custom vertex attribute
[Instancing](../examples/shader/shader_instancing.rs) | A shader that renders a mesh multiple times in one draw call
[Material](../examples/shader/shader_material.rs) | A shader and a material that uses it
[Material - GLSL](../examples/shader/shader_material_glsl.rs) | A shader that uses the GLSL shading language
[Material - Screenspace Texture](../examples/shader/shader_material_screenspace_texture.rs) | A shader that samples a texture with view-independent UV coordinates
[Material Prepass](../examples/shader/shader_prepass.rs) | A shader that uses the depth texture generated in a prepass
[Post Processing](../examples/shader/post_processing.rs) | A custom post processing effect, using two cameras, with one reusing the render texture of the first one
[Shader Defs](../examples/shader/shader_defs.rs) | A shader that uses "shaders defs" (a bevy tool to selectively toggle parts of a shader)
[Texture Binding Array (Bindless Textures)](../examples/shader/texture_binding_array.rs) | A shader that shows how to bind and sample multiple textures as a binding array (a.k.a. bindless textures).

## Stress Tests

These examples are used to test the performance and stability of various parts of the engine in an isolated way.

Due to the focus on performance it's recommended to run the stress tests in release mode:

```sh
cargo run --release --example <example name>
```

Example | Description
--- | ---
[Bevymark](../examples/stress_tests/bevymark.rs) | A heavy sprite rendering workload to benchmark your system with Bevy
[Many Animated Sprites](../examples/stress_tests/many_animated_sprites.rs) | Displays many animated sprites in a grid arrangement with slight offsets to their animation timers. Used for performance testing.
[Many Buttons](../examples/stress_tests/many_buttons.rs) | Test rendering of many UI elements
[Many Cubes](../examples/stress_tests/many_cubes.rs) | Simple benchmark to test per-entity draw overhead. Run with the `sphere` argument to test frustum culling
[Many Foxes](../examples/stress_tests/many_foxes.rs) | Loads an animated fox model and spawns lots of them. Good for testing skinned mesh performance. Takes an unsigned integer argument for the number of foxes to spawn. Defaults to 1000
[Many Lights](../examples/stress_tests/many_lights.rs) | Simple benchmark to test rendering many point lights. Run with `WGPU_SETTINGS_PRIO=webgl2` to restrict to uniform buffers and max 256 lights
[Many Sprites](../examples/stress_tests/many_sprites.rs) | Displays many sprites in a grid arrangement! Used for performance testing. Use `--colored` to enable color tinted sprites.
[Transform Hierarchy](../examples/stress_tests/transform_hierarchy.rs) | Various test cases for hierarchy and transform propagation performance

## Tools

Example | Description
--- | ---
[Gamepad Viewer](../examples/tools/gamepad_viewer.rs) | Shows a visualization of gamepad buttons, sticks, and triggers
[Scene Viewer](../examples/tools/scene_viewer/main.rs) | A simple way to view glTF models with Bevy. Just run `cargo run --release --example scene_viewer /path/to/model.gltf#Scene0`, replacing the path as appropriate. With no arguments it will load the FieldHelmet glTF model from the repository assets subdirectory

## Transforms

Example | Description
--- | ---
[3D Rotation](../examples/transforms/3d_rotation.rs) | Illustrates how to (constantly) rotate an object around an axis
[Scale](../examples/transforms/scale.rs) | Illustrates how to scale an object in each direction
[Transform](../examples/transforms/transform.rs) | Shows multiple transformations of objects
[Translation](../examples/transforms/translation.rs) | Illustrates how to move an object along an axis

## UI (User Interface)

Example | Description
--- | ---
[Button](../examples/ui/button.rs) | Illustrates creating and updating a button
[Font Atlas Debug](../examples/ui/font_atlas_debug.rs) | Illustrates how FontAtlases are populated (used to optimize text rendering internally)
[Relative Cursor Position](../examples/ui/relative_cursor_position.rs) | Showcases the RelativeCursorPosition component
[Text](../examples/ui/text.rs) | Illustrates creating and updating text
[Text Debug](../examples/ui/text_debug.rs) | An example for debugging text layout
[Text Layout](../examples/ui/text_layout.rs) | Demonstrates how the AlignItems and JustifyContent properties can be composed to layout text
[Transparency UI](../examples/ui/transparency_ui.rs) | Demonstrates transparency for UI
[UI](../examples/ui/ui.rs) | Illustrates various features of Bevy UI
[UI Scaling](../examples/ui/ui_scaling.rs) | Illustrates how to scale the UI
[UI Z-Index](../examples/ui/z_index.rs) | Demonstrates how to control the relative depth (z-position) of UI elements
[Window Fallthrough](../examples/ui/window_fallthrough.rs) | Illustrates how to access `winit::window::Window`'s `hittest` functionality.

## Window

Example | Description
--- | ---
[Clear Color](../examples/window/clear_color.rs) | Creates a solid color window
[Low Power](../examples/window/low_power.rs) | Demonstrates settings to reduce power use for bevy applications
[Multiple Windows](../examples/window/multiple_windows.rs) | Demonstrates creating multiple windows, and rendering to them
[Scale Factor Override](../examples/window/scale_factor_override.rs) | Illustrates how to customize the default window settings
[Transparent Window](../examples/window/transparent_window.rs) | Illustrates making the window transparent and hiding the window decoration
[Window Resizing](../examples/window/window_resizing.rs) | Demonstrates resizing and responding to resizing a window
[Window Settings](../examples/window/window_settings.rs) | Demonstrates customizing default window settings

# Tests

Example | Description
--- | ---
[How to Test Systems](../tests/how_to_test_systems.rs) | How to test systems with commands, queries or resources

# Platform-Specific Examples

## Android

### Setup

```sh
rustup target add aarch64-linux-android armv7-linux-androideabi
cargo install cargo-apk
```

The Android SDK must be installed, and the environment variable `ANDROID_SDK_ROOT` set to the root Android `sdk` folder.

When using `NDK (Side by side)`, the environment variable `ANDROID_NDK_ROOT` must also be set to one of the NDKs in `sdk\ndk\[NDK number]`.

### Build & Run

To run on a device setup for Android development, run:

```sh
cargo apk run --example android_example
```

When using Bevy as a library, the following fields must be added to `Cargo.toml`:

```toml
[package.metadata.android]
build_targets = ["aarch64-linux-android", "armv7-linux-androideabi"]

[package.metadata.android.sdk]
target_sdk_version = 31
```

Please reference `cargo-apk` [README](https://crates.io/crates/cargo-apk) for other Android Manifest fields.

### Debugging

You can view the logs with the following command:

```sh
adb logcat | grep 'RustStdoutStderr\|bevy\|wgpu'
```

In case of an error getting a GPU or setting it up, you can try settings logs of `wgpu_hal` to `DEBUG` to get more information.

Sometimes, running the app complains about an unknown activity. This may be fixed by uninstalling the application:

```sh
adb uninstall org.bevyengine.example
```

### Old phones

Bevy by default targets Android API level 31 in its examples which is the <!-- markdown-link-check-disable -->
[Play Store's minimum API to upload or update apps](https://developer.android.com/distribute/best-practices/develop/target-sdk). <!-- markdown-link-check-enable -->
Users of older phones may want to use an older API when testing.

To use a different API, the following fields must be updated in Cargo.toml:

```toml
[package.metadata.android.sdk]
target_sdk_version = >>API<<
min_sdk_version = >>API or less<<
```

Example | File | Description
--- | --- | ---
`android` | [`android/android.rs`](./android/android.rs) | The `3d/3d_scene.rs` example for Android

## iOS

### Setup

You need to install the correct rust targets:

- `aarch64-apple-ios`: iOS devices
- `x86_64-apple-ios`: iOS simulator on x86 processors
- `aarch64-apple-ios-sim`: iOS simulator on Apple processors

```sh
rustup target add aarch64-apple-ios x86_64-apple-ios aarch64-apple-ios-sim
```

### Build & Run

Using bash:

```sh
cd examples/ios
make run
```

In an ideal world, this will boot up, install and run the app for the first
iOS simulator in your `xcrun simctl devices list`. If this fails, you can
specify the simulator device UUID via:

```sh
DEVICE_ID=${YOUR_DEVICE_ID} make run
```

If you'd like to see xcode do stuff, you can run

```sh
open bevy_ios_example.xcodeproj/
```

which will open xcode. You then must push the zoom zoom play button and wait
for the magic.

Example | File | Description
--- | --- | ---
`ios` | [`ios/src/lib.rs`](./ios/src/lib.rs) | The `3d/3d_scene.rs` example for iOS

## WASM

### Setup

```sh
rustup target add wasm32-unknown-unknown
cargo install wasm-bindgen-cli
```

### Build & Run

Following is an example for `lighting`. For other examples, change the `lighting` in the
following commands.

```sh
cargo build --release --example lighting --target wasm32-unknown-unknown
wasm-bindgen --out-name wasm_example \
  --out-dir examples/wasm/target \
  --target web target/wasm32-unknown-unknown/release/examples/lighting.wasm
```

The first command will build the example for the wasm target, creating a binary. Then,
[wasm-bindgen-cli](https://rustwasm.github.io/wasm-bindgen/reference/cli.html) is used to create
javascript bindings to this wasm file, which can be loaded using this
[example HTML file](./wasm/index.html).

Then serve `examples/wasm` directory to browser. i.e.

```sh
# cargo install basic-http-server
basic-http-server examples/wasm

# with python
python3 -m http.server --directory examples/wasm

# with ruby
ruby -run -ehttpd examples/wasm
```

### Optimizing

On the web, it's useful to reduce the size of the files that are distributed.
With rust, there are many ways to improve your executable sizes.
Here are some.

#### 1. Tweak your `Cargo.toml`

Add a new [profile](https://doc.rust-lang.org/cargo/reference/profiles.html)
to your `Cargo.toml`:

```toml
[profile.wasm-release]
# Use release profile as default values
inherits = "release"

# Optimize with size in mind, also try "s", sometimes it is better.
# This doesn't increase compilation times compared to -O3, great improvements
opt-level = "z"

# Do a second optimization pass removing duplicate or unused code from dependencies.
# Slows compile times, marginal improvements
lto = "fat"

# When building crates, optimize larger chunks at a time
# Slows compile times, marginal improvements
codegen-units = 1
```

Now, when building the final executable, use the `wasm-release` profile
by replacing `--release` by `--profile wasm-release` in the cargo command.

```sh
cargo build --profile wasm-release --example lighting --target wasm32-unknown-unknown
```

Make sure your final executable size is smaller, some of those optimizations
may not be worth keeping, due to compilation time increases.

#### 2. Use `wasm-opt` from the binaryen package

Binaryen is a set of tools for working with wasm. It has a `wasm-opt` CLI tool.

First download the `binaryen` package,
then locate the `.wasm` file generated by `wasm-bindgen`.
It should be in the `--out-dir` you specified in the command line,
the file name should end in `_bg.wasm`.

Then run `wasm-opt` with the `-Oz` flag. Note that `wasm-opt` is _very slow_.

Note that `wasm-opt` optimizations might not be as effective if you
didn't apply the optimizations from the previous section.

```sh
wasm-opt -Oz --output optimized.wasm examples/wasm/target/lighting_bg.wasm
mv optimized.wasm examples/wasm/target/lighting_bg.wasm
```

For a small project with a basic 3d model and two lights,
the generated file sizes are, as of Jully 2022 as following:

|profile                           | wasm-opt | no wasm-opt |
|----------------------------------|----------|-------------|
|Default                           | 8.5M     | 13.0M       |
|opt-level = "z"                   | 6.1M     | 12.7M       |
|"z" + lto = "thin"                | 5.9M     | 12M         |
|"z" + lto = "fat"                 | 5.1M     | 9.4M        |
|"z" + "thin" + codegen-units = 1  | 5.3M     | 11M         |
|"z" + "fat"  + codegen-units = 1  | 4.8M     | 8.5M        |

There are more advanced optimization options available,
check the following pages for more info:

- <https://rustwasm.github.io/book/reference/code-size.html>
- <https://rustwasm.github.io/docs/wasm-bindgen/reference/optimize-size.html>
- <https://rustwasm.github.io/book/game-of-life/code-size.html>

### Loading Assets

To load assets, they need to be available in the folder examples/wasm/assets. Cloning this
repository will set it up as a symlink on Linux and macOS, but you will need to manually move
the assets on Windows.<|MERGE_RESOLUTION|>--- conflicted
+++ resolved
@@ -107,17 +107,11 @@
 --- | ---
 [3D Scene](../examples/3d/3d_scene.rs) | Simple 3D scene with basic shapes and lighting
 [3D Shapes](../examples/3d/3d_shapes.rs) | A scene showcasing the built-in 3D shapes
-<<<<<<< HEAD
 [Anti Aliasing](../examples/3d/anti_aliasing.rs) | Compares different anti aliasing methods
-[Blend Modes](../examples/3d/blend_modes.rs) | Showcases different blend modes
-[Bloom](../examples/3d/bloom.rs) | Illustrates bloom configuration using HDR and emissive materials
-=======
 [Atmospheric Fog](../examples/3d/atmospheric_fog.rs) | A scene showcasing the atmospheric fog effect
 [Blend Modes](../examples/3d/blend_modes.rs) | Showcases different blend modes
 [Bloom](../examples/3d/bloom.rs) | Illustrates bloom configuration using HDR and emissive materials
-[FXAA](../examples/3d/fxaa.rs) | Compares MSAA (Multi-Sample Anti-Aliasing) and FXAA (Fast Approximate Anti-Aliasing)
 [Fog](../examples/3d/fog.rs) | A scene showcasing the distance fog effect
->>>>>>> 1e591bf7
 [Lighting](../examples/3d/lighting.rs) | Illustrates various lighting options in a simple scene
 [Lines](../examples/3d/lines.rs) | Create a custom material to draw 3d lines
 [Load glTF](../examples/3d/load_gltf.rs) | Loads and renders a glTF file as a scene
