<!-- MD024 - The Headers from the Platform-Specific Examples should be identical  -->
<!-- markdownlint-disable-file MD024 -->

# Examples

These examples demonstrate the main features of Bevy and how to use them.
To run an example, use the command `cargo run --example <Example>`, and add the option `--features x11` or `--features wayland` to force the example to run on a specific window compositor, e.g.

```sh
cargo run --features wayland --example hello_world
```

**⚠️ Note: for users of releases on crates.io!**

There are often large differences and incompatible API changes between the latest [crates.io](https://crates.io/crates/bevy) release and the development version of Bevy in the git main branch!

If you are using a released version of bevy, you need to make sure you are viewing the correct version of the examples!

 - Latest release: [https://github.com/bevyengine/bevy/tree/latest/examples](https://github.com/bevyengine/bevy/tree/latest/examples)
 - Specific version, such as `0.4`: [https://github.com/bevyengine/bevy/tree/v0.4.0/examples](https://github.com/bevyengine/bevy/tree/v0.4.0/examples)

When you clone the repo locally to run the examples, use `git checkout` to get the correct version:

```bash
# `latest` always points to the newest release
git checkout latest
# or use a specific version
git checkout v0.4.0
```

---

## Table of Contents

- [The Bare Minimum](#the-bare-minimum)
  - [Hello, World!](#hello-world)
- [Cross-Platform Examples](#cross-platform-examples)
  - [2D Rendering](#2d-rendering)
  - [3D Rendering](#3d-rendering)
  - [Application](#application)
  - [Assets](#assets)
  - [Audio](#audio)
  - [Diagnostics](#diagnostics)
  - [ECS (Entity Component System)](#ecs-entity-component-system)
  - [Games](#games)
  - [Input](#input)
  - [Reflection](#reflection)
  - [Scene](#scene)
  - [Shaders](#shaders)
  - [Tools](#tools)
  - [UI (User Interface)](#ui-user-interface)
  - [Window](#window)
- [Platform-Specific Examples](#platform-specific-examples)
  - [Android](#android)
  - [iOS](#ios)
  - [WASM](#wasm)

# The Bare Minimum

<!-- MD026 - Hello, World! looks better with the ! -->
<!-- markdownlint-disable-next-line MD026 -->
## Hello, World!

Example | Main | Description
--- | --- | ---
`hello_world` | [`hello_world.rs`](./hello_world.rs) | Runs a minimal example that outputs "hello world"

# Cross-Platform Examples

## 2D Rendering

Example | Main | Description
--- | --- | ---
`contributors` | [`2d/contributors.rs`](./2d/contributors.rs) | Displays each contributor as a bouncy bevy-ball!
<<<<<<< HEAD
`mesh` | [`2d/mesh.rs`](./2d/mesh.rs) | Renders a custom mesh
=======
`many_sprites` | [`2d/many_sprites.rs`](./2d/many_sprites.rs) | Displays many sprites in a grid arragement! Used for performance testing.
>>>>>>> f520a341
`sprite` | [`2d/sprite.rs`](./2d/sprite.rs) | Renders a sprite
`sprite_sheet` | [`2d/sprite_sheet.rs`](./2d/sprite_sheet.rs) | Renders an animated sprite
`text2d` | [`2d/text2d.rs`](./2d/text2d.rs) | Generates text in 2d
`sprite_flipping` | [`2d/sprite_flipping.rs`](./2d/sprite_flipping.rs) | Renders a sprite flipped along an axis
`texture_atlas` | [`2d/texture_atlas.rs`](./2d/texture_atlas.rs) | Generates a texture atlas (sprite sheet) from individual sprites

## 3D Rendering

Example | File | Description
--- | --- | ---
`3d_scene` | [`3d/3d_scene.rs`](./3d/3d_scene.rs) | Simple 3D scene with basic shapes and lighting
`load_gltf` | [`3d/load_gltf.rs`](./3d/load_gltf.rs) | Loads and renders a gltf file as a scene
`msaa` | [`3d/msaa.rs`](./3d/msaa.rs) | Configures MSAA (Multi-Sample Anti-Aliasing) for smoother edges
`orthographic` | [`3d/orthographic.rs`](./3d/orthographic.rs) | Shows how to create a 3D orthographic view (for isometric-look games or CAD applications)
`parenting` | [`3d/parenting.rs`](./3d/parenting.rs) | Demonstrates parent->child relationships and relative transformations
`pbr` | [`3d/pbr.rs`](./3d/[pbr].rs) | Demonstrates use of Physically Based Rendering (PBR) properties
`spawner` | [`3d/spawner.rs`](./3d/spawner.rs) | Renders a large number of cubes with changing position and material
`texture` | [`3d/texture.rs`](./3d/texture.rs) | Shows configuration of texture materials
`update_gltf_scene` | [`3d/update_gltf_scene.rs`](./3d/update_gltf_scene.rs) | Update a scene from a gltf file, either by spawning the scene as a child of another entity, or by accessing the entities of the scene
`wireframe` | [`3d/wireframe.rs`](./3d/wireframe.rs) | Showcases wireframe rendering
`z_sort_debug` | [`3d/z_sort_debug.rs`](./3d/z_sort_debug.rs) | Visualizes camera Z-ordering

## Application

Example | File | Description
--- | --- | ---
`custom_loop` | [`app/custom_loop.rs`](./app/custom_loop.rs) | Demonstrates how to create a custom runner (to update an app manually).
`drag_and_drop` | [`app/drag_and_drop.rs`](./app/drag_and_drop.rs) | An example that shows how to handle drag and drop in an app.
`empty` | [`app/empty.rs`](./app/empty.rs) | An empty application (does nothing)
`empty_defaults` | [`app/empty_defaults.rs`](./app/empty_defaults.rs) | An empty application with default plugins
`headless` | [`app/headless.rs`](./app/headless.rs) | An application that runs without default plugins
`logs` | [`app/logs.rs`](./app/logs.rs) | Illustrate how to use generate log output
`plugin` | [`app/plugin.rs`](./app/plugin.rs) | Demonstrates the creation and registration of a custom plugin
`plugin_group` | [`app/plugin_group.rs`](./app/plugin_group.rs) | Demonstrates the creation and registration of a custom plugin group
`return_after_run` | [`app/return_after_run.rs`](./app/return_after_run.rs) | Show how to return to main after the Bevy app has exited
`thread_pool_resources` | [`app/thread_pool_resources.rs`](./app/thread_pool_resources.rs) | Creates and customizes the internal thread pool

## Assets

Example | File | Description
--- | --- | ---
`asset_loading` | [`asset/asset_loading.rs`](./asset/asset_loading.rs) | Demonstrates various methods to load assets
`custom_asset` | [`asset/custom_asset.rs`](./asset/custom_asset.rs) | Implements a custom asset loader
`custom_asset_io` | [`asset/custom_asset_io.rs`](./asset/custom_asset_io.rs) | Implements a custom asset io loader
`hot_asset_reloading` | [`asset/hot_asset_reloading.rs`](./asset/hot_asset_reloading.rs) | Demonstrates automatic reloading of assets when modified on disk

## Audio

Example | File | Description
--- | --- | ---
`audio` | [`audio/audio.rs`](./audio/audio.rs) | Shows how to load and play an audio file

## Diagnostics

Example | File | Description
--- | --- | ---
`log_diagnostics` | [`diagnostics/log_diagnostics.rs`](./diagnostics/log_diagnostics.rs) | Add a plugin that logs diagnostics to the console
`custom_diagnostic` | [`diagnostics/custom_diagnostic.rs`](./diagnostics/custom_diagnostic.rs) | Shows how to create a custom diagnostic

## ECS (Entity Component System)

Example | File | Description
--- | --- | ---
`ecs_guide` | [`ecs/ecs_guide.rs`](./ecs/ecs_guide.rs) | Full guide to Bevy's ECS
`change_detection` | [`ecs/change_detection.rs`](./ecs/change_detection.rs) | Change detection on components
`event` | [`ecs/event.rs`](./ecs/event.rs) | Illustrates event creation, activation, and reception
`fixed_timestep` | [`ecs/fixed_timestep.rs`](./ecs/fixed_timestep.rs) | Shows how to create systems that run every fixed timestep, rather than every tick
`hierarchy` | [`ecs/hierarchy.rs`](./ecs/hierarchy.rs) | Creates a hierarchy of parents and children entities
`parallel_query` | [`ecs/parallel_query.rs`](./ecs/parallel_query.rs) | Illustrates parallel queries with `ParallelIterator`
`removal_detection` | [`ecs/removal_detection.rs`](./ecs/removal_detection.rs) | Query for entities that had a specific component removed in a previous stage during the current frame.
`startup_system` | [`ecs/startup_system.rs`](./ecs/startup_system.rs) | Demonstrates a startup system (one that runs once when the app starts up)
`state` | [`ecs/state.rs`](./ecs/state.rs) | Illustrates how to use States to control transitioning from a Menu state to an InGame state
`system_chaining` | [`ecs/system_chaining.rs`](./ecs/system_chaining.rs) | Chain two systems together, specifying a return type in a system (such as `Result`)
`system_param` | [`ecs/system_param.rs`](./ecs/system_param.rs) | Illustrates creating custom system parameters with `SystemParam`
`timers` | [`ecs/timers.rs`](./ecs/timers.rs) | Illustrates ticking `Timer` resources inside systems and handling their state

## Games

Example | File | Description
--- | --- | ---
`alien_cake_addict` | [`game/alien_cake_addict.rs`](./game/alien_cake_addict.rs) | Eat the cakes. Eat them all. An example 3D game
`breakout` | [`game/breakout.rs`](./game/breakout.rs) | An implementation of the classic game "Breakout"

## Input

Example | File | Description
--- | --- | ---
`char_input_events` | [`input/char_input_events.rs`](./input/char_input_events.rs) | Prints out all chars as they are inputted.
`gamepad_input` | [`input/gamepad_input.rs`](./input/gamepad_input.rs) | Shows handling of gamepad input, connections, and disconnections
`gamepad_input_events` | [`input/gamepad_input_events.rs`](./input/gamepad_input_events.rs) | Iterates and prints gamepad input and connection events
`keyboard_input` | [`input/keyboard_input.rs`](./input/keyboard_input.rs) | Demonstrates handling a key press/release
`keyboard_input_events` | [`input/keyboard_input_events.rs`](./input/keyboard_input_events.rs) | Prints out all keyboard events
`keyboard_modifiers` | [`input/keyboard_modifiers.rs`](./input/keyboard_modifiers.rs) | Demonstrates using key modifiers (ctrl, shift)
`mouse_input` | [`input/mouse_input.rs`](./input/mouse_input.rs) | Demonstrates handling a mouse button press/release
`mouse_input_events` | [`input/mouse_input_events.rs`](./input/mouse_input_events.rs) | Prints out all mouse events (buttons, movement, etc.)
`touch_input` | [`input/touch_input.rs`](./input/touch_input.rs) | Displays touch presses, releases, and cancels
`touch_input_events` | [`input/touch_input_events.rs`](./input/touch_input_input_events.rs) | Prints out all touch inputs

## Reflection

Example | File | Description
--- | --- | ---
`reflection` | [`reflection/reflection.rs`](reflection/reflection.rs) | Demonstrates how reflection in Bevy provides a way to dynamically interact with Rust types
`generic_reflection` | [`reflection/generic_reflection.rs`](reflection/generic_reflection.rs) | Registers concrete instances of generic types that may be used with reflection
`reflection_types` | [`reflection/reflection_types.rs`](reflection/reflection_types.rs) | Illustrates the various reflection types available
`trait_reflection` | [`reflection/trait_reflection.rs`](reflection/trait_reflection.rs) | Allows reflection with trait objects

## Scene

Example | File | Description
--- | --- | ---
`scene` | [`scene/scene.rs`](./scene/scene.rs) | Demonstrates loading from and saving scenes to files

## Shaders

Example | File | Description
--- | --- | ---
`array_texture` | [`shader/array_texture.rs`](./shader/array_texture.rs) | Illustrates how to create a texture for use with a texture2DArray shader uniform variable
`hot_shader_reloading` | [`shader/hot_shader_reloading.rs`](./shader/hot_shader_reloading.rs) | Illustrates how to load shaders such that they can be edited while the example is still running
`mesh_custom_attribute` | [`shader/mesh_custom_attribute.rs`](./shader/mesh_custom_attribute.rs) | Illustrates how to add a custom attribute to a mesh and use it in a custom shader
`shader_custom_material` | [`shader/shader_custom_material.rs`](./shader/shader_custom_material.rs) | Illustrates creating a custom material and a shader that uses it
`shader_defs` | [`shader/shader_defs.rs`](./shader/shader_defs.rs) | Demonstrates creating a custom material that uses "shaders defs" (a tool to selectively toggle parts of a shader)

## Tools

Example | File | Description
--- | --- | ---
`bevymark` | [`tools/bevymark.rs`](./tools/bevymark.rs) | A heavy workload to benchmark your system with Bevy

## UI (User Interface)

Example | File | Description
--- | --- | ---
`button` | [`ui/button.rs`](./ui/button.rs) | Illustrates creating and updating a button
`font_atlas_debug` | [`ui/font_atlas_debug.rs`](./ui/font_atlas_debug.rs) | Illustrates how FontAtlases are populated (used to optimize text rendering internally)
`text` | [`ui/text.rs`](./ui/text.rs) | Illustrates creating and updating text
`text_debug` | [`ui/text_debug.rs`](./ui/text_debug.rs) | An example for debugging text layout
`ui` | [`ui/ui.rs`](./ui/ui.rs) | Illustrates various features of Bevy UI

## Window

Example | File | Description
--- | --- | ---
`clear_color` | [`window/clear_color.rs`](./window/clear_color.rs) | Creates a solid color window
`multiple_windows` | [`window/multiple_windows.rs`](./window/multiple_windows.rs) | Creates two windows and cameras viewing the same mesh
`scale_factor_override` | [`window/scale_factor_override.rs`](./window/scale_factor_override.rs) | Illustrates how to customize the default window settings
`window_settings` | [`window/window_settings.rs`](./window/window_settings.rs) | Demonstrates customizing default window settings

# Platform-Specific Examples

## Android

### Setup

```sh
rustup target add aarch64-linux-android armv7-linux-androideabi
cargo install cargo-apk
```

The Android SDK must be installed, and the environment variable `ANDROID_SDK_ROOT` set to the root Android `sdk` folder.

When using `NDK (Side by side)`, the environment variable `ANDROID_NDK_ROOT` must also be set to one of the NDKs in `sdk\ndk\[NDK number]`.

### Build & Run

To run on a device setup for Android development, run:

```sh
cargo apk run --example android
```

:warning: At this time Bevy does not work in Android Emulator.

When using Bevy as a library, the following fields must be added to `Cargo.toml`:

```toml
[package.metadata.android]
build_targets = ["aarch64-linux-android", "armv7-linux-androideabi"]
target_sdk_version = 29
min_sdk_version = 16
```

Please reference `cargo-apk` [README](https://crates.io/crates/cargo-apk) for other Android Manifest fields.

### Old phones

Bevy by default targets Android API level 29 in its examples which is the [Play Store's minimum API to upload or update apps](https://developer.android.com/distribute/best-practices/develop/target-sdk). Users of older phones may want to use an older API when testing.

To use a different API, the following fields must be updated in Cargo.toml:

```toml
[package.metadata.android]
target_sdk_version = >>API<<
min_sdk_version = >>API or less<<
```

Example | File | Description
--- | --- | ---
`android` | [`android/android.rs`](./android/android.rs) | The `3d/3d_scene.rs` example for Android

## iOS

### Setup

```sh
rustup target add aarch64-apple-ios x86_64-apple-ios
cargo install cargo-lipo
```

### Build & Run

Using bash:

```sh
cd examples/ios
make run
```

In an ideal world, this will boot up, install and run the app for the first
iOS simulator in your `xcrun simctl devices list`. If this fails, you can
specify the simulator device UUID via:

```sh
DEVICE_ID=${YOUR_DEVICE_ID} make run
```

If you'd like to see xcode do stuff, you can run

```sh
open bevy_ios_example.xcodeproj/
```

which will open xcode. You then must push the zoom zoom play button and wait
for the magic.

The Xcode build GUI will by default build the rust library for both
`x86_64-apple-ios`, and `aarch64-apple-ios` which may take a while. If you'd
like speed this up, you update the `IOS_TARGETS` User-Defined environment
variable in the "`cargo_ios` target" to be either `x86_64-apple-ios` or
`aarch64-apple-ios` depending on your goal.

Note: if you update this variable in Xcode, it will also change the default
used for the `Makefile`.

Example | File | Description
--- | --- | ---
`ios` | [`ios/src/lib.rs`](./ios/src/lib.rs) | The `3d/3d_scene.rs` example for iOS

## WASM

### Setup

```sh
rustup target add wasm32-unknown-unknown
cargo install wasm-bindgen-cli
```

### Build & Run

Following is an example for `headless_wasm`. For other examples in wasm/ directory,
change the `headless_wasm` in the following commands **and edit** `examples/wasm/index.html`
to point to the correct `.js` file.

```sh
cargo build --example headless_wasm --target wasm32-unknown-unknown --no-default-features
wasm-bindgen --out-dir examples/wasm/target --target web target/wasm32-unknown-unknown/debug/examples/headless_wasm.wasm
```

Then serve `examples/wasm` dir to browser. i.e.

```sh
basic-http-server examples/wasm
```

Example | File | Description
--- | --- | ---
`hello_wasm` | [`wasm/hello_wasm.rs`](./wasm/hello_wasm.rs) | Runs a minimal example that logs "hello world" to the browser's console
`assets_wasm` | [`wasm/assets_wasm.rs`](./wasm/assets_wasm.rs) | Demonstrates how to load assets from wasm
`headless_wasm` | [`wasm/headless_wasm.rs`](./wasm/headless_wasm.rs) | Sets up a schedule runner and continually logs a counter to the browser's console
`winit_wasm` | [`wasm/winit_wasm.rs`](./wasm/winit_wasm.rs) | Logs user input to the browser's console. Requires the `bevy_winit` features<|MERGE_RESOLUTION|>--- conflicted
+++ resolved
@@ -72,11 +72,8 @@
 Example | Main | Description
 --- | --- | ---
 `contributors` | [`2d/contributors.rs`](./2d/contributors.rs) | Displays each contributor as a bouncy bevy-ball!
-<<<<<<< HEAD
+`many_sprites` | [`2d/many_sprites.rs`](./2d/many_sprites.rs) | Displays many sprites in a grid arragement! Used for performance testing.
 `mesh` | [`2d/mesh.rs`](./2d/mesh.rs) | Renders a custom mesh
-=======
-`many_sprites` | [`2d/many_sprites.rs`](./2d/many_sprites.rs) | Displays many sprites in a grid arragement! Used for performance testing.
->>>>>>> f520a341
 `sprite` | [`2d/sprite.rs`](./2d/sprite.rs) | Renders a sprite
 `sprite_sheet` | [`2d/sprite_sheet.rs`](./2d/sprite_sheet.rs) | Renders an animated sprite
 `text2d` | [`2d/text2d.rs`](./2d/text2d.rs) | Generates text in 2d
