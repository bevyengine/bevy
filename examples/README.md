--- conflicted
+++ resolved
@@ -546,12 +546,9 @@
 [Box Shadow](../examples/ui/box_shadow.rs) | Demonstrates how to create a node with a shadow
 [Button](../examples/ui/button.rs) | Illustrates creating and updating a button
 [CSS Grid](../examples/ui/grid.rs) | An example for CSS Grid layout
-<<<<<<< HEAD
 [Clipboard](../examples/ui/clipboard.rs) | Demonstrates accessing the clipboard to retrieve and display text
-=======
 [Core Widgets](../examples/ui/core_widgets.rs) | Demonstrates use of core (headless) widgets in Bevy UI
 [Core Widgets (w/Observers)](../examples/ui/core_widgets_observers.rs) | Demonstrates use of core (headless) widgets in Bevy UI, with Observers
->>>>>>> efd17f13
 [Directional Navigation](../examples/ui/directional_navigation.rs) | Demonstration of Directional Navigation between UI elements
 [Display and Visibility](../examples/ui/display_and_visibility.rs) | Demonstrates how Display and Visibility work in the UI.
 [Flex Layout](../examples/ui/flex_layout.rs) | Demonstrates how the AlignItems and JustifyContent properties can be composed to layout nodes and position text
