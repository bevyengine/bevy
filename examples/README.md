--- conflicted
+++ resolved
@@ -316,7 +316,6 @@
 
 ## Window
 
-<<<<<<< HEAD
 Example | Description
 --- | ---
 [Clear Color](../examples/window/clear_color.rs) | Creates a solid color window
@@ -325,22 +324,13 @@
 [Scale Factor Override](../examples/window/scale_factor_override.rs) | Illustrates how to customize the default window settings
 [Transparent Window](../examples/window/transparent_window.rs) | Illustrates making the window transparent and hiding the window decoration
 [Window Settings](../examples/window/window_settings.rs) | Demonstrates customizing default window settings
+`window_resize` | [`window/window_resize.rs`](./window/window_resize.rs) | Demonstrates how to handle window resize events and fit the window
 
 # Tests
 
 Example | Description
 --- | ---
 [How to Test Systems](../tests/how_to_test_systems.rs) | How to test systems with commands, queries or resources
-=======
-Example | File | Description
---- | --- | ---
-`clear_color` | [`window/clear_color.rs`](./window/clear_color.rs) | Creates a solid color window
-`multiple_windows` | [`window/multiple_windows.rs`](./window/multiple_windows.rs) | Demonstrates creating multiple windows, and rendering to them
-`scale_factor_override` | [`window/scale_factor_override.rs`](./window/scale_factor_override.rs) | Illustrates how to customize the default window settings
-`transparent_window` | [`window/transparent_window.rs`](./window/transparent_window.rs) | Illustrates making the window transparent and hiding the window decoration
-`window_settings` | [`window/window_settings.rs`](./window/window_settings.rs) | Demonstrates customizing default window settings
-`window_resize` | [`window/window_resize.rs`](./window/window_resize.rs) | Demonstrates how to handle window resize events and fit the window
->>>>>>> 6bcb405a
 
 # Platform-Specific Examples
 
