--- conflicted
+++ resolved
@@ -38,11 +38,7 @@
 }
 
 fn print_message_system(mut state: ResMut<PrintMessageState>, time: Res<Time>) {
-<<<<<<< HEAD
-    if state.timer.tick(time.delta_seconds()).is_finished() {
-=======
-    if state.timer.tick(time.delta_seconds).finished() {
->>>>>>> 7d4cb70d
+    if state.timer.tick(time.delta_seconds()).finished() {
         println!("{}", state.message);
     }
 }