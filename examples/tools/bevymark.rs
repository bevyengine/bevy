use bevy::{
    core::FixedTimestep,
    diagnostic::{Diagnostics, FrameTimeDiagnosticsPlugin, LogDiagnosticsPlugin},
    prelude::*,
    window::PresentMode,
};
use rand::{thread_rng, Rng};

const BIRDS_PER_SECOND: u32 = 10000;
const GRAVITY: f32 = -9.8 * 100.0;
const MAX_VELOCITY: f32 = 750.;
const BIRD_SCALE: f32 = 0.15;
const HALF_BIRD_SIZE: f32 = 256. * BIRD_SCALE * 0.5;

struct BevyCounter {
    pub count: usize,
    pub color: Color,
}

#[derive(Component)]
struct Bird {
    velocity: Vec3,
}

/// This example provides a 2D benchmark.
///
/// Usage: spawn more entities by clicking on the screen.
fn main() {
    App::new()
        .insert_resource(WindowDescriptor {
            title: "BevyMark".to_string(),
            width: 800.,
            height: 600.,
            present_mode: PresentMode::Immediate,
            resizable: true,
            ..default()
        })
        .add_plugins(DefaultPlugins)
        .add_plugin(FrameTimeDiagnosticsPlugin::default())
        .add_plugin(LogDiagnosticsPlugin::default())
        .insert_resource(BevyCounter {
            count: 0,
            color: Color::WHITE,
        })
        .add_startup_system(setup)
        .add_system(mouse_handler)
        .add_system(movement_system)
        .add_system(collision_system)
        .add_system(counter_system)
        .add_system_set(
            SystemSet::new()
                .with_run_criteria(FixedTimestep::step(0.2))
                .with_system(scheduled_spawner),
        )
        .run();
}

struct BirdScheduled {
    wave: usize,
    per_wave: usize,
}

fn scheduled_spawner(
    mut commands: Commands,
    windows: Res<Windows>,
    mut scheduled: ResMut<BirdScheduled>,
    mut counter: ResMut<BevyCounter>,
    bird_texture: Res<BirdTexture>,
) {
    if scheduled.wave > 0 {
        spawn_birds(
            &mut commands,
            &windows,
            &mut counter,
            scheduled.per_wave,
            bird_texture.0.clone_weak(),
        );

        let mut rng = thread_rng();
        counter.color = Color::rgb_linear(rng.gen(), rng.gen(), rng.gen());
        scheduled.wave -= 1;
    }
}

struct BirdTexture(Handle<Image>);

#[derive(Component)]
struct StatsText;

fn setup(mut commands: Commands, asset_server: Res<AssetServer>) {
    let texture = asset_server.load("branding/icon.png");

    commands.spawn_bundle(OrthographicCameraBundle::new_2d());
    commands.spawn_bundle(UiCameraBundle::default());
    commands
        .spawn_bundle(TextBundle {
            text: Text {
                sections: vec![
                    TextSection {
                        value: "Bird Count: ".to_string(),
                        style: TextStyle {
                            font: asset_server.load("fonts/FiraSans-Bold.ttf"),
                            font_size: 40.0,
                            color: Color::rgb(0.0, 1.0, 0.0),
                        },
                    },
                    TextSection {
                        value: "".to_string(),
                        style: TextStyle {
                            font: asset_server.load("fonts/FiraSans-Bold.ttf"),
                            font_size: 40.0,
                            color: Color::rgb(0.0, 1.0, 1.0),
                        },
                    },
                    TextSection {
                        value: "\nAverage FPS: ".to_string(),
                        style: TextStyle {
                            font: asset_server.load("fonts/FiraSans-Bold.ttf"),
                            font_size: 40.0,
                            color: Color::rgb(0.0, 1.0, 0.0),
                        },
                    },
                    TextSection {
                        value: "".to_string(),
                        style: TextStyle {
                            font: asset_server.load("fonts/FiraSans-Bold.ttf"),
                            font_size: 40.0,
                            color: Color::rgb(0.0, 1.0, 1.0),
                        },
                    },
                ],
                ..default()
            },
            style: Style {
                position_type: PositionType::Absolute,
                position: Rect {
                    top: Val::Px(5.0),
                    left: Val::Px(5.0),
                    ..default()
                },
<<<<<<< HEAD
            ],
            ..Default::default()
        },
        style: Style {
            position_type: PositionType::Absolute,
            position: UiRect {
                top: Val::Px(5.0),
                left: Val::Px(5.0),
                ..Default::default()
=======
                ..default()
>>>>>>> b6a647cc
            },
            ..default()
        })
        .insert(StatsText);

    commands.insert_resource(BirdTexture(texture));
    commands.insert_resource(BirdScheduled {
        per_wave: std::env::args()
            .nth(1)
            .and_then(|arg| arg.parse::<usize>().ok())
            .unwrap_or_default(),
        wave: std::env::args()
            .nth(2)
            .and_then(|arg| arg.parse::<usize>().ok())
            .unwrap_or(1),
    });
}

fn mouse_handler(
    mut commands: Commands,
    time: Res<Time>,
    mouse_button_input: Res<Input<MouseButton>>,
    windows: Res<Windows>,
    bird_texture: Res<BirdTexture>,
    mut counter: ResMut<BevyCounter>,
) {
    if mouse_button_input.just_released(MouseButton::Left) {
        let mut rng = thread_rng();
        counter.color = Color::rgb_linear(rng.gen(), rng.gen(), rng.gen());
    }

    if mouse_button_input.pressed(MouseButton::Left) {
        let spawn_count = (BIRDS_PER_SECOND as f64 * time.delta_seconds_f64()) as usize;
        spawn_birds(
            &mut commands,
            &windows,
            &mut counter,
            spawn_count,
            bird_texture.0.clone_weak(),
        );
    }
}

fn spawn_birds(
    commands: &mut Commands,
    windows: &Windows,
    counter: &mut BevyCounter,
    spawn_count: usize,
    texture: Handle<Image>,
) {
    let window = windows.get_primary().unwrap();
    let bird_x = (window.width() as f32 / -2.) + HALF_BIRD_SIZE;
    let bird_y = (window.height() as f32 / 2.) - HALF_BIRD_SIZE;
    let mut rng = thread_rng();

    for count in 0..spawn_count {
        let bird_z = (counter.count + count) as f32 * 0.00001;
        commands
            .spawn_bundle(SpriteBundle {
                texture: texture.clone(),
                transform: Transform {
                    translation: Vec3::new(bird_x, bird_y, bird_z),
                    scale: Vec3::splat(BIRD_SCALE),
                    ..default()
                },
                sprite: Sprite {
                    color: counter.color,
                    ..default()
                },
                ..default()
            })
            .insert(Bird {
                velocity: Vec3::new(
                    rng.gen::<f32>() * MAX_VELOCITY - (MAX_VELOCITY * 0.5),
                    0.,
                    0.,
                ),
            });
    }
    counter.count += spawn_count;
}

fn movement_system(time: Res<Time>, mut bird_query: Query<(&mut Bird, &mut Transform)>) {
    for (mut bird, mut transform) in bird_query.iter_mut() {
        transform.translation.x += bird.velocity.x * time.delta_seconds();
        transform.translation.y += bird.velocity.y * time.delta_seconds();
        bird.velocity.y += GRAVITY * time.delta_seconds();
    }
}

fn collision_system(windows: Res<Windows>, mut bird_query: Query<(&mut Bird, &Transform)>) {
    let window = windows.get_primary().unwrap();
    let half_width = window.width() as f32 * 0.5;
    let half_height = window.height() as f32 * 0.5;

    for (mut bird, transform) in bird_query.iter_mut() {
        let x_vel = bird.velocity.x;
        let y_vel = bird.velocity.y;
        let x_pos = transform.translation.x;
        let y_pos = transform.translation.y;

        if (x_vel > 0. && x_pos + HALF_BIRD_SIZE > half_width)
            || (x_vel <= 0. && x_pos - HALF_BIRD_SIZE < -(half_width))
        {
            bird.velocity.x = -x_vel;
        }
        if y_vel < 0. && y_pos - HALF_BIRD_SIZE < -half_height {
            bird.velocity.y = -y_vel;
        }
        if y_pos + HALF_BIRD_SIZE > half_height && y_vel > 0.0 {
            bird.velocity.y = 0.0;
        }
    }
}

fn counter_system(
    diagnostics: Res<Diagnostics>,
    counter: Res<BevyCounter>,
    mut query: Query<&mut Text, With<StatsText>>,
) {
    let mut text = query.single_mut();

    if counter.is_changed() {
        text.sections[1].value = format!("{}", counter.count);
    }

    if let Some(fps) = diagnostics.get(FrameTimeDiagnosticsPlugin::FPS) {
        if let Some(average) = fps.average() {
            text.sections[3].value = format!("{:.2}", average);
        }
    };
}<|MERGE_RESOLUTION|>--- conflicted
+++ resolved
@@ -133,24 +133,12 @@
             },
             style: Style {
                 position_type: PositionType::Absolute,
-                position: Rect {
+                position: UiRect {
                     top: Val::Px(5.0),
                     left: Val::Px(5.0),
                     ..default()
                 },
-<<<<<<< HEAD
-            ],
-            ..Default::default()
-        },
-        style: Style {
-            position_type: PositionType::Absolute,
-            position: UiRect {
-                top: Val::Px(5.0),
-                left: Val::Px(5.0),
-                ..Default::default()
-=======
                 ..default()
->>>>>>> b6a647cc
             },
             ..default()
         })
