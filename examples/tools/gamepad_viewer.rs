--- conflicted
+++ resolved
@@ -3,14 +3,9 @@
 use std::f32::consts::PI;
 
 use bevy::{
-<<<<<<< HEAD
     input::gamepad::{
-        Gamepad, GamepadAxisChanged, GamepadButtons, GamepadConnectionEvent, GamepadSettings,
-        RawGamepadButtonChangedEvent,
+        GamepadAxisChanged, GamepadConnectionEvent, RawGamepadButtonChangedEvent,
     },
-=======
-    input::gamepad::{GamepadAxisChangedEvent, GamepadButtonChangedEvent, GamepadSettings},
->>>>>>> 891c2f12
     prelude::*,
     sprite::{Anchor, MaterialMesh2dBundle, Mesh2dHandle},
 };
