//! Shows a visualization of gamepad buttons, sticks, and triggers

use std::f32::consts::PI;

use bevy::{
    input::gamepad::{GamepadAxisChangedEvent, GamepadButtonChangedEvent, GamepadConnectionEvent},
    prelude::*,
    sprite::{Anchor, MaterialMesh2dBundle, Mesh2d},
};

const BUTTON_RADIUS: f32 = 25.;
const BUTTON_CLUSTER_RADIUS: f32 = 50.;
const START_SIZE: Vec2 = Vec2::new(30., 15.);
const TRIGGER_SIZE: Vec2 = Vec2::new(70., 20.);
const STICK_BOUNDS_SIZE: f32 = 100.;

const BUTTONS_X: f32 = 150.;
const BUTTONS_Y: f32 = 80.;
const STICKS_X: f32 = 150.;
const STICKS_Y: f32 = -135.;

const NORMAL_BUTTON_COLOR: Color = Color::srgb(0.3, 0.3, 0.3);
const ACTIVE_BUTTON_COLOR: Color = Color::srgb(0.5, 0., 0.5);
const LIVE_COLOR: Color = Color::srgb(0.4, 0.4, 0.4);
const DEAD_COLOR: Color = Color::srgb(0.13, 0.13, 0.13);

#[derive(Component, Deref)]
struct ReactTo(GamepadButton);
#[derive(Component)]
struct MoveWithAxes {
    x_axis: GamepadAxis,
    y_axis: GamepadAxis,
    scale: f32,
}
#[derive(Component)]
struct TextWithAxes {
    x_axis: GamepadAxis,
    y_axis: GamepadAxis,
}
#[derive(Component, Deref)]
struct TextWithButtonValue(GamepadButton);

#[derive(Component)]
struct ConnectedGamepadsText;

#[derive(Resource)]
struct ButtonMaterials {
    normal: Handle<ColorMaterial>,
    active: Handle<ColorMaterial>,
}
impl FromWorld for ButtonMaterials {
    fn from_world(world: &mut World) -> Self {
        Self {
            normal: world.add_asset(NORMAL_BUTTON_COLOR),
            active: world.add_asset(ACTIVE_BUTTON_COLOR),
        }
    }
}
#[derive(Resource)]
struct ButtonMeshes {
    circle: Mesh2d,
    triangle: Mesh2d,
    start_pause: Mesh2d,
    trigger: Mesh2d,
}
impl FromWorld for ButtonMeshes {
    fn from_world(world: &mut World) -> Self {
        Self {
            circle: world.add_asset(Circle::new(BUTTON_RADIUS)).into(),
            triangle: world
                .add_asset(RegularPolygon::new(BUTTON_RADIUS, 3))
                .into(),
            start_pause: world.add_asset(Rectangle::from_size(START_SIZE)).into(),
            trigger: world.add_asset(Rectangle::from_size(TRIGGER_SIZE)).into(),
        }
    }
}

#[derive(Bundle)]
struct GamepadButtonBundle {
    mesh_bundle: MaterialMesh2dBundle<ColorMaterial>,
    transform: Transform,
    react_to: ReactTo,
}

impl GamepadButtonBundle {
    pub fn new(
<<<<<<< HEAD
        button_type: GamepadButtonType,
        mesh: Mesh2d,
=======
        button_type: GamepadButton,
        mesh: Mesh2dHandle,
>>>>>>> 05d20139
        material: Handle<ColorMaterial>,
        x: f32,
        y: f32,
    ) -> Self {
        Self {
            mesh_bundle: MaterialMesh2dBundle {
                mesh,
                material: material.into(),
            },
            transform: Transform::from_xyz(x, y, 0.),
            react_to: ReactTo(button_type),
        }
    }

    pub fn with_rotation(mut self, angle: f32) -> Self {
        self.transform.rotation = Quat::from_rotation_z(angle);
        self
    }
}

fn main() {
    App::new()
        .add_plugins(DefaultPlugins)
        .init_resource::<ButtonMaterials>()
        .init_resource::<ButtonMeshes>()
        .add_systems(
            Startup,
            (setup, setup_sticks, setup_triggers, setup_connected),
        )
        .add_systems(
            Update,
            (
                update_buttons,
                update_button_values,
                update_axes,
                update_connected,
            ),
        )
        .run();
}

fn setup(mut commands: Commands, meshes: Res<ButtonMeshes>, materials: Res<ButtonMaterials>) {
    commands.spawn(Camera2dBundle::default());

    // Buttons

    commands
        .spawn(SpatialBundle {
            transform: Transform::from_xyz(BUTTONS_X, BUTTONS_Y, 0.),
            ..default()
        })
        .with_children(|parent| {
            parent.spawn(GamepadButtonBundle::new(
                GamepadButton::North,
                meshes.circle.clone(),
                materials.normal.clone(),
                0.,
                BUTTON_CLUSTER_RADIUS,
            ));
            parent.spawn(GamepadButtonBundle::new(
                GamepadButton::South,
                meshes.circle.clone(),
                materials.normal.clone(),
                0.,
                -BUTTON_CLUSTER_RADIUS,
            ));
            parent.spawn(GamepadButtonBundle::new(
                GamepadButton::West,
                meshes.circle.clone(),
                materials.normal.clone(),
                -BUTTON_CLUSTER_RADIUS,
                0.,
            ));
            parent.spawn(GamepadButtonBundle::new(
                GamepadButton::East,
                meshes.circle.clone(),
                materials.normal.clone(),
                BUTTON_CLUSTER_RADIUS,
                0.,
            ));
        });

    // Start and Pause

    commands.spawn(GamepadButtonBundle::new(
        GamepadButton::Select,
        meshes.start_pause.clone(),
        materials.normal.clone(),
        -30.,
        BUTTONS_Y,
    ));

    commands.spawn(GamepadButtonBundle::new(
        GamepadButton::Start,
        meshes.start_pause.clone(),
        materials.normal.clone(),
        30.,
        BUTTONS_Y,
    ));

    // D-Pad

    commands
        .spawn(SpatialBundle {
            transform: Transform::from_xyz(-BUTTONS_X, BUTTONS_Y, 0.),
            ..default()
        })
        .with_children(|parent| {
            parent.spawn(GamepadButtonBundle::new(
                GamepadButton::DPadUp,
                meshes.triangle.clone(),
                materials.normal.clone(),
                0.,
                BUTTON_CLUSTER_RADIUS,
            ));
            parent.spawn(
                GamepadButtonBundle::new(
                    GamepadButton::DPadDown,
                    meshes.triangle.clone(),
                    materials.normal.clone(),
                    0.,
                    -BUTTON_CLUSTER_RADIUS,
                )
                .with_rotation(PI),
            );
            parent.spawn(
                GamepadButtonBundle::new(
                    GamepadButton::DPadLeft,
                    meshes.triangle.clone(),
                    materials.normal.clone(),
                    -BUTTON_CLUSTER_RADIUS,
                    0.,
                )
                .with_rotation(PI / 2.),
            );
            parent.spawn(
                GamepadButtonBundle::new(
                    GamepadButton::DPadRight,
                    meshes.triangle.clone(),
                    materials.normal.clone(),
                    BUTTON_CLUSTER_RADIUS,
                    0.,
                )
                .with_rotation(-PI / 2.),
            );
        });

    // Triggers

    commands.spawn(GamepadButtonBundle::new(
        GamepadButton::LeftTrigger,
        meshes.trigger.clone(),
        materials.normal.clone(),
        -BUTTONS_X,
        BUTTONS_Y + 115.,
    ));

    commands.spawn(GamepadButtonBundle::new(
        GamepadButton::RightTrigger,
        meshes.trigger.clone(),
        materials.normal.clone(),
        BUTTONS_X,
        BUTTONS_Y + 115.,
    ));
}

fn setup_sticks(
    mut commands: Commands,
    meshes: Res<ButtonMeshes>,
    materials: Res<ButtonMaterials>,
) {
    // NOTE: This stops making sense because in entities because there isn't a "global" default,
    // instead each gamepad has its own default setting
    let gamepad_settings = GamepadSettings::default();
    let dead_upper =
        STICK_BOUNDS_SIZE * gamepad_settings.default_axis_settings.deadzone_upperbound();
    let dead_lower =
        STICK_BOUNDS_SIZE * gamepad_settings.default_axis_settings.deadzone_lowerbound();
    let dead_size = dead_lower.abs() + dead_upper.abs();
    let dead_mid = (dead_lower + dead_upper) / 2.0;

    let live_upper =
        STICK_BOUNDS_SIZE * gamepad_settings.default_axis_settings.livezone_upperbound();
    let live_lower =
        STICK_BOUNDS_SIZE * gamepad_settings.default_axis_settings.livezone_lowerbound();
    let live_size = live_lower.abs() + live_upper.abs();
    let live_mid = (live_lower + live_upper) / 2.0;

    let mut spawn_stick = |x_pos, y_pos, x_axis, y_axis, button| {
        commands
            .spawn(SpatialBundle {
                transform: Transform::from_xyz(x_pos, y_pos, 0.),
                ..default()
            })
            .with_children(|parent| {
                // full extent
                parent.spawn(SpriteBundle {
                    sprite: Sprite {
                        custom_size: Some(Vec2::splat(STICK_BOUNDS_SIZE * 2.)),
                        color: DEAD_COLOR,
                        ..default()
                    },
                    ..default()
                });
                // live zone
                parent.spawn(SpriteBundle {
                    transform: Transform::from_xyz(live_mid, live_mid, 2.),
                    sprite: Sprite {
                        custom_size: Some(Vec2::new(live_size, live_size)),
                        color: LIVE_COLOR,
                        ..default()
                    },
                    ..default()
                });
                // dead zone
                parent.spawn(SpriteBundle {
                    transform: Transform::from_xyz(dead_mid, dead_mid, 3.),
                    sprite: Sprite {
                        custom_size: Some(Vec2::new(dead_size, dead_size)),
                        color: DEAD_COLOR,
                        ..default()
                    },
                    ..default()
                });
                // text
                let style = TextStyle {
                    font_size: 13.,
                    ..default()
                };
                parent.spawn((
                    Text2dBundle {
                        transform: Transform::from_xyz(0., STICK_BOUNDS_SIZE + 2., 4.),
                        text: Text::from_sections([
                            TextSection {
                                value: format!("{:.3}", 0.),
                                style: style.clone(),
                            },
                            TextSection {
                                value: ", ".to_string(),
                                style: style.clone(),
                            },
                            TextSection {
                                value: format!("{:.3}", 0.),
                                style,
                            },
                        ]),
                        text_anchor: Anchor::BottomCenter,
                        ..default()
                    },
                    TextWithAxes { x_axis, y_axis },
                ));
                // cursor
                parent.spawn((
                    MaterialMesh2dBundle {
                        mesh: meshes.circle.clone(),
                        material: materials.normal.clone().into(),
                    },
                    Transform::from_xyz(0., 0., 5.).with_scale(Vec2::splat(0.15).extend(1.)),
                    MoveWithAxes {
                        x_axis,
                        y_axis,
                        scale: STICK_BOUNDS_SIZE,
                    },
                    ReactTo(button),
                ));
            });
    };

    spawn_stick(
        -STICKS_X,
        STICKS_Y,
        GamepadAxis::LeftStickX,
        GamepadAxis::LeftStickY,
        GamepadButton::LeftThumb,
    );
    spawn_stick(
        STICKS_X,
        STICKS_Y,
        GamepadAxis::RightStickX,
        GamepadAxis::RightStickY,
        GamepadButton::RightThumb,
    );
}

fn setup_triggers(
    mut commands: Commands,
    meshes: Res<ButtonMeshes>,
    materials: Res<ButtonMaterials>,
) {
    let mut spawn_trigger = |x, y, button_type| {
        commands
            .spawn(GamepadButtonBundle::new(
                button_type,
                meshes.trigger.clone(),
                materials.normal.clone(),
                x,
                y,
            ))
            .with_children(|parent| {
                parent.spawn((
                    Text2dBundle {
                        transform: Transform::from_xyz(0., 0., 1.),
                        text: Text::from_section(
                            format!("{:.3}", 0.),
                            TextStyle {
                                font_size: 13.,
                                ..default()
                            },
                        ),
                        ..default()
                    },
                    TextWithButtonValue(button_type),
                ));
            });
    };

    spawn_trigger(-BUTTONS_X, BUTTONS_Y + 145., GamepadButton::LeftTrigger2);
    spawn_trigger(BUTTONS_X, BUTTONS_Y + 145., GamepadButton::RightTrigger2);
}

fn setup_connected(mut commands: Commands) {
    let text_style = TextStyle::default();

    commands.spawn((
        TextBundle {
            text: Text::from_sections([
                TextSection {
                    value: "Connected Gamepads:\n".to_string(),
                    style: text_style.clone(),
                },
                TextSection {
                    value: "None".to_string(),
                    style: text_style,
                },
            ]),
            style: Style {
                position_type: PositionType::Absolute,
                top: Val::Px(12.),
                left: Val::Px(12.),
                ..default()
            },
            ..default()
        },
        ConnectedGamepadsText,
    ));
}

fn update_buttons(
    gamepads: Query<&Gamepad>,
    materials: Res<ButtonMaterials>,
    mut query: Query<(&mut Handle<ColorMaterial>, &ReactTo)>,
) {
    for buttons in &gamepads {
        for (mut handle, react_to) in query.iter_mut() {
            if buttons.just_pressed(**react_to) {
                *handle = materials.active.clone();
            }
            if buttons.just_released(**react_to) {
                *handle = materials.normal.clone();
            }
        }
    }
}
fn update_button_values(
    mut events: EventReader<GamepadButtonChangedEvent>,
    mut query: Query<(&mut Text, &TextWithButtonValue)>,
) {
    for button_event in events.read() {
        for (mut text, text_with_button_value) in query.iter_mut() {
            if button_event.button == **text_with_button_value {
                text.sections[0].value = format!("{:.3}", button_event.value);
            }
        }
    }
}

fn update_axes(
    mut axis_events: EventReader<GamepadAxisChangedEvent>,
    mut query: Query<(&mut Transform, &MoveWithAxes)>,
    mut text_query: Query<(&mut Text, &TextWithAxes)>,
) {
    for axis_event in axis_events.read() {
        let axis_type = axis_event.axis;
        let value = axis_event.value;
        for (mut transform, move_with) in query.iter_mut() {
            if axis_type == move_with.x_axis {
                transform.translation.x = value * move_with.scale;
            }
            if axis_type == move_with.y_axis {
                transform.translation.y = value * move_with.scale;
            }
        }
        for (mut text, text_with_axes) in text_query.iter_mut() {
            if axis_type == text_with_axes.x_axis {
                text.sections[0].value = format!("{value:.3}");
            }
            if axis_type == text_with_axes.y_axis {
                text.sections[2].value = format!("{value:.3}");
            }
        }
    }
}

fn update_connected(
    mut connected: EventReader<GamepadConnectionEvent>,
    gamepads: Query<(Entity, &Gamepad)>,
    mut query: Query<&mut Text, With<ConnectedGamepadsText>>,
) {
    if connected.is_empty() {
        return;
    }
    connected.clear();
    let mut text = query.single_mut();

    let formatted = gamepads
        .iter()
        .map(|(entity, gamepad)| format!("{} - {}", entity, gamepad.name()))
        .collect::<Vec<_>>()
        .join("\n");

    text.sections[1].value = if !formatted.is_empty() {
        formatted
    } else {
        "None".to_string()
    }
}<|MERGE_RESOLUTION|>--- conflicted
+++ resolved
@@ -85,13 +85,8 @@
 
 impl GamepadButtonBundle {
     pub fn new(
-<<<<<<< HEAD
-        button_type: GamepadButtonType,
+        button_type: GamepadButton,
         mesh: Mesh2d,
-=======
-        button_type: GamepadButton,
-        mesh: Mesh2dHandle,
->>>>>>> 05d20139
         material: Handle<ColorMaterial>,
         x: f32,
         y: f32,
