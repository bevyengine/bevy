//! A simple glTF scene viewer made with Bevy.
//!
//! Just run `cargo run --release --example scene_viewer /path/to/model.gltf`,
//! replacing the path as appropriate.
//! In case of multiple scenes, you can select which to display by adapting the file path: `/path/to/model.gltf#Scene1`.
//! With no arguments it will load the `FlightHelmet` glTF model from the repository assets subdirectory.

use bevy::{
    asset::ChangeWatcher,
    math::Vec3A,
    prelude::*,
    render::primitives::{Aabb, Sphere},
    utils::Duration,
    window::WindowPlugin,
};

#[cfg(feature = "animation")]
mod animation_plugin;
mod camera_controller_plugin;
mod morph_viewer_plugin;
mod scene_viewer_plugin;

use camera_controller_plugin::{CameraController, CameraControllerPlugin};
use morph_viewer_plugin::MorphViewerPlugin;
use scene_viewer_plugin::{SceneHandle, SceneViewerPlugin};

fn main() {
    let mut app = App::new();
    app.insert_resource(AmbientLight {
        color: Color::WHITE,
        brightness: 1.0 / 5.0f32,
    })
    .add_plugins((
        DefaultPlugins
            .set(WindowPlugin {
                primary_window: Some(Window {
                    title: "bevy scene viewer".to_string(),
                    ..default()
                }),
                ..default()
            })
            .set(AssetPlugin {
                asset_folder: std::env::var("CARGO_MANIFEST_DIR")
                    .unwrap_or_else(|_| ".".to_string()),
                watch_for_changes: ChangeWatcher::with_delay(Duration::from_millis(200)),
            }),
<<<<<<< HEAD
    )
    .add_plugin(CameraControllerPlugin)
    .add_plugin(SceneViewerPlugin)
    .add_plugin(MorphViewerPlugin)
=======
        CameraControllerPlugin,
        SceneViewerPlugin,
    ))
>>>>>>> f18f2887
    .add_systems(Startup, setup)
    .add_systems(PreUpdate, setup_scene_after_load);

    #[cfg(feature = "animation")]
    app.add_plugin(animation_plugin::AnimationManipulationPlugin);

    app.run();
}

fn parse_scene(scene_path: String) -> (String, usize) {
    if scene_path.contains('#') {
        let gltf_and_scene = scene_path.split('#').collect::<Vec<_>>();
        if let Some((last, path)) = gltf_and_scene.split_last() {
            if let Some(index) = last
                .strip_prefix("Scene")
                .and_then(|index| index.parse::<usize>().ok())
            {
                return (path.join("#"), index);
            }
        }
    }
    (scene_path, 0)
}

fn setup(mut commands: Commands, asset_server: Res<AssetServer>) {
    let scene_path = std::env::args()
        .nth(1)
        .unwrap_or_else(|| "assets/models/FlightHelmet/FlightHelmet.gltf".to_string());
    info!("Loading {}", scene_path);
    let (file_path, scene_index) = parse_scene(scene_path);

    commands.insert_resource(SceneHandle::new(asset_server.load(file_path), scene_index));
}

fn setup_scene_after_load(
    mut commands: Commands,
    mut setup: Local<bool>,
    mut scene_handle: ResMut<SceneHandle>,
    asset_server: Res<AssetServer>,
    meshes: Query<(&GlobalTransform, Option<&Aabb>), With<Handle<Mesh>>>,
) {
    if scene_handle.is_loaded && !*setup {
        *setup = true;
        // Find an approximate bounding box of the scene from its meshes
        if meshes.iter().any(|(_, maybe_aabb)| maybe_aabb.is_none()) {
            return;
        }

        let mut min = Vec3A::splat(f32::MAX);
        let mut max = Vec3A::splat(f32::MIN);
        for (transform, maybe_aabb) in &meshes {
            let aabb = maybe_aabb.unwrap();
            // If the Aabb had not been rotated, applying the non-uniform scale would produce the
            // correct bounds. However, it could very well be rotated and so we first convert to
            // a Sphere, and then back to an Aabb to find the conservative min and max points.
            let sphere = Sphere {
                center: Vec3A::from(transform.transform_point(Vec3::from(aabb.center))),
                radius: transform.radius_vec3a(aabb.half_extents),
            };
            let aabb = Aabb::from(sphere);
            min = min.min(aabb.min());
            max = max.max(aabb.max());
        }

        let size = (max - min).length();
        let aabb = Aabb::from_min_max(Vec3::from(min), Vec3::from(max));

        info!("Spawning a controllable 3D perspective camera");
        let mut projection = PerspectiveProjection::default();
        projection.far = projection.far.max(size * 10.0);

        let camera_controller = CameraController::default();

        // Display the controls of the scene viewer
        info!("{}", camera_controller);
        info!("{}", *scene_handle);

        commands.spawn((
            Camera3dBundle {
                projection: projection.into(),
                transform: Transform::from_translation(
                    Vec3::from(aabb.center) + size * Vec3::new(0.5, 0.25, 0.5),
                )
                .looking_at(Vec3::from(aabb.center), Vec3::Y),
                camera: Camera {
                    is_active: false,
                    ..default()
                },
                ..default()
            },
            EnvironmentMapLight {
                diffuse_map: asset_server
                    .load("assets/environment_maps/pisa_diffuse_rgb9e5_zstd.ktx2"),
                specular_map: asset_server
                    .load("assets/environment_maps/pisa_specular_rgb9e5_zstd.ktx2"),
            },
            camera_controller,
        ));

        // Spawn a default light if the scene does not have one
        if !scene_handle.has_light {
            info!("Spawning a directional light");
            commands.spawn(DirectionalLightBundle {
                directional_light: DirectionalLight {
                    shadows_enabled: false,
                    ..default()
                },
                ..default()
            });

            scene_handle.has_light = true;
        }
    }
}<|MERGE_RESOLUTION|>--- conflicted
+++ resolved
@@ -44,16 +44,10 @@
                     .unwrap_or_else(|_| ".".to_string()),
                 watch_for_changes: ChangeWatcher::with_delay(Duration::from_millis(200)),
             }),
-<<<<<<< HEAD
-    )
-    .add_plugin(CameraControllerPlugin)
-    .add_plugin(SceneViewerPlugin)
-    .add_plugin(MorphViewerPlugin)
-=======
         CameraControllerPlugin,
         SceneViewerPlugin,
+        MorphViewerPlugin,
     ))
->>>>>>> f18f2887
     .add_systems(Startup, setup)
     .add_systems(PreUpdate, setup_scene_after_load);
 
