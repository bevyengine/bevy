--- conflicted
+++ resolved
@@ -2,11 +2,7 @@
 
 use bevy::utils::thiserror;
 use bevy::{
-<<<<<<< HEAD
-    asset::{io::Reader, ron, AssetLoader, LoadContext},
-=======
-    asset::{io::Reader, AssetLoader, AsyncReadExt, LoadContext},
->>>>>>> 8c15713b
+    asset::{io::Reader, ron, AssetLoader, AsyncReadExt, LoadContext},
     prelude::*,
     reflect::TypePath,
     utils::BoxedFuture,
