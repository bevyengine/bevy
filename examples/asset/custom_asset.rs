--- conflicted
+++ resolved
@@ -34,7 +34,6 @@
     type Asset = CustomAsset;
     type Settings = ();
     type Error = CustomAssetLoaderError;
-
     fn load<'a>(
         &'a self,
         reader: &'a mut Reader,
@@ -54,57 +53,12 @@
     }
 }
 
-#[derive(Asset, TypePath, Debug)]
-pub struct Blob {
-    pub bytes: Vec<u8>,
-}
-
-#[derive(Default)]
-pub struct BlobAssetLoader;
-
-/// Possible errors that can be produced by [`CustomAssetLoader`]
-#[non_exhaustive]
-#[derive(Debug, Error)]
-pub enum BlobAssetLoaderError {
-    /// An [IO](std::io) Error
-    #[error("Could not load file: {0}")]
-    Io(#[from] std::io::Error),
-}
-
-impl AssetLoader for BlobAssetLoader {
-    type Asset = Blob;
-    type Settings = ();
-    type Error = BlobAssetLoaderError;
-
-    fn load<'a>(
-        &'a self,
-        reader: &'a mut Reader,
-        _settings: &'a (),
-        _load_context: &'a mut LoadContext,
-    ) -> BoxedFuture<'a, Result<Self::Asset, Self::Error>> {
-        Box::pin(async move {
-            info!("Loading Blob...");
-            let mut bytes = Vec::new();
-            reader.read_to_end(&mut bytes).await?;
-
-            Ok(Blob { bytes })
-        })
-    }
-
-    fn extensions(&self) -> &[&str] {
-        // This loader won't be used for any files by default
-        &[]
-    }
-}
-
 fn main() {
     App::new()
         .add_plugins(DefaultPlugins)
         .init_resource::<State>()
         .init_asset::<CustomAsset>()
-        .init_asset::<Blob>()
         .init_asset_loader::<CustomAssetLoader>()
-        .init_asset_loader::<BlobAssetLoader>()
         .add_systems(Startup, setup)
         .add_systems(Update, print_on_load)
         .run();
@@ -113,59 +67,19 @@
 #[derive(Resource, Default)]
 struct State {
     handle: Handle<CustomAsset>,
-    other_handle: Handle<CustomAsset>,
-    blob: Handle<Blob>,
     printed: bool,
 }
 
 fn setup(mut state: ResMut<State>, asset_server: Res<AssetServer>) {
-    // Recommended way to load an asset
     state.handle = asset_server.load("data/asset.custom");
-
-    // File extensions are optional, but are recommended
-    state.other_handle = asset_server.load("data/asset_no_extension");
-
-    // Will use BlobAssetLoader instead of CustomAssetLoader thanks to type inference
-    state.blob = asset_server.load("data/asset.custom");
 }
 
-<<<<<<< HEAD
-fn print_on_load(
-    mut state: ResMut<State>,
-    custom_assets: Res<Assets<CustomAsset>>,
-    blob_assets: Res<Assets<Blob>>,
-) {
-=======
 fn print_on_load(mut state: ResMut<State>, custom_assets: Res<Assets<CustomAsset>>) {
->>>>>>> d7c65e40
     let custom_asset = custom_assets.get(&state.handle);
-    let other_custom_asset = custom_assets.get(&state.other_handle);
-    let blob = blob_assets.get(&state.blob);
-
-    // Can't print results if the assets aren't ready
-    if state.printed {
-        return;
-    }
-
-    if custom_asset.is_none() {
-        info!("Custom Asset Not Ready");
-        return;
-    }
-
-    if other_custom_asset.is_none() {
-        info!("Other Custom Asset Not Ready");
-        return;
-    }
-
-    if blob.is_none() {
-        info!("Blob Not Ready");
+    if state.printed || custom_asset.is_none() {
         return;
     }
 
     info!("Custom asset loaded: {:?}", custom_asset.unwrap());
-    info!("Custom asset loaded: {:?}", other_custom_asset.unwrap());
-    info!("Blob Size: {:?} Bytes", blob.unwrap().bytes.len());
-
-    // Once printed, we won't print again
     state.printed = true;
 }