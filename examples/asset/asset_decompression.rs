--- conflicted
+++ resolved
@@ -111,13 +111,8 @@
             ..default()
         },
         Sprite::default(),
-<<<<<<< HEAD
         TransformBundle::default(),
         Visibility::default(),
-=======
-        Transform::default(),
-        VisibilityBundle::default(),
->>>>>>> b04947d4
     ));
 }
 
