//! Shows how to modify texture assets after spawning.

use bevy::{
    input::common_conditions::input_just_pressed,
    prelude::*,
    render::{render_asset::RenderAssetUsages, texture::ImageLoaderSettings},
};

fn main() {
    App::new()
        .add_plugins(DefaultPlugins)
        .add_systems(Startup, (setup, spawn_text))
        .add_systems(
            Update,
            alter_handle.run_if(input_just_pressed(KeyCode::Space)),
        )
        .add_systems(
            Update,
            alter_asset.run_if(input_just_pressed(KeyCode::Enter)),
        )
        .run();
}

#[derive(Component, Debug)]
enum Bird {
    Normal,
    Logo,
}

impl Bird {
    fn get_texture_path(&self) -> String {
        match self {
            Bird::Normal => "branding/bevy_bird_dark.png".into(),
            Bird::Logo => "branding/bevy_logo_dark.png".into(),
        }
    }

    fn set_next_variant(&mut self) {
        *self = match self {
            Bird::Normal => Bird::Logo,
            Bird::Logo => Bird::Normal,
        }
    }
}

#[derive(Component, Debug)]
struct Left;

fn setup(mut commands: Commands, asset_server: Res<AssetServer>) {
    let bird_left = Bird::Normal;
    let bird_right = Bird::Normal;
    commands.spawn(Camera2d);

    let texture_left = asset_server.load_with_settings(
        bird_left.get_texture_path(),
        // `RenderAssetUsages::all()` is already the default, so the line below could be omitted.
        // It's helpful to know it exists, however.
        //
        // `RenderAssetUsages` tell Bevy whether to keep the data around:
        //   - for the GPU (`RenderAssetUsages::RENDER_WORLD`),
        //   - for the CPU (`RenderAssetUsages::MAIN_WORLD`),
        //   - or both.
        // `RENDER_WORLD` is necessary to render the image, `MAIN_WORLD` is necessary to inspect
        // and modify the image (via `ResMut<Assets<Image>>`).
        //
        // Since most games will not need to modify textures at runtime, many developers opt to pass
        // only `RENDER_WORLD`. This is more memory efficient, as we don't need to keep the image in
        // RAM. For this example however, this would not work, as we need to inspect and modify the
        // image at runtime.
        |settings: &mut ImageLoaderSettings| settings.asset_usage = RenderAssetUsages::all(),
    );

    commands.spawn((
        Name::new("Bird Left"),
        // This marker component ensures we can easily find either of the Birds by using With and
        // Without query filters.
        Left,
        Sprite::from_image(texture_left),
        Transform::from_xyz(-200.0, 0.0, 0.0),
        bird_left,
    ));

    commands.spawn((
        Name::new("Bird Right"),
        // In contrast to the above, here we rely on the default `RenderAssetUsages` loader setting
        Sprite::from_image(asset_server.load(bird_right.get_texture_path())),
        Transform::from_xyz(200.0, 0.0, 0.0),
        bird_right,
    ));
}

fn spawn_text(mut commands: Commands) {
<<<<<<< HEAD
    commands
        .spawn((
            Name::new("Instructions"),
            Node::default(),
            Style {
                align_items: AlignItems::Start,
                flex_direction: FlexDirection::Column,
                justify_content: JustifyContent::Start,
                width: Val::Percent(100.),
                ..default()
            },
        ))
        .with_children(|parent| {
            parent.spawn(Text::new("Space: swap the right sprite's image handle"));
            parent.spawn(Text::new(
                "Return: modify the image Asset of the left sprite, affecting all uses of it",
            ));
        });
=======
    commands.spawn((
        Name::new("Instructions"),
        Text::new(
            "Space: swap the right sprite's image handle\n\
            Return: modify the image Asset of the left sprite, affecting all uses of it",
        ),
        Style {
            position_type: PositionType::Absolute,
            top: Val::Px(12.),
            left: Val::Px(12.),
            ..default()
        },
    ));
>>>>>>> 90b5ed6c
}

fn alter_handle(
    asset_server: Res<AssetServer>,
    mut right_bird: Query<(&mut Bird, &mut Sprite), Without<Left>>,
) {
    // Image handles, like other parts of the ECS, can be queried as mutable and modified at
    // runtime. We only spawned one bird without the `Left` marker component.
    let Ok((mut bird, mut sprite)) = right_bird.get_single_mut() else {
        return;
    };

    // Switch to a new Bird variant
    bird.set_next_variant();

    // Modify the handle associated with the Bird on the right side. Note that we will only
    // have to load the same path from storage media once: repeated attempts will re-use the
    // asset.
    sprite.image = asset_server.load(bird.get_texture_path());
}

fn alter_asset(mut images: ResMut<Assets<Image>>, left_bird: Query<&Sprite, With<Left>>) {
    // It's convenient to retrieve the asset handle stored with the bird on the left. However,
    // we could just as easily have retained this in a resource or a dedicated component.
    let Ok(sprite) = left_bird.get_single() else {
        return;
    };

    // Obtain a mutable reference to the Image asset.
    let Some(image) = images.get_mut(&sprite.image) else {
        return;
    };

    for pixel in &mut image.data {
        // Directly modify the asset data, which will affect all users of this asset. By
        // contrast, mutating the handle (as we did above) affects only one copy. In this case,
        // we'll just invert the colors, by way of demonstration. Notice that both uses of the
        // asset show the change, not just the one on the left.
        *pixel = 255 - *pixel;
    }
}<|MERGE_RESOLUTION|>--- conflicted
+++ resolved
@@ -90,26 +90,6 @@
 }
 
 fn spawn_text(mut commands: Commands) {
-<<<<<<< HEAD
-    commands
-        .spawn((
-            Name::new("Instructions"),
-            Node::default(),
-            Style {
-                align_items: AlignItems::Start,
-                flex_direction: FlexDirection::Column,
-                justify_content: JustifyContent::Start,
-                width: Val::Percent(100.),
-                ..default()
-            },
-        ))
-        .with_children(|parent| {
-            parent.spawn(Text::new("Space: swap the right sprite's image handle"));
-            parent.spawn(Text::new(
-                "Return: modify the image Asset of the left sprite, affecting all uses of it",
-            ));
-        });
-=======
     commands.spawn((
         Name::new("Instructions"),
         Text::new(
@@ -123,7 +103,6 @@
             ..default()
         },
     ));
->>>>>>> 90b5ed6c
 }
 
 fn alter_handle(
