use bevy::{
    asset::{AssetIo, AssetIoError, Metadata},
    prelude::*,
    utils::BoxedFuture,
};
use std::{
    ops::Deref,
    path::{Path, PathBuf},
};

/// A custom asset io implementation that simply defers to the platform default
/// implementation.
///
/// This can be used as a starting point for developing a useful implementation
/// that can defer to the default when needed.
struct CustomAssetIo(Box<dyn AssetIo>);

impl AssetIo for CustomAssetIo {
    fn load_path<'a>(&'a self, path: &'a Path) -> BoxedFuture<'a, Result<Vec<u8>, AssetIoError>> {
        info!("load_path({:?})", path);
        self.0.load_path(path)
    }

    fn read_directory(
        &self,
        path: &Path,
    ) -> Result<Box<dyn Iterator<Item = PathBuf>>, AssetIoError> {
        info!("read_directory({:?})", path);
        self.0.read_directory(path)
    }

    fn watch_path_for_changes(&self, path: &Path) -> Result<(), AssetIoError> {
        info!("watch_path_for_changes({:?})", path);
        self.0.watch_path_for_changes(path)
    }

    fn watch_for_changes(&self) -> Result<(), AssetIoError> {
        info!("watch_for_changes()");
        self.0.watch_for_changes()
    }

    fn get_metadata(&self, path: &Path) -> Result<Metadata, AssetIoError> {
        info!("get_metadata({:?})", path);
        self.0.get_metadata(path)
    }
}

/// A plugin used to execute the override of the asset io
struct CustomAssetIoPlugin;

impl Plugin for CustomAssetIoPlugin {
    fn build(&self, app: &mut App) {
        // must get a hold of the task pool in order to create the asset server

<<<<<<< HEAD
        let task_pool = bevy::tasks::IoTaskPool::get().deref().clone();
=======
        let task_pool = app.world.resource::<bevy::tasks::IoTaskPool>().0.clone();
>>>>>>> 65bd41f3

        let asset_io = {
            // the platform default asset io requires a reference to the app
            // builder to find its configuration

            let default_io = bevy::asset::create_platform_default_asset_io(app);

            // create the custom asset io instance

            CustomAssetIo(default_io)
        };

        // the asset server is constructed and added the resource manager

        app.insert_resource(AssetServer::new(asset_io, task_pool));
    }
}

fn main() {
    App::new()
        .add_plugins_with(DefaultPlugins, |group| {
            // the custom asset io plugin must be inserted in-between the
            // `CorePlugin' and `AssetPlugin`. It needs to be after the
            // CorePlugin, so that the IO task pool has already been constructed.
            // And it must be before the `AssetPlugin` so that the asset plugin
            // doesn't create another instance of an asset server. In general,
            // the AssetPlugin should still run so that other aspects of the
            // asset system are initialized correctly.
            group.add_before::<bevy::asset::AssetPlugin, _>(CustomAssetIoPlugin)
        })
        .add_startup_system(setup)
        .run();
}

fn setup(mut commands: Commands, asset_server: Res<AssetServer>) {
    commands.spawn_bundle(OrthographicCameraBundle::new_2d());
    commands.spawn_bundle(SpriteBundle {
        texture: asset_server.load("branding/icon.png"),
        ..default()
    });
}<|MERGE_RESOLUTION|>--- conflicted
+++ resolved
@@ -52,11 +52,7 @@
     fn build(&self, app: &mut App) {
         // must get a hold of the task pool in order to create the asset server
 
-<<<<<<< HEAD
         let task_pool = bevy::tasks::IoTaskPool::get().deref().clone();
-=======
-        let task_pool = app.world.resource::<bevy::tasks::IoTaskPool>().0.clone();
->>>>>>> 65bd41f3
 
         let asset_io = {
             // the platform default asset io requires a reference to the app
