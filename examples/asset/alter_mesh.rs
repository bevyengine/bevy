--- conflicted
+++ resolved
@@ -132,26 +132,6 @@
 }
 
 fn spawn_text(mut commands: Commands) {
-<<<<<<< HEAD
-    commands
-        .spawn((
-            Name::new("Instructions"),
-            Node::default(),
-            Style {
-                align_items: AlignItems::Start,
-                flex_direction: FlexDirection::Column,
-                justify_content: JustifyContent::Start,
-                width: Val::Percent(100.),
-                ..default()
-            },
-        ))
-        .with_children(|parent| {
-            parent.spawn(Text::new("Space: swap meshes by mutating a Handle<Mesh>"));
-            parent.spawn(Text::new(
-                "Return: mutate the mesh itself, changing all copies of it",
-            ));
-        });
-=======
     commands.spawn((
         Name::new("Instructions"),
         Text::new(
@@ -165,7 +145,6 @@
             ..default()
         },
     ));
->>>>>>> 90b5ed6c
 }
 
 fn alter_handle(
