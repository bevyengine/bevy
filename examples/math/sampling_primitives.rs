--- conflicted
+++ resolved
@@ -351,13 +351,9 @@
             clear_color: ClearColorConfig::Custom(SKY_COLOR),
             ..default()
         },
-<<<<<<< HEAD
         Tonemapping::TonyMcMapface,
         Transform::from_xyz(-2.0, 3.0, 5.0).looking_at(Vec3::ZERO, Vec3::Y),
-        BloomSettings::NATURAL,
-=======
         Bloom::NATURAL,
->>>>>>> 378dcacf
         CameraRig {
             yaw: 0.56,
             pitch: 0.45,
