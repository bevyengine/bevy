--- conflicted
+++ resolved
@@ -9,11 +9,7 @@
 
 [dev-dependencies]
 criterion = "0.3"
-<<<<<<< HEAD
-rand = "0.8.1"
-=======
 rand = "0.8.3"
->>>>>>> 6693aaf1
 bevy = { path = "../" }
 
 [[bench]]
@@ -27,7 +23,6 @@
 harness = false
 
 [[bench]]
-<<<<<<< HEAD
 name = "animation-tick-run-idle-blend"
 path = "benches/bevy_animation/tick_run_idle_blend.rs"
 harness = false
@@ -35,8 +30,9 @@
 [[bench]]
 name = "animation-tracks-narrow-and-wide"
 path = "benches/bevy_animation/tracks_narrow_and_wide.rs"
-=======
+harness = false
+
+[[bench]]
 name = "curves"
 path = "benches/bevy_math/curves.rs"
->>>>>>> 6693aaf1
 harness = false