use core::{hint::black_box, time::Duration};

use benches::bench;
use bevy_reflect::{DynamicStruct, GetField, PartialReflect, Reflect, Struct};
<<<<<<< HEAD
use criterion::{criterion_group, BatchSize, BenchmarkId, Criterion, Throughput};
=======
use criterion::{
    black_box, criterion_group, measurement::Measurement, AxisScale, BatchSize, BenchmarkGroup,
    BenchmarkId, Criterion, PlotConfiguration, Throughput,
};
>>>>>>> 80094c60

criterion_group!(
    benches,
    concrete_struct_apply,
    concrete_struct_field,
    concrete_struct_type_info,
    concrete_struct_clone,
    dynamic_struct_clone,
    dynamic_struct_apply,
    dynamic_struct_get_field,
    dynamic_struct_insert,
);

const WARM_UP_TIME: Duration = Duration::from_millis(500);
const MEASUREMENT_TIME: Duration = Duration::from_secs(4);
const SIZES: [usize; 4] = [16, 32, 64, 128];

/// Creates a [`BenchmarkGroup`] with common configuration shared by all benchmarks within this
/// module.
fn create_group<'a, M: Measurement>(c: &'a mut Criterion<M>, name: &str) -> BenchmarkGroup<'a, M> {
    let mut group = c.benchmark_group(name);

    group
        .warm_up_time(WARM_UP_TIME)
        .measurement_time(MEASUREMENT_TIME)
        // Make the plots logarithmic, matching `SIZES`' scale.
        .plot_config(PlotConfiguration::default().summary_scale(AxisScale::Logarithmic));

    group
}

fn concrete_struct_field(criterion: &mut Criterion) {
    let mut group = create_group(criterion, bench!("concrete_struct_field"));

    let structs: [Box<dyn Struct>; 4] = [
        Box::new(Struct16::default()),
        Box::new(Struct32::default()),
        Box::new(Struct64::default()),
        Box::new(Struct128::default()),
    ];

    for s in structs {
        let field_count = s.field_len();

        group.bench_with_input(
            BenchmarkId::from_parameter(field_count),
            &s,
            |bencher, s| {
                let field_names = (0..field_count)
                    .map(|i| format!("field_{}", i))
                    .collect::<Vec<_>>();

                bencher.iter(|| {
                    for name in &field_names {
                        black_box(s.field(black_box(name)));
                    }
                });
            },
        );
    }
}

fn concrete_struct_apply(criterion: &mut Criterion) {
    let mut group = create_group(criterion, bench!("concrete_struct_apply"));

    // Use functions that produce trait objects of varying concrete types as the
    // input to the benchmark.
    let inputs: &[fn() -> (Box<dyn Struct>, Box<dyn PartialReflect>)] = &[
        || (Box::new(Struct16::default()), Box::new(Struct16::default())),
        || (Box::new(Struct32::default()), Box::new(Struct32::default())),
        || (Box::new(Struct64::default()), Box::new(Struct64::default())),
        || {
            (
                Box::new(Struct128::default()),
                Box::new(Struct128::default()),
            )
        },
    ];

    for input in inputs {
        let field_count = input().0.field_len();
        group.throughput(Throughput::Elements(field_count as u64));

        group.bench_with_input(
            BenchmarkId::new("apply_concrete", field_count),
            input,
            |bencher, input| {
                bencher.iter_batched(
                    input,
                    |(mut obj, patch)| obj.apply(black_box(patch.as_ref())),
                    BatchSize::SmallInput,
                );
            },
        );
    }

    for input in inputs {
        let field_count = input().0.field_len();
        group.throughput(Throughput::Elements(field_count as u64));

        group.bench_with_input(
            BenchmarkId::new("apply_dynamic", field_count),
            input,
            |bencher, input| {
                bencher.iter_batched(
                    || {
                        let (obj, _) = input();
                        let patch = obj.clone_dynamic();
                        (obj, patch)
                    },
                    |(mut obj, patch)| obj.apply(black_box(&patch)),
                    BatchSize::SmallInput,
                );
            },
        );
    }
}

fn concrete_struct_type_info(criterion: &mut Criterion) {
    let mut group = create_group(criterion, bench!("concrete_struct_type_info"));

    let structs: [(Box<dyn Struct>, Box<dyn Struct>); 5] = [
        (
            Box::new(Struct1::default()),
            Box::new(GenericStruct1::<u32>::default()),
        ),
        (
            Box::new(Struct16::default()),
            Box::new(GenericStruct16::<u32>::default()),
        ),
        (
            Box::new(Struct32::default()),
            Box::new(GenericStruct32::<u32>::default()),
        ),
        (
            Box::new(Struct64::default()),
            Box::new(GenericStruct64::<u32>::default()),
        ),
        (
            Box::new(Struct128::default()),
            Box::new(GenericStruct128::<u32>::default()),
        ),
    ];

    for (standard, generic) in structs {
        let field_count = standard.field_len();

        group.bench_with_input(
            BenchmarkId::new("NonGeneric", field_count),
            &standard,
            |bencher, s| {
                bencher.iter(|| s.get_represented_type_info());
            },
        );
        group.bench_with_input(
            BenchmarkId::new("Generic", field_count),
            &generic,
            |bencher, s| {
                bencher.iter(|| s.get_represented_type_info());
            },
        );
    }
}

fn concrete_struct_clone(criterion: &mut Criterion) {
    let mut group = create_group(criterion, bench!("concrete_struct_clone"));

    let structs: [(Box<dyn Struct>, Box<dyn Struct>); 5] = [
        (
            Box::new(Struct1::default()),
            Box::new(GenericStruct1::<u32>::default()),
        ),
        (
            Box::new(Struct16::default()),
            Box::new(GenericStruct16::<u32>::default()),
        ),
        (
            Box::new(Struct32::default()),
            Box::new(GenericStruct32::<u32>::default()),
        ),
        (
            Box::new(Struct64::default()),
            Box::new(GenericStruct64::<u32>::default()),
        ),
        (
            Box::new(Struct128::default()),
            Box::new(GenericStruct128::<u32>::default()),
        ),
    ];

    for (standard, generic) in structs {
        let field_count = standard.field_len();

        group.bench_with_input(
            BenchmarkId::new("NonGeneric", field_count),
            &standard,
            |bencher, s| {
                bencher.iter(|| s.clone_dynamic());
            },
        );
        group.bench_with_input(
            BenchmarkId::new("Generic", field_count),
            &generic,
            |bencher, s| {
                bencher.iter(|| s.clone_dynamic());
            },
        );
    }
}

fn dynamic_struct_clone(criterion: &mut Criterion) {
    let mut group = create_group(criterion, bench!("dynamic_struct_clone"));

    let structs: [Box<dyn Struct>; 5] = [
        Box::new(Struct1::default().clone_dynamic()),
        Box::new(Struct16::default().clone_dynamic()),
        Box::new(Struct32::default().clone_dynamic()),
        Box::new(Struct64::default().clone_dynamic()),
        Box::new(Struct128::default().clone_dynamic()),
    ];

    for s in structs {
        let field_count = s.field_len();

        group.bench_with_input(
            BenchmarkId::from_parameter(field_count),
            &s,
            |bencher, s| {
                bencher.iter(|| s.clone_dynamic());
            },
        );
    }
}

fn dynamic_struct_apply(criterion: &mut Criterion) {
    let mut group = create_group(criterion, bench!("dynamic_struct_apply"));

    let patches: &[(fn() -> Box<dyn PartialReflect>, usize)] = &[
        (|| Box::new(Struct16::default()), 16),
        (|| Box::new(Struct32::default()), 32),
        (|| Box::new(Struct64::default()), 64),
        (|| Box::new(Struct128::default()), 128),
    ];

    for (patch, field_count) in patches {
        let field_count = *field_count;
        group.throughput(Throughput::Elements(field_count as u64));

        let mut base = DynamicStruct::default();
        for i in 0..field_count {
            let field_name = format!("field_{}", i);
            base.insert(&field_name, 1u32);
        }

        group.bench_with_input(
            BenchmarkId::new("apply_concrete", field_count),
            &patch,
            |bencher, patch| {
                bencher.iter_batched(
                    || (base.clone_dynamic(), patch()),
                    |(mut base, patch)| base.apply(black_box(&*patch)),
                    BatchSize::SmallInput,
                );
            },
        );
    }

    for field_count in SIZES {
        group.throughput(Throughput::Elements(field_count as u64));

        group.bench_with_input(
            BenchmarkId::new("apply_dynamic", field_count),
            &field_count,
            |bencher, &field_count| {
                let mut base = DynamicStruct::default();
                let mut patch = DynamicStruct::default();
                for i in 0..field_count {
                    let field_name = format!("field_{}", i);
                    base.insert(&field_name, 0u32);
                    patch.insert(&field_name, 1u32);
                }

                bencher.iter_batched(
                    || base.clone_dynamic(),
                    |mut base| base.apply(black_box(&patch)),
                    BatchSize::SmallInput,
                );
            },
        );
    }
}

fn dynamic_struct_insert(criterion: &mut Criterion) {
    let mut group = create_group(criterion, bench!("dynamic_struct_insert"));

    for field_count in SIZES {
        group.throughput(Throughput::Elements(field_count as u64));
        group.bench_with_input(
            BenchmarkId::from_parameter(field_count),
            &field_count,
            |bencher, field_count| {
                let mut s = DynamicStruct::default();
                for i in 0..*field_count {
                    let field_name = format!("field_{}", i);
                    s.insert(&field_name, ());
                }

                let field = format!("field_{}", field_count);
                bencher.iter_batched(
                    || s.clone_dynamic(),
                    |mut s| {
                        s.insert(black_box(&field), ());
                    },
                    BatchSize::SmallInput,
                );
            },
        );
    }

    group.finish();
}

fn dynamic_struct_get_field(criterion: &mut Criterion) {
    let mut group = create_group(criterion, bench!("dynamic_struct_get_field"));

    for field_count in SIZES {
        group.throughput(Throughput::Elements(field_count as u64));
        group.bench_with_input(
            BenchmarkId::from_parameter(field_count),
            &field_count,
            |bencher, field_count| {
                let mut s = DynamicStruct::default();
                for i in 0..*field_count {
                    let field_name = format!("field_{}", i);
                    s.insert(&field_name, ());
                }

                let field = black_box("field_63");
                bencher.iter(|| s.get_field::<()>(field));
            },
        );
    }
}

#[derive(Clone, Default, Reflect)]
struct Struct1 {
    field_0: u32,
}

#[derive(Clone, Default, Reflect)]
struct Struct16 {
    field_0: u32,
    field_1: u32,
    field_2: u32,
    field_3: u32,
    field_4: u32,
    field_5: u32,
    field_6: u32,
    field_7: u32,
    field_8: u32,
    field_9: u32,
    field_10: u32,
    field_11: u32,
    field_12: u32,
    field_13: u32,
    field_14: u32,
    field_15: u32,
}

#[derive(Clone, Default, Reflect)]
struct Struct32 {
    field_0: u32,
    field_1: u32,
    field_2: u32,
    field_3: u32,
    field_4: u32,
    field_5: u32,
    field_6: u32,
    field_7: u32,
    field_8: u32,
    field_9: u32,
    field_10: u32,
    field_11: u32,
    field_12: u32,
    field_13: u32,
    field_14: u32,
    field_15: u32,
    field_16: u32,
    field_17: u32,
    field_18: u32,
    field_19: u32,
    field_20: u32,
    field_21: u32,
    field_22: u32,
    field_23: u32,
    field_24: u32,
    field_25: u32,
    field_26: u32,
    field_27: u32,
    field_28: u32,
    field_29: u32,
    field_30: u32,
    field_31: u32,
}

#[derive(Clone, Default, Reflect)]
struct Struct64 {
    field_0: u32,
    field_1: u32,
    field_2: u32,
    field_3: u32,
    field_4: u32,
    field_5: u32,
    field_6: u32,
    field_7: u32,
    field_8: u32,
    field_9: u32,
    field_10: u32,
    field_11: u32,
    field_12: u32,
    field_13: u32,
    field_14: u32,
    field_15: u32,
    field_16: u32,
    field_17: u32,
    field_18: u32,
    field_19: u32,
    field_20: u32,
    field_21: u32,
    field_22: u32,
    field_23: u32,
    field_24: u32,
    field_25: u32,
    field_26: u32,
    field_27: u32,
    field_28: u32,
    field_29: u32,
    field_30: u32,
    field_31: u32,
    field_32: u32,
    field_33: u32,
    field_34: u32,
    field_35: u32,
    field_36: u32,
    field_37: u32,
    field_38: u32,
    field_39: u32,
    field_40: u32,
    field_41: u32,
    field_42: u32,
    field_43: u32,
    field_44: u32,
    field_45: u32,
    field_46: u32,
    field_47: u32,
    field_48: u32,
    field_49: u32,
    field_50: u32,
    field_51: u32,
    field_52: u32,
    field_53: u32,
    field_54: u32,
    field_55: u32,
    field_56: u32,
    field_57: u32,
    field_58: u32,
    field_59: u32,
    field_60: u32,
    field_61: u32,
    field_62: u32,
    field_63: u32,
}

#[derive(Clone, Default, Reflect)]
struct Struct128 {
    field_0: u32,
    field_1: u32,
    field_2: u32,
    field_3: u32,
    field_4: u32,
    field_5: u32,
    field_6: u32,
    field_7: u32,
    field_8: u32,
    field_9: u32,
    field_10: u32,
    field_11: u32,
    field_12: u32,
    field_13: u32,
    field_14: u32,
    field_15: u32,
    field_16: u32,
    field_17: u32,
    field_18: u32,
    field_19: u32,
    field_20: u32,
    field_21: u32,
    field_22: u32,
    field_23: u32,
    field_24: u32,
    field_25: u32,
    field_26: u32,
    field_27: u32,
    field_28: u32,
    field_29: u32,
    field_30: u32,
    field_31: u32,
    field_32: u32,
    field_33: u32,
    field_34: u32,
    field_35: u32,
    field_36: u32,
    field_37: u32,
    field_38: u32,
    field_39: u32,
    field_40: u32,
    field_41: u32,
    field_42: u32,
    field_43: u32,
    field_44: u32,
    field_45: u32,
    field_46: u32,
    field_47: u32,
    field_48: u32,
    field_49: u32,
    field_50: u32,
    field_51: u32,
    field_52: u32,
    field_53: u32,
    field_54: u32,
    field_55: u32,
    field_56: u32,
    field_57: u32,
    field_58: u32,
    field_59: u32,
    field_60: u32,
    field_61: u32,
    field_62: u32,
    field_63: u32,
    field_64: u32,
    field_65: u32,
    field_66: u32,
    field_67: u32,
    field_68: u32,
    field_69: u32,
    field_70: u32,
    field_71: u32,
    field_72: u32,
    field_73: u32,
    field_74: u32,
    field_75: u32,
    field_76: u32,
    field_77: u32,
    field_78: u32,
    field_79: u32,
    field_80: u32,
    field_81: u32,
    field_82: u32,
    field_83: u32,
    field_84: u32,
    field_85: u32,
    field_86: u32,
    field_87: u32,
    field_88: u32,
    field_89: u32,
    field_90: u32,
    field_91: u32,
    field_92: u32,
    field_93: u32,
    field_94: u32,
    field_95: u32,
    field_96: u32,
    field_97: u32,
    field_98: u32,
    field_99: u32,
    field_100: u32,
    field_101: u32,
    field_102: u32,
    field_103: u32,
    field_104: u32,
    field_105: u32,
    field_106: u32,
    field_107: u32,
    field_108: u32,
    field_109: u32,
    field_110: u32,
    field_111: u32,
    field_112: u32,
    field_113: u32,
    field_114: u32,
    field_115: u32,
    field_116: u32,
    field_117: u32,
    field_118: u32,
    field_119: u32,
    field_120: u32,
    field_121: u32,
    field_122: u32,
    field_123: u32,
    field_124: u32,
    field_125: u32,
    field_126: u32,
    field_127: u32,
}

#[derive(Clone, Default, Reflect)]
struct GenericStruct1<T: Reflect + Default> {
    field_0: T,
}

#[derive(Clone, Default, Reflect)]
struct GenericStruct16<T: Reflect + Default> {
    field_0: T,
    field_1: T,
    field_2: T,
    field_3: T,
    field_4: T,
    field_5: T,
    field_6: T,
    field_7: T,
    field_8: T,
    field_9: T,
    field_10: T,
    field_11: T,
    field_12: T,
    field_13: T,
    field_14: T,
    field_15: T,
}

#[derive(Clone, Default, Reflect)]
struct GenericStruct32<T: Reflect + Default> {
    field_0: T,
    field_1: T,
    field_2: T,
    field_3: T,
    field_4: T,
    field_5: T,
    field_6: T,
    field_7: T,
    field_8: T,
    field_9: T,
    field_10: T,
    field_11: T,
    field_12: T,
    field_13: T,
    field_14: T,
    field_15: T,
    field_16: T,
    field_17: T,
    field_18: T,
    field_19: T,
    field_20: T,
    field_21: T,
    field_22: T,
    field_23: T,
    field_24: T,
    field_25: T,
    field_26: T,
    field_27: T,
    field_28: T,
    field_29: T,
    field_30: T,
    field_31: T,
}

#[derive(Clone, Default, Reflect)]
struct GenericStruct64<T: Reflect + Default> {
    field_0: T,
    field_1: T,
    field_2: T,
    field_3: T,
    field_4: T,
    field_5: T,
    field_6: T,
    field_7: T,
    field_8: T,
    field_9: T,
    field_10: T,
    field_11: T,
    field_12: T,
    field_13: T,
    field_14: T,
    field_15: T,
    field_16: T,
    field_17: T,
    field_18: T,
    field_19: T,
    field_20: T,
    field_21: T,
    field_22: T,
    field_23: T,
    field_24: T,
    field_25: T,
    field_26: T,
    field_27: T,
    field_28: T,
    field_29: T,
    field_30: T,
    field_31: T,
    field_32: T,
    field_33: T,
    field_34: T,
    field_35: T,
    field_36: T,
    field_37: T,
    field_38: T,
    field_39: T,
    field_40: T,
    field_41: T,
    field_42: T,
    field_43: T,
    field_44: T,
    field_45: T,
    field_46: T,
    field_47: T,
    field_48: T,
    field_49: T,
    field_50: T,
    field_51: T,
    field_52: T,
    field_53: T,
    field_54: T,
    field_55: T,
    field_56: T,
    field_57: T,
    field_58: T,
    field_59: T,
    field_60: T,
    field_61: T,
    field_62: T,
    field_63: T,
}

#[derive(Clone, Default, Reflect)]
struct GenericStruct128<T: Reflect + Default> {
    field_0: T,
    field_1: T,
    field_2: T,
    field_3: T,
    field_4: T,
    field_5: T,
    field_6: T,
    field_7: T,
    field_8: T,
    field_9: T,
    field_10: T,
    field_11: T,
    field_12: T,
    field_13: T,
    field_14: T,
    field_15: T,
    field_16: T,
    field_17: T,
    field_18: T,
    field_19: T,
    field_20: T,
    field_21: T,
    field_22: T,
    field_23: T,
    field_24: T,
    field_25: T,
    field_26: T,
    field_27: T,
    field_28: T,
    field_29: T,
    field_30: T,
    field_31: T,
    field_32: T,
    field_33: T,
    field_34: T,
    field_35: T,
    field_36: T,
    field_37: T,
    field_38: T,
    field_39: T,
    field_40: T,
    field_41: T,
    field_42: T,
    field_43: T,
    field_44: T,
    field_45: T,
    field_46: T,
    field_47: T,
    field_48: T,
    field_49: T,
    field_50: T,
    field_51: T,
    field_52: T,
    field_53: T,
    field_54: T,
    field_55: T,
    field_56: T,
    field_57: T,
    field_58: T,
    field_59: T,
    field_60: T,
    field_61: T,
    field_62: T,
    field_63: T,
    field_64: T,
    field_65: T,
    field_66: T,
    field_67: T,
    field_68: T,
    field_69: T,
    field_70: T,
    field_71: T,
    field_72: T,
    field_73: T,
    field_74: T,
    field_75: T,
    field_76: T,
    field_77: T,
    field_78: T,
    field_79: T,
    field_80: T,
    field_81: T,
    field_82: T,
    field_83: T,
    field_84: T,
    field_85: T,
    field_86: T,
    field_87: T,
    field_88: T,
    field_89: T,
    field_90: T,
    field_91: T,
    field_92: T,
    field_93: T,
    field_94: T,
    field_95: T,
    field_96: T,
    field_97: T,
    field_98: T,
    field_99: T,
    field_100: T,
    field_101: T,
    field_102: T,
    field_103: T,
    field_104: T,
    field_105: T,
    field_106: T,
    field_107: T,
    field_108: T,
    field_109: T,
    field_110: T,
    field_111: T,
    field_112: T,
    field_113: T,
    field_114: T,
    field_115: T,
    field_116: T,
    field_117: T,
    field_118: T,
    field_119: T,
    field_120: T,
    field_121: T,
    field_122: T,
    field_123: T,
    field_124: T,
    field_125: T,
    field_126: T,
    field_127: T,
}<|MERGE_RESOLUTION|>--- conflicted
+++ resolved
@@ -2,14 +2,10 @@
 
 use benches::bench;
 use bevy_reflect::{DynamicStruct, GetField, PartialReflect, Reflect, Struct};
-<<<<<<< HEAD
-use criterion::{criterion_group, BatchSize, BenchmarkId, Criterion, Throughput};
-=======
 use criterion::{
-    black_box, criterion_group, measurement::Measurement, AxisScale, BatchSize, BenchmarkGroup,
-    BenchmarkId, Criterion, PlotConfiguration, Throughput,
+    criterion_group, measurement::Measurement, AxisScale, BatchSize, BenchmarkGroup, BenchmarkId,
+    Criterion, PlotConfiguration, Throughput,
 };
->>>>>>> 80094c60
 
 criterion_group!(
     benches,
