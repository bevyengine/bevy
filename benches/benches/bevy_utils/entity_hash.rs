use bevy_ecs::entity::Entity;
use bevy_utils::EntityHashSet;
use criterion::{criterion_group, criterion_main, BenchmarkId, Criterion, Throughput};
use rand::{Rng, SeedableRng};
use rand_chacha::ChaCha8Rng;

criterion_group!(benches, entity_set_build_and_lookup,);
criterion_main!(benches);

const SIZES: [usize; 5] = [100, 316, 1000, 3162, 10000];

fn make_entity(rng: &mut impl Rng, size: usize) -> Entity {
    // -log₂(1-x) gives an exponential distribution with median 1.0
    // That lets us get values that are mostly small, but some are quite large
    // * For ids, half are in [0, size), half are unboundedly larger.
    // * For generations, half are in [1, 3), half are unboundedly larger.

    let x: f64 = rng.gen();
    let id = -(1.0 - x).log2() * (size as f64);
    let x: f64 = rng.gen();
    let gen = 1.0 + -(1.0 - x).log2() * 2.0;

    // this is not reliable, but we're internal so a hack is ok
    let bits = ((gen as u64) << 32) | (id as u64);
    let e = Entity::from_bits(bits).unwrap();
    assert_eq!(e.index(), id as u32);
    assert_eq!(e.generation(), gen as u32);
    e
}

fn entity_set_build_and_lookup(c: &mut Criterion) {
    let mut group = c.benchmark_group("entity_hash");
    for size in SIZES {
        // Get some random-but-consistent entities to use for all the benches below.
        let mut rng = ChaCha8Rng::seed_from_u64(size as u64);
        let entities =
            Vec::from_iter(std::iter::repeat_with(|| make_entity(&mut rng, size)).take(size));

        group.throughput(Throughput::Elements(size as u64));
        group.bench_function(BenchmarkId::new("entity_set_build", size), |bencher| {
            bencher.iter_with_large_drop(|| EntityHashSet::from_iter(entities.iter().copied()));
        });
        group.bench_function(BenchmarkId::new("entity_set_lookup_hit", size), |bencher| {
            let set = EntityHashSet::from_iter(entities.iter().copied());
            bencher.iter(|| entities.iter().copied().filter(|e| set.contains(e)).count());
        });
        group.bench_function(
            BenchmarkId::new("entity_set_lookup_miss_id", size),
            |bencher| {
                let set = EntityHashSet::from_iter(entities.iter().copied());
<<<<<<< HEAD
                bencher.iter(|| entities.iter()
                    .copied()
                    .map(|e| Entity::from_bits(e.to_bits() + 1).unwrap())
                    .filter(|e| set.contains(e)).count());
=======
                bencher.iter(|| {
                    entities
                        .iter()
                        .copied()
                        .map(|e| Entity::from_bits(e.to_bits() + 1))
                        .filter(|e| set.contains(e))
                        .count()
                });
>>>>>>> c9368734
            },
        );
        group.bench_function(
            BenchmarkId::new("entity_set_lookup_miss_gen", size),
            |bencher| {
                let set = EntityHashSet::from_iter(entities.iter().copied());
<<<<<<< HEAD
                bencher.iter(|| entities.iter()
                    .copied()
                    .map(|e| Entity::from_bits(e.to_bits() + (1 << 32)).unwrap())
                    .filter(|e| set.contains(e)).count());
=======
                bencher.iter(|| {
                    entities
                        .iter()
                        .copied()
                        .map(|e| Entity::from_bits(e.to_bits() + (1 << 32)))
                        .filter(|e| set.contains(e))
                        .count()
                });
>>>>>>> c9368734
            },
        );
    }
}<|MERGE_RESOLUTION|>--- conflicted
+++ resolved
@@ -48,42 +48,28 @@
             BenchmarkId::new("entity_set_lookup_miss_id", size),
             |bencher| {
                 let set = EntityHashSet::from_iter(entities.iter().copied());
-<<<<<<< HEAD
-                bencher.iter(|| entities.iter()
-                    .copied()
-                    .map(|e| Entity::from_bits(e.to_bits() + 1).unwrap())
-                    .filter(|e| set.contains(e)).count());
-=======
                 bencher.iter(|| {
                     entities
                         .iter()
                         .copied()
-                        .map(|e| Entity::from_bits(e.to_bits() + 1))
+                        .map(|e| Entity::from_bits(e.to_bits() + 1).unwrap())
                         .filter(|e| set.contains(e))
                         .count()
                 });
->>>>>>> c9368734
             },
         );
         group.bench_function(
             BenchmarkId::new("entity_set_lookup_miss_gen", size),
             |bencher| {
                 let set = EntityHashSet::from_iter(entities.iter().copied());
-<<<<<<< HEAD
-                bencher.iter(|| entities.iter()
-                    .copied()
-                    .map(|e| Entity::from_bits(e.to_bits() + (1 << 32)).unwrap())
-                    .filter(|e| set.contains(e)).count());
-=======
                 bencher.iter(|| {
                     entities
                         .iter()
                         .copied()
-                        .map(|e| Entity::from_bits(e.to_bits() + (1 << 32)))
+                        .map(|e| Entity::from_bits(e.to_bits() + (1 << 32)).unwrap())
                         .filter(|e| set.contains(e))
                         .count()
                 });
->>>>>>> c9368734
             },
         );
     }
