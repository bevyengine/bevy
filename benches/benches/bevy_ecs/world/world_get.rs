use core::hint::black_box;

use bevy_ecs::{
    bundle::{Bundle, NoBundleEffect},
    component::Component,
    entity::Entity,
    system::{Query, SystemState},
    world::World,
};
use criterion::Criterion;
use rand::{prelude::SliceRandom, SeedableRng};
use rand_chacha::ChaCha8Rng;

#[derive(Component, Default)]
#[component(storage = "Table")]
struct Table(f32);
#[derive(Component, Default)]
#[component(storage = "SparseSet")]
struct Sparse(f32);
#[derive(Component, Default)]
#[component(storage = "Table")]
struct WideTable<const X: usize>(f32);
#[derive(Component, Default)]
#[component(storage = "SparseSet")]
struct WideSparse<const X: usize>(f32);

const RANGE: core::ops::Range<u32> = 5..6;

fn deterministic_rand() -> ChaCha8Rng {
    ChaCha8Rng::seed_from_u64(42)
}

fn setup<T: Component + Default>(entity_count: u32) -> (World, Vec<Entity>) {
    let mut world = World::default();
    let entities: Vec<Entity> = world
        .spawn_batch((0..entity_count).map(|_| T::default()))
        .collect();
    black_box((world, entities))
}

fn setup_wide<T: Bundle<Effect: NoBundleEffect> + Default>(
    entity_count: u32,
) -> (World, Vec<Entity>) {
    let mut world = World::default();
    let entities: Vec<Entity> = world
        .spawn_batch((0..entity_count).map(|_| T::default()))
        .collect();
    black_box((world, entities))
}

pub fn world_entity(criterion: &mut Criterion) {
    let mut group = criterion.benchmark_group("world_entity");
    group.warm_up_time(core::time::Duration::from_millis(500));
    group.measurement_time(core::time::Duration::from_secs(4));

    for entity_count in RANGE.map(|i| i * 10_000) {
        group.bench_function(format!("{entity_count}_entities"), |bencher| {
<<<<<<< HEAD
            let world = setup::<Table>(entity_count);
            let offset = world.resource_count();

            bencher.iter(|| {
                for i in offset..(entity_count + offset) {
                    let entity =
                        // SAFETY: Range is exclusive.
                        Entity::from_raw(EntityRow::new(unsafe { NonMaxU32::new_unchecked(i) }));
                    black_box(world.entity(entity));
=======
            let (world, entities) = setup::<Table>(entity_count);

            bencher.iter(|| {
                for entity in &entities {
                    black_box(world.entity(*entity));
>>>>>>> 4b1b70d5
                }
            });
        });
    }

    group.finish();
}

pub fn world_get(criterion: &mut Criterion) {
    let mut group = criterion.benchmark_group("world_get");
    group.warm_up_time(core::time::Duration::from_millis(500));
    group.measurement_time(core::time::Duration::from_secs(4));

    for entity_count in RANGE.map(|i| i * 10_000) {
        group.bench_function(format!("{entity_count}_entities_table"), |bencher| {
<<<<<<< HEAD
            let world = setup::<Table>(entity_count);
            let offset = world.resource_count();

            bencher.iter(|| {
                for i in offset..(entity_count + offset) {
                    let entity =
                        // SAFETY: Range is exclusive.
                        Entity::from_raw(EntityRow::new(unsafe { NonMaxU32::new_unchecked(i) }));
                    assert!(world.get::<Table>(entity).is_some());
=======
            let (world, entities) = setup::<Table>(entity_count);

            bencher.iter(|| {
                for entity in &entities {
                    assert!(world.get::<Table>(*entity).is_some());
>>>>>>> 4b1b70d5
                }
            });
        });
        group.bench_function(format!("{entity_count}_entities_sparse"), |bencher| {
<<<<<<< HEAD
            let world = setup::<Sparse>(entity_count);
            let offset = world.resource_count();

            bencher.iter(|| {
                for i in offset..(entity_count + offset) {
                    let entity =
                        // SAFETY: Range is exclusive.
                        Entity::from_raw(EntityRow::new(unsafe { NonMaxU32::new_unchecked(i) }));
                    assert!(world.get::<Sparse>(entity).is_some());
=======
            let (world, entities) = setup::<Sparse>(entity_count);

            bencher.iter(|| {
                for entity in &entities {
                    assert!(world.get::<Sparse>(*entity).is_some());
>>>>>>> 4b1b70d5
                }
            });
        });
    }

    group.finish();
}

pub fn world_query_get(criterion: &mut Criterion) {
    let mut group = criterion.benchmark_group("world_query_get");
    group.warm_up_time(core::time::Duration::from_millis(500));
    group.measurement_time(core::time::Duration::from_secs(4));

    for entity_count in RANGE.map(|i| i * 10_000) {
        group.bench_function(format!("{entity_count}_entities_table"), |bencher| {
<<<<<<< HEAD
            let mut world = setup::<Table>(entity_count);
            let offset = world.resource_count();
            let mut query = world.query::<&Table>();

            bencher.iter(|| {
                for i in offset..(entity_count + offset) {
                    let entity =
                        // SAFETY: Range is exclusive.
                        Entity::from_raw(EntityRow::new(unsafe { NonMaxU32::new_unchecked(i) }));
                    assert!(query.get(&world, entity).is_ok());
=======
            let (mut world, entities) = setup::<Table>(entity_count);
            let mut query = world.query::<&Table>();

            bencher.iter(|| {
                for entity in &entities {
                    assert!(query.get(&world, *entity).is_ok());
>>>>>>> 4b1b70d5
                }
            });
        });
        group.bench_function(format!("{entity_count}_entities_table_wide"), |bencher| {
            let (mut world, entities) = setup_wide::<(
                WideTable<0>,
                WideTable<1>,
                WideTable<2>,
                WideTable<3>,
                WideTable<4>,
                WideTable<5>,
            )>(entity_count);
            let mut query = world.query::<(
                &WideTable<0>,
                &WideTable<1>,
                &WideTable<2>,
                &WideTable<3>,
                &WideTable<4>,
                &WideTable<5>,
            )>();
            let offset = world.resource_count();

            bencher.iter(|| {
<<<<<<< HEAD
                for i in offset..(entity_count + offset) {
                    let entity =
                        // SAFETY: Range is exclusive.
                        Entity::from_raw(EntityRow::new(unsafe { NonMaxU32::new_unchecked(i) }));
                    assert!(query.get(&world, entity).is_ok());
=======
                for entity in &entities {
                    assert!(query.get(&world, *entity).is_ok());
>>>>>>> 4b1b70d5
                }
            });
        });
        group.bench_function(format!("{entity_count}_entities_sparse"), |bencher| {
<<<<<<< HEAD
            let mut world = setup::<Sparse>(entity_count);
            let offset = world.resource_count();
            let mut query = world.query::<&Sparse>();

            bencher.iter(|| {
                for i in offset..(entity_count + offset) {
                    let entity =
                        // SAFETY: Range is exclusive.
                        Entity::from_raw(EntityRow::new(unsafe { NonMaxU32::new_unchecked(i) }));
                    assert!(query.get(&world, entity).is_ok());
=======
            let (mut world, entities) = setup::<Sparse>(entity_count);
            let mut query = world.query::<&Sparse>();

            bencher.iter(|| {
                for entity in &entities {
                    assert!(query.get(&world, *entity).is_ok());
>>>>>>> 4b1b70d5
                }
            });
        });
        group.bench_function(format!("{entity_count}_entities_sparse_wide"), |bencher| {
            let (mut world, entities) = setup_wide::<(
                WideSparse<0>,
                WideSparse<1>,
                WideSparse<2>,
                WideSparse<3>,
                WideSparse<4>,
                WideSparse<5>,
            )>(entity_count);
            let mut query = world.query::<(
                &WideSparse<0>,
                &WideSparse<1>,
                &WideSparse<2>,
                &WideSparse<3>,
                &WideSparse<4>,
                &WideSparse<5>,
            )>();
            let offset = world.resource_count();

            bencher.iter(|| {
<<<<<<< HEAD
                for i in offset..(entity_count + offset) {
                    // SAFETY: Range is exclusive.
                    let entity =
                        Entity::from_raw(EntityRow::new(unsafe { NonMaxU32::new_unchecked(i) }));
                    assert!(query.get(&world, entity).is_ok());
=======
                for entity in &entities {
                    assert!(query.get(&world, *entity).is_ok());
>>>>>>> 4b1b70d5
                }
            });
        });
    }

    group.finish();
}

pub fn world_query_iter(criterion: &mut Criterion) {
    let mut group = criterion.benchmark_group("world_query_iter");
    group.warm_up_time(core::time::Duration::from_millis(500));
    group.measurement_time(core::time::Duration::from_secs(4));

    for entity_count in RANGE.map(|i| i * 10_000) {
        group.bench_function(format!("{entity_count}_entities_table"), |bencher| {
            let (mut world, _) = setup::<Table>(entity_count);
            let mut query = world.query::<&Table>();

            bencher.iter(|| {
                let mut count = 0;
                for comp in query.iter(&world) {
                    black_box(comp);
                    count += 1;
                    black_box(count);
                }
                assert_eq!(black_box(count), entity_count);
            });
        });
        group.bench_function(format!("{entity_count}_entities_sparse"), |bencher| {
            let (mut world, _) = setup::<Sparse>(entity_count);
            let mut query = world.query::<&Sparse>();

            bencher.iter(|| {
                let mut count = 0;
                for comp in query.iter(&world) {
                    black_box(comp);
                    count += 1;
                    black_box(count);
                }
                assert_eq!(black_box(count), entity_count);
            });
        });
    }

    group.finish();
}

pub fn world_query_for_each(criterion: &mut Criterion) {
    let mut group = criterion.benchmark_group("world_query_for_each");
    group.warm_up_time(core::time::Duration::from_millis(500));
    group.measurement_time(core::time::Duration::from_secs(4));

    for entity_count in RANGE.map(|i| i * 10_000) {
        group.bench_function(format!("{entity_count}_entities_table"), |bencher| {
            let (mut world, _) = setup::<Table>(entity_count);
            let mut query = world.query::<&Table>();

            bencher.iter(|| {
                let mut count = 0;
                query.iter(&world).for_each(|comp| {
                    black_box(comp);
                    count += 1;
                    black_box(count);
                });
                assert_eq!(black_box(count), entity_count);
            });
        });
        group.bench_function(format!("{entity_count}_entities_sparse"), |bencher| {
            let (mut world, _) = setup::<Sparse>(entity_count);
            let mut query = world.query::<&Sparse>();

            bencher.iter(|| {
                let mut count = 0;
                query.iter(&world).for_each(|comp| {
                    black_box(comp);
                    count += 1;
                    black_box(count);
                });
                assert_eq!(black_box(count), entity_count);
            });
        });
    }

    group.finish();
}

pub fn query_get(criterion: &mut Criterion) {
    let mut group = criterion.benchmark_group("query_get");
    group.warm_up_time(core::time::Duration::from_millis(500));
    group.measurement_time(core::time::Duration::from_secs(4));

    for entity_count in RANGE.map(|i| i * 10_000) {
        group.bench_function(format!("{entity_count}_entities_table"), |bencher| {
            let mut world = World::default();
            let mut entities: Vec<_> = world
                .spawn_batch((0..entity_count).map(|_| Table::default()))
                .collect();
            entities.shuffle(&mut deterministic_rand());
            let mut query = SystemState::<Query<&Table>>::new(&mut world);
            let query = query.get(&world);

            bencher.iter(|| {
                let mut count = 0;
                for comp in entities.iter().flat_map(|&e| query.get(e)) {
                    black_box(comp);
                    count += 1;
                    black_box(count);
                }
                assert_eq!(black_box(count), entity_count);
            });
        });
        group.bench_function(format!("{entity_count}_entities_sparse"), |bencher| {
            let mut world = World::default();
            let mut entities: Vec<_> = world
                .spawn_batch((0..entity_count).map(|_| Sparse::default()))
                .collect();
            entities.shuffle(&mut deterministic_rand());
            let mut query = SystemState::<Query<&Sparse>>::new(&mut world);
            let query = query.get(&world);

            bencher.iter(|| {
                let mut count = 0;
                for comp in entities.iter().flat_map(|&e| query.get(e)) {
                    black_box(comp);
                    count += 1;
                    black_box(count);
                }
                assert_eq!(black_box(count), entity_count);
            });
        });
    }

    group.finish();
}

pub fn query_get_many<const N: usize>(criterion: &mut Criterion) {
    let mut group = criterion.benchmark_group(format!("query_get_many_{N}"));
    group.warm_up_time(core::time::Duration::from_millis(500));
    group.measurement_time(core::time::Duration::from_secs(2 * N as u64));

    for entity_count in RANGE.map(|i| i * 10_000) {
        group.bench_function(format!("{entity_count}_calls_table"), |bencher| {
            let mut world = World::default();
            let mut entity_groups: Vec<_> = (0..entity_count)
                .map(|_| [(); N].map(|_| world.spawn(Table::default()).id()))
                .collect();
            entity_groups.shuffle(&mut deterministic_rand());

            let mut query = SystemState::<Query<&Table>>::new(&mut world);
            let query = query.get(&world);

            bencher.iter(|| {
                let mut count = 0;
                for comp in entity_groups
                    .iter()
                    .filter_map(|&ids| query.get_many(ids).ok())
                {
                    black_box(comp);
                    count += 1;
                    black_box(count);
                }
                assert_eq!(black_box(count), entity_count);
            });
        });
        group.bench_function(format!("{entity_count}_calls_sparse"), |bencher| {
            let mut world = World::default();
            let mut entity_groups: Vec<_> = (0..entity_count)
                .map(|_| [(); N].map(|_| world.spawn(Sparse::default()).id()))
                .collect();
            entity_groups.shuffle(&mut deterministic_rand());

            let mut query = SystemState::<Query<&Sparse>>::new(&mut world);
            let query = query.get(&world);

            bencher.iter(|| {
                let mut count = 0;
                for comp in entity_groups
                    .iter()
                    .filter_map(|&ids| query.get_many(ids).ok())
                {
                    black_box(comp);
                    count += 1;
                    black_box(count);
                }
                assert_eq!(black_box(count), entity_count);
            });
        });
    }
}<|MERGE_RESOLUTION|>--- conflicted
+++ resolved
@@ -55,23 +55,11 @@
 
     for entity_count in RANGE.map(|i| i * 10_000) {
         group.bench_function(format!("{entity_count}_entities"), |bencher| {
-<<<<<<< HEAD
-            let world = setup::<Table>(entity_count);
-            let offset = world.resource_count();
-
-            bencher.iter(|| {
-                for i in offset..(entity_count + offset) {
-                    let entity =
-                        // SAFETY: Range is exclusive.
-                        Entity::from_raw(EntityRow::new(unsafe { NonMaxU32::new_unchecked(i) }));
-                    black_box(world.entity(entity));
-=======
             let (world, entities) = setup::<Table>(entity_count);
 
             bencher.iter(|| {
                 for entity in &entities {
                     black_box(world.entity(*entity));
->>>>>>> 4b1b70d5
                 }
             });
         });
@@ -87,44 +75,20 @@
 
     for entity_count in RANGE.map(|i| i * 10_000) {
         group.bench_function(format!("{entity_count}_entities_table"), |bencher| {
-<<<<<<< HEAD
-            let world = setup::<Table>(entity_count);
-            let offset = world.resource_count();
-
-            bencher.iter(|| {
-                for i in offset..(entity_count + offset) {
-                    let entity =
-                        // SAFETY: Range is exclusive.
-                        Entity::from_raw(EntityRow::new(unsafe { NonMaxU32::new_unchecked(i) }));
-                    assert!(world.get::<Table>(entity).is_some());
-=======
             let (world, entities) = setup::<Table>(entity_count);
 
             bencher.iter(|| {
                 for entity in &entities {
                     assert!(world.get::<Table>(*entity).is_some());
->>>>>>> 4b1b70d5
-                }
-            });
-        });
-        group.bench_function(format!("{entity_count}_entities_sparse"), |bencher| {
-<<<<<<< HEAD
-            let world = setup::<Sparse>(entity_count);
-            let offset = world.resource_count();
-
-            bencher.iter(|| {
-                for i in offset..(entity_count + offset) {
-                    let entity =
-                        // SAFETY: Range is exclusive.
-                        Entity::from_raw(EntityRow::new(unsafe { NonMaxU32::new_unchecked(i) }));
-                    assert!(world.get::<Sparse>(entity).is_some());
-=======
+                }
+            });
+        });
+        group.bench_function(format!("{entity_count}_entities_sparse"), |bencher| {
             let (world, entities) = setup::<Sparse>(entity_count);
 
             bencher.iter(|| {
                 for entity in &entities {
                     assert!(world.get::<Sparse>(*entity).is_some());
->>>>>>> 4b1b70d5
                 }
             });
         });
@@ -140,25 +104,12 @@
 
     for entity_count in RANGE.map(|i| i * 10_000) {
         group.bench_function(format!("{entity_count}_entities_table"), |bencher| {
-<<<<<<< HEAD
-            let mut world = setup::<Table>(entity_count);
-            let offset = world.resource_count();
-            let mut query = world.query::<&Table>();
-
-            bencher.iter(|| {
-                for i in offset..(entity_count + offset) {
-                    let entity =
-                        // SAFETY: Range is exclusive.
-                        Entity::from_raw(EntityRow::new(unsafe { NonMaxU32::new_unchecked(i) }));
-                    assert!(query.get(&world, entity).is_ok());
-=======
             let (mut world, entities) = setup::<Table>(entity_count);
             let mut query = world.query::<&Table>();
 
             bencher.iter(|| {
                 for entity in &entities {
                     assert!(query.get(&world, *entity).is_ok());
->>>>>>> 4b1b70d5
                 }
             });
         });
@@ -182,39 +133,18 @@
             let offset = world.resource_count();
 
             bencher.iter(|| {
-<<<<<<< HEAD
-                for i in offset..(entity_count + offset) {
-                    let entity =
-                        // SAFETY: Range is exclusive.
-                        Entity::from_raw(EntityRow::new(unsafe { NonMaxU32::new_unchecked(i) }));
-                    assert!(query.get(&world, entity).is_ok());
-=======
                 for entity in &entities {
                     assert!(query.get(&world, *entity).is_ok());
->>>>>>> 4b1b70d5
-                }
-            });
-        });
-        group.bench_function(format!("{entity_count}_entities_sparse"), |bencher| {
-<<<<<<< HEAD
-            let mut world = setup::<Sparse>(entity_count);
-            let offset = world.resource_count();
-            let mut query = world.query::<&Sparse>();
-
-            bencher.iter(|| {
-                for i in offset..(entity_count + offset) {
-                    let entity =
-                        // SAFETY: Range is exclusive.
-                        Entity::from_raw(EntityRow::new(unsafe { NonMaxU32::new_unchecked(i) }));
-                    assert!(query.get(&world, entity).is_ok());
-=======
+                }
+            });
+        });
+        group.bench_function(format!("{entity_count}_entities_sparse"), |bencher| {
             let (mut world, entities) = setup::<Sparse>(entity_count);
             let mut query = world.query::<&Sparse>();
 
             bencher.iter(|| {
                 for entity in &entities {
                     assert!(query.get(&world, *entity).is_ok());
->>>>>>> 4b1b70d5
                 }
             });
         });
@@ -238,16 +168,8 @@
             let offset = world.resource_count();
 
             bencher.iter(|| {
-<<<<<<< HEAD
-                for i in offset..(entity_count + offset) {
-                    // SAFETY: Range is exclusive.
-                    let entity =
-                        Entity::from_raw(EntityRow::new(unsafe { NonMaxU32::new_unchecked(i) }));
-                    assert!(query.get(&world, entity).is_ok());
-=======
                 for entity in &entities {
                     assert!(query.get(&world, *entity).is_ok());
->>>>>>> 4b1b70d5
                 }
             });
         });
