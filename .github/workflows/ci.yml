--- conflicted
+++ resolved
@@ -329,12 +329,8 @@
           echo "msrv=$msrv" >> $GITHUB_OUTPUT
       - uses: dtolnay/rust-toolchain@master
         with:
-<<<<<<< HEAD
-          toolchain: ${{ env.MSRV }}
-      - uses: Leafwing-Studios/cargo-cache@v1
-=======
           toolchain: ${{ steps.msrv.outputs.msrv }}
->>>>>>> 9ee02e87
+      - uses: Leafwing-Studios/cargo-cache@v1
       - name: Install Linux dependencies
         uses: ./.github/actions/install-linux-deps
       - name: Run cargo check
