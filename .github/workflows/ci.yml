name: CI

on:
  pull_request:
  push:
    branches-ignore:
      - 'dependabot/**'
      - staging-squash-merge.tmp

env:
  CARGO_TERM_COLOR: always

jobs:
  build:
    strategy:
      matrix:
        toolchain: [stable, nightly]
        os: [windows-latest, ubuntu-latest, macos-latest]
        exclude:
          - os: macos-latest
            toolchain: nightly
          - os: windows-latest
            toolchain: nightly
    runs-on: ${{ matrix.os }}
    steps:
      - uses: actions/checkout@v2
      - uses: actions/cache@v2
        with:
          path: |
            ~/.cargo/bin/
            ~/.cargo/registry/index/
            ~/.cargo/registry/cache/
            ~/.cargo/git/db/
            target/
          key: ${{ runner.os }}-cargo-build-${{ matrix.toolchain }}-${{ hashFiles('**/Cargo.toml') }}
      - uses: actions-rs/toolchain@v1
        with:
          toolchain: ${{ matrix.toolchain }}
          override: true
      - name: Install alsa and udev
        run: sudo apt-get update; sudo apt-get install --no-install-recommends libasound2-dev libudev-dev
        if: runner.os == 'linux'
      - name: Build & run tests
        run: cargo test --workspace
        env:
          CARGO_INCREMENTAL: 0
          RUSTFLAGS: "-C debuginfo=0 -D warnings"
<<<<<<< HEAD
  # NOTE: temporarily disabled while we sort out pipelined-rendering support
  # build-wasm:
  #   strategy:
  #     matrix:
  #       toolchain: [stable, nightly]
  #       os: [ubuntu-latest]
  #   runs-on: ${{ matrix.os }}
  #   steps:
  #     - uses: actions/checkout@v2

  #     - uses: actions-rs/toolchain@v1
  #       with:
  #         toolchain: ${{ matrix.toolchain }}
  #         target: wasm32-unknown-unknown
  #         override: true

  #     - name: Check wasm
  #       uses: actions-rs/cargo@v1
  #       with:
  #         command: check
  #         args: --target wasm32-unknown-unknown --no-default-features --features bevy_winit,x11,hdr,bevy_gltf
=======

  ci:
    runs-on: ubuntu-latest
    steps:
      - uses: actions/checkout@v2
      - uses: actions/cache@v2
        with:
          path: |
            ~/.cargo/bin/
            ~/.cargo/registry/index/
            ~/.cargo/registry/cache/
            ~/.cargo/git/db/
            target/
          key: ${{ runner.os }}-cargo-ci-${{ hashFiles('**/Cargo.toml') }}
      - uses: actions-rs/toolchain@v1
        with:
          toolchain: stable
          components: rustfmt, clippy
          override: true
      - name: Install alsa and udev
        run: sudo apt-get update; sudo apt-get install --no-install-recommends libasound2-dev libudev-dev
      - name: CI job
        # See tools/ci/src/main.rs for the commands this runs
        run: cargo run -p ci

  check-benches:
    runs-on: ubuntu-latest
    needs: ci
    steps:
      - uses: actions/checkout@v2
      - uses: actions/cache@v2
        with:
          path: |
            ~/.cargo/bin/
            ~/.cargo/registry/index/
            ~/.cargo/registry/cache/
            ~/.cargo/git/db/
            target/
          key: ${{ runner.os }}-cargo-check-benches-${{ hashFiles('**/Cargo.toml') }}
      - uses: actions-rs/toolchain@v1
        with:
          toolchain: stable
          override: true
      - name: Install alsa and udev
        run: sudo apt-get update; sudo apt-get install --no-install-recommends libasound2-dev libudev-dev
      - name: Check Benches
        run: cd benches && cargo check --benches

  build-wasm:
    strategy:
      matrix:
        toolchain: [stable, nightly]
        os: [ubuntu-latest]
    runs-on: ${{ matrix.os }}
    steps:
      - uses: actions/checkout@v2
      - uses: actions/cache@v2
        with:
          path: |
            ~/.cargo/bin/
            ~/.cargo/registry/index/
            ~/.cargo/registry/cache/
            ~/.cargo/git/db/
            target/
          key: ${{ runner.os }}-cargo-build-wasm-${{ matrix.toolchain }}-${{ hashFiles('**/Cargo.toml') }}
      - uses: actions-rs/toolchain@v1
        with:
          toolchain: ${{ matrix.toolchain }}
          target: wasm32-unknown-unknown
          override: true
      - name: Check wasm
        uses: actions-rs/cargo@v1
        with:
          command: check
          args: --target wasm32-unknown-unknown --no-default-features --features bevy_winit,x11,hdr,bevy_gltf
>>>>>>> 997eae61

  build-android:
    runs-on: ubuntu-latest
    steps:
      - uses: actions/checkout@v2
      - uses: actions/cache@v2
        with:
          path: |
            ~/.cargo/bin/
            ~/.cargo/registry/index/
            ~/.cargo/registry/cache/
            ~/.cargo/git/db/
            target/
          key: ${{ runner.os }}-cargo-build-android-${{ hashFiles('**/Cargo.toml') }}
      - name: Uninstall android-31
        run: $ANDROID_SDK_ROOT/cmdline-tools/latest/bin/sdkmanager --uninstall "platforms;android-31"
      - name: Install Android targets
        run: rustup target add aarch64-linux-android armv7-linux-androideabi
      - name: Install Cargo APK
        run: cargo install --force cargo-apk
      - name: Build APK
        run: cargo apk build --example android

  markdownlint:
    runs-on: ubuntu-latest
    needs: check-missing-examples-in-docs
    if: always()
    steps:
      - uses: actions/checkout@v2
        with:
          # Full git history is needed to get a proper list of changed files within `super-linter`
          fetch-depth: 0
      - name: Run Markdown Lint
        uses: docker://ghcr.io/github/super-linter:slim-v4
        env:
          VALIDATE_ALL_CODEBASE: false
          VALIDATE_MARKDOWN: true
          DEFAULT_BRANCH: main
          # Not needed here as only one Linter is used.
          #GITHUB_TOKEN: ${{ secrets.GITHUB_TOKEN }}

  check-markdown-links:
    runs-on: ubuntu-latest
    needs: markdownlint
    if: always()
    steps:
    - uses: actions/checkout@v2
    - name: check dead links
      continue-on-error: true
      id: run1
      uses: gaurav-nelson/github-action-markdown-link-check@9710f0fec812ce0a3b98bef4c9d842fc1f39d976
      with:
        use-quiet-mode: 'yes'
        use-verbose-mode: 'yes'
        config-file: '.github/linters/markdown-link-check.json'
    - name: Sleep for 30 seconds
      if: steps.run1.outcome=='failure'
      run: sleep 30s
      shell: bash
    - name: check dead links (retry)
      continue-on-error: true
      id: run2
      if: steps.run1.outcome=='failure'
      uses: gaurav-nelson/github-action-markdown-link-check@9710f0fec812ce0a3b98bef4c9d842fc1f39d976
      with:
        use-quiet-mode: 'yes'
        use-verbose-mode: 'yes'
        config-file: '.github/linters/markdown-link-check.json'
    - name: Sleep for 30 seconds
      if: steps.run2.outcome=='failure'
      run: sleep 30s
      shell: bash
    - name: check dead links (retry 2)
      continue-on-error: true
      id: run3
      if: steps.run2.outcome=='failure'
      uses: gaurav-nelson/github-action-markdown-link-check@9710f0fec812ce0a3b98bef4c9d842fc1f39d976
      with:
        use-quiet-mode: 'yes'
        use-verbose-mode: 'yes'
        config-file: '.github/linters/markdown-link-check.json'
    - name: set the status
      if: always()
      run: |
        if ${{ steps.run1.outcome=='success' || steps.run2.outcome=='success' || steps.run3.outcome=='success' }}; then
            echo success
        else
            exit 1
        fi

  run-examples:
    runs-on: ubuntu-latest
    steps:
      - name: Install dependencies
        run: |
          sudo apt-get update;
          DEBIAN_FRONTEND=noninteractive sudo apt-get install --no-install-recommends -yq \
            libasound2-dev libudev-dev wget unzip xvfb;
      - uses: actions/checkout@v2
      - uses: actions/cache@v2
        with:
          path: |
            ~/.cargo/bin/
            ~/.cargo/registry/index/
            ~/.cargo/registry/cache/
            ~/.cargo/git/db/
            target/
          key: ${{ runner.os }}-cargo-run-examples-${{ hashFiles('**/Cargo.toml') }}
      - uses: actions-rs/toolchain@v1
        with:
          toolchain: stable
      - name: Setup swiftshader
        run: |
          wget https://github.com/qarmin/gtk_library_store/releases/download/3.24.0/swiftshader.zip;
          unzip swiftshader.zip;
          curr="$(pwd)/libvk_swiftshader.so";
          sed -i "s|PATH_TO_CHANGE|$curr|" vk_swiftshader_icd.json;
      - name: Build bevy
        run: |
          cargo build --no-default-features --features "bevy_dynamic_plugin,bevy_gilrs,bevy_gltf,bevy_wgpu,bevy_winit,render,png,hdr,x11,bevy_ci_testing"
      - name: Run examples
        run: |
          for example in .github/example-run/*.ron; do
            example_name=`basename $example .ron`
            echo "running $example_name - "`date`
            time CI_TESTING_CONFIG=$example VK_ICD_FILENAMES=$(pwd)/vk_swiftshader_icd.json DRI_PRIME=0 xvfb-run cargo run --example $example_name --no-default-features --features "bevy_dynamic_plugin,bevy_gilrs,bevy_gltf,bevy_wgpu,bevy_winit,render,png,hdr,x11,bevy_ci_testing"
            sleep 10
          done

  check-doc:
    runs-on: ubuntu-latest
    needs: check-markdown-links
    if: always()
    steps:
      - uses: actions/checkout@v2
      - name: Install alsa and udev
        run: sudo apt-get update; sudo apt-get install --no-install-recommends libasound2-dev libudev-dev
        if: runner.os == 'linux'
      - name: Installs cargo-deadlinks
        run: cargo install --force cargo-deadlinks
      - name: Build and check doc
        run: RUSTDOCFLAGS='-D warnings' cargo doc --all-features --no-deps
      - name: Checks dead links
        run: cargo deadlinks --dir target/doc/bevy
        continue-on-error: true

  check-missing-examples-in-docs:
    runs-on: ubuntu-latest
    steps:
      - uses: actions/checkout@v2
      - name: Check that examples are present in both README and Cargo
        uses: Weibye/action-internal-link-consistency@1.0.0
        with:
          source: './examples/'
          targets: '[ "./Cargo.toml", "./examples/README.md" ]'
          file-types: '[".rs"]'
          exclude-folders: '["./examples/ios"]'
          exclude-files: '[]'

  check-unused-dependencies:
    runs-on: ubuntu-latest
    steps:
      - uses: actions/checkout@v2
      - uses: actions/cache@v2
        with:
          path: |
            ~/.cargo/bin/
            ~/.cargo/registry/index/
            ~/.cargo/registry/cache/
            ~/.cargo/git/db/
            target/
          key: ${{ runner.os }}-cargo-check-unused-dependencies-${{ hashFiles('**/Cargo.toml') }}
      - uses: actions-rs/toolchain@v1
        with:
          toolchain: nightly
          override: true
      - name: Installs cargo-udeps
        run: cargo install --force cargo-udeps
      - name: Install alsa and udev
        run: sudo apt-get update; sudo apt-get install --no-install-recommends libasound2-dev libudev-dev
      - name: Run cargo udeps
        run: cargo udeps<|MERGE_RESOLUTION|>--- conflicted
+++ resolved
@@ -45,7 +45,6 @@
         env:
           CARGO_INCREMENTAL: 0
           RUSTFLAGS: "-C debuginfo=0 -D warnings"
-<<<<<<< HEAD
   # NOTE: temporarily disabled while we sort out pipelined-rendering support
   # build-wasm:
   #   strategy:
@@ -67,83 +66,6 @@
   #       with:
   #         command: check
   #         args: --target wasm32-unknown-unknown --no-default-features --features bevy_winit,x11,hdr,bevy_gltf
-=======
-
-  ci:
-    runs-on: ubuntu-latest
-    steps:
-      - uses: actions/checkout@v2
-      - uses: actions/cache@v2
-        with:
-          path: |
-            ~/.cargo/bin/
-            ~/.cargo/registry/index/
-            ~/.cargo/registry/cache/
-            ~/.cargo/git/db/
-            target/
-          key: ${{ runner.os }}-cargo-ci-${{ hashFiles('**/Cargo.toml') }}
-      - uses: actions-rs/toolchain@v1
-        with:
-          toolchain: stable
-          components: rustfmt, clippy
-          override: true
-      - name: Install alsa and udev
-        run: sudo apt-get update; sudo apt-get install --no-install-recommends libasound2-dev libudev-dev
-      - name: CI job
-        # See tools/ci/src/main.rs for the commands this runs
-        run: cargo run -p ci
-
-  check-benches:
-    runs-on: ubuntu-latest
-    needs: ci
-    steps:
-      - uses: actions/checkout@v2
-      - uses: actions/cache@v2
-        with:
-          path: |
-            ~/.cargo/bin/
-            ~/.cargo/registry/index/
-            ~/.cargo/registry/cache/
-            ~/.cargo/git/db/
-            target/
-          key: ${{ runner.os }}-cargo-check-benches-${{ hashFiles('**/Cargo.toml') }}
-      - uses: actions-rs/toolchain@v1
-        with:
-          toolchain: stable
-          override: true
-      - name: Install alsa and udev
-        run: sudo apt-get update; sudo apt-get install --no-install-recommends libasound2-dev libudev-dev
-      - name: Check Benches
-        run: cd benches && cargo check --benches
-
-  build-wasm:
-    strategy:
-      matrix:
-        toolchain: [stable, nightly]
-        os: [ubuntu-latest]
-    runs-on: ${{ matrix.os }}
-    steps:
-      - uses: actions/checkout@v2
-      - uses: actions/cache@v2
-        with:
-          path: |
-            ~/.cargo/bin/
-            ~/.cargo/registry/index/
-            ~/.cargo/registry/cache/
-            ~/.cargo/git/db/
-            target/
-          key: ${{ runner.os }}-cargo-build-wasm-${{ matrix.toolchain }}-${{ hashFiles('**/Cargo.toml') }}
-      - uses: actions-rs/toolchain@v1
-        with:
-          toolchain: ${{ matrix.toolchain }}
-          target: wasm32-unknown-unknown
-          override: true
-      - name: Check wasm
-        uses: actions-rs/cargo@v1
-        with:
-          command: check
-          args: --target wasm32-unknown-unknown --no-default-features --features bevy_winit,x11,hdr,bevy_gltf
->>>>>>> 997eae61
 
   build-android:
     runs-on: ubuntu-latest
