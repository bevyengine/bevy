--- conflicted
+++ resolved
@@ -93,20 +93,6 @@
           # Not needed here as only one Linter is used.
           #GITHUB_TOKEN: ${{ secrets.GITHUB_TOKEN }}
 
-<<<<<<< HEAD
-  deadlinks:
-    runs-on: ubuntu-latest
-    steps:
-      - uses: actions/checkout@v2
-      - name: Install alsa and udev
-        run: sudo apt-get update; sudo apt-get install --no-install-recommends libasound2-dev libudev-dev
-        if: runner.os == 'linux'
-      - name: Installs cargo-deadlinks
-        run: cargo install cargo-deadlinks
-      - name: Checks dead doc links
-        run: cargo doc --all-features && cargo deadlinks --dir target/doc/bevy
-        continue-on-error: true
-=======
   run-examples:
     runs-on: ubuntu-latest
 
@@ -142,4 +128,16 @@
             time CI_TESTING_CONFIG=$example VK_ICD_FILENAMES=$(pwd)/vk_swiftshader_icd.json DRI_PRIME=0 xvfb-run cargo run --example $example_name --no-default-features --features "bevy_dynamic_plugin,bevy_gilrs,bevy_gltf,bevy_wgpu,bevy_winit,render,png,hdr,x11,bevy_ci_testing"
             sleep 10
           done
->>>>>>> 4a477e76
+
+  deadlinks:
+    runs-on: ubuntu-latest
+    steps:
+      - uses: actions/checkout@v2
+      - name: Install alsa and udev
+        run: sudo apt-get update; sudo apt-get install --no-install-recommends libasound2-dev libudev-dev
+        if: runner.os == 'linux'
+      - name: Installs cargo-deadlinks
+        run: cargo install cargo-deadlinks
+      - name: Checks dead doc links
+        run: cargo doc --all-features && cargo deadlinks --dir target/doc/bevy
+        continue-on-error: true