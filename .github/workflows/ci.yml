name: CI

on:
  pull_request:
  push:
    branches-ignore:
      - 'dependabot/**'
      - staging-squash-merge.tmp

env:
  CARGO_TERM_COLOR: always

jobs:
  build:
    strategy:
      matrix:
        toolchain: [stable, nightly]
        os: [windows-latest, ubuntu-latest, macos-latest]
        exclude:
          - os: macos-latest
            toolchain: nightly
          - os: windows-latest
            toolchain: nightly
    runs-on: ${{ matrix.os }}
    steps:
      - uses: actions/checkout@v2
      - uses: actions/cache@v2
        with:
          path: |
            ~/.cargo/bin/
            ~/.cargo/registry/index/
            ~/.cargo/registry/cache/
            ~/.cargo/git/db/
            target/
          key: ${{ runner.os }}-cargo-build-${{ matrix.toolchain }}-${{ hashFiles('**/Cargo.toml') }}
      - uses: actions-rs/toolchain@v1
        with:
          toolchain: ${{ matrix.toolchain }}
          override: true
      - name: Install alsa and udev
        run: sudo apt-get update; sudo apt-get install --no-install-recommends libasound2-dev libudev-dev
        if: runner.os == 'linux'
      - name: Build & run tests
        run: cargo test --workspace
        env:
          CARGO_INCREMENTAL: 0
          RUSTFLAGS: "-C debuginfo=0 -D warnings"
  # NOTE: temporarily disabled while we sort out pipelined-rendering support
  # build-wasm:
  #   strategy:
  #     matrix:
  #       toolchain: [stable, nightly]
  #       os: [ubuntu-latest]
  #   runs-on: ${{ matrix.os }}
  #   steps:
  #     - uses: actions/checkout@v2

  #     - uses: actions-rs/toolchain@v1
  #       with:
  #         toolchain: ${{ matrix.toolchain }}
  #         target: wasm32-unknown-unknown
  #         override: true

  #     - name: Check wasm
  #       uses: actions-rs/cargo@v1
  #       with:
  #         command: check
  #         args: --target wasm32-unknown-unknown --no-default-features --features bevy_winit,x11,hdr,bevy_gltf

  build-android:
    runs-on: ubuntu-latest
    steps:
      - uses: actions/checkout@v2
      - uses: actions-rs/toolchain@v1
        with:
          toolchain: stable
<<<<<<< HEAD
      - uses: actions/cache@v2
        with:
          path: |
            ~/.cargo/bin/
            ~/.cargo/registry/index/
            ~/.cargo/registry/cache/
            ~/.cargo/git/db/
            target/
          key: ${{ runner.os }}-cargo-build-android-${{ hashFiles('**/Cargo.toml') }}
      - name: Uninstall android-31
        run: $ANDROID_SDK_ROOT/cmdline-tools/latest/bin/sdkmanager --uninstall "platforms;android-31"
=======
          override: true
>>>>>>> 9f47697e
      - name: Install Android targets
        run: rustup target add aarch64-linux-android armv7-linux-androideabi
      - name: Install Cargo APK
        run: cargo install --force cargo-apk
      - name: Build APK
        run: cargo apk build --example android

  markdownlint:
    runs-on: ubuntu-latest
    needs: check-missing-examples-in-docs
    if: always()
    steps:
      - uses: actions/checkout@v2
        with:
          # Full git history is needed to get a proper list of changed files within `super-linter`
          fetch-depth: 0
      - name: Run Markdown Lint
        uses: docker://ghcr.io/github/super-linter:slim-v4
        env:
          VALIDATE_ALL_CODEBASE: false
          VALIDATE_MARKDOWN: true
          DEFAULT_BRANCH: main
          # Not needed here as only one Linter is used.
          #GITHUB_TOKEN: ${{ secrets.GITHUB_TOKEN }}

  check-markdown-links:
    runs-on: ubuntu-latest
    needs: markdownlint
    if: always()
    steps:
    - uses: actions/checkout@v2
    - name: check dead links
      continue-on-error: true
      id: run1
      uses: gaurav-nelson/github-action-markdown-link-check@9710f0fec812ce0a3b98bef4c9d842fc1f39d976
      with:
        use-quiet-mode: 'yes'
        use-verbose-mode: 'yes'
        config-file: '.github/linters/markdown-link-check.json'
    - name: Sleep for 30 seconds
      if: steps.run1.outcome=='failure'
      run: sleep 30s
      shell: bash
    - name: check dead links (retry)
      continue-on-error: true
      id: run2
      if: steps.run1.outcome=='failure'
      uses: gaurav-nelson/github-action-markdown-link-check@9710f0fec812ce0a3b98bef4c9d842fc1f39d976
      with:
        use-quiet-mode: 'yes'
        use-verbose-mode: 'yes'
        config-file: '.github/linters/markdown-link-check.json'
    - name: Sleep for 30 seconds
      if: steps.run2.outcome=='failure'
      run: sleep 30s
      shell: bash
    - name: check dead links (retry 2)
      continue-on-error: true
      id: run3
      if: steps.run2.outcome=='failure'
      uses: gaurav-nelson/github-action-markdown-link-check@9710f0fec812ce0a3b98bef4c9d842fc1f39d976
      with:
        use-quiet-mode: 'yes'
        use-verbose-mode: 'yes'
        config-file: '.github/linters/markdown-link-check.json'
    - name: set the status
      if: always()
      run: |
        if ${{ steps.run1.outcome=='success' || steps.run2.outcome=='success' || steps.run3.outcome=='success' }}; then
            echo success
        else
            exit 1
        fi

  run-examples:
    runs-on: ubuntu-latest
    steps:
      - name: Install dependencies
        run: |
          sudo apt-get update;
          DEBIAN_FRONTEND=noninteractive sudo apt-get install --no-install-recommends -yq \
            libasound2-dev libudev-dev wget unzip xvfb;
      - uses: actions/checkout@v2
      - uses: actions/cache@v2
        with:
          path: |
            ~/.cargo/bin/
            ~/.cargo/registry/index/
            ~/.cargo/registry/cache/
            ~/.cargo/git/db/
            target/
          key: ${{ runner.os }}-cargo-run-examples-${{ hashFiles('**/Cargo.toml') }}
      - uses: actions-rs/toolchain@v1
        with:
          toolchain: stable
      - name: Setup swiftshader
        run: |
          wget https://github.com/qarmin/gtk_library_store/releases/download/3.24.0/swiftshader.zip;
          unzip swiftshader.zip;
          curr="$(pwd)/libvk_swiftshader.so";
          sed -i "s|PATH_TO_CHANGE|$curr|" vk_swiftshader_icd.json;
      - name: Build bevy
        run: |
          cargo build --no-default-features --features "bevy_dynamic_plugin,bevy_gilrs,bevy_gltf,bevy_wgpu,bevy_winit,render,png,hdr,x11,bevy_ci_testing"
      - name: Run examples
        run: |
          for example in .github/example-run/*.ron; do
            example_name=`basename $example .ron`
            echo "running $example_name - "`date`
            time CI_TESTING_CONFIG=$example VK_ICD_FILENAMES=$(pwd)/vk_swiftshader_icd.json DRI_PRIME=0 xvfb-run cargo run --example $example_name --no-default-features --features "bevy_dynamic_plugin,bevy_gilrs,bevy_gltf,bevy_wgpu,bevy_winit,render,png,hdr,x11,bevy_ci_testing"
            sleep 10
          done

  check-doc:
    runs-on: ubuntu-latest
    needs: check-markdown-links
    if: always()
    steps:
      - uses: actions/checkout@v2
      - uses: actions-rs/toolchain@v1
        with:
          toolchain: stable
<<<<<<< HEAD
=======
          override: true
>>>>>>> 9f47697e
      - name: Install alsa and udev
        run: sudo apt-get update; sudo apt-get install --no-install-recommends libasound2-dev libudev-dev
        if: runner.os == 'linux'
      - name: Installs cargo-deadlinks
        run: cargo install --force cargo-deadlinks
      - name: Build and check doc
        run: RUSTDOCFLAGS='-D warnings' cargo doc --all-features --no-deps
      - name: Checks dead links
        run: cargo deadlinks --dir target/doc/bevy
        continue-on-error: true

  check-missing-examples-in-docs:
    runs-on: ubuntu-latest
    steps:
      - uses: actions/checkout@v2
      - name: Check that examples are present in both README and Cargo
        uses: Weibye/action-internal-link-consistency@1.0.0
        with:
          source: './examples/'
          targets: '[ "./Cargo.toml", "./examples/README.md" ]'
          file-types: '[".rs"]'
          exclude-folders: '["./examples/ios"]'
          exclude-files: '[]'

  check-unused-dependencies:
    runs-on: ubuntu-latest
    steps:
      - uses: actions/checkout@v2
      - uses: actions/cache@v2
        with:
          path: |
            ~/.cargo/bin/
            ~/.cargo/registry/index/
            ~/.cargo/registry/cache/
            ~/.cargo/git/db/
            target/
          key: ${{ runner.os }}-cargo-check-unused-dependencies-${{ hashFiles('**/Cargo.toml') }}
      - uses: actions-rs/toolchain@v1
        with:
          toolchain: nightly
          override: true
      - name: Installs cargo-udeps
        run: cargo install --force cargo-udeps
      - name: Install alsa and udev
        run: sudo apt-get update; sudo apt-get install --no-install-recommends libasound2-dev libudev-dev
      - name: Run cargo udeps
        run: cargo udeps<|MERGE_RESOLUTION|>--- conflicted
+++ resolved
@@ -74,7 +74,6 @@
       - uses: actions-rs/toolchain@v1
         with:
           toolchain: stable
-<<<<<<< HEAD
       - uses: actions/cache@v2
         with:
           path: |
@@ -86,9 +85,7 @@
           key: ${{ runner.os }}-cargo-build-android-${{ hashFiles('**/Cargo.toml') }}
       - name: Uninstall android-31
         run: $ANDROID_SDK_ROOT/cmdline-tools/latest/bin/sdkmanager --uninstall "platforms;android-31"
-=======
           override: true
->>>>>>> 9f47697e
       - name: Install Android targets
         run: rustup target add aarch64-linux-android armv7-linux-androideabi
       - name: Install Cargo APK
@@ -211,10 +208,6 @@
       - uses: actions-rs/toolchain@v1
         with:
           toolchain: stable
-<<<<<<< HEAD
-=======
-          override: true
->>>>>>> 9f47697e
       - name: Install alsa and udev
         run: sudo apt-get update; sudo apt-get install --no-install-recommends libasound2-dev libudev-dev
         if: runner.os == 'linux'
