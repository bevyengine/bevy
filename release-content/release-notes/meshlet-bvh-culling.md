---
title: Virtual Geometry BVH culling
authors: ["@SparkyPotato", "@atlv24"]
pull_requests: [19318]
---

(TODO: Embed example screenshot here)

Bevy's virtual geometry has been greatly optimized with BVH-based culling, making the cost of rendering nearly independent of scene geometry. 
Comparing the sample scene show above with 130k dragon instances to one with over 1 million instances, total GPU rendering time only increases by 30%.

This also gets rid of the previous cluster limit that limited the world to 2^24 clusters (about 4 billion triangles).
There are now *no* hardcoded limits to scene size. In practice you will only be limited by asset VRAM usage (since streaming is not yet implemented),
and total instance count due the current code requiring all instances to be re-uploaded to the GPU every frame.

The screenshot above has 130,000 dragons in the scene, each with about 870,000 triangles, leading to over *115 billion* total triangles in the scene.
However, this still runs at 60 fps on an RTX 4070 at 1440p, but only due to the instance re-upload mentioned above.

<<<<<<< HEAD
Speaking of concrete GPU cost, the scene above renders in about 3.5 ms on the 4070, with \~3.1 ms being spent on the geometry render and \~0.4 ms on the material evaluation.
Increasing the instance count to over 1 million (almost *900 billion triangles*!), the total increase to about 4.5 ms, with \~4.1 ms on geometry render and material evaluation remaining constant at ~0.4 ms.
This is a 30% increase in GPU time for an almost 8x increase in scene complexity.

Comparing GPU times to 0.16 on a much smaller scene with 1,300 instances, previously the full render took 2.2 ms, whereas now it is 1.3 ms.
=======
Speaking of GPU cost, the scene above renders in about 3.5 ms on the 4070, with ~3.1 ms being spent on the geometry render and ~0.4 ms on the material evaluation.
After increasing the instance count to over 1 million (almost *900 billion triangles*!), the GPU time increases to about 4.5 ms, with ~4.1 ms on geometry render and material evaluation remaining constant at ~0.4 ms.
>>>>>>> ca90f06e
<|MERGE_RESOLUTION|>--- conflicted
+++ resolved
@@ -16,13 +16,8 @@
 The screenshot above has 130,000 dragons in the scene, each with about 870,000 triangles, leading to over *115 billion* total triangles in the scene.
 However, this still runs at 60 fps on an RTX 4070 at 1440p, but only due to the instance re-upload mentioned above.
 
-<<<<<<< HEAD
 Speaking of concrete GPU cost, the scene above renders in about 3.5 ms on the 4070, with \~3.1 ms being spent on the geometry render and \~0.4 ms on the material evaluation.
-Increasing the instance count to over 1 million (almost *900 billion triangles*!), the total increase to about 4.5 ms, with \~4.1 ms on geometry render and material evaluation remaining constant at ~0.4 ms.
+After increasing the instance count to over 1 million (almost *900 billion triangles*!), the total increase to about 4.5 ms, with \~4.1 ms on geometry render and material evaluation remaining constant at ~0.4 ms.
 This is a 30% increase in GPU time for an almost 8x increase in scene complexity.
 
-Comparing GPU times to 0.16 on a much smaller scene with 1,300 instances, previously the full render took 2.2 ms, whereas now it is 1.3 ms.
-=======
-Speaking of GPU cost, the scene above renders in about 3.5 ms on the 4070, with ~3.1 ms being spent on the geometry render and ~0.4 ms on the material evaluation.
-After increasing the instance count to over 1 million (almost *900 billion triangles*!), the GPU time increases to about 4.5 ms, with ~4.1 ms on geometry render and material evaluation remaining constant at ~0.4 ms.
->>>>>>> ca90f06e
+Comparing GPU times to 0.16 on a much smaller scene with 1,300 instances, previously the full render took 2.2 ms, whereas now it is 1.3 ms.