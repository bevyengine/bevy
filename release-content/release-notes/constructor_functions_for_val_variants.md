---
<<<<<<< HEAD
title: `Val` helper functions
authors: ["@Ickshonpe", "@TheBlckbird"]
pull_requests: [20518, 20551]
=======
title: "`Val` helper functions"
authors: ["@Ickshonpe"]
pull_requests: [20518]
>>>>>>> da126fa9
---

To make `Val`s easier to construct the following helper functions have been added: `px`, `percent`, `vw`, `vh`, `vmin` and `vmax`. Each function takes any integer type and returns the value wrapped by its corresponding `Val` variant. There is also an `auto` helper function that maps to `Val::Auto`.<|MERGE_RESOLUTION|>--- conflicted
+++ resolved
@@ -1,13 +1,7 @@
 ---
-<<<<<<< HEAD
-title: `Val` helper functions
+title: "`Val` helper functions"
 authors: ["@Ickshonpe", "@TheBlckbird"]
 pull_requests: [20518, 20551]
-=======
-title: "`Val` helper functions"
-authors: ["@Ickshonpe"]
-pull_requests: [20518]
->>>>>>> da126fa9
 ---
 
 To make `Val`s easier to construct the following helper functions have been added: `px`, `percent`, `vw`, `vh`, `vmin` and `vmax`. Each function takes any integer type and returns the value wrapped by its corresponding `Val` variant. There is also an `auto` helper function that maps to `Val::Auto`.