---
title: Initial raytraced lighting progress (bevy_solari)
authors: ["@JMS55", "@SparkyPotato"]
<<<<<<< HEAD
pull_requests: [19058, 19620, 19790, 20020, 20113, 20213, 20242, 20259, 20457]
=======
pull_requests: [19058, 19620, 19790, 20020, 20113, 20213, 20242, 20259, 20406]
>>>>>>> 3f14e348
---

(TODO: Embed solari example screenshot here)

In Bevy 0.17, we've made the first steps towards realtime raytraced lighting in the form of the new bevy_solari crate.

For some background, lighting in video games can be split into two parts: direct and indirect lighting.

Direct lighting is light that is emitted from a light source, bounces off of one surface, and then reaches the camera. Indirect lighting by contrast is light that bounces off of different surfaces many times before reaching the camera. Indirect lighting is also often called global illumination.

(TODO: Diagrams of direct vs indirect light)

In Bevy, direct lighting comes from analytical light components (`DirectionalLight`, `PointLight`, `SpotLight`) and shadow maps. Indirect lighting comes from a hardcoded `AmbientLight`, baked lighting components (`EnvironmentMapLight`, `IrradianceVolume`, `Lightmap`), and screen-space calculations (`ScreenSpaceAmbientOcclusion`, `ScreenSpaceReflections`, `specular_transmission`, `diffuse_transmission`).

The problem with these methods is that they all have large downsides:

* Emissive meshes do not cast light onto other objects, either direct or indirect.
* Shadow maps are very expensive to render and consume a lot of memory, so you're limited to using only a few shadow casting lights. Good shadow quality can be difficult to obtain in large scenes.
* Baked lighting does not update in realtime as objects and lights move around, is low resolution/quality, and requires time to bake, slowing down game production.
* Screen-space methods have low quality and do not capture off-screen geometry and light.

Bevy Solari is intended as a completely alternate, high-end lighting solution for Bevy that uses GPU-accelerated raytracing to fix all of the above problems. Emissive meshes properly cast light and shadows, you can have hundreds of shadow casting lights, quality is much better, it requires no baking time, and it supports _fully_ dynamic scenes!

While Bevy 0.17 adds the bevy_solari crate, it's intended as a long-term project. It is not yet usable by game developers. However, feel free to run the solari example (`cargo run --release --example solari --features bevy_solari` (realtime, no denoising) or `cargo run --release --example solari --features bevy_solari -- --pathtracer` (non-realtime)) to check out the progress we've made, and look forward to more work on Bevy Solari in future releases!

(TODO: Embed bevy_solari logo here, or somewhere else that looks good)

Special thanks to @Vecvec for adding raytracing support to wgpu.<|MERGE_RESOLUTION|>--- conflicted
+++ resolved
@@ -1,11 +1,7 @@
 ---
 title: Initial raytraced lighting progress (bevy_solari)
 authors: ["@JMS55", "@SparkyPotato"]
-<<<<<<< HEAD
-pull_requests: [19058, 19620, 19790, 20020, 20113, 20213, 20242, 20259, 20457]
-=======
-pull_requests: [19058, 19620, 19790, 20020, 20113, 20213, 20242, 20259, 20406]
->>>>>>> 3f14e348
+pull_requests: [19058, 19620, 19790, 20020, 20113, 20213, 20242, 20259, 20406, 20457]
 ---
 
 (TODO: Embed solari example screenshot here)
