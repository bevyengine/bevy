---
title: Initial raytraced lighting progress (bevy_solari)
authors: ["@JMS55", "@SparkyPotato"]
<<<<<<< HEAD
pull_requests: [19058, 19620, 19790, 20020, 20113, 20156, 20213, 20259]
=======
pull_requests: [19058, 19620, 19790, 20020, 20113, 20213, 20242, 20259]
>>>>>>> ff40a6ae
---

(TODO: Embed solari example screenshot here)

In Bevy 0.17, we've made the first steps towards realtime raytraced lighting in the form of the new bevy_solari crate.

For some background, lighting in video games can be split into two parts: direct and indirect lighting.

Direct lighting is light that is emitted from a light source, bounces off of one surface, and then reaches the camera. Indirect lighting by contrast is light that bounces off of different surfaces many times before reaching the camera, and is often called global illumination.

(TODO: Diagrams of direct vs indirect light)

In Bevy, direct lighting comes from analytical light components (`DirectionalLight`, `PointLight`, `SpotLight`) and shadow maps. Indirect lighting comes from a hardcoded `AmbientLight`, baked lighting components (`EnvironmentMapLight`, `IrradianceVolume`, `Lightmap`), and screen-space calculations (`ScreenSpaceAmbientOcclusion`, `ScreenSpaceReflections`, `specular_transmission`, `diffuse_transmission`).

The problem with these methods is that they all have large downsides:

* Emissive meshes do not cast light onto other objects, either direct or indirect.
* Shadow maps are very expensive to render and consume a lot of memory, so you're limited to using only a few shadow casting lights. Good shadow quality can be difficult to obtain in large scenes.
* Baked lighting does not update in realtime as objects and lights move around, is low resolution/quality, and requires time to bake, slowing down game production.
* Screen-space methods have low quality and do not capture off-screen geometry and light.

Bevy Solari is intended as a completely alternate, high-end lighting solution for Bevy that uses GPU-accelerated raytracing to fix all of the above problems. Emissive meshes will properly cast light and shadows, you will be able to have hundreds of shadow casting lights, quality will be much better, it will require no baking time, and it will support _fully_ dynamic scenes!

While Bevy 0.17 adds the bevy_solari crate, it's intended as a long-term project. It is not yet usable by game developers. However, feel free to run the solari example (`cargo run --release --example solari --features bevy_solari` (realtime direct and 1-bounce indirect lighting, no denoising) or `cargo run --release --example solari --features bevy_solari -- --pathtracer` (non-realtime pathtracing)) to check out the progress we've made, and look forward to more work on Bevy Solari in future releases!

(TODO: Embed bevy_solari logo here, or somewhere else that looks good)

Special thanks to @Vecvec for adding raytracing support to wgpu.<|MERGE_RESOLUTION|>--- conflicted
+++ resolved
@@ -1,11 +1,7 @@
 ---
 title: Initial raytraced lighting progress (bevy_solari)
 authors: ["@JMS55", "@SparkyPotato"]
-<<<<<<< HEAD
-pull_requests: [19058, 19620, 19790, 20020, 20113, 20156, 20213, 20259]
-=======
-pull_requests: [19058, 19620, 19790, 20020, 20113, 20213, 20242, 20259]
->>>>>>> ff40a6ae
+pull_requests: [19058, 19620, 19790, 20020, 20113, 20156, 20213, 20242, 20259]
 ---
 
 (TODO: Embed solari example screenshot here)
