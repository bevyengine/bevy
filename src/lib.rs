//! [![](https://bevyengine.org/assets/bevy_logo_docs.svg)](https://bevyengine.org)
//!
//! Bevy is an open-source modular game engine built in Rust, with a focus on developer productivity and performance.
//!
//! Check out the [Bevy website](https://bevyengine.org) for more information, read the
//! [Bevy Book](https://bevyengine.org/learn/book/introduction) for a step-by-step guide, and [engage with our
//! community](https://bevyengine.org/community/) if you have any questions or ideas!
//!
//! ## Example
//!Here is a simple "Hello World" Bevy app:
//! ```
//!use bevy::prelude::*;
//!
//!fn main() {
//!    App::build()
//!        .add_system(hello_world_system.system())
//!        .run();
//!}
//!
//!fn hello_world_system() {
//!    println!("hello world");
//!}
//! ```

//! Don't let the simplicity of the example above fool you. Bevy is a [fully featured game engine](https://bevyengine.org)
//! and it gets more powerful every day!
//!
//! ### This Crate
//! The `bevy` crate is just a container crate that makes it easier to consume Bevy components.
//! The defaults provide a "full" engine experience, but you can easily enable / disable features
//! in your project's `Cargo.toml` to meet your specific needs. See Bevy's `Cargo.toml` for a full list of features available.
//!
//! If you prefer, you can also consume the individual bevy crates directly.
//! Each module in the root of this crate, except for the prelude, can be found on crates.io
<<<<<<< HEAD
//! with `bevy_` appended to the front, e.g. `app` -> [`bevy_app`](https://docs.rs/bevy_app/0.2.1/bevy_app/).
=======
//! with `bevy_` appended to the front, e.g. `app` -> [`bevy_app`](https://docs.rs/bevy_app/*/bevy_app/).
>>>>>>> 28e6271f

#![doc(
    html_logo_url = "https://bevyengine.org/assets/icon.png",
    html_favicon_url = "https://bevyengine.org/assets/icon.png"
)]

/// `use bevy::prelude::*;` to import common components, bundles, and plugins.
pub mod prelude;

mod default_plugins;
pub use default_plugins::*;

pub mod app {
    //! Build bevy apps, create plugins, and read events.
    pub use bevy_app::*;
}

pub mod asset {
<<<<<<< HEAD
    //! Load and store assets and resources for Apps
=======
    //! Load and store assets and resources for Apps.
>>>>>>> 28e6271f
    pub use bevy_asset::*;
}

pub mod core {
    //! Contains core plugins and utilities for time.
    pub use bevy_core::*;
}

pub mod diagnostic {
    //! Useful diagnostic plugins and types for bevy apps.
    pub use bevy_diagnostic::*;
}

pub mod ecs {
    //! Bevy's entity-component-system.
    pub use bevy_ecs::*;
}

pub mod input {
    //! Resources and events for inputs, e.g. mouse/keyboard, touch, gamepads, etc.
    pub use bevy_input::*;
}

pub mod math {
<<<<<<< HEAD
=======
    //! Math types (Vec3, Mat4, Quat, etc) and helpers.
>>>>>>> 28e6271f
    pub use bevy_math::*;
}

pub mod property {
    //! Dynamically interact with struct fields and names.
    pub use bevy_property::*;
}

pub mod scene {
<<<<<<< HEAD
=======
    //! Save/load collections of entities and components to/from file.
>>>>>>> 28e6271f
    pub use bevy_scene::*;
}

pub mod tasks {
<<<<<<< HEAD
=======
    //! Pools for async, IO, and compute tasks.
>>>>>>> 28e6271f
    pub use bevy_tasks::*;
}

pub mod transform {
<<<<<<< HEAD
=======
    //! Local and global transforms (e.g. translation, scale, rotation).
>>>>>>> 28e6271f
    pub use bevy_transform::*;
}

pub mod type_registry {
<<<<<<< HEAD
=======
    //! Registered types and components can be used when loading scenes.
>>>>>>> 28e6271f
    pub use bevy_type_registry::*;
}

pub mod utils {
    pub use bevy_utils::*;
}

pub mod window {
<<<<<<< HEAD
=======
    //! Configuration, creation, and management of one or more windows.
>>>>>>> 28e6271f
    pub use bevy_window::*;
}

#[cfg(feature = "bevy_audio")]
pub mod audio {
    //! Provides types and plugins for audio playback.
    pub use bevy_audio::*;
}

#[cfg(feature = "bevy_gltf")]
pub mod gltf {
    //! Support for GLTF file loading.
    pub use bevy_gltf::*;
}

#[cfg(feature = "bevy_pbr")]
pub mod pbr {
<<<<<<< HEAD
    //! Physically based rendering. **Note**: true PBR has not yet been implemented; the name `pbr` is aspirational.
=======
    //! Physically based rendering.
    //! **Note**: true PBR has not yet been implemented; the name `pbr` is aspirational.
>>>>>>> 28e6271f
    pub use bevy_pbr::*;
}

#[cfg(feature = "bevy_render")]
pub mod render {
<<<<<<< HEAD
=======
    //! Cameras, meshes, textures, shaders, and pipelines.
>>>>>>> 28e6271f
    pub use bevy_render::*;
}

#[cfg(feature = "bevy_sprite")]
pub mod sprite {
    //! Items for sprites, rects, texture atlases, etc.
    pub use bevy_sprite::*;
}

#[cfg(feature = "bevy_text")]
pub mod text {
<<<<<<< HEAD
=======
    //! Text drawing, styling, and font assets.
>>>>>>> 28e6271f
    pub use bevy_text::*;
}

#[cfg(feature = "bevy_ui")]
pub mod ui {
<<<<<<< HEAD
=======
    //! User interface components and widgets.
>>>>>>> 28e6271f
    pub use bevy_ui::*;
}

#[cfg(feature = "bevy_winit")]
pub mod winit {
    pub use bevy_winit::*;
}

#[cfg(feature = "bevy_wgpu")]
pub mod wgpu {
<<<<<<< HEAD
=======
    //! A render backend utilizing [wgpu](https://github.com/gfx-rs/wgpu-rs).
>>>>>>> 28e6271f
    pub use bevy_wgpu::*;
}

#[cfg(feature = "bevy_dynamic_plugin")]
pub mod dynamic_plugin {
    pub use bevy_dynamic_plugin::*;
}<|MERGE_RESOLUTION|>--- conflicted
+++ resolved
@@ -32,11 +32,7 @@
 //!
 //! If you prefer, you can also consume the individual bevy crates directly.
 //! Each module in the root of this crate, except for the prelude, can be found on crates.io
-<<<<<<< HEAD
-//! with `bevy_` appended to the front, e.g. `app` -> [`bevy_app`](https://docs.rs/bevy_app/0.2.1/bevy_app/).
-=======
 //! with `bevy_` appended to the front, e.g. `app` -> [`bevy_app`](https://docs.rs/bevy_app/*/bevy_app/).
->>>>>>> 28e6271f
 
 #![doc(
     html_logo_url = "https://bevyengine.org/assets/icon.png",
@@ -55,11 +51,7 @@
 }
 
 pub mod asset {
-<<<<<<< HEAD
-    //! Load and store assets and resources for Apps
-=======
     //! Load and store assets and resources for Apps.
->>>>>>> 28e6271f
     pub use bevy_asset::*;
 }
 
@@ -84,10 +76,7 @@
 }
 
 pub mod math {
-<<<<<<< HEAD
-=======
     //! Math types (Vec3, Mat4, Quat, etc) and helpers.
->>>>>>> 28e6271f
     pub use bevy_math::*;
 }
 
@@ -97,34 +86,22 @@
 }
 
 pub mod scene {
-<<<<<<< HEAD
-=======
     //! Save/load collections of entities and components to/from file.
->>>>>>> 28e6271f
     pub use bevy_scene::*;
 }
 
 pub mod tasks {
-<<<<<<< HEAD
-=======
     //! Pools for async, IO, and compute tasks.
->>>>>>> 28e6271f
     pub use bevy_tasks::*;
 }
 
 pub mod transform {
-<<<<<<< HEAD
-=======
     //! Local and global transforms (e.g. translation, scale, rotation).
->>>>>>> 28e6271f
     pub use bevy_transform::*;
 }
 
 pub mod type_registry {
-<<<<<<< HEAD
-=======
     //! Registered types and components can be used when loading scenes.
->>>>>>> 28e6271f
     pub use bevy_type_registry::*;
 }
 
@@ -133,10 +110,7 @@
 }
 
 pub mod window {
-<<<<<<< HEAD
-=======
     //! Configuration, creation, and management of one or more windows.
->>>>>>> 28e6271f
     pub use bevy_window::*;
 }
 
@@ -154,21 +128,14 @@
 
 #[cfg(feature = "bevy_pbr")]
 pub mod pbr {
-<<<<<<< HEAD
-    //! Physically based rendering. **Note**: true PBR has not yet been implemented; the name `pbr` is aspirational.
-=======
     //! Physically based rendering.
     //! **Note**: true PBR has not yet been implemented; the name `pbr` is aspirational.
->>>>>>> 28e6271f
     pub use bevy_pbr::*;
 }
 
 #[cfg(feature = "bevy_render")]
 pub mod render {
-<<<<<<< HEAD
-=======
     //! Cameras, meshes, textures, shaders, and pipelines.
->>>>>>> 28e6271f
     pub use bevy_render::*;
 }
 
@@ -180,19 +147,13 @@
 
 #[cfg(feature = "bevy_text")]
 pub mod text {
-<<<<<<< HEAD
-=======
     //! Text drawing, styling, and font assets.
->>>>>>> 28e6271f
     pub use bevy_text::*;
 }
 
 #[cfg(feature = "bevy_ui")]
 pub mod ui {
-<<<<<<< HEAD
-=======
     //! User interface components and widgets.
->>>>>>> 28e6271f
     pub use bevy_ui::*;
 }
 
@@ -203,10 +164,7 @@
 
 #[cfg(feature = "bevy_wgpu")]
 pub mod wgpu {
-<<<<<<< HEAD
-=======
     //! A render backend utilizing [wgpu](https://github.com/gfx-rs/wgpu-rs).
->>>>>>> 28e6271f
     pub use bevy_wgpu::*;
 }
 
