//! [![](https://bevyengine.org/assets/bevy_logo_docs.svg)](https://bevyengine.org)
//!
//! Bevy is an open-source modular game engine built in Rust, with a focus on developer productivity and performance.
//!
//! Check out the [Bevy website](https://bevyengine.org) for more information, read the
//! [Bevy Book](https://bevyengine.org/learn/book/introduction) for a step-by-step guide, and [engage with our
//! community](https://bevyengine.org/community/) if you have any questions or ideas!
//!
//! ## Example
//!Here is a simple "Hello World" Bevy app:
//! ```
//!use bevy::prelude::*;
//!
//!fn main() {
//!    App::build()
//!        .add_system(hello_world_system.system())
//!        .run();
//!}
//!
//!fn hello_world_system() {
//!    println!("hello world");
//!}
//! ```

//! Don't let the simplicity of the example above fool you. Bevy is a [fully featured game engine](https://bevyengine.org)
//! and it gets more powerful every day!
//!
//! ### This Crate
//! The `bevy` crate is just a container crate that makes it easier to consume Bevy components.
//! The defaults provide a "full" engine experience, but you can easily enable / disable features
//! in your project's `Cargo.toml` to meet your specific needs. See Bevy's `Cargo.toml` for a full list of features available.
//!
//! If you prefer, you can also consume the individual bevy crates directly.
//! Each module in the root of this crate, except for the prelude, can be found on crates.io
//! with `bevy_` appended to the front, e.g. `app` -> [`bevy_app`](https://docs.rs/bevy_app/*/bevy_app/).

#![doc(
    html_logo_url = "https://bevyengine.org/assets/icon.png",
    html_favicon_url = "https://bevyengine.org/assets/icon.png"
)]

pub use bevy_internal::*;

<<<<<<< HEAD
mod default_plugins;
pub use default_plugins::*;

pub mod app {
    //! Build bevy apps, create plugins, and read events.
    pub use bevy_app::*;
}

pub mod asset {
    //! Load and store assets and resources for Apps.
    pub use bevy_asset::*;
}

pub mod core {
    //! Contains core plugins and utilities for time.
    pub use bevy_core::*;
}

pub mod diagnostic {
    //! Useful diagnostic plugins and types for bevy apps.
    pub use bevy_diagnostic::*;
}

pub mod ecs {
    //! Bevy's entity-component-system.
    pub use bevy_ecs::*;
}

pub mod input {
    //! Resources and events for inputs, e.g. mouse/keyboard, touch, gamepads, etc.
    pub use bevy_input::*;
}

pub mod math {
    //! Math types (Vec3, Mat4, Quat, etc) and helpers.
    pub use bevy_math::*;
}

pub mod property {
    //! Dynamically interact with struct fields and names.
    pub use bevy_property::*;
}

pub mod scene {
    //! Save/load collections of entities and components to/from file.
    pub use bevy_scene::*;
}

pub mod tasks {
    //! Pools for async, IO, and compute tasks.
    pub use bevy_tasks::*;
}

pub mod transform {
    //! Local and global transforms (e.g. translation, scale, rotation).
    pub use bevy_transform::*;
}

pub mod type_registry {
    //! Registered types and components can be used when loading scenes.
    pub use bevy_type_registry::*;
}

pub mod utils {
    pub use bevy_utils::*;
}

pub mod window {
    //! Configuration, creation, and management of one or more windows.
    pub use bevy_window::*;
}

#[cfg(feature = "bevy_audio")]
pub mod audio {
    //! Provides types and plugins for audio playback.
    pub use bevy_audio::*;
}

#[cfg(all(feature = "bevy_gltf", feature = "bevy_animation"))]
pub mod gltf {
    //! Support for GLTF file loading.
    pub use bevy_gltf::*;
}

#[cfg(feature = "bevy_animation")]
pub mod animation {
    //! Support for animations
    pub use bevy_animation::*;
}

#[cfg(feature = "bevy_pbr")]
pub mod pbr {
    //! Physically based rendering.
    //! **Note**: true PBR has not yet been implemented; the name `pbr` is aspirational.
    pub use bevy_pbr::*;
}

#[cfg(feature = "bevy_render")]
pub mod render {
    //! Cameras, meshes, textures, shaders, and pipelines.
    pub use bevy_render::*;
}

#[cfg(feature = "bevy_sprite")]
pub mod sprite {
    //! Items for sprites, rects, texture atlases, etc.
    pub use bevy_sprite::*;
}

#[cfg(feature = "bevy_text")]
pub mod text {
    //! Text drawing, styling, and font assets.
    pub use bevy_text::*;
}

#[cfg(feature = "bevy_ui")]
pub mod ui {
    //! User interface components and widgets.
    pub use bevy_ui::*;
}

#[cfg(feature = "bevy_winit")]
pub mod winit {
    pub use bevy_winit::*;
}

#[cfg(feature = "bevy_wgpu")]
pub mod wgpu {
    //! A render backend utilizing [wgpu](https://github.com/gfx-rs/wgpu-rs).
    pub use bevy_wgpu::*;
}

#[cfg(feature = "bevy_dynamic_plugin")]
pub mod dynamic_plugin {
    pub use bevy_dynamic_plugin::*;
}
=======
#[cfg(feature = "dynamic")]
#[allow(unused_imports)]
#[allow(clippy::single_component_path_imports)]
use bevy_dylib;
>>>>>>> fae62879
<|MERGE_RESOLUTION|>--- conflicted
+++ resolved
@@ -41,146 +41,7 @@
 
 pub use bevy_internal::*;
 
-<<<<<<< HEAD
-mod default_plugins;
-pub use default_plugins::*;
-
-pub mod app {
-    //! Build bevy apps, create plugins, and read events.
-    pub use bevy_app::*;
-}
-
-pub mod asset {
-    //! Load and store assets and resources for Apps.
-    pub use bevy_asset::*;
-}
-
-pub mod core {
-    //! Contains core plugins and utilities for time.
-    pub use bevy_core::*;
-}
-
-pub mod diagnostic {
-    //! Useful diagnostic plugins and types for bevy apps.
-    pub use bevy_diagnostic::*;
-}
-
-pub mod ecs {
-    //! Bevy's entity-component-system.
-    pub use bevy_ecs::*;
-}
-
-pub mod input {
-    //! Resources and events for inputs, e.g. mouse/keyboard, touch, gamepads, etc.
-    pub use bevy_input::*;
-}
-
-pub mod math {
-    //! Math types (Vec3, Mat4, Quat, etc) and helpers.
-    pub use bevy_math::*;
-}
-
-pub mod property {
-    //! Dynamically interact with struct fields and names.
-    pub use bevy_property::*;
-}
-
-pub mod scene {
-    //! Save/load collections of entities and components to/from file.
-    pub use bevy_scene::*;
-}
-
-pub mod tasks {
-    //! Pools for async, IO, and compute tasks.
-    pub use bevy_tasks::*;
-}
-
-pub mod transform {
-    //! Local and global transforms (e.g. translation, scale, rotation).
-    pub use bevy_transform::*;
-}
-
-pub mod type_registry {
-    //! Registered types and components can be used when loading scenes.
-    pub use bevy_type_registry::*;
-}
-
-pub mod utils {
-    pub use bevy_utils::*;
-}
-
-pub mod window {
-    //! Configuration, creation, and management of one or more windows.
-    pub use bevy_window::*;
-}
-
-#[cfg(feature = "bevy_audio")]
-pub mod audio {
-    //! Provides types and plugins for audio playback.
-    pub use bevy_audio::*;
-}
-
-#[cfg(all(feature = "bevy_gltf", feature = "bevy_animation"))]
-pub mod gltf {
-    //! Support for GLTF file loading.
-    pub use bevy_gltf::*;
-}
-
-#[cfg(feature = "bevy_animation")]
-pub mod animation {
-    //! Support for animations
-    pub use bevy_animation::*;
-}
-
-#[cfg(feature = "bevy_pbr")]
-pub mod pbr {
-    //! Physically based rendering.
-    //! **Note**: true PBR has not yet been implemented; the name `pbr` is aspirational.
-    pub use bevy_pbr::*;
-}
-
-#[cfg(feature = "bevy_render")]
-pub mod render {
-    //! Cameras, meshes, textures, shaders, and pipelines.
-    pub use bevy_render::*;
-}
-
-#[cfg(feature = "bevy_sprite")]
-pub mod sprite {
-    //! Items for sprites, rects, texture atlases, etc.
-    pub use bevy_sprite::*;
-}
-
-#[cfg(feature = "bevy_text")]
-pub mod text {
-    //! Text drawing, styling, and font assets.
-    pub use bevy_text::*;
-}
-
-#[cfg(feature = "bevy_ui")]
-pub mod ui {
-    //! User interface components and widgets.
-    pub use bevy_ui::*;
-}
-
-#[cfg(feature = "bevy_winit")]
-pub mod winit {
-    pub use bevy_winit::*;
-}
-
-#[cfg(feature = "bevy_wgpu")]
-pub mod wgpu {
-    //! A render backend utilizing [wgpu](https://github.com/gfx-rs/wgpu-rs).
-    pub use bevy_wgpu::*;
-}
-
-#[cfg(feature = "bevy_dynamic_plugin")]
-pub mod dynamic_plugin {
-    pub use bevy_dynamic_plugin::*;
-}
-=======
 #[cfg(feature = "dynamic")]
 #[allow(unused_imports)]
 #[allow(clippy::single_component_path_imports)]
-use bevy_dylib;
->>>>>>> fae62879
+use bevy_dylib;