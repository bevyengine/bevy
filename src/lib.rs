//! [![](https://bevyengine.org/assets/bevy_logo_docs.svg)](https://bevyengine.org)
//!
//! Bevy is an open-source modular game engine built in Rust, with a focus on developer productivity and performance.
//!
//! Check out the [Bevy website](https://bevyengine.org) for more information, read the
//! [Bevy Book](https://bevyengine.org/learn/book/introduction) for a step-by-step guide, and [engage with our
//! community](https://bevyengine.org/community/) if you have any questions or ideas!
//!
//! ## Example
//!Here is a simple "Hello World" Bevy app:
//! ```
//!use bevy::prelude::*;
//!
//!fn main() {
//!    App::build()
//!        .add_system(hello_world_system.system())
//!        .run();
//!}
//!
//!fn hello_world_system() {
//!    println!("hello world");
//!}
//! ```

//! Don't let the simplicity of the example above fool you. Bevy is a [fully featured game engine](https://bevyengine.org)
//! and it gets more powerful every day!
//!
//! ### This Crate
//! The `bevy` crate is just a container crate that makes it easier to consume Bevy components.
//! The defaults provide a "full" engine experience, but you can easily enable / disable features
//! in your project's `Cargo.toml` to meet your specific needs. See Bevy's `Cargo.toml` for a full list of features available.
//!
//! If you prefer, you can also consume the individual bevy crates directly.
//! Each module in the root of this crate, except for the prelude, can be found on crates.io
//! with `bevy_` appended to the front, e.g. `app` -> [`bevy_app`](https://docs.rs/bevy_app/*/bevy_app/).

#![doc(
    html_logo_url = "https://bevyengine.org/assets/icon.png",
    html_favicon_url = "https://bevyengine.org/assets/icon.png"
)]

pub use bevy_internal::*;

<<<<<<< HEAD
pub use add_default_plugins::*;
pub use bevy_animation as animation;
pub use bevy_app as app;
pub use bevy_asset as asset;
pub use bevy_core as core;
pub use bevy_diagnostic as diagnostic;
pub use bevy_ecs as ecs;
pub use bevy_input as input;
pub use bevy_math as math;
pub use bevy_property as property;
pub use bevy_scene as scene;
pub use bevy_tasks as tasks;
pub use bevy_transform as transform;
pub use bevy_type_registry as type_registry;
pub use bevy_window as window;

#[cfg(feature = "bevy_audio")]
pub use bevy_audio as audio;

#[cfg(feature = "bevy_gltf")]
pub use bevy_gltf as gltf;

#[cfg(feature = "bevy_pbr")]
pub use bevy_pbr as pbr;

#[cfg(feature = "bevy_render")]
pub use bevy_render as render;

#[cfg(feature = "bevy_sprite")]
pub use bevy_sprite as sprite;

#[cfg(feature = "bevy_text")]
pub use bevy_text as text;

#[cfg(feature = "bevy_ui")]
pub use bevy_ui as ui;

#[cfg(feature = "bevy_winit")]
pub use bevy_winit as winit;

#[cfg(feature = "bevy_wgpu")]
pub use bevy_wgpu as wgpu;
=======
#[cfg(feature = "dynamic")]
#[allow(unused_imports)]
#[allow(clippy::single_component_path_imports)]
use bevy_dylib;
>>>>>>> 01ba7c44
<|MERGE_RESOLUTION|>--- conflicted
+++ resolved
@@ -41,7 +41,6 @@
 
 pub use bevy_internal::*;
 
-<<<<<<< HEAD
 pub use add_default_plugins::*;
 pub use bevy_animation as animation;
 pub use bevy_app as app;
@@ -84,9 +83,8 @@
 
 #[cfg(feature = "bevy_wgpu")]
 pub use bevy_wgpu as wgpu;
-=======
+
 #[cfg(feature = "dynamic")]
 #[allow(unused_imports)]
 #[allow(clippy::single_component_path_imports)]
-use bevy_dylib;
->>>>>>> 01ba7c44
+use bevy_dylib;