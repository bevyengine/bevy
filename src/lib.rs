#![allow(clippy::single_component_path_imports)]

//! [![](https://bevyengine.org/assets/bevy_logo_docs.svg)](https://bevyengine.org)
//!
//! Bevy is an open-source modular game engine built in Rust, with a focus on developer productivity
//! and performance.
//!
//! Check out the [Bevy website](https://bevyengine.org) for more information, read the
//! [Bevy Book](https://bevyengine.org/learn/book/introduction) for a step-by-step guide, and [engage with our
//! community](https://bevyengine.org/community/) if you have any questions or ideas!
//!
//! ## Example
//! Here is a simple "Hello World" Bevy app:
//! ```
//! use bevy::prelude::*;
//!
//! fn main() {
//!    App::new()
<<<<<<< HEAD
//!        .add_system(hello_world_system.system())
=======
//!        .add_system(hello_world_system)
>>>>>>> 997eae61
//!        .run();
//! }
//!
//! fn hello_world_system() {
//!    println!("hello world");
//! }
//! ```

//! Don't let the simplicity of the example above fool you. Bevy is a [fully featured game engine](https://bevyengine.org)
//! and it gets more powerful every day!
//!
//! ### This Crate
//! The `bevy` crate is just a container crate that makes it easier to consume Bevy subcrates.
//! The defaults provide a "full" engine experience, but you can easily enable / disable features
//! in your project's `Cargo.toml` to meet your specific needs. See Bevy's `Cargo.toml` for a full
//! list of features available.
//!
//! If you prefer, you can also consume the individual bevy crates directly.
//! Each module in the root of this crate, except for the prelude, can be found on crates.io
//! with `bevy_` appended to the front, e.g. `app` -> [`bevy_app`](https://docs.rs/bevy_app/*/bevy_app/).

#![doc(
    html_logo_url = "https://bevyengine.org/assets/icon.png",
    html_favicon_url = "https://bevyengine.org/assets/icon.png"
)]

pub use bevy_internal::*;

#[cfg(feature = "dynamic")]
#[allow(unused_imports)]
use bevy_dylib;<|MERGE_RESOLUTION|>--- conflicted
+++ resolved
@@ -16,11 +16,7 @@
 //!
 //! fn main() {
 //!    App::new()
-<<<<<<< HEAD
-//!        .add_system(hello_world_system.system())
-=======
 //!        .add_system(hello_world_system)
->>>>>>> 997eae61
 //!        .run();
 //! }
 //!
