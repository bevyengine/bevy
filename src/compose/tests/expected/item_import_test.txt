--- conflicted
+++ resolved
@@ -2,14 +2,8 @@
 
 
 
-<<<<<<< HEAD
-
     let _e1: u32 = doubleX_naga_oil_mod_XMNXW443UOMX(XX_naga_oil_mod_XMNXW443UOMX);
     let _e1: u32 = doubleX_naga_oil_mod_XMNXW443UOMX(YX_naga_oil_mod_XMNXW443UOMX);
-=======
-    let _e1: u32 = _naga_oil_mod_MNXW443UOM_memberdouble(_naga_oil_mod_MNXW443UOM_memberX);
-    let _e1: u32 = _naga_oil_mod_MNXW443UOM_memberdouble(_naga_oil_mod_MNXW443UOM_memberY);
->>>>>>> 214a3951
     return (in * 2u);
     return _e1;
     return _e1;
