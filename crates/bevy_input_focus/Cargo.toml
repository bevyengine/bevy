--- conflicted
+++ resolved
@@ -21,24 +21,15 @@
 ]
 
 [dependencies]
-<<<<<<< HEAD
-bevy_app = { path = "../bevy_app", version = "0.15.0-dev", default-features = false }
-bevy_ecs = { path = "../bevy_ecs", version = "0.15.0-dev", default-features = false }
-bevy_input = { path = "../bevy_input", version = "0.15.0-dev", default-features = false }
-bevy_utils = { path = "../bevy_utils", version = "0.15.0-dev", default-features = false }
-bevy_window = { path = "../bevy_window", version = "0.15.0-dev", default-features = false }
-=======
 # bevy
 bevy_app = { path = "../bevy_app", version = "0.16.0-dev", default-features = false }
 bevy_ecs = { path = "../bevy_ecs", version = "0.16.0-dev", default-features = false }
 bevy_input = { path = "../bevy_input", version = "0.16.0-dev", default-features = false }
-bevy_hierarchy = { path = "../bevy_hierarchy", version = "0.16.0-dev", default-features = false }
 bevy_math = { path = "../bevy_math", version = "0.16.0-dev", default-features = false }
 bevy_window = { path = "../bevy_window", version = "0.16.0-dev", default-features = false }
 bevy_reflect = { path = "../bevy_reflect", version = "0.16.0-dev", features = [
   "glam",
 ], default-features = false, optional = true }
->>>>>>> fa64e0f2
 
 # other
 thiserror = { version = "2", default-features = false }
