//! This module provides a framework for handling linear tab-key navigation in Bevy applications.
//!
//! The rules of tabbing are derived from the HTML specification, and are as follows:
//!
//! * An index >= 0 means that the entity is tabbable via sequential navigation.
//!   The order of tabbing is determined by the index, with lower indices being tabbed first.
//!   If two entities have the same index, then the order is determined by the order of
//!   the entities in the ECS hierarchy (as determined by Parent/Child).
//! * An index < 0 means that the entity is not focusable via sequential navigation, but
//!   can still be focused via direct selection.
//!
//! Tabbable entities must be descendants of a [`TabGroup`] entity, which is a component that
//! marks a tree of entities as containing tabbable elements. The order of tab groups
//! is determined by the [`TabGroup::order`] field, with lower orders being tabbed first. Modal tab groups
//! are used for ui elements that should only tab within themselves, such as modal dialog boxes.
//!
//! To enable automatic tabbing, add the
//! [`TabNavigationPlugin`] and [`InputDispatchPlugin`](crate::InputDispatchPlugin) to your app.
//! This will install a keyboard event observer on the primary window which automatically handles
//! tab navigation for you.
//!
//! Alternatively, if you want to have more control over tab navigation, or are using an input-action-mapping framework,
//! you can use the [`TabNavigation`] system parameter directly instead.
//! This object can be injected into your systems, and provides a [`navigate`](`TabNavigation::navigate`) method which can be
//! used to navigate between focusable entities.
<<<<<<< HEAD
=======
//!
//! This module also provides `AutoFocus`, a component which can be added to an entity to
//! automatically focus it when it is added to the world.
use core::panic::Location;

>>>>>>> b2fbe410
use bevy_app::{App, Plugin, Startup};
#[cfg(feature = "bevy_reflect")]
use bevy_ecs::prelude::ReflectComponent;
use bevy_ecs::{
    component::Component,
    entity::Entity,
    observer::Trigger,
    query::{With, Without},
    system::{Commands, Query, Res, ResMut, SystemParam},
};
use bevy_hierarchy::{Children, HierarchyQueryExt, Parent};
use bevy_input::{
    keyboard::{KeyCode, KeyboardInput},
    ButtonInput, ButtonState,
};
#[cfg(feature = "bevy_reflect")]
use bevy_reflect::{prelude::*, Reflect};
use bevy_window::PrimaryWindow;
use thiserror::Error;
use tracing::warn;

use crate::{FocusedInput, InputFocus, InputFocusVisible};

/// A component which indicates that an entity wants to participate in tab navigation.
///
/// Note that you must also add the [`TabGroup`] component to the entity's ancestor in order
/// for this component to have any effect.
#[derive(Debug, Default, Component, Copy, Clone, PartialEq, Eq, PartialOrd, Ord)]
#[cfg_attr(
    feature = "bevy_reflect",
    derive(Reflect),
    reflect(Debug, Default, Component, PartialEq)
)]
pub struct TabIndex(pub i32);

/// A component used to mark a tree of entities as containing tabbable elements.
#[derive(Debug, Default, Component, Copy, Clone)]
#[cfg_attr(
    feature = "bevy_reflect",
    derive(Reflect),
    reflect(Debug, Default, Component)
)]
pub struct TabGroup {
    /// The order of the tab group relative to other tab groups.
    pub order: i32,

    /// Whether this is a 'modal' group. If true, then tabbing within the group (that is,
    /// if the current focus entity is a child of this group) will cycle through the children
    /// of this group. If false, then tabbing within the group will cycle through all non-modal
    /// tab groups.
    pub modal: bool,
}

impl TabGroup {
    /// Create a new tab group with the given order.
    pub fn new(order: i32) -> Self {
        Self {
            order,
            modal: false,
        }
    }

    /// Create a modal tab group.
    pub fn modal() -> Self {
        Self {
            order: 0,
            modal: true,
        }
    }
}

/// A navigation action that users might take to navigate your user interface in a cyclic fashion.
///
/// These values are consumed by the [`TabNavigation`] system param.
pub enum NavAction {
    /// Navigate to the next focusable entity, wrapping around to the beginning if at the end.
    ///
    /// This is commonly triggered by pressing the Tab key.
    Next,
    /// Navigate to the previous focusable entity, wrapping around to the end if at the beginning.
    ///
    /// This is commonly triggered by pressing Shift+Tab.
    Previous,
    /// Navigate to the first focusable entity.
    ///
    /// This is commonly triggered by pressing Home.
    First,
    /// Navigate to the last focusable entity.
    ///
    /// This is commonly triggered by pressing End.
    Last,
}

/// An error that can occur during [tab navigation](crate::tab_navigation).
#[derive(Debug, Error, PartialEq, Eq, Clone)]
pub enum TabNavigationError {
    /// No tab groups were found.
    #[error("No tab groups found")]
    NoTabGroups,
    /// No focusable entities were found.
    #[error("No focusable entities found")]
    NoFocusableEntities,
    /// Could not navigate to the next focusable entity.
    ///
    /// This can occur if your tab groups are malformed.
    #[error("Failed to navigate to next focusable entity")]
    FailedToNavigateToNextFocusableEntity,
    /// No tab group for the current focus entity was found.
    #[error("No tab group found for currently focused entity {previous_focus}. Users will not be able to navigate back to this entity.")]
    NoTabGroupForCurrentFocus {
        /// The entity that was previously focused,
        /// and is missing its tab group.
        previous_focus: Entity,
        /// The new entity that will be focused.
        ///
        /// If you want to recover from this error, set [`InputFocus`] to this entity.
        new_focus: Entity,
    },
}

/// An injectable helper object that provides tab navigation functionality.
#[doc(hidden)]
#[derive(SystemParam)]
#[allow(clippy::type_complexity)]
pub struct TabNavigation<'w, 's> {
    // Query for tab groups.
    tabgroup_query: Query<'w, 's, (Entity, &'static TabGroup, &'static Children)>,
    // Query for tab indices.
    tabindex_query: Query<
        'w,
        's,
        (Entity, Option<&'static TabIndex>, Option<&'static Children>),
        Without<TabGroup>,
    >,
    // Query for parents.
    parent_query: Query<'w, 's, &'static Parent>,
}

impl TabNavigation<'_, '_> {
    /// Navigate to the desired focusable entity.
    ///
    /// Change the [`NavAction`] to navigate in a different direction.
    /// Focusable entities are determined by the presence of the [`TabIndex`] component.
    ///
    /// If no focusable entities are found, then this function will return either the first
    /// or last focusable entity, depending on the direction of navigation. For example, if
    /// `action` is `Next` and no focusable entities are found, then this function will return
    /// the first focusable entity.
    pub fn navigate(
        &self,
        focus: &InputFocus,
        action: NavAction,
    ) -> Result<Entity, TabNavigationError> {
        // If there are no tab groups, then there are no focusable entities.
        if self.tabgroup_query.is_empty() {
            return Err(TabNavigationError::NoTabGroups);
        }

        // Start by identifying which tab group we are in. Mainly what we want to know is if
        // we're in a modal group.
        let tabgroup = focus.0.and_then(|focus_ent| {
            self.parent_query
                .iter_ancestors(focus_ent)
                .find_map(|entity| {
                    self.tabgroup_query
                        .get(entity)
                        .ok()
                        .map(|(_, tg, _)| (entity, tg))
                })
        });

        let navigation_result = self.navigate_in_group(tabgroup, focus, action);

        match navigation_result {
            Ok(entity) => {
                if focus.0.is_some() && tabgroup.is_none() {
                    Err(TabNavigationError::NoTabGroupForCurrentFocus {
                        previous_focus: focus.0.unwrap(),
                        new_focus: entity,
                    })
                } else {
                    Ok(entity)
                }
            }
            Err(e) => Err(e),
        }
    }

    fn navigate_in_group(
        &self,
        tabgroup: Option<(Entity, &TabGroup)>,
        focus: &InputFocus,
        action: NavAction,
    ) -> Result<Entity, TabNavigationError> {
        // List of all focusable entities found.
        let mut focusable: Vec<(Entity, TabIndex)> =
            Vec::with_capacity(self.tabindex_query.iter().len());

        match tabgroup {
            Some((tg_entity, tg)) if tg.modal => {
                // We're in a modal tab group, then gather all tab indices in that group.
                if let Ok((_, _, children)) = self.tabgroup_query.get(tg_entity) {
                    for child in children.iter() {
                        self.gather_focusable(&mut focusable, *child);
                    }
                }
            }
            _ => {
                // Otherwise, gather all tab indices in all non-modal tab groups.
                let mut tab_groups: Vec<(Entity, TabGroup)> = self
                    .tabgroup_query
                    .iter()
                    .filter(|(_, tg, _)| !tg.modal)
                    .map(|(e, tg, _)| (e, *tg))
                    .collect();
                // Stable sort by group order
                tab_groups.sort_by_key(|(_, tg)| tg.order);

                // Search group descendants
                tab_groups.iter().for_each(|(tg_entity, _)| {
                    self.gather_focusable(&mut focusable, *tg_entity);
                });
            }
        }

        if focusable.is_empty() {
            return Err(TabNavigationError::NoFocusableEntities);
        }

        // Stable sort by tabindex
        focusable.sort_by_key(|(_, idx)| *idx);

        let index = focusable.iter().position(|e| Some(e.0) == focus.0);
        let count = focusable.len();
        let next = match (index, action) {
            (Some(idx), NavAction::Next) => (idx + 1).rem_euclid(count),
            (Some(idx), NavAction::Previous) => (idx + count - 1).rem_euclid(count),
            (None, NavAction::Next) | (_, NavAction::First) => 0,
            (None, NavAction::Previous) | (_, NavAction::Last) => count - 1,
        };
        match focusable.get(next) {
            Some((entity, _)) => Ok(*entity),
            None => Err(TabNavigationError::FailedToNavigateToNextFocusableEntity),
        }
    }

    /// Gather all focusable entities in tree order.
    fn gather_focusable(&self, out: &mut Vec<(Entity, TabIndex)>, parent: Entity) {
        if let Ok((entity, tabindex, children)) = self.tabindex_query.get(parent) {
            if let Some(tabindex) = tabindex {
                if tabindex.0 >= 0 {
                    out.push((entity, *tabindex));
                }
            }
            if let Some(children) = children {
                for child in children.iter() {
                    // Don't traverse into tab groups, as they are handled separately.
                    if self.tabgroup_query.get(*child).is_err() {
                        self.gather_focusable(out, *child);
                    }
                }
            }
        } else if let Ok((_, tabgroup, children)) = self.tabgroup_query.get(parent) {
            if !tabgroup.modal {
                for child in children.iter() {
                    self.gather_focusable(out, *child);
                }
            }
        }
    }
}

/// Plugin for navigating between focusable entities using keyboard input.
pub struct TabNavigationPlugin;

impl Plugin for TabNavigationPlugin {
    fn build(&self, app: &mut App) {
        app.add_systems(Startup, setup_tab_navigation);

        #[cfg(feature = "bevy_reflect")]
        app.register_type::<TabIndex>().register_type::<TabGroup>();
    }
}

fn setup_tab_navigation(mut commands: Commands, window: Query<Entity, With<PrimaryWindow>>) {
    for window in window.iter() {
        commands.entity(window).observe(handle_tab_navigation);
    }
}

/// Observer function which handles tab navigation.
///
/// This observer responds to [`KeyCode::Tab`] events and Shift+Tab events,
/// cycling through focusable entities in the order determined by their tab index.
///
/// Any [`TabNavigationError`]s that occur during tab navigation are logged as warnings.
pub fn handle_tab_navigation(
    mut trigger: Trigger<FocusedInput<KeyboardInput>>,
    nav: TabNavigation,
    mut focus: ResMut<InputFocus>,
    mut visible: ResMut<InputFocusVisible>,
    keys: Res<ButtonInput<KeyCode>>,
) {
    // Tab navigation.
    let key_event = &trigger.event().input;
    if key_event.key_code == KeyCode::Tab
        && key_event.state == ButtonState::Pressed
        && !key_event.repeat
    {
        let maybe_next = nav.navigate(
            &focus,
            if keys.pressed(KeyCode::ShiftLeft) || keys.pressed(KeyCode::ShiftRight) {
                NavAction::Previous
            } else {
                NavAction::Next
            },
        );

<<<<<<< HEAD
        match maybe_next {
            Ok(next) => {
                trigger.propagate(false);
                focus.set(next);
                visible.0 = true;
            }
            Err(e) => {
                warn!("Tab navigation error: {}", e);
                // This failure mode is recoverable, but still indicates a problem.
                if let TabNavigationError::NoTabGroupForCurrentFocus { new_focus, .. } = e {
                    trigger.propagate(false);
                    focus.set(new_focus);
                    visible.0 = true;
                }
            }
        }
=======
fn on_auto_focus_added(
    mut world: DeferredWorld,
    entity: Entity,
    _: ComponentId,
    _: Option<&Location>,
) {
    if world.entity(entity).contains::<TabIndex>() {
        world.set_input_focus(entity);
>>>>>>> b2fbe410
    }
}

#[cfg(test)]
mod tests {
    use bevy_ecs::system::SystemState;
    use bevy_hierarchy::BuildChildren;

    use super::*;

    #[test]
    fn test_tab_navigation() {
        let mut app = App::new();
        let world = app.world_mut();

        let tab_entity_1 = world.spawn(TabIndex(0)).id();
        let tab_entity_2 = world.spawn(TabIndex(1)).id();
        let mut tab_group_entity = world.spawn(TabGroup::new(0));
        tab_group_entity.replace_children(&[tab_entity_1, tab_entity_2]);

        let mut system_state: SystemState<TabNavigation> = SystemState::new(world);
        let tab_navigation = system_state.get(world);
        assert_eq!(tab_navigation.tabgroup_query.iter().count(), 1);
        assert_eq!(tab_navigation.tabindex_query.iter().count(), 2);

        let next_entity =
            tab_navigation.navigate(&InputFocus::from_entity(tab_entity_1), NavAction::Next);
        assert_eq!(next_entity, Ok(tab_entity_2));

        let prev_entity =
            tab_navigation.navigate(&InputFocus::from_entity(tab_entity_2), NavAction::Previous);
        assert_eq!(prev_entity, Ok(tab_entity_1));

        let first_entity = tab_navigation.navigate(&InputFocus::default(), NavAction::First);
        assert_eq!(first_entity, Ok(tab_entity_1));

        let last_entity = tab_navigation.navigate(&InputFocus::default(), NavAction::Last);
        assert_eq!(last_entity, Ok(tab_entity_2));
    }
}<|MERGE_RESOLUTION|>--- conflicted
+++ resolved
@@ -23,14 +23,8 @@
 //! you can use the [`TabNavigation`] system parameter directly instead.
 //! This object can be injected into your systems, and provides a [`navigate`](`TabNavigation::navigate`) method which can be
 //! used to navigate between focusable entities.
-<<<<<<< HEAD
-=======
-//!
-//! This module also provides `AutoFocus`, a component which can be added to an entity to
-//! automatically focus it when it is added to the world.
 use core::panic::Location;
 
->>>>>>> b2fbe410
 use bevy_app::{App, Plugin, Startup};
 #[cfg(feature = "bevy_reflect")]
 use bevy_ecs::prelude::ReflectComponent;
@@ -349,7 +343,6 @@
             },
         );
 
-<<<<<<< HEAD
         match maybe_next {
             Ok(next) => {
                 trigger.propagate(false);
@@ -366,16 +359,6 @@
                 }
             }
         }
-=======
-fn on_auto_focus_added(
-    mut world: DeferredWorld,
-    entity: Entity,
-    _: ComponentId,
-    _: Option<&Location>,
-) {
-    if world.entity(entity).contains::<TabIndex>() {
-        world.set_input_focus(entity);
->>>>>>> b2fbe410
     }
 }
 
