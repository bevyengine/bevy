#![cfg_attr(docsrs, feature(doc_auto_cfg))]
#![forbid(unsafe_code)]
#![doc(
    html_logo_url = "https://bevy.org/assets/icon.png",
    html_favicon_url = "https://bevy.org/assets/icon.png"
)]
#![no_std]

//! A UI-centric focus system for Bevy.
//!
//! This crate provides a system for managing input focus in Bevy applications, including:
//! * [`InputFocus`], a resource for tracking which entity has input focus.
//! * Methods for getting and setting input focus via [`InputFocus`] and [`IsFocusedHelper`].
//! * A generic [`FocusedInput`] event for input events which bubble up from the focused entity.
//! * Various navigation frameworks for moving input focus between entities based on user input, such as [`tab_navigation`] and [`directional_navigation`].
//!
//! This crate does *not* provide any integration with UI widgets: this is the responsibility of the widget crate,
//! which should depend on [`bevy_input_focus`](crate).

#[cfg(feature = "std")]
extern crate std;

extern crate alloc;

pub mod directional_navigation;
pub mod tab_navigation;

// This module is too small / specific to be exported by the crate,
// but it's nice to have it separate for code organization.
mod autofocus;
pub use autofocus::*;

use bevy_app::{App, Plugin, PostStartup, PreUpdate};
use bevy_ecs::{prelude::*, query::QueryData, system::SystemParam, traversal::Traversal};
use bevy_input::{gamepad::GamepadButtonChangedEvent, keyboard::KeyboardInput, mouse::MouseWheel};
use bevy_window::{PrimaryWindow, Window};
use core::fmt::Debug;

#[cfg(feature = "bevy_reflect")]
use bevy_reflect::{prelude::*, Reflect};

/// Resource representing which entity has input focus, if any. Input events (other than pointer-like inputs) will be
/// dispatched to the current focus entity, or to the primary window if no entity has focus.
///
/// Changing the input focus is as easy as modifying this resource.
///
/// # Examples
///
/// From within a system:
///
/// ```rust
/// use bevy_ecs::prelude::*;
/// use bevy_input_focus::InputFocus;
///
/// fn clear_focus(mut input_focus: ResMut<InputFocus>) {
///   input_focus.clear();
/// }
/// ```
///
/// With exclusive (or deferred) world access:
///
/// ```rust
/// use bevy_ecs::prelude::*;
/// use bevy_input_focus::InputFocus;
///
/// fn set_focus_from_world(world: &mut World) {
///     let entity = world.spawn_empty().id();
///
///     // Fetch the resource from the world
///     let mut input_focus = world.resource_mut::<InputFocus>();
///     // Then mutate it!
///     input_focus.set(entity);
///
///     // Or you can just insert a fresh copy of the resource
///     // which will overwrite the existing one.
///     world.insert_resource(InputFocus::from_entity(entity));
/// }
/// ```
#[derive(Clone, Debug, Default, Resource)]
#[cfg_attr(
    feature = "bevy_reflect",
    derive(Reflect),
    reflect(Debug, Default, Resource, Clone)
)]
pub struct InputFocus(pub Option<Entity>);

impl InputFocus {
    /// Create a new [`InputFocus`] resource with the given entity.
    ///
    /// This is mostly useful for tests.
    pub const fn from_entity(entity: Entity) -> Self {
        Self(Some(entity))
    }

    /// Set the entity with input focus.
    pub const fn set(&mut self, entity: Entity) {
        self.0 = Some(entity);
    }

    /// Returns the entity with input focus, if any.
    pub const fn get(&self) -> Option<Entity> {
        self.0
    }

    /// Clears input focus.
    pub const fn clear(&mut self) {
        self.0 = None;
    }
}

/// Resource representing whether the input focus indicator should be visible on UI elements.
///
/// Note that this resource is not used by [`bevy_input_focus`](crate) itself, but is provided for
/// convenience to UI widgets or frameworks that want to display a focus indicator.
/// [`InputFocus`] may still be `Some` even if the focus indicator is not visible.
///
/// The value of this resource should be set by your focus navigation solution.
/// For a desktop/web style of user interface this would be set to true when the user presses the tab key,
/// and set to false when the user clicks on a different element.
/// By contrast, a console-style UI intended to be navigated with a gamepad may always have the focus indicator visible.
///
/// To easily access information about whether focus indicators should be shown for a given entity, use the [`IsFocused`] trait.
///
/// By default, this resource is set to `false`.
#[derive(Clone, Debug, Resource, Default)]
#[cfg_attr(
    feature = "bevy_reflect",
    derive(Reflect),
    reflect(Debug, Resource, Clone)
)]
pub struct InputFocusVisible(pub bool);

/// A bubble-able user input event that starts at the currently focused entity.
///
/// This event is normally dispatched to the current input focus entity, if any.
/// If no entity has input focus, then the event is dispatched to the main window.
///
/// To set up your own bubbling input event, add the [`dispatch_focused_input::<MyEvent>`](dispatch_focused_input) system to your app,
/// in the [`InputFocusSystems::Dispatch`] system set during [`PreUpdate`].
#[derive(Event, EntityEvent, Clone, Debug, Component)]
#[entity_event(traversal = WindowTraversal, auto_propagate)]
#[cfg_attr(feature = "bevy_reflect", derive(Reflect), reflect(Component, Clone))]
pub struct FocusedInput<E: BufferedEvent + Clone> {
    /// The underlying input event.
    pub input: E,
    /// The primary window entity.
    window: Entity,
}

#[derive(QueryData)]
/// These are for accessing components defined on the targeted entity
pub struct WindowTraversal {
    child_of: Option<&'static ChildOf>,
    window: Option<&'static Window>,
}

<<<<<<< HEAD
impl<E: Event + Clone> Traversal<FocusedInput<E>> for WindowTraversal {
    fn traverse(item: Self::Item<'_, '_>, event: &FocusedInput<E>) -> Option<Entity> {
=======
impl<E: BufferedEvent + Clone> Traversal<FocusedInput<E>> for WindowTraversal {
    fn traverse(item: Self::Item<'_>, event: &FocusedInput<E>) -> Option<Entity> {
>>>>>>> e610badf
        let WindowTraversalItem { child_of, window } = item;

        // Send event to parent, if it has one.
        if let Some(child_of) = child_of {
            return Some(child_of.parent());
        };

        // Otherwise, send it to the window entity (unless this is a window entity).
        if window.is_none() {
            return Some(event.window);
        }

        None
    }
}

/// Plugin which sets up systems for dispatching bubbling keyboard and gamepad button events to the focused entity.
///
/// To add bubbling to your own input events, add the [`dispatch_focused_input::<MyEvent>`](dispatch_focused_input) system to your app,
/// as described in the docs for [`FocusedInput`].
pub struct InputDispatchPlugin;

impl Plugin for InputDispatchPlugin {
    fn build(&self, app: &mut App) {
        app.add_systems(PostStartup, set_initial_focus)
            .init_resource::<InputFocus>()
            .init_resource::<InputFocusVisible>()
            .add_systems(
                PreUpdate,
                (
                    dispatch_focused_input::<KeyboardInput>,
                    dispatch_focused_input::<GamepadButtonChangedEvent>,
                    dispatch_focused_input::<MouseWheel>,
                )
                    .in_set(InputFocusSystems::Dispatch),
            );

        #[cfg(feature = "bevy_reflect")]
        app.register_type::<AutoFocus>()
            .register_type::<InputFocus>()
            .register_type::<InputFocusVisible>();
    }
}

/// System sets for [`bevy_input_focus`](crate).
///
/// These systems run in the [`PreUpdate`] schedule.
#[derive(SystemSet, Debug, PartialEq, Eq, Hash, Clone)]
pub enum InputFocusSystems {
    /// System which dispatches bubbled input events to the focused entity, or to the primary window.
    Dispatch,
}

/// Deprecated alias for [`InputFocusSystems`].
#[deprecated(since = "0.17.0", note = "Renamed to `InputFocusSystems`.")]
pub type InputFocusSet = InputFocusSystems;

/// If no entity is focused, sets the focus to the primary window, if any.
pub fn set_initial_focus(
    mut input_focus: ResMut<InputFocus>,
    window: Single<Entity, With<PrimaryWindow>>,
) {
    if input_focus.0.is_none() {
        input_focus.0 = Some(*window);
    }
}

/// System which dispatches bubbled input events to the focused entity, or to the primary window
/// if no entity has focus.
pub fn dispatch_focused_input<E: BufferedEvent + Clone>(
    mut key_events: EventReader<E>,
    focus: Res<InputFocus>,
    windows: Query<Entity, With<PrimaryWindow>>,
    mut commands: Commands,
) {
    if let Ok(window) = windows.single() {
        // If an element has keyboard focus, then dispatch the input event to that element.
        if let Some(focused_entity) = focus.0 {
            for ev in key_events.read() {
                commands.trigger_targets(
                    FocusedInput {
                        input: ev.clone(),
                        window,
                    },
                    focused_entity,
                );
            }
        } else {
            // If no element has input focus, then dispatch the input event to the primary window.
            // There should be only one primary window.
            for ev in key_events.read() {
                commands.trigger_targets(
                    FocusedInput {
                        input: ev.clone(),
                        window,
                    },
                    window,
                );
            }
        }
    }
}

/// Trait which defines methods to check if an entity currently has focus.
///
/// This is implemented for [`World`] and [`IsFocusedHelper`].
/// [`DeferredWorld`](bevy_ecs::world::DeferredWorld) indirectly implements it through [`Deref`].
///
/// For use within systems, use [`IsFocusedHelper`].
///
/// Modify the [`InputFocus`] resource to change the focused entity.
///
/// [`Deref`]: std::ops::Deref
pub trait IsFocused {
    /// Returns true if the given entity has input focus.
    fn is_focused(&self, entity: Entity) -> bool;

    /// Returns true if the given entity or any of its descendants has input focus.
    ///
    /// Note that for unusual layouts, the focus may not be within the entity's visual bounds.
    fn is_focus_within(&self, entity: Entity) -> bool;

    /// Returns true if the given entity has input focus and the focus indicator should be visible.
    fn is_focus_visible(&self, entity: Entity) -> bool;

    /// Returns true if the given entity, or any descendant, has input focus and the focus
    /// indicator should be visible.
    fn is_focus_within_visible(&self, entity: Entity) -> bool;
}

/// A system param that helps get information about the current focused entity.
///
/// When working with the entire [`World`], consider using the [`IsFocused`] instead.
#[derive(SystemParam)]
pub struct IsFocusedHelper<'w, 's> {
    parent_query: Query<'w, 's, &'static ChildOf>,
    input_focus: Option<Res<'w, InputFocus>>,
    input_focus_visible: Option<Res<'w, InputFocusVisible>>,
}

impl IsFocused for IsFocusedHelper<'_, '_> {
    fn is_focused(&self, entity: Entity) -> bool {
        self.input_focus
            .as_deref()
            .and_then(|f| f.0)
            .is_some_and(|e| e == entity)
    }

    fn is_focus_within(&self, entity: Entity) -> bool {
        let Some(focus) = self.input_focus.as_deref().and_then(|f| f.0) else {
            return false;
        };
        if focus == entity {
            return true;
        }
        self.parent_query.iter_ancestors(focus).any(|e| e == entity)
    }

    fn is_focus_visible(&self, entity: Entity) -> bool {
        self.input_focus_visible.as_deref().is_some_and(|vis| vis.0) && self.is_focused(entity)
    }

    fn is_focus_within_visible(&self, entity: Entity) -> bool {
        self.input_focus_visible.as_deref().is_some_and(|vis| vis.0) && self.is_focus_within(entity)
    }
}

impl IsFocused for World {
    fn is_focused(&self, entity: Entity) -> bool {
        self.get_resource::<InputFocus>()
            .and_then(|f| f.0)
            .is_some_and(|f| f == entity)
    }

    fn is_focus_within(&self, entity: Entity) -> bool {
        let Some(focus) = self.get_resource::<InputFocus>().and_then(|f| f.0) else {
            return false;
        };
        let mut e = focus;
        loop {
            if e == entity {
                return true;
            }
            if let Some(parent) = self.entity(e).get::<ChildOf>().map(ChildOf::parent) {
                e = parent;
            } else {
                return false;
            }
        }
    }

    fn is_focus_visible(&self, entity: Entity) -> bool {
        self.get_resource::<InputFocusVisible>()
            .is_some_and(|vis| vis.0)
            && self.is_focused(entity)
    }

    fn is_focus_within_visible(&self, entity: Entity) -> bool {
        self.get_resource::<InputFocusVisible>()
            .is_some_and(|vis| vis.0)
            && self.is_focus_within(entity)
    }
}

#[cfg(test)]
mod tests {
    use super::*;

    use alloc::string::String;
    use bevy_app::Startup;
    use bevy_ecs::{observer::On, system::RunSystemOnce, world::DeferredWorld};
    use bevy_input::{
        keyboard::{Key, KeyCode},
        ButtonState, InputPlugin,
    };

    #[derive(Component, Default)]
    struct GatherKeyboardEvents(String);

    fn gather_keyboard_events(
        trigger: On<FocusedInput<KeyboardInput>>,
        mut query: Query<&mut GatherKeyboardEvents>,
    ) {
        if let Ok(mut gather) = query.get_mut(trigger.target()) {
            if let Key::Character(c) = &trigger.input.logical_key {
                gather.0.push_str(c.as_str());
            }
        }
    }

    fn key_a_event() -> KeyboardInput {
        KeyboardInput {
            key_code: KeyCode::KeyA,
            logical_key: Key::Character("A".into()),
            state: ButtonState::Pressed,
            text: Some("A".into()),
            repeat: false,
            window: Entity::PLACEHOLDER,
        }
    }

    #[test]
    fn test_no_panics_if_resource_missing() {
        let mut app = App::new();
        // Note that we do not insert InputFocus here!

        let entity = app.world_mut().spawn_empty().id();

        assert!(!app.world().is_focused(entity));

        app.world_mut()
            .run_system_once(move |helper: IsFocusedHelper| {
                assert!(!helper.is_focused(entity));
                assert!(!helper.is_focus_within(entity));
                assert!(!helper.is_focus_visible(entity));
                assert!(!helper.is_focus_within_visible(entity));
            })
            .unwrap();

        app.world_mut()
            .run_system_once(move |world: DeferredWorld| {
                assert!(!world.is_focused(entity));
                assert!(!world.is_focus_within(entity));
                assert!(!world.is_focus_visible(entity));
                assert!(!world.is_focus_within_visible(entity));
            })
            .unwrap();
    }

    #[test]
    fn initial_focus_unset_if_no_primary_window() {
        let mut app = App::new();
        app.add_plugins((InputPlugin, InputDispatchPlugin));

        app.update();

        assert_eq!(app.world().resource::<InputFocus>().0, None);
    }

    #[test]
    fn initial_focus_set_to_primary_window() {
        let mut app = App::new();
        app.add_plugins((InputPlugin, InputDispatchPlugin));

        let entity_window = app
            .world_mut()
            .spawn((Window::default(), PrimaryWindow))
            .id();
        app.update();

        assert_eq!(app.world().resource::<InputFocus>().0, Some(entity_window));
    }

    #[test]
    fn initial_focus_not_overridden() {
        let mut app = App::new();
        app.add_plugins((InputPlugin, InputDispatchPlugin));

        app.world_mut().spawn((Window::default(), PrimaryWindow));

        app.add_systems(Startup, |mut commands: Commands| {
            commands.spawn(AutoFocus);
        });

        app.update();

        let autofocus_entity = app
            .world_mut()
            .query_filtered::<Entity, With<AutoFocus>>()
            .single(app.world())
            .unwrap();

        assert_eq!(
            app.world().resource::<InputFocus>().0,
            Some(autofocus_entity)
        );
    }

    #[test]
    fn test_keyboard_events() {
        fn get_gathered(app: &App, entity: Entity) -> &str {
            app.world()
                .entity(entity)
                .get::<GatherKeyboardEvents>()
                .unwrap()
                .0
                .as_str()
        }

        let mut app = App::new();

        app.add_plugins((InputPlugin, InputDispatchPlugin))
            .add_observer(gather_keyboard_events);

        app.world_mut().spawn((Window::default(), PrimaryWindow));

        // Run the world for a single frame to set up the initial focus
        app.update();

        let entity_a = app
            .world_mut()
            .spawn((GatherKeyboardEvents::default(), AutoFocus))
            .id();

        let child_of_b = app
            .world_mut()
            .spawn((GatherKeyboardEvents::default(),))
            .id();

        let entity_b = app
            .world_mut()
            .spawn((GatherKeyboardEvents::default(),))
            .add_child(child_of_b)
            .id();

        assert!(app.world().is_focused(entity_a));
        assert!(!app.world().is_focused(entity_b));
        assert!(!app.world().is_focused(child_of_b));
        assert!(!app.world().is_focus_visible(entity_a));
        assert!(!app.world().is_focus_visible(entity_b));
        assert!(!app.world().is_focus_visible(child_of_b));

        // entity_a should receive this event
        app.world_mut().send_event(key_a_event());
        app.update();

        assert_eq!(get_gathered(&app, entity_a), "A");
        assert_eq!(get_gathered(&app, entity_b), "");
        assert_eq!(get_gathered(&app, child_of_b), "");

        app.world_mut().insert_resource(InputFocus(None));

        assert!(!app.world().is_focused(entity_a));
        assert!(!app.world().is_focus_visible(entity_a));

        // This event should be lost
        app.world_mut().send_event(key_a_event());
        app.update();

        assert_eq!(get_gathered(&app, entity_a), "A");
        assert_eq!(get_gathered(&app, entity_b), "");
        assert_eq!(get_gathered(&app, child_of_b), "");

        app.world_mut()
            .insert_resource(InputFocus::from_entity(entity_b));
        assert!(app.world().is_focused(entity_b));
        assert!(!app.world().is_focused(child_of_b));

        app.world_mut()
            .run_system_once(move |mut input_focus: ResMut<InputFocus>| {
                input_focus.set(child_of_b);
            })
            .unwrap();
        assert!(app.world().is_focus_within(entity_b));

        // These events should be received by entity_b and child_of_b
        app.world_mut()
            .send_event_batch(core::iter::repeat_n(key_a_event(), 4));
        app.update();

        assert_eq!(get_gathered(&app, entity_a), "A");
        assert_eq!(get_gathered(&app, entity_b), "AAAA");
        assert_eq!(get_gathered(&app, child_of_b), "AAAA");

        app.world_mut().resource_mut::<InputFocusVisible>().0 = true;

        app.world_mut()
            .run_system_once(move |helper: IsFocusedHelper| {
                assert!(!helper.is_focused(entity_a));
                assert!(!helper.is_focus_within(entity_a));
                assert!(!helper.is_focus_visible(entity_a));
                assert!(!helper.is_focus_within_visible(entity_a));

                assert!(!helper.is_focused(entity_b));
                assert!(helper.is_focus_within(entity_b));
                assert!(!helper.is_focus_visible(entity_b));
                assert!(helper.is_focus_within_visible(entity_b));

                assert!(helper.is_focused(child_of_b));
                assert!(helper.is_focus_within(child_of_b));
                assert!(helper.is_focus_visible(child_of_b));
                assert!(helper.is_focus_within_visible(child_of_b));
            })
            .unwrap();

        app.world_mut()
            .run_system_once(move |world: DeferredWorld| {
                assert!(!world.is_focused(entity_a));
                assert!(!world.is_focus_within(entity_a));
                assert!(!world.is_focus_visible(entity_a));
                assert!(!world.is_focus_within_visible(entity_a));

                assert!(!world.is_focused(entity_b));
                assert!(world.is_focus_within(entity_b));
                assert!(!world.is_focus_visible(entity_b));
                assert!(world.is_focus_within_visible(entity_b));

                assert!(world.is_focused(child_of_b));
                assert!(world.is_focus_within(child_of_b));
                assert!(world.is_focus_visible(child_of_b));
                assert!(world.is_focus_within_visible(child_of_b));
            })
            .unwrap();
    }
}<|MERGE_RESOLUTION|>--- conflicted
+++ resolved
@@ -154,13 +154,8 @@
     window: Option<&'static Window>,
 }
 
-<<<<<<< HEAD
-impl<E: Event + Clone> Traversal<FocusedInput<E>> for WindowTraversal {
+impl<E: BufferedEvent + Clone> Traversal<FocusedInput<E>> for WindowTraversal {
     fn traverse(item: Self::Item<'_, '_>, event: &FocusedInput<E>) -> Option<Entity> {
-=======
-impl<E: BufferedEvent + Clone> Traversal<FocusedInput<E>> for WindowTraversal {
-    fn traverse(item: Self::Item<'_>, event: &FocusedInput<E>) -> Option<Entity> {
->>>>>>> e610badf
         let WindowTraversalItem { child_of, window } = item;
 
         // Send event to parent, if it has one.
