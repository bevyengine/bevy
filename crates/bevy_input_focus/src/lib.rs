#![cfg_attr(docsrs, feature(doc_auto_cfg))]
#![forbid(unsafe_code)]
#![doc(
    html_logo_url = "https://bevy.org/assets/icon.png",
    html_favicon_url = "https://bevy.org/assets/icon.png"
)]
#![no_std]

//! A UI-centric focus system for Bevy.
//!
//! This crate provides a system for managing input focus in Bevy applications, including:
//! * [`InputFocus`], a resource for tracking which entity has input focus.
//! * Methods for getting and setting input focus via [`InputFocus`] and [`IsFocusedHelper`].
//! * A generic [`FocusedInput`] event for input events which bubble up from the focused entity.
//! * Various navigation frameworks for moving input focus between entities based on user input, such as [`tab_navigation`] and [`directional_navigation`].
//!
//! This crate does *not* provide any integration with UI widgets: this is the responsibility of the widget crate,
//! which should depend on [`bevy_input_focus`](crate).

#[cfg(feature = "std")]
extern crate std;

extern crate alloc;

pub mod directional_navigation;
pub mod tab_navigation;

// This module is too small / specific to be exported by the crate,
// but it's nice to have it separate for code organization.
mod autofocus;
pub use autofocus::*;

use bevy_app::{App, Plugin, PostStartup, PreUpdate};
use bevy_ecs::{prelude::*, query::QueryData, system::SystemParam, traversal::Traversal};
use bevy_input::{gamepad::GamepadButtonChangedEvent, keyboard::KeyboardInput, mouse::MouseWheel};
use bevy_window::{PrimaryWindow, Window};
use core::fmt::Debug;

#[cfg(feature = "bevy_reflect")]
use bevy_reflect::{prelude::*, Reflect};

/// Resource representing which entity has input focus, if any. Input events (other than pointer-like inputs) will be
/// dispatched to the current focus entity, or to the primary window if no entity has focus.
///
/// Changing the input focus is as easy as modifying this resource.
///
/// # Examples
///
/// From within a system:
///
/// ```rust
/// use bevy_ecs::prelude::*;
/// use bevy_input_focus::InputFocus;
///
/// fn clear_focus(mut input_focus: ResMut<InputFocus>) {
///   input_focus.clear();
/// }
/// ```
///
/// With exclusive (or deferred) world access:
///
/// ```rust
/// use bevy_ecs::prelude::*;
/// use bevy_input_focus::InputFocus;
///
/// fn set_focus_from_world(world: &mut World) {
///     let entity = world.spawn_empty().id();
///
///     // Fetch the resource from the world
///     let mut input_focus = world.resource_mut::<InputFocus>();
///     // Then mutate it!
///     input_focus.set(entity);
///
///     // Or you can just insert a fresh copy of the resource
///     // which will overwrite the existing one.
///     world.insert_resource(InputFocus::from_entity(entity));
/// }
/// ```
#[derive(Clone, Debug, Default, Resource)]
#[cfg_attr(
    feature = "bevy_reflect",
    derive(Reflect),
    reflect(Debug, Default, Resource, Clone)
)]
pub struct InputFocus(pub Option<Entity>);

impl InputFocus {
    /// Create a new [`InputFocus`] resource with the given entity.
    ///
    /// This is mostly useful for tests.
    pub const fn from_entity(entity: Entity) -> Self {
        Self(Some(entity))
    }

    /// Set the entity with input focus.
    pub const fn set(&mut self, entity: Entity) {
        self.0 = Some(entity);
    }

    /// Returns the entity with input focus, if any.
    pub const fn get(&self) -> Option<Entity> {
        self.0
    }

    /// Clears input focus.
    pub const fn clear(&mut self) {
        self.0 = None;
    }
}

/// Resource representing whether the input focus indicator should be visible on UI elements.
///
/// Note that this resource is not used by [`bevy_input_focus`](crate) itself, but is provided for
/// convenience to UI widgets or frameworks that want to display a focus indicator.
/// [`InputFocus`] may still be `Some` even if the focus indicator is not visible.
///
/// The value of this resource should be set by your focus navigation solution.
/// For a desktop/web style of user interface this would be set to true when the user presses the tab key,
/// and set to false when the user clicks on a different element.
/// By contrast, a console-style UI intended to be navigated with a gamepad may always have the focus indicator visible.
///
/// To easily access information about whether focus indicators should be shown for a given entity, use the [`IsFocused`] trait.
///
/// By default, this resource is set to `false`.
#[derive(Clone, Debug, Resource, Default)]
#[cfg_attr(
    feature = "bevy_reflect",
    derive(Reflect),
    reflect(Debug, Resource, Clone)
)]
pub struct InputFocusVisible(pub bool);

/// A bubble-able user input event that starts at the currently focused entity.
///
/// This event is normally dispatched to the current input focus entity, if any.
/// If no entity has input focus, then the event is dispatched to the main window.
///
/// To set up your own bubbling input event, add the [`dispatch_focused_input::<MyEvent>`](dispatch_focused_input) system to your app,
/// in the [`InputFocusSystems::Dispatch`] system set during [`PreUpdate`].
#[derive(Clone, Debug, Component)]
#[cfg_attr(feature = "bevy_reflect", derive(Reflect), reflect(Component, Clone))]
pub struct FocusedInput<E: Event + Clone> {
    /// The underlying input event.
    pub input: E,
    /// The primary window entity.
    window: Entity,
}

impl<E: Event + Clone> Event for FocusedInput<E> {
    type Traversal = WindowTraversal;

    const AUTO_PROPAGATE: bool = true;
}

#[derive(QueryData)]
/// These are for accessing components defined on the targeted entity
pub struct WindowTraversal {
    child_of: Option<&'static ChildOf>,
    window: Option<&'static Window>,
}

impl<E: Event + Clone> Traversal<FocusedInput<E>> for WindowTraversal {
    fn traverse(item: Self::Item<'_>, event: &FocusedInput<E>) -> Option<Entity> {
        let WindowTraversalItem { child_of, window } = item;

        // Send event to parent, if it has one.
        if let Some(child_of) = child_of {
            return Some(child_of.parent());
        };

        // Otherwise, send it to the window entity (unless this is a window entity).
        if window.is_none() {
            return Some(event.window);
        }

        None
    }
}

/// Plugin which sets up systems for dispatching bubbling keyboard and gamepad button events to the focused entity.
///
/// To add bubbling to your own input events, add the [`dispatch_focused_input::<MyEvent>`](dispatch_focused_input) system to your app,
/// as described in the docs for [`FocusedInput`].
pub struct InputDispatchPlugin;

impl Plugin for InputDispatchPlugin {
    fn build(&self, app: &mut App) {
        app.add_systems(PostStartup, set_initial_focus)
            .init_resource::<InputFocus>()
            .init_resource::<InputFocusVisible>()
            .add_systems(
                PreUpdate,
                (
                    dispatch_focused_input::<KeyboardInput>,
                    dispatch_focused_input::<GamepadButtonChangedEvent>,
                    dispatch_focused_input::<MouseWheel>,
                )
                    .in_set(InputFocusSystems::Dispatch),
            );

        #[cfg(feature = "bevy_reflect")]
        app.register_type::<AutoFocus>()
            .register_type::<InputFocus>()
            .register_type::<InputFocusVisible>();
    }
}

/// System sets for [`bevy_input_focus`](crate).
///
/// These systems run in the [`PreUpdate`] schedule.
#[derive(SystemSet, Debug, PartialEq, Eq, Hash, Clone)]
pub enum InputFocusSystems {
    /// System which dispatches bubbled input events to the focused entity, or to the primary window.
    Dispatch,
}

/// Deprecated alias for [`InputFocusSystems`].
#[deprecated(since = "0.17.0", note = "Renamed to `InputFocusSystems`.")]
pub type InputFocusSet = InputFocusSystems;

/// If no entity is focused, sets the focus to the primary window, if any.
pub fn set_initial_focus(
    mut input_focus: ResMut<InputFocus>,
    window: When<Single<Entity, With<PrimaryWindow>>>,
) {
<<<<<<< HEAD
    input_focus.0 = Some(**window);
=======
    if input_focus.0.is_none() {
        input_focus.0 = Some(*window);
    }
>>>>>>> bb4ea9c2
}

/// System which dispatches bubbled input events to the focused entity, or to the primary window
/// if no entity has focus.
pub fn dispatch_focused_input<E: Event + Clone>(
    mut key_events: EventReader<E>,
    focus: Res<InputFocus>,
    windows: Query<Entity, With<PrimaryWindow>>,
    mut commands: Commands,
) {
    if let Ok(window) = windows.single() {
        // If an element has keyboard focus, then dispatch the input event to that element.
        if let Some(focused_entity) = focus.0 {
            for ev in key_events.read() {
                commands.trigger_targets(
                    FocusedInput {
                        input: ev.clone(),
                        window,
                    },
                    focused_entity,
                );
            }
        } else {
            // If no element has input focus, then dispatch the input event to the primary window.
            // There should be only one primary window.
            for ev in key_events.read() {
                commands.trigger_targets(
                    FocusedInput {
                        input: ev.clone(),
                        window,
                    },
                    window,
                );
            }
        }
    }
}

/// Trait which defines methods to check if an entity currently has focus.
///
/// This is implemented for [`World`] and [`IsFocusedHelper`].
/// [`DeferredWorld`](bevy_ecs::world::DeferredWorld) indirectly implements it through [`Deref`].
///
/// For use within systems, use [`IsFocusedHelper`].
///
/// Modify the [`InputFocus`] resource to change the focused entity.
///
/// [`Deref`]: std::ops::Deref
pub trait IsFocused {
    /// Returns true if the given entity has input focus.
    fn is_focused(&self, entity: Entity) -> bool;

    /// Returns true if the given entity or any of its descendants has input focus.
    ///
    /// Note that for unusual layouts, the focus may not be within the entity's visual bounds.
    fn is_focus_within(&self, entity: Entity) -> bool;

    /// Returns true if the given entity has input focus and the focus indicator should be visible.
    fn is_focus_visible(&self, entity: Entity) -> bool;

    /// Returns true if the given entity, or any descendant, has input focus and the focus
    /// indicator should be visible.
    fn is_focus_within_visible(&self, entity: Entity) -> bool;
}

/// A system param that helps get information about the current focused entity.
///
/// When working with the entire [`World`], consider using the [`IsFocused`] instead.
#[derive(SystemParam)]
pub struct IsFocusedHelper<'w, 's> {
    parent_query: Query<'w, 's, &'static ChildOf>,
    input_focus: Option<Res<'w, InputFocus>>,
    input_focus_visible: Option<Res<'w, InputFocusVisible>>,
}

impl IsFocused for IsFocusedHelper<'_, '_> {
    fn is_focused(&self, entity: Entity) -> bool {
        self.input_focus
            .as_deref()
            .and_then(|f| f.0)
            .is_some_and(|e| e == entity)
    }

    fn is_focus_within(&self, entity: Entity) -> bool {
        let Some(focus) = self.input_focus.as_deref().and_then(|f| f.0) else {
            return false;
        };
        if focus == entity {
            return true;
        }
        self.parent_query.iter_ancestors(focus).any(|e| e == entity)
    }

    fn is_focus_visible(&self, entity: Entity) -> bool {
        self.input_focus_visible.as_deref().is_some_and(|vis| vis.0) && self.is_focused(entity)
    }

    fn is_focus_within_visible(&self, entity: Entity) -> bool {
        self.input_focus_visible.as_deref().is_some_and(|vis| vis.0) && self.is_focus_within(entity)
    }
}

impl IsFocused for World {
    fn is_focused(&self, entity: Entity) -> bool {
        self.get_resource::<InputFocus>()
            .and_then(|f| f.0)
            .is_some_and(|f| f == entity)
    }

    fn is_focus_within(&self, entity: Entity) -> bool {
        let Some(focus) = self.get_resource::<InputFocus>().and_then(|f| f.0) else {
            return false;
        };
        let mut e = focus;
        loop {
            if e == entity {
                return true;
            }
            if let Some(parent) = self.entity(e).get::<ChildOf>().map(ChildOf::parent) {
                e = parent;
            } else {
                return false;
            }
        }
    }

    fn is_focus_visible(&self, entity: Entity) -> bool {
        self.get_resource::<InputFocusVisible>()
            .is_some_and(|vis| vis.0)
            && self.is_focused(entity)
    }

    fn is_focus_within_visible(&self, entity: Entity) -> bool {
        self.get_resource::<InputFocusVisible>()
            .is_some_and(|vis| vis.0)
            && self.is_focus_within(entity)
    }
}

#[cfg(test)]
mod tests {
    use super::*;

    use alloc::string::String;
    use bevy_app::Startup;
    use bevy_ecs::{observer::On, system::RunSystemOnce, world::DeferredWorld};
    use bevy_input::{
        keyboard::{Key, KeyCode},
        ButtonState, InputPlugin,
    };

    #[derive(Component, Default)]
    struct GatherKeyboardEvents(String);

    fn gather_keyboard_events(
        trigger: On<FocusedInput<KeyboardInput>>,
        mut query: Query<&mut GatherKeyboardEvents>,
    ) {
        if let Ok(mut gather) = query.get_mut(trigger.target().unwrap()) {
            if let Key::Character(c) = &trigger.input.logical_key {
                gather.0.push_str(c.as_str());
            }
        }
    }

    fn key_a_event() -> KeyboardInput {
        KeyboardInput {
            key_code: KeyCode::KeyA,
            logical_key: Key::Character("A".into()),
            state: ButtonState::Pressed,
            text: Some("A".into()),
            repeat: false,
            window: Entity::PLACEHOLDER,
        }
    }

    #[test]
    fn test_no_panics_if_resource_missing() {
        let mut app = App::new();
        // Note that we do not insert InputFocus here!

        let entity = app.world_mut().spawn_empty().id();

        assert!(!app.world().is_focused(entity));

        app.world_mut()
            .run_system_once(move |helper: IsFocusedHelper| {
                assert!(!helper.is_focused(entity));
                assert!(!helper.is_focus_within(entity));
                assert!(!helper.is_focus_visible(entity));
                assert!(!helper.is_focus_within_visible(entity));
            })
            .unwrap();

        app.world_mut()
            .run_system_once(move |world: DeferredWorld| {
                assert!(!world.is_focused(entity));
                assert!(!world.is_focus_within(entity));
                assert!(!world.is_focus_visible(entity));
                assert!(!world.is_focus_within_visible(entity));
            })
            .unwrap();
    }

    #[test]
    fn initial_focus_unset_if_no_primary_window() {
        let mut app = App::new();
        app.add_plugins((InputPlugin, InputDispatchPlugin));

        app.update();

        assert_eq!(app.world().resource::<InputFocus>().0, None);
    }

    #[test]
    fn initial_focus_set_to_primary_window() {
        let mut app = App::new();
        app.add_plugins((InputPlugin, InputDispatchPlugin));

        let entity_window = app
            .world_mut()
            .spawn((Window::default(), PrimaryWindow))
            .id();
        app.update();

        assert_eq!(app.world().resource::<InputFocus>().0, Some(entity_window));
    }

    #[test]
    fn initial_focus_not_overridden() {
        let mut app = App::new();
        app.add_plugins((InputPlugin, InputDispatchPlugin));

        app.world_mut().spawn((Window::default(), PrimaryWindow));

        app.add_systems(Startup, |mut commands: Commands| {
            commands.spawn(AutoFocus);
        });

        app.update();

        let autofocus_entity = app
            .world_mut()
            .query_filtered::<Entity, With<AutoFocus>>()
            .single(app.world())
            .unwrap();

        assert_eq!(
            app.world().resource::<InputFocus>().0,
            Some(autofocus_entity)
        );
    }

    #[test]
    fn test_keyboard_events() {
        fn get_gathered(app: &App, entity: Entity) -> &str {
            app.world()
                .entity(entity)
                .get::<GatherKeyboardEvents>()
                .unwrap()
                .0
                .as_str()
        }

        let mut app = App::new();

        app.add_plugins((InputPlugin, InputDispatchPlugin))
            .add_observer(gather_keyboard_events);

        app.world_mut().spawn((Window::default(), PrimaryWindow));

        // Run the world for a single frame to set up the initial focus
        app.update();

        let entity_a = app
            .world_mut()
            .spawn((GatherKeyboardEvents::default(), AutoFocus))
            .id();

        let child_of_b = app
            .world_mut()
            .spawn((GatherKeyboardEvents::default(),))
            .id();

        let entity_b = app
            .world_mut()
            .spawn((GatherKeyboardEvents::default(),))
            .add_child(child_of_b)
            .id();

        assert!(app.world().is_focused(entity_a));
        assert!(!app.world().is_focused(entity_b));
        assert!(!app.world().is_focused(child_of_b));
        assert!(!app.world().is_focus_visible(entity_a));
        assert!(!app.world().is_focus_visible(entity_b));
        assert!(!app.world().is_focus_visible(child_of_b));

        // entity_a should receive this event
        app.world_mut().send_event(key_a_event());
        app.update();

        assert_eq!(get_gathered(&app, entity_a), "A");
        assert_eq!(get_gathered(&app, entity_b), "");
        assert_eq!(get_gathered(&app, child_of_b), "");

        app.world_mut().insert_resource(InputFocus(None));

        assert!(!app.world().is_focused(entity_a));
        assert!(!app.world().is_focus_visible(entity_a));

        // This event should be lost
        app.world_mut().send_event(key_a_event());
        app.update();

        assert_eq!(get_gathered(&app, entity_a), "A");
        assert_eq!(get_gathered(&app, entity_b), "");
        assert_eq!(get_gathered(&app, child_of_b), "");

        app.world_mut()
            .insert_resource(InputFocus::from_entity(entity_b));
        assert!(app.world().is_focused(entity_b));
        assert!(!app.world().is_focused(child_of_b));

        app.world_mut()
            .run_system_once(move |mut input_focus: ResMut<InputFocus>| {
                input_focus.set(child_of_b);
            })
            .unwrap();
        assert!(app.world().is_focus_within(entity_b));

        // These events should be received by entity_b and child_of_b
        app.world_mut()
            .send_event_batch(core::iter::repeat_n(key_a_event(), 4));
        app.update();

        assert_eq!(get_gathered(&app, entity_a), "A");
        assert_eq!(get_gathered(&app, entity_b), "AAAA");
        assert_eq!(get_gathered(&app, child_of_b), "AAAA");

        app.world_mut().resource_mut::<InputFocusVisible>().0 = true;

        app.world_mut()
            .run_system_once(move |helper: IsFocusedHelper| {
                assert!(!helper.is_focused(entity_a));
                assert!(!helper.is_focus_within(entity_a));
                assert!(!helper.is_focus_visible(entity_a));
                assert!(!helper.is_focus_within_visible(entity_a));

                assert!(!helper.is_focused(entity_b));
                assert!(helper.is_focus_within(entity_b));
                assert!(!helper.is_focus_visible(entity_b));
                assert!(helper.is_focus_within_visible(entity_b));

                assert!(helper.is_focused(child_of_b));
                assert!(helper.is_focus_within(child_of_b));
                assert!(helper.is_focus_visible(child_of_b));
                assert!(helper.is_focus_within_visible(child_of_b));
            })
            .unwrap();

        app.world_mut()
            .run_system_once(move |world: DeferredWorld| {
                assert!(!world.is_focused(entity_a));
                assert!(!world.is_focus_within(entity_a));
                assert!(!world.is_focus_visible(entity_a));
                assert!(!world.is_focus_within_visible(entity_a));

                assert!(!world.is_focused(entity_b));
                assert!(world.is_focus_within(entity_b));
                assert!(!world.is_focus_visible(entity_b));
                assert!(world.is_focus_within_visible(entity_b));

                assert!(world.is_focused(child_of_b));
                assert!(world.is_focus_within(child_of_b));
                assert!(world.is_focus_visible(child_of_b));
                assert!(world.is_focus_within_visible(child_of_b));
            })
            .unwrap();
    }
}<|MERGE_RESOLUTION|>--- conflicted
+++ resolved
@@ -223,13 +223,9 @@
     mut input_focus: ResMut<InputFocus>,
     window: When<Single<Entity, With<PrimaryWindow>>>,
 ) {
-<<<<<<< HEAD
-    input_focus.0 = Some(**window);
-=======
     if input_focus.0.is_none() {
-        input_focus.0 = Some(*window);
-    }
->>>>>>> bb4ea9c2
+        input_focus.0 = Some(**window);
+    }
 }
 
 /// System which dispatches bubbled input events to the focused entity, or to the primary window
