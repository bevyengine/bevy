--- conflicted
+++ resolved
@@ -711,9 +711,6 @@
     Ok(serialized_object)
 }
 
-<<<<<<< HEAD
-/// Handles a `world.query` request coming from a client.
-=======
 /// A selector for components in a query.
 ///
 /// This can either be a list of component paths or an "all" selector that
@@ -740,8 +737,7 @@
     }
 }
 
-/// Handles a `bevy/query` request coming from a client.
->>>>>>> cb227b1e
+/// Handles a `world.query` request coming from a client.
 pub fn process_remote_query_request(In(params): In<Option<Value>>, world: &mut World) -> BrpResult {
     let BrpQueryParams {
         data: BrpQuery {
@@ -904,14 +900,6 @@
     serde_json::to_value(response).map_err(BrpError::internal)
 }
 
-<<<<<<< HEAD
-/// Handles a `world.spawn_entity` request coming from a client.
-pub fn process_remote_spawn_entity_request(
-    In(params): In<Option<Value>>,
-    world: &mut World,
-) -> BrpResult {
-    let BrpSpawnEntityParams { components } = parse_some(params)?;
-=======
 /// Serializes the specified components for an entity.
 /// The iterator yields ([`TypeId`], Option<[`ComponentId`]>).
 fn serialize_components(
@@ -949,10 +937,12 @@
     components_map
 }
 
-/// Handles a `bevy/spawn` request coming from a client.
-pub fn process_remote_spawn_request(In(params): In<Option<Value>>, world: &mut World) -> BrpResult {
-    let BrpSpawnParams { components } = parse_some(params)?;
->>>>>>> cb227b1e
+/// Handles a `world.spawn_entity` request coming from a client.
+pub fn process_remote_spawn_entity_request(
+    In(params): In<Option<Value>>,
+    world: &mut World,
+) -> BrpResult {
+    let BrpSpawnEntityParams { components } = parse_some(params)?;
 
     let app_type_registry = world.resource::<AppTypeRegistry>().clone();
     let type_registry = app_type_registry.read();
