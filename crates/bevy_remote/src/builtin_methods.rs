--- conflicted
+++ resolved
@@ -846,13 +846,11 @@
         match &option {
             ComponentSelector::All => {
                 // Add all reflectable components present on the entity (as Option<&T>)
-<<<<<<< HEAD
                 let all_optionals = entity_ref
                     .archetype()
-                    .map(bevy_ecs::archetype::Archetype::components)
                     .into_iter()
-                    .flatten()
-                    .filter_map(|component_id| {
+                    .flat_map(|a| a.components().iter())
+                    .filter_map(|&component_id| {
                         let info = world.components().get_info(component_id)?;
                         let type_id = info.type_id()?;
                         // Skip required components (already included)
@@ -861,21 +859,6 @@
                         }
                         Some((type_id, Some(component_id)))
                     });
-=======
-                let all_optionals =
-                    entity_ref
-                        .archetype()
-                        .iter_components()
-                        .filter_map(|component_id| {
-                            let info = world.components().get_info(component_id)?;
-                            let type_id = info.type_id()?;
-                            // Skip required components (already included)
-                            if required.iter().any(|(_, cid)| cid == &component_id) {
-                                return None;
-                            }
-                            Some((type_id, Some(component_id)))
-                        });
->>>>>>> bcee3757
                 components_map.extend(serialize_components(
                     entity_ref,
                     &type_registry,
@@ -1274,15 +1257,11 @@
     // If `Some`, return all components of the provided entity.
     if let Some(BrpListComponentsParams { entity }) = params.map(parse).transpose()? {
         let entity = get_entity(world, entity)?;
-<<<<<<< HEAD
-        for component_id in entity
+        for &component_id in entity
             .archetype()
             .iter()
             .flat_map(|archetype| archetype.components())
         {
-=======
-        for component_id in entity.archetype().iter_components() {
->>>>>>> bcee3757
             let Some(component_info) = world.components().get_info(component_id) else {
                 continue;
             };
@@ -1336,15 +1315,11 @@
     let entity_ref = get_entity(world, entity)?;
     let mut response = BrpListComponentsWatchingResponse::default();
 
-<<<<<<< HEAD
-    for component_id in entity_ref
+    for &component_id in entity_ref
         .archetype()
         .iter()
         .flat_map(|archetype| archetype.components())
     {
-=======
-    for component_id in entity_ref.archetype().iter_components() {
->>>>>>> bcee3757
         let ticks = entity_ref
             .get_change_ticks_by_id(component_id)
             .ok_or(BrpError::internal("Failed to get ticks"))?;
