//! Built-in verbs for the Bevy Remote Protocol.

use core::any::TypeId;

use anyhow::{anyhow, Result as AnyhowResult};
use bevy_ecs::{
    component::ComponentId,
    entity::Entity,
    hierarchy::ChildOf,
    lifecycle::RemovedComponentEntity,
    message::MessageCursor,
    query::QueryBuilder,
    reflect::{AppTypeRegistry, ReflectComponent, ReflectResource},
    system::{In, Local},
    world::{EntityRef, EntityWorldMut, FilteredEntityRef, World},
};
use bevy_log::warn_once;
use bevy_platform::collections::HashMap;
use bevy_reflect::{
    serde::{ReflectSerializer, TypedReflectDeserializer},
    GetPath, PartialReflect, TypeRegistration, TypeRegistry,
};
use serde::{de::DeserializeSeed as _, Deserialize, Serialize};
use serde_json::{Map, Value};

use crate::{
    error_codes,
    schemas::{
        json_schema::{export_type, JsonSchemaBevyType},
        open_rpc::OpenRpcDocument,
    },
    BrpError, BrpResult,
};

#[cfg(all(feature = "http", not(target_family = "wasm")))]
use {crate::schemas::open_rpc::ServerObject, bevy_utils::default};

/// The method path for a `world.get_components` request.
pub const BRP_GET_COMPONENTS_METHOD: &str = "world.get_components";

/// The method path for a `world.query` request.
pub const BRP_QUERY_METHOD: &str = "world.query";

/// The method path for a `world.spawn_entity` request.
pub const BRP_SPAWN_ENTITY_METHOD: &str = "world.spawn_entity";

/// The method path for a `world.insert_components` request.
pub const BRP_INSERT_COMPONENTS_METHOD: &str = "world.insert_components";

/// The method path for a `world.remove_components` request.
pub const BRP_REMOVE_COMPONENTS_METHOD: &str = "world.remove_components";

/// The method path for a `world.despawn_entity` request.
pub const BRP_DESPAWN_COMPONENTS_METHOD: &str = "world.despawn_entity";

/// The method path for a `world.reparent_entities` request.
pub const BRP_REPARENT_ENTITIES_METHOD: &str = "world.reparent_entities";

/// The method path for a `world.list_components` request.
pub const BRP_LIST_COMPONENTS_METHOD: &str = "world.list_components";

/// The method path for a `world.mutate_components` request.
pub const BRP_MUTATE_COMPONENTS_METHOD: &str = "world.mutate_components";

/// The method path for a `world.get_components+watch` request.
pub const BRP_GET_COMPONENTS_AND_WATCH_METHOD: &str = "world.get_components+watch";

/// The method path for a `world.list_components+watch` request.
pub const BRP_LIST_COMPONENTS_AND_WATCH_METHOD: &str = "world.list_components+watch";

/// The method path for a `world.get_resources` request.
pub const BRP_GET_RESOURCE_METHOD: &str = "world.get_resources";

/// The method path for a `world.insert_resources` request.
pub const BRP_INSERT_RESOURCE_METHOD: &str = "world.insert_resources";

/// The method path for a `world.remove_resources` request.
pub const BRP_REMOVE_RESOURCE_METHOD: &str = "world.remove_resources";

/// The method path for a `world.mutate_resources` request.
pub const BRP_MUTATE_RESOURCE_METHOD: &str = "world.mutate_resources";

/// The method path for a `world.list_resources` request.
pub const BRP_LIST_RESOURCES_METHOD: &str = "world.list_resources";

/// The method path for a `registry.schema` request.
pub const BRP_REGISTRY_SCHEMA_METHOD: &str = "registry.schema";

/// The method path for a `rpc.discover` request.
pub const RPC_DISCOVER_METHOD: &str = "rpc.discover";

/// `world.get_components`: Retrieves one or more components from the entity with the given
/// ID.
///
/// The server responds with a [`BrpGetComponentsResponse`].
#[derive(Debug, Serialize, Deserialize, Clone, PartialEq)]
pub struct BrpGetComponentsParams {
    /// The ID of the entity from which components are to be requested.
    pub entity: Entity,

    /// The [full paths] of the component types that are to be requested
    /// from the entity.
    ///
    /// Note that these strings must consist of the *full* type paths: e.g.
    /// `bevy_transform::components::transform::Transform`, not just
    /// `Transform`.
    ///
    /// [full paths]: bevy_reflect::TypePath::type_path
    pub components: Vec<String>,

    /// An optional flag to fail when encountering an invalid component rather
    /// than skipping it. Defaults to false.
    #[serde(default)]
    pub strict: bool,
}

/// `world.get_resources`: Retrieves the value of a given resource.
#[derive(Debug, Serialize, Deserialize, Clone, PartialEq)]
pub struct BrpGetResourcesParams {
    /// The [full path] of the resource type being requested.
    ///
    /// [full path]: bevy_reflect::TypePath::type_path
    pub resource: String,
}

/// `world.query`: Performs a query over components in the ECS, returning entities
/// and component values that match.
///
/// The server responds with a [`BrpQueryResponse`].
#[derive(Debug, Serialize, Deserialize, Clone, PartialEq)]
pub struct BrpQueryParams {
    /// The components to select.
    pub data: BrpQuery,

    /// An optional filter that specifies which entities to include or
    /// exclude from the results.
    #[serde(default)]
    pub filter: BrpQueryFilter,

    /// An optional flag to fail when encountering an invalid component rather
    /// than skipping it. Defaults to false.
    #[serde(default)]
    pub strict: bool,
}

/// `world.spawn_entity`: Creates a new entity with the given components and responds
/// with its ID.
///
/// The server responds with a [`BrpSpawnEntityResponse`].
#[derive(Debug, Serialize, Deserialize, Clone, PartialEq)]
pub struct BrpSpawnEntityParams {
    /// A map from each component's full path to its serialized value.
    ///
    /// These components will be added to the entity.
    ///
    /// Note that the keys of the map must be the [full type paths]: e.g.
    /// `bevy_transform::components::transform::Transform`, not just
    /// `Transform`.
    ///
    /// [full type paths]: bevy_reflect::TypePath::type_path
    pub components: HashMap<String, Value>,
}

/// `world.despawn_entity`: Given an ID, despawns the entity with that ID.
///
/// The server responds with an okay.
#[derive(Debug, Serialize, Deserialize, Clone, PartialEq)]
pub struct BrpDespawnEntityParams {
    /// The ID of the entity to despawn.
    pub entity: Entity,
}

/// `world.remove_components`: Deletes one or more components from an entity.
///
/// The server responds with a null.
#[derive(Debug, Serialize, Deserialize, Clone, PartialEq)]
pub struct BrpRemoveComponentsParams {
    /// The ID of the entity from which components are to be removed.
    pub entity: Entity,

    /// The full paths of the component types that are to be removed from
    /// the entity.
    ///
    /// Note that these strings must consist of the [full type paths]: e.g.
    /// `bevy_transform::components::transform::Transform`, not just
    /// `Transform`.
    ///
    /// [full type paths]: bevy_reflect::TypePath::type_path
    pub components: Vec<String>,
}

/// `world.remove_resources`: Removes the given resource from the world.
#[derive(Debug, Serialize, Deserialize, Clone, PartialEq)]
pub struct BrpRemoveResourcesParams {
    /// The [full path] of the resource type to remove.
    ///
    /// [full path]: bevy_reflect::TypePath::type_path
    pub resource: String,
}

/// `world.insert_components`: Adds one or more components to an entity.
///
/// The server responds with a null.
#[derive(Debug, Serialize, Deserialize, Clone, PartialEq)]
pub struct BrpInsertComponentsParams {
    /// The ID of the entity that components are to be added to.
    pub entity: Entity,

    /// A map from each component's full path to its serialized value.
    ///
    /// These components will be added to the entity.
    ///
    /// Note that the keys of the map must be the [full type paths]: e.g.
    /// `bevy_transform::components::transform::Transform`, not just
    /// `Transform`.
    ///
    /// [full type paths]: bevy_reflect::TypePath::type_path
    pub components: HashMap<String, Value>,
}

/// `world.insert_resources`: Inserts a resource into the world with a given
/// value.
#[derive(Debug, Serialize, Deserialize, Clone, PartialEq)]
pub struct BrpInsertResourcesParams {
    /// The [full path] of the resource type to insert.
    ///
    /// [full path]: bevy_reflect::TypePath::type_path
    pub resource: String,

    /// The serialized value of the resource to be inserted.
    pub value: Value,
}

/// `world.reparent_entities`: Assign a new parent to one or more entities.
///
/// The server responds with a null.
#[derive(Debug, Serialize, Deserialize, Clone, PartialEq)]
pub struct BrpReparentEntitiesParams {
    /// The IDs of the entities that are to become the new children of the
    /// `parent`.
    pub entities: Vec<Entity>,

    /// The IDs of the entity that will become the new parent of the
    /// `entities`.
    ///
    /// If this is `None`, then the entities are removed from all parents.
    #[serde(default)]
    pub parent: Option<Entity>,
}

/// `world.list_components`: Returns a list of all type names of registered components in the
/// system (no params provided), or those on an entity (params provided).
///
/// The server responds with a [`BrpListComponentsResponse`]
#[derive(Debug, Serialize, Deserialize, Clone, PartialEq)]
pub struct BrpListComponentsParams {
    /// The entity to query.
    pub entity: Entity,
}

/// `world.mutate_components`:
///
/// The server responds with a null.
#[derive(Debug, Serialize, Deserialize, Clone, PartialEq)]
pub struct BrpMutateComponentsParams {
    /// The entity of the component to mutate.
    pub entity: Entity,

    /// The [full path] of the component to mutate.
    ///
    /// [full path]: bevy_reflect::TypePath::type_path
    pub component: String,

    /// The [path] of the field within the component.
    ///
    /// [path]: bevy_reflect::GetPath
    pub path: String,

    /// The value to insert at `path`.
    pub value: Value,
}

/// `world.mutate_resources`:
///
/// The server responds with a null.
#[derive(Debug, Serialize, Deserialize, Clone, PartialEq)]
pub struct BrpMutateResourcesParams {
    /// The [full path] of the resource to mutate.
    ///
    /// [full path]: bevy_reflect::TypePath::type_path
    pub resource: String,

    /// The [path] of the field within the resource.
    ///
    /// [path]: bevy_reflect::GetPath
    pub path: String,

    /// The value to insert at `path`.
    pub value: Value,
}

/// Describes the data that is to be fetched in a query.
#[derive(Debug, Serialize, Deserialize, Clone, Default, PartialEq)]
pub struct BrpQuery {
    /// The [full path] of the type name of each component that is to be
    /// fetched.
    ///
    /// [full path]: bevy_reflect::TypePath::type_path
    #[serde(default)]
    pub components: Vec<String>,

    /// The [full path] of the type name of each component that is to be
    /// optionally fetched.
    ///
    /// [full path]: bevy_reflect::TypePath::type_path
    #[serde(default)]
    pub option: ComponentSelector,

    /// The [full path] of the type name of each component that is to be checked
    /// for presence.
    ///
    /// [full path]: bevy_reflect::TypePath::type_path
    #[serde(default)]
    pub has: Vec<String>,
}

/// Additional constraints that can be placed on a query to include or exclude
/// certain entities.
#[derive(Debug, Serialize, Deserialize, Clone, Default, PartialEq)]
pub struct BrpQueryFilter {
    /// The [full path] of the type name of each component that must not be
    /// present on the entity for it to be included in the results.
    ///
    /// [full path]: bevy_reflect::TypePath::type_path
    #[serde(default)]
    pub without: Vec<String>,

    /// The [full path] of the type name of each component that must be present
    /// on the entity for it to be included in the results.
    ///
    /// [full path]: bevy_reflect::TypePath::type_path
    #[serde(default)]
    pub with: Vec<String>,
}

/// Constraints that can be placed on a query to include or exclude
/// certain definitions.
#[derive(Debug, Serialize, Deserialize, Clone, Default, PartialEq)]
pub struct BrpJsonSchemaQueryFilter {
    /// The crate name of the type name of each component that must not be
    /// present on the entity for it to be included in the results.
    #[serde(skip_serializing_if = "Vec::is_empty", default)]
    pub without_crates: Vec<String>,

    /// The crate name of the type name of each component that must be present
    /// on the entity for it to be included in the results.
    #[serde(skip_serializing_if = "Vec::is_empty", default)]
    pub with_crates: Vec<String>,

    /// Constrain resource by type
    #[serde(default)]
    pub type_limit: JsonSchemaTypeLimit,
}

/// Additional [`BrpJsonSchemaQueryFilter`] constraints that can be placed on a query to include or exclude
/// certain definitions.
#[derive(Debug, Serialize, Deserialize, Clone, Default, PartialEq)]
pub struct JsonSchemaTypeLimit {
    /// Schema cannot have specified reflect types
    #[serde(skip_serializing_if = "Vec::is_empty", default)]
    pub without: Vec<String>,

    /// Schema needs to have specified reflect types
    #[serde(skip_serializing_if = "Vec::is_empty", default)]
    pub with: Vec<String>,
}

/// A response from the world to the client that specifies a single entity.
///
/// This is sent in response to `world.spawn_entity`.
#[derive(Debug, Serialize, Deserialize, Clone, PartialEq)]
pub struct BrpSpawnEntityResponse {
    /// The ID of the entity in question.
    pub entity: Entity,
}

/// The response to a `world.get_components` request.
#[derive(Debug, Serialize, Deserialize, Clone, PartialEq)]
#[serde(untagged)]
pub enum BrpGetComponentsResponse {
    /// The non-strict response that reports errors separately without failing the entire request.
    Lenient {
        /// A map of successful components with their values.
        components: HashMap<String, Value>,
        /// A map of unsuccessful components with their errors.
        errors: HashMap<String, Value>,
    },
    /// The strict response that will fail if any components are not present or aren't
    /// reflect-able.
    Strict(HashMap<String, Value>),
}

/// The response to a `world.get_resources` request.
#[derive(Debug, Serialize, Deserialize, Clone, PartialEq)]
pub struct BrpGetResourcesResponse {
    /// The value of the requested resource.
    pub value: Value,
}

/// A single response from a `world.get_components+watch` request.
#[derive(Debug, Serialize, Deserialize, Clone, PartialEq)]
#[serde(untagged)]
pub enum BrpGetComponentsWatchingResponse {
    /// The non-strict response that reports errors separately without failing the entire request.
    Lenient {
        /// A map of successful components with their values that were added or changes in the last
        /// tick.
        components: HashMap<String, Value>,
        /// An array of components that were been removed in the last tick.
        removed: Vec<String>,
        /// A map of unsuccessful components with their errors.
        errors: HashMap<String, Value>,
    },
    /// The strict response that will fail if any components are not present or aren't
    /// reflect-able.
    Strict {
        /// A map of successful components with their values that were added or changes in the last
        /// tick.
        components: HashMap<String, Value>,
        /// An array of components that were been removed in the last tick.
        removed: Vec<String>,
    },
}

/// The response to a `world.list_components` request.
pub type BrpListComponentsResponse = Vec<String>;

/// The response to a `world.list_resources` request.
pub type BrpListResourcesResponse = Vec<String>;

/// A single response from a `world.list_components+watch` request.
#[derive(Debug, Default, Serialize, Deserialize, Clone, PartialEq)]
pub struct BrpListComponentsWatchingResponse {
    added: Vec<String>,
    removed: Vec<String>,
}

/// The response to a `world.query` request.
pub type BrpQueryResponse = Vec<BrpQueryRow>;

/// One query match result: a single entity paired with the requested components.
#[derive(Debug, Serialize, Deserialize, Clone, PartialEq)]
pub struct BrpQueryRow {
    /// The ID of the entity that matched.
    pub entity: Entity,

    /// The serialized values of the requested components.
    pub components: HashMap<String, Value>,

    /// The boolean-only containment query results.
    #[serde(skip_serializing_if = "HashMap::is_empty", default)]
    pub has: HashMap<String, Value>,
}

/// A helper function used to parse a `serde_json::Value`.
fn parse<T: for<'de> Deserialize<'de>>(value: Value) -> Result<T, BrpError> {
    serde_json::from_value(value).map_err(|err| BrpError {
        code: error_codes::INVALID_PARAMS,
        message: err.to_string(),
        data: None,
    })
}

/// A helper function used to parse a `serde_json::Value` wrapped in an `Option`.
fn parse_some<T: for<'de> Deserialize<'de>>(value: Option<Value>) -> Result<T, BrpError> {
    match value {
        Some(value) => parse(value),
        None => Err(BrpError {
            code: error_codes::INVALID_PARAMS,
            message: String::from("Params not provided"),
            data: None,
        }),
    }
}

/// Handles a `world.get_components` request coming from a client.
pub fn process_remote_get_components_request(
    In(params): In<Option<Value>>,
    world: &World,
) -> BrpResult {
    let BrpGetComponentsParams {
        entity,
        components,
        strict,
    } = parse_some(params)?;

    let app_type_registry = world.resource::<AppTypeRegistry>();
    let type_registry = app_type_registry.read();
    let entity_ref = get_entity(world, entity)?;

    let response =
        reflect_components_to_response(components, strict, entity, entity_ref, &type_registry)?;
    serde_json::to_value(response).map_err(BrpError::internal)
}

/// Handles a `world.get_resources` request coming from a client.
pub fn process_remote_get_resources_request(
    In(params): In<Option<Value>>,
    world: &World,
) -> BrpResult {
    let BrpGetResourcesParams {
        resource: resource_path,
    } = parse_some(params)?;

    let app_type_registry = world.resource::<AppTypeRegistry>();
    let type_registry = app_type_registry.read();
    let reflect_resource =
        get_reflect_resource(&type_registry, &resource_path).map_err(BrpError::resource_error)?;

    let Ok(reflected) = reflect_resource.reflect(world) else {
        return Err(BrpError::resource_not_present(&resource_path));
    };

    // Use the `ReflectSerializer` to serialize the value of the resource;
    // this produces a map with a single item.
    let reflect_serializer = ReflectSerializer::new(reflected.as_partial_reflect(), &type_registry);
    let Value::Object(serialized_object) =
        serde_json::to_value(&reflect_serializer).map_err(BrpError::resource_error)?
    else {
        return Err(BrpError {
            code: error_codes::RESOURCE_ERROR,
            message: format!("Resource `{resource_path}` could not be serialized"),
            data: None,
        });
    };

    // Get the single value out of the map.
    let value = serialized_object.into_values().next().ok_or_else(|| {
        BrpError::internal(anyhow!("Unexpected format of serialized resource value"))
    })?;
    let response = BrpGetResourcesResponse { value };
    serde_json::to_value(response).map_err(BrpError::internal)
}

/// Handles a `world.get_components+watch` request coming from a client.
pub fn process_remote_get_components_watching_request(
    In(params): In<Option<Value>>,
    world: &World,
    mut removal_cursors: Local<HashMap<ComponentId, MessageCursor<RemovedComponentEntity>>>,
) -> BrpResult<Option<Value>> {
    let BrpGetComponentsParams {
        entity,
        components,
        strict,
    } = parse_some(params)?;

    let app_type_registry = world.resource::<AppTypeRegistry>();
    let type_registry = app_type_registry.read();
    let entity_ref = get_entity(world, entity)?;

    let mut changed = Vec::new();
    let mut removed = Vec::new();
    let mut errors = <HashMap<_, _>>::default();

    'component_loop: for component_path in components {
        let Ok(type_registration) =
            get_component_type_registration(&type_registry, &component_path)
        else {
            let err =
                BrpError::component_error(format!("Unknown component type: `{component_path}`"));
            if strict {
                return Err(err);
            }
            errors.insert(
                component_path,
                serde_json::to_value(err).map_err(BrpError::internal)?,
            );
            continue;
        };
        let Some(component_id) = world.components().get_valid_id(type_registration.type_id())
        else {
            let err = BrpError::component_error(format!("Unknown component: `{component_path}`"));
            if strict {
                return Err(err);
            }
            errors.insert(
                component_path,
                serde_json::to_value(err).map_err(BrpError::internal)?,
            );
            continue;
        };

        if let Some(ticks) = entity_ref.get_change_ticks_by_id(component_id)
            && ticks.is_changed(world.last_change_tick(), world.read_change_tick())
        {
            changed.push(component_path);
            continue;
        };

        let Some(events) = world.removed_components().get(component_id) else {
            continue;
        };
        let cursor = removal_cursors
            .entry(component_id)
            .or_insert_with(|| events.get_cursor());
        for event in cursor.read(events) {
            if Entity::from(event.clone()) == entity {
                removed.push(component_path);
                continue 'component_loop;
            }
        }
    }

    if changed.is_empty() && removed.is_empty() {
        return Ok(None);
    }

    let response =
        reflect_components_to_response(changed, strict, entity, entity_ref, &type_registry)?;

    let response = match response {
        BrpGetComponentsResponse::Lenient {
            components,
            errors: mut errs,
        } => BrpGetComponentsWatchingResponse::Lenient {
            components,
            removed,
            errors: {
                errs.extend(errors);
                errs
            },
        },
        BrpGetComponentsResponse::Strict(components) => BrpGetComponentsWatchingResponse::Strict {
            components,
            removed,
        },
    };

    Ok(Some(
        serde_json::to_value(response).map_err(BrpError::internal)?,
    ))
}

/// Reflect a list of components on an entity into a [`BrpGetComponentsResponse`].
fn reflect_components_to_response(
    components: Vec<String>,
    strict: bool,
    entity: Entity,
    entity_ref: EntityRef,
    type_registry: &TypeRegistry,
) -> BrpResult<BrpGetComponentsResponse> {
    let mut response = if strict {
        BrpGetComponentsResponse::Strict(Default::default())
    } else {
        BrpGetComponentsResponse::Lenient {
            components: Default::default(),
            errors: Default::default(),
        }
    };

    for component_path in components {
        match reflect_component(&component_path, entity, entity_ref, type_registry) {
            Ok(serialized_object) => match response {
                BrpGetComponentsResponse::Strict(ref mut components)
                | BrpGetComponentsResponse::Lenient {
                    ref mut components, ..
                } => {
                    components.extend(serialized_object.into_iter());
                }
            },
            Err(err) => match response {
                BrpGetComponentsResponse::Strict(_) => return Err(err),
                BrpGetComponentsResponse::Lenient { ref mut errors, .. } => {
                    let err_value = serde_json::to_value(err).map_err(BrpError::internal)?;
                    errors.insert(component_path, err_value);
                }
            },
        }
    }

    Ok(response)
}

/// Reflect a single component on an entity with the given component path.
fn reflect_component(
    component_path: &str,
    entity: Entity,
    entity_ref: EntityRef,
    type_registry: &TypeRegistry,
) -> BrpResult<Map<String, Value>> {
    let reflect_component =
        get_reflect_component(type_registry, component_path).map_err(BrpError::component_error)?;

    // Retrieve the reflected value for the given specified component on the given entity.
    let Some(reflected) = reflect_component.reflect(entity_ref) else {
        return Err(BrpError::component_not_present(component_path, entity));
    };

    // Each component value serializes to a map with a single entry.
    let reflect_serializer = ReflectSerializer::new(reflected.as_partial_reflect(), type_registry);
    let Value::Object(serialized_object) =
        serde_json::to_value(&reflect_serializer).map_err(BrpError::component_error)?
    else {
        return Err(BrpError {
            code: error_codes::COMPONENT_ERROR,
            message: format!("Component `{component_path}` could not be serialized"),
            data: None,
        });
    };

    Ok(serialized_object)
}

/// A selector for components in a query.
///
/// This can either be a list of component paths or an "all" selector that
/// indicates that all components should be selected.
/// The "all" selector is useful when you want to retrieve all components
/// present on an entity without specifying each one individually.
/// The paths in the `Paths` variant must be the [full type paths]: e.g.
/// `bevy_transform::components::transform::Transform`, not just
/// `Transform`.
///
#[derive(Debug, Clone, PartialEq, Serialize, Deserialize)]
#[serde(rename_all = "snake_case")]
pub enum ComponentSelector {
    /// An "all" selector that indicates all components should be selected.
    All,
    /// A list of component paths to select as optional components.
    #[serde(untagged)]
    Paths(Vec<String>),
}

impl Default for ComponentSelector {
    fn default() -> Self {
        Self::Paths(Vec::default())
    }
}

/// Handles a `world.query` request coming from a client.
pub fn process_remote_query_request(In(params): In<Option<Value>>, world: &mut World) -> BrpResult {
    let BrpQueryParams {
        data: BrpQuery {
            components,
            option,
            has,
        },
        filter,
        strict,
    } = match params {
        Some(params) => parse_some(Some(params))?,
        None => BrpQueryParams {
            data: BrpQuery {
                components: Vec::new(),
                option: ComponentSelector::default(),
                has: Vec::new(),
            },
            filter: BrpQueryFilter::default(),
            strict: false,
        },
    };

    let app_type_registry = world.resource::<AppTypeRegistry>().clone();
    let type_registry = app_type_registry.read();

    // Required components: must be present
    let (required, unregistered_in_required) =
        get_component_ids(&type_registry, world, components.clone(), strict)
            .map_err(BrpError::component_error)?;

    // Optional components: Option<&T> or all reflectable if "all"
    let (optional, _) = match &option {
        ComponentSelector::Paths(paths) => {
            get_component_ids(&type_registry, world, paths.clone(), strict)
                .map_err(BrpError::component_error)?
        }
        ComponentSelector::All => (Vec::new(), Vec::new()),
    };

    // Has components: presence check
    let (has_ids, unregistered_in_has) =
        get_component_ids(&type_registry, world, has, strict).map_err(BrpError::component_error)?;

    // Filters
    let (without, _) = get_component_ids(&type_registry, world, filter.without.clone(), strict)
        .map_err(BrpError::component_error)?;
    let (with, unregistered_in_with) =
        get_component_ids(&type_registry, world, filter.with.clone(), strict)
            .map_err(BrpError::component_error)?;

    // When "strict" is false:
    // - Unregistered components in "option" and "without" are ignored.
    // - Unregistered components in "has" are considered absent from the entity.
    // - Unregistered components in "components" and "with" result in an empty
    // response since they specify hard requirements.
    // If strict, fail if any required or with components are unregistered
    if !unregistered_in_required.is_empty() || !unregistered_in_with.is_empty() {
        return serde_json::to_value(BrpQueryResponse::default()).map_err(BrpError::internal);
    }

    let mut query = QueryBuilder::<FilteredEntityRef>::new(world);
    for (_, component) in &required {
        query.ref_id(*component);
    }
    for (_, option) in &optional {
        query.optional(|query| {
            query.ref_id(*option);
        });
    }
    for (_, has) in &has_ids {
        query.optional(|query| {
            query.ref_id(*has);
        });
    }
    for (_, without) in without {
        query.without_id(without);
    }
    for (_, with) in with {
        query.with_id(with);
    }

    // Prepare has reflect info
    let has_paths_and_reflect_components: Vec<(&str, &ReflectComponent)> = has_ids
        .iter()
        .map(|(type_id, _)| reflect_component_from_id(*type_id, &type_registry))
        .collect::<AnyhowResult<Vec<(&str, &ReflectComponent)>>>()
        .map_err(BrpError::component_error)?;

    let mut response = BrpQueryResponse::default();
    let mut query = query.build();

    for row in query.iter(world) {
        let entity_id = row.id();
        let entity_ref = world.get_entity(entity_id).expect("Entity should exist");

        // Required components
        let mut components_map = serialize_components(
            entity_ref,
            &type_registry,
            required
                .iter()
                .map(|(type_id, component_id)| (*type_id, Some(*component_id))),
        );

        // Optional components
        match &option {
            ComponentSelector::All => {
                // Add all reflectable components present on the entity (as Option<&T>)
                let all_optionals =
                    entity_ref
                        .archetype()
                        .iter_components()
                        .filter_map(|component_id| {
                            let info = world.components().get_info(component_id)?;
                            let type_id = info.type_id()?;
                            // Skip required components (already included)
                            if required.iter().any(|(_, cid)| cid == &component_id) {
                                return None;
                            }
                            Some((type_id, Some(component_id)))
                        });
                components_map.extend(serialize_components(
                    entity_ref,
                    &type_registry,
                    all_optionals,
                ));
            }
            ComponentSelector::Paths(_) => {
                // Add only the requested optional components (as Option<&T>)
                let optionals = optional.iter().filter(|(_, component_id)| {
                    // Skip required components (already included)
                    !required.iter().any(|(_, cid)| cid == component_id)
                });
                components_map.extend(serialize_components(
                    entity_ref,
                    &type_registry,
                    optionals
                        .clone()
                        .map(|(type_id, component_id)| (*type_id, Some(*component_id))),
                ));
            }
        }

        // The map of boolean-valued component presences:
        let has_map = build_has_map(
            row,
            has_paths_and_reflect_components.iter().copied(),
            &unregistered_in_has,
        );

        let query_row = BrpQueryRow {
            entity: row.id(),
            components: components_map,
            has: has_map,
        };

        response.push(query_row);
    }

    serde_json::to_value(response).map_err(BrpError::internal)
}

/// Serializes the specified components for an entity.
/// The iterator yields ([`TypeId`], Option<[`ComponentId`]>).
fn serialize_components(
    entity_ref: EntityRef,
    type_registry: &TypeRegistry,
    components: impl Iterator<Item = (TypeId, Option<ComponentId>)>,
) -> HashMap<String, Value> {
    let mut components_map = HashMap::new();
    for (type_id, component_id_opt) in components {
        let Some(type_registration) = type_registry.get(type_id) else {
            continue;
        };
        if let Some(reflect_component) = type_registration.data::<ReflectComponent>() {
            // If a component_id is provided, check if the entity has it
            if let Some(component_id) = component_id_opt
                && !entity_ref.contains_id(component_id)
            {
                continue;
            }
            if let Some(reflected) = reflect_component.reflect(entity_ref) {
                let reflect_serializer =
                    ReflectSerializer::new(reflected.as_partial_reflect(), type_registry);
                if let Ok(Value::Object(obj)) = serde_json::to_value(&reflect_serializer) {
                    components_map.extend(obj);
                } else {
                    warn_once!(
                        "Failed to serialize component `{}` for entity {:?}",
                        type_registration.type_info().type_path(),
                        entity_ref.id()
                    );
                }
            }
        }
    }
    components_map
}

/// Handles a `world.spawn_entity` request coming from a client.
pub fn process_remote_spawn_entity_request(
    In(params): In<Option<Value>>,
    world: &mut World,
) -> BrpResult {
    let BrpSpawnEntityParams { components } = parse_some(params)?;

    let app_type_registry = world.resource::<AppTypeRegistry>().clone();
    let type_registry = app_type_registry.read();

    let reflect_components =
        deserialize_components(&type_registry, components).map_err(BrpError::component_error)?;

    let entity = world.spawn_empty();
    let entity_id = entity.id();
    insert_reflected_components(entity, reflect_components).map_err(BrpError::component_error)?;

    let response = BrpSpawnEntityResponse { entity: entity_id };
    serde_json::to_value(response).map_err(BrpError::internal)
}

/// Handles a `rpc.discover` request coming from a client.
pub fn process_remote_list_methods_request(
    In(_params): In<Option<Value>>,
    world: &mut World,
) -> BrpResult {
    let remote_methods = world.resource::<crate::RemoteMethods>();

    #[cfg(all(feature = "http", not(target_family = "wasm")))]
    let servers = match (
        world.get_resource::<crate::http::HostAddress>(),
        world.get_resource::<crate::http::HostPort>(),
    ) {
        (Some(url), Some(port)) => Some(vec![ServerObject {
            name: "Server".to_owned(),
            url: format!("{}:{}", url.0, port.0),
            ..default()
        }]),
        (Some(url), None) => Some(vec![ServerObject {
            name: "Server".to_owned(),
            url: url.0.to_string(),
            ..default()
        }]),
        _ => None,
    };

    #[cfg(any(not(feature = "http"), target_family = "wasm"))]
    let servers = None;

    let doc = OpenRpcDocument {
        info: Default::default(),
        methods: remote_methods.into(),
        openrpc: "1.3.2".to_owned(),
        servers,
    };

    serde_json::to_value(doc).map_err(BrpError::internal)
}

/// Handles a `world.insert_components` request (insert components) coming from a client.
pub fn process_remote_insert_components_request(
    In(params): In<Option<Value>>,
    world: &mut World,
) -> BrpResult {
    let BrpInsertComponentsParams { entity, components } = parse_some(params)?;

    let app_type_registry = world.resource::<AppTypeRegistry>().clone();
    let type_registry = app_type_registry.read();

    let reflect_components =
        deserialize_components(&type_registry, components).map_err(BrpError::component_error)?;

    insert_reflected_components(get_entity_mut(world, entity)?, reflect_components)
        .map_err(BrpError::component_error)?;

    Ok(Value::Null)
}

/// Handles a `world.insert_resources` request coming from a client.
pub fn process_remote_insert_resources_request(
    In(params): In<Option<Value>>,
    world: &mut World,
) -> BrpResult {
    let BrpInsertResourcesParams {
        resource: resource_path,
        value,
    } = parse_some(params)?;

    let app_type_registry = world.resource::<AppTypeRegistry>().clone();
    let type_registry = app_type_registry.read();

    let reflected_resource = deserialize_resource(&type_registry, &resource_path, value)
        .map_err(BrpError::resource_error)?;

    let reflect_resource =
        get_reflect_resource(&type_registry, &resource_path).map_err(BrpError::resource_error)?;
    reflect_resource.insert(world, &*reflected_resource, &type_registry);

    Ok(Value::Null)
}

/// Handles a `world.mutate_components` request coming from a client.
///
/// This method allows you to mutate a single field inside an Entity's
/// component.
pub fn process_remote_mutate_components_request(
    In(params): In<Option<Value>>,
    world: &mut World,
) -> BrpResult {
    let BrpMutateComponentsParams {
        entity,
        component,
        path,
        value,
    } = parse_some(params)?;
    let app_type_registry = world.resource::<AppTypeRegistry>().clone();
    let type_registry = app_type_registry.read();

    // Get the fully-qualified type names of the component to be mutated.
    let component_type: &TypeRegistration = type_registry
        .get_with_type_path(&component)
        .ok_or_else(|| {
            BrpError::component_error(anyhow!("Unknown component type: `{}`", component))
        })?;

    // Get the reflected representation of the component.
    let mut reflected = component_type
        .data::<ReflectComponent>()
        .ok_or_else(|| {
            BrpError::component_error(anyhow!("Component `{}` isn't registered", component))
        })?
        .reflect_mut(world.entity_mut(entity))
        .ok_or_else(|| {
            BrpError::component_error(anyhow!("Cannot reflect component `{}`", component))
        })?;

    // Get the type of the field in the component that is to be
    // mutated.
    let value_type: &TypeRegistration = type_registry
        .get_with_type_path(
            reflected
                .reflect_path(path.as_str())
                .map_err(BrpError::component_error)?
                .reflect_type_path(),
        )
        .ok_or_else(|| {
            BrpError::component_error(anyhow!("Unknown component field type: `{}`", component))
        })?;

    // Get the reflected representation of the value to be inserted
    // into the component.
    let value: Box<dyn PartialReflect> = TypedReflectDeserializer::new(value_type, &type_registry)
        .deserialize(&value)
        .map_err(BrpError::component_error)?;

    // Apply the mutation.
    reflected
        .reflect_path_mut(path.as_str())
        .map_err(BrpError::component_error)?
        .try_apply(value.as_ref())
        .map_err(BrpError::component_error)?;

    Ok(Value::Null)
}

/// Handles a `world.mutate_resources` request coming from a client.
pub fn process_remote_mutate_resources_request(
    In(params): In<Option<Value>>,
    world: &mut World,
) -> BrpResult {
    let BrpMutateResourcesParams {
        resource: resource_path,
        path: field_path,
        value,
    } = parse_some(params)?;

    let app_type_registry = world.resource::<AppTypeRegistry>().clone();
    let type_registry = app_type_registry.read();

    // Get the `ReflectResource` for the given resource path.
    let reflect_resource =
        get_reflect_resource(&type_registry, &resource_path).map_err(BrpError::resource_error)?;

    // Get the actual resource value from the world as a `dyn Reflect`.
    let mut reflected_resource = reflect_resource
        .reflect_mut(world)
        .map_err(|_| BrpError::resource_not_present(&resource_path))?;

    // Get the type registration for the field with the given path.
    let value_registration = type_registry
        .get_with_type_path(
            reflected_resource
                .reflect_path(field_path.as_str())
                .map_err(BrpError::resource_error)?
                .reflect_type_path(),
        )
        .ok_or_else(|| {
            BrpError::resource_error(anyhow!("Unknown resource field type: `{}`", resource_path))
        })?;

    // Use the field's type registration to deserialize the given value.
    let deserialized_value: Box<dyn PartialReflect> =
        TypedReflectDeserializer::new(value_registration, &type_registry)
            .deserialize(&value)
            .map_err(BrpError::resource_error)?;

    // Apply the value to the resource.
    reflected_resource
        .reflect_path_mut(field_path.as_str())
        .map_err(BrpError::resource_error)?
        .try_apply(&*deserialized_value)
        .map_err(BrpError::resource_error)?;

    Ok(Value::Null)
}

/// Handles a `world.remove_components` request (remove components) coming from a client.
pub fn process_remote_remove_components_request(
    In(params): In<Option<Value>>,
    world: &mut World,
) -> BrpResult {
    let BrpRemoveComponentsParams { entity, components } = parse_some(params)?;

    let app_type_registry = world.resource::<AppTypeRegistry>().clone();
    let type_registry = app_type_registry.read();

    let component_ids = get_component_ids(&type_registry, world, components, true)
        .and_then(|(registered, unregistered)| {
            if unregistered.is_empty() {
                Ok(registered)
            } else {
                Err(anyhow!("Unregistered component types: {:?}", unregistered))
            }
        })
        .map_err(BrpError::component_error)?;

    // Remove the components.
    let mut entity_world_mut = get_entity_mut(world, entity)?;
    for (_, component_id) in component_ids.iter() {
        entity_world_mut.remove_by_id(*component_id);
    }

    Ok(Value::Null)
}

/// Handles a `world.remove_resources` request coming from a client.
pub fn process_remote_remove_resources_request(
    In(params): In<Option<Value>>,
    world: &mut World,
) -> BrpResult {
    let BrpRemoveResourcesParams {
        resource: resource_path,
    } = parse_some(params)?;

    let app_type_registry = world.resource::<AppTypeRegistry>().clone();
    let type_registry = app_type_registry.read();

    let reflect_resource =
        get_reflect_resource(&type_registry, &resource_path).map_err(BrpError::resource_error)?;
    reflect_resource.remove(world);

    Ok(Value::Null)
}

/// Handles a `world.despawn_entity` (despawn entity) request coming from a client.
pub fn process_remote_despawn_entity_request(
    In(params): In<Option<Value>>,
    world: &mut World,
) -> BrpResult {
    let BrpDespawnEntityParams { entity } = parse_some(params)?;

    get_entity_mut(world, entity)?.despawn();

    Ok(Value::Null)
}

/// Handles a `world.reparent_entities` request coming from a client.
pub fn process_remote_reparent_entities_request(
    In(params): In<Option<Value>>,
    world: &mut World,
) -> BrpResult {
    let BrpReparentEntitiesParams {
        entities,
        parent: maybe_parent,
    } = parse_some(params)?;

    // If `Some`, reparent the entities.
    if let Some(parent) = maybe_parent {
        let mut parent_commands =
            get_entity_mut(world, parent).map_err(|_| BrpError::entity_not_found(parent))?;
        for entity in entities {
            if entity == parent {
                return Err(BrpError::self_reparent(entity));
            }
            parent_commands.add_child(entity);
        }
    }
    // If `None`, remove the entities' parents.
    else {
        for entity in entities {
            get_entity_mut(world, entity)?.remove::<ChildOf>();
        }
    }

    Ok(Value::Null)
}

/// Handles a `world.list_components` request (list all components) coming from a client.
pub fn process_remote_list_components_request(
    In(params): In<Option<Value>>,
    world: &World,
) -> BrpResult {
    let app_type_registry = world.resource::<AppTypeRegistry>();
    let type_registry = app_type_registry.read();

    let mut response = BrpListComponentsResponse::default();

    // If `Some`, return all components of the provided entity.
    if let Some(BrpListComponentsParams { entity }) = params.map(parse).transpose()? {
        let entity = get_entity(world, entity)?;
        for component_id in entity.archetype().iter_components() {
            let Some(component_info) = world.components().get_info(component_id) else {
                continue;
            };
            response.push(component_info.name().to_string());
        }
    }
    // If `None`, list all registered components.
    else {
        for registered_type in type_registry.iter() {
            if registered_type.data::<ReflectComponent>().is_some() {
                response.push(registered_type.type_info().type_path().to_owned());
            }
        }
    }

    // Sort both for cleanliness and to reduce the risk that clients start
    // accidentally depending on the order.
    response.sort();

    serde_json::to_value(response).map_err(BrpError::internal)
}

/// Handles a `world.list_resources` request coming from a client.
pub fn process_remote_list_resources_request(
    In(_params): In<Option<Value>>,
    world: &World,
) -> BrpResult {
    let mut response = BrpListResourcesResponse::default();

    let app_type_registry = world.resource::<AppTypeRegistry>();
    let type_registry = app_type_registry.read();

    for registered_type in type_registry.iter() {
        if registered_type.data::<ReflectResource>().is_some() {
            response.push(registered_type.type_info().type_path().to_owned());
        }
    }

    response.sort();

    serde_json::to_value(response).map_err(BrpError::internal)
}

/// Handles a `world.list_components+watch` request coming from a client.
pub fn process_remote_list_components_watching_request(
    In(params): In<Option<Value>>,
    world: &World,
    mut removal_cursors: Local<HashMap<ComponentId, MessageCursor<RemovedComponentEntity>>>,
) -> BrpResult<Option<Value>> {
    let BrpListComponentsParams { entity } = parse_some(params)?;
    let entity_ref = get_entity(world, entity)?;
    let mut response = BrpListComponentsWatchingResponse::default();

    for component_id in entity_ref.archetype().iter_components() {
        let ticks = entity_ref
            .get_change_ticks_by_id(component_id)
            .ok_or(BrpError::internal("Failed to get ticks"))?;

        if ticks.is_added(world.last_change_tick(), world.read_change_tick()) {
            let Some(component_info) = world.components().get_info(component_id) else {
                continue;
            };
            response.added.push(component_info.name().to_string());
        }
    }

    for (component_id, events) in world.removed_components().iter() {
        let cursor = removal_cursors
            .entry(*component_id)
            .or_insert_with(|| events.get_cursor());
        for event in cursor.read(events) {
            if Entity::from(event.clone()) == entity {
                let Some(component_info) = world.components().get_info(*component_id) else {
                    continue;
                };
                response.removed.push(component_info.name().to_string());
            }
        }
    }

    if response.added.is_empty() && response.removed.is_empty() {
        Ok(None)
    } else {
        Ok(Some(
            serde_json::to_value(response).map_err(BrpError::internal)?,
        ))
    }
}

/// Handles a `registry.schema` request (list all registry types in form of schema) coming from a client.
pub fn export_registry_types(In(params): In<Option<Value>>, world: &World) -> BrpResult {
    let filter: BrpJsonSchemaQueryFilter = match params {
        None => Default::default(),
        Some(params) => parse(params)?,
    };

    let extra_info = world.resource::<crate::schemas::SchemaTypesMetadata>();
    let types = world.resource::<AppTypeRegistry>();
    let types = types.read();
    let schemas = types
        .iter()
        .filter_map(|type_reg| {
            let path_table = type_reg.type_info().type_path_table();
            if let Some(crate_name) = &path_table.crate_name() {
                if !filter.with_crates.is_empty()
                    && !filter.with_crates.iter().any(|c| crate_name.eq(c))
                {
                    return None;
                }
                if !filter.without_crates.is_empty()
                    && filter.without_crates.iter().any(|c| crate_name.eq(c))
                {
                    return None;
                }
            }
            let (id, schema) = export_type(type_reg, extra_info);

            if !filter.type_limit.with.is_empty()
                && !filter
                    .type_limit
                    .with
                    .iter()
                    .any(|c| schema.reflect_types.iter().any(|cc| c.eq(cc)))
            {
                return None;
            }
            if !filter.type_limit.without.is_empty()
                && filter
                    .type_limit
                    .without
                    .iter()
                    .any(|c| schema.reflect_types.iter().any(|cc| c.eq(cc)))
            {
                return None;
            }
            Some((id.to_string(), schema))
        })
        .collect::<HashMap<String, JsonSchemaBevyType>>();

    serde_json::to_value(schemas).map_err(BrpError::internal)
}

/// Immutably retrieves an entity from the [`World`], returning an error if the
/// entity isn't present.
fn get_entity(world: &World, entity: Entity) -> Result<EntityRef<'_>, BrpError> {
    world
        .get_entity(entity)
        .map_err(|_| BrpError::entity_not_found(entity))
}

/// Mutably retrieves an entity from the [`World`], returning an error if the
/// entity isn't present.
fn get_entity_mut(world: &mut World, entity: Entity) -> Result<EntityWorldMut<'_>, BrpError> {
    world
        .get_entity_mut(entity)
        .map_err(|_| BrpError::entity_not_found(entity))
}

/// Given components full path, returns a tuple that contains
/// - A list of corresponding [`TypeId`] and [`ComponentId`] for registered components.
/// - A list of unregistered component paths.
///
/// Note that the supplied path names must be *full* path names: e.g.
/// `bevy_transform::components::transform::Transform` instead of `Transform`.
fn get_component_ids(
    type_registry: &TypeRegistry,
    world: &World,
    component_paths: Vec<String>,
    strict: bool,
) -> AnyhowResult<(Vec<(TypeId, ComponentId)>, Vec<String>)> {
    let mut component_ids = vec![];
    let mut unregistered_components = vec![];

    for component_path in component_paths {
        let maybe_component_tuple = get_component_type_registration(type_registry, &component_path)
            .ok()
            .and_then(|type_registration| {
                let type_id = type_registration.type_id();
                world
                    .components()
                    .get_valid_id(type_id)
                    .map(|component_id| (type_id, component_id))
            });
        if let Some((type_id, component_id)) = maybe_component_tuple {
            component_ids.push((type_id, component_id));
        } else if strict {
            return Err(anyhow!(
                "Component `{}` isn't registered or used in the world",
                component_path
            ));
        } else {
            unregistered_components.push(component_path);
        }
    }

    Ok((component_ids, unregistered_components))
}

/// Given an entity (`entity_ref`),
/// a list of reflected component information (`paths_and_reflect_components`)
/// and a list of unregistered components,
/// return a map which associates each component to a boolean value indicating
/// whether or not that component is present on the entity.
/// Unregistered components are considered absent from the entity.
fn build_has_map<'a>(
    entity_ref: FilteredEntityRef,
    paths_and_reflect_components: impl Iterator<Item = (&'a str, &'a ReflectComponent)>,
    unregistered_components: &[String],
) -> HashMap<String, Value> {
    let mut has_map = <HashMap<_, _>>::default();

    for (type_path, reflect_component) in paths_and_reflect_components {
        let has = reflect_component.contains(entity_ref);
        has_map.insert(type_path.to_owned(), Value::Bool(has));
    }
    unregistered_components.iter().for_each(|component| {
        has_map.insert(component.to_owned(), Value::Bool(false));
    });

    has_map
}

/// Given a component ID, return the associated [type path] and `ReflectComponent` if possible.
///
/// The `ReflectComponent` part is the meat of this; the type path is only used for error messages.
///
/// [type path]: bevy_reflect::TypePath::type_path
fn reflect_component_from_id(
    component_type_id: TypeId,
    type_registry: &TypeRegistry,
) -> AnyhowResult<(&str, &ReflectComponent)> {
    let Some(type_registration) = type_registry.get(component_type_id) else {
        return Err(anyhow!(
            "Component `{:?}` isn't registered",
            component_type_id
        ));
    };

    let type_path = type_registration.type_info().type_path();

    let Some(reflect_component) = type_registration.data::<ReflectComponent>() else {
        return Err(anyhow!("Component `{}` isn't reflectable", type_path));
    };

    Ok((type_path, reflect_component))
}

/// Given a collection of component paths and their associated serialized values (`components`),
/// return the associated collection of deserialized reflected values.
fn deserialize_components(
    type_registry: &TypeRegistry,
    components: HashMap<String, Value>,
) -> AnyhowResult<Vec<Box<dyn PartialReflect>>> {
    let mut reflect_components = vec![];

    for (component_path, component) in components {
        let Some(component_type) = type_registry.get_with_type_path(&component_path) else {
            return Err(anyhow!("Unknown component type: `{}`", component_path));
        };
        let reflected: Box<dyn PartialReflect> =
            TypedReflectDeserializer::new(component_type, type_registry)
                .deserialize(&component)
                .map_err(|err| anyhow!("{component_path} is invalid: {err}"))?;
        reflect_components.push(reflected);
    }

    Ok(reflect_components)
}

/// Given a resource path and an associated serialized value (`value`), return the
/// deserialized value.
fn deserialize_resource(
    type_registry: &TypeRegistry,
    resource_path: &str,
    value: Value,
) -> AnyhowResult<Box<dyn PartialReflect>> {
    let Some(resource_type) = type_registry.get_with_type_path(resource_path) else {
        return Err(anyhow!("Unknown resource type: `{}`", resource_path));
    };
    let reflected: Box<dyn PartialReflect> =
        TypedReflectDeserializer::new(resource_type, type_registry)
            .deserialize(&value)
            .map_err(|err| anyhow!("{resource_path} is invalid: {err}"))?;
    Ok(reflected)
}

/// Given a collection `reflect_components` of reflected component values, insert them into
/// the given entity (`entity_world_mut`).
fn insert_reflected_components(
    mut entity_world_mut: EntityWorldMut,
    reflect_components: Vec<Box<dyn PartialReflect>>,
) -> AnyhowResult<()> {
    for reflected in reflect_components {
        entity_world_mut.insert_reflect(reflected);
    }

    Ok(())
}

/// Given a component's type path, return the associated [`ReflectComponent`] from the given
/// `type_registry` if possible.
fn get_reflect_component<'r>(
    type_registry: &'r TypeRegistry,
    component_path: &str,
) -> AnyhowResult<&'r ReflectComponent> {
    let component_registration = get_component_type_registration(type_registry, component_path)?;

    component_registration
        .data::<ReflectComponent>()
        .ok_or_else(|| anyhow!("Component `{}` isn't reflectable", component_path))
}

/// Given a component's type path, return the associated [`TypeRegistration`] from the given
/// `type_registry` if possible.
fn get_component_type_registration<'r>(
    type_registry: &'r TypeRegistry,
    component_path: &str,
) -> AnyhowResult<&'r TypeRegistration> {
    type_registry
        .get_with_type_path(component_path)
        .ok_or_else(|| anyhow!("Unknown component type: `{}`", component_path))
}

/// Given a resource's type path, return the associated [`ReflectResource`] from the given
/// `type_registry` if possible.
fn get_reflect_resource<'r>(
    type_registry: &'r TypeRegistry,
    resource_path: &str,
) -> AnyhowResult<&'r ReflectResource> {
    let resource_registration = get_resource_type_registration(type_registry, resource_path)?;

    resource_registration
        .data::<ReflectResource>()
        .ok_or_else(|| anyhow!("Resource `{}` isn't reflectable", resource_path))
}

/// Given a resource's type path, return the associated [`TypeRegistration`] from the given
/// `type_registry` if possible.
fn get_resource_type_registration<'r>(
    type_registry: &'r TypeRegistry,
    resource_path: &str,
) -> AnyhowResult<&'r TypeRegistration> {
    type_registry
        .get_with_type_path(resource_path)
        .ok_or_else(|| anyhow!("Unknown resource type: `{}`", resource_path))
}

#[cfg(test)]
mod tests {
    /// A generic function that tests serialization and deserialization of any type
    /// implementing Serialize and Deserialize traits.
    fn test_serialize_deserialize<T>(value: T)
    where
        T: Serialize + for<'a> Deserialize<'a> + PartialEq + core::fmt::Debug,
    {
        // Serialize the value to JSON string
        let serialized = serde_json::to_string(&value).expect("Failed to serialize");

        // Deserialize the JSON string back into the original type
        let deserialized: T = serde_json::from_str(&serialized).expect("Failed to deserialize");

        // Assert that the deserialized value is the same as the original
        assert_eq!(
            &value, &deserialized,
            "Deserialized value does not match original"
        );
    }

    use super::*;

    #[test]
    fn insert_reflect_only_component() {
        use bevy_ecs::prelude::Component;
        use bevy_reflect::Reflect;
        #[derive(Reflect, Component)]
        #[reflect(Component)]
        struct Player {
            name: String,
            health: u32,
        }
        let components: HashMap<String, Value> = [(
            String::from("bevy_remote::builtin_methods::tests::Player"),
            serde_json::json!({"name": "John", "health": 50}),
        )]
        .into();
        let atr = AppTypeRegistry::default();
        {
            let mut register = atr.write();
            register.register::<Player>();
        }
        let deserialized_components = {
            let type_reg = atr.read();
            deserialize_components(&type_reg, components).expect("FAIL")
        };
        let mut world = World::new();
<<<<<<< HEAD
        let e = world.spawn_empty();
        insert_reflected_components(&atr.read(), e, deserialized_components).expect("FAIL");
=======
        world.insert_resource(atr);
        let e = world.spawn_empty();
        insert_reflected_components(e, deserialized_components).expect("FAIL");
>>>>>>> af32dd27
    }

    #[test]
    fn serialization_tests() {
        test_serialize_deserialize(BrpQueryRow {
            components: Default::default(),
            entity: Entity::from_raw_u32(0).unwrap(),
            has: Default::default(),
        });
        test_serialize_deserialize(BrpListComponentsWatchingResponse::default());
        test_serialize_deserialize(BrpQuery::default());
        test_serialize_deserialize(BrpJsonSchemaQueryFilter::default());
        test_serialize_deserialize(BrpJsonSchemaQueryFilter {
            type_limit: JsonSchemaTypeLimit {
                with: vec!["Resource".to_owned()],
                ..Default::default()
            },
            ..Default::default()
        });
        test_serialize_deserialize(BrpListComponentsParams {
            entity: Entity::from_raw_u32(0).unwrap(),
        });
    }
}<|MERGE_RESOLUTION|>--- conflicted
+++ resolved
@@ -1653,14 +1653,9 @@
             deserialize_components(&type_reg, components).expect("FAIL")
         };
         let mut world = World::new();
-<<<<<<< HEAD
-        let e = world.spawn_empty();
-        insert_reflected_components(&atr.read(), e, deserialized_components).expect("FAIL");
-=======
         world.insert_resource(atr);
         let e = world.spawn_empty();
         insert_reflected_components(e, deserialized_components).expect("FAIL");
->>>>>>> af32dd27
     }
 
     #[test]
