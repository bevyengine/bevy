--- conflicted
+++ resolved
@@ -19,16 +19,9 @@
 bevy_ecs = { path = "../bevy_ecs", version = "0.16.0-dev", features = [
   "serialize",
 ] }
-<<<<<<< HEAD
-bevy_reflect = { path = "../bevy_reflect", version = "0.15.0-dev" }
-bevy_tasks = { path = "../bevy_tasks", version = "0.15.0-dev" }
-bevy_utils = { path = "../bevy_utils", version = "0.15.0-dev" }
-=======
-bevy_hierarchy = { path = "../bevy_hierarchy", version = "0.16.0-dev" }
 bevy_reflect = { path = "../bevy_reflect", version = "0.16.0-dev" }
 bevy_tasks = { path = "../bevy_tasks", version = "0.16.0-dev" }
 bevy_utils = { path = "../bevy_utils", version = "0.16.0-dev" }
->>>>>>> fa64e0f2
 
 # other
 anyhow = "1"
