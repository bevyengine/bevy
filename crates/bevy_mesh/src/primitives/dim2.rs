use core::f32::consts::FRAC_PI_2;
use core::mem;

use crate::{primitives::dim3::triangle3d, Indices, Mesh, PerimeterSegment, VertexAttributeValues};
use bevy_asset::RenderAssetUsages;

use super::{Extrudable, MeshBuilder, Meshable};
use bevy_math::prelude::Polyline2d;
use bevy_math::{
    ops,
    primitives::{
        Annulus, Capsule2d, Circle, CircularSector, CircularSegment, ConvexPolygon, Ellipse,
        Primitive2d, Rectangle, RegularPolygon, Rhombus, Ring, Segment2d, Triangle2d, Triangle3d,
        WindingOrder,
    },
    FloatExt, Vec2, Vec3,
};
use bevy_reflect::prelude::*;
use wgpu_types::PrimitiveTopology;

/// A builder used for creating a [`Mesh`] with a [`Circle`] shape.
#[derive(Clone, Copy, Debug, Reflect)]
#[reflect(Default, Debug, Clone)]
pub struct CircleMeshBuilder {
    /// The [`Circle`] shape.
    pub circle: Circle,
    /// The number of vertices used for the circle mesh.
    /// The default is `32`.
    #[doc(alias = "vertices")]
    pub resolution: u32,
}

impl Default for CircleMeshBuilder {
    fn default() -> Self {
        Self {
            circle: Circle::default(),
            resolution: 32,
        }
    }
}

impl CircleMeshBuilder {
    /// Creates a new [`CircleMeshBuilder`] from a given radius and vertex count.
    #[inline]
    pub const fn new(radius: f32, resolution: u32) -> Self {
        Self {
            circle: Circle { radius },
            resolution,
        }
    }

    /// Sets the number of vertices used for the circle mesh.
    #[inline]
    #[doc(alias = "vertices")]
    pub const fn resolution(mut self, resolution: u32) -> Self {
        self.resolution = resolution;
        self
    }
}

impl MeshBuilder for CircleMeshBuilder {
    fn build(&self) -> Mesh {
        Ellipse::new(self.circle.radius, self.circle.radius)
            .mesh()
            .resolution(self.resolution)
            .build()
    }
}

impl Extrudable for CircleMeshBuilder {
    fn perimeter(&self) -> Vec<PerimeterSegment> {
        vec![PerimeterSegment::Smooth {
            first_normal: Vec2::Y,
            last_normal: Vec2::Y,
            indices: (0..self.resolution).chain([0]).collect(),
        }]
    }
}

impl Meshable for Circle {
    type Output = CircleMeshBuilder;

    fn mesh(&self) -> Self::Output {
        CircleMeshBuilder {
            circle: *self,
            ..Default::default()
        }
    }
}

impl From<Circle> for Mesh {
    fn from(circle: Circle) -> Self {
        circle.mesh().build()
    }
}

/// Specifies how to generate UV-mappings for the [`CircularSector`] and [`CircularSegment`] shapes.
///
/// Currently the only variant is `Mask`, which is good for showing a portion of a texture that includes
/// the entire circle, particularly the same texture will be displayed with different fractions of a
/// complete circle.
///
/// It's expected that more will be added in the future, such as a variant that causes the texture to be
/// scaled to fit the bounding box of the shape, which would be good for packed textures only including the
/// portion of the circle that is needed to display.
#[derive(Copy, Clone, Debug, PartialEq, Reflect)]
#[reflect(Default, Debug, Clone)]
#[non_exhaustive]
pub enum CircularMeshUvMode {
    /// Treats the shape as a mask over a circle of equal size and radius,
    /// with the center of the circle at the center of the texture.
    Mask {
        /// Angle by which to rotate the shape when generating the UV map.
        angle: f32,
    },
}

impl Default for CircularMeshUvMode {
    fn default() -> Self {
        CircularMeshUvMode::Mask { angle: 0.0 }
    }
}

/// A builder used for creating a [`Mesh`] with a [`CircularSector`] shape.
///
/// The resulting mesh will have a UV-map such that the center of the circle is
/// at the center of the texture.
#[derive(Clone, Debug, Reflect)]
#[reflect(Default, Debug, Clone)]
pub struct CircularSectorMeshBuilder {
    /// The sector shape.
    pub sector: CircularSector,
    /// The number of vertices used for the arc portion of the sector mesh.
    /// The default is `32`.
    #[doc(alias = "vertices")]
    pub resolution: u32,
    /// The UV mapping mode
    pub uv_mode: CircularMeshUvMode,
}

impl Default for CircularSectorMeshBuilder {
    fn default() -> Self {
        Self {
            sector: CircularSector::default(),
            resolution: 32,
            uv_mode: CircularMeshUvMode::default(),
        }
    }
}

impl CircularSectorMeshBuilder {
    /// Creates a new [`CircularSectorMeshBuilder`] from a given sector
    #[inline]
    pub fn new(sector: CircularSector) -> Self {
        Self {
            sector,
            ..Self::default()
        }
    }

    /// Sets the number of vertices used for the sector mesh.
    #[inline]
    #[doc(alias = "vertices")]
    pub const fn resolution(mut self, resolution: u32) -> Self {
        self.resolution = resolution;
        self
    }

    /// Sets the uv mode used for the sector mesh
    #[inline]
    pub const fn uv_mode(mut self, uv_mode: CircularMeshUvMode) -> Self {
        self.uv_mode = uv_mode;
        self
    }
}

impl MeshBuilder for CircularSectorMeshBuilder {
    fn build(&self) -> Mesh {
        let resolution = self.resolution as usize;
        let mut indices = Indices::with_capacity((resolution - 1) * 3, (resolution + 1) as u32);
        let mut positions = Vec::with_capacity(resolution + 1);
        let normals = vec![[0.0, 0.0, 1.0]; resolution + 1];
        let mut uvs = Vec::with_capacity(resolution + 1);

        let CircularMeshUvMode::Mask { angle: uv_angle } = self.uv_mode;

        // Push the center of the circle.
        positions.push([0.0; 3]);
        uvs.push([0.5; 2]);

        let first_angle = FRAC_PI_2 - self.sector.half_angle();
        let last_angle = FRAC_PI_2 + self.sector.half_angle();
        let last_i = (self.resolution - 1) as f32;
        for i in 0..self.resolution {
            let angle = f32::lerp(first_angle, last_angle, i as f32 / last_i);

            // Compute the vertex
            let vertex = self.sector.radius() * Vec2::from_angle(angle);
            // Compute the UV coordinate by taking the modified angle's unit vector, negating the Y axis, and rescaling and centering it at (0.5, 0.5).
            // We accomplish the Y axis flip by negating the angle.
            let uv =
                Vec2::from_angle(-(angle + uv_angle)).mul_add(Vec2::splat(0.5), Vec2::splat(0.5));

            positions.push([vertex.x, vertex.y, 0.0]);
            uvs.push([uv.x, uv.y]);
        }

        for i in 1..self.resolution {
            // Index 0 is the center.
            indices.extend([0, i, i + 1]);
        }

        Mesh::new(
            PrimitiveTopology::TriangleList,
            RenderAssetUsages::default(),
        )
        .with_inserted_attribute(Mesh::ATTRIBUTE_POSITION, positions)
        .with_inserted_attribute(Mesh::ATTRIBUTE_NORMAL, normals)
        .with_inserted_attribute(Mesh::ATTRIBUTE_UV_0, uvs)
        .with_inserted_indices(indices)
    }
}

impl Extrudable for CircularSectorMeshBuilder {
    fn perimeter(&self) -> Vec<PerimeterSegment> {
        let (sin, cos) = ops::sin_cos(self.sector.arc.half_angle);
        let first_normal = Vec2::new(sin, cos);
        let last_normal = Vec2::new(-sin, cos);
        vec![
            PerimeterSegment::Flat {
                indices: vec![self.resolution, 0, 1],
            },
            PerimeterSegment::Smooth {
                first_normal,
                last_normal,
                indices: (1..=self.resolution).collect(),
            },
        ]
    }
}

impl Meshable for CircularSector {
    type Output = CircularSectorMeshBuilder;

    fn mesh(&self) -> Self::Output {
        CircularSectorMeshBuilder {
            sector: *self,
            ..Default::default()
        }
    }
}

impl From<CircularSector> for Mesh {
    /// Converts this sector into a [`Mesh`] using a default [`CircularSectorMeshBuilder`].
    ///
    /// See the documentation of [`CircularSectorMeshBuilder`] for more details.
    fn from(sector: CircularSector) -> Self {
        sector.mesh().build()
    }
}

/// A builder used for creating a [`Mesh`] with a [`CircularSegment`] shape.
///
/// The resulting mesh will have a UV-map such that the center of the circle is
/// at the center of the texture.
#[derive(Clone, Copy, Debug, Reflect)]
#[reflect(Default, Debug, Clone)]
pub struct CircularSegmentMeshBuilder {
    /// The segment shape.
    pub segment: CircularSegment,
    /// The number of vertices used for the arc portion of the segment mesh.
    /// The default is `32`.
    #[doc(alias = "vertices")]
    pub resolution: u32,
    /// The UV mapping mode
    pub uv_mode: CircularMeshUvMode,
}

impl Default for CircularSegmentMeshBuilder {
    fn default() -> Self {
        Self {
            segment: CircularSegment::default(),
            resolution: 32,
            uv_mode: CircularMeshUvMode::default(),
        }
    }
}

impl CircularSegmentMeshBuilder {
    /// Creates a new [`CircularSegmentMeshBuilder`] from a given segment
    #[inline]
    pub fn new(segment: CircularSegment) -> Self {
        Self {
            segment,
            ..Self::default()
        }
    }

    /// Sets the number of vertices used for the segment mesh.
    #[inline]
    #[doc(alias = "vertices")]
    pub const fn resolution(mut self, resolution: u32) -> Self {
        self.resolution = resolution;
        self
    }

    /// Sets the uv mode used for the segment mesh
    #[inline]
    pub const fn uv_mode(mut self, uv_mode: CircularMeshUvMode) -> Self {
        self.uv_mode = uv_mode;
        self
    }
}

impl MeshBuilder for CircularSegmentMeshBuilder {
    fn build(&self) -> Mesh {
        let resolution = self.resolution as usize;
        let mut indices = Indices::with_capacity((resolution - 1) * 3, (resolution + 1) as u32);
        let mut positions = Vec::with_capacity(resolution + 1);
        let normals = vec![[0.0, 0.0, 1.0]; resolution + 1];
        let mut uvs = Vec::with_capacity(resolution + 1);

        let CircularMeshUvMode::Mask { angle: uv_angle } = self.uv_mode;

        // Push the center of the chord.
        let midpoint_vertex = self.segment.chord_midpoint();
        positions.push([midpoint_vertex.x, midpoint_vertex.y, 0.0]);
        // Compute the UV coordinate of the midpoint vertex.
        // This is similar to the computation inside the loop for the arc vertices,
        // but the vertex angle is PI/2, and we must scale by the ratio of the apothem to the radius
        // to correctly position the vertex.
        let midpoint_uv = Vec2::from_angle(-uv_angle - FRAC_PI_2).mul_add(
            Vec2::splat(0.5 * (self.segment.apothem() / self.segment.radius())),
            Vec2::splat(0.5),
        );
        uvs.push([midpoint_uv.x, midpoint_uv.y]);

        let first_angle = FRAC_PI_2 - self.segment.half_angle();
        let last_angle = FRAC_PI_2 + self.segment.half_angle();
        let last_i = (self.resolution - 1) as f32;
        for i in 0..self.resolution {
            let angle = f32::lerp(first_angle, last_angle, i as f32 / last_i);

            // Compute the vertex
            let vertex = self.segment.radius() * Vec2::from_angle(angle);
            // Compute the UV coordinate by taking the modified angle's unit vector, negating the Y axis, and rescaling and centering it at (0.5, 0.5).
            // We accomplish the Y axis flip by negating the angle.
            let uv =
                Vec2::from_angle(-(angle + uv_angle)).mul_add(Vec2::splat(0.5), Vec2::splat(0.5));

            positions.push([vertex.x, vertex.y, 0.0]);
            uvs.push([uv.x, uv.y]);
        }

        for i in 1..self.resolution {
            // Index 0 is the midpoint of the chord.
            indices.extend([0, i, i + 1]);
        }

        Mesh::new(
            PrimitiveTopology::TriangleList,
            RenderAssetUsages::default(),
        )
        .with_inserted_attribute(Mesh::ATTRIBUTE_POSITION, positions)
        .with_inserted_attribute(Mesh::ATTRIBUTE_NORMAL, normals)
        .with_inserted_attribute(Mesh::ATTRIBUTE_UV_0, uvs)
        .with_inserted_indices(indices)
    }
}

impl Extrudable for CircularSegmentMeshBuilder {
    fn perimeter(&self) -> Vec<PerimeterSegment> {
        let (sin, cos) = ops::sin_cos(self.segment.arc.half_angle);
        let first_normal = Vec2::new(sin, cos);
        let last_normal = Vec2::new(-sin, cos);
        vec![
            PerimeterSegment::Flat {
                indices: vec![self.resolution, 0, 1],
            },
            PerimeterSegment::Smooth {
                first_normal,
                last_normal,
                indices: (1..=self.resolution).collect(),
            },
        ]
    }
}

impl Meshable for CircularSegment {
    type Output = CircularSegmentMeshBuilder;

    fn mesh(&self) -> Self::Output {
        CircularSegmentMeshBuilder {
            segment: *self,
            ..Default::default()
        }
    }
}

impl From<CircularSegment> for Mesh {
    /// Converts this sector into a [`Mesh`] using a default [`CircularSegmentMeshBuilder`].
    ///
    /// See the documentation of [`CircularSegmentMeshBuilder`] for more details.
    fn from(segment: CircularSegment) -> Self {
        segment.mesh().build()
    }
}

/// A builder used for creating a [`Mesh`] with a [`ConvexPolygon`] shape.
///
/// You must verify that the `vertices` are not concave when constructing this type. You can
/// guarantee this by creating a [`ConvexPolygon`] first, then calling [`ConvexPolygon::mesh()`].
#[derive(Clone, Debug, Reflect)]
#[reflect(Debug, Clone)]
pub struct ConvexPolygonMeshBuilder {
    pub vertices: Vec<Vec2>,
}

impl Meshable for ConvexPolygon {
    type Output = ConvexPolygonMeshBuilder;

    fn mesh(&self) -> Self::Output {
        Self::Output {
            vertices: self.vertices().to_vec(),
        }
    }
}

impl MeshBuilder for ConvexPolygonMeshBuilder {
    fn build(&self) -> Mesh {
        let len = self.vertices.len();
        let mut indices = Indices::with_capacity((len - 2) * 3, len as u32);
        let mut positions = Vec::with_capacity(len);

        for vertex in &self.vertices {
            positions.push([vertex.x, vertex.y, 0.0]);
        }
        for i in 2..len as u32 {
            indices.extend([0, i - 1, i]);
        }
        Mesh::new(
            PrimitiveTopology::TriangleList,
            RenderAssetUsages::default(),
        )
        .with_inserted_attribute(Mesh::ATTRIBUTE_POSITION, positions)
        .with_inserted_indices(indices)
    }
}

impl Extrudable for ConvexPolygonMeshBuilder {
    fn perimeter(&self) -> Vec<PerimeterSegment> {
        vec![PerimeterSegment::Flat {
            indices: (0..self.vertices.len() as u32).chain([0]).collect(),
        }]
    }
}

impl From<ConvexPolygon> for Mesh {
    fn from(polygon: ConvexPolygon) -> Self {
        polygon.mesh().build()
    }
}

/// A builder used for creating a [`Mesh`] with a [`RegularPolygon`] shape.
#[derive(Clone, Copy, Debug, Reflect)]
#[reflect(Default, Debug, Clone)]
pub struct RegularPolygonMeshBuilder {
    circumradius: f32,
    sides: u32,
}

impl Default for RegularPolygonMeshBuilder {
    /// Returns the default [`RegularPolygonMeshBuilder`] with six sides (a hexagon) and a circumradius of `0.5`.
    fn default() -> Self {
        Self {
            circumradius: 0.5,
            sides: 6,
        }
    }
}

impl RegularPolygonMeshBuilder {
    /// Creates a new [`RegularPolygonMeshBuilder`] from the radius of a circumcircle and a number
    /// of sides.
    ///
    /// # Panics
    ///
    /// Panics in debug mode if `circumradius` is negative, or if `sides` is less than 3.
    pub const fn new(circumradius: f32, sides: u32) -> Self {
        debug_assert!(
            circumradius.is_sign_positive(),
            "polygon has a negative radius"
        );
        debug_assert!(sides > 2, "polygon has less than 3 sides");

        Self {
            circumradius,
            sides,
        }
    }
}

impl Meshable for RegularPolygon {
    type Output = RegularPolygonMeshBuilder;

    fn mesh(&self) -> Self::Output {
        Self::Output {
            circumradius: self.circumcircle.radius,
            sides: self.sides,
        }
    }
}

impl MeshBuilder for RegularPolygonMeshBuilder {
    fn build(&self) -> Mesh {
        // The ellipse mesh is just a regular polygon with two radii
        Ellipse::new(self.circumradius, self.circumradius)
            .mesh()
            .resolution(self.sides)
            .build()
    }
}

impl Extrudable for RegularPolygonMeshBuilder {
    fn perimeter(&self) -> Vec<PerimeterSegment> {
        vec![PerimeterSegment::Flat {
            indices: (0..self.sides).chain([0]).collect(),
        }]
    }
}

impl From<RegularPolygon> for Mesh {
    fn from(polygon: RegularPolygon) -> Self {
        polygon.mesh().build()
    }
}

/// A builder used for creating a [`Mesh`] with an [`Ellipse`] shape.
#[derive(Clone, Copy, Debug, Reflect)]
#[reflect(Default, Debug, Clone)]
pub struct EllipseMeshBuilder {
    /// The [`Ellipse`] shape.
    pub ellipse: Ellipse,
    /// The number of vertices used for the ellipse mesh.
    /// The default is `32`.
    #[doc(alias = "vertices")]
    pub resolution: u32,
}

impl Default for EllipseMeshBuilder {
    fn default() -> Self {
        Self {
            ellipse: Ellipse::default(),
            resolution: 32,
        }
    }
}

impl EllipseMeshBuilder {
    /// Creates a new [`EllipseMeshBuilder`] from a given half width and half height and a vertex count.
    #[inline]
    pub const fn new(half_width: f32, half_height: f32, resolution: u32) -> Self {
        Self {
            ellipse: Ellipse::new(half_width, half_height),
            resolution,
        }
    }

    /// Sets the number of vertices used for the ellipse mesh.
    #[inline]
    #[doc(alias = "vertices")]
    pub const fn resolution(mut self, resolution: u32) -> Self {
        self.resolution = resolution;
        self
    }
}

impl MeshBuilder for EllipseMeshBuilder {
    fn build(&self) -> Mesh {
        let resolution = self.resolution as usize;
        let mut indices = Indices::with_capacity((resolution - 2) * 3, resolution as u32);
        let mut positions = Vec::with_capacity(resolution);
        let normals = vec![[0.0, 0.0, 1.0]; resolution];
        let mut uvs = Vec::with_capacity(resolution);

        // Add pi/2 so that there is a vertex at the top (sin is 1.0 and cos is 0.0)
        let start_angle = FRAC_PI_2;
        let step = core::f32::consts::TAU / self.resolution as f32;

        for i in 0..self.resolution {
            // Compute vertex position at angle theta
            let theta = start_angle + i as f32 * step;
            let (sin, cos) = ops::sin_cos(theta);
            let x = cos * self.ellipse.half_size.x;
            let y = sin * self.ellipse.half_size.y;

            positions.push([x, y, 0.0]);
            uvs.push([0.5 * (cos + 1.0), 1.0 - 0.5 * (sin + 1.0)]);
        }

        for i in 1..(self.resolution - 1) {
            indices.extend([0, i, i + 1]);
        }

        Mesh::new(
            PrimitiveTopology::TriangleList,
            RenderAssetUsages::default(),
        )
        .with_inserted_attribute(Mesh::ATTRIBUTE_POSITION, positions)
        .with_inserted_attribute(Mesh::ATTRIBUTE_NORMAL, normals)
        .with_inserted_attribute(Mesh::ATTRIBUTE_UV_0, uvs)
        .with_inserted_indices(indices)
    }
}

impl Extrudable for EllipseMeshBuilder {
    fn perimeter(&self) -> Vec<PerimeterSegment> {
        vec![PerimeterSegment::Smooth {
            first_normal: Vec2::Y,
            last_normal: Vec2::Y,
            indices: (0..self.resolution).chain([0]).collect(),
        }]
    }
}

impl Meshable for Ellipse {
    type Output = EllipseMeshBuilder;

    fn mesh(&self) -> Self::Output {
        EllipseMeshBuilder {
            ellipse: *self,
            ..Default::default()
        }
    }
}

impl From<Ellipse> for Mesh {
    fn from(ellipse: Ellipse) -> Self {
        ellipse.mesh().build()
    }
}

/// A builder used for creating a [`Mesh`] with a [`Segment2d`].
pub struct Segment2dMeshBuilder {
    /// The [`Segment2d`] shape.
    pub segment: Segment2d,
}

impl Segment2dMeshBuilder {
    /// Creates a new [`Segment2dMeshBuilder`] from a given segment.
    #[inline]
    pub const fn new(line: Segment2d) -> Self {
        Self { segment: line }
    }
}

impl MeshBuilder for Segment2dMeshBuilder {
    fn build(&self) -> Mesh {
        let positions = self.segment.vertices.map(|v| v.extend(0.0)).to_vec();
        let indices = Indices::U16(vec![0, 1]);

        Mesh::new(PrimitiveTopology::LineList, RenderAssetUsages::default())
            .with_inserted_attribute(Mesh::ATTRIBUTE_POSITION, positions)
            .with_inserted_indices(indices)
    }
}

impl Meshable for Segment2d {
    type Output = Segment2dMeshBuilder;

    fn mesh(&self) -> Self::Output {
        Segment2dMeshBuilder::new(*self)
    }
}

impl From<Segment2d> for Mesh {
    /// Converts this segment into a [`Mesh`] using a default [`Segment2dMeshBuilder`].
    fn from(segment: Segment2d) -> Self {
        segment.mesh().build()
    }
}

/// A builder used for creating a [`Mesh`] with a [`Polyline2d`] shape.
#[derive(Clone, Debug, Default, Reflect)]
#[reflect(Default, Debug, Clone)]
pub struct Polyline2dMeshBuilder {
    polyline: Polyline2d,
}

impl MeshBuilder for Polyline2dMeshBuilder {
    fn build(&self) -> Mesh {
        let positions: Vec<_> = self
            .polyline
            .vertices
            .iter()
            .map(|v| v.extend(0.0))
            .collect();

        let mut indices =
            Indices::with_capacity(self.polyline.vertices.len() - 1, positions.len() as u32);
        indices.extend((0..self.polyline.vertices.len() as u32 - 1).flat_map(|i| [i, i + 1]));

        Mesh::new(PrimitiveTopology::LineList, RenderAssetUsages::default())
            .with_inserted_indices(indices)
            .with_inserted_attribute(Mesh::ATTRIBUTE_POSITION, positions)
    }
}

impl Meshable for Polyline2d {
    type Output = Polyline2dMeshBuilder;

    fn mesh(&self) -> Self::Output {
        Polyline2dMeshBuilder {
            polyline: self.clone(),
        }
    }
}

impl From<Polyline2d> for Mesh {
    fn from(polyline: Polyline2d) -> Self {
        polyline.mesh().build()
    }
}

/// A builder for creating a [`Mesh`] with an [`Annulus`] shape.
#[derive(Clone, Copy, Debug, Reflect)]
#[reflect(Default, Debug, Clone)]
pub struct AnnulusMeshBuilder {
    /// The [`Annulus`] shape.
    pub annulus: Annulus,

    /// The number of vertices used in constructing each concentric circle of the annulus mesh.
    /// The default is `32`.
    pub resolution: u32,
}

impl Default for AnnulusMeshBuilder {
    fn default() -> Self {
        Self {
            annulus: Annulus::default(),
            resolution: 32,
        }
    }
}

impl AnnulusMeshBuilder {
    /// Create an [`AnnulusMeshBuilder`] with the given inner radius, outer radius, and angular vertex count.
    #[inline]
    pub fn new(inner_radius: f32, outer_radius: f32, resolution: u32) -> Self {
        Self {
            annulus: Annulus::new(inner_radius, outer_radius),
            resolution,
        }
    }

    /// Sets the number of vertices used in constructing the concentric circles of the annulus mesh.
    #[inline]
    pub fn resolution(mut self, resolution: u32) -> Self {
        self.resolution = resolution;
        self
    }
}

impl MeshBuilder for AnnulusMeshBuilder {
    fn build(&self) -> Mesh {
        let inner_radius = self.annulus.inner_circle.radius;
        let outer_radius = self.annulus.outer_circle.radius;

        let num_vertices = (self.resolution as usize + 1) * 2;
        let mut indices = Indices::with_capacity(self.resolution as usize * 6, num_vertices as u32);
        let mut positions = Vec::with_capacity(num_vertices);
        let mut uvs = Vec::with_capacity(num_vertices);
        let normals = vec![[0.0, 0.0, 1.0]; num_vertices];

        // We have one more set of vertices than might be naïvely expected;
        // the vertices at `start_angle` are duplicated for the purposes of UV
        // mapping. Here, each iteration places a pair of vertices at a fixed
        // angle from the center of the annulus.
        let start_angle = FRAC_PI_2;
        let step = core::f32::consts::TAU / self.resolution as f32;
        for i in 0..=self.resolution {
            let theta = start_angle + (i % self.resolution) as f32 * step;
            let (sin, cos) = ops::sin_cos(theta);
            let inner_pos = [cos * inner_radius, sin * inner_radius, 0.];
            let outer_pos = [cos * outer_radius, sin * outer_radius, 0.];
            positions.push(inner_pos);
            positions.push(outer_pos);

            // The first UV direction is radial and the second is angular;
            // i.e., a single UV rectangle is stretched around the annulus, with
            // its top and bottom meeting as the circle closes. Lines of constant
            // U map to circles, and lines of constant V map to radial line segments.
            let inner_uv = [0., i as f32 / self.resolution as f32];
            let outer_uv = [1., i as f32 / self.resolution as f32];
            uvs.push(inner_uv);
            uvs.push(outer_uv);
        }

        // Adjacent pairs of vertices form two triangles with each other; here,
        // we are just making sure that they both have the right orientation,
        // which is the CCW order of
        // `inner_vertex` -> `outer_vertex` -> `next_outer` -> `next_inner`
        for i in 0..self.resolution {
            let inner_vertex = 2 * i;
            let outer_vertex = 2 * i + 1;
            let next_inner = inner_vertex + 2;
            let next_outer = outer_vertex + 2;
            indices.extend([inner_vertex, outer_vertex, next_outer]);
            indices.extend([next_outer, next_inner, inner_vertex]);
        }

        Mesh::new(
            PrimitiveTopology::TriangleList,
            RenderAssetUsages::default(),
        )
        .with_inserted_attribute(Mesh::ATTRIBUTE_POSITION, positions)
        .with_inserted_attribute(Mesh::ATTRIBUTE_NORMAL, normals)
        .with_inserted_attribute(Mesh::ATTRIBUTE_UV_0, uvs)
        .with_inserted_indices(indices)
    }
}

impl Extrudable for AnnulusMeshBuilder {
    fn perimeter(&self) -> Vec<PerimeterSegment> {
        let vert_count = 2 * self.resolution;
        vec![
            PerimeterSegment::Smooth {
                first_normal: Vec2::NEG_Y,
                last_normal: Vec2::NEG_Y,
                indices: (0..vert_count).step_by(2).chain([0]).rev().collect(), // Inner hole
            },
            PerimeterSegment::Smooth {
                first_normal: Vec2::Y,
                last_normal: Vec2::Y,
                indices: (1..vert_count).step_by(2).chain([1]).collect(), // Outer perimeter
            },
        ]
    }
}

impl Meshable for Annulus {
    type Output = AnnulusMeshBuilder;

    fn mesh(&self) -> Self::Output {
        AnnulusMeshBuilder {
            annulus: *self,
            ..Default::default()
        }
    }
}

impl From<Annulus> for Mesh {
    fn from(annulus: Annulus) -> Self {
        annulus.mesh().build()
    }
}

/// A builder for creating a [`Mesh`] with an [`Rhombus`] shape.
#[derive(Clone, Copy, Debug, Reflect)]
#[reflect(Default, Debug, Clone)]
pub struct RhombusMeshBuilder {
    half_diagonals: Vec2,
}

impl Default for RhombusMeshBuilder {
    /// Returns the default [`RhombusMeshBuilder`] with a half-horizontal and half-vertical diagonal of `0.5`.
    fn default() -> Self {
        Self {
            half_diagonals: Vec2::splat(0.5),
        }
    }
}

impl RhombusMeshBuilder {
    /// Creates a new [`RhombusMeshBuilder`] from a horizontal and vertical diagonal size.
    ///
    /// # Panics
    ///
    /// Panics in debug mode if `horizontal_diagonal` or `vertical_diagonal` is negative.
    pub const fn new(horizontal_diagonal: f32, vertical_diagonal: f32) -> Self {
        debug_assert!(
            horizontal_diagonal >= 0.0,
            "rhombus has a negative horizontal size",
        );
        debug_assert!(
            vertical_diagonal >= 0.0,
            "rhombus has a negative vertical size"
        );

        Self {
            half_diagonals: Vec2::new(horizontal_diagonal / 2.0, vertical_diagonal / 2.0),
        }
    }
}

impl MeshBuilder for RhombusMeshBuilder {
    fn build(&self) -> Mesh {
        let [hhd, vhd] = [self.half_diagonals.x, self.half_diagonals.y];
        let positions = vec![
            [hhd, 0.0, 0.0],
            [0.0, vhd, 0.0],
            [-hhd, 0.0, 0.0],
            [0.0, -vhd, 0.0],
        ];
        let normals = vec![[0.0, 0.0, 1.0]; 4];
        let uvs = vec![[1.0, 0.5], [0.5, 0.0], [0.0, 0.5], [0.5, 1.0]];
<<<<<<< HEAD
        let indices = Indices::U16(vec![0, 1, 2, 2, 3, 0]);
=======
        let indices = Indices::U32(vec![2, 0, 1, 2, 3, 0]);
>>>>>>> ecbb5626

        Mesh::new(
            PrimitiveTopology::TriangleList,
            RenderAssetUsages::default(),
        )
        .with_inserted_indices(indices)
        .with_inserted_attribute(Mesh::ATTRIBUTE_POSITION, positions)
        .with_inserted_attribute(Mesh::ATTRIBUTE_NORMAL, normals)
        .with_inserted_attribute(Mesh::ATTRIBUTE_UV_0, uvs)
    }
}

impl Extrudable for RhombusMeshBuilder {
    fn perimeter(&self) -> Vec<PerimeterSegment> {
        vec![PerimeterSegment::Flat {
            indices: vec![0, 1, 2, 3, 0],
        }]
    }
}

impl Meshable for Rhombus {
    type Output = RhombusMeshBuilder;

    fn mesh(&self) -> Self::Output {
        Self::Output {
            half_diagonals: self.half_diagonals,
        }
    }
}

impl From<Rhombus> for Mesh {
    fn from(rhombus: Rhombus) -> Self {
        rhombus.mesh().build()
    }
}

/// A builder used for creating a [`Mesh`] with a [`Triangle2d`] shape.
#[derive(Clone, Copy, Debug, Default, Reflect)]
#[reflect(Default, Debug, Clone)]
pub struct Triangle2dMeshBuilder {
    triangle: Triangle2d,
}

impl Triangle2dMeshBuilder {
    /// Creates a new [`Triangle2dMeshBuilder`] from the points `a`, `b`, and `c`.
    pub const fn new(a: Vec2, b: Vec2, c: Vec2) -> Self {
        Self {
            triangle: Triangle2d::new(a, b, c),
        }
    }
}

impl Meshable for Triangle2d {
    type Output = Triangle2dMeshBuilder;

    fn mesh(&self) -> Self::Output {
        Self::Output { triangle: *self }
    }
}

impl MeshBuilder for Triangle2dMeshBuilder {
    fn build(&self) -> Mesh {
        let vertices_3d = self.triangle.vertices.map(|v| v.extend(0.));

        let positions: Vec<_> = vertices_3d.into();
        let normals = vec![[0.0, 0.0, 1.0]; 3];

        let uvs: Vec<_> = triangle3d::uv_coords(&Triangle3d::new(
            vertices_3d[0],
            vertices_3d[1],
            vertices_3d[2],
        ))
        .into();

        let is_ccw = self.triangle.winding_order() == WindingOrder::CounterClockwise;
        let indices = if is_ccw {
            Indices::U16(vec![0, 1, 2])
        } else {
            Indices::U16(vec![2, 1, 0])
        };

        Mesh::new(
            PrimitiveTopology::TriangleList,
            RenderAssetUsages::default(),
        )
        .with_inserted_indices(indices)
        .with_inserted_attribute(Mesh::ATTRIBUTE_POSITION, positions)
        .with_inserted_attribute(Mesh::ATTRIBUTE_NORMAL, normals)
        .with_inserted_attribute(Mesh::ATTRIBUTE_UV_0, uvs)
    }
}

impl Extrudable for Triangle2dMeshBuilder {
    fn perimeter(&self) -> Vec<PerimeterSegment> {
        let is_ccw = self.triangle.winding_order() == WindingOrder::CounterClockwise;
        if is_ccw {
            vec![PerimeterSegment::Flat {
                indices: vec![0, 1, 2, 0],
            }]
        } else {
            vec![PerimeterSegment::Flat {
                indices: vec![2, 1, 0, 2],
            }]
        }
    }
}

impl From<Triangle2d> for Mesh {
    fn from(triangle: Triangle2d) -> Self {
        triangle.mesh().build()
    }
}

/// A builder used for creating a [`Mesh`] with a [`Rectangle`] shape.
#[derive(Clone, Copy, Debug, Reflect)]
#[reflect(Default, Debug, Clone)]
pub struct RectangleMeshBuilder {
    half_size: Vec2,
}

impl Default for RectangleMeshBuilder {
    /// Returns the default [`RectangleMeshBuilder`] with a half-width and half-height of `0.5`.
    fn default() -> Self {
        Self {
            half_size: Vec2::splat(0.5),
        }
    }
}

impl RectangleMeshBuilder {
    /// Creates a new [`RectangleMeshBuilder`] from a full width and height.
    ///
    /// # Panics
    ///
    /// Panics in debug mode if `width` or `height` is negative.
    pub const fn new(width: f32, height: f32) -> Self {
        debug_assert!(width >= 0.0, "rectangle has a negative width");
        debug_assert!(height >= 0.0, "rectangle has a negative height");

        Self {
            half_size: Vec2::new(width / 2.0, height / 2.0),
        }
    }
}

impl MeshBuilder for RectangleMeshBuilder {
    fn build(&self) -> Mesh {
        let [hw, hh] = [self.half_size.x, self.half_size.y];
        let positions = vec![
            [hw, hh, 0.0],
            [-hw, hh, 0.0],
            [-hw, -hh, 0.0],
            [hw, -hh, 0.0],
        ];
        let normals = vec![[0.0, 0.0, 1.0]; 4];
        let uvs = vec![[1.0, 0.0], [0.0, 0.0], [0.0, 1.0], [1.0, 1.0]];
        let indices = Indices::U16(vec![0, 1, 2, 0, 2, 3]);

        Mesh::new(
            PrimitiveTopology::TriangleList,
            RenderAssetUsages::default(),
        )
        .with_inserted_indices(indices)
        .with_inserted_attribute(Mesh::ATTRIBUTE_POSITION, positions)
        .with_inserted_attribute(Mesh::ATTRIBUTE_NORMAL, normals)
        .with_inserted_attribute(Mesh::ATTRIBUTE_UV_0, uvs)
    }
}

impl Extrudable for RectangleMeshBuilder {
    fn perimeter(&self) -> Vec<PerimeterSegment> {
        vec![PerimeterSegment::Flat {
            indices: vec![0, 1, 2, 3, 0],
        }]
    }
}

impl Meshable for Rectangle {
    type Output = RectangleMeshBuilder;

    fn mesh(&self) -> Self::Output {
        RectangleMeshBuilder {
            half_size: self.half_size,
        }
    }
}

impl From<Rectangle> for Mesh {
    fn from(rectangle: Rectangle) -> Self {
        rectangle.mesh().build()
    }
}

/// A builder used for creating a [`Mesh`] with a [`Capsule2d`] shape.
#[derive(Clone, Copy, Debug, Reflect)]
#[reflect(Default, Debug, Clone)]
pub struct Capsule2dMeshBuilder {
    /// The [`Capsule2d`] shape.
    pub capsule: Capsule2d,
    /// The number of vertices used for one hemicircle.
    /// The total number of vertices for the capsule mesh will be two times the resolution.
    ///
    /// The default is `16`.
    pub resolution: u32,
}

impl Default for Capsule2dMeshBuilder {
    fn default() -> Self {
        Self {
            capsule: Capsule2d::default(),
            resolution: 16,
        }
    }
}

impl Capsule2dMeshBuilder {
    /// Creates a new [`Capsule2dMeshBuilder`] from a given radius, length, and the number of vertices
    /// used for one hemicircle. The total number of vertices for the capsule mesh will be two times the resolution.
    #[inline]
    pub fn new(radius: f32, length: f32, resolution: u32) -> Self {
        Self {
            capsule: Capsule2d::new(radius, length),
            resolution,
        }
    }

    /// Sets the number of vertices used for one hemicircle.
    /// The total number of vertices for the capsule mesh will be two times the resolution.
    #[inline]
    pub const fn resolution(mut self, resolution: u32) -> Self {
        self.resolution = resolution;
        self
    }
}

impl MeshBuilder for Capsule2dMeshBuilder {
    fn build(&self) -> Mesh {
        // The resolution is the number of vertices for one semicircle
        let resolution = self.resolution;
        let vertex_count = 2 * resolution;

        // Six extra indices for the two triangles between the semicircles
        let mut indices =
            Indices::with_capacity((resolution as usize - 2) * 2 * 3 + 6, vertex_count);
        let mut positions = Vec::with_capacity(vertex_count as usize);
        let normals = vec![[0.0, 0.0, 1.0]; vertex_count as usize];
        let mut uvs = Vec::with_capacity(vertex_count as usize);

        let radius = self.capsule.radius;
        let step = core::f32::consts::TAU / vertex_count as f32;

        // If the vertex count is even, offset starting angle of top semicircle by half a step
        // to position the vertices evenly.
        let start_angle = if vertex_count.is_multiple_of(2) {
            step / 2.0
        } else {
            0.0
        };

        // How much the hemicircle radius is of the total half-height of the capsule.
        // This is used to prevent the UVs from stretching between the semicircles.
        let radius_frac = self.capsule.radius / (self.capsule.half_length + self.capsule.radius);

        // Create top semicircle
        for i in 0..resolution {
            // Compute vertex position at angle theta
            let theta = start_angle + i as f32 * step;
            let (sin, cos) = ops::sin_cos(theta);
            let (x, y) = (cos * radius, sin * radius + self.capsule.half_length);

            positions.push([x, y, 0.0]);
            uvs.push([0.5 * (cos + 1.0), radius_frac * (1.0 - 0.5 * (sin + 1.0))]);
        }

        // Add top semicircle indices
        for i in 1..resolution - 1 {
            indices.extend([0, i, i + 1]);
        }

        // Add indices for top left triangle of the part between the semicircles
        indices.extend([0, resolution - 1, resolution]);

        // Create bottom semicircle
        for i in resolution..vertex_count {
            // Compute vertex position at angle theta
            let theta = start_angle + i as f32 * step;
            let (sin, cos) = ops::sin_cos(theta);
            let (x, y) = (cos * radius, sin * radius - self.capsule.half_length);

            positions.push([x, y, 0.0]);
            uvs.push([0.5 * (cos + 1.0), 1.0 - radius_frac * 0.5 * (sin + 1.0)]);
        }

        // Add bottom semicircle indices
        for i in 1..resolution - 1 {
            indices.extend([resolution, resolution + i, resolution + i + 1]);
        }

        // Add indices for bottom right triangle of the part between the semicircles
        indices.extend([resolution, vertex_count - 1, 0]);

        Mesh::new(
            PrimitiveTopology::TriangleList,
            RenderAssetUsages::default(),
        )
        .with_inserted_attribute(Mesh::ATTRIBUTE_POSITION, positions)
        .with_inserted_attribute(Mesh::ATTRIBUTE_NORMAL, normals)
        .with_inserted_attribute(Mesh::ATTRIBUTE_UV_0, uvs)
        .with_inserted_indices(indices)
    }
}

impl Extrudable for Capsule2dMeshBuilder {
    fn perimeter(&self) -> Vec<PerimeterSegment> {
        let resolution = self.resolution;
        let top_semi_indices = (0..resolution).collect();
        let bottom_semi_indices = (resolution..(2 * resolution)).collect();
        vec![
            PerimeterSegment::Smooth {
                first_normal: Vec2::X,
                last_normal: Vec2::NEG_X,
                indices: top_semi_indices,
            }, // Top semi-circle
            PerimeterSegment::Flat {
                indices: vec![resolution - 1, resolution],
            }, // Left edge
            PerimeterSegment::Smooth {
                first_normal: Vec2::NEG_X,
                last_normal: Vec2::X,
                indices: bottom_semi_indices,
            }, // Bottom semi-circle
            PerimeterSegment::Flat {
                indices: vec![2 * resolution - 1, 0],
            }, // Right edge
        ]
    }
}

impl Meshable for Capsule2d {
    type Output = Capsule2dMeshBuilder;

    fn mesh(&self) -> Self::Output {
        Capsule2dMeshBuilder {
            capsule: *self,
            ..Default::default()
        }
    }
}

impl From<Capsule2d> for Mesh {
    fn from(capsule: Capsule2d) -> Self {
        capsule.mesh().build()
    }
}

/// A builder used for creating a [`Mesh`] with a [`Ring`] shape.
pub struct RingMeshBuilder<P>
where
    P: Primitive2d + Meshable,
{
    pub outer_shape_builder: P::Output,
    pub inner_shape_builder: P::Output,
}

impl<P> RingMeshBuilder<P>
where
    P: Primitive2d + Meshable,
{
    /// Create a new `RingMeshBuilder<P>` from a given `Ring<P>` shape.
    pub fn new(ring: &Ring<P>) -> Self {
        Self {
            outer_shape_builder: ring.outer_shape.mesh(),
            inner_shape_builder: ring.inner_shape.mesh(),
        }
    }

    /// Apply a function to the inner builders
    pub fn with_inner(mut self, func: impl Fn(P::Output) -> P::Output) -> Self {
        self.outer_shape_builder = func(self.outer_shape_builder);
        self.inner_shape_builder = func(self.inner_shape_builder);
        self
    }

    fn get_vertex_attributes(&self) -> Option<RingMeshBuilderVertexAttributes> {
        fn get_positions(mesh: &mut Mesh) -> Option<&mut Vec<[f32; 3]>> {
            if let VertexAttributeValues::Float32x3(data) =
                mesh.attribute_mut(Mesh::ATTRIBUTE_POSITION)?
            {
                Some(data)
            } else {
                None
            }
        }

        fn get_uvs(mesh: &mut Mesh) -> Option<&mut Vec<[f32; 2]>> {
            if let VertexAttributeValues::Float32x2(data) =
                mesh.attribute_mut(Mesh::ATTRIBUTE_UV_0)?
            {
                Some(data)
            } else {
                None
            }
        }

        fn get_normals(mesh: &mut Mesh) -> Option<&mut Vec<[f32; 3]>> {
            if let VertexAttributeValues::Float32x3(data) =
                mesh.attribute_mut(Mesh::ATTRIBUTE_NORMAL)?
            {
                Some(data)
            } else {
                None
            }
        }

        let mut outer = self.outer_shape_builder.build();
        let mut inner = self.inner_shape_builder.build();

        assert_eq!(
            outer.primitive_topology(),
            PrimitiveTopology::TriangleList,
            "PrimitiveTopology must be a TriangleList, mesh builder not compatible"
        );
        assert_eq!(
            inner.primitive_topology(),
            PrimitiveTopology::TriangleList,
            "PrimitiveTopology must be a TriangleList, mesh builder not compatible"
        );

        Some(RingMeshBuilderVertexAttributes {
            outer_positions: mem::take(get_positions(&mut outer)?),
            inner_positions: mem::take(get_positions(&mut inner)?),
            outer_normals: mem::take(get_normals(&mut outer)?),
            inner_normals: mem::take(get_normals(&mut inner)?),
            outer_uvs: mem::take(get_uvs(&mut outer)?),
            inner_uvs: mem::take(get_uvs(&mut inner)?),
        })
    }
}

struct RingMeshBuilderVertexAttributes {
    outer_positions: Vec<[f32; 3]>,
    inner_positions: Vec<[f32; 3]>,
    outer_normals: Vec<[f32; 3]>,
    inner_normals: Vec<[f32; 3]>,
    outer_uvs: Vec<[f32; 2]>,
    inner_uvs: Vec<[f32; 2]>,
}

impl<P> MeshBuilder for RingMeshBuilder<P>
where
    P: Primitive2d + Meshable,
{
    /// Builds a [`Mesh`] based on the configuration in `self`.
    ///
    /// # Panics
    ///
    /// Panics if the following assumptions are not met.
    ///
    /// It is assumed that the inner and outer meshes have the same number of vertices.
    /// If not, then the [`MeshBuilder`] of the underlying 2d primitive has generated
    /// a different number of vertices for the inner and outer instances of the primitive.
    ///
    /// It is assumed that the `primitive_topology` of the mesh returned by
    /// the underlying builder is [`PrimitiveTopology::TriangleList`]
    /// and that the mesh has [`Mesh::ATTRIBUTE_POSITION`], [`Mesh::ATTRIBUTE_NORMAL`] and [`Mesh::ATTRIBUTE_UV_0`] attributes.
    fn build(&self) -> Mesh {
        if let Some(RingMeshBuilderVertexAttributes {
            outer_uvs,
            inner_uvs,
            outer_positions,
            inner_positions,
            outer_normals,
            inner_normals,
        }) = self.get_vertex_attributes()
            && outer_uvs.len() == inner_uvs.len()
            && outer_positions.len() == inner_positions.len()
            && outer_normals.len() == inner_normals.len()
        {
            let mut uvs = outer_uvs;
            let inner_uvs = inner_positions
                .iter()
                .zip(&outer_positions)
                .zip(&inner_uvs)
                .map(|((inner_position, outer_position), inner_uv)| -> [f32; 2] {
                    const UV_CENTER: Vec2 = Vec2::splat(0.5);
                    let ip = Vec3::from(*inner_position).truncate();
                    let op = Vec3::from(*outer_position).truncate();
                    let uv = Vec2::from(*inner_uv) - UV_CENTER;
                    (uv * ip.length() / op.length() + UV_CENTER).into()
                });
            uvs.extend(inner_uvs);

            let mut normals = outer_normals;
            normals.extend(inner_normals);

            let points = outer_positions.len() as u32;
            let mut indices = Vec::with_capacity(outer_positions.len() * 6);
            for i in 0..points {
                //                               for five points:
                indices.push(i); //              0  1  2  3  4
                indices.push(i + 1); //          1  2  3  4  0  <-
                indices.push(points + i); //     0' 1' 2' 3' 4'
                indices.push(points + i); //     0' 1' 2' 3' 4'
                indices.push(i + 1); //          1  2  3  4  0  <-
                indices.push(points + i + 1); // 1' 2' 3' 4' 0' <-
            }
            let indices_length = indices.len();
            // Fix up the last pair of triangles (return to start)
            if let (_, [_, b, _, _, e, f]) = indices.split_at_mut(indices_length.saturating_sub(6))
            {
                *b = 0;
                *e = 0;
                *f = points;
            }

            let mut positions = outer_positions;
            positions.extend_from_slice(&inner_positions);

            Mesh::new(
                PrimitiveTopology::TriangleList,
                RenderAssetUsages::default(),
            )
            .with_inserted_attribute(Mesh::ATTRIBUTE_POSITION, positions)
            .with_inserted_attribute(Mesh::ATTRIBUTE_NORMAL, normals)
            .with_inserted_attribute(Mesh::ATTRIBUTE_UV_0, uvs)
            .with_inserted_indices(Indices::U32(indices))
        } else {
            panic!("The inner and outer meshes should have the same number of vertices, and have required attributes");
        }
    }
}

impl<P> Extrudable for RingMeshBuilder<P>
where
    P: Primitive2d + Meshable,
    P::Output: Extrudable,
{
    /// A list of the indices each representing a part of the perimeter of the mesh.
    ///
    /// # Panics
    ///
    /// Panics if the following assumptions are not met.
    ///
    /// It is assumed that the inner and outer meshes have the same number of vertices.
    /// If not, then the [`MeshBuilder`] of the underlying 2d primitive has generated
    /// a different number of vertices for the inner and outer instances of the primitive.
    ///
    /// It is assumed that the `primitive_topology` of the mesh returned by
    /// the underlying builder is [`PrimitiveTopology::TriangleList`]
    /// and that the mesh has [`Mesh::ATTRIBUTE_POSITION`], [`Mesh::ATTRIBUTE_NORMAL`] and [`Mesh::ATTRIBUTE_UV_0`] attributes.
    fn perimeter(&self) -> Vec<PerimeterSegment> {
        let outer_vertex_count = self
            .get_vertex_attributes()
            .filter(|r| r.outer_positions.len() == r.inner_positions.len())
            .expect("The inner and outer meshes should have the same number of vertices, and have required attributes")
            .outer_positions
            .len();

        let mut outer_perimeter = self.outer_shape_builder.perimeter();
        let inner_perimeter =
            self.inner_shape_builder
                .perimeter()
                .into_iter()
                .rev()
                .map(|segment| match segment {
                    PerimeterSegment::Smooth {
                        first_normal,
                        last_normal,
                        mut indices,
                    } => PerimeterSegment::Smooth {
                        first_normal: -last_normal,
                        last_normal: -first_normal,
                        indices: {
                            let outer_perimeter_vertex_count = outer_vertex_count as u32;
                            indices.reverse();
                            for i in &mut indices {
                                *i += outer_perimeter_vertex_count;
                            }
                            indices
                        },
                    },
                    PerimeterSegment::Flat { mut indices } => PerimeterSegment::Flat {
                        indices: {
                            let outer_perimeter_vertex_count = outer_vertex_count as u32;
                            indices.reverse();
                            for i in &mut indices {
                                *i += outer_perimeter_vertex_count;
                            }
                            indices
                        },
                    },
                });

        outer_perimeter.extend(inner_perimeter);
        outer_perimeter
    }
}

impl<P> Meshable for Ring<P>
where
    P: Primitive2d + Meshable,
{
    type Output = RingMeshBuilder<P>;

    fn mesh(&self) -> Self::Output {
        RingMeshBuilder::new(self)
    }
}

impl<P> From<Ring<P>> for Mesh
where
    P: Primitive2d + Meshable,
{
    fn from(ring: Ring<P>) -> Self {
        ring.mesh().build()
    }
}

#[cfg(test)]
mod tests {
    use bevy_math::{prelude::Annulus, primitives::RegularPolygon, FloatOrd};
    use bevy_platform::collections::HashSet;

    use crate::{Mesh, MeshBuilder, Meshable, VertexAttributeValues};

    fn count_distinct_positions(points: &[[f32; 3]]) -> usize {
        let mut map = <HashSet<_>>::default();
        for point in points {
            map.insert(point.map(FloatOrd));
        }
        map.len()
    }

    #[test]
    fn test_annulus() {
        let mesh = Annulus::new(1.0, 1.2).mesh().resolution(16).build();

        assert_eq!(
            32,
            count_distinct_positions(
                mesh.attribute(Mesh::ATTRIBUTE_POSITION)
                    .unwrap()
                    .as_float3()
                    .unwrap()
            )
        );
    }

    /// Sin/cos and multiplication computations result in numbers like 0.4999999.
    /// Round these to numbers we expect like 0.5.
    fn fix_floats<const N: usize>(points: &mut [[f32; N]]) {
        for point in points.iter_mut() {
            for coord in point.iter_mut() {
                let round = (*coord * 2.).round() / 2.;
                if (*coord - round).abs() < 0.00001 {
                    *coord = round;
                }
            }
        }
    }

    #[test]
    fn test_regular_polygon() {
        let mut mesh = Mesh::from(RegularPolygon::new(7.0, 4));

        let Some(VertexAttributeValues::Float32x3(mut positions)) =
            mesh.remove_attribute(Mesh::ATTRIBUTE_POSITION)
        else {
            panic!("Expected positions f32x3");
        };
        let Some(VertexAttributeValues::Float32x2(mut uvs)) =
            mesh.remove_attribute(Mesh::ATTRIBUTE_UV_0)
        else {
            panic!("Expected uvs f32x2");
        };
        let Some(VertexAttributeValues::Float32x3(normals)) =
            mesh.remove_attribute(Mesh::ATTRIBUTE_NORMAL)
        else {
            panic!("Expected normals f32x3");
        };

        fix_floats(&mut positions);
        fix_floats(&mut uvs);

        assert_eq!(
            [
                [0.0, 7.0, 0.0],
                [-7.0, 0.0, 0.0],
                [0.0, -7.0, 0.0],
                [7.0, 0.0, 0.0],
            ],
            &positions[..]
        );

        // Note V coordinate increases in the opposite direction to the Y coordinate.
        assert_eq!([[0.5, 0.0], [0.0, 0.5], [0.5, 1.0], [1.0, 0.5],], &uvs[..]);

        assert_eq!(&[[0.0, 0.0, 1.0]; 4], &normals[..]);
    }
}<|MERGE_RESOLUTION|>--- conflicted
+++ resolved
@@ -904,11 +904,7 @@
         ];
         let normals = vec![[0.0, 0.0, 1.0]; 4];
         let uvs = vec![[1.0, 0.5], [0.5, 0.0], [0.0, 0.5], [0.5, 1.0]];
-<<<<<<< HEAD
-        let indices = Indices::U16(vec![0, 1, 2, 2, 3, 0]);
-=======
-        let indices = Indices::U32(vec![2, 0, 1, 2, 3, 0]);
->>>>>>> ecbb5626
+        let indices = Indices::U16(vec![2, 0, 1, 2, 3, 0]);
 
         Mesh::new(
             PrimitiveTopology::TriangleList,
