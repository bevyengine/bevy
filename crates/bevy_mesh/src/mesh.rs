use bevy_transform::components::Transform;
pub use wgpu_types::PrimitiveTopology;

use super::{
    skinning::{SkinnedMeshBounds, SkinnedMeshBoundsError},
    triangle_area_normal, triangle_normal, FourIterators, Indices, MeshAttributeData,
    MeshTrianglesError, MeshVertexAttribute, MeshVertexAttributeId, MeshVertexBufferLayout,
    MeshVertexBufferLayoutRef, MeshVertexBufferLayouts, MeshWindingInvertError,
    VertexAttributeValues, VertexBufferLayout,
};
#[cfg(feature = "serialize")]
use crate::SerializedMeshAttributeData;
use alloc::collections::BTreeMap;
#[cfg(feature = "morph")]
use bevy_asset::Handle;
use bevy_asset::{Asset, RenderAssetUsages};
#[cfg(feature = "morph")]
use bevy_image::Image;
use bevy_math::{bounding::Aabb3d, primitives::Triangle3d, *};
#[cfg(feature = "serialize")]
use bevy_platform::collections::HashMap;
use bevy_reflect::Reflect;
use bytemuck::cast_slice;
#[cfg(feature = "serialize")]
use serde::{Deserialize, Serialize};
use thiserror::Error;
use tracing::warn;
use wgpu_types::{VertexAttribute, VertexFormat, VertexStepMode};

pub const INDEX_BUFFER_ASSET_INDEX: u64 = 0;
pub const VERTEX_ATTRIBUTE_BUFFER_ID: u64 = 10;

/// Error from accessing mesh vertex attributes or indices
#[derive(Error, Debug, Clone)]
pub enum MeshAccessError {
    #[error("The mesh vertex/index data has been extracted to the RenderWorld (via `Mesh::asset_usage`)")]
    ExtractedToRenderWorld,
    #[error("The requested mesh data wasn't found in this mesh")]
    NotFound,
}

const MESH_EXTRACTED_ERROR: &str = "Mesh has been extracted to RenderWorld. To access vertex attributes, the mesh `asset_usage` must include `MAIN_WORLD`";

// storage for extractable data with access methods which return errors if the
// contents have already been extracted
#[derive(Debug, Clone, PartialEq, Reflect, Default)]
enum MeshExtractableData<T> {
    Data(T),
    #[default]
    NoData,
    ExtractedToRenderWorld,
}

impl<T> MeshExtractableData<T> {
    // get a reference to internal data. returns error if data has been extracted, or if no
    // data exists
    fn as_ref(&self) -> Result<&T, MeshAccessError> {
        match self {
            MeshExtractableData::Data(data) => Ok(data),
            MeshExtractableData::NoData => Err(MeshAccessError::NotFound),
            MeshExtractableData::ExtractedToRenderWorld => {
                Err(MeshAccessError::ExtractedToRenderWorld)
            }
        }
    }

    // get an optional reference to internal data. returns error if data has been extracted
    fn as_ref_option(&self) -> Result<Option<&T>, MeshAccessError> {
        match self {
            MeshExtractableData::Data(data) => Ok(Some(data)),
            MeshExtractableData::NoData => Ok(None),
            MeshExtractableData::ExtractedToRenderWorld => {
                Err(MeshAccessError::ExtractedToRenderWorld)
            }
        }
    }

    // get a mutable reference to internal data. returns error if data has been extracted,
    // or if no data exists
    fn as_mut(&mut self) -> Result<&mut T, MeshAccessError> {
        match self {
            MeshExtractableData::Data(data) => Ok(data),
            MeshExtractableData::NoData => Err(MeshAccessError::NotFound),
            MeshExtractableData::ExtractedToRenderWorld => {
                Err(MeshAccessError::ExtractedToRenderWorld)
            }
        }
    }

    // get an optional mutable reference to internal data. returns error if data has been extracted
    fn as_mut_option(&mut self) -> Result<Option<&mut T>, MeshAccessError> {
        match self {
            MeshExtractableData::Data(data) => Ok(Some(data)),
            MeshExtractableData::NoData => Ok(None),
            MeshExtractableData::ExtractedToRenderWorld => {
                Err(MeshAccessError::ExtractedToRenderWorld)
            }
        }
    }

    // extract data and replace self with `ExtractedToRenderWorld`. returns error if
    // data has been extracted
    fn extract(&mut self) -> Result<MeshExtractableData<T>, MeshAccessError> {
        match core::mem::replace(self, MeshExtractableData::ExtractedToRenderWorld) {
            MeshExtractableData::ExtractedToRenderWorld => {
                Err(MeshAccessError::ExtractedToRenderWorld)
            }
            not_extracted => Ok(not_extracted),
        }
    }

    // replace internal data. returns the existing data, or an error if data has been extracted
    fn replace(
        &mut self,
        data: impl Into<MeshExtractableData<T>>,
    ) -> Result<Option<T>, MeshAccessError> {
        match core::mem::replace(self, data.into()) {
            MeshExtractableData::ExtractedToRenderWorld => {
                *self = MeshExtractableData::ExtractedToRenderWorld;
                Err(MeshAccessError::ExtractedToRenderWorld)
            }
            MeshExtractableData::Data(t) => Ok(Some(t)),
            MeshExtractableData::NoData => Ok(None),
        }
    }
}

impl<T> From<Option<T>> for MeshExtractableData<T> {
    fn from(value: Option<T>) -> Self {
        match value {
            Some(data) => MeshExtractableData::Data(data),
            None => MeshExtractableData::NoData,
        }
    }
}

/// A 3D object made out of vertices representing triangles, lines, or points,
/// with "attribute" values for each vertex.
///
/// Meshes can be automatically generated by a bevy `AssetLoader` (generally by loading a `Gltf` file),
/// or by converting a [primitive](bevy_math::primitives) using [`into`](Into).
/// It is also possible to create one manually. They can be edited after creation.
///
/// Meshes can be rendered with a [`Mesh2d`](crate::Mesh2d) and `MeshMaterial2d`
/// or [`Mesh3d`](crate::Mesh3d) and `MeshMaterial3d` for 2D and 3D respectively.
///
/// A [`Mesh`] in Bevy is equivalent to a "primitive" in the glTF format, for a
/// glTF Mesh representation, see `GltfMesh`.
///
/// ## Manual creation
///
/// The following function will construct a flat mesh, to be rendered with a
/// `StandardMaterial` or `ColorMaterial`:
///
/// ```
/// # use bevy_mesh::{Mesh, Indices, PrimitiveTopology};
/// # use bevy_asset::RenderAssetUsages;
/// fn create_simple_parallelogram() -> Mesh {
///     // Create a new mesh using a triangle list topology, where each set of 3 vertices composes a triangle.
///     Mesh::new(PrimitiveTopology::TriangleList, RenderAssetUsages::default())
///         // Add 4 vertices, each with its own position attribute (coordinate in
///         // 3D space), for each of the corners of the parallelogram.
///         .with_inserted_attribute(
///             Mesh::ATTRIBUTE_POSITION,
///             vec![[0.0, 0.0, 0.0], [1.0, 2.0, 0.0], [2.0, 2.0, 0.0], [1.0, 0.0, 0.0]]
///         )
///         // Assign a UV coordinate to each vertex.
///         .with_inserted_attribute(
///             Mesh::ATTRIBUTE_UV_0,
///             vec![[0.0, 1.0], [0.5, 0.0], [1.0, 0.0], [0.5, 1.0]]
///         )
///         // Assign normals (everything points outwards)
///         .with_inserted_attribute(
///             Mesh::ATTRIBUTE_NORMAL,
///             vec![[0.0, 0.0, 1.0], [0.0, 0.0, 1.0], [0.0, 0.0, 1.0], [0.0, 0.0, 1.0]]
///         )
///         // After defining all the vertices and their attributes, build each triangle using the
///         // indices of the vertices that make it up in a counter-clockwise order.
///         .with_inserted_indices(Indices::U32(vec![
///             // First triangle
///             0, 3, 1,
///             // Second triangle
///             1, 3, 2
///         ]))
/// }
/// ```
///
/// You can see how it looks like [here](https://github.com/bevyengine/bevy/blob/main/assets/docs/Mesh.png),
/// used in a [`Mesh3d`](crate::Mesh3d) with a square bevy logo texture, with added axis, points,
/// lines and text for clarity.
///
/// ## Other examples
///
/// For further visualization, explanation, and examples, see the built-in Bevy examples,
/// and the [implementation of the built-in shapes](https://github.com/bevyengine/bevy/tree/main/crates/bevy_mesh/src/primitives).
/// In particular, [generate_custom_mesh](https://github.com/bevyengine/bevy/blob/main/examples/3d/generate_custom_mesh.rs)
/// teaches you to access and modify the attributes of a [`Mesh`] after creating it.
///
/// ## Common points of confusion
///
/// - UV maps in Bevy start at the top-left, see [`ATTRIBUTE_UV_0`](Mesh::ATTRIBUTE_UV_0),
///   other APIs can have other conventions, `OpenGL` starts at bottom-left.
/// - It is possible and sometimes useful for multiple vertices to have the same
///   [position attribute](Mesh::ATTRIBUTE_POSITION) value,
///   it's a common technique in 3D modeling for complex UV mapping or other calculations.
/// - Bevy performs frustum culling based on the `Aabb` of meshes, which is calculated
///   and added automatically for new meshes only. If a mesh is modified, the entity's `Aabb`
///   needs to be updated manually or deleted so that it is re-calculated.
///
/// ## Use with `StandardMaterial`
///
/// To render correctly with `StandardMaterial`, a mesh needs to have properly defined:
/// - [`UVs`](Mesh::ATTRIBUTE_UV_0): Bevy needs to know how to map a texture onto the mesh
///   (also true for `ColorMaterial`).
/// - [`Normals`](Mesh::ATTRIBUTE_NORMAL): Bevy needs to know how light interacts with your mesh.
///   [0.0, 0.0, 1.0] is very common for simple flat meshes on the XY plane,
///   because simple meshes are smooth and they don't require complex light calculations.
/// - Vertex winding order: by default, `StandardMaterial.cull_mode` is `Some(Face::Back)`,
///   which means that Bevy would *only* render the "front" of each triangle, which
///   is the side of the triangle from where the vertices appear in a *counter-clockwise* order.
///
/// ## Remote Inspection
///
/// To transmit a [`Mesh`] between two running Bevy apps, e.g. through BRP, use [`SerializedMesh`].
/// This type is only meant for short-term transmission between same versions and should not be stored anywhere.
#[derive(Asset, Debug, Clone, Reflect, PartialEq)]
#[reflect(Clone)]
pub struct Mesh {
    #[reflect(ignore, clone)]
    primitive_topology: PrimitiveTopology,
    /// `std::collections::BTreeMap` with all defined vertex attributes (Positions, Normals, ...)
    /// for this mesh. Attribute ids to attribute values.
    /// Uses a [`BTreeMap`] because, unlike `HashMap`, it has a defined iteration order,
    /// which allows easy stable `VertexBuffers` (i.e. same buffer order)
    #[reflect(ignore, clone)]
    attributes: MeshExtractableData<BTreeMap<MeshVertexAttributeId, MeshAttributeData>>,
    indices: MeshExtractableData<Indices>,
    #[cfg(feature = "morph")]
    morph_targets: MeshExtractableData<Handle<Image>>,
    #[cfg(feature = "morph")]
    morph_target_names: MeshExtractableData<Vec<String>>,
    pub asset_usage: RenderAssetUsages,
    /// Whether or not to build a BLAS for use with `bevy_solari` raytracing.
    ///
    /// Note that this is _not_ whether the mesh is _compatible_ with `bevy_solari` raytracing.
    /// This field just controls whether or not a BLAS gets built for this mesh, assuming that
    /// the mesh is compatible.
    ///
    /// The use case for this field is using lower-resolution proxy meshes for raytracing (to save on BLAS memory usage),
    /// while using higher-resolution meshes for raster. You can set this field to true for the lower-resolution proxy mesh,
    /// and to false for the high-resolution raster mesh.
    ///
    /// Alternatively, you can use the same mesh for both raster and raytracing, with this field set to true.
    ///
    /// Does nothing if not used with `bevy_solari`, or if the mesh is not compatible
    /// with `bevy_solari` (see `bevy_solari`'s docs).
    pub enable_raytracing: bool,
<<<<<<< HEAD
    skinned_mesh_bounds: Option<SkinnedMeshBounds>,
=======
    /// Precomputed min and max extents of the mesh position data. Used mainly for constructing `Aabb`s for frustum culling.
    /// This data will be set if/when a mesh is extracted to the GPU
    pub final_aabb: Option<Aabb3d>,
>>>>>>> 82acdfda
}

impl Mesh {
    /// Where the vertex is located in space. Use in conjunction with [`Mesh::insert_attribute`]
    /// or [`Mesh::with_inserted_attribute`].
    ///
    /// The format of this attribute is [`VertexFormat::Float32x3`].
    pub const ATTRIBUTE_POSITION: MeshVertexAttribute =
        MeshVertexAttribute::new("Vertex_Position", 0, VertexFormat::Float32x3);

    /// The direction the vertex normal is facing in.
    /// Use in conjunction with [`Mesh::insert_attribute`] or [`Mesh::with_inserted_attribute`].
    ///
    /// The format of this attribute is [`VertexFormat::Float32x3`].
    pub const ATTRIBUTE_NORMAL: MeshVertexAttribute =
        MeshVertexAttribute::new("Vertex_Normal", 1, VertexFormat::Float32x3);

    /// Texture coordinates for the vertex. Use in conjunction with [`Mesh::insert_attribute`]
    /// or [`Mesh::with_inserted_attribute`].
    ///
    /// Generally `[0.,0.]` is mapped to the top left of the texture, and `[1.,1.]` to the bottom-right.
    ///
    /// By default values outside will be clamped per pixel not for the vertex,
    /// "stretching" the borders of the texture.
    /// This behavior can be useful in some cases, usually when the borders have only
    /// one color, for example a logo, and you want to "extend" those borders.
    ///
    /// For different mapping outside of `0..=1` range,
    /// see [`ImageAddressMode`](bevy_image::ImageAddressMode).
    ///
    /// The format of this attribute is [`VertexFormat::Float32x2`].
    pub const ATTRIBUTE_UV_0: MeshVertexAttribute =
        MeshVertexAttribute::new("Vertex_Uv", 2, VertexFormat::Float32x2);

    /// Alternate texture coordinates for the vertex. Use in conjunction with
    /// [`Mesh::insert_attribute`] or [`Mesh::with_inserted_attribute`].
    ///
    /// Typically, these are used for lightmaps, textures that provide
    /// precomputed illumination.
    ///
    /// The format of this attribute is [`VertexFormat::Float32x2`].
    pub const ATTRIBUTE_UV_1: MeshVertexAttribute =
        MeshVertexAttribute::new("Vertex_Uv_1", 3, VertexFormat::Float32x2);

    /// The direction of the vertex tangent. Used for normal mapping.
    /// Usually generated with [`generate_tangents`](Mesh::generate_tangents) or
    /// [`with_generated_tangents`](Mesh::with_generated_tangents).
    ///
    /// The format of this attribute is [`VertexFormat::Float32x4`].
    pub const ATTRIBUTE_TANGENT: MeshVertexAttribute =
        MeshVertexAttribute::new("Vertex_Tangent", 4, VertexFormat::Float32x4);

    /// Per vertex coloring. Use in conjunction with [`Mesh::insert_attribute`]
    /// or [`Mesh::with_inserted_attribute`].
    ///
    /// The format of this attribute is [`VertexFormat::Float32x4`].
    pub const ATTRIBUTE_COLOR: MeshVertexAttribute =
        MeshVertexAttribute::new("Vertex_Color", 5, VertexFormat::Float32x4);

    /// Per vertex joint transform matrix weight. Use in conjunction with [`Mesh::insert_attribute`]
    /// or [`Mesh::with_inserted_attribute`].
    ///
    /// The format of this attribute is [`VertexFormat::Float32x4`].
    pub const ATTRIBUTE_JOINT_WEIGHT: MeshVertexAttribute =
        MeshVertexAttribute::new("Vertex_JointWeight", 6, VertexFormat::Float32x4);

    /// Per vertex joint transform matrix index. Use in conjunction with [`Mesh::insert_attribute`]
    /// or [`Mesh::with_inserted_attribute`].
    ///
    /// The format of this attribute is [`VertexFormat::Uint16x4`].
    pub const ATTRIBUTE_JOINT_INDEX: MeshVertexAttribute =
        MeshVertexAttribute::new("Vertex_JointIndex", 7, VertexFormat::Uint16x4);

    /// The first index that can be used for custom vertex attributes.
    /// Only the attributes with an index below this are used by Bevy.
    pub const FIRST_AVAILABLE_CUSTOM_ATTRIBUTE: u64 = 8;

    /// Construct a new mesh. You need to provide a [`PrimitiveTopology`] so that the
    /// renderer knows how to treat the vertex data. Most of the time this will be
    /// [`PrimitiveTopology::TriangleList`].
    pub fn new(primitive_topology: PrimitiveTopology, asset_usage: RenderAssetUsages) -> Self {
        Mesh {
            primitive_topology,
            attributes: MeshExtractableData::Data(Default::default()),
            indices: MeshExtractableData::NoData,
            #[cfg(feature = "morph")]
            morph_targets: MeshExtractableData::NoData,
            #[cfg(feature = "morph")]
            morph_target_names: MeshExtractableData::NoData,
            asset_usage,
            enable_raytracing: true,
<<<<<<< HEAD
            skinned_mesh_bounds: None,
=======
            final_aabb: None,
>>>>>>> 82acdfda
        }
    }

    /// Returns the topology of the mesh.
    pub fn primitive_topology(&self) -> PrimitiveTopology {
        self.primitive_topology
    }

    /// Sets the data for a vertex attribute (position, normal, etc.). The name will
    /// often be one of the associated constants such as [`Mesh::ATTRIBUTE_POSITION`].
    ///
    /// `Aabb` of entities with modified mesh are not updated automatically.
    ///
    /// # Panics
    /// Panics when the format of the values does not match the attribute's format.
    /// Panics when the mesh data has already been extracted to `RenderWorld`. To handle
    /// this as an error use [`Mesh::try_insert_attribute`]
    #[inline]
    pub fn insert_attribute(
        &mut self,
        attribute: MeshVertexAttribute,
        values: impl Into<VertexAttributeValues>,
    ) {
        self.try_insert_attribute(attribute, values)
            .expect(MESH_EXTRACTED_ERROR);
    }

    /// Sets the data for a vertex attribute (position, normal, etc.). The name will
    /// often be one of the associated constants such as [`Mesh::ATTRIBUTE_POSITION`].
    ///
    /// `Aabb` of entities with modified mesh are not updated automatically.
    ///
    /// Returns an error if the mesh data has been extracted to `RenderWorld`.
    ///
    /// # Panics
    /// Panics when the format of the values does not match the attribute's format.
    #[inline]
    pub fn try_insert_attribute(
        &mut self,
        attribute: MeshVertexAttribute,
        values: impl Into<VertexAttributeValues>,
    ) -> Result<(), MeshAccessError> {
        let values = values.into();
        let values_format = VertexFormat::from(&values);
        if values_format != attribute.format {
            panic!(
                "Failed to insert attribute. Invalid attribute format for {}. Given format is {values_format:?} but expected {:?}",
                attribute.name, attribute.format
            );
        }

        self.attributes
            .as_mut()?
            .insert(attribute.id, MeshAttributeData { attribute, values });
        Ok(())
    }

    /// Consumes the mesh and returns a mesh with data set for a vertex attribute (position, normal, etc.).
    /// The name will often be one of the associated constants such as [`Mesh::ATTRIBUTE_POSITION`].
    ///
    /// (Alternatively, you can use [`Mesh::insert_attribute`] to mutate an existing mesh in-place)
    ///
    /// `Aabb` of entities with modified mesh are not updated automatically.
    ///
    /// # Panics
    /// Panics when the format of the values does not match the attribute's format.
    /// Panics when the mesh data has already been extracted to `RenderWorld`. To handle
    /// this as an error use [`Mesh::try_with_inserted_attribute`]
    #[must_use]
    #[inline]
    pub fn with_inserted_attribute(
        mut self,
        attribute: MeshVertexAttribute,
        values: impl Into<VertexAttributeValues>,
    ) -> Self {
        self.insert_attribute(attribute, values);
        self
    }

    /// Consumes the mesh and returns a mesh with data set for a vertex attribute (position, normal, etc.).
    /// The name will often be one of the associated constants such as [`Mesh::ATTRIBUTE_POSITION`].
    ///
    /// (Alternatively, you can use [`Mesh::insert_attribute`] to mutate an existing mesh in-place)
    ///
    /// `Aabb` of entities with modified mesh are not updated automatically.
    ///
    /// Returns an error if the mesh data has been extracted to `RenderWorld`.
    #[inline]
    pub fn try_with_inserted_attribute(
        mut self,
        attribute: MeshVertexAttribute,
        values: impl Into<VertexAttributeValues>,
    ) -> Result<Self, MeshAccessError> {
        self.try_insert_attribute(attribute, values)?;
        Ok(self)
    }

    /// Removes the data for a vertex attribute
    ///
    /// # Panics
    /// Panics when the mesh data has already been extracted to `RenderWorld`. To handle
    /// this as an error use [`Mesh::try_remove_attribute`]
    pub fn remove_attribute(
        &mut self,
        attribute: impl Into<MeshVertexAttributeId>,
    ) -> Option<VertexAttributeValues> {
        self.attributes
            .as_mut()
            .expect(MESH_EXTRACTED_ERROR)
            .remove(&attribute.into())
            .map(|data| data.values)
    }

    /// Removes the data for a vertex attribute
    /// Returns an error if the mesh data has been extracted to `RenderWorld`or
    /// if the attribute does not exist.
    pub fn try_remove_attribute(
        &mut self,
        attribute: impl Into<MeshVertexAttributeId>,
    ) -> Result<VertexAttributeValues, MeshAccessError> {
        Ok(self
            .attributes
            .as_mut()?
            .remove(&attribute.into())
            .ok_or(MeshAccessError::NotFound)?
            .values)
    }

    /// Consumes the mesh and returns a mesh without the data for a vertex attribute
    ///
    /// (Alternatively, you can use [`Mesh::remove_attribute`] to mutate an existing mesh in-place)
    ///
    /// # Panics
    /// Panics when the mesh data has already been extracted to `RenderWorld`. To handle
    /// this as an error use [`Mesh::try_with_removed_attribute`]
    #[must_use]
    pub fn with_removed_attribute(mut self, attribute: impl Into<MeshVertexAttributeId>) -> Self {
        self.remove_attribute(attribute);
        self
    }

    /// Consumes the mesh and returns a mesh without the data for a vertex attribute
    ///
    /// (Alternatively, you can use [`Mesh::remove_attribute`] to mutate an existing mesh in-place)
    ///
    /// Returns an error if the mesh data has been extracted to `RenderWorld`or
    /// if the attribute does not exist.
    pub fn try_with_removed_attribute(
        mut self,
        attribute: impl Into<MeshVertexAttributeId>,
    ) -> Result<Self, MeshAccessError> {
        self.try_remove_attribute(attribute)?;
        Ok(self)
    }

    /// Returns a bool indicating if the attribute is present in this mesh's vertex data.
    ///
    /// # Panics
    /// Panics when the mesh data has already been extracted to `RenderWorld`. To handle
    /// this as an error use [`Mesh::try_contains_attribute`]
    #[inline]
    pub fn contains_attribute(&self, id: impl Into<MeshVertexAttributeId>) -> bool {
        self.attributes
            .as_ref()
            .expect(MESH_EXTRACTED_ERROR)
            .contains_key(&id.into())
    }

    /// Returns a bool indicating if the attribute is present in this mesh's vertex data.
    ///
    /// Returns an error if the mesh data has been extracted to `RenderWorld`.
    #[inline]
    pub fn try_contains_attribute(
        &self,
        id: impl Into<MeshVertexAttributeId>,
    ) -> Result<bool, MeshAccessError> {
        Ok(self.attributes.as_ref()?.contains_key(&id.into()))
    }

    /// Retrieves the data currently set to the vertex attribute with the specified [`MeshVertexAttributeId`].
    ///
    /// # Panics
    /// Panics when the mesh data has already been extracted to `RenderWorld`. To handle
    /// this as an error use [`Mesh::try_attribute`] or [`Mesh::try_attribute_option`]
    #[inline]
    pub fn attribute(
        &self,
        id: impl Into<MeshVertexAttributeId>,
    ) -> Option<&VertexAttributeValues> {
        self.try_attribute_option(id).expect(MESH_EXTRACTED_ERROR)
    }

    /// Retrieves the data currently set to the vertex attribute with the specified [`MeshVertexAttributeId`].
    ///
    /// Returns an error if the mesh data has been extracted to `RenderWorld`or
    /// if the attribute does not exist.
    #[inline]
    pub fn try_attribute(
        &self,
        id: impl Into<MeshVertexAttributeId>,
    ) -> Result<&VertexAttributeValues, MeshAccessError> {
        self.try_attribute_option(id)?
            .ok_or(MeshAccessError::NotFound)
    }

    /// Retrieves the data currently set to the vertex attribute with the specified [`MeshVertexAttributeId`].
    ///
    /// Returns an error if the mesh data has been extracted to `RenderWorld`.
    #[inline]
    pub fn try_attribute_option(
        &self,
        id: impl Into<MeshVertexAttributeId>,
    ) -> Result<Option<&VertexAttributeValues>, MeshAccessError> {
        Ok(self
            .attributes
            .as_ref()?
            .get(&id.into())
            .map(|data| &data.values))
    }

    /// Retrieves the full data currently set to the vertex attribute with the specified [`MeshVertexAttributeId`].
    #[inline]
    pub(crate) fn try_attribute_data(
        &self,
        id: impl Into<MeshVertexAttributeId>,
    ) -> Result<Option<&MeshAttributeData>, MeshAccessError> {
        Ok(self.attributes.as_ref()?.get(&id.into()))
    }

    /// Retrieves the data currently set to the vertex attribute with the specified `name` mutably.
    ///
    /// # Panics
    /// Panics when the mesh data has already been extracted to `RenderWorld`. To handle
    /// this as an error use [`Mesh::try_attribute_mut`]
    #[inline]
    pub fn attribute_mut(
        &mut self,
        id: impl Into<MeshVertexAttributeId>,
    ) -> Option<&mut VertexAttributeValues> {
        self.try_attribute_mut_option(id)
            .expect(MESH_EXTRACTED_ERROR)
    }

    /// Retrieves the data currently set to the vertex attribute with the specified `name` mutably.
    ///
    /// Returns an error if the mesh data has been extracted to `RenderWorld`or
    /// if the attribute does not exist.
    #[inline]
    pub fn try_attribute_mut(
        &mut self,
        id: impl Into<MeshVertexAttributeId>,
    ) -> Result<&mut VertexAttributeValues, MeshAccessError> {
        self.try_attribute_mut_option(id)?
            .ok_or(MeshAccessError::NotFound)
    }

    /// Retrieves the data currently set to the vertex attribute with the specified `name` mutably.
    ///
    /// Returns an error if the mesh data has been extracted to `RenderWorld`.
    #[inline]
    pub fn try_attribute_mut_option(
        &mut self,
        id: impl Into<MeshVertexAttributeId>,
    ) -> Result<Option<&mut VertexAttributeValues>, MeshAccessError> {
        Ok(self
            .attributes
            .as_mut()?
            .get_mut(&id.into())
            .map(|data| &mut data.values))
    }

    /// Returns an iterator that yields references to the data of each vertex attribute.
    ///
    /// # Panics
    /// Panics when the mesh data has already been extracted to `RenderWorld`. To handle
    /// this as an error use [`Mesh::try_attributes`]
    pub fn attributes(
        &self,
    ) -> impl Iterator<Item = (&MeshVertexAttribute, &VertexAttributeValues)> {
        self.try_attributes().expect(MESH_EXTRACTED_ERROR)
    }

    /// Returns an iterator that yields references to the data of each vertex attribute.
    /// Returns an error if data has been extracted to `RenderWorld`
    pub fn try_attributes(
        &self,
    ) -> Result<impl Iterator<Item = (&MeshVertexAttribute, &VertexAttributeValues)>, MeshAccessError>
    {
        Ok(self
            .attributes
            .as_ref()?
            .values()
            .map(|data| (&data.attribute, &data.values)))
    }

    /// Returns an iterator that yields mutable references to the data of each vertex attribute.
    ///
    /// # Panics
    /// Panics when the mesh data has already been extracted to `RenderWorld`. To handle
    /// this as an error use [`Mesh::try_attributes_mut`]
    pub fn attributes_mut(
        &mut self,
    ) -> impl Iterator<Item = (&MeshVertexAttribute, &mut VertexAttributeValues)> {
        self.try_attributes_mut().expect(MESH_EXTRACTED_ERROR)
    }

    /// Returns an iterator that yields mutable references to the data of each vertex attribute.
    ///
    /// Returns an error if the mesh data has been extracted to `RenderWorld`.
    pub fn try_attributes_mut(
        &mut self,
    ) -> Result<
        impl Iterator<Item = (&MeshVertexAttribute, &mut VertexAttributeValues)>,
        MeshAccessError,
    > {
        Ok(self
            .attributes
            .as_mut()?
            .values_mut()
            .map(|data| (&data.attribute, &mut data.values)))
    }

    /// Sets the vertex indices of the mesh. They describe how triangles are constructed out of the
    /// vertex attributes and are therefore only useful for the [`PrimitiveTopology`] variants
    /// that use triangles.
    ///
    /// # Panics
    /// Panics when the mesh data has already been extracted to `RenderWorld`. To handle
    /// this as an error use [`Mesh::try_insert_indices`]
    #[inline]
    pub fn insert_indices(&mut self, indices: Indices) {
        self.indices
            .replace(Some(indices))
            .expect(MESH_EXTRACTED_ERROR);
    }

    /// Sets the vertex indices of the mesh. They describe how triangles are constructed out of the
    /// vertex attributes and are therefore only useful for the [`PrimitiveTopology`] variants
    /// that use triangles.
    ///
    /// Returns an error if the mesh data has been extracted to `RenderWorld`.
    #[inline]
    pub fn try_insert_indices(&mut self, indices: Indices) -> Result<(), MeshAccessError> {
        self.indices.replace(Some(indices))?;
        Ok(())
    }

    /// Consumes the mesh and returns a mesh with the given vertex indices. They describe how triangles
    /// are constructed out of the vertex attributes and are therefore only useful for the
    /// [`PrimitiveTopology`] variants that use triangles.
    ///
    /// (Alternatively, you can use [`Mesh::insert_indices`] to mutate an existing mesh in-place)
    ///
    /// # Panics
    /// Panics when the mesh data has already been extracted to `RenderWorld`. To handle
    /// this as an error use [`Mesh::try_with_inserted_indices`]
    #[must_use]
    #[inline]
    pub fn with_inserted_indices(mut self, indices: Indices) -> Self {
        self.insert_indices(indices);
        self
    }

    /// Consumes the mesh and returns a mesh with the given vertex indices. They describe how triangles
    /// are constructed out of the vertex attributes and are therefore only useful for the
    /// [`PrimitiveTopology`] variants that use triangles.
    ///
    /// (Alternatively, you can use [`Mesh::try_insert_indices`] to mutate an existing mesh in-place)
    ///
    /// Returns an error if the mesh data has been extracted to `RenderWorld`.
    #[inline]
    pub fn try_with_inserted_indices(mut self, indices: Indices) -> Result<Self, MeshAccessError> {
        self.try_insert_indices(indices)?;
        Ok(self)
    }

    /// Retrieves the vertex `indices` of the mesh, returns None if not found.
    ///
    /// # Panics
    /// Panics when the mesh data has already been extracted to `RenderWorld`. To handle
    /// this as an error use [`Mesh::try_indices`]
    #[inline]
    pub fn indices(&self) -> Option<&Indices> {
        self.indices.as_ref_option().expect(MESH_EXTRACTED_ERROR)
    }

    /// Retrieves the vertex `indices` of the mesh.
    ///
    /// Returns an error if the mesh data has been extracted to `RenderWorld`or
    /// if the attribute does not exist.
    #[inline]
    pub fn try_indices(&self) -> Result<&Indices, MeshAccessError> {
        self.indices.as_ref()
    }

    /// Retrieves the vertex `indices` of the mesh, returns None if not found.
    ///
    /// Returns an error if the mesh data has been extracted to `RenderWorld`.
    #[inline]
    pub fn try_indices_option(&self) -> Result<Option<&Indices>, MeshAccessError> {
        self.indices.as_ref_option()
    }

    /// Retrieves the vertex `indices` of the mesh mutably.
    #[inline]
    pub fn indices_mut(&mut self) -> Option<&mut Indices> {
        self.try_indices_mut_option().expect(MESH_EXTRACTED_ERROR)
    }

    /// Retrieves the vertex `indices` of the mesh mutably.
    ///
    /// Returns an error if the mesh data has been extracted to `RenderWorld`.
    #[inline]
    pub fn try_indices_mut(&mut self) -> Result<&mut Indices, MeshAccessError> {
        self.indices.as_mut()
    }

    /// Retrieves the vertex `indices` of the mesh mutably.
    ///
    /// Returns an error if the mesh data has been extracted to `RenderWorld`.
    #[inline]
    pub fn try_indices_mut_option(&mut self) -> Result<Option<&mut Indices>, MeshAccessError> {
        self.indices.as_mut_option()
    }

    /// Removes the vertex `indices` from the mesh and returns them.
    ///
    /// # Panics
    /// Panics when the mesh data has already been extracted to `RenderWorld`. To handle
    /// this as an error use [`Mesh::try_remove_indices`]
    #[inline]
    pub fn remove_indices(&mut self) -> Option<Indices> {
        self.try_remove_indices().expect(MESH_EXTRACTED_ERROR)
    }

    /// Removes the vertex `indices` from the mesh and returns them.
    ///
    /// Returns an error if the mesh data has been extracted to `RenderWorld`.
    #[inline]
    pub fn try_remove_indices(&mut self) -> Result<Option<Indices>, MeshAccessError> {
        self.indices.replace(None)
    }

    /// Consumes the mesh and returns a mesh without the vertex `indices` of the mesh.
    ///
    /// (Alternatively, you can use [`Mesh::remove_indices`] to mutate an existing mesh in-place)
    ///
    /// # Panics
    /// Panics when the mesh data has already been extracted to `RenderWorld`. To handle
    /// this as an error use [`Mesh::try_with_removed_indices`]
    #[must_use]
    pub fn with_removed_indices(mut self) -> Self {
        self.remove_indices();
        self
    }

    /// Consumes the mesh and returns a mesh without the vertex `indices` of the mesh.
    ///
    /// (Alternatively, you can use [`Mesh::try_remove_indices`] to mutate an existing mesh in-place)
    ///
    /// Returns an error if the mesh data has been extracted to `RenderWorld`.
    pub fn try_with_removed_indices(mut self) -> Result<Self, MeshAccessError> {
        self.try_remove_indices()?;
        Ok(self)
    }

    /// Returns the size of a vertex in bytes.
    ///
    /// # Panics
    /// Panics when the mesh data has already been extracted to `RenderWorld`.
    pub fn get_vertex_size(&self) -> u64 {
        self.attributes
            .as_ref()
            .expect(MESH_EXTRACTED_ERROR)
            .values()
            .map(|data| data.attribute.format.size())
            .sum()
    }

    /// Returns the size required for the vertex buffer in bytes.
    ///
    /// # Panics
    /// Panics when the mesh data has already been extracted to `RenderWorld`.
    pub fn get_vertex_buffer_size(&self) -> usize {
        let vertex_size = self.get_vertex_size() as usize;
        let vertex_count = self.count_vertices();
        vertex_count * vertex_size
    }

    /// Computes and returns the index data of the mesh as bytes.
    /// This is used to transform the index data into a GPU friendly format.
    ///
    /// # Panics
    /// Panics when the mesh data has already been extracted to `RenderWorld`.
    pub fn get_index_buffer_bytes(&self) -> Option<&[u8]> {
        let mesh_indices = self.indices.as_ref_option().expect(MESH_EXTRACTED_ERROR);

        mesh_indices.as_ref().map(|indices| match &indices {
            Indices::U16(indices) => cast_slice(&indices[..]),
            Indices::U32(indices) => cast_slice(&indices[..]),
        })
    }

    /// Get this `Mesh`'s [`MeshVertexBufferLayout`], used in `SpecializedMeshPipeline`.
    ///
    /// # Panics
    /// Panics when the mesh data has already been extracted to `RenderWorld`.
    pub fn get_mesh_vertex_buffer_layout(
        &self,
        mesh_vertex_buffer_layouts: &mut MeshVertexBufferLayouts,
    ) -> MeshVertexBufferLayoutRef {
        let mesh_attributes = self.attributes.as_ref().expect(MESH_EXTRACTED_ERROR);

        let mut attributes = Vec::with_capacity(mesh_attributes.len());
        let mut attribute_ids = Vec::with_capacity(mesh_attributes.len());
        let mut accumulated_offset = 0;
        for (index, data) in mesh_attributes.values().enumerate() {
            attribute_ids.push(data.attribute.id);
            attributes.push(VertexAttribute {
                offset: accumulated_offset,
                format: data.attribute.format,
                shader_location: index as u32,
            });
            accumulated_offset += data.attribute.format.size();
        }

        let layout = MeshVertexBufferLayout {
            layout: VertexBufferLayout {
                array_stride: accumulated_offset,
                step_mode: VertexStepMode::Vertex,
                attributes,
            },
            attribute_ids,
        };
        mesh_vertex_buffer_layouts.insert(layout)
    }

    /// Counts all vertices of the mesh.
    ///
    /// If the attributes have different vertex counts, the smallest is returned.
    ///
    /// # Panics
    /// Panics when the mesh data has already been extracted to `RenderWorld`.
    pub fn count_vertices(&self) -> usize {
        let mut vertex_count: Option<usize> = None;
        let mesh_attributes = self.attributes.as_ref().expect(MESH_EXTRACTED_ERROR);

        for (attribute_id, attribute_data) in mesh_attributes {
            let attribute_len = attribute_data.values.len();
            if let Some(previous_vertex_count) = vertex_count {
                if previous_vertex_count != attribute_len {
                    let name = mesh_attributes
                        .get(attribute_id)
                        .map(|data| data.attribute.name.to_string())
                        .unwrap_or_else(|| format!("{attribute_id:?}"));

                    warn!("{name} has a different vertex count ({attribute_len}) than other attributes ({previous_vertex_count}) in this mesh, \
                        all attributes will be truncated to match the smallest.");
                    vertex_count = Some(core::cmp::min(previous_vertex_count, attribute_len));
                }
            } else {
                vertex_count = Some(attribute_len);
            }
        }

        vertex_count.unwrap_or(0)
    }

    /// Computes and returns the vertex data of the mesh as bytes.
    /// Therefore the attributes are located in the order of their [`MeshVertexAttribute::id`].
    /// This is used to transform the vertex data into a GPU friendly format.
    ///
    /// If the vertex attributes have different lengths, they are all truncated to
    /// the length of the smallest.
    ///
    /// This is a convenience method which allocates a Vec.
    /// Prefer pre-allocating and using [`Mesh::write_packed_vertex_buffer_data`] when possible.
    ///
    /// # Panics
    /// Panics when the mesh data has already been extracted to `RenderWorld`.
    pub fn create_packed_vertex_buffer_data(&self) -> Vec<u8> {
        let mut attributes_interleaved_buffer = vec![0; self.get_vertex_buffer_size()];
        self.write_packed_vertex_buffer_data(&mut attributes_interleaved_buffer);
        attributes_interleaved_buffer
    }

    /// Computes and write the vertex data of the mesh into a mutable byte slice.
    /// The attributes are located in the order of their [`MeshVertexAttribute::id`].
    /// This is used to transform the vertex data into a GPU friendly format.
    ///
    /// If the vertex attributes have different lengths, they are all truncated to
    /// the length of the smallest.
    ///
    /// # Panics
    /// Panics when the mesh data has already been extracted to `RenderWorld`.
    pub fn write_packed_vertex_buffer_data(&self, slice: &mut [u8]) {
        let mesh_attributes = self.attributes.as_ref().expect(MESH_EXTRACTED_ERROR);

        let vertex_size = self.get_vertex_size() as usize;
        let vertex_count = self.count_vertices();
        // bundle into interleaved buffers
        let mut attribute_offset = 0;
        for attribute_data in mesh_attributes.values() {
            let attribute_size = attribute_data.attribute.format.size() as usize;
            let attributes_bytes = attribute_data.values.get_bytes();
            for (vertex_index, attribute_bytes) in attributes_bytes
                .chunks_exact(attribute_size)
                .take(vertex_count)
                .enumerate()
            {
                let offset = vertex_index * vertex_size + attribute_offset;
                slice[offset..offset + attribute_size].copy_from_slice(attribute_bytes);
            }

            attribute_offset += attribute_size;
        }
    }

    /// Duplicates the vertex attributes so that no vertices are shared.
    ///
    /// This can dramatically increase the vertex count, so make sure this is what you want.
    /// Does nothing if no [Indices] are set.
    ///
    /// # Panics
    /// Panics when the mesh data has already been extracted to `RenderWorld`. To handle
    /// this as an error use [`Mesh::try_duplicate_vertices`]
    pub fn duplicate_vertices(&mut self) {
        self.try_duplicate_vertices().expect(MESH_EXTRACTED_ERROR);
    }

    /// Duplicates the vertex attributes so that no vertices are shared.
    ///
    /// This can dramatically increase the vertex count, so make sure this is what you want.
    /// Does nothing if no [Indices] are set.
    ///
    /// Returns an error if the mesh data has been extracted to `RenderWorld`.
    pub fn try_duplicate_vertices(&mut self) -> Result<(), MeshAccessError> {
        fn duplicate<T: Copy>(values: &[T], indices: impl Iterator<Item = usize>) -> Vec<T> {
            indices.map(|i| values[i]).collect()
        }

        let Some(indices) = self.indices.replace(None)? else {
            return Ok(());
        };

        let mesh_attributes = self.attributes.as_mut()?;

        for attributes in mesh_attributes.values_mut() {
            let indices = indices.iter();
            #[expect(
                clippy::match_same_arms,
                reason = "Although the `vec` binding on some match arms may have different types, each variant has different semantics; thus it's not guaranteed that they will use the same type forever."
            )]
            match &mut attributes.values {
                VertexAttributeValues::Float32(vec) => *vec = duplicate(vec, indices),
                VertexAttributeValues::Sint32(vec) => *vec = duplicate(vec, indices),
                VertexAttributeValues::Uint32(vec) => *vec = duplicate(vec, indices),
                VertexAttributeValues::Float32x2(vec) => *vec = duplicate(vec, indices),
                VertexAttributeValues::Sint32x2(vec) => *vec = duplicate(vec, indices),
                VertexAttributeValues::Uint32x2(vec) => *vec = duplicate(vec, indices),
                VertexAttributeValues::Float32x3(vec) => *vec = duplicate(vec, indices),
                VertexAttributeValues::Sint32x3(vec) => *vec = duplicate(vec, indices),
                VertexAttributeValues::Uint32x3(vec) => *vec = duplicate(vec, indices),
                VertexAttributeValues::Sint32x4(vec) => *vec = duplicate(vec, indices),
                VertexAttributeValues::Uint32x4(vec) => *vec = duplicate(vec, indices),
                VertexAttributeValues::Float32x4(vec) => *vec = duplicate(vec, indices),
                VertexAttributeValues::Sint16x2(vec) => *vec = duplicate(vec, indices),
                VertexAttributeValues::Snorm16x2(vec) => *vec = duplicate(vec, indices),
                VertexAttributeValues::Uint16x2(vec) => *vec = duplicate(vec, indices),
                VertexAttributeValues::Unorm16x2(vec) => *vec = duplicate(vec, indices),
                VertexAttributeValues::Sint16x4(vec) => *vec = duplicate(vec, indices),
                VertexAttributeValues::Snorm16x4(vec) => *vec = duplicate(vec, indices),
                VertexAttributeValues::Uint16x4(vec) => *vec = duplicate(vec, indices),
                VertexAttributeValues::Unorm16x4(vec) => *vec = duplicate(vec, indices),
                VertexAttributeValues::Sint8x2(vec) => *vec = duplicate(vec, indices),
                VertexAttributeValues::Snorm8x2(vec) => *vec = duplicate(vec, indices),
                VertexAttributeValues::Uint8x2(vec) => *vec = duplicate(vec, indices),
                VertexAttributeValues::Unorm8x2(vec) => *vec = duplicate(vec, indices),
                VertexAttributeValues::Sint8x4(vec) => *vec = duplicate(vec, indices),
                VertexAttributeValues::Snorm8x4(vec) => *vec = duplicate(vec, indices),
                VertexAttributeValues::Uint8x4(vec) => *vec = duplicate(vec, indices),
                VertexAttributeValues::Unorm8x4(vec) => *vec = duplicate(vec, indices),
            }
        }

        Ok(())
    }

    /// Consumes the mesh and returns a mesh with no shared vertices.
    ///
    /// This can dramatically increase the vertex count, so make sure this is what you want.
    /// Does nothing if no [`Indices`] are set.
    ///
    /// (Alternatively, you can use [`Mesh::duplicate_vertices`] to mutate an existing mesh in-place)
    ///
    /// # Panics
    /// Panics when the mesh data has already been extracted to `RenderWorld`. To handle
    /// this as an error use [`Mesh::try_with_duplicated_vertices`]
    #[must_use]
    pub fn with_duplicated_vertices(mut self) -> Self {
        self.duplicate_vertices();
        self
    }

    /// Consumes the mesh and returns a mesh with no shared vertices.
    ///
    /// This can dramatically increase the vertex count, so make sure this is what you want.
    /// Does nothing if no [`Indices`] are set.
    ///
    /// (Alternatively, you can use [`Mesh::try_duplicate_vertices`] to mutate an existing mesh in-place)
    ///
    /// Returns an error if the mesh data has been extracted to `RenderWorld`.
    pub fn try_with_duplicated_vertices(mut self) -> Result<Self, MeshAccessError> {
        self.try_duplicate_vertices()?;
        Ok(self)
    }

    /// Inverts the winding of the indices such that all counter-clockwise triangles are now
    /// clockwise and vice versa.
    /// For lines, their start and end indices are flipped.
    ///
    /// Does nothing if no [`Indices`] are set.
    /// If this operation succeeded, an [`Ok`] result is returned.
    pub fn invert_winding(&mut self) -> Result<(), MeshWindingInvertError> {
        fn invert<I>(
            indices: &mut [I],
            topology: PrimitiveTopology,
        ) -> Result<(), MeshWindingInvertError> {
            match topology {
                PrimitiveTopology::TriangleList => {
                    // Early return if the index count doesn't match
                    if !indices.len().is_multiple_of(3) {
                        return Err(MeshWindingInvertError::AbruptIndicesEnd);
                    }
                    for chunk in indices.chunks_mut(3) {
                        // This currently can only be optimized away with unsafe, rework this when `feature(slice_as_chunks)` gets stable.
                        let [_, b, c] = chunk else {
                            return Err(MeshWindingInvertError::AbruptIndicesEnd);
                        };
                        core::mem::swap(b, c);
                    }
                    Ok(())
                }
                PrimitiveTopology::LineList => {
                    // Early return if the index count doesn't match
                    if !indices.len().is_multiple_of(2) {
                        return Err(MeshWindingInvertError::AbruptIndicesEnd);
                    }
                    indices.reverse();
                    Ok(())
                }
                PrimitiveTopology::TriangleStrip | PrimitiveTopology::LineStrip => {
                    indices.reverse();
                    Ok(())
                }
                _ => Err(MeshWindingInvertError::WrongTopology),
            }
        }

        let mesh_indices = self.indices.as_mut_option()?;

        match mesh_indices {
            Some(Indices::U16(vec)) => invert(vec, self.primitive_topology),
            Some(Indices::U32(vec)) => invert(vec, self.primitive_topology),
            None => Ok(()),
        }
    }

    /// Consumes the mesh and returns a mesh with inverted winding of the indices such
    /// that all counter-clockwise triangles are now clockwise and vice versa.
    ///
    /// Does nothing if no [`Indices`] are set.
    pub fn with_inverted_winding(mut self) -> Result<Self, MeshWindingInvertError> {
        self.invert_winding().map(|_| self)
    }

    /// Calculates the [`Mesh::ATTRIBUTE_NORMAL`] of a mesh.
    /// If the mesh is indexed, this defaults to smooth normals. Otherwise, it defaults to flat
    /// normals.
    ///
    /// # Panics
    /// Panics if [`Mesh::ATTRIBUTE_POSITION`] is not of type `float3`.
    /// Panics if the mesh has any other topology than [`PrimitiveTopology::TriangleList`].=
    /// Panics when the mesh data has already been extracted to `RenderWorld`. To handle
    /// this as an error use [`Mesh::try_compute_normals`]
    pub fn compute_normals(&mut self) {
        self.try_compute_normals().expect(MESH_EXTRACTED_ERROR);
    }

    /// Calculates the [`Mesh::ATTRIBUTE_NORMAL`] of a mesh.
    /// If the mesh is indexed, this defaults to smooth normals. Otherwise, it defaults to flat
    /// normals.
    ///
    /// # Panics
    /// Panics if [`Mesh::ATTRIBUTE_POSITION`] is not of type `float3`.
    /// Panics if the mesh has any other topology than [`PrimitiveTopology::TriangleList`].=
    pub fn try_compute_normals(&mut self) -> Result<(), MeshAccessError> {
        assert!(
            matches!(self.primitive_topology, PrimitiveTopology::TriangleList),
            "`compute_normals` can only work on `TriangleList`s"
        );
        if self.try_indices_option()?.is_none() {
            self.try_compute_flat_normals()
        } else {
            self.try_compute_smooth_normals()
        }
    }

    /// Calculates the [`Mesh::ATTRIBUTE_NORMAL`] of a mesh.
    ///
    /// # Panics
    /// Panics if [`Indices`] are set or [`Mesh::ATTRIBUTE_POSITION`] is not of type `float3`.
    /// Panics if the mesh has any other topology than [`PrimitiveTopology::TriangleList`].
    /// Consider calling [`Mesh::duplicate_vertices`] or exporting your mesh with normal
    /// attributes.
    /// Panics when the mesh data has already been extracted to `RenderWorld`. To handle
    /// this as an error use [`Mesh::try_compute_flat_normals`]
    ///
    /// FIXME: This should handle more cases since this is called as a part of gltf
    /// mesh loading where we can't really blame users for loading meshes that might
    /// not conform to the limitations here!
    pub fn compute_flat_normals(&mut self) {
        self.try_compute_flat_normals().expect(MESH_EXTRACTED_ERROR);
    }

    /// Calculates the [`Mesh::ATTRIBUTE_NORMAL`] of a mesh.
    ///
    /// # Panics
    /// Panics if [`Indices`] are set or [`Mesh::ATTRIBUTE_POSITION`] is not of type `float3`.
    /// Panics if the mesh has any other topology than [`PrimitiveTopology::TriangleList`].
    /// Consider calling [`Mesh::duplicate_vertices`] or exporting your mesh with normal
    /// attributes.
    ///
    /// FIXME: This should handle more cases since this is called as a part of gltf
    /// mesh loading where we can't really blame users for loading meshes that might
    /// not conform to the limitations here!
    pub fn try_compute_flat_normals(&mut self) -> Result<(), MeshAccessError> {
        assert!(
            self.try_indices_option()?.is_none(),
            "`compute_flat_normals` can't work on indexed geometry. Consider calling either `Mesh::compute_smooth_normals` or `Mesh::duplicate_vertices` followed by `Mesh::compute_flat_normals`."
        );
        assert!(
            matches!(self.primitive_topology, PrimitiveTopology::TriangleList),
            "`compute_flat_normals` can only work on `TriangleList`s"
        );

        let positions = self
            .try_attribute(Mesh::ATTRIBUTE_POSITION)?
            .as_float3()
            .expect("`Mesh::ATTRIBUTE_POSITION` vertex attributes should be of type `float3`");

        let normals: Vec<_> = positions
            .chunks_exact(3)
            .map(|p| triangle_normal(p[0], p[1], p[2]))
            .flat_map(|normal| [normal; 3])
            .collect();

        self.try_insert_attribute(Mesh::ATTRIBUTE_NORMAL, normals)
    }

    /// Calculates the [`Mesh::ATTRIBUTE_NORMAL`] of an indexed mesh, smoothing normals for shared
    /// vertices.
    ///
    /// This method weights normals by the angles of the corners of connected triangles, thus
    /// eliminating triangle area and count as factors in the final normal. This does make it
    /// somewhat slower than [`Mesh::compute_area_weighted_normals`] which does not need to
    /// greedily normalize each triangle's normal or calculate corner angles.
    ///
    /// If you would rather have the computed normals be weighted by triangle area, see
    /// [`Mesh::compute_area_weighted_normals`] instead. If you need to weight them in some other
    /// way, see [`Mesh::compute_custom_smooth_normals`].
    ///
    /// # Panics
    /// Panics if [`Mesh::ATTRIBUTE_POSITION`] is not of type `float3`.
    /// Panics if the mesh has any other topology than [`PrimitiveTopology::TriangleList`].
    /// Panics if the mesh does not have indices defined.
    /// Panics when the mesh data has already been extracted to `RenderWorld`. To handle
    /// this as an error use [`Mesh::try_compute_smooth_normals`]
    pub fn compute_smooth_normals(&mut self) {
        self.try_compute_smooth_normals()
            .expect(MESH_EXTRACTED_ERROR);
    }

    /// Calculates the [`Mesh::ATTRIBUTE_NORMAL`] of an indexed mesh, smoothing normals for shared
    /// vertices.
    ///
    /// This method weights normals by the angles of the corners of connected triangles, thus
    /// eliminating triangle area and count as factors in the final normal. This does make it
    /// somewhat slower than [`Mesh::compute_area_weighted_normals`] which does not need to
    /// greedily normalize each triangle's normal or calculate corner angles.
    ///
    /// If you would rather have the computed normals be weighted by triangle area, see
    /// [`Mesh::compute_area_weighted_normals`] instead. If you need to weight them in some other
    /// way, see [`Mesh::compute_custom_smooth_normals`].
    ///
    /// # Panics
    /// Panics if [`Mesh::ATTRIBUTE_POSITION`] is not of type `float3`.
    /// Panics if the mesh has any other topology than [`PrimitiveTopology::TriangleList`].
    /// Panics if the mesh does not have indices defined.
    pub fn try_compute_smooth_normals(&mut self) -> Result<(), MeshAccessError> {
        self.try_compute_custom_smooth_normals(|[a, b, c], positions, normals| {
            let pa = Vec3::from(positions[a]);
            let pb = Vec3::from(positions[b]);
            let pc = Vec3::from(positions[c]);

            let ab = pb - pa;
            let ba = pa - pb;
            let bc = pc - pb;
            let cb = pb - pc;
            let ca = pa - pc;
            let ac = pc - pa;

            const EPS: f32 = f32::EPSILON;
            let weight_a = if ab.length_squared() * ac.length_squared() > EPS {
                ab.angle_between(ac)
            } else {
                0.0
            };
            let weight_b = if ba.length_squared() * bc.length_squared() > EPS {
                ba.angle_between(bc)
            } else {
                0.0
            };
            let weight_c = if ca.length_squared() * cb.length_squared() > EPS {
                ca.angle_between(cb)
            } else {
                0.0
            };

            let normal = Vec3::from(triangle_normal(positions[a], positions[b], positions[c]));

            normals[a] += normal * weight_a;
            normals[b] += normal * weight_b;
            normals[c] += normal * weight_c;
        })
    }

    /// Calculates the [`Mesh::ATTRIBUTE_NORMAL`] of an indexed mesh, smoothing normals for shared
    /// vertices.
    ///
    /// This method weights normals by the area of each triangle containing the vertex. Thus,
    /// larger triangles will skew the normals of their vertices towards their own normal more
    /// than smaller triangles will.
    ///
    /// This method is actually somewhat faster than [`Mesh::compute_smooth_normals`] because an
    /// intermediate result of triangle normal calculation is already scaled by the triangle's area.
    ///
    /// If you would rather have the computed normals be influenced only by the angles of connected
    /// edges, see [`Mesh::compute_smooth_normals`] instead. If you need to weight them in some
    /// other way, see [`Mesh::compute_custom_smooth_normals`].
    ///
    /// # Panics
    /// Panics if [`Mesh::ATTRIBUTE_POSITION`] is not of type `float3`.
    /// Panics if the mesh has any other topology than [`PrimitiveTopology::TriangleList`].
    /// Panics if the mesh does not have indices defined.
    /// Panics when the mesh data has already been extracted to `RenderWorld`. To handle
    /// this as an error use [`Mesh::try_compute_area_weighted_normals`]
    pub fn compute_area_weighted_normals(&mut self) {
        self.try_compute_area_weighted_normals()
            .expect(MESH_EXTRACTED_ERROR);
    }

    /// Calculates the [`Mesh::ATTRIBUTE_NORMAL`] of an indexed mesh, smoothing normals for shared
    /// vertices.
    ///
    /// This method weights normals by the area of each triangle containing the vertex. Thus,
    /// larger triangles will skew the normals of their vertices towards their own normal more
    /// than smaller triangles will.
    ///
    /// This method is actually somewhat faster than [`Mesh::compute_smooth_normals`] because an
    /// intermediate result of triangle normal calculation is already scaled by the triangle's area.
    ///
    /// If you would rather have the computed normals be influenced only by the angles of connected
    /// edges, see [`Mesh::compute_smooth_normals`] instead. If you need to weight them in some
    /// other way, see [`Mesh::compute_custom_smooth_normals`].
    ///
    /// # Panics
    /// Panics if [`Mesh::ATTRIBUTE_POSITION`] is not of type `float3`.
    /// Panics if the mesh has any other topology than [`PrimitiveTopology::TriangleList`].
    /// Panics if the mesh does not have indices defined.
    pub fn try_compute_area_weighted_normals(&mut self) -> Result<(), MeshAccessError> {
        self.try_compute_custom_smooth_normals(|[a, b, c], positions, normals| {
            let normal = Vec3::from(triangle_area_normal(
                positions[a],
                positions[b],
                positions[c],
            ));
            [a, b, c].into_iter().for_each(|pos| {
                normals[pos] += normal;
            });
        })
    }

    /// Calculates the [`Mesh::ATTRIBUTE_NORMAL`] of an indexed mesh, smoothing normals for shared
    /// vertices.
    ///
    /// This method allows you to customize how normals are weighted via the `per_triangle` parameter,
    /// which must be a function or closure that accepts 3 parameters:
    /// - The indices of the three vertices of the triangle as a `[usize; 3]`.
    /// - A reference to the values of the [`Mesh::ATTRIBUTE_POSITION`] of the mesh (`&[[f32; 3]]`).
    /// - A mutable reference to the sums of all normals so far.
    ///
    /// See also the standard methods included in Bevy for calculating smooth normals:
    /// - [`Mesh::compute_smooth_normals`]
    /// - [`Mesh::compute_area_weighted_normals`]
    ///
    /// An example that would weight each connected triangle's normal equally, thus skewing normals
    /// towards the planes divided into the most triangles:
    /// ```
    /// # use bevy_asset::RenderAssetUsages;
    /// # use bevy_mesh::{Mesh, PrimitiveTopology, Meshable, MeshBuilder};
    /// # use bevy_math::{Vec3, primitives::Cuboid};
    /// # let mut mesh = Cuboid::default().mesh().build();
    /// mesh.compute_custom_smooth_normals(|[a, b, c], positions, normals| {
    ///     let normal = Vec3::from(bevy_mesh::triangle_normal(positions[a], positions[b], positions[c]));
    ///     for idx in [a, b, c] {
    ///         normals[idx] += normal;
    ///     }
    /// });
    /// ```
    ///
    /// # Panics
    /// Panics if [`Mesh::ATTRIBUTE_POSITION`] is not of type `float3`.
    /// Panics if the mesh has any other topology than [`PrimitiveTopology::TriangleList`].
    /// Panics if the mesh does not have indices defined.
    /// Panics when the mesh data has already been extracted to `RenderWorld`. To handle
    /// this as an error use [`Mesh::try_compute_custom_smooth_normals`]
    //
    // FIXME: This should handle more cases since this is called as a part of gltf
    // mesh loading where we can't really blame users for loading meshes that might
    // not conform to the limitations here!
    //
    // When fixed, also update "Panics" sections of
    // - [Mesh::compute_smooth_normals]
    // - [Mesh::with_computed_smooth_normals]
    // - [Mesh::compute_area_weighted_normals]
    // - [Mesh::with_computed_area_weighted_normals]
    pub fn compute_custom_smooth_normals(
        &mut self,
        per_triangle: impl FnMut([usize; 3], &[[f32; 3]], &mut [Vec3]),
    ) {
        self.try_compute_custom_smooth_normals(per_triangle)
            .expect(MESH_EXTRACTED_ERROR);
    }

    /// Calculates the [`Mesh::ATTRIBUTE_NORMAL`] of an indexed mesh, smoothing normals for shared
    /// vertices.
    ///
    /// This method allows you to customize how normals are weighted via the `per_triangle` parameter,
    /// which must be a function or closure that accepts 3 parameters:
    /// - The indices of the three vertices of the triangle as a `[usize; 3]`.
    /// - A reference to the values of the [`Mesh::ATTRIBUTE_POSITION`] of the mesh (`&[[f32; 3]]`).
    /// - A mutable reference to the sums of all normals so far.
    ///
    /// See also the standard methods included in Bevy for calculating smooth normals:
    /// - [`Mesh::compute_smooth_normals`]
    /// - [`Mesh::compute_area_weighted_normals`]
    ///
    /// An example that would weight each connected triangle's normal equally, thus skewing normals
    /// towards the planes divided into the most triangles:
    /// ```
    /// # use bevy_asset::RenderAssetUsages;
    /// # use bevy_mesh::{Mesh, PrimitiveTopology, Meshable, MeshBuilder};
    /// # use bevy_math::{Vec3, primitives::Cuboid};
    /// # let mut mesh = Cuboid::default().mesh().build();
    /// mesh.compute_custom_smooth_normals(|[a, b, c], positions, normals| {
    ///     let normal = Vec3::from(bevy_mesh::triangle_normal(positions[a], positions[b], positions[c]));
    ///     for idx in [a, b, c] {
    ///         normals[idx] += normal;
    ///     }
    /// });
    /// ```
    ///
    /// # Panics
    /// Panics if [`Mesh::ATTRIBUTE_POSITION`] is not of type `float3`.
    /// Panics if the mesh has any other topology than [`PrimitiveTopology::TriangleList`].
    /// Panics if the mesh does not have indices defined.
    //
    // FIXME: This should handle more cases since this is called as a part of gltf
    // mesh loading where we can't really blame users for loading meshes that might
    // not conform to the limitations here!
    //
    // When fixed, also update "Panics" sections of
    // - [Mesh::compute_smooth_normals]
    // - [Mesh::with_computed_smooth_normals]
    // - [Mesh::compute_area_weighted_normals]
    // - [Mesh::with_computed_area_weighted_normals]
    pub fn try_compute_custom_smooth_normals(
        &mut self,
        mut per_triangle: impl FnMut([usize; 3], &[[f32; 3]], &mut [Vec3]),
    ) -> Result<(), MeshAccessError> {
        assert!(
            matches!(self.primitive_topology, PrimitiveTopology::TriangleList),
            "smooth normals can only be computed on `TriangleList`s"
        );
        assert!(
            self.try_indices_option()?.is_some(),
            "smooth normals can only be computed on indexed meshes"
        );

        let positions = self
            .try_attribute(Mesh::ATTRIBUTE_POSITION)?
            .as_float3()
            .expect("`Mesh::ATTRIBUTE_POSITION` vertex attributes should be of type `float3`");

        let mut normals = vec![Vec3::ZERO; positions.len()];

        self.try_indices()?
            .iter()
            .collect::<Vec<usize>>()
            .chunks_exact(3)
            .for_each(|face| per_triangle([face[0], face[1], face[2]], positions, &mut normals));

        for normal in &mut normals {
            *normal = normal.try_normalize().unwrap_or(Vec3::ZERO);
        }

        self.try_insert_attribute(Mesh::ATTRIBUTE_NORMAL, normals)
    }

    /// Consumes the mesh and returns a mesh with calculated [`Mesh::ATTRIBUTE_NORMAL`].
    /// If the mesh is indexed, this defaults to smooth normals. Otherwise, it defaults to flat
    /// normals.
    ///
    /// (Alternatively, you can use [`Mesh::compute_normals`] to mutate an existing mesh in-place)
    ///
    /// # Panics
    /// Panics if [`Mesh::ATTRIBUTE_POSITION`] is not of type `float3`.
    /// Panics if the mesh has any other topology than [`PrimitiveTopology::TriangleList`].
    /// Panics when the mesh data has already been extracted to `RenderWorld`. To handle
    /// this as an error use [`Mesh::try_with_computed_normals`]
    #[must_use]
    pub fn with_computed_normals(self) -> Self {
        self.try_with_computed_normals()
            .expect(MESH_EXTRACTED_ERROR)
    }

    /// Consumes the mesh and returns a mesh with calculated [`Mesh::ATTRIBUTE_NORMAL`].
    /// If the mesh is indexed, this defaults to smooth normals. Otherwise, it defaults to flat
    /// normals.
    ///
    /// (Alternatively, you can use [`Mesh::compute_normals`] to mutate an existing mesh in-place)
    ///
    /// # Panics
    /// Panics if [`Mesh::ATTRIBUTE_POSITION`] is not of type `float3`.
    /// Panics if the mesh has any other topology than [`PrimitiveTopology::TriangleList`].
    pub fn try_with_computed_normals(mut self) -> Result<Self, MeshAccessError> {
        self.try_compute_normals()?;
        Ok(self)
    }

    /// Consumes the mesh and returns a mesh with calculated [`Mesh::ATTRIBUTE_NORMAL`].
    ///
    /// (Alternatively, you can use [`Mesh::compute_flat_normals`] to mutate an existing mesh in-place)
    ///
    /// # Panics
    /// Panics if [`Mesh::ATTRIBUTE_POSITION`] is not of type `float3`.
    /// Panics if the mesh has any other topology than [`PrimitiveTopology::TriangleList`].
    /// Panics if the mesh has indices defined
    /// Panics when the mesh data has already been extracted to `RenderWorld`. To handle
    /// this as an error use [`Mesh::try_with_computed_flat_normals`]
    pub fn with_computed_flat_normals(mut self) -> Self {
        self.compute_flat_normals();
        self
    }

    /// Consumes the mesh and returns a mesh with calculated [`Mesh::ATTRIBUTE_NORMAL`].
    ///
    /// (Alternatively, you can use [`Mesh::compute_flat_normals`] to mutate an existing mesh in-place)
    ///
    /// # Panics
    /// Panics if [`Mesh::ATTRIBUTE_POSITION`] is not of type `float3`.
    /// Panics if the mesh has any other topology than [`PrimitiveTopology::TriangleList`].
    /// Panics if the mesh has indices defined
    pub fn try_with_computed_flat_normals(mut self) -> Result<Self, MeshAccessError> {
        self.try_compute_flat_normals()?;
        Ok(self)
    }

    /// Consumes the mesh and returns a mesh with calculated [`Mesh::ATTRIBUTE_NORMAL`].
    ///
    /// (Alternatively, you can use [`Mesh::compute_smooth_normals`] to mutate an existing mesh in-place)
    ///
    /// This method weights normals by the angles of triangle corners connected to each vertex. If
    /// you would rather have the computed normals be weighted by triangle area, see
    /// [`Mesh::with_computed_area_weighted_normals`] instead.
    ///
    /// # Panics
    /// Panics if [`Mesh::ATTRIBUTE_POSITION`] is not of type `float3`.
    /// Panics if the mesh has any other topology than [`PrimitiveTopology::TriangleList`].
    /// Panics if the mesh does not have indices defined.
    /// Panics when the mesh data has already been extracted to `RenderWorld`. To handle
    /// this as an error use [`Mesh::try_with_computed_smooth_normals`]
    pub fn with_computed_smooth_normals(mut self) -> Self {
        self.compute_smooth_normals();
        self
    }
    /// Consumes the mesh and returns a mesh with calculated [`Mesh::ATTRIBUTE_NORMAL`].
    ///
    /// (Alternatively, you can use [`Mesh::compute_smooth_normals`] to mutate an existing mesh in-place)
    ///
    /// This method weights normals by the angles of triangle corners connected to each vertex. If
    /// you would rather have the computed normals be weighted by triangle area, see
    /// [`Mesh::with_computed_area_weighted_normals`] instead.
    ///
    /// # Panics
    /// Panics if [`Mesh::ATTRIBUTE_POSITION`] is not of type `float3`.
    /// Panics if the mesh has any other topology than [`PrimitiveTopology::TriangleList`].
    /// Panics if the mesh does not have indices defined.
    pub fn try_with_computed_smooth_normals(mut self) -> Result<Self, MeshAccessError> {
        self.try_compute_smooth_normals()?;
        Ok(self)
    }

    /// Consumes the mesh and returns a mesh with calculated [`Mesh::ATTRIBUTE_NORMAL`].
    ///
    /// (Alternatively, you can use [`Mesh::compute_area_weighted_normals`] to mutate an existing mesh in-place)
    ///
    /// This method weights normals by the area of each triangle containing the vertex. Thus,
    /// larger triangles will skew the normals of their vertices towards their own normal more
    /// than smaller triangles will. If you would rather have the computed normals be influenced
    /// only by the angles of connected edges, see [`Mesh::with_computed_smooth_normals`] instead.
    ///
    /// # Panics
    /// Panics if [`Mesh::ATTRIBUTE_POSITION`] is not of type `float3`.
    /// Panics if the mesh has any other topology than [`PrimitiveTopology::TriangleList`].
    /// Panics if the mesh does not have indices defined.
    /// Panics when the mesh data has already been extracted to `RenderWorld`. To handle
    /// this as an error use [`Mesh::try_with_computed_area_weighted_normals`]
    pub fn with_computed_area_weighted_normals(mut self) -> Self {
        self.compute_area_weighted_normals();
        self
    }

    /// Consumes the mesh and returns a mesh with calculated [`Mesh::ATTRIBUTE_NORMAL`].
    ///
    /// (Alternatively, you can use [`Mesh::compute_area_weighted_normals`] to mutate an existing mesh in-place)
    ///
    /// This method weights normals by the area of each triangle containing the vertex. Thus,
    /// larger triangles will skew the normals of their vertices towards their own normal more
    /// than smaller triangles will. If you would rather have the computed normals be influenced
    /// only by the angles of connected edges, see [`Mesh::with_computed_smooth_normals`] instead.
    ///
    /// # Panics
    /// Panics if [`Mesh::ATTRIBUTE_POSITION`] is not of type `float3`.
    /// Panics if the mesh has any other topology than [`PrimitiveTopology::TriangleList`].
    /// Panics if the mesh does not have indices defined.
    pub fn try_with_computed_area_weighted_normals(mut self) -> Result<Self, MeshAccessError> {
        self.try_compute_area_weighted_normals()?;
        Ok(self)
    }

    /// Generate tangents for the mesh using the `mikktspace` algorithm.
    ///
    /// Sets the [`Mesh::ATTRIBUTE_TANGENT`] attribute if successful.
    /// Requires a [`PrimitiveTopology::TriangleList`] topology and the [`Mesh::ATTRIBUTE_POSITION`], [`Mesh::ATTRIBUTE_NORMAL`] and [`Mesh::ATTRIBUTE_UV_0`] attributes set.
    #[cfg(feature = "bevy_mikktspace")]
    pub fn generate_tangents(&mut self) -> Result<(), super::GenerateTangentsError> {
        let tangents = super::generate_tangents_for_mesh(self)?;
        self.try_insert_attribute(Mesh::ATTRIBUTE_TANGENT, tangents)?;
        Ok(())
    }

    /// Consumes the mesh and returns a mesh with tangents generated using the `mikktspace` algorithm.
    ///
    /// The resulting mesh will have the [`Mesh::ATTRIBUTE_TANGENT`] attribute if successful.
    ///
    /// (Alternatively, you can use [`Mesh::generate_tangents`] to mutate an existing mesh in-place)
    ///
    /// Requires a [`PrimitiveTopology::TriangleList`] topology and the [`Mesh::ATTRIBUTE_POSITION`], [`Mesh::ATTRIBUTE_NORMAL`] and [`Mesh::ATTRIBUTE_UV_0`] attributes set.
    #[cfg(feature = "bevy_mikktspace")]
    pub fn with_generated_tangents(mut self) -> Result<Mesh, super::GenerateTangentsError> {
        self.generate_tangents()?;
        Ok(self)
    }

    /// Merges the [`Mesh`] data of `other` with `self`. The attributes and indices of `other` will be appended to `self`.
    ///
    /// Note that attributes of `other` that don't exist on `self` will be ignored.
    ///
    /// `Aabb` of entities with modified mesh are not updated automatically.
    ///
    /// # Errors
    ///
    /// If any of the following conditions are not met, this function errors:
    /// * All of the vertex attributes that have the same attribute id, must also
    ///   have the same attribute type.
    ///   For example two attributes with the same id, but where one is a
    ///   [`VertexAttributeValues::Float32`] and the other is a
    ///   [`VertexAttributeValues::Float32x3`], would be invalid.
    /// * Both meshes must have the same primitive topology.
    pub fn merge(&mut self, other: &Mesh) -> Result<(), MeshMergeError> {
        use VertexAttributeValues::*;

        // Check if the meshes `primitive_topology` field is the same,
        // as if that is not the case, the resulting mesh could (and most likely would)
        // be invalid.
        if self.primitive_topology != other.primitive_topology {
            return Err(MeshMergeError::IncompatiblePrimitiveTopology {
                self_primitive_topology: self.primitive_topology,
                other_primitive_topology: other.primitive_topology,
            });
        }

        // The indices of `other` should start after the last vertex of `self`.
        let index_offset = self.count_vertices();

        // Extend attributes of `self` with attributes of `other`.
        for (attribute, values) in self.try_attributes_mut()? {
            if let Some(other_values) = other.try_attribute_option(attribute.id)? {
                #[expect(
                    clippy::match_same_arms,
                    reason = "Although the bindings on some match arms may have different types, each variant has different semantics; thus it's not guaranteed that they will use the same type forever."
                )]
                match (values, other_values) {
                    (Float32(vec1), Float32(vec2)) => vec1.extend(vec2),
                    (Sint32(vec1), Sint32(vec2)) => vec1.extend(vec2),
                    (Uint32(vec1), Uint32(vec2)) => vec1.extend(vec2),
                    (Float32x2(vec1), Float32x2(vec2)) => vec1.extend(vec2),
                    (Sint32x2(vec1), Sint32x2(vec2)) => vec1.extend(vec2),
                    (Uint32x2(vec1), Uint32x2(vec2)) => vec1.extend(vec2),
                    (Float32x3(vec1), Float32x3(vec2)) => vec1.extend(vec2),
                    (Sint32x3(vec1), Sint32x3(vec2)) => vec1.extend(vec2),
                    (Uint32x3(vec1), Uint32x3(vec2)) => vec1.extend(vec2),
                    (Sint32x4(vec1), Sint32x4(vec2)) => vec1.extend(vec2),
                    (Uint32x4(vec1), Uint32x4(vec2)) => vec1.extend(vec2),
                    (Float32x4(vec1), Float32x4(vec2)) => vec1.extend(vec2),
                    (Sint16x2(vec1), Sint16x2(vec2)) => vec1.extend(vec2),
                    (Snorm16x2(vec1), Snorm16x2(vec2)) => vec1.extend(vec2),
                    (Uint16x2(vec1), Uint16x2(vec2)) => vec1.extend(vec2),
                    (Unorm16x2(vec1), Unorm16x2(vec2)) => vec1.extend(vec2),
                    (Sint16x4(vec1), Sint16x4(vec2)) => vec1.extend(vec2),
                    (Snorm16x4(vec1), Snorm16x4(vec2)) => vec1.extend(vec2),
                    (Uint16x4(vec1), Uint16x4(vec2)) => vec1.extend(vec2),
                    (Unorm16x4(vec1), Unorm16x4(vec2)) => vec1.extend(vec2),
                    (Sint8x2(vec1), Sint8x2(vec2)) => vec1.extend(vec2),
                    (Snorm8x2(vec1), Snorm8x2(vec2)) => vec1.extend(vec2),
                    (Uint8x2(vec1), Uint8x2(vec2)) => vec1.extend(vec2),
                    (Unorm8x2(vec1), Unorm8x2(vec2)) => vec1.extend(vec2),
                    (Sint8x4(vec1), Sint8x4(vec2)) => vec1.extend(vec2),
                    (Snorm8x4(vec1), Snorm8x4(vec2)) => vec1.extend(vec2),
                    (Uint8x4(vec1), Uint8x4(vec2)) => vec1.extend(vec2),
                    (Unorm8x4(vec1), Unorm8x4(vec2)) => vec1.extend(vec2),
                    _ => {
                        return Err(MeshMergeError::IncompatibleVertexAttributes {
                            self_attribute: *attribute,
                            other_attribute: other
                                .try_attribute_data(attribute.id)?
                                .map(|data| data.attribute),
                        })
                    }
                }
            }
        }

        // Extend indices of `self` with indices of `other`.
        if let (Some(indices), Some(other_indices)) =
            (self.try_indices_mut_option()?, other.try_indices_option()?)
        {
            indices.extend(other_indices.iter().map(|i| (i + index_offset) as u32));
        }
        Ok(())
    }

    /// Transforms the vertex positions, normals, and tangents of the mesh by the given [`Transform`].
    ///
    /// `Aabb` of entities with modified mesh are not updated automatically.
    ///
    /// # Panics
    /// Panics when the mesh data has already been extracted to `RenderWorld`. To handle
    /// this as an error use [`Mesh::try_transformed_by`]
    pub fn transformed_by(mut self, transform: Transform) -> Self {
        self.transform_by(transform);
        self
    }

    /// Transforms the vertex positions, normals, and tangents of the mesh by the given [`Transform`].
    ///
    /// `Aabb` of entities with modified mesh are not updated automatically.
    pub fn try_transformed_by(mut self, transform: Transform) -> Result<Self, MeshAccessError> {
        self.try_transform_by(transform)?;
        Ok(self)
    }

    /// Transforms the vertex positions, normals, and tangents of the mesh in place by the given [`Transform`].
    ///
    /// `Aabb` of entities with modified mesh are not updated automatically.
    ///
    /// # Panics
    /// Panics when the mesh data has already been extracted to `RenderWorld`. To handle
    /// this as an error use [`Mesh::try_transform_by`]
    pub fn transform_by(&mut self, transform: Transform) {
        self.try_transform_by(transform)
            .expect(MESH_EXTRACTED_ERROR);
    }

    /// Transforms the vertex positions, normals, and tangents of the mesh in place by the given [`Transform`].
    ///
    /// `Aabb` of entities with modified mesh are not updated automatically.
    pub fn try_transform_by(&mut self, transform: Transform) -> Result<(), MeshAccessError> {
        // Needed when transforming normals and tangents
        let scale_recip = 1. / transform.scale;
        debug_assert!(
            transform.scale.yzx() * transform.scale.zxy() != Vec3::ZERO,
            "mesh transform scale cannot be zero on more than one axis"
        );

        if let Some(VertexAttributeValues::Float32x3(positions)) =
            self.try_attribute_mut_option(Mesh::ATTRIBUTE_POSITION)?
        {
            // Apply scale, rotation, and translation to vertex positions
            positions
                .iter_mut()
                .for_each(|pos| *pos = transform.transform_point(Vec3::from_slice(pos)).to_array());
        }

        // No need to transform normals or tangents if rotation is near identity and scale is uniform
        if transform.rotation.is_near_identity()
            && transform.scale.x == transform.scale.y
            && transform.scale.y == transform.scale.z
        {
            return Ok(());
        }

        if let Some(VertexAttributeValues::Float32x3(normals)) =
            self.try_attribute_mut_option(Mesh::ATTRIBUTE_NORMAL)?
        {
            // Transform normals, taking into account non-uniform scaling and rotation
            normals.iter_mut().for_each(|normal| {
                *normal = (transform.rotation
                    * scale_normal(Vec3::from_array(*normal), scale_recip))
                .to_array();
            });
        }

        if let Some(VertexAttributeValues::Float32x4(tangents)) =
            self.try_attribute_mut_option(Mesh::ATTRIBUTE_TANGENT)?
        {
            // Transform tangents, taking into account non-uniform scaling and rotation
            tangents.iter_mut().for_each(|tangent| {
                let handedness = tangent[3];
                let scaled_tangent = Vec3::from_slice(tangent) * transform.scale;
                *tangent = (transform.rotation * scaled_tangent.normalize_or_zero())
                    .extend(handedness)
                    .to_array();
            });
        }

        Ok(())
    }

    /// Translates the vertex positions of the mesh by the given [`Vec3`].
    ///
    /// `Aabb` of entities with modified mesh are not updated automatically.
    ///
    /// # Panics
    /// Panics when the mesh data has already been extracted to `RenderWorld`. To handle
    /// this as an error use [`Mesh::try_translated_by`]
    pub fn translated_by(mut self, translation: Vec3) -> Self {
        self.translate_by(translation);
        self
    }

    /// Translates the vertex positions of the mesh by the given [`Vec3`].
    ///
    /// `Aabb` of entities with modified mesh are not updated automatically.
    pub fn try_translated_by(mut self, translation: Vec3) -> Result<Self, MeshAccessError> {
        self.try_translate_by(translation)?;
        Ok(self)
    }

    /// Translates the vertex positions of the mesh in place by the given [`Vec3`].
    ///
    /// `Aabb` of entities with modified mesh are not updated automatically.
    ///
    /// # Panics
    /// Panics when the mesh data has already been extracted to `RenderWorld`. To handle
    /// this as an error use [`Mesh::try_translate_by`]
    pub fn translate_by(&mut self, translation: Vec3) {
        self.try_translate_by(translation)
            .expect(MESH_EXTRACTED_ERROR);
    }

    /// Translates the vertex positions of the mesh in place by the given [`Vec3`].
    ///
    /// `Aabb` of entities with modified mesh are not updated automatically.
    pub fn try_translate_by(&mut self, translation: Vec3) -> Result<(), MeshAccessError> {
        if translation == Vec3::ZERO {
            return Ok(());
        }

        if let Some(VertexAttributeValues::Float32x3(positions)) =
            self.try_attribute_mut_option(Mesh::ATTRIBUTE_POSITION)?
        {
            // Apply translation to vertex positions
            positions
                .iter_mut()
                .for_each(|pos| *pos = (Vec3::from_slice(pos) + translation).to_array());
        }

        Ok(())
    }

    /// Rotates the vertex positions, normals, and tangents of the mesh by the given [`Quat`].
    ///
    /// `Aabb` of entities with modified mesh are not updated automatically.
    ///
    /// # Panics
    /// Panics when the mesh data has already been extracted to `RenderWorld`. To handle
    /// this as an error use [`Mesh::try_rotated_by`]
    pub fn rotated_by(mut self, rotation: Quat) -> Self {
        self.try_rotate_by(rotation).expect(MESH_EXTRACTED_ERROR);
        self
    }

    /// Rotates the vertex positions, normals, and tangents of the mesh by the given [`Quat`].
    ///
    /// `Aabb` of entities with modified mesh are not updated automatically.
    pub fn try_rotated_by(mut self, rotation: Quat) -> Result<Self, MeshAccessError> {
        self.try_rotate_by(rotation)?;
        Ok(self)
    }

    /// Rotates the vertex positions, normals, and tangents of the mesh in place by the given [`Quat`].
    ///
    /// `Aabb` of entities with modified mesh are not updated automatically.
    ///
    /// # Panics
    /// Panics when the mesh data has already been extracted to `RenderWorld`. To handle
    /// this as an error use [`Mesh::try_rotate_by`]
    pub fn rotate_by(&mut self, rotation: Quat) {
        self.try_rotate_by(rotation).expect(MESH_EXTRACTED_ERROR);
    }

    /// Rotates the vertex positions, normals, and tangents of the mesh in place by the given [`Quat`].
    ///
    /// `Aabb` of entities with modified mesh are not updated automatically.
    pub fn try_rotate_by(&mut self, rotation: Quat) -> Result<(), MeshAccessError> {
        if let Some(VertexAttributeValues::Float32x3(positions)) =
            self.try_attribute_mut_option(Mesh::ATTRIBUTE_POSITION)?
        {
            // Apply rotation to vertex positions
            positions
                .iter_mut()
                .for_each(|pos| *pos = (rotation * Vec3::from_slice(pos)).to_array());
        }

        // No need to transform normals or tangents if rotation is near identity
        if rotation.is_near_identity() {
            return Ok(());
        }

        if let Some(VertexAttributeValues::Float32x3(normals)) =
            self.try_attribute_mut_option(Mesh::ATTRIBUTE_NORMAL)?
        {
            // Transform normals
            normals.iter_mut().for_each(|normal| {
                *normal = (rotation * Vec3::from_slice(normal).normalize_or_zero()).to_array();
            });
        }

        if let Some(VertexAttributeValues::Float32x4(tangents)) =
            self.try_attribute_mut_option(Mesh::ATTRIBUTE_TANGENT)?
        {
            // Transform tangents
            tangents.iter_mut().for_each(|tangent| {
                let handedness = tangent[3];
                *tangent = (rotation * Vec3::from_slice(tangent).normalize_or_zero())
                    .extend(handedness)
                    .to_array();
            });
        }

        Ok(())
    }

    /// Scales the vertex positions, normals, and tangents of the mesh by the given [`Vec3`].
    ///
    /// `Aabb` of entities with modified mesh are not updated automatically.
    ///
    /// # Panics
    /// Panics when the mesh data has already been extracted to `RenderWorld`. To handle
    /// this as an error use [`Mesh::try_scaled_by`]
    pub fn scaled_by(mut self, scale: Vec3) -> Self {
        self.scale_by(scale);
        self
    }

    /// Scales the vertex positions, normals, and tangents of the mesh by the given [`Vec3`].
    ///
    /// `Aabb` of entities with modified mesh are not updated automatically.
    pub fn try_scaled_by(mut self, scale: Vec3) -> Result<Self, MeshAccessError> {
        self.try_scale_by(scale)?;
        Ok(self)
    }

    /// Scales the vertex positions, normals, and tangents of the mesh in place by the given [`Vec3`].
    ///
    /// `Aabb` of entities with modified mesh are not updated automatically.
    ///
    /// # Panics
    /// Panics when the mesh data has already been extracted to `RenderWorld`. To handle
    /// this as an error use [`Mesh::try_scale_by`]
    pub fn scale_by(&mut self, scale: Vec3) {
        self.try_scale_by(scale).expect(MESH_EXTRACTED_ERROR);
    }

    /// Scales the vertex positions, normals, and tangents of the mesh in place by the given [`Vec3`].
    ///
    /// `Aabb` of entities with modified mesh are not updated automatically.
    pub fn try_scale_by(&mut self, scale: Vec3) -> Result<(), MeshAccessError> {
        // Needed when transforming normals and tangents
        let scale_recip = 1. / scale;
        debug_assert!(
            scale.yzx() * scale.zxy() != Vec3::ZERO,
            "mesh transform scale cannot be zero on more than one axis"
        );

        if let Some(VertexAttributeValues::Float32x3(positions)) =
            self.try_attribute_mut_option(Mesh::ATTRIBUTE_POSITION)?
        {
            // Apply scale to vertex positions
            positions
                .iter_mut()
                .for_each(|pos| *pos = (scale * Vec3::from_slice(pos)).to_array());
        }

        // No need to transform normals or tangents if scale is uniform
        if scale.x == scale.y && scale.y == scale.z {
            return Ok(());
        }

        if let Some(VertexAttributeValues::Float32x3(normals)) =
            self.try_attribute_mut_option(Mesh::ATTRIBUTE_NORMAL)?
        {
            // Transform normals, taking into account non-uniform scaling
            normals.iter_mut().for_each(|normal| {
                *normal = scale_normal(Vec3::from_array(*normal), scale_recip).to_array();
            });
        }

        if let Some(VertexAttributeValues::Float32x4(tangents)) =
            self.try_attribute_mut_option(Mesh::ATTRIBUTE_TANGENT)?
        {
            // Transform tangents, taking into account non-uniform scaling
            tangents.iter_mut().for_each(|tangent| {
                let handedness = tangent[3];
                let scaled_tangent = Vec3::from_slice(tangent) * scale;
                *tangent = scaled_tangent
                    .normalize_or_zero()
                    .extend(handedness)
                    .to_array();
            });
        }

        Ok(())
    }

    /// Normalize joint weights so they sum to 1.
    ///
    /// # Panics
    /// Panics when the mesh data has already been extracted to `RenderWorld`. To handle
    /// this as an error use [`Mesh::try_normalize_joint_weights`]
    pub fn normalize_joint_weights(&mut self) {
        self.try_normalize_joint_weights()
            .expect(MESH_EXTRACTED_ERROR);
    }

    /// Normalize joint weights so they sum to 1.
    pub fn try_normalize_joint_weights(&mut self) -> Result<(), MeshAccessError> {
        if let Some(VertexAttributeValues::Float32x4(joints)) =
            self.try_attribute_mut_option(Self::ATTRIBUTE_JOINT_WEIGHT)?
        {
            for weights in joints.iter_mut() {
                // force negative weights to zero
                weights.iter_mut().for_each(|w| *w = w.max(0.0));

                let sum: f32 = weights.iter().sum();
                if sum == 0.0 {
                    // all-zero weights are invalid
                    weights[0] = 1.0;
                } else {
                    let recip = sum.recip();
                    for weight in weights.iter_mut() {
                        *weight *= recip;
                    }
                }
            }
        }

        Ok(())
    }

    /// Get a list of this Mesh's [triangles] as an iterator if possible.
    ///
    /// Returns an error if any of the following conditions are met (see [`MeshTrianglesError`]):
    /// * The Mesh's [primitive topology] is not `TriangleList` or `TriangleStrip`.
    /// * The Mesh is missing position or index data.
    /// * The Mesh's position data has the wrong format (not `Float32x3`).
    ///
    /// [primitive topology]: PrimitiveTopology
    /// [triangles]: Triangle3d
    pub fn triangles(&self) -> Result<impl Iterator<Item = Triangle3d> + '_, MeshTrianglesError> {
        let position_data = self.try_attribute(Mesh::ATTRIBUTE_POSITION)?;

        let Some(vertices) = position_data.as_float3() else {
            return Err(MeshTrianglesError::PositionsFormat);
        };

        let indices = self.try_indices()?;

        match self.primitive_topology {
            PrimitiveTopology::TriangleList => {
                // When indices reference out-of-bounds vertex data, the triangle is omitted.
                // This implicitly truncates the indices to a multiple of 3.
                let iterator = match indices {
                    Indices::U16(vec) => FourIterators::First(
                        vec.as_slice()
                            .chunks_exact(3)
                            .flat_map(move |indices| indices_to_triangle(vertices, indices)),
                    ),
                    Indices::U32(vec) => FourIterators::Second(
                        vec.as_slice()
                            .chunks_exact(3)
                            .flat_map(move |indices| indices_to_triangle(vertices, indices)),
                    ),
                };

                return Ok(iterator);
            }

            PrimitiveTopology::TriangleStrip => {
                // When indices reference out-of-bounds vertex data, the triangle is omitted.
                // If there aren't enough indices to make a triangle, then an empty vector will be
                // returned.
                let iterator = match indices {
                    Indices::U16(vec) => {
                        FourIterators::Third(vec.as_slice().windows(3).enumerate().flat_map(
                            move |(i, indices)| {
                                if i % 2 == 0 {
                                    indices_to_triangle(vertices, indices)
                                } else {
                                    indices_to_triangle(
                                        vertices,
                                        &[indices[1], indices[0], indices[2]],
                                    )
                                }
                            },
                        ))
                    }
                    Indices::U32(vec) => {
                        FourIterators::Fourth(vec.as_slice().windows(3).enumerate().flat_map(
                            move |(i, indices)| {
                                if i % 2 == 0 {
                                    indices_to_triangle(vertices, indices)
                                } else {
                                    indices_to_triangle(
                                        vertices,
                                        &[indices[1], indices[0], indices[2]],
                                    )
                                }
                            },
                        ))
                    }
                };

                return Ok(iterator);
            }

            _ => {
                return Err(MeshTrianglesError::WrongTopology);
            }
        };

        fn indices_to_triangle<T: TryInto<usize> + Copy>(
            vertices: &[[f32; 3]],
            indices: &[T],
        ) -> Option<Triangle3d> {
            let vert0: Vec3 = Vec3::from(*vertices.get(indices[0].try_into().ok()?)?);
            let vert1: Vec3 = Vec3::from(*vertices.get(indices[1].try_into().ok()?)?);
            let vert2: Vec3 = Vec3::from(*vertices.get(indices[2].try_into().ok()?)?);
            Some(Triangle3d {
                vertices: [vert0, vert1, vert2],
            })
        }
    }

<<<<<<< HEAD
    // Get this mesh's [`SkinnedMeshBounds`].
    pub fn skinned_mesh_bounds(&self) -> Option<&SkinnedMeshBounds> {
        self.skinned_mesh_bounds.as_ref()
    }

    // Generate [`SkinnedMeshBounds`] for this mesh.
    pub fn generate_skinned_mesh_bounds(&mut self) -> Result<(), SkinnedMeshBoundsError> {
        self.skinned_mesh_bounds = Some(SkinnedMeshBounds::from_mesh(self)?);
        Ok(())
    }

    // Consumes the mesh and returns a mesh with [`SkinnedMeshBounds`].
    pub fn with_generated_skinned_mesh_bounds(mut self) -> Result<Self, SkinnedMeshBoundsError> {
        self.generate_skinned_mesh_bounds()?;
        Ok(self)
=======
    /// Extracts the mesh vertex, index and morph target data for GPU upload.
    /// This function is called internally in render world extraction, it is
    /// unlikely to be useful outside of that context.
    ///
    /// Returns an error if the mesh data has been extracted to `RenderWorld`.
    pub fn take_gpu_data(&mut self) -> Result<Self, MeshAccessError> {
        let attributes = self.attributes.extract()?;
        let indices = self.indices.extract()?;
        #[cfg(feature = "morph")]
        let morph_targets = self.morph_targets.extract()?;
        #[cfg(feature = "morph")]
        let morph_target_names = self.morph_target_names.extract()?;

        // store the aabb extents as they cannot be computed after extraction
        if let Some(MeshAttributeData {
            values: VertexAttributeValues::Float32x3(position_values),
            ..
        }) = attributes
            .as_ref_option()?
            .and_then(|attrs| attrs.get(&Self::ATTRIBUTE_POSITION.id))
            && !position_values.is_empty()
        {
            let mut iter = position_values.iter().map(|p| Vec3::from_slice(p));
            let mut min = iter.next().unwrap();
            let mut max = min;
            for v in iter {
                min = Vec3::min(min, v);
                max = Vec3::max(max, v);
            }
            self.final_aabb = Some(Aabb3d::new(min, max));
        }

        Ok(Self {
            attributes,
            indices,
            #[cfg(feature = "morph")]
            morph_targets,
            #[cfg(feature = "morph")]
            morph_target_names,
            ..self.clone()
        })
>>>>>>> 82acdfda
    }
}

#[cfg(feature = "morph")]
impl Mesh {
    /// Whether this mesh has morph targets.
    ///
    /// # Panics
    /// Panics when the mesh data has already been extracted to `RenderWorld`. To handle
    /// this as an error use [`Mesh::try_has_morph_targets`]
    pub fn has_morph_targets(&self) -> bool {
        self.try_has_morph_targets().expect(MESH_EXTRACTED_ERROR)
    }

    /// Whether this mesh has morph targets.
    pub fn try_has_morph_targets(&self) -> Result<bool, MeshAccessError> {
        Ok(self.morph_targets.as_ref_option()?.is_some())
    }

    /// Set [morph targets] image for this mesh. This requires a "morph target image". See [`MorphTargetImage`](crate::morph::MorphTargetImage) for info.
    ///
    /// [morph targets]: https://en.wikipedia.org/wiki/Morph_target_animation
    ///
    /// # Panics
    /// Panics when the mesh data has already been extracted to `RenderWorld`. To handle
    /// this as an error use [`Mesh::try_set_morph_targets`]
    pub fn set_morph_targets(&mut self, morph_targets: Handle<Image>) {
        self.try_set_morph_targets(morph_targets)
            .expect(MESH_EXTRACTED_ERROR);
    }

    /// Set [morph targets] image for this mesh. This requires a "morph target image". See [`MorphTargetImage`](crate::morph::MorphTargetImage) for info.
    ///
    /// [morph targets]: https://en.wikipedia.org/wiki/Morph_target_animation
    pub fn try_set_morph_targets(
        &mut self,
        morph_targets: Handle<Image>,
    ) -> Result<(), MeshAccessError> {
        self.morph_targets.replace(Some(morph_targets))?;
        Ok(())
    }

    /// Retrieve the morph targets for this mesh, or None if there are no morph targets.
    /// # Panics
    /// Panics when the mesh data has already been extracted to `RenderWorld`. To handle
    /// this as an error use [`Mesh::try_morph_targets`]
    pub fn morph_targets(&self) -> Option<&Handle<Image>> {
        self.morph_targets
            .as_ref_option()
            .expect(MESH_EXTRACTED_ERROR)
    }

    /// Retrieve the morph targets for this mesh, or None if there are no morph targets.
    ///
    /// Returns an error if the mesh data has been extracted to `RenderWorld`or
    /// if the morph targets do not exist.
    pub fn try_morph_targets(&self) -> Result<&Handle<Image>, MeshAccessError> {
        self.morph_targets.as_ref()
    }

    /// Consumes the mesh and returns a mesh with the given [morph targets].
    ///
    /// This requires a "morph target image". See [`MorphTargetImage`](crate::morph::MorphTargetImage) for info.
    ///
    /// (Alternatively, you can use [`Mesh::set_morph_targets`] to mutate an existing mesh in-place)
    ///
    /// [morph targets]: https://en.wikipedia.org/wiki/Morph_target_animation
    ///
    /// # Panics
    /// Panics when the mesh data has already been extracted to `RenderWorld`. To handle
    /// this as an error use [`Mesh::try_with_morph_targets`]
    #[must_use]
    pub fn with_morph_targets(mut self, morph_targets: Handle<Image>) -> Self {
        self.set_morph_targets(morph_targets);
        self
    }

    /// Consumes the mesh and returns a mesh with the given [morph targets].
    ///
    /// This requires a "morph target image". See [`MorphTargetImage`](crate::morph::MorphTargetImage) for info.
    ///
    /// (Alternatively, you can use [`Mesh::set_morph_targets`] to mutate an existing mesh in-place)
    ///
    /// [morph targets]: https://en.wikipedia.org/wiki/Morph_target_animation
    ///
    /// Returns an error if the mesh data has been extracted to `RenderWorld`.
    pub fn try_with_morph_targets(
        mut self,
        morph_targets: Handle<Image>,
    ) -> Result<Self, MeshAccessError> {
        self.try_set_morph_targets(morph_targets)?;
        Ok(self)
    }

    /// Sets the names of each morph target. This should correspond to the order of the morph targets in `set_morph_targets`.
    ///
    /// # Panics
    /// Panics when the mesh data has already been extracted to `RenderWorld`. To handle
    /// this as an error use [`Mesh::try_set_morph_target_names`]
    pub fn set_morph_target_names(&mut self, names: Vec<String>) {
        self.try_set_morph_target_names(names)
            .expect(MESH_EXTRACTED_ERROR);
    }

    /// Sets the names of each morph target. This should correspond to the order of the morph targets in `set_morph_targets`.
    ///
    /// Returns an error if the mesh data has been extracted to `RenderWorld`.
    pub fn try_set_morph_target_names(
        &mut self,
        names: Vec<String>,
    ) -> Result<(), MeshAccessError> {
        self.morph_target_names.replace(Some(names))?;
        Ok(())
    }

    /// Consumes the mesh and returns a mesh with morph target names.
    /// Names should correspond to the order of the morph targets in `set_morph_targets`.
    ///
    /// (Alternatively, you can use [`Mesh::set_morph_target_names`] to mutate an existing mesh in-place)
    ///
    /// # Panics
    /// Panics when the mesh data has already been extracted to `RenderWorld`. To handle
    /// this as an error use [`Mesh::try_set_morph_target_names`]
    #[must_use]
    pub fn with_morph_target_names(self, names: Vec<String>) -> Self {
        self.try_with_morph_target_names(names)
            .expect(MESH_EXTRACTED_ERROR)
    }

    /// Consumes the mesh and returns a mesh with morph target names.
    /// Names should correspond to the order of the morph targets in `set_morph_targets`.
    ///
    /// (Alternatively, you can use [`Mesh::set_morph_target_names`] to mutate an existing mesh in-place)
    ///
    /// Returns an error if the mesh data has been extracted to `RenderWorld`.
    pub fn try_with_morph_target_names(
        mut self,
        names: Vec<String>,
    ) -> Result<Self, MeshAccessError> {
        self.try_set_morph_target_names(names)?;
        Ok(self)
    }

    /// Gets a list of all morph target names, if they exist.
    ///
    /// # Panics
    /// Panics when the mesh data has already been extracted to `RenderWorld`. To handle
    /// this as an error use [`Mesh::try_morph_target_names`]
    pub fn morph_target_names(&self) -> Option<&[String]> {
        self.try_morph_target_names().expect(MESH_EXTRACTED_ERROR)
    }

    /// Gets a list of all morph target names, if they exist.
    ///
    /// Returns an error if the mesh data has been extracted to `RenderWorld`or
    /// if the morph targets do not exist.
    pub fn try_morph_target_names(&self) -> Result<Option<&[String]>, MeshAccessError> {
        Ok(self
            .morph_target_names
            .as_ref_option()?
            .map(core::ops::Deref::deref))
    }
}

/// Correctly scales and renormalizes an already normalized `normal` by the scale determined by its reciprocal `scale_recip`
pub(crate) fn scale_normal(normal: Vec3, scale_recip: Vec3) -> Vec3 {
    // This is basically just `normal * scale_recip` but with the added rule that `0. * anything == 0.`
    // This is necessary because components of `scale_recip` may be infinities, which do not multiply to zero
    let n = Vec3::select(normal.cmpeq(Vec3::ZERO), Vec3::ZERO, normal * scale_recip);

    // If n is finite, no component of `scale_recip` was infinite or the normal was perpendicular to the scale
    // else the scale had at least one zero-component and the normal needs to point along the direction of that component
    if n.is_finite() {
        n.normalize_or_zero()
    } else {
        Vec3::select(n.abs().cmpeq(Vec3::INFINITY), n.signum(), Vec3::ZERO).normalize()
    }
}

impl core::ops::Mul<Mesh> for Transform {
    type Output = Mesh;

    fn mul(self, rhs: Mesh) -> Self::Output {
        rhs.transformed_by(self)
    }
}

/// A version of [`Mesh`] suitable for serializing for short-term transfer.
///
/// [`Mesh`] does not implement [`Serialize`] / [`Deserialize`] because it is made with the renderer in mind.
/// It is not a general-purpose mesh implementation, and its internals are subject to frequent change.
/// As such, storing a [`Mesh`] on disk is highly discouraged.
///
/// But there are still some valid use cases for serializing a [`Mesh`], namely transferring meshes between processes.
/// To support this, you can create a [`SerializedMesh`] from a [`Mesh`] with [`SerializedMesh::from_mesh`],
/// and then deserialize it with [`SerializedMesh::deserialize`]. The caveats are:
/// - The mesh representation is not valid across different versions of Bevy.
/// - This conversion is lossy. Only the following information is preserved:
///   - Primitive topology
///   - Vertex attributes
///   - Indices
/// - Custom attributes that were not specified with [`MeshDeserializer::add_custom_vertex_attribute`] will be ignored while deserializing.
#[cfg(feature = "serialize")]
#[derive(Debug, Clone, Serialize, Deserialize)]
pub struct SerializedMesh {
    primitive_topology: PrimitiveTopology,
    attributes: Vec<(MeshVertexAttributeId, SerializedMeshAttributeData)>,
    indices: Option<Indices>,
}

#[cfg(feature = "serialize")]
impl SerializedMesh {
    /// Create a [`SerializedMesh`] from a [`Mesh`]. See the documentation for [`SerializedMesh`] for caveats.
    pub fn from_mesh(mut mesh: Mesh) -> Self {
        Self {
            primitive_topology: mesh.primitive_topology,
            attributes: mesh
                .attributes
                .replace(None)
                .expect(MESH_EXTRACTED_ERROR)
                .unwrap()
                .into_iter()
                .map(|(id, data)| {
                    (
                        id,
                        SerializedMeshAttributeData::from_mesh_attribute_data(data),
                    )
                })
                .collect(),
            indices: mesh.indices.replace(None).expect(MESH_EXTRACTED_ERROR),
        }
    }

    /// Create a [`Mesh`] from a [`SerializedMesh`]. See the documentation for [`SerializedMesh`] for caveats.
    ///
    /// Use [`MeshDeserializer`] if you need to pass extra options to the deserialization process, such as specifying custom vertex attributes.
    pub fn into_mesh(self) -> Mesh {
        MeshDeserializer::default().deserialize(self)
    }
}

/// Use to specify extra options when deserializing a [`SerializedMesh`] into a [`Mesh`].
#[cfg(feature = "serialize")]
pub struct MeshDeserializer {
    custom_vertex_attributes: HashMap<Box<str>, MeshVertexAttribute>,
}

#[cfg(feature = "serialize")]
impl Default for MeshDeserializer {
    fn default() -> Self {
        // Written like this so that the compiler can validate that we use all the built-in attributes.
        // If you just added a new attribute and got a compile error, please add it to this list :)
        const BUILTINS: [MeshVertexAttribute; Mesh::FIRST_AVAILABLE_CUSTOM_ATTRIBUTE as usize] = [
            Mesh::ATTRIBUTE_POSITION,
            Mesh::ATTRIBUTE_NORMAL,
            Mesh::ATTRIBUTE_UV_0,
            Mesh::ATTRIBUTE_UV_1,
            Mesh::ATTRIBUTE_TANGENT,
            Mesh::ATTRIBUTE_COLOR,
            Mesh::ATTRIBUTE_JOINT_WEIGHT,
            Mesh::ATTRIBUTE_JOINT_INDEX,
        ];
        Self {
            custom_vertex_attributes: BUILTINS
                .into_iter()
                .map(|attribute| (attribute.name.into(), attribute))
                .collect(),
        }
    }
}

#[cfg(feature = "serialize")]
impl MeshDeserializer {
    /// Create a new [`MeshDeserializer`].
    pub fn new() -> Self {
        Self::default()
    }

    /// Register a custom vertex attribute to the deserializer. Custom vertex attributes that were not added with this method will be ignored while deserializing.
    pub fn add_custom_vertex_attribute(
        &mut self,
        name: &str,
        attribute: MeshVertexAttribute,
    ) -> &mut Self {
        self.custom_vertex_attributes.insert(name.into(), attribute);
        self
    }

    /// Deserialize a [`SerializedMesh`] into a [`Mesh`].
    ///
    /// See the documentation for [`SerializedMesh`] for caveats.
    pub fn deserialize(&self, serialized_mesh: SerializedMesh) -> Mesh {
        Mesh {
            attributes: MeshExtractableData::Data(
                serialized_mesh
                .attributes
                .into_iter()
                .filter_map(|(id, data)| {
                    let attribute = data.attribute.clone();
                    let Some(data) =
                        data.try_into_mesh_attribute_data(&self.custom_vertex_attributes)
                    else {
                        warn!(
                            "Deserialized mesh contains custom vertex attribute {attribute:?} that \
                            was not specified with `MeshDeserializer::add_custom_vertex_attribute`. Ignoring."
                        );
                        return None;
                    };
                    Some((id, data))
                })
                .collect()),
            indices: serialized_mesh.indices.into(),
            ..Mesh::new(serialized_mesh.primitive_topology, RenderAssetUsages::default())
        }
    }
}

/// Error that can occur when calling [`Mesh::merge`].
#[derive(Error, Debug, Clone)]
pub enum MeshMergeError {
    #[error("Incompatible vertex attribute types: {} and {}", self_attribute.name, other_attribute.map(|a| a.name).unwrap_or("None"))]
    IncompatibleVertexAttributes {
        self_attribute: MeshVertexAttribute,
        other_attribute: Option<MeshVertexAttribute>,
    },
    #[error(
        "Incompatible primitive topologies: {:?} and {:?}",
        self_primitive_topology,
        other_primitive_topology
    )]
    IncompatiblePrimitiveTopology {
        self_primitive_topology: PrimitiveTopology,
        other_primitive_topology: PrimitiveTopology,
    },
    #[error("Mesh access error: {0}")]
    MeshAccessError(#[from] MeshAccessError),
}

#[cfg(test)]
mod tests {
    use super::Mesh;
    #[cfg(feature = "serialize")]
    use super::SerializedMesh;
    use crate::mesh::{Indices, MeshWindingInvertError, VertexAttributeValues};
    use crate::PrimitiveTopology;
    use bevy_asset::RenderAssetUsages;
    use bevy_math::primitives::Triangle3d;
    use bevy_math::Vec3;
    use bevy_transform::components::Transform;

    #[test]
    #[should_panic]
    fn panic_invalid_format() {
        let _mesh = Mesh::new(
            PrimitiveTopology::TriangleList,
            RenderAssetUsages::default(),
        )
        .with_inserted_attribute(Mesh::ATTRIBUTE_UV_0, vec![[0.0, 0.0, 0.0]]);
    }

    #[test]
    fn transform_mesh() {
        let mesh = Mesh::new(
            PrimitiveTopology::TriangleList,
            RenderAssetUsages::default(),
        )
        .with_inserted_attribute(
            Mesh::ATTRIBUTE_POSITION,
            vec![[-1., -1., 2.], [1., -1., 2.], [0., 1., 2.]],
        )
        .with_inserted_attribute(
            Mesh::ATTRIBUTE_NORMAL,
            vec![
                Vec3::new(-1., -1., 1.).normalize().to_array(),
                Vec3::new(1., -1., 1.).normalize().to_array(),
                [0., 0., 1.],
            ],
        )
        .with_inserted_attribute(Mesh::ATTRIBUTE_UV_0, vec![[0., 0.], [1., 0.], [0.5, 1.]]);

        let mesh = mesh.transformed_by(
            Transform::from_translation(Vec3::splat(-2.)).with_scale(Vec3::new(2., 0., -1.)),
        );

        if let Some(VertexAttributeValues::Float32x3(positions)) =
            mesh.attribute(Mesh::ATTRIBUTE_POSITION)
        {
            // All positions are first scaled resulting in `vec![[-2, 0., -2.], [2., 0., -2.], [0., 0., -2.]]`
            // and then shifted by `-2.` along each axis
            assert_eq!(
                positions,
                &vec![[-4.0, -2.0, -4.0], [0.0, -2.0, -4.0], [-2.0, -2.0, -4.0]]
            );
        } else {
            panic!("Mesh does not have a position attribute");
        }

        if let Some(VertexAttributeValues::Float32x3(normals)) =
            mesh.attribute(Mesh::ATTRIBUTE_NORMAL)
        {
            assert_eq!(normals, &vec![[0., -1., 0.], [0., -1., 0.], [0., 0., -1.]]);
        } else {
            panic!("Mesh does not have a normal attribute");
        }

        if let Some(VertexAttributeValues::Float32x2(uvs)) = mesh.attribute(Mesh::ATTRIBUTE_UV_0) {
            assert_eq!(uvs, &vec![[0., 0.], [1., 0.], [0.5, 1.]]);
        } else {
            panic!("Mesh does not have a uv attribute");
        }
    }

    #[test]
    fn point_list_mesh_invert_winding() {
        let mesh = Mesh::new(PrimitiveTopology::PointList, RenderAssetUsages::default())
            .with_inserted_indices(Indices::U32(vec![]));
        assert!(matches!(
            mesh.with_inverted_winding(),
            Err(MeshWindingInvertError::WrongTopology)
        ));
    }

    #[test]
    fn line_list_mesh_invert_winding() {
        let mesh = Mesh::new(PrimitiveTopology::LineList, RenderAssetUsages::default())
            .with_inserted_indices(Indices::U32(vec![0, 1, 1, 2, 2, 3]));
        let mesh = mesh.with_inverted_winding().unwrap();
        assert_eq!(
            mesh.indices().unwrap().iter().collect::<Vec<usize>>(),
            vec![3, 2, 2, 1, 1, 0]
        );
    }

    #[test]
    fn line_list_mesh_invert_winding_fail() {
        let mesh = Mesh::new(PrimitiveTopology::LineList, RenderAssetUsages::default())
            .with_inserted_indices(Indices::U32(vec![0, 1, 1]));
        assert!(matches!(
            mesh.with_inverted_winding(),
            Err(MeshWindingInvertError::AbruptIndicesEnd)
        ));
    }

    #[test]
    fn line_strip_mesh_invert_winding() {
        let mesh = Mesh::new(PrimitiveTopology::LineStrip, RenderAssetUsages::default())
            .with_inserted_indices(Indices::U32(vec![0, 1, 2, 3]));
        let mesh = mesh.with_inverted_winding().unwrap();
        assert_eq!(
            mesh.indices().unwrap().iter().collect::<Vec<usize>>(),
            vec![3, 2, 1, 0]
        );
    }

    #[test]
    fn triangle_list_mesh_invert_winding() {
        let mesh = Mesh::new(
            PrimitiveTopology::TriangleList,
            RenderAssetUsages::default(),
        )
        .with_inserted_indices(Indices::U32(vec![
            0, 3, 1, // First triangle
            1, 3, 2, // Second triangle
        ]));
        let mesh = mesh.with_inverted_winding().unwrap();
        assert_eq!(
            mesh.indices().unwrap().iter().collect::<Vec<usize>>(),
            vec![
                0, 1, 3, // First triangle
                1, 2, 3, // Second triangle
            ]
        );
    }

    #[test]
    fn triangle_list_mesh_invert_winding_fail() {
        let mesh = Mesh::new(
            PrimitiveTopology::TriangleList,
            RenderAssetUsages::default(),
        )
        .with_inserted_indices(Indices::U32(vec![0, 3, 1, 2]));
        assert!(matches!(
            mesh.with_inverted_winding(),
            Err(MeshWindingInvertError::AbruptIndicesEnd)
        ));
    }

    #[test]
    fn triangle_strip_mesh_invert_winding() {
        let mesh = Mesh::new(
            PrimitiveTopology::TriangleStrip,
            RenderAssetUsages::default(),
        )
        .with_inserted_indices(Indices::U32(vec![0, 1, 2, 3]));
        let mesh = mesh.with_inverted_winding().unwrap();
        assert_eq!(
            mesh.indices().unwrap().iter().collect::<Vec<usize>>(),
            vec![3, 2, 1, 0]
        );
    }

    #[test]
    fn compute_area_weighted_normals() {
        let mut mesh = Mesh::new(
            PrimitiveTopology::TriangleList,
            RenderAssetUsages::default(),
        );

        //  z      y
        //  |    /
        //  3---2
        //  | /  \
        //  0-----1--x

        mesh.insert_attribute(
            Mesh::ATTRIBUTE_POSITION,
            vec![[0., 0., 0.], [1., 0., 0.], [0., 1., 0.], [0., 0., 1.]],
        );
        mesh.insert_indices(Indices::U16(vec![0, 1, 2, 0, 2, 3]));
        mesh.compute_area_weighted_normals();
        let normals = mesh
            .attribute(Mesh::ATTRIBUTE_NORMAL)
            .unwrap()
            .as_float3()
            .unwrap();
        assert_eq!(4, normals.len());
        // 0
        assert_eq!(Vec3::new(1., 0., 1.).normalize().to_array(), normals[0]);
        // 1
        assert_eq!([0., 0., 1.], normals[1]);
        // 2
        assert_eq!(Vec3::new(1., 0., 1.).normalize().to_array(), normals[2]);
        // 3
        assert_eq!([1., 0., 0.], normals[3]);
    }

    #[test]
    fn compute_area_weighted_normals_proportionate() {
        let mut mesh = Mesh::new(
            PrimitiveTopology::TriangleList,
            RenderAssetUsages::default(),
        );

        //  z      y
        //  |    /
        //  3---2..
        //  | /    \
        //  0-------1---x

        mesh.insert_attribute(
            Mesh::ATTRIBUTE_POSITION,
            vec![[0., 0., 0.], [2., 0., 0.], [0., 1., 0.], [0., 0., 1.]],
        );
        mesh.insert_indices(Indices::U16(vec![0, 1, 2, 0, 2, 3]));
        mesh.compute_area_weighted_normals();
        let normals = mesh
            .attribute(Mesh::ATTRIBUTE_NORMAL)
            .unwrap()
            .as_float3()
            .unwrap();
        assert_eq!(4, normals.len());
        // 0
        assert_eq!(Vec3::new(1., 0., 2.).normalize().to_array(), normals[0]);
        // 1
        assert_eq!([0., 0., 1.], normals[1]);
        // 2
        assert_eq!(Vec3::new(1., 0., 2.).normalize().to_array(), normals[2]);
        // 3
        assert_eq!([1., 0., 0.], normals[3]);
    }

    #[test]
    fn compute_angle_weighted_normals() {
        // CuboidMeshBuilder duplicates vertices (even though it is indexed)

        //   5---------4
        //  /|        /|
        // 1-+-------0 |
        // | 6-------|-7
        // |/        |/
        // 2---------3
        let verts = vec![
            [1.0, 1.0, 1.0],
            [-1.0, 1.0, 1.0],
            [-1.0, -1.0, 1.0],
            [1.0, -1.0, 1.0],
            [1.0, 1.0, -1.0],
            [-1.0, 1.0, -1.0],
            [-1.0, -1.0, -1.0],
            [1.0, -1.0, -1.0],
        ];

        let indices = Indices::U16(vec![
            0, 1, 2, 2, 3, 0, // front
            5, 4, 7, 7, 6, 5, // back
            1, 5, 6, 6, 2, 1, // left
            4, 0, 3, 3, 7, 4, // right
            4, 5, 1, 1, 0, 4, // top
            3, 2, 6, 6, 7, 3, // bottom
        ]);
        let mut mesh = Mesh::new(
            PrimitiveTopology::TriangleList,
            RenderAssetUsages::default(),
        );
        mesh.insert_attribute(Mesh::ATTRIBUTE_POSITION, verts);
        mesh.insert_indices(indices);
        mesh.compute_smooth_normals();

        let normals = mesh
            .attribute(Mesh::ATTRIBUTE_NORMAL)
            .unwrap()
            .as_float3()
            .unwrap();

        for new in normals.iter().copied().flatten() {
            // std impl is unstable
            const FRAC_1_SQRT_3: f32 = 0.57735026;
            const MIN: f32 = FRAC_1_SQRT_3 - f32::EPSILON;
            const MAX: f32 = FRAC_1_SQRT_3 + f32::EPSILON;
            assert!(new.abs() >= MIN, "{new} < {MIN}");
            assert!(new.abs() <= MAX, "{new} > {MAX}");
        }
    }

    #[test]
    fn triangles_from_triangle_list() {
        let mut mesh = Mesh::new(
            PrimitiveTopology::TriangleList,
            RenderAssetUsages::default(),
        );
        mesh.insert_attribute(
            Mesh::ATTRIBUTE_POSITION,
            vec![[0., 0., 0.], [1., 0., 0.], [1., 1., 0.], [0., 1., 0.]],
        );
        mesh.insert_indices(Indices::U32(vec![0, 1, 2, 2, 3, 0]));
        assert_eq!(
            vec![
                Triangle3d {
                    vertices: [
                        Vec3::new(0., 0., 0.),
                        Vec3::new(1., 0., 0.),
                        Vec3::new(1., 1., 0.),
                    ]
                },
                Triangle3d {
                    vertices: [
                        Vec3::new(1., 1., 0.),
                        Vec3::new(0., 1., 0.),
                        Vec3::new(0., 0., 0.),
                    ]
                }
            ],
            mesh.triangles().unwrap().collect::<Vec<Triangle3d>>()
        );
    }

    #[test]
    fn triangles_from_triangle_strip() {
        let mut mesh = Mesh::new(
            PrimitiveTopology::TriangleStrip,
            RenderAssetUsages::default(),
        );
        // Triangles: (0, 1, 2), (2, 1, 3), (2, 3, 4), (4, 3, 5)
        //
        // 4 - 5
        // | \ |
        // 2 - 3
        // | \ |
        // 0 - 1
        let positions: Vec<Vec3> = [
            [0., 0., 0.],
            [1., 0., 0.],
            [0., 1., 0.],
            [1., 1., 0.],
            [0., 2., 0.],
            [1., 2., 0.],
        ]
        .into_iter()
        .map(Vec3::from_array)
        .collect();
        mesh.insert_attribute(Mesh::ATTRIBUTE_POSITION, positions.clone());
        mesh.insert_indices(Indices::U32(vec![0, 1, 2, 3, 4, 5]));
        assert_eq!(
            vec![
                Triangle3d {
                    vertices: [positions[0], positions[1], positions[2]]
                },
                Triangle3d {
                    vertices: [positions[2], positions[1], positions[3]]
                },
                Triangle3d {
                    vertices: [positions[2], positions[3], positions[4]]
                },
                Triangle3d {
                    vertices: [positions[4], positions[3], positions[5]]
                },
            ],
            mesh.triangles().unwrap().collect::<Vec<Triangle3d>>()
        );
    }

    #[cfg(feature = "serialize")]
    #[test]
    fn serialize_deserialize_mesh() {
        let mut mesh = Mesh::new(
            PrimitiveTopology::TriangleList,
            RenderAssetUsages::default(),
        );

        mesh.insert_attribute(
            Mesh::ATTRIBUTE_POSITION,
            vec![[0., 0., 0.], [2., 0., 0.], [0., 1., 0.], [0., 0., 1.]],
        );
        mesh.insert_indices(Indices::U16(vec![0, 1, 2, 0, 2, 3]));

        let serialized_mesh = SerializedMesh::from_mesh(mesh.clone());
        let serialized_string = serde_json::to_string(&serialized_mesh).unwrap();
        let serialized_mesh_from_string: SerializedMesh =
            serde_json::from_str(&serialized_string).unwrap();
        let deserialized_mesh = serialized_mesh_from_string.into_mesh();
        assert_eq!(mesh, deserialized_mesh);
    }
}<|MERGE_RESOLUTION|>--- conflicted
+++ resolved
@@ -255,13 +255,10 @@
     /// Does nothing if not used with `bevy_solari`, or if the mesh is not compatible
     /// with `bevy_solari` (see `bevy_solari`'s docs).
     pub enable_raytracing: bool,
-<<<<<<< HEAD
-    skinned_mesh_bounds: Option<SkinnedMeshBounds>,
-=======
     /// Precomputed min and max extents of the mesh position data. Used mainly for constructing `Aabb`s for frustum culling.
     /// This data will be set if/when a mesh is extracted to the GPU
     pub final_aabb: Option<Aabb3d>,
->>>>>>> 82acdfda
+    skinned_mesh_bounds: Option<SkinnedMeshBounds>,
 }
 
 impl Mesh {
@@ -353,11 +350,8 @@
             morph_target_names: MeshExtractableData::NoData,
             asset_usage,
             enable_raytracing: true,
-<<<<<<< HEAD
+            final_aabb: None,
             skinned_mesh_bounds: None,
-=======
-            final_aabb: None,
->>>>>>> 82acdfda
         }
     }
 
@@ -2145,23 +2139,6 @@
         }
     }
 
-<<<<<<< HEAD
-    // Get this mesh's [`SkinnedMeshBounds`].
-    pub fn skinned_mesh_bounds(&self) -> Option<&SkinnedMeshBounds> {
-        self.skinned_mesh_bounds.as_ref()
-    }
-
-    // Generate [`SkinnedMeshBounds`] for this mesh.
-    pub fn generate_skinned_mesh_bounds(&mut self) -> Result<(), SkinnedMeshBoundsError> {
-        self.skinned_mesh_bounds = Some(SkinnedMeshBounds::from_mesh(self)?);
-        Ok(())
-    }
-
-    // Consumes the mesh and returns a mesh with [`SkinnedMeshBounds`].
-    pub fn with_generated_skinned_mesh_bounds(mut self) -> Result<Self, SkinnedMeshBoundsError> {
-        self.generate_skinned_mesh_bounds()?;
-        Ok(self)
-=======
     /// Extracts the mesh vertex, index and morph target data for GPU upload.
     /// This function is called internally in render world extraction, it is
     /// unlikely to be useful outside of that context.
@@ -2203,7 +2180,23 @@
             morph_target_names,
             ..self.clone()
         })
->>>>>>> 82acdfda
+    }
+
+    // Get this mesh's [`SkinnedMeshBounds`].
+    pub fn skinned_mesh_bounds(&self) -> Option<&SkinnedMeshBounds> {
+        self.skinned_mesh_bounds.as_ref()
+    }
+
+    // Generate [`SkinnedMeshBounds`] for this mesh.
+    pub fn generate_skinned_mesh_bounds(&mut self) -> Result<(), SkinnedMeshBoundsError> {
+        self.skinned_mesh_bounds = Some(SkinnedMeshBounds::from_mesh(self)?);
+        Ok(())
+    }
+
+    // Consumes the mesh and returns a mesh with [`SkinnedMeshBounds`].
+    pub fn with_generated_skinned_mesh_bounds(mut self) -> Result<Self, SkinnedMeshBoundsError> {
+        self.generate_skinned_mesh_bounds()?;
+        Ok(self)
     }
 }
 
