--- conflicted
+++ resolved
@@ -15,24 +15,20 @@
 mod winit_config;
 mod winit_windows;
 
+use std::ops::Deref;
+
 use bevy_a11y::AccessibilityRequested;
-<<<<<<< HEAD
 use bevy_ecs::system::{SystemParam, SystemState};
-#[cfg(not(target_arch = "wasm32"))]
-use bevy_tasks::tick_global_task_pools_on_main_thread;
-use bevy_utils::Instant;
-use system::{changed_window, create_window, despawn_window, CachedWindow};
-
-=======
+use bevy_utils::{Duration, Instant};
 use system::{changed_windows, create_windows, despawn_windows, CachedWindow};
->>>>>>> b88ff154
+
+use winit::error::EventLoopError;
 pub use winit_config::*;
 pub use winit_windows::*;
 
 use bevy_app::{App, AppExit, Last, Plugin};
 use bevy_ecs::event::{Events, ManualEventReader};
 use bevy_ecs::prelude::*;
-use bevy_ecs::system::{SystemParam, SystemState};
 use bevy_input::{
     keyboard::KeyboardInput,
     mouse::{MouseButtonInput, MouseMotion, MouseScrollUnit, MouseWheel},
@@ -40,16 +36,11 @@
     touchpad::{TouchpadMagnify, TouchpadRotate},
 };
 use bevy_math::{ivec2, DVec2, Vec2};
-<<<<<<< HEAD
-use bevy_utils::tracing::{trace, warn};
-=======
+
 #[cfg(not(target_arch = "wasm32"))]
 use bevy_tasks::tick_global_task_pools_on_main_thread;
-use bevy_utils::{
-    tracing::{trace, warn},
-    Duration, Instant,
-};
->>>>>>> b88ff154
+
+use bevy_utils::tracing::{trace, warn};
 use bevy_window::{
     exit_on_all_closed, CursorEntered, CursorLeft, CursorMoved, FileDragAndDrop, Ime,
     ReceivedCharacter, RequestRedraw, Window, WindowBackendScaleFactorChanged,
@@ -118,7 +109,9 @@
         #[cfg(target_arch = "wasm32")]
         app.add_plugins(CanvasParentResizePlugin);
 
-        let event_loop = event_loop_builder.build();
+        let event_loop = event_loop_builder
+            .build()
+            .expect("Failed creating event loop");
 
         // iOS, macOS, and Android don't like it if you create windows before the event loop is
         // initialized.
@@ -199,9 +192,9 @@
     }
 }
 
-fn run<F, T>(event_loop: EventLoop<T>, event_handler: F) -> !
+fn run<F, T>(event_loop: EventLoop<T>, event_handler: F) -> Result<(), EventLoopError>
 where
-    F: 'static + FnMut(Event<'_, T>, &EventLoopWindowTarget<T>, &mut ControlFlow),
+    F: 'static + FnMut(Event<T>, &EventLoopWindowTarget<T>, &mut ControlFlow),
 {
     event_loop.run(event_handler)
 }
@@ -215,12 +208,12 @@
     target_os = "netbsd",
     target_os = "openbsd"
 ))]
-fn run_return<F, T>(event_loop: &mut EventLoop<T>, event_handler: F)
+fn run_ondemand<F, T>(event_loop: &mut EventLoop<T>, event_handler: F)
 where
-    F: FnMut(Event<'_, T>, &EventLoopWindowTarget<T>, &mut ControlFlow),
+    F: FnMut(Event<T>, &EventLoopWindowTarget<T>, &mut ControlFlow),
 {
-    use winit::platform::run_return::EventLoopExtRunReturn;
-    event_loop.run_return(event_handler);
+    use winit::platform::run_ondemand::EventLoopExtRunOnDemand;
+    event_loop.run_ondemand(event_handler);
 }
 
 #[cfg(not(any(
@@ -232,11 +225,45 @@
     target_os = "netbsd",
     target_os = "openbsd"
 )))]
-fn run_return<F, T>(_event_loop: &mut EventLoop<T>, _event_handler: F)
+fn run_ondemand<F, T>(_event_loop: &mut EventLoop<T>, _event_handler: F)
 where
-    F: FnMut(Event<'_, T>, &EventLoopWindowTarget<T>, &mut ControlFlow),
+    F: FnMut(Event<T>, &EventLoopWindowTarget<T>, &mut ControlFlow),
 {
     panic!("Run return is not supported on this platform!")
+}
+
+#[cfg(any(
+    target_os = "windows",
+    target_os = "macos",
+    target_os = "linux",
+    target_os = "dragonfly",
+    target_os = "freebsd",
+    target_os = "netbsd",
+    target_os = "openbsd"
+))]
+fn pump_events<F, T>(event_loop: &mut EventLoop<T>, event_handler: F)
+where
+    F: FnMut(Event<T>, &EventLoopWindowTarget<T>, &mut ControlFlow),
+{
+    use winit::platform::pump_events::EventLoopExtPumpEvents;
+    let timeout = Some(Duration::ZERO);
+    event_loop.pump_events(timeout, event_handler);
+}
+
+#[cfg(not(any(
+    target_os = "windows",
+    target_os = "macos",
+    target_os = "linux",
+    target_os = "dragonfly",
+    target_os = "freebsd",
+    target_os = "netbsd",
+    target_os = "openbsd"
+)))]
+fn pump_events<F, T>(_event_loop: &mut EventLoop<T>, _event_handler: F)
+where
+    F: FnMut(Event<T>, &EventLoopWindowTarget<T>, &mut ControlFlow),
+{
+    panic!("Pump events is not supported on this platform!")
 }
 
 #[derive(SystemParam)]
@@ -471,26 +498,19 @@
                                 window: window_entity,
                             });
                     }
-<<<<<<< HEAD
                     WindowEvent::KeyboardInput { ref event, .. } => {
                         let keyboard_event =
                             converters::convert_keyboard_input(event, window_entity);
                         if let bevy_input::keyboard::Key::Character(c) = &keyboard_event.logical_key
                         {
                             if let Some(first_char) = c.chars().next() {
-                                input_events.character_input.send(ReceivedCharacter {
+                                event_writers.character_input.send(ReceivedCharacter {
                                     window: window_entity,
                                     char: first_char,
                                 });
                             }
                         }
-                        input_events.keyboard_input.send(keyboard_event);
-=======
-                    WindowEvent::KeyboardInput { ref input, .. } => {
-                        event_writers
-                            .keyboard_input
-                            .send(converters::convert_keyboard_input(input, window_entity));
->>>>>>> b88ff154
+                        event_writers.keyboard_input.send(keyboard_event);
                     }
                     WindowEvent::CursorMoved { position, .. } => {
                         let physical_position = DVec2::new(position.x, position.y);
@@ -553,18 +573,9 @@
                             .touch_input
                             .send(converters::convert_touch_input(touch, location));
                     }
-<<<<<<< HEAD
-=======
-                    WindowEvent::ReceivedCharacter(char) => {
-                        event_writers.character_input.send(ReceivedCharacter {
-                            window: window_entity,
-                            char,
-                        });
-                    }
->>>>>>> b88ff154
                     WindowEvent::ScaleFactorChanged {
                         scale_factor,
-                        new_inner_size,
+                        mut inner_size_writer,
                     } => {
                         event_writers.window_backend_scale_factor_changed.send(
                             WindowBackendScaleFactorChanged {
@@ -581,9 +592,10 @@
                             // This window is overriding the OS-suggested DPI, so its physical size
                             // should be set based on the overriding value. Its logical size already
                             // incorporates any resize constraints.
-                            *new_inner_size =
+                            inner_size_writer.request_inner_size(
                                 winit::dpi::LogicalSize::new(window.width(), window.height())
-                                    .to_physical::<u32>(forced_factor);
+                                    .to_physical::<u32>(forced_factor),
+                            );
                         } else if approx::relative_ne!(new_factor, prior_factor) {
                             event_writers.window_scale_factor_changed.send(
                                 WindowScaleFactorChanged {
@@ -593,8 +605,20 @@
                             );
                         }
 
-                        let new_logical_width = (new_inner_size.width as f64 / new_factor) as f32;
-                        let new_logical_height = (new_inner_size.height as f64 / new_factor) as f32;
+                        // TODO: ThierryBerger: this is wrong, but I'm not sure how to get the new window size yet.
+                        let new_logical_width = (window.resolution.width()
+                            / window.scale_factor() as f32)
+                            * window.resolution.width() as f32;
+                        let new_logical_height = (window.resolution.height()
+                            / window.scale_factor() as f32)
+                            * window.resolution.height() as f32;
+                        //
+
+                        /*
+                        let new_logical_width =
+                            (inner_size_writer.width as f64 / new_factor) as f32;
+                        let new_logical_height =
+                            (inner_size_writer.height as f64 / new_factor) as f32;*/
                         if approx::relative_ne!(window.width(), new_logical_width)
                             || approx::relative_ne!(window.height(), new_logical_height)
                         {
@@ -604,9 +628,15 @@
                                 height: new_logical_height,
                             });
                         }
-                        window
-                            .resolution
-                            .set_physical_resolution(new_inner_size.width, new_inner_size.height);
+                        // TODO: ThierryBerger: most likely wrong..
+                        window.resolution.set_physical_resolution(
+                            new_logical_width as u32,
+                            new_logical_height as u32,
+                        );
+
+                        /* window
+                        .resolution
+                        .set_physical_resolution(new_inner_size.width, new_inner_size.height);*/
                     }
                     WindowEvent::Focused(focused) => {
                         window.focused = focused;
@@ -707,7 +737,7 @@
             event::Event::Resumed => {
                 runner_state.is_active = true;
             }
-            event::Event::MainEventsCleared => {
+            event::Event::AboutToWait => {
                 if runner_state.is_active {
                     let (config, windows) = focused_windows_state.get(&app.world);
                     let focused = windows.iter().any(|window| window.focused);
@@ -794,7 +824,7 @@
                     ) = create_window_system_state.get_mut(&mut app.world);
 
                     create_windows(
-                        event_loop,
+                        &*event_loop,
                         commands,
                         windows.iter_mut(),
                         event_writer,
@@ -815,7 +845,7 @@
 
     trace!("starting winit event loop");
     if return_from_run {
-        run_return(&mut event_loop, event_handler);
+        pump_events(&mut event_loop, event_handler);
     } else {
         run(event_loop, event_handler);
     }
