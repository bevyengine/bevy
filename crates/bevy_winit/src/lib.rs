mod converters;
mod winit_config;
mod winit_windows;

use bevy_input::{
    keyboard::KeyboardInput,
    mouse::{MouseButtonInput, MouseMotion, MouseScrollUnit, MouseWheel},
    touch::TouchInput,
};
pub use winit::event_loop::ControlFlow;
pub use winit_config::*;
pub use winit_windows::*;

use bevy_app::{App, AppExit, CoreStage, Plugin};
use bevy_ecs::{
    event::{Events, ManualEventReader},
    system::IntoExclusiveSystem,
    world::World,
};
use bevy_math::{ivec2, DVec2, Vec2};
use bevy_utils::{
    tracing::{error, trace, warn},
    Instant,
};
use bevy_window::{
    CreateWindow, CursorEntered, CursorLeft, CursorMoved, FileDragAndDrop, ReceivedCharacter,
    RequestRedraw, WindowBackendScaleFactorChanged, WindowCloseRequested, WindowCreated,
    WindowFocused, WindowMoved, WindowResized, WindowScaleFactorChanged, Windows,
};
use winit::{
    dpi::PhysicalPosition,
    event::{self, DeviceEvent, Event, StartCause, WindowEvent},
    event_loop::{EventLoop, EventLoopWindowTarget},
};

use winit::dpi::LogicalSize;

#[derive(Default)]
pub struct WinitPlugin;

impl Plugin for WinitPlugin {
    fn build(&self, app: &mut App) {
<<<<<<< HEAD
        app.init_resource::<WinitWindows>()
            .init_resource::<WinitPersistentState>()
            .init_resource::<WinitConfig>()
=======
        app.init_non_send_resource::<WinitWindows>()
>>>>>>> b6a647cc
            .set_runner(winit_runner)
            .add_system_to_stage(CoreStage::PostUpdate, change_window.exclusive_system());
        let event_loop = EventLoop::new();
        handle_initial_window_events(&mut app.world, &event_loop);
        app.insert_non_send_resource(event_loop);
    }
}

fn change_window(world: &mut World) {
    let world = world.cell();
    let winit_windows = world.get_non_send::<WinitWindows>().unwrap();
    let mut windows = world.get_resource_mut::<Windows>().unwrap();

    for bevy_window in windows.iter_mut() {
        let id = bevy_window.id();
        for command in bevy_window.drain_commands() {
            match command {
                bevy_window::WindowCommand::SetWindowMode {
                    mode,
                    resolution: (width, height),
                } => {
                    let window = winit_windows.get_window(id).unwrap();
                    match mode {
                        bevy_window::WindowMode::BorderlessFullscreen => {
                            window
                                .set_fullscreen(Some(winit::window::Fullscreen::Borderless(None)));
                        }
                        bevy_window::WindowMode::Fullscreen => {
                            window.set_fullscreen(Some(winit::window::Fullscreen::Exclusive(
                                get_best_videomode(&window.current_monitor().unwrap()),
                            )));
                        }
                        bevy_window::WindowMode::SizedFullscreen => window.set_fullscreen(Some(
                            winit::window::Fullscreen::Exclusive(get_fitting_videomode(
                                &window.current_monitor().unwrap(),
                                width,
                                height,
                            )),
                        )),
                        bevy_window::WindowMode::Windowed => window.set_fullscreen(None),
                    }
                }
                bevy_window::WindowCommand::SetTitle { title } => {
                    let window = winit_windows.get_window(id).unwrap();
                    window.set_title(&title);
                }
                bevy_window::WindowCommand::SetScaleFactor { scale_factor } => {
                    let mut window_dpi_changed_events = world
                        .get_resource_mut::<Events<WindowScaleFactorChanged>>()
                        .unwrap();
                    window_dpi_changed_events.send(WindowScaleFactorChanged { id, scale_factor });
                }
                bevy_window::WindowCommand::SetResolution {
                    logical_resolution: (width, height),
                    scale_factor,
                } => {
                    let window = winit_windows.get_window(id).unwrap();
                    window.set_inner_size(
                        winit::dpi::LogicalSize::new(width, height)
                            .to_physical::<f64>(scale_factor),
                    );
                }
                bevy_window::WindowCommand::SetPresentMode { .. } => (),
                bevy_window::WindowCommand::SetResizable { resizable } => {
                    let window = winit_windows.get_window(id).unwrap();
                    window.set_resizable(resizable);
                }
                bevy_window::WindowCommand::SetDecorations { decorations } => {
                    let window = winit_windows.get_window(id).unwrap();
                    window.set_decorations(decorations);
                }
                bevy_window::WindowCommand::SetCursorIcon { icon } => {
                    let window = winit_windows.get_window(id).unwrap();
                    window.set_cursor_icon(converters::convert_cursor_icon(icon));
                }
                bevy_window::WindowCommand::SetCursorLockMode { locked } => {
                    let window = winit_windows.get_window(id).unwrap();
                    window
                        .set_cursor_grab(locked)
                        .unwrap_or_else(|e| error!("Unable to un/grab cursor: {}", e));
                }
                bevy_window::WindowCommand::SetCursorVisibility { visible } => {
                    let window = winit_windows.get_window(id).unwrap();
                    window.set_cursor_visible(visible);
                }
                bevy_window::WindowCommand::SetCursorPosition { position } => {
                    let window = winit_windows.get_window(id).unwrap();
                    let inner_size = window.inner_size().to_logical::<f32>(window.scale_factor());
                    window
                        .set_cursor_position(winit::dpi::LogicalPosition::new(
                            position.x,
                            inner_size.height - position.y,
                        ))
                        .unwrap_or_else(|e| error!("Unable to set cursor position: {}", e));
                }
                bevy_window::WindowCommand::SetMaximized { maximized } => {
                    let window = winit_windows.get_window(id).unwrap();
                    window.set_maximized(maximized);
                }
                bevy_window::WindowCommand::SetMinimized { minimized } => {
                    let window = winit_windows.get_window(id).unwrap();
                    window.set_minimized(minimized);
                }
                bevy_window::WindowCommand::SetPosition { position } => {
                    let window = winit_windows.get_window(id).unwrap();
                    window.set_outer_position(PhysicalPosition {
                        x: position[0],
                        y: position[1],
                    });
                }
                bevy_window::WindowCommand::SetResizeConstraints { resize_constraints } => {
                    let window = winit_windows.get_window(id).unwrap();
                    let constraints = resize_constraints.check_constraints();
                    let min_inner_size = LogicalSize {
                        width: constraints.min_width,
                        height: constraints.min_height,
                    };
                    let max_inner_size = LogicalSize {
                        width: constraints.max_width,
                        height: constraints.max_height,
                    };

                    window.set_min_inner_size(Some(min_inner_size));
                    if constraints.max_width.is_finite() && constraints.max_height.is_finite() {
                        window.set_max_inner_size(Some(max_inner_size));
                    }
                }
            }
        }
    }
}

fn run<F>(event_loop: EventLoop<()>, event_handler: F) -> !
where
    F: 'static + FnMut(Event<'_, ()>, &EventLoopWindowTarget<()>, &mut ControlFlow),
{
    event_loop.run(event_handler)
}

// TODO: It may be worth moving this cfg into a procedural macro so that it can be referenced by
// a single name instead of being copied around.
// https://gist.github.com/jakerr/231dee4a138f7a5f25148ea8f39b382e seems to work.
#[cfg(any(
    target_os = "windows",
    target_os = "macos",
    target_os = "linux",
    target_os = "dragonfly",
    target_os = "freebsd",
    target_os = "netbsd",
    target_os = "openbsd"
))]
fn run_return<F>(event_loop: &mut EventLoop<()>, event_handler: F)
where
    F: FnMut(Event<'_, ()>, &EventLoopWindowTarget<()>, &mut ControlFlow),
{
    use winit::platform::run_return::EventLoopExtRunReturn;
    event_loop.run_return(event_handler);
}

#[cfg(not(any(
    target_os = "windows",
    target_os = "macos",
    target_os = "linux",
    target_os = "dragonfly",
    target_os = "freebsd",
    target_os = "netbsd",
    target_os = "openbsd"
)))]
fn run_return<F>(_event_loop: &mut EventLoop<()>, _event_handler: F)
where
    F: FnMut(Event<'_, ()>, &EventLoopWindowTarget<()>, &mut ControlFlow),
{
    panic!("Run return is not supported on this platform!")
}

pub fn winit_runner(app: App) {
    winit_runner_with(app);
}

// #[cfg(any(
//     target_os = "linux",
//     target_os = "dragonfly",
//     target_os = "freebsd",
//     target_os = "netbsd",
//     target_os = "openbsd"
// ))]
// pub fn winit_runner_any_thread(app: App) {
//     winit_runner_with(app, EventLoop::new_any_thread());
// }

/// Stores state that must persist between frames.
struct WinitPersistentState {
    /// Tracks whether or not the application is active or suspended.
    active: bool,
    /// Tracks whether or not an event has occurred this frame that would trigger an update in low
    /// power mode. Should be reset at the end of every frame.
    low_power_event: bool,
    /// Tracks whether the event loop was started this frame because of a redraw request.
    redraw_request_sent: bool,
    /// Tracks if the event loop was started this frame because of a `WaitUntil` timeout.
    timeout_reached: bool,
    last_update: Instant,
}
impl Default for WinitPersistentState {
    fn default() -> Self {
        Self {
            active: true,
            low_power_event: false,
            redraw_request_sent: false,
            timeout_reached: false,
            last_update: Instant::now(),
        }
    }
}

pub fn winit_runner_with(mut app: App) {
    let mut event_loop = app
        .world
        .remove_non_send_resource::<EventLoop<()>>()
        .unwrap();
    let mut create_window_event_reader = ManualEventReader::<CreateWindow>::default();
    let mut app_exit_event_reader = ManualEventReader::<AppExit>::default();
    let mut redraw_event_reader = ManualEventReader::<RequestRedraw>::default();
    app.world
        .insert_non_send_resource(event_loop.create_proxy());

    let return_from_run = app
        .world
        .get_resource::<WinitConfig>()
        .unwrap()
        .return_from_run;
    trace!("Entering winit event loop");

    let event_handler = move |event: Event<()>,
                              event_loop: &EventLoopWindowTarget<()>,
                              control_flow: &mut ControlFlow| {
        match event {
            event::Event::NewEvents(start) => {
                let winit_state = app.world.get_resource::<WinitPersistentState>().unwrap();
                let winit_config = app.world.get_resource::<WinitConfig>().unwrap();
                let windows = app.world.get_resource::<Windows>().unwrap();
                let focused = windows.iter().any(|w| w.is_focused());
                // Check if either the `WaitUntil` timeout was reached, or
                let auto_timeout_reached = matches!(start, StartCause::ResumeTimeReached { .. });
                let now = Instant::now();
                let manual_timeout_reached = match winit_config.update_mode(focused) {
                    UpdateMode::Continuous => false,
                    UpdateMode::Reactive { max_wait } => {
                        now.duration_since(winit_state.last_update) >= *max_wait
                    }
                    UpdateMode::ReactiveLowPower { max_wait } => {
                        now.duration_since(winit_state.last_update) >= *max_wait
                    }
                };
                let mut winit_state = app
                    .world
                    .get_resource_mut::<WinitPersistentState>()
                    .unwrap();
                // The low_power_event state must be reset at the start of every frame.
                winit_state.low_power_event = false;
                winit_state.timeout_reached = auto_timeout_reached || manual_timeout_reached;
            }
            event::Event::WindowEvent {
                event,
                window_id: winit_window_id,
                ..
            } => {
                let world = app.world.cell();
                let winit_windows = world.get_non_send_mut::<WinitWindows>().unwrap();
                let mut windows = world.get_resource_mut::<Windows>().unwrap();
                let window_id =
                    if let Some(window_id) = winit_windows.get_window_id(winit_window_id) {
                        window_id
                    } else {
                        warn!(
                            "Skipped event for unknown winit Window Id {:?}",
                            winit_window_id
                        );
                        return;
                    };

                let window = if let Some(window) = windows.get_mut(window_id) {
                    window
                } else {
                    warn!("Skipped event for unknown Window Id {:?}", winit_window_id);
                    return;
                };

                world
                    .get_resource_mut::<WinitPersistentState>()
                    .unwrap()
                    .low_power_event = true;

                match event {
                    WindowEvent::Resized(size) => {
                        window.update_actual_size_from_backend(size.width, size.height);
                        let mut resize_events =
                            world.get_resource_mut::<Events<WindowResized>>().unwrap();
                        resize_events.send(WindowResized {
                            id: window_id,
                            width: window.width(),
                            height: window.height(),
                        });
                    }
                    WindowEvent::CloseRequested => {
                        let mut window_close_requested_events = world
                            .get_resource_mut::<Events<WindowCloseRequested>>()
                            .unwrap();
                        window_close_requested_events.send(WindowCloseRequested { id: window_id });
                    }
                    WindowEvent::KeyboardInput { ref input, .. } => {
                        let mut keyboard_input_events =
                            world.get_resource_mut::<Events<KeyboardInput>>().unwrap();
                        keyboard_input_events.send(converters::convert_keyboard_input(input));
                    }
                    WindowEvent::CursorMoved { position, .. } => {
                        let mut cursor_moved_events =
                            world.get_resource_mut::<Events<CursorMoved>>().unwrap();
                        let winit_window = winit_windows.get_window(window_id).unwrap();
                        let inner_size = winit_window.inner_size();

                        // move origin to bottom left
                        let y_position = inner_size.height as f64 - position.y;

                        let physical_position = DVec2::new(position.x, y_position);
                        window
                            .update_cursor_physical_position_from_backend(Some(physical_position));

                        cursor_moved_events.send(CursorMoved {
                            id: window_id,
                            position: (physical_position / window.scale_factor()).as_vec2(),
                        });
                    }
                    WindowEvent::CursorEntered { .. } => {
                        let mut cursor_entered_events =
                            world.get_resource_mut::<Events<CursorEntered>>().unwrap();
                        cursor_entered_events.send(CursorEntered { id: window_id });
                    }
                    WindowEvent::CursorLeft { .. } => {
                        let mut cursor_left_events =
                            world.get_resource_mut::<Events<CursorLeft>>().unwrap();
                        window.update_cursor_physical_position_from_backend(None);
                        cursor_left_events.send(CursorLeft { id: window_id });
                    }
                    WindowEvent::MouseInput { state, button, .. } => {
                        let mut mouse_button_input_events = world
                            .get_resource_mut::<Events<MouseButtonInput>>()
                            .unwrap();
                        mouse_button_input_events.send(MouseButtonInput {
                            button: converters::convert_mouse_button(button),
                            state: converters::convert_element_state(state),
                        });
                    }
                    WindowEvent::MouseWheel { delta, .. } => match delta {
                        event::MouseScrollDelta::LineDelta(x, y) => {
                            let mut mouse_wheel_input_events =
                                world.get_resource_mut::<Events<MouseWheel>>().unwrap();
                            mouse_wheel_input_events.send(MouseWheel {
                                unit: MouseScrollUnit::Line,
                                x,
                                y,
                            });
                        }
                        event::MouseScrollDelta::PixelDelta(p) => {
                            let mut mouse_wheel_input_events =
                                world.get_resource_mut::<Events<MouseWheel>>().unwrap();
                            mouse_wheel_input_events.send(MouseWheel {
                                unit: MouseScrollUnit::Pixel,
                                x: p.x as f32,
                                y: p.y as f32,
                            });
                        }
                    },
                    WindowEvent::Touch(touch) => {
                        let mut touch_input_events =
                            world.get_resource_mut::<Events<TouchInput>>().unwrap();

                        let mut location = touch.location.to_logical(window.scale_factor());

                        // On a mobile window, the start is from the top while on PC/Linux/OSX from
                        // bottom
                        if cfg!(target_os = "android") || cfg!(target_os = "ios") {
                            let window_height = windows.get_primary().unwrap().height();
                            location.y = window_height - location.y;
                        }
                        touch_input_events.send(converters::convert_touch_input(touch, location));
                    }
                    WindowEvent::ReceivedCharacter(c) => {
                        let mut char_input_events = world
                            .get_resource_mut::<Events<ReceivedCharacter>>()
                            .unwrap();

                        char_input_events.send(ReceivedCharacter {
                            id: window_id,
                            char: c,
                        });
                    }
                    WindowEvent::ScaleFactorChanged {
                        scale_factor,
                        new_inner_size,
                    } => {
                        let mut backend_scale_factor_change_events = world
                            .get_resource_mut::<Events<WindowBackendScaleFactorChanged>>()
                            .unwrap();
                        backend_scale_factor_change_events.send(WindowBackendScaleFactorChanged {
                            id: window_id,
                            scale_factor,
                        });
                        let prior_factor = window.scale_factor();
                        window.update_scale_factor_from_backend(scale_factor);
                        let new_factor = window.scale_factor();
                        if let Some(forced_factor) = window.scale_factor_override() {
                            // If there is a scale factor override, then force that to be used
                            // Otherwise, use the OS suggested size
                            // We have already told the OS about our resize constraints, so
                            // the new_inner_size should take those into account
                            *new_inner_size = winit::dpi::LogicalSize::new(
                                window.requested_width(),
                                window.requested_height(),
                            )
                            .to_physical::<u32>(forced_factor);
                        } else if approx::relative_ne!(new_factor, prior_factor) {
                            let mut scale_factor_change_events = world
                                .get_resource_mut::<Events<WindowScaleFactorChanged>>()
                                .unwrap();

                            scale_factor_change_events.send(WindowScaleFactorChanged {
                                id: window_id,
                                scale_factor,
                            });
                        }

                        let new_logical_width = new_inner_size.width as f64 / new_factor;
                        let new_logical_height = new_inner_size.height as f64 / new_factor;
                        if approx::relative_ne!(window.width() as f64, new_logical_width)
                            || approx::relative_ne!(window.height() as f64, new_logical_height)
                        {
                            let mut resize_events =
                                world.get_resource_mut::<Events<WindowResized>>().unwrap();
                            resize_events.send(WindowResized {
                                id: window_id,
                                width: new_logical_width as f32,
                                height: new_logical_height as f32,
                            });
                        }
                        window.update_actual_size_from_backend(
                            new_inner_size.width,
                            new_inner_size.height,
                        );
                    }
                    WindowEvent::Focused(focused) => {
                        window.update_focused_status_from_backend(focused);
                        let mut focused_events =
                            world.get_resource_mut::<Events<WindowFocused>>().unwrap();
                        focused_events.send(WindowFocused {
                            id: window_id,
                            focused,
                        });
                    }
                    WindowEvent::DroppedFile(path_buf) => {
                        let mut events =
                            world.get_resource_mut::<Events<FileDragAndDrop>>().unwrap();
                        events.send(FileDragAndDrop::DroppedFile {
                            id: window_id,
                            path_buf,
                        });
                    }
                    WindowEvent::HoveredFile(path_buf) => {
                        let mut events =
                            world.get_resource_mut::<Events<FileDragAndDrop>>().unwrap();
                        events.send(FileDragAndDrop::HoveredFile {
                            id: window_id,
                            path_buf,
                        });
                    }
                    WindowEvent::HoveredFileCancelled => {
                        let mut events =
                            world.get_resource_mut::<Events<FileDragAndDrop>>().unwrap();
                        events.send(FileDragAndDrop::HoveredFileCancelled { id: window_id });
                    }
                    WindowEvent::Moved(position) => {
                        let position = ivec2(position.x, position.y);
                        window.update_actual_position_from_backend(position);
                        let mut events = world.get_resource_mut::<Events<WindowMoved>>().unwrap();
                        events.send(WindowMoved {
                            id: window_id,
                            position,
                        });
                    }
                    _ => {}
                }
            }
            event::Event::DeviceEvent {
                event: DeviceEvent::MouseMotion { delta },
                ..
            } => {
                let mut mouse_motion_events = app.world.resource_mut::<Events<MouseMotion>>();
                mouse_motion_events.send(MouseMotion {
                    delta: Vec2::new(delta.0 as f32, delta.1 as f32),
                });
            }
            event::Event::Suspended => {
                app.world
                    .get_resource_mut::<WinitPersistentState>()
                    .unwrap()
                    .active = false;
            }
            event::Event::Resumed => {
                app.world
                    .get_resource_mut::<WinitPersistentState>()
                    .unwrap()
                    .active = true;
            }
            event::Event::MainEventsCleared => {
                handle_create_window_events(
                    &mut app.world,
                    event_loop,
                    &mut create_window_event_reader,
                );
                let winit_state = app.world.get_resource::<WinitPersistentState>().unwrap();
                let winit_config = app.world.get_resource::<WinitConfig>().unwrap();
                let update = if winit_state.active {
                    let windows = app.world.get_resource::<Windows>().unwrap();
                    let focused = windows.iter().any(|w| w.is_focused());
                    match winit_config.update_mode(focused) {
                        UpdateMode::Continuous => true,
                        UpdateMode::Reactive { .. } => true,
                        UpdateMode::ReactiveLowPower { .. } => {
                            winit_state.low_power_event
                                || winit_state.redraw_request_sent
                                || winit_state.timeout_reached
                        }
                    }
                } else {
                    false
                };
                if update {
                    app.world
                        .get_resource_mut::<WinitPersistentState>()
                        .unwrap()
                        .last_update = Instant::now();
                    app.update();
                }
            }
            Event::RedrawEventsCleared => {
                {
                    let world = app.world.cell();
                    let winit_config = world.get_resource::<WinitConfig>().unwrap();
                    let windows = world.get_resource::<Windows>().unwrap();
                    let focused = windows.iter().any(|w| w.is_focused());
                    let now = Instant::now();
                    use UpdateMode::*;
                    *control_flow = match winit_config.update_mode(focused) {
                        Continuous => ControlFlow::Poll,
                        Reactive { max_wait } => ControlFlow::WaitUntil(now + *max_wait),
                        ReactiveLowPower { max_wait } => ControlFlow::WaitUntil(now + *max_wait),
                    };
                }
                // This block needs to run after `app.update()` in `MainEventsCleared`. Otherwise,
                // we won't be able to see redraw requests until the next event, defeating the
                // purpose of a redraw request!
                let mut redraw = false;
                if let Some(app_redraw_events) = app.world.get_resource::<Events<RequestRedraw>>() {
                    if redraw_event_reader.iter(app_redraw_events).last().is_some() {
                        *control_flow = ControlFlow::Poll;
                        redraw = true;
                    }
                };
                if let Some(app_exit_events) = app.world.get_resource::<Events<AppExit>>() {
                    if app_exit_event_reader.iter(app_exit_events).last().is_some() {
                        *control_flow = ControlFlow::Exit;
                    }
                }
                app.world
                    .get_resource_mut::<WinitPersistentState>()
                    .unwrap()
                    .redraw_request_sent = redraw;
            }
            _ => (),
        }
    };

    if return_from_run {
        run_return(&mut event_loop, event_handler);
    } else {
        run(event_loop, event_handler);
    }
}

fn handle_create_window_events(
    world: &mut World,
    event_loop: &EventLoopWindowTarget<()>,
    create_window_event_reader: &mut ManualEventReader<CreateWindow>,
) {
    let world = world.cell();
    let mut winit_windows = world.get_non_send_mut::<WinitWindows>().unwrap();
    let mut windows = world.get_resource_mut::<Windows>().unwrap();
    let create_window_events = world.get_resource::<Events<CreateWindow>>().unwrap();
    let mut window_created_events = world.get_resource_mut::<Events<WindowCreated>>().unwrap();
    for create_window_event in create_window_event_reader.iter(&create_window_events) {
        let window = winit_windows.create_window(
            event_loop,
            create_window_event.id,
            &create_window_event.descriptor,
        );
        windows.add(window);
        window_created_events.send(WindowCreated {
            id: create_window_event.id,
        });
    }
}

fn handle_initial_window_events(world: &mut World, event_loop: &EventLoop<()>) {
    let world = world.cell();
    let mut winit_windows = world.get_non_send_mut::<WinitWindows>().unwrap();
    let mut windows = world.get_resource_mut::<Windows>().unwrap();
    let mut create_window_events = world.get_resource_mut::<Events<CreateWindow>>().unwrap();
    let mut window_created_events = world.get_resource_mut::<Events<WindowCreated>>().unwrap();
    for create_window_event in create_window_events.drain() {
        let window = winit_windows.create_window(
            event_loop,
            create_window_event.id,
            &create_window_event.descriptor,
        );
        windows.add(window);
        window_created_events.send(WindowCreated {
            id: create_window_event.id,
        });
    }
}<|MERGE_RESOLUTION|>--- conflicted
+++ resolved
@@ -40,13 +40,9 @@
 
 impl Plugin for WinitPlugin {
     fn build(&self, app: &mut App) {
-<<<<<<< HEAD
-        app.init_resource::<WinitWindows>()
+        app.init_non_send_resource::<WinitWindows>()
             .init_resource::<WinitPersistentState>()
             .init_resource::<WinitConfig>()
-=======
-        app.init_non_send_resource::<WinitWindows>()
->>>>>>> b6a647cc
             .set_runner(winit_runner)
             .add_system_to_stage(CoreStage::PostUpdate, change_window.exclusive_system());
         let event_loop = EventLoop::new();
