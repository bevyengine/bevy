--- conflicted
+++ resolved
@@ -521,17 +521,10 @@
                         }
                     },
                     WindowEvent::Touch(touch) => {
-<<<<<<< HEAD
                         let location = touch
                             .location
                             .to_logical(window.resolution.scale_factor() as f64);
-
-                        // Event
-                        input_events
-=======
-                        let location = touch.location.to_logical(window.resolution.scale_factor());
                         event_writers
->>>>>>> a9622408
                             .touch_input
                             .send(converters::convert_touch_input(touch, location));
                     }
@@ -562,12 +555,7 @@
                             // incorporates any resize constraints.
                             *new_inner_size =
                                 winit::dpi::LogicalSize::new(window.width(), window.height())
-<<<<<<< HEAD
                                     .to_physical::<u32>(forced_factor as f64);
-                            // TODO: Should this not trigger a WindowsScaleFactorChanged?
-=======
-                                    .to_physical::<u32>(forced_factor);
->>>>>>> a9622408
                         } else if approx::relative_ne!(new_factor, prior_factor) {
                             event_writers.window_scale_factor_changed.send(
                                 WindowScaleFactorChanged {
