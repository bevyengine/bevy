--- conflicted
+++ resolved
@@ -311,9 +311,6 @@
 /// Overriding the app's [runner](bevy_app::App::runner) while using `WinitPlugin` will bypass the
 /// `EventLoop`.
 pub fn winit_runner(mut app: App) {
-<<<<<<< HEAD
-    let event_loop = app
-=======
     if app.plugins_state() == PluginsState::Ready {
         // If we're already ready, we finish up now and advance one frame.
         // This prevents black frames during the launch transition on iOS.
@@ -323,7 +320,6 @@
     }
 
     let mut event_loop = app
->>>>>>> 208ecb53
         .world
         .remove_non_send_resource::<EventLoop<()>>()
         .unwrap();
