--- conflicted
+++ resolved
@@ -144,12 +144,8 @@
 #[derive(Debug, Default, Clone, Copy, Event)]
 pub struct WakeUp;
 
-<<<<<<< HEAD
 /// A wrapper type around [`winit::event_loop::EventLoopProxy`] with the specific
 /// [`winit::event::Event::UserEvent`] used in the [`winit_runner`].
-=======
-/// A re-export of [`winit::event_loop::EventLoopProxy`].
->>>>>>> ee15be85
 ///
 /// The `EventLoopProxy` can be used to request a redraw from outside bevy.
 ///
