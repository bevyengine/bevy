#![cfg_attr(docsrs, feature(doc_auto_cfg))]
#![forbid(unsafe_code)]
#![doc(
    html_logo_url = "https://bevyengine.org/assets/icon.png",
    html_favicon_url = "https://bevyengine.org/assets/icon.png"
)]

//! `bevy_winit` provides utilities to handle window creation and the eventloop through [`winit`]
//!
//! Most commonly, the [`WinitPlugin`] is used as part of
//! [`DefaultPlugins`](https://docs.rs/bevy/latest/bevy/struct.DefaultPlugins.html).
//! The app's [runner](bevy_app::App::runner) is set by `WinitPlugin` and handles the `winit` [`EventLoop`].
//! See `winit_runner` for details.

pub mod accessibility;
mod converters;
mod system;
mod winit_config;
pub mod winit_event;
mod winit_windows;

use std::sync::{Arc, Mutex};

use approx::relative_eq;
use bevy_a11y::AccessibilityRequested;
use bevy_utils::Instant;
pub use system::create_windows;
use system::{changed_windows, despawn_windows, CachedWindow};
use winit::dpi::{LogicalSize, PhysicalSize};
pub use winit_config::*;
pub use winit_event::*;
pub use winit_windows::*;

use bevy_app::{App, AppExit, Last, Plugin, PluginsState};
use bevy_ecs::event::ManualEventReader;
use bevy_ecs::prelude::*;
use bevy_ecs::system::SystemState;
use bevy_input::{
    mouse::{MouseButtonInput, MouseMotion, MouseScrollUnit, MouseWheel},
    touchpad::{TouchpadMagnify, TouchpadRotate},
};
use bevy_math::{ivec2, DVec2, Vec2};
#[cfg(not(target_arch = "wasm32"))]
use bevy_tasks::tick_global_task_pools_on_main_thread;
use bevy_utils::tracing::{error, trace, warn};
use bevy_window::{
    exit_on_all_closed, ApplicationLifetime, CursorEntered, CursorLeft, CursorMoved,
    FileDragAndDrop, Ime, ReceivedCharacter, RequestRedraw, Window,
    WindowBackendScaleFactorChanged, WindowCloseRequested, WindowCreated, WindowDestroyed,
    WindowFocused, WindowMoved, WindowOccluded, WindowResized, WindowScaleFactorChanged,
    WindowThemeChanged,
};
#[cfg(target_os = "android")]
use bevy_window::{PrimaryWindow, RawHandleWrapper};

#[cfg(target_os = "android")]
pub use winit::platform::android::activity as android_activity;

use winit::event::StartCause;
use winit::{
    event::{self, DeviceEvent, Event, WindowEvent},
    event_loop::{ControlFlow, EventLoop, EventLoopBuilder, EventLoopWindowTarget},
};

use crate::accessibility::{AccessKitAdapters, AccessKitPlugin, WinitActionHandlers};

use crate::converters::convert_winit_theme;

/// [`AndroidApp`] provides an interface to query the application state as well as monitor events
/// (for example lifecycle and input events).
#[cfg(target_os = "android")]
pub static ANDROID_APP: std::sync::OnceLock<android_activity::AndroidApp> =
    std::sync::OnceLock::new();

/// A [`Plugin`] that uses `winit` to create and manage windows, and receive window and input
/// events.
///
/// This plugin will add systems and resources that sync with the `winit` backend and also
/// replace the existing [`App`] runner with one that constructs an [event loop](EventLoop) to
/// receive window and input events from the OS.
#[derive(Default)]
pub struct WinitPlugin {
    /// Allows the window (and the event loop) to be created on any thread
    /// instead of only the main thread.
    ///
    /// See [`EventLoopBuilder::build`] for more information on this.
    ///
    /// # Supported platforms
    ///
    /// Only works on Linux (X11/Wayland) and Windows.
    /// This field is ignored on other platforms.
    pub run_on_any_thread: bool,
}

impl Plugin for WinitPlugin {
    fn build(&self, app: &mut App) {
        let mut event_loop_builder = EventLoopBuilder::<UserEvent>::with_user_event();

        // linux check is needed because x11 might be enabled on other platforms.
        #[cfg(all(target_os = "linux", feature = "x11"))]
        {
            use winit::platform::x11::EventLoopBuilderExtX11;

            // This allows a Bevy app to be started and ran outside of the main thread.
            // A use case for this is to allow external applications to spawn a thread
            // which runs a Bevy app without requiring the Bevy app to need to reside on
            // the main thread, which can be problematic.
            event_loop_builder.with_any_thread(self.run_on_any_thread);
        }

        // linux check is needed because wayland might be enabled on other platforms.
        #[cfg(all(target_os = "linux", feature = "wayland"))]
        {
            use winit::platform::wayland::EventLoopBuilderExtWayland;
            event_loop_builder.with_any_thread(self.run_on_any_thread);
        }

        #[cfg(target_os = "windows")]
        {
            use winit::platform::windows::EventLoopBuilderExtWindows;
            event_loop_builder.with_any_thread(self.run_on_any_thread);
        }

        #[cfg(target_os = "android")]
        {
            use winit::platform::android::EventLoopBuilderExtAndroid;
            let msg = "Bevy must be setup with the #[bevy_main] macro on Android";
            event_loop_builder.with_android_app(ANDROID_APP.get().expect(msg).clone());
        }

        app.init_non_send_resource::<WinitWindows>()
            .init_resource::<WinitSettings>()
            .add_event::<WinitEvent>()
            .set_runner(winit_runner)
            .add_systems(
                Last,
                (
                    // `exit_on_all_closed` only checks if windows exist but doesn't access data,
                    // so we don't need to care about its ordering relative to `changed_windows`
                    changed_windows.ambiguous_with(exit_on_all_closed),
                    despawn_windows,
                )
                    .chain(),
            );

        app.add_plugins(AccessKitPlugin);

        let event_loop = event_loop_builder
            .build()
            .expect("Failed to build event loop");

        // iOS, macOS, and Android don't like it if you create windows before the event loop is
        // initialized.
        //
        // See:
        // - https://github.com/rust-windowing/winit/blob/master/README.md#macos
        // - https://github.com/rust-windowing/winit/blob/master/README.md#ios
        #[cfg(not(any(target_os = "android", target_os = "ios", target_os = "macos")))]
        {
            // Otherwise, we want to create a window before `bevy_render` initializes the renderer
            // so that we have a surface to use as a hint. This improves compatibility with `wgpu`
            // backends, especially WASM/WebGL2.
            let mut create_window = SystemState::<CreateWindowParams>::from_world(app.world_mut());
            create_windows(&event_loop, create_window.get_mut(app.world_mut()));
            create_window.apply(app.world_mut());
        }

        // `winit`'s windows are bound to the event loop that created them, so the event loop must
        // be inserted as a resource here to pass it onto the runner.
        app.insert_non_send_resource(event_loop);
    }
}

trait AppSendEvent {
    fn send(&mut self, event: impl Into<WinitEvent>);
}
impl AppSendEvent for Vec<WinitEvent> {
    fn send(&mut self, event: impl Into<WinitEvent>) {
        self.push(Into::<WinitEvent>::into(event));
    }
}

/// Persistent state that is used to run the [`App`] according to the current
/// [`UpdateMode`].
struct WinitAppRunnerState {
    /// Current active state of the app.
    active: ActiveState,
    /// Current update mode of the app.
    update_mode: UpdateMode,
    /// Is `true` if a new [`WindowEvent`] has been received since the last update.
    window_event_received: bool,
    /// Is `true` if a new [`DeviceEvent`] has been received since the last update.
    device_event_received: bool,
    /// Is `true` if the app has requested a redraw since the last update.
    redraw_requested: bool,
    /// Is `true` if enough time has elapsed since `last_update` to run another update.
    wait_elapsed: bool,
    /// Number of "forced" updates to trigger on application start
    startup_forced_updates: u32,
}

impl WinitAppRunnerState {
    fn reset_on_update(&mut self) {
        self.redraw_requested = false;
        self.window_event_received = false;
        self.device_event_received = false;
    }
}

impl Default for WinitAppRunnerState {
    fn default() -> Self {
        Self {
            active: ActiveState::NotYetStarted,
            update_mode: UpdateMode::Continuous,
            window_event_received: false,
            device_event_received: false,
            redraw_requested: false,
            wait_elapsed: false,
            // 3 seems to be enough, 5 is a safe margin
            startup_forced_updates: 5,
        }
    }
}

#[derive(PartialEq, Eq, Debug)]
enum ActiveState {
    NotYetStarted,
    Active,
    Suspended,
    WillSuspend,
    WillResume,
}

impl ActiveState {
    #[inline]
    fn should_run(&self) -> bool {
        match self {
            Self::NotYetStarted | Self::Suspended => false,
            Self::Active | Self::WillSuspend | Self::WillResume => true,
        }
    }
}

/// The parameters of the [`create_windows`] system.
pub type CreateWindowParams<'w, 's, F = ()> = (
    Commands<'w, 's>,
    Query<'w, 's, (Entity, &'static mut Window), F>,
    EventWriter<'w, WindowCreated>,
    NonSendMut<'w, WinitWindows>,
    NonSendMut<'w, AccessKitAdapters>,
    ResMut<'w, WinitActionHandlers>,
    Res<'w, AccessibilityRequested>,
);

/// The [`winit::event_loop::EventLoopProxy`] with the specific [`winit::event::Event::UserEvent`] used in the [`winit_runner`].
///
/// The `EventLoopProxy` can be used to request a redraw from outside bevy.
///
/// Use `NonSend<EventLoopProxy>` to receive this resource.
pub type EventLoopProxy = winit::event_loop::EventLoopProxy<UserEvent>;

type UserEvent = RequestRedraw;

/// The default [`App::runner`] for the [`WinitPlugin`] plugin.
///
/// Overriding the app's [runner](bevy_app::App::runner) while using `WinitPlugin` will bypass the
/// `EventLoop`.
pub fn winit_runner(mut app: App) -> AppExit {
    if app.plugins_state() == PluginsState::Ready {
        app.finish();
        app.cleanup();
    }

    let event_loop = app
        .world_mut()
        .remove_non_send_resource::<EventLoop<UserEvent>>()
        .unwrap();

    app.world_mut()
        .insert_non_send_resource(event_loop.create_proxy());

    let mut runner_state = WinitAppRunnerState::default();

    // TODO: AppExit is effectively a u8 we could use a AtomicU8 here instead of a mutex.
    let mut exit_status = Arc::new(Mutex::new(AppExit::Success));
    let handle_exit_status = exit_status.clone();

    // prepare structures to access data in the world
    let mut app_exit_event_reader = ManualEventReader::<AppExit>::default();
    let mut redraw_event_reader = ManualEventReader::<RequestRedraw>::default();

    let mut focused_windows_state: SystemState<(Res<WinitSettings>, Query<(Entity, &Window)>)> =
        SystemState::new(app.world_mut());

    let mut event_writer_system_state: SystemState<(
        EventWriter<WindowResized>,
        NonSend<WinitWindows>,
        Query<(&mut Window, &mut CachedWindow)>,
        NonSend<AccessKitAdapters>,
    )> = SystemState::new(app.world_mut());

    let mut create_window =
        SystemState::<CreateWindowParams<Added<Window>>>::from_world(app.world_mut());
    let mut winit_events = Vec::default();
    // set up the event loop
    let event_handler = move |event, event_loop: &EventLoopWindowTarget<UserEvent>| {
        let mut exit_status = handle_exit_status.lock().unwrap();

        handle_winit_event(
            &mut app,
            &mut app_exit_event_reader,
            &mut runner_state,
            &mut create_window,
            &mut event_writer_system_state,
            &mut focused_windows_state,
            &mut redraw_event_reader,
            &mut winit_events,
            &mut exit_status,
            event,
            event_loop,
        );
    };

    trace!("starting winit event loop");
    // TODO(clean): the winit docs mention using `spawn` instead of `run` on WASM.
    if let Err(err) = event_loop.run(event_handler) {
        error!("winit event loop returned an error: {err}");
    }

    // We should be the only ones holding this `Arc` since the event loop exiting cleanly
    // should drop the event handler. if this is not the case something funky is happening.
    Arc::get_mut(&mut exit_status)
        .map(|mutex| mutex.get_mut().unwrap().clone())
        .unwrap_or(AppExit::error())
}

#[allow(clippy::too_many_arguments /* TODO: probs can reduce # of args */)]
fn handle_winit_event(
    app: &mut App,
    app_exit_event_reader: &mut ManualEventReader<AppExit>,
    runner_state: &mut WinitAppRunnerState,
    create_window: &mut SystemState<CreateWindowParams<Added<Window>>>,
    event_writer_system_state: &mut SystemState<(
        EventWriter<WindowResized>,
        NonSend<WinitWindows>,
        Query<(&mut Window, &mut CachedWindow)>,
        NonSend<AccessKitAdapters>,
    )>,
    focused_windows_state: &mut SystemState<(Res<WinitSettings>, Query<(Entity, &Window)>)>,
    redraw_event_reader: &mut ManualEventReader<RequestRedraw>,
    winit_events: &mut Vec<WinitEvent>,
    exit_status: &mut AppExit,
    event: Event<UserEvent>,
    event_loop: &EventLoopWindowTarget<UserEvent>,
) {
    #[cfg(feature = "trace")]
    let _span = bevy_utils::tracing::info_span!("winit event_handler").entered();

    if app.plugins_state() != PluginsState::Cleaned {
        if app.plugins_state() != PluginsState::Ready {
            #[cfg(not(target_arch = "wasm32"))]
            tick_global_task_pools_on_main_thread();
        } else {
            app.finish();
            app.cleanup();
        }
        runner_state.redraw_requested = true;
<<<<<<< HEAD
=======

        // TODO: Replace with `App::should_exit()`
        if let Some(app_exit_events) = app.world().get_resource::<Events<AppExit>>() {
            let mut exit_events = app_exit_event_reader.read(app_exit_events);
            if exit_events.len() != 0 {
                *exit_status = exit_events
                    .find(|exit| exit.is_error())
                    .cloned()
                    .unwrap_or(AppExit::Success);
                event_loop.exit();
                return;
            }
        }
>>>>>>> de875fdc
    }

    // create any new windows
    // (even if app did not update, some may have been created by plugin setup)
    create_windows(event_loop, create_window.get_mut(app.world_mut()));
    create_window.apply(app.world_mut());

    match event {
        Event::AboutToWait => {
            if let Some(app_redraw_events) = app.world().get_resource::<Events<RequestRedraw>>() {
                if redraw_event_reader.read(app_redraw_events).last().is_some() {
                    runner_state.redraw_requested = true;
                }
            }

            let (config, windows) = focused_windows_state.get(app.world());
            let focused = windows.iter().any(|(_, window)| window.focused);
            let next_update_mode = config.update_mode(focused);

            // Trigger next redraw if we're changing the update mode
            if next_update_mode != runner_state.update_mode {
                runner_state.redraw_requested = true;
                runner_state.update_mode = next_update_mode;
            }

            // Trigger next redraw if mode is continuous and waiting
            if next_update_mode == UpdateMode::Continuous {
                if let ControlFlow::Wait = event_loop.control_flow() {
                    runner_state.redraw_requested = true;
                }
            }

            let mut should_update = match next_update_mode {
                UpdateMode::Continuous | UpdateMode::Reactive { .. } => {
                    runner_state.wait_elapsed
                        || runner_state.redraw_requested
                        || runner_state.window_event_received
                        || runner_state.device_event_received
                }
                UpdateMode::ReactiveLowPower { .. } => {
                    runner_state.wait_elapsed
                        || runner_state.redraw_requested
                        || runner_state.window_event_received
                }
            };

            // Ensure that an update is triggered on the first iterations for app initialization
            if runner_state.startup_forced_updates > 0 {
                runner_state.startup_forced_updates -= 1;
                should_update = true;
            }

            // Trigger one last update to enter the suspended state
            if runner_state.active == ActiveState::WillSuspend {
                runner_state.active = ActiveState::Suspended;
                should_update = true;

                #[cfg(target_os = "android")]
                {
                    // Remove the `RawHandleWrapper` from the primary window.
                    // This will trigger the surface destruction.
                    let mut query = app
                        .world_mut()
                        .query_filtered::<Entity, With<PrimaryWindow>>();
                    let entity = query.single(&app.world());
                    app.world_mut()
                        .entity_mut(entity)
                        .remove::<RawHandleWrapper>();
                }
            }

            // Trigger one last update to enter the active state
            if runner_state.active == ActiveState::WillResume {
                runner_state.active = ActiveState::Active;
                should_update = true;
                runner_state.redraw_requested = true;

                #[cfg(target_os = "android")]
                {
                    // Get windows that are cached but without raw handles. Those window were already created, but got their
                    // handle wrapper removed when the app was suspended.
                    let mut query = app
                        .world_mut()
                        .query_filtered::<(Entity, &Window), (With<CachedWindow>, Without<bevy_window::RawHandleWrapper>)>();
                    if let Ok((entity, window)) = query.get_single(&app.world()) {
                        use raw_window_handle::{HasDisplayHandle, HasWindowHandle};
                        let window = window.clone();

                        let (
                            ..,
                            mut winit_windows,
                            mut adapters,
                            mut handlers,
                            accessibility_requested,
                        ) = create_window.get_mut(app.world_mut());

                        let winit_window = winit_windows.create_window(
                            event_loop,
                            entity,
                            &window,
                            &mut adapters,
                            &mut handlers,
                            &accessibility_requested,
                        );

                        let wrapper = RawHandleWrapper {
                            window_handle: winit_window.window_handle().unwrap().as_raw(),
                            display_handle: winit_window.display_handle().unwrap().as_raw(),
                        };

                        app.world_mut().entity_mut(entity).insert(wrapper);
                    }
                }
            }

            // This is recorded before running app.update(), to run the next cycle after a correct timeout.
            // If the cycle takes more than the wait timeout, it will be re-executed immediately.
            let begin_frame_time = Instant::now();

            if should_update {
                if runner_state.redraw_requested && runner_state.active != ActiveState::Suspended {
                    let winit_windows = app.world().non_send_resource::<WinitWindows>();
                    for window in winit_windows.windows.values() {
                        window.request_redraw();
                    }
                    runner_state.redraw_requested = false;
                } else {
<<<<<<< HEAD
                    // Not redrawing, but the timeout elapsed.
                    run_app_update_if_should(runner_state, app, winit_events);
                }
            }

            match next_update_mode {
                UpdateMode::Continuous => {
                    // per winit's docs on [Window::is_visible](https://docs.rs/winit/latest/winit/window/struct.Window.html#method.is_visible),
                    // we cannot use the visibility to drive rendering on these platforms
                    // so we cannot discern whether to beneficially use `Poll` or not?
                    cfg_if::cfg_if! {
                        if #[cfg(not(any(
                            target_arch = "wasm32",
                            target_os = "android",
                            target_os = "ios",
                            all(target_os = "linux", any(feature = "x11", feature = "wayland"))
                        )))]
                        {
                            let winit_windows = app.world().non_send_resource::<WinitWindows>();
                            let visible = winit_windows.windows.iter().any(|(_, w)| {
                                w.is_visible().unwrap_or(false)
                            });

                            match event_loop.control_flow() {
                                ControlFlow::Poll if visible => {
                                    event_loop.set_control_flow(ControlFlow::Wait)
                                }
                                ControlFlow::Wait if !visible => {
                                    event_loop.set_control_flow(ControlFlow::Poll)
                                }
                                _ => {}
                            }
                        }
                        else {
                            event_loop.set_control_flow(ControlFlow::Wait);
                        }
                    }
                }
                UpdateMode::Reactive { wait } | UpdateMode::ReactiveLowPower { wait } => {
                    // Set the next timeout, starting from the instant before running app.update() to avoid frame delays
                    if let Some(next) = begin_frame_time.checked_add(wait) {
                        if runner_state.wait_elapsed {
                            event_loop.set_control_flow(ControlFlow::WaitUntil(next));
                        }
=======
                    // there are no windows, or they are not visible.
                    // Winit won't send events on some platforms, so trigger an update manually.
                    run_app_update_if_should(
                        runner_state,
                        app,
                        focused_windows_state,
                        event_loop,
                        create_window,
                        app_exit_event_reader,
                        redraw_event_reader,
                        winit_events,
                        exit_status,
                    );
                    if runner_state.active != ActiveState::Suspended {
                        event_loop.set_control_flow(ControlFlow::Poll);
>>>>>>> de875fdc
                    }
                }
            }
        }
        Event::NewEvents(cause) => {
            runner_state.wait_elapsed = match cause {
                StartCause::WaitCancelled {
                    requested_resume: Some(resume),
                    ..
                } => {
                    // If the resume time is not after now, it means that at least the wait timeout
                    // has elapsed.
                    resume <= Instant::now()
                }
                _ => true,
            };
        }
        Event::WindowEvent {
            event, window_id, ..
        } => {
            let (mut window_resized, winit_windows, mut windows, access_kit_adapters) =
                event_writer_system_state.get_mut(app.world_mut());

            let Some(window) = winit_windows.get_window_entity(window_id) else {
                warn!("Skipped event {event:?} for unknown winit Window Id {window_id:?}");
                return;
            };

            let Ok((mut win, _)) = windows.get_mut(window) else {
                warn!("Window {window:?} is missing `Window` component, skipping event {event:?}");
                return;
            };

            // Allow AccessKit to respond to `WindowEvent`s before they reach
            // the engine.
            if let Some(adapter) = access_kit_adapters.get(&window) {
                if let Some(winit_window) = winit_windows.get_window(window) {
                    adapter.process_event(winit_window, &event);
                }
            }

            runner_state.window_event_received = true;

            match event {
                WindowEvent::Resized(size) => {
                    react_to_resize(&mut win, size, &mut window_resized, window);
                }
                WindowEvent::CloseRequested => winit_events.send(WindowCloseRequested { window }),
                WindowEvent::KeyboardInput { ref event, .. } => {
                    if event.state.is_pressed() {
                        if let Some(char) = &event.text {
                            let char = char.clone();
                            winit_events.send(ReceivedCharacter { window, char });
                        }
                    }
                    winit_events.send(converters::convert_keyboard_input(event, window));
                }
                WindowEvent::CursorMoved { position, .. } => {
                    let physical_position = DVec2::new(position.x, position.y);

                    let last_position = win.physical_cursor_position();
                    let delta = last_position.map(|last_pos| {
                        (physical_position.as_vec2() - last_pos) / win.resolution.scale_factor()
                    });

                    win.set_physical_cursor_position(Some(physical_position));
                    let position =
                        (physical_position / win.resolution.scale_factor() as f64).as_vec2();
                    winit_events.send(CursorMoved {
                        window,
                        position,
                        delta,
                    });
                }
                WindowEvent::CursorEntered { .. } => {
                    winit_events.send(CursorEntered { window });
                }
                WindowEvent::CursorLeft { .. } => {
                    win.set_physical_cursor_position(None);
                    winit_events.send(CursorLeft { window });
                }
                WindowEvent::MouseInput { state, button, .. } => {
                    winit_events.send(MouseButtonInput {
                        button: converters::convert_mouse_button(button),
                        state: converters::convert_element_state(state),
                        window,
                    });
                }
                WindowEvent::TouchpadMagnify { delta, .. } => {
                    winit_events.send(TouchpadMagnify(delta as f32));
                }
                WindowEvent::TouchpadRotate { delta, .. } => {
                    winit_events.send(TouchpadRotate(delta));
                }
                WindowEvent::MouseWheel { delta, .. } => match delta {
                    event::MouseScrollDelta::LineDelta(x, y) => {
                        winit_events.send(MouseWheel {
                            unit: MouseScrollUnit::Line,
                            x,
                            y,
                            window,
                        });
                    }
                    event::MouseScrollDelta::PixelDelta(p) => {
                        winit_events.send(MouseWheel {
                            unit: MouseScrollUnit::Pixel,
                            x: p.x as f32,
                            y: p.y as f32,
                            window,
                        });
                    }
                },
                WindowEvent::Touch(touch) => {
                    let location = touch
                        .location
                        .to_logical(win.resolution.scale_factor() as f64);
                    winit_events.send(converters::convert_touch_input(touch, location, window));
                }
                WindowEvent::ScaleFactorChanged {
                    scale_factor,
                    mut inner_size_writer,
                } => {
                    let prior_factor = win.resolution.scale_factor();
                    win.resolution.set_scale_factor(scale_factor as f32);
                    // Note: this may be different from new_scale_factor if
                    // `scale_factor_override` is set to Some(thing)
                    let new_factor = win.resolution.scale_factor();

                    let mut new_inner_size =
                        PhysicalSize::new(win.physical_width(), win.physical_height());
                    let scale_factor_override = win.resolution.scale_factor_override();
                    if let Some(forced_factor) = scale_factor_override {
                        // This window is overriding the OS-suggested DPI, so its physical size
                        // should be set based on the overriding value. Its logical size already
                        // incorporates any resize constraints.
                        let maybe_new_inner_size = LogicalSize::new(win.width(), win.height())
                            .to_physical::<u32>(forced_factor as f64);
                        if let Err(err) = inner_size_writer.request_inner_size(new_inner_size) {
                            warn!("Winit Failed to resize the window: {err}");
                        } else {
                            new_inner_size = maybe_new_inner_size;
                        }
                    }
                    let new_logical_width = new_inner_size.width as f32 / new_factor;
                    let new_logical_height = new_inner_size.height as f32 / new_factor;

                    let width_equal = relative_eq!(win.width(), new_logical_width);
                    let height_equal = relative_eq!(win.height(), new_logical_height);
                    win.resolution
                        .set_physical_resolution(new_inner_size.width, new_inner_size.height);

                    winit_events.send(WindowBackendScaleFactorChanged {
                        window,
                        scale_factor,
                    });
                    if scale_factor_override.is_none() && !relative_eq!(new_factor, prior_factor) {
                        winit_events.send(WindowScaleFactorChanged {
                            window,
                            scale_factor,
                        });
                    }

                    if !width_equal || !height_equal {
                        winit_events.send(WindowResized {
                            window,
                            width: new_logical_width,
                            height: new_logical_height,
                        });
                    }
                }
                WindowEvent::Focused(focused) => {
                    win.focused = focused;
                    winit_events.send(WindowFocused { window, focused });
                }
                WindowEvent::Occluded(occluded) => {
                    winit_events.send(WindowOccluded { window, occluded });
                }
                WindowEvent::DroppedFile(path_buf) => {
                    winit_events.send(FileDragAndDrop::DroppedFile { window, path_buf });
                }
                WindowEvent::HoveredFile(path_buf) => {
                    winit_events.send(FileDragAndDrop::HoveredFile { window, path_buf });
                }
                WindowEvent::HoveredFileCancelled => {
                    winit_events.send(FileDragAndDrop::HoveredFileCanceled { window });
                }
                WindowEvent::Moved(position) => {
                    let position = ivec2(position.x, position.y);
                    win.position.set(position);
                    winit_events.send(WindowMoved { window, position });
                }
                WindowEvent::Ime(event) => match event {
                    event::Ime::Preedit(value, cursor) => {
                        winit_events.send(Ime::Preedit {
                            window,
                            value,
                            cursor,
                        });
                    }
                    event::Ime::Commit(value) => {
                        winit_events.send(Ime::Commit { window, value });
                    }
                    event::Ime::Enabled => {
                        winit_events.send(Ime::Enabled { window });
                    }
                    event::Ime::Disabled => {
                        winit_events.send(Ime::Disabled { window });
                    }
                },
                WindowEvent::ThemeChanged(theme) => {
                    winit_events.send(WindowThemeChanged {
                        window,
                        theme: convert_winit_theme(theme),
                    });
                }
                WindowEvent::Destroyed => {
                    winit_events.send(WindowDestroyed { window });
                }
                WindowEvent::RedrawRequested => {
<<<<<<< HEAD
                    run_app_update_if_should(runner_state, app, winit_events);
=======
                    run_app_update_if_should(
                        runner_state,
                        app,
                        focused_windows_state,
                        event_loop,
                        create_window,
                        app_exit_event_reader,
                        redraw_event_reader,
                        winit_events,
                        exit_status,
                    );
>>>>>>> de875fdc
                }
                _ => {}
            }

            let mut windows = app.world_mut().query::<(&mut Window, &mut CachedWindow)>();
            if let Ok((window_component, mut cache)) = windows.get_mut(app.world_mut(), window) {
                if window_component.is_changed() {
                    cache.window = window_component.clone();
                }
            }
        }
        Event::DeviceEvent { event, .. } => {
            runner_state.device_event_received = true;
            if let DeviceEvent::MouseMotion { delta: (x, y) } = event {
                let delta = Vec2::new(x as f32, y as f32);
                winit_events.send(MouseMotion { delta });
            }
        }
        Event::Suspended => {
            winit_events.send(ApplicationLifetime::Suspended);
            // Mark the state as `WillSuspend`. This will let the schedule run one last time
            // before actually suspending to let the application react
            runner_state.active = ActiveState::WillSuspend;
        }
        Event::Resumed => {
            match runner_state.active {
                ActiveState::NotYetStarted => winit_events.send(ApplicationLifetime::Started),
                _ => winit_events.send(ApplicationLifetime::Resumed),
            }
            runner_state.active = ActiveState::WillResume;
        }
        Event::UserEvent(RequestRedraw) => {
            runner_state.redraw_requested = true;
        }
        _ => (),
    }

    if let Some(app_exit_events) = app.world().get_resource::<Events<AppExit>>() {
        if app_exit_event_reader.read(app_exit_events).last().is_some() {
            event_loop.exit();
            return;
        }
    }

    // We drain events after every received winit event in addition to on app update to ensure
    // the work of pushing events into event queues is spread out over time in case the app becomes
    // dormant for a long stretch.
    forward_winit_events(winit_events, app);
}

#[allow(clippy::too_many_arguments)]
fn run_app_update_if_should(
    runner_state: &mut WinitAppRunnerState,
    app: &mut App,
    winit_events: &mut Vec<WinitEvent>,
    exit_status: &mut AppExit,
) {
    runner_state.reset_on_update();

    if !runner_state.active.should_run() {
        return;
    }

    forward_winit_events(winit_events, app);

    if app.plugins_state() == PluginsState::Cleaned {
        app.update();
<<<<<<< HEAD
=======

        // decide when to run the next update
        let (config, windows) = focused_windows_state.get(app.world());
        let focused = windows.iter().any(|window| window.focused);
        match config.update_mode(focused) {
            UpdateMode::Continuous => {
                runner_state.redraw_requested = true;
                event_loop.set_control_flow(ControlFlow::Wait);
            }
            UpdateMode::Reactive { wait } | UpdateMode::ReactiveLowPower { wait } => {
                // TODO(bug): this is unexpected behavior.
                // When Reactive, user expects bevy to actually wait that amount of time,
                // and not potentially infinitely depending on platform specifics (which this does)
                // Need to verify the platform specifics (whether this can occur in
                // rare-but-possible cases) and replace this with a panic or a log warn!
                if let Some(next) = runner_state.last_update.checked_add(*wait) {
                    event_loop.set_control_flow(ControlFlow::WaitUntil(next));
                } else {
                    event_loop.set_control_flow(ControlFlow::Wait);
                }
            }
        }

        if let Some(app_redraw_events) = app.world().get_resource::<Events<RequestRedraw>>() {
            if redraw_event_reader.read(app_redraw_events).last().is_some() {
                runner_state.redraw_requested = true;
            }
        }

        // TODO: Replace with `App::should_exit()`
        if let Some(app_exit_events) = app.world().get_resource::<Events<AppExit>>() {
            let mut exit_events = app_exit_event_reader.read(app_exit_events);
            if exit_events.len() != 0 {
                *exit_status = exit_events
                    .find(|exit| exit.is_error())
                    .cloned()
                    .unwrap_or(AppExit::Success);
                event_loop.exit();
                return;
            }
        }
>>>>>>> de875fdc
    }
}

fn react_to_resize(
    win: &mut Mut<'_, Window>,
    size: winit::dpi::PhysicalSize<u32>,
    window_resized: &mut EventWriter<WindowResized>,
    window: Entity,
) {
    win.resolution
        .set_physical_resolution(size.width, size.height);

    window_resized.send(WindowResized {
        window,
        width: win.width(),
        height: win.height(),
    });
}<|MERGE_RESOLUTION|>--- conflicted
+++ resolved
@@ -365,22 +365,6 @@
             app.cleanup();
         }
         runner_state.redraw_requested = true;
-<<<<<<< HEAD
-=======
-
-        // TODO: Replace with `App::should_exit()`
-        if let Some(app_exit_events) = app.world().get_resource::<Events<AppExit>>() {
-            let mut exit_events = app_exit_event_reader.read(app_exit_events);
-            if exit_events.len() != 0 {
-                *exit_status = exit_events
-                    .find(|exit| exit.is_error())
-                    .cloned()
-                    .unwrap_or(AppExit::Success);
-                event_loop.exit();
-                return;
-            }
-        }
->>>>>>> de875fdc
     }
 
     // create any new windows
@@ -508,7 +492,6 @@
                     }
                     runner_state.redraw_requested = false;
                 } else {
-<<<<<<< HEAD
                     // Not redrawing, but the timeout elapsed.
                     run_app_update_if_should(runner_state, app, winit_events);
                 }
@@ -553,23 +536,6 @@
                         if runner_state.wait_elapsed {
                             event_loop.set_control_flow(ControlFlow::WaitUntil(next));
                         }
-=======
-                    // there are no windows, or they are not visible.
-                    // Winit won't send events on some platforms, so trigger an update manually.
-                    run_app_update_if_should(
-                        runner_state,
-                        app,
-                        focused_windows_state,
-                        event_loop,
-                        create_window,
-                        app_exit_event_reader,
-                        redraw_event_reader,
-                        winit_events,
-                        exit_status,
-                    );
-                    if runner_state.active != ActiveState::Suspended {
-                        event_loop.set_control_flow(ControlFlow::Poll);
->>>>>>> de875fdc
                     }
                 }
             }
@@ -789,21 +755,7 @@
                     winit_events.send(WindowDestroyed { window });
                 }
                 WindowEvent::RedrawRequested => {
-<<<<<<< HEAD
                     run_app_update_if_should(runner_state, app, winit_events);
-=======
-                    run_app_update_if_should(
-                        runner_state,
-                        app,
-                        focused_windows_state,
-                        event_loop,
-                        create_window,
-                        app_exit_event_reader,
-                        redraw_event_reader,
-                        winit_events,
-                        exit_status,
-                    );
->>>>>>> de875fdc
                 }
                 _ => {}
             }
@@ -842,7 +794,12 @@
     }
 
     if let Some(app_exit_events) = app.world().get_resource::<Events<AppExit>>() {
-        if app_exit_event_reader.read(app_exit_events).last().is_some() {
+        let mut exit_events = app_exit_event_reader.read(app_exit_events);
+        if exit_events.len() != 0 {
+            *exit_status = exit_events
+                .find(|exit| exit.is_error())
+                .cloned()
+                .unwrap_or(AppExit::Success);
             event_loop.exit();
             return;
         }
@@ -859,7 +816,6 @@
     runner_state: &mut WinitAppRunnerState,
     app: &mut App,
     winit_events: &mut Vec<WinitEvent>,
-    exit_status: &mut AppExit,
 ) {
     runner_state.reset_on_update();
 
@@ -871,50 +827,6 @@
 
     if app.plugins_state() == PluginsState::Cleaned {
         app.update();
-<<<<<<< HEAD
-=======
-
-        // decide when to run the next update
-        let (config, windows) = focused_windows_state.get(app.world());
-        let focused = windows.iter().any(|window| window.focused);
-        match config.update_mode(focused) {
-            UpdateMode::Continuous => {
-                runner_state.redraw_requested = true;
-                event_loop.set_control_flow(ControlFlow::Wait);
-            }
-            UpdateMode::Reactive { wait } | UpdateMode::ReactiveLowPower { wait } => {
-                // TODO(bug): this is unexpected behavior.
-                // When Reactive, user expects bevy to actually wait that amount of time,
-                // and not potentially infinitely depending on platform specifics (which this does)
-                // Need to verify the platform specifics (whether this can occur in
-                // rare-but-possible cases) and replace this with a panic or a log warn!
-                if let Some(next) = runner_state.last_update.checked_add(*wait) {
-                    event_loop.set_control_flow(ControlFlow::WaitUntil(next));
-                } else {
-                    event_loop.set_control_flow(ControlFlow::Wait);
-                }
-            }
-        }
-
-        if let Some(app_redraw_events) = app.world().get_resource::<Events<RequestRedraw>>() {
-            if redraw_event_reader.read(app_redraw_events).last().is_some() {
-                runner_state.redraw_requested = true;
-            }
-        }
-
-        // TODO: Replace with `App::should_exit()`
-        if let Some(app_exit_events) = app.world().get_resource::<Events<AppExit>>() {
-            let mut exit_events = app_exit_event_reader.read(app_exit_events);
-            if exit_events.len() != 0 {
-                *exit_status = exit_events
-                    .find(|exit| exit.is_error())
-                    .cloned()
-                    .unwrap_or(AppExit::Success);
-                event_loop.exit();
-                return;
-            }
-        }
->>>>>>> de875fdc
     }
 }
 
