--- conflicted
+++ resolved
@@ -361,15 +361,6 @@
             app.cleanup();
         }
         runner_state.redraw_requested = true;
-<<<<<<< HEAD
-=======
-
-        if let Some(app_exit) = app.should_exit() {
-            *exit_status = app_exit;
-            event_loop.exit();
-            return;
-        }
->>>>>>> c8d214d5
     }
 
     // create any new windows
@@ -509,7 +500,6 @@
                     if let ControlFlow::Wait = event_loop.control_flow() {
                         runner_state.redraw_requested = true;
                     }
-<<<<<<< HEAD
                 }
                 UpdateMode::Reactive { wait } | UpdateMode::ReactiveLowPower { wait } => {
                     // Set the next timeout, starting from the instant before running app.update() to avoid frame delays
@@ -517,23 +507,6 @@
                         if runner_state.wait_elapsed {
                             event_loop.set_control_flow(ControlFlow::WaitUntil(next));
                         }
-=======
-                } else {
-                    // there are no windows, or they are not visible.
-                    // Winit won't send events on some platforms, so trigger an update manually.
-                    run_app_update_if_should(
-                        runner_state,
-                        app,
-                        focused_windows_state,
-                        event_loop,
-                        create_window,
-                        redraw_event_reader,
-                        winit_events,
-                        exit_status,
-                    );
-                    if runner_state.active != ActiveState::Suspended {
-                        event_loop.set_control_flow(ControlFlow::Poll);
->>>>>>> c8d214d5
                     }
                 }
             }
@@ -769,20 +742,7 @@
                     winit_events.send(WindowDestroyed { window });
                 }
                 WindowEvent::RedrawRequested => {
-<<<<<<< HEAD
                     run_app_update(runner_state, app, winit_events);
-=======
-                    run_app_update_if_should(
-                        runner_state,
-                        app,
-                        focused_windows_state,
-                        event_loop,
-                        create_window,
-                        redraw_event_reader,
-                        winit_events,
-                        exit_status,
-                    );
->>>>>>> c8d214d5
                 }
                 _ => {}
             }
@@ -820,16 +780,10 @@
         _ => (),
     }
 
-    if let Some(app_exit_events) = app.world().get_resource::<Events<AppExit>>() {
-        let mut exit_events = app_exit_event_reader.read(app_exit_events);
-        if exit_events.len() != 0 {
-            *exit_status = exit_events
-                .find(|exit| exit.is_error())
-                .cloned()
-                .unwrap_or(AppExit::Success);
-            event_loop.exit();
-            return;
-        }
+    if let Some(app_exit) = app.should_exit() {
+        *exit_status = app_exit;
+        event_loop.exit();
+        return;
     }
 
     // We drain events after every received winit event in addition to on app update to ensure
@@ -856,13 +810,6 @@
 fn run_app_update(
     runner_state: &mut WinitAppRunnerState,
     app: &mut App,
-<<<<<<< HEAD
-=======
-    focused_windows_state: &mut SystemState<(Res<WinitSettings>, Query<&Window>)>,
-    event_loop: &EventLoopWindowTarget<UserEvent>,
-    create_window: &mut SystemState<CreateWindowParams<Added<Window>>>,
-    redraw_event_reader: &mut ManualEventReader<RequestRedraw>,
->>>>>>> c8d214d5
     winit_events: &mut Vec<WinitEvent>,
 ) {
     runner_state.reset_on_update();
@@ -871,43 +818,6 @@
 
     if app.plugins_state() == PluginsState::Cleaned {
         app.update();
-<<<<<<< HEAD
-=======
-
-        // decide when to run the next update
-        let (config, windows) = focused_windows_state.get(app.world());
-        let focused = windows.iter().any(|window| window.focused);
-        match config.update_mode(focused) {
-            UpdateMode::Continuous => {
-                runner_state.redraw_requested = true;
-                event_loop.set_control_flow(ControlFlow::Wait);
-            }
-            UpdateMode::Reactive { wait } | UpdateMode::ReactiveLowPower { wait } => {
-                // TODO(bug): this is unexpected behavior.
-                // When Reactive, user expects bevy to actually wait that amount of time,
-                // and not potentially infinitely depending on platform specifics (which this does)
-                // Need to verify the platform specifics (whether this can occur in
-                // rare-but-possible cases) and replace this with a panic or a log warn!
-                if let Some(next) = runner_state.last_update.checked_add(*wait) {
-                    event_loop.set_control_flow(ControlFlow::WaitUntil(next));
-                } else {
-                    event_loop.set_control_flow(ControlFlow::Wait);
-                }
-            }
-        }
-
-        if let Some(app_redraw_events) = app.world().get_resource::<Events<RequestRedraw>>() {
-            if redraw_event_reader.read(app_redraw_events).last().is_some() {
-                runner_state.redraw_requested = true;
-            }
-        }
-
-        if let Some(app_exit) = app.should_exit() {
-            *exit_status = app_exit;
-            event_loop.exit();
-            return;
-        }
->>>>>>> c8d214d5
     }
 }
 
