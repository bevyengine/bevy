#![allow(clippy::type_complexity)]
#![warn(missing_docs)]
//! `bevy_winit` provides utilities to handle window creation and the eventloop through [`winit`]
//!
//! Most commonly, the [`WinitPlugin`] is used as part of
//! [`DefaultPlugins`](https://docs.rs/bevy/latest/bevy/struct.DefaultPlugins.html).
//! The app's [runner](bevy_app::App::runner) is set by `WinitPlugin` and handles the `winit` [`EventLoop`](winit::event_loop::EventLoop).
//! See `winit_runner` for details.

pub mod accessibility;
mod converters;
mod system;
#[cfg(target_arch = "wasm32")]
mod web_resize;
mod winit_config;
mod winit_windows;

use bevy_a11y::AccessibilityRequested;
use bevy_ecs::system::{SystemParam, SystemState};
#[cfg(not(target_arch = "wasm32"))]
use bevy_tasks::tick_global_task_pools_on_main_thread;
use system::{changed_window, create_window, despawn_window, CachedWindow};

pub use winit_config::*;
pub use winit_windows::*;

use bevy_app::{App, AppExit, Last, Plugin};
use bevy_ecs::event::{Events, ManualEventReader};
use bevy_ecs::prelude::*;
use bevy_input::{
    keyboard::KeyboardInput,
    mouse::{MouseButtonInput, MouseMotion, MouseScrollUnit, MouseWheel},
    touch::TouchInput,
    touchpad::{TouchpadMagnify, TouchpadRotate},
};
use bevy_math::{ivec2, DVec2, Vec2};
use bevy_utils::{
    tracing::{trace, warn},
    Instant,
};
use bevy_window::{
    exit_on_all_closed, CursorEntered, CursorLeft, CursorMoved, FileDragAndDrop, Ime,
    ReceivedCharacter, RequestRedraw, Window, WindowBackendScaleFactorChanged,
    WindowCloseRequested, WindowCreated, WindowDestroyed, WindowFocused, WindowMoved,
    WindowResized, WindowScaleFactorChanged, WindowThemeChanged,
};

#[cfg(target_os = "android")]
pub use winit::platform::android::activity::AndroidApp;

use winit::{
    event::{self, DeviceEvent, Event, StartCause, WindowEvent},
    event_loop::{ControlFlow, EventLoop, EventLoopBuilder, EventLoopWindowTarget},
};

use crate::accessibility::{AccessKitAdapters, AccessibilityPlugin, WinitActionHandlers};

use crate::converters::convert_winit_theme;
#[cfg(target_arch = "wasm32")]
use crate::web_resize::{CanvasParentResizeEventChannel, CanvasParentResizePlugin};

<<<<<<< HEAD
/// A global reference to the current [`AndroidApp`]
=======
/// [`AndroidApp`] provides an interface to query the application state as well as monitor events (for example lifecycle and input events)
>>>>>>> 7c3131a7
#[cfg(target_os = "android")]
pub static ANDROID_APP: std::sync::OnceLock<AndroidApp> = std::sync::OnceLock::new();

/// A [`Plugin`] that utilizes [`winit`] for window creation and event loop management.
#[derive(Default)]
pub struct WinitPlugin;

impl Plugin for WinitPlugin {
    fn build(&self, app: &mut App) {
        let mut event_loop_builder = EventLoopBuilder::<()>::with_user_event();

        #[cfg(target_os = "android")]
        {
            use winit::platform::android::EventLoopBuilderExtAndroid;
            event_loop_builder.with_android_app(
                ANDROID_APP
                    .get()
                    .expect("Bevy must be setup with the #[bevy_main] macro on Android")
                    .clone(),
            );
        }

        let event_loop = event_loop_builder.build();
        app.insert_non_send_resource(event_loop);

        app.init_non_send_resource::<WinitWindows>()
            .init_resource::<WinitSettings>()
            .set_runner(winit_runner)
            // exit_on_all_closed only uses the query to determine if the query is empty,
            // and so doesn't care about ordering relative to changed_window
            .add_systems(
                Last,
                (
                    changed_window.ambiguous_with(exit_on_all_closed),
                    // Update the state of the window before attempting to despawn to ensure consistent event ordering
                    despawn_window.after(changed_window),
                ),
            );

        app.add_plugins(AccessibilityPlugin);

        #[cfg(target_arch = "wasm32")]
        app.add_plugins(CanvasParentResizePlugin);

        #[cfg(not(target_arch = "wasm32"))]
        let mut create_window_system_state: SystemState<(
            Commands,
            NonSendMut<EventLoop<()>>,
            Query<(Entity, &mut Window)>,
            EventWriter<WindowCreated>,
            NonSendMut<WinitWindows>,
            NonSendMut<AccessKitAdapters>,
            ResMut<WinitActionHandlers>,
            ResMut<AccessibilityRequested>,
        )> = SystemState::from_world(&mut app.world);

        #[cfg(target_arch = "wasm32")]
        let mut create_window_system_state: SystemState<(
            Commands,
            NonSendMut<EventLoop<()>>,
            Query<(Entity, &mut Window)>,
            EventWriter<WindowCreated>,
            NonSendMut<WinitWindows>,
            NonSendMut<AccessKitAdapters>,
            ResMut<WinitActionHandlers>,
            ResMut<AccessibilityRequested>,
            ResMut<CanvasParentResizeEventChannel>,
        )> = SystemState::from_world(&mut app.world);

        // And for ios and macos, we should not create window early, all ui related code should be executed inside
        // UIApplicationMain/NSApplicationMain.
        #[cfg(not(any(target_os = "android", target_os = "ios", target_os = "macos")))]
        {
            #[cfg(not(target_arch = "wasm32"))]
            let (
                commands,
                event_loop,
                mut new_windows,
                event_writer,
                winit_windows,
                adapters,
                handlers,
                accessibility_requested,
            ) = create_window_system_state.get_mut(&mut app.world);

            #[cfg(target_arch = "wasm32")]
            let (
                commands,
                event_loop,
                mut new_windows,
                event_writer,
                winit_windows,
                adapters,
                handlers,
                accessibility_requested,
                event_channel,
            ) = create_window_system_state.get_mut(&mut app.world);

            // Here we need to create a winit-window and give it a WindowHandle which the renderer can use.
            // It needs to be spawned before the start of the startup schedule, so we cannot use a regular system.
            // Instead we need to create the window and spawn it using direct world access
            create_window(
                commands,
                &event_loop,
                new_windows.iter_mut(),
                event_writer,
                winit_windows,
                adapters,
                handlers,
                accessibility_requested,
                #[cfg(target_arch = "wasm32")]
                event_channel,
            );
        }

        create_window_system_state.apply(&mut app.world);
    }
}

fn run<F>(event_loop: EventLoop<()>, event_handler: F) -> !
where
    F: 'static + FnMut(Event<'_, ()>, &EventLoopWindowTarget<()>, &mut ControlFlow),
{
    event_loop.run(event_handler)
}

// TODO: It may be worth moving this cfg into a procedural macro so that it can be referenced by
// a single name instead of being copied around.
// https://gist.github.com/jakerr/231dee4a138f7a5f25148ea8f39b382e seems to work.
#[cfg(any(
    target_os = "windows",
    target_os = "macos",
    target_os = "linux",
    target_os = "dragonfly",
    target_os = "freebsd",
    target_os = "netbsd",
    target_os = "openbsd"
))]
fn run_return<F>(event_loop: &mut EventLoop<()>, event_handler: F)
where
    F: FnMut(Event<'_, ()>, &EventLoopWindowTarget<()>, &mut ControlFlow),
{
    use winit::platform::run_return::EventLoopExtRunReturn;
    event_loop.run_return(event_handler);
}

#[cfg(not(any(
    target_os = "windows",
    target_os = "macos",
    target_os = "linux",
    target_os = "dragonfly",
    target_os = "freebsd",
    target_os = "netbsd",
    target_os = "openbsd"
)))]
fn run_return<F>(_event_loop: &mut EventLoop<()>, _event_handler: F)
where
    F: FnMut(Event<'_, ()>, &EventLoopWindowTarget<()>, &mut ControlFlow),
{
    panic!("Run return is not supported on this platform!")
}

#[derive(SystemParam)]
struct WindowEvents<'w> {
    window_resized: EventWriter<'w, WindowResized>,
    window_close_requested: EventWriter<'w, WindowCloseRequested>,
    window_scale_factor_changed: EventWriter<'w, WindowScaleFactorChanged>,
    window_backend_scale_factor_changed: EventWriter<'w, WindowBackendScaleFactorChanged>,
    window_focused: EventWriter<'w, WindowFocused>,
    window_moved: EventWriter<'w, WindowMoved>,
    window_theme_changed: EventWriter<'w, WindowThemeChanged>,
    window_destroyed: EventWriter<'w, WindowDestroyed>,
}

#[derive(SystemParam)]
struct InputEvents<'w> {
    keyboard_input: EventWriter<'w, KeyboardInput>,
    character_input: EventWriter<'w, ReceivedCharacter>,
    mouse_button_input: EventWriter<'w, MouseButtonInput>,
    touchpad_magnify_input: EventWriter<'w, TouchpadMagnify>,
    touchpad_rotate_input: EventWriter<'w, TouchpadRotate>,
    mouse_wheel_input: EventWriter<'w, MouseWheel>,
    touch_input: EventWriter<'w, TouchInput>,
    ime_input: EventWriter<'w, Ime>,
}

#[derive(SystemParam)]
struct CursorEvents<'w> {
    cursor_moved: EventWriter<'w, CursorMoved>,
    cursor_entered: EventWriter<'w, CursorEntered>,
    cursor_left: EventWriter<'w, CursorLeft>,
}

// #[cfg(any(
//     target_os = "linux",
//     target_os = "dragonfly",
//     target_os = "freebsd",
//     target_os = "netbsd",
//     target_os = "openbsd"
// ))]
// pub fn winit_runner_any_thread(app: App) {
//     winit_runner_with(app, EventLoop::new_any_thread());
// }

/// Stores state that must persist between frames.
struct WinitPersistentState {
    /// Tracks whether or not the application is active or suspended.
    active: bool,
    /// Tracks whether or not an event has occurred this frame that would trigger an update in low
    /// power mode. Should be reset at the end of every frame.
    low_power_event: bool,
    /// Tracks whether the event loop was started this frame because of a redraw request.
    redraw_request_sent: bool,
    /// Tracks if the event loop was started this frame because of a [`ControlFlow::WaitUntil`]
    /// timeout.
    timeout_reached: bool,
    last_update: Instant,
}
impl Default for WinitPersistentState {
    fn default() -> Self {
        Self {
            active: false,
            low_power_event: false,
            redraw_request_sent: false,
            timeout_reached: false,
            last_update: Instant::now(),
        }
    }
}

/// The default [`App::runner`] for the [`WinitPlugin`] plugin.
///
/// Overriding the app's [runner](bevy_app::App::runner) while using `WinitPlugin` will bypass the `EventLoop`.
pub fn winit_runner(mut app: App) {
    // We remove this so that we have ownership over it.
    let mut event_loop = app
        .world
        .remove_non_send_resource::<EventLoop<()>>()
        .unwrap();

    let mut app_exit_event_reader = ManualEventReader::<AppExit>::default();
    let mut redraw_event_reader = ManualEventReader::<RequestRedraw>::default();
    let mut winit_state = WinitPersistentState::default();
    app.world
        .insert_non_send_resource(event_loop.create_proxy());

    let return_from_run = app.world.resource::<WinitSettings>().return_from_run;

    trace!("Entering winit event loop");

    let mut focused_window_state: SystemState<(Res<WinitSettings>, Query<&Window>)> =
        SystemState::from_world(&mut app.world);

    #[cfg(not(target_arch = "wasm32"))]
    let mut create_window_system_state: SystemState<(
        Commands,
        Query<(Entity, &mut Window), Added<Window>>,
        EventWriter<WindowCreated>,
        NonSendMut<WinitWindows>,
        NonSendMut<AccessKitAdapters>,
        ResMut<WinitActionHandlers>,
        ResMut<AccessibilityRequested>,
    )> = SystemState::from_world(&mut app.world);

    #[cfg(target_arch = "wasm32")]
    let mut create_window_system_state: SystemState<(
        Commands,
        Query<(Entity, &mut Window), Added<Window>>,
        EventWriter<WindowCreated>,
        NonSendMut<WinitWindows>,
        NonSendMut<AccessKitAdapters>,
        ResMut<WinitActionHandlers>,
        ResMut<AccessibilityRequested>,
        ResMut<CanvasParentResizeEventChannel>,
    )> = SystemState::from_world(&mut app.world);

    let mut finished_and_setup_done = false;

    let event_handler = move |event: Event<()>,
                              event_loop: &EventLoopWindowTarget<()>,
                              control_flow: &mut ControlFlow| {
        #[cfg(feature = "trace")]
        let _span = bevy_utils::tracing::info_span!("winit event_handler").entered();

        if !finished_and_setup_done {
            if !app.ready() {
                #[cfg(not(target_arch = "wasm32"))]
                tick_global_task_pools_on_main_thread();
            } else {
                app.finish();
                app.cleanup();
                finished_and_setup_done = true;
            }
        }

        if let Some(app_exit_events) = app.world.get_resource::<Events<AppExit>>() {
            if app_exit_event_reader.iter(app_exit_events).last().is_some() {
                *control_flow = ControlFlow::Exit;
                return;
            }
        }

        match event {
            event::Event::NewEvents(start) => {
                let (winit_config, window_focused_query) = focused_window_state.get(&app.world);

                let app_focused = window_focused_query.iter().any(|window| window.focused);

                // Check if either the `WaitUntil` timeout was triggered by winit, or that same
                // amount of time has elapsed since the last app update. This manual check is needed
                // because we don't know if the criteria for an app update were met until the end of
                // the frame.
                let auto_timeout_reached = matches!(start, StartCause::ResumeTimeReached { .. });
                let now = Instant::now();
                let manual_timeout_reached = match winit_config.update_mode(app_focused) {
                    UpdateMode::Continuous => false,
                    UpdateMode::Reactive { max_wait }
                    | UpdateMode::ReactiveLowPower { max_wait } => {
                        now.duration_since(winit_state.last_update) >= *max_wait
                    }
                };
                // The low_power_event state and timeout must be reset at the start of every frame.
                winit_state.low_power_event = false;
                winit_state.timeout_reached = auto_timeout_reached || manual_timeout_reached;
            }
            event::Event::WindowEvent {
                event,
                window_id: winit_window_id,
                ..
            } => {
                // Fetch and prepare details from the world
                let mut system_state: SystemState<(
                    NonSend<WinitWindows>,
                    Query<(&mut Window, &mut CachedWindow)>,
                    WindowEvents,
                    InputEvents,
                    CursorEvents,
                    EventWriter<FileDragAndDrop>,
                )> = SystemState::new(&mut app.world);
                let (
                    winit_windows,
                    mut window_query,
                    mut window_events,
                    mut input_events,
                    mut cursor_events,
                    mut file_drag_and_drop_events,
                ) = system_state.get_mut(&mut app.world);

                // Entity of this window
                let window_entity =
                    if let Some(entity) = winit_windows.get_window_entity(winit_window_id) {
                        entity
                    } else {
                        warn!(
                            "Skipped event {:?} for unknown winit Window Id {:?}",
                            event, winit_window_id
                        );
                        return;
                    };

                let (mut window, mut cache) =
                    if let Ok((window, info)) = window_query.get_mut(window_entity) {
                        (window, info)
                    } else {
                        warn!(
                            "Window {:?} is missing `Window` component, skipping event {:?}",
                            window_entity, event
                        );
                        return;
                    };

                winit_state.low_power_event = true;

                match event {
                    WindowEvent::Resized(size) => {
                        window
                            .resolution
                            .set_physical_resolution(size.width, size.height);

                        window_events.window_resized.send(WindowResized {
                            window: window_entity,
                            width: window.width(),
                            height: window.height(),
                        });
                    }
                    WindowEvent::CloseRequested => {
                        window_events
                            .window_close_requested
                            .send(WindowCloseRequested {
                                window: window_entity,
                            });
                    }
                    WindowEvent::KeyboardInput { ref input, .. } => {
                        input_events
                            .keyboard_input
                            .send(converters::convert_keyboard_input(input, window_entity));
                    }
                    WindowEvent::CursorMoved { position, .. } => {
                        let physical_position = DVec2::new(position.x, position.y);

                        window.set_physical_cursor_position(Some(physical_position));

                        cursor_events.cursor_moved.send(CursorMoved {
                            window: window_entity,
                            position: (physical_position / window.resolution.scale_factor())
                                .as_vec2(),
                        });
                    }
                    WindowEvent::CursorEntered { .. } => {
                        cursor_events.cursor_entered.send(CursorEntered {
                            window: window_entity,
                        });
                    }
                    WindowEvent::CursorLeft { .. } => {
                        window.set_physical_cursor_position(None);

                        cursor_events.cursor_left.send(CursorLeft {
                            window: window_entity,
                        });
                    }
                    WindowEvent::MouseInput { state, button, .. } => {
                        input_events.mouse_button_input.send(MouseButtonInput {
                            button: converters::convert_mouse_button(button),
                            state: converters::convert_element_state(state),
                            window: window_entity,
                        });
                    }
                    WindowEvent::TouchpadMagnify { delta, .. } => {
                        input_events
                            .touchpad_magnify_input
                            .send(TouchpadMagnify(delta as f32));
                    }
                    WindowEvent::TouchpadRotate { delta, .. } => {
                        input_events
                            .touchpad_rotate_input
                            .send(TouchpadRotate(delta));
                    }
                    WindowEvent::MouseWheel { delta, .. } => match delta {
                        event::MouseScrollDelta::LineDelta(x, y) => {
                            input_events.mouse_wheel_input.send(MouseWheel {
                                unit: MouseScrollUnit::Line,
                                x,
                                y,
                                window: window_entity,
                            });
                        }
                        event::MouseScrollDelta::PixelDelta(p) => {
                            input_events.mouse_wheel_input.send(MouseWheel {
                                unit: MouseScrollUnit::Pixel,
                                x: p.x as f32,
                                y: p.y as f32,
                                window: window_entity,
                            });
                        }
                    },
                    WindowEvent::Touch(touch) => {
                        let location = touch.location.to_logical(window.resolution.scale_factor());

                        // Event
                        input_events
                            .touch_input
                            .send(converters::convert_touch_input(touch, location));
                    }
                    WindowEvent::ReceivedCharacter(c) => {
                        input_events.character_input.send(ReceivedCharacter {
                            window: window_entity,
                            char: c,
                        });
                    }
                    WindowEvent::ScaleFactorChanged {
                        scale_factor,
                        new_inner_size,
                    } => {
                        window_events.window_backend_scale_factor_changed.send(
                            WindowBackendScaleFactorChanged {
                                window: window_entity,
                                scale_factor,
                            },
                        );

                        let prior_factor = window.resolution.scale_factor();
                        window.resolution.set_scale_factor(scale_factor);
                        let new_factor = window.resolution.scale_factor();

                        if let Some(forced_factor) = window.resolution.scale_factor_override() {
                            // If there is a scale factor override, then force that to be used
                            // Otherwise, use the OS suggested size
                            // We have already told the OS about our resize constraints, so
                            // the new_inner_size should take those into account
                            *new_inner_size =
                                winit::dpi::LogicalSize::new(window.width(), window.height())
                                    .to_physical::<u32>(forced_factor);
                            // TODO: Should this not trigger a WindowsScaleFactorChanged?
                        } else if approx::relative_ne!(new_factor, prior_factor) {
                            // Trigger a change event if they are approximately different
                            window_events.window_scale_factor_changed.send(
                                WindowScaleFactorChanged {
                                    window: window_entity,
                                    scale_factor,
                                },
                            );
                        }

                        let new_logical_width = (new_inner_size.width as f64 / new_factor) as f32;
                        let new_logical_height = (new_inner_size.height as f64 / new_factor) as f32;
                        if approx::relative_ne!(window.width(), new_logical_width)
                            || approx::relative_ne!(window.height(), new_logical_height)
                        {
                            window_events.window_resized.send(WindowResized {
                                window: window_entity,
                                width: new_logical_width,
                                height: new_logical_height,
                            });
                        }
                        window
                            .resolution
                            .set_physical_resolution(new_inner_size.width, new_inner_size.height);
                    }
                    WindowEvent::Focused(focused) => {
                        // Component
                        window.focused = focused;

                        window_events.window_focused.send(WindowFocused {
                            window: window_entity,
                            focused,
                        });
                    }
                    WindowEvent::DroppedFile(path_buf) => {
                        file_drag_and_drop_events.send(FileDragAndDrop::DroppedFile {
                            window: window_entity,
                            path_buf,
                        });
                    }
                    WindowEvent::HoveredFile(path_buf) => {
                        file_drag_and_drop_events.send(FileDragAndDrop::HoveredFile {
                            window: window_entity,
                            path_buf,
                        });
                    }
                    WindowEvent::HoveredFileCancelled => {
                        file_drag_and_drop_events.send(FileDragAndDrop::HoveredFileCanceled {
                            window: window_entity,
                        });
                    }
                    WindowEvent::Moved(position) => {
                        let position = ivec2(position.x, position.y);

                        window.position.set(position);

                        window_events.window_moved.send(WindowMoved {
                            entity: window_entity,
                            position,
                        });
                    }
                    WindowEvent::Ime(event) => match event {
                        event::Ime::Preedit(value, cursor) => {
                            input_events.ime_input.send(Ime::Preedit {
                                window: window_entity,
                                value,
                                cursor,
                            });
                        }
                        event::Ime::Commit(value) => input_events.ime_input.send(Ime::Commit {
                            window: window_entity,
                            value,
                        }),
                        event::Ime::Enabled => input_events.ime_input.send(Ime::Enabled {
                            window: window_entity,
                        }),
                        event::Ime::Disabled => input_events.ime_input.send(Ime::Disabled {
                            window: window_entity,
                        }),
                    },
                    WindowEvent::ThemeChanged(theme) => {
                        window_events.window_theme_changed.send(WindowThemeChanged {
                            window: window_entity,
                            theme: convert_winit_theme(theme),
                        });
                    }
                    WindowEvent::Destroyed => {
                        window_events.window_destroyed.send(WindowDestroyed {
                            window: window_entity,
                        });
                    }
                    _ => {}
                }

                if window.is_changed() {
                    cache.window = window.clone();
                }
            }
            event::Event::DeviceEvent {
                event: DeviceEvent::MouseMotion { delta: (x, y) },
                ..
            } => {
                let mut system_state: SystemState<EventWriter<MouseMotion>> =
                    SystemState::new(&mut app.world);
                let mut mouse_motion = system_state.get_mut(&mut app.world);

                mouse_motion.send(MouseMotion {
                    delta: Vec2::new(x as f32, y as f32),
                });
            }
            event::Event::Suspended => {
                winit_state.active = false;
                #[cfg(target_os = "android")]
                {
                    // Bevy doesn't support suspend/resume so we just exit
                    // and Android will restart the application on resume
                    // TODO: Save save some state and load on resume
                    *control_flow = ControlFlow::Exit;
                }
            }
            event::Event::Resumed => {
                winit_state.active = true;
            }
            event::Event::MainEventsCleared => {
                let (winit_config, window_focused_query) = focused_window_state.get(&app.world);

                let update = if winit_state.active {
                    // True if _any_ windows are currently being focused
                    let app_focused = window_focused_query.iter().any(|window| window.focused);
                    match winit_config.update_mode(app_focused) {
                        UpdateMode::Continuous | UpdateMode::Reactive { .. } => true,
                        UpdateMode::ReactiveLowPower { .. } => {
                            winit_state.low_power_event
                                || winit_state.redraw_request_sent
                                || winit_state.timeout_reached
                        }
                    }
                } else {
                    false
                };

                if update && finished_and_setup_done {
                    winit_state.last_update = Instant::now();
                    app.update();
                }
            }
            Event::RedrawEventsCleared => {
                {
                    // Fetch from world
                    let (winit_config, window_focused_query) = focused_window_state.get(&app.world);

                    // True if _any_ windows are currently being focused
                    let app_focused = window_focused_query.iter().any(|window| window.focused);

                    let now = Instant::now();
                    use UpdateMode::*;
                    *control_flow = match winit_config.update_mode(app_focused) {
                        Continuous => ControlFlow::Poll,
                        Reactive { max_wait } | ReactiveLowPower { max_wait } => {
                            if let Some(instant) = now.checked_add(*max_wait) {
                                ControlFlow::WaitUntil(instant)
                            } else {
                                ControlFlow::Wait
                            }
                        }
                    };
                }

                // This block needs to run after `app.update()` in `MainEventsCleared`. Otherwise,
                // we won't be able to see redraw requests until the next event, defeating the
                // purpose of a redraw request!
                let mut redraw = false;
                if let Some(app_redraw_events) = app.world.get_resource::<Events<RequestRedraw>>() {
                    if redraw_event_reader.iter(app_redraw_events).last().is_some() {
                        *control_flow = ControlFlow::Poll;
                        redraw = true;
                    }
                }

                winit_state.redraw_request_sent = redraw;
            }

            _ => (),
        }

        if winit_state.active {
            #[cfg(not(target_arch = "wasm32"))]
            let (
                commands,
                mut new_windows,
                created_window_writer,
                winit_windows,
                adapters,
                handlers,
                accessibility_requested,
            ) = create_window_system_state.get_mut(&mut app.world);

            #[cfg(target_arch = "wasm32")]
            let (
                commands,
                mut new_windows,
                created_window_writer,
                winit_windows,
                adapters,
                handlers,
                accessibility_requested,
                canvas_parent_resize_channel,
            ) = create_window_system_state.get_mut(&mut app.world);

            // Responsible for creating new windows
            create_window(
                commands,
                event_loop,
                new_windows.iter_mut(),
                created_window_writer,
                winit_windows,
                adapters,
                handlers,
                accessibility_requested,
                #[cfg(target_arch = "wasm32")]
                canvas_parent_resize_channel,
            );

            create_window_system_state.apply(&mut app.world);
        }
    };

    // If true, returns control from Winit back to the main Bevy loop
    if return_from_run {
        run_return(&mut event_loop, event_handler);
    } else {
        run(event_loop, event_handler);
    }
}<|MERGE_RESOLUTION|>--- conflicted
+++ resolved
@@ -59,11 +59,7 @@
 #[cfg(target_arch = "wasm32")]
 use crate::web_resize::{CanvasParentResizeEventChannel, CanvasParentResizePlugin};
 
-<<<<<<< HEAD
-/// A global reference to the current [`AndroidApp`]
-=======
 /// [`AndroidApp`] provides an interface to query the application state as well as monitor events (for example lifecycle and input events)
->>>>>>> 7c3131a7
 #[cfg(target_os = "android")]
 pub static ANDROID_APP: std::sync::OnceLock<AndroidApp> = std::sync::OnceLock::new();
 
