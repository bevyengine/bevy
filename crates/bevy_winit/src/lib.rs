#![cfg_attr(docsrs, feature(doc_auto_cfg))]
#![forbid(unsafe_code)]
#![doc(
    html_logo_url = "https://bevyengine.org/assets/icon.png",
    html_favicon_url = "https://bevyengine.org/assets/icon.png"
)]

//! `bevy_winit` provides utilities to handle window creation and the eventloop through [`winit`]
//!
//! Most commonly, the [`WinitPlugin`] is used as part of
//! [`DefaultPlugins`](https://docs.rs/bevy/latest/bevy/struct.DefaultPlugins.html).
//! The app's [runner](bevy_app::App::runner) is set by `WinitPlugin` and handles the `winit` [`EventLoop`].
//! See `winit_runner` for details.

pub mod accessibility;
mod converters;
mod system;
mod winit_config;
pub mod winit_event;
mod winit_windows;

use std::sync::mpsc::{sync_channel, SyncSender};

use approx::relative_eq;
use bevy_a11y::AccessibilityRequested;
use bevy_utils::Instant;
pub use system::create_windows;
use system::{changed_windows, despawn_windows, CachedWindow};
use winit::dpi::{LogicalSize, PhysicalSize};
pub use winit_config::*;
pub use winit_event::*;
pub use winit_windows::*;

use bevy_app::{App, AppExit, Last, Plugin, PluginsState};
use bevy_ecs::event::ManualEventReader;
use bevy_ecs::prelude::*;
use bevy_ecs::system::SystemState;
use bevy_input::{
    mouse::{MouseButtonInput, MouseMotion, MouseScrollUnit, MouseWheel},
    touchpad::{TouchpadMagnify, TouchpadRotate},
};
use bevy_math::{ivec2, DVec2, Vec2};
#[cfg(not(target_arch = "wasm32"))]
use bevy_tasks::tick_global_task_pools_on_main_thread;
use bevy_utils::tracing::{error, trace, warn};
#[allow(deprecated)]
use bevy_window::{
    exit_on_all_closed, ApplicationLifetime, CursorEntered, CursorLeft, CursorMoved,
    FileDragAndDrop, Ime, ReceivedCharacter, RequestRedraw, Window,
    WindowBackendScaleFactorChanged, WindowCloseRequested, WindowCreated, WindowDestroyed,
    WindowFocused, WindowMoved, WindowOccluded, WindowResized, WindowScaleFactorChanged,
    WindowThemeChanged,
};
#[cfg(target_os = "android")]
use bevy_window::{PrimaryWindow, RawHandleWrapper};

#[cfg(target_os = "android")]
pub use winit::platform::android::activity as android_activity;

use winit::event::StartCause;
use winit::{
    event::{self, DeviceEvent, Event, WindowEvent},
    event_loop::{ControlFlow, EventLoop, EventLoopBuilder, EventLoopWindowTarget},
};

use crate::accessibility::{AccessKitAdapters, AccessKitPlugin, WinitActionHandlers};

use crate::converters::convert_winit_theme;

/// [`AndroidApp`] provides an interface to query the application state as well as monitor events
/// (for example lifecycle and input events).
#[cfg(target_os = "android")]
pub static ANDROID_APP: std::sync::OnceLock<android_activity::AndroidApp> =
    std::sync::OnceLock::new();

/// A [`Plugin`] that uses `winit` to create and manage windows, and receive window and input
/// events.
///
/// This plugin will add systems and resources that sync with the `winit` backend and also
/// replace the existing [`App`] runner with one that constructs an [event loop](EventLoop) to
/// receive window and input events from the OS.
#[derive(Default)]
pub struct WinitPlugin {
    /// Allows the window (and the event loop) to be created on any thread
    /// instead of only the main thread.
    ///
    /// See [`EventLoopBuilder::build`] for more information on this.
    ///
    /// # Supported platforms
    ///
    /// Only works on Linux (X11/Wayland) and Windows.
    /// This field is ignored on other platforms.
    pub run_on_any_thread: bool,
}

impl Plugin for WinitPlugin {
    fn build(&self, app: &mut App) {
        let mut event_loop_builder = EventLoopBuilder::<UserEvent>::with_user_event();

        // linux check is needed because x11 might be enabled on other platforms.
        #[cfg(all(target_os = "linux", feature = "x11"))]
        {
            use winit::platform::x11::EventLoopBuilderExtX11;

            // This allows a Bevy app to be started and ran outside of the main thread.
            // A use case for this is to allow external applications to spawn a thread
            // which runs a Bevy app without requiring the Bevy app to need to reside on
            // the main thread, which can be problematic.
            event_loop_builder.with_any_thread(self.run_on_any_thread);
        }

        // linux check is needed because wayland might be enabled on other platforms.
        #[cfg(all(target_os = "linux", feature = "wayland"))]
        {
            use winit::platform::wayland::EventLoopBuilderExtWayland;
            event_loop_builder.with_any_thread(self.run_on_any_thread);
        }

        #[cfg(target_os = "windows")]
        {
            use winit::platform::windows::EventLoopBuilderExtWindows;
            event_loop_builder.with_any_thread(self.run_on_any_thread);
        }

        #[cfg(target_os = "android")]
        {
            use winit::platform::android::EventLoopBuilderExtAndroid;
            let msg = "Bevy must be setup with the #[bevy_main] macro on Android";
            event_loop_builder.with_android_app(ANDROID_APP.get().expect(msg).clone());
        }

        app.init_non_send_resource::<WinitWindows>()
            .init_resource::<WinitSettings>()
            .add_event::<WinitEvent>()
            .set_runner(winit_runner)
            .add_systems(
                Last,
                (
                    // `exit_on_all_closed` only checks if windows exist but doesn't access data,
                    // so we don't need to care about its ordering relative to `changed_windows`
                    changed_windows.ambiguous_with(exit_on_all_closed),
                    despawn_windows,
                )
                    .chain(),
            );

        app.add_plugins(AccessKitPlugin);

        let event_loop = event_loop_builder
            .build()
            .expect("Failed to build event loop");

        // iOS, macOS, and Android don't like it if you create windows before the event loop is
        // initialized.
        //
        // See:
        // - https://github.com/rust-windowing/winit/blob/master/README.md#macos
        // - https://github.com/rust-windowing/winit/blob/master/README.md#ios
        #[cfg(not(any(target_os = "android", target_os = "ios", target_os = "macos")))]
        {
            // Otherwise, we want to create a window before `bevy_render` initializes the renderer
            // so that we have a surface to use as a hint. This improves compatibility with `wgpu`
            // backends, especially WASM/WebGL2.
            let mut create_window = SystemState::<CreateWindowParams>::from_world(app.world_mut());
            create_windows(&event_loop, create_window.get_mut(app.world_mut()));
            create_window.apply(app.world_mut());
        }

        // `winit`'s windows are bound to the event loop that created them, so the event loop must
        // be inserted as a resource here to pass it onto the runner.
        app.insert_non_send_resource(event_loop);
    }
}

trait AppSendEvent {
    fn send(&mut self, event: impl Into<WinitEvent>);
}
impl AppSendEvent for Vec<WinitEvent> {
    fn send(&mut self, event: impl Into<WinitEvent>) {
        self.push(Into::<WinitEvent>::into(event));
    }
}

/// Persistent state that is used to run the [`App`] according to the current
/// [`UpdateMode`].
struct WinitAppRunnerState {
    /// Current activity state of the app.
    activity_state: UpdateState,
    /// Current update mode of the app.
    update_mode: UpdateMode,
    /// Is `true` if a new [`WindowEvent`] has been received since the last update.
    window_event_received: bool,
    /// Is `true` if a new [`DeviceEvent`] has been received since the last update.
    device_event_received: bool,
    /// Is `true` if the app has requested a redraw since the last update.
    redraw_requested: bool,
    /// Is `true` if enough time has elapsed since `last_update` to run another update.
    wait_elapsed: bool,
    /// Number of "forced" updates to trigger on application start
    startup_forced_updates: u32,
}

impl WinitAppRunnerState {
    fn reset_on_update(&mut self) {
        self.window_event_received = false;
        self.device_event_received = false;
    }
}

impl Default for WinitAppRunnerState {
    fn default() -> Self {
        Self {
            activity_state: UpdateState::NotYetStarted,
            update_mode: UpdateMode::Continuous,
            window_event_received: false,
            device_event_received: false,
            redraw_requested: false,
            wait_elapsed: false,
            // 3 seems to be enough, 5 is a safe margin
            startup_forced_updates: 5,
        }
    }
}

#[derive(PartialEq, Eq, Debug)]
enum UpdateState {
    NotYetStarted,
    Active,
    Suspended,
    WillSuspend,
    WillResume,
}

impl UpdateState {
    #[inline]
    fn is_active(&self) -> bool {
        match self {
            Self::NotYetStarted | Self::Suspended => false,
            Self::Active | Self::WillSuspend | Self::WillResume => true,
        }
    }
}

/// The parameters of the [`create_windows`] system.
pub type CreateWindowParams<'w, 's, F = ()> = (
    Commands<'w, 's>,
    Query<'w, 's, (Entity, &'static mut Window), F>,
    EventWriter<'w, WindowCreated>,
    NonSendMut<'w, WinitWindows>,
    NonSendMut<'w, AccessKitAdapters>,
    ResMut<'w, WinitActionHandlers>,
    Res<'w, AccessibilityRequested>,
);

/// The [`winit::event_loop::EventLoopProxy`] with the specific [`winit::event::Event::UserEvent`] used in the [`winit_runner`].
///
/// The `EventLoopProxy` can be used to request a redraw from outside bevy.
///
/// Use `NonSend<EventLoopProxy>` to receive this resource.
pub type EventLoopProxy = winit::event_loop::EventLoopProxy<UserEvent>;

type UserEvent = RequestRedraw;

/// The default [`App::runner`] for the [`WinitPlugin`] plugin.
///
/// Overriding the app's [runner](bevy_app::App::runner) while using `WinitPlugin` will bypass the
/// `EventLoop`.
pub fn winit_runner(mut app: App) -> AppExit {
    if app.plugins_state() == PluginsState::Ready {
        app.finish();
        app.cleanup();
    }

    let event_loop = app
        .world_mut()
        .remove_non_send_resource::<EventLoop<UserEvent>>()
        .unwrap();

    app.world_mut()
        .insert_non_send_resource(event_loop.create_proxy());

    let mut runner_state = WinitAppRunnerState::default();

    // Create a channel with a size of 1, since ideally only one exit code will be sent before exiting the app.
    let (exit_sender, exit_receiver) = sync_channel(1);

    // prepare structures to access data in the world
    let mut redraw_event_reader = ManualEventReader::<RequestRedraw>::default();

    let mut focused_windows_state: SystemState<(Res<WinitSettings>, Query<(Entity, &Window)>)> =
<<<<<<< HEAD
        SystemState::new(&mut app.world);
=======
        SystemState::new(app.world_mut());
>>>>>>> b45786df

    let mut event_writer_system_state: SystemState<(
        EventWriter<WindowResized>,
        NonSend<WinitWindows>,
        Query<(&mut Window, &mut CachedWindow)>,
        NonSend<AccessKitAdapters>,
    )> = SystemState::new(app.world_mut());

    let mut create_window =
        SystemState::<CreateWindowParams<Added<Window>>>::from_world(app.world_mut());
    let mut winit_events = Vec::default();
    // set up the event loop
    let event_handler = move |event, event_loop: &EventLoopWindowTarget<UserEvent>| {
        // The event loop is in the process of exiting, so don't deliver any new events
        if event_loop.exiting() {
            return;
        }

        handle_winit_event(
            &mut app,
            &mut runner_state,
            &mut create_window,
            &mut event_writer_system_state,
            &mut focused_windows_state,
            &mut redraw_event_reader,
            &mut winit_events,
            &exit_sender,
            event,
            event_loop,
        );
    };

    trace!("starting winit event loop");
    // TODO(clean): the winit docs mention using `spawn` instead of `run` on WASM.
    if let Err(err) = event_loop.run(event_handler) {
        error!("winit event loop returned an error: {err}");
    }

    // If everything is working correctly then the event loop only exits after it's sent a exit code.
    exit_receiver
        .try_recv()
        .map_err(|err| error!("Failed to receive a app exit code! This is a bug. Reason: {err}"))
        .unwrap_or(AppExit::error())
}

#[allow(clippy::too_many_arguments /* TODO: probs can reduce # of args */)]
fn handle_winit_event(
    app: &mut App,
    runner_state: &mut WinitAppRunnerState,
    create_window: &mut SystemState<CreateWindowParams<Added<Window>>>,
    event_writer_system_state: &mut SystemState<(
        EventWriter<WindowResized>,
        NonSend<WinitWindows>,
        Query<(&mut Window, &mut CachedWindow)>,
        NonSend<AccessKitAdapters>,
    )>,
    focused_windows_state: &mut SystemState<(Res<WinitSettings>, Query<(Entity, &Window)>)>,
    redraw_event_reader: &mut ManualEventReader<RequestRedraw>,
    winit_events: &mut Vec<WinitEvent>,
    exit_notify: &SyncSender<AppExit>,
    event: Event<UserEvent>,
    event_loop: &EventLoopWindowTarget<UserEvent>,
) {
    #[cfg(feature = "trace")]
    let _span = bevy_utils::tracing::info_span!("winit event_handler").entered();

    if app.plugins_state() != PluginsState::Cleaned {
        if app.plugins_state() != PluginsState::Ready {
            #[cfg(not(target_arch = "wasm32"))]
            tick_global_task_pools_on_main_thread();
        } else {
            app.finish();
            app.cleanup();
        }
        runner_state.redraw_requested = true;
    }

<<<<<<< HEAD
    #[cfg(all(feature = "webgl", target_arch = "wasm32", not(feature = "webgpu")))]
    {
        use bevy_window::WindowGlContextLost;
        use wasm_bindgen::JsCast;
        use winit::platform::web::WindowExtWebSys;

        fn get_gl_context(
            window: &winit::window::Window,
        ) -> Option<web_sys::WebGl2RenderingContext> {
            if let Some(canvas) = window.canvas() {
                let context = canvas.get_context("webgl2").ok()??;

                Some(context.dyn_into::<web_sys::WebGl2RenderingContext>().ok()?)
            } else {
                None
            }
        }

        fn has_gl_context(window: &winit::window::Window) -> bool {
            get_gl_context(window).map_or(false, |ctx| !ctx.is_context_lost())
        }

        let (_, windows) = focused_windows_state.get(&app.world);

        if let Some((entity, _)) = windows.iter().next() {
            let winit_windows = app.world.non_send_resource::<WinitWindows>();
            let window = winit_windows.get_window(entity).expect("Window must exist");

            if !has_gl_context(&window) {
                app.world.send_event(WindowGlContextLost { window: entity });

                // Pauses sub-apps to stop WGPU from crashing when there's no OpenGL context.
                // Ensures that the rest of the systems in the main app keep running (i.e. physics).
                app.pause_sub_apps();
            } else {
                app.resume_sub_apps();
            }
        }
    }

    match event {
        Event::AboutToWait => {
            let (config, windows) = focused_windows_state.get(&app.world);
            let focused = windows.iter().any(|(_, window)| window.focused);
            let mut should_update = match config.update_mode(focused) {
                UpdateMode::Continuous => {
                    runner_state.redraw_requested
                        || runner_state.window_event_received
                        || runner_state.device_event_received
                }
                UpdateMode::Reactive { .. } => {
                    runner_state.wait_elapsed
                        || runner_state.redraw_requested
                        || runner_state.window_event_received
                        || runner_state.device_event_received
=======
    // create any new windows
    // (even if app did not update, some may have been created by plugin setup)
    create_windows(event_loop, create_window.get_mut(app.world_mut()));
    create_window.apply(app.world_mut());

    match event {
        Event::AboutToWait => {
            if let Some(app_redraw_events) = app.world().get_resource::<Events<RequestRedraw>>() {
                if redraw_event_reader.read(app_redraw_events).last().is_some() {
                    runner_state.redraw_requested = true;
>>>>>>> b45786df
                }
            }

            let (config, windows) = focused_windows_state.get(app.world());
            let focused = windows.iter().any(|(_, window)| window.focused);

            let mut update_mode = config.update_mode(focused);
            let mut should_update = should_update(runner_state, update_mode);

            if runner_state.startup_forced_updates > 0 {
                runner_state.startup_forced_updates -= 1;
                // Ensure that an update is triggered on the first iterations for app initialization
                should_update = true;
            }

            if runner_state.activity_state == UpdateState::WillSuspend {
                runner_state.activity_state = UpdateState::Suspended;
                // Trigger one last update to enter the suspended state
                should_update = true;

                #[cfg(target_os = "android")]
                {
                    // Remove the `RawHandleWrapper` from the primary window.
                    // This will trigger the surface destruction.
                    let mut query = app
                        .world_mut()
                        .query_filtered::<Entity, With<PrimaryWindow>>();
                    let entity = query.single(&app.world());
                    app.world_mut()
                        .entity_mut(entity)
                        .remove::<RawHandleWrapper>();
                }
            }

            if runner_state.activity_state == UpdateState::WillResume {
                runner_state.activity_state = UpdateState::Active;
                // Trigger the update to enter the active state
                should_update = true;
                // Trigger the next redraw ro refresh the screen immediately
                runner_state.redraw_requested = true;

                #[cfg(target_os = "android")]
                {
                    // Get windows that are cached but without raw handles. Those window were already created, but got their
                    // handle wrapper removed when the app was suspended.
                    let mut query = app
                        .world_mut()
                        .query_filtered::<(Entity, &Window), (With<CachedWindow>, Without<bevy_window::RawHandleWrapper>)>();
                    if let Ok((entity, window)) = query.get_single(&app.world()) {
                        let window = window.clone();

                        let (
                            ..,
                            mut winit_windows,
                            mut adapters,
                            mut handlers,
                            accessibility_requested,
                        ) = create_window.get_mut(app.world_mut());

                        let winit_window = winit_windows.create_window(
                            event_loop,
                            entity,
                            &window,
                            &mut adapters,
                            &mut handlers,
                            &accessibility_requested,
                        );

                        let wrapper = RawHandleWrapper::new(winit_window).unwrap();

                        app.world_mut().entity_mut(entity).insert(wrapper);
                    }
                }
            }

            // This is recorded before running app.update(), to run the next cycle after a correct timeout.
            // If the cycle takes more than the wait timeout, it will be re-executed immediately.
            let begin_frame_time = Instant::now();

            if should_update {
<<<<<<< HEAD
                let visible = windows.iter().any(|(_, window)| window.visible);
                let (_, winit_windows, _, _) = event_writer_system_state.get_mut(&mut app.world);
                if visible && runner_state.active != ActiveState::WillSuspend {
                    for window in winit_windows.windows.values() {
                        window.request_redraw();
=======
                // Not redrawing, but the timeout elapsed.
                run_app_update(runner_state, app, winit_events);

                // Running the app may have changed the WinitSettings resource, so we have to re-extract it.
                let (config, windows) = focused_windows_state.get(app.world());
                let focused = windows.iter().any(|(_, window)| window.focused);

                update_mode = config.update_mode(focused);
            }

            match update_mode {
                UpdateMode::Continuous => {
                    // per winit's docs on [Window::is_visible](https://docs.rs/winit/latest/winit/window/struct.Window.html#method.is_visible),
                    // we cannot use the visibility to drive rendering on these platforms
                    // so we cannot discern whether to beneficially use `Poll` or not?
                    cfg_if::cfg_if! {
                        if #[cfg(not(any(
                            target_arch = "wasm32",
                            target_os = "android",
                            target_os = "ios",
                            all(target_os = "linux", any(feature = "x11", feature = "wayland"))
                        )))]
                        {
                            let winit_windows = app.world().non_send_resource::<WinitWindows>();
                            let visible = winit_windows.windows.iter().any(|(_, w)| {
                                w.is_visible().unwrap_or(false)
                            });

                            event_loop.set_control_flow(if visible {
                                ControlFlow::Wait
                            } else {
                                ControlFlow::Poll
                            });
                        }
                        else {
                            event_loop.set_control_flow(ControlFlow::Wait);
                        }
                    }

                    // Trigger the next redraw to refresh the screen immediately if waiting
                    if let ControlFlow::Wait = event_loop.control_flow() {
                        runner_state.redraw_requested = true;
>>>>>>> b45786df
                    }
                }
                UpdateMode::Reactive { wait } | UpdateMode::ReactiveLowPower { wait } => {
                    // Set the next timeout, starting from the instant before running app.update() to avoid frame delays
                    if let Some(next) = begin_frame_time.checked_add(wait) {
                        if runner_state.wait_elapsed {
                            event_loop.set_control_flow(ControlFlow::WaitUntil(next));
                        }
                    }
                }
            }

            if update_mode != runner_state.update_mode {
                // Trigger the next redraw since we're changing the update mode
                runner_state.redraw_requested = true;
                runner_state.update_mode = update_mode;
            }

            if runner_state.redraw_requested
                && runner_state.activity_state != UpdateState::Suspended
            {
                let winit_windows = app.world().non_send_resource::<WinitWindows>();
                for window in winit_windows.windows.values() {
                    window.request_redraw();
                }
                runner_state.redraw_requested = false;
            }
        }
        Event::NewEvents(cause) => {
            runner_state.wait_elapsed = match cause {
                StartCause::WaitCancelled {
                    requested_resume: Some(resume),
                    ..
                } => {
                    // If the resume time is not after now, it means that at least the wait timeout
                    // has elapsed.
                    resume <= Instant::now()
                }
                _ => true,
            };
        }
        Event::WindowEvent {
            event, window_id, ..
        } => {
            let (mut window_resized, winit_windows, mut windows, access_kit_adapters) =
                event_writer_system_state.get_mut(app.world_mut());

            let Some(window) = winit_windows.get_window_entity(window_id) else {
                warn!("Skipped event {event:?} for unknown winit Window Id {window_id:?}");
                return;
            };

            let Ok((mut win, _)) = windows.get_mut(window) else {
                warn!("Window {window:?} is missing `Window` component, skipping event {event:?}");
                return;
            };

            // Allow AccessKit to respond to `WindowEvent`s before they reach
            // the engine.
            if let Some(adapter) = access_kit_adapters.get(&window) {
                if let Some(winit_window) = winit_windows.get_window(window) {
                    adapter.process_event(winit_window, &event);
                }
            }

            runner_state.window_event_received = true;

            match event {
                WindowEvent::Resized(size) => {
                    react_to_resize(&mut win, size, &mut window_resized, window);
                }
                WindowEvent::CloseRequested => winit_events.send(WindowCloseRequested { window }),
                WindowEvent::KeyboardInput { ref event, .. } => {
                    if event.state.is_pressed() {
                        if let Some(char) = &event.text {
                            let char = char.clone();
                            #[allow(deprecated)]
                            winit_events.send(ReceivedCharacter { window, char });
                        }
                    }
                    winit_events.send(converters::convert_keyboard_input(event, window));
                }
                WindowEvent::CursorMoved { position, .. } => {
                    let physical_position = DVec2::new(position.x, position.y);

                    let last_position = win.physical_cursor_position();
                    let delta = last_position.map(|last_pos| {
                        (physical_position.as_vec2() - last_pos) / win.resolution.scale_factor()
                    });

                    win.set_physical_cursor_position(Some(physical_position));
                    let position =
                        (physical_position / win.resolution.scale_factor() as f64).as_vec2();
                    winit_events.send(CursorMoved {
                        window,
                        position,
                        delta,
                    });
                }
                WindowEvent::CursorEntered { .. } => {
                    winit_events.send(CursorEntered { window });
                }
                WindowEvent::CursorLeft { .. } => {
                    win.set_physical_cursor_position(None);
                    winit_events.send(CursorLeft { window });
                }
                WindowEvent::MouseInput { state, button, .. } => {
                    winit_events.send(MouseButtonInput {
                        button: converters::convert_mouse_button(button),
                        state: converters::convert_element_state(state),
                        window,
                    });
                }
                WindowEvent::TouchpadMagnify { delta, .. } => {
                    winit_events.send(TouchpadMagnify(delta as f32));
                }
                WindowEvent::TouchpadRotate { delta, .. } => {
                    winit_events.send(TouchpadRotate(delta));
                }
                WindowEvent::MouseWheel { delta, .. } => match delta {
                    event::MouseScrollDelta::LineDelta(x, y) => {
                        winit_events.send(MouseWheel {
                            unit: MouseScrollUnit::Line,
                            x,
                            y,
                            window,
                        });
                    }
                    event::MouseScrollDelta::PixelDelta(p) => {
                        winit_events.send(MouseWheel {
                            unit: MouseScrollUnit::Pixel,
                            x: p.x as f32,
                            y: p.y as f32,
                            window,
                        });
                    }
                },
                WindowEvent::Touch(touch) => {
                    let location = touch
                        .location
                        .to_logical(win.resolution.scale_factor() as f64);
                    winit_events.send(converters::convert_touch_input(touch, location, window));
                }
                WindowEvent::ScaleFactorChanged {
                    scale_factor,
                    mut inner_size_writer,
                } => {
                    let prior_factor = win.resolution.scale_factor();
                    win.resolution.set_scale_factor(scale_factor as f32);
                    // Note: this may be different from new_scale_factor if
                    // `scale_factor_override` is set to Some(thing)
                    let new_factor = win.resolution.scale_factor();

                    let mut new_inner_size =
                        PhysicalSize::new(win.physical_width(), win.physical_height());
                    let scale_factor_override = win.resolution.scale_factor_override();
                    if let Some(forced_factor) = scale_factor_override {
                        // This window is overriding the OS-suggested DPI, so its physical size
                        // should be set based on the overriding value. Its logical size already
                        // incorporates any resize constraints.
                        let maybe_new_inner_size = LogicalSize::new(win.width(), win.height())
                            .to_physical::<u32>(forced_factor as f64);
                        if let Err(err) = inner_size_writer.request_inner_size(new_inner_size) {
                            warn!("Winit Failed to resize the window: {err}");
                        } else {
                            new_inner_size = maybe_new_inner_size;
                        }
                    }
                    let new_logical_width = new_inner_size.width as f32 / new_factor;
                    let new_logical_height = new_inner_size.height as f32 / new_factor;

                    let width_equal = relative_eq!(win.width(), new_logical_width);
                    let height_equal = relative_eq!(win.height(), new_logical_height);
                    win.resolution
                        .set_physical_resolution(new_inner_size.width, new_inner_size.height);

                    winit_events.send(WindowBackendScaleFactorChanged {
                        window,
                        scale_factor,
                    });
                    if scale_factor_override.is_none() && !relative_eq!(new_factor, prior_factor) {
                        winit_events.send(WindowScaleFactorChanged {
                            window,
                            scale_factor,
                        });
                    }

                    if !width_equal || !height_equal {
                        winit_events.send(WindowResized {
                            window,
                            width: new_logical_width,
                            height: new_logical_height,
                        });
                    }
                }
                WindowEvent::Focused(focused) => {
                    win.focused = focused;
                    winit_events.send(WindowFocused { window, focused });
                }
                WindowEvent::Occluded(occluded) => {
                    winit_events.send(WindowOccluded { window, occluded });
                }
                WindowEvent::DroppedFile(path_buf) => {
                    winit_events.send(FileDragAndDrop::DroppedFile { window, path_buf });
                }
                WindowEvent::HoveredFile(path_buf) => {
                    winit_events.send(FileDragAndDrop::HoveredFile { window, path_buf });
                }
                WindowEvent::HoveredFileCancelled => {
                    winit_events.send(FileDragAndDrop::HoveredFileCanceled { window });
                }
                WindowEvent::Moved(position) => {
                    let position = ivec2(position.x, position.y);
                    win.position.set(position);
                    winit_events.send(WindowMoved { window, position });
                }
                WindowEvent::Ime(event) => match event {
                    event::Ime::Preedit(value, cursor) => {
                        winit_events.send(Ime::Preedit {
                            window,
                            value,
                            cursor,
                        });
                    }
                    event::Ime::Commit(value) => {
                        winit_events.send(Ime::Commit { window, value });
                    }
                    event::Ime::Enabled => {
                        winit_events.send(Ime::Enabled { window });
                    }
                    event::Ime::Disabled => {
                        winit_events.send(Ime::Disabled { window });
                    }
                },
                WindowEvent::ThemeChanged(theme) => {
                    winit_events.send(WindowThemeChanged {
                        window,
                        theme: convert_winit_theme(theme),
                    });
                }
                WindowEvent::Destroyed => {
                    winit_events.send(WindowDestroyed { window });
                }
                WindowEvent::RedrawRequested => {
                    run_app_update(runner_state, app, winit_events);
                }
                _ => {}
            }

            let mut windows = app.world_mut().query::<(&mut Window, &mut CachedWindow)>();
            if let Ok((window_component, mut cache)) = windows.get_mut(app.world_mut(), window) {
                if window_component.is_changed() {
                    cache.window = window_component.clone();
                }
            }
        }
        Event::DeviceEvent { event, .. } => {
            runner_state.device_event_received = true;
            if let DeviceEvent::MouseMotion { delta: (x, y) } = event {
                let delta = Vec2::new(x as f32, y as f32);
                winit_events.send(MouseMotion { delta });
            }
        }
        Event::Suspended => {
            winit_events.send(ApplicationLifetime::Suspended);
            // Mark the state as `WillSuspend`. This will let the schedule run one last time
            // before actually suspending to let the application react
            runner_state.activity_state = UpdateState::WillSuspend;
        }
        Event::Resumed => {
            match runner_state.activity_state {
                UpdateState::NotYetStarted => winit_events.send(ApplicationLifetime::Started),
                _ => winit_events.send(ApplicationLifetime::Resumed),
            }
            runner_state.activity_state = UpdateState::WillResume;
        }
        Event::UserEvent(RequestRedraw) => {
            runner_state.redraw_requested = true;
        }
        _ => (),
    }

    if let Some(app_exit) = app.should_exit() {
        if let Err(err) = exit_notify.try_send(app_exit) {
            error!("Failed to send a app exit notification! This is a bug. Reason: {err}");
        };
        event_loop.exit();
        return;
    }

    // We drain events after every received winit event in addition to on app update to ensure
    // the work of pushing events into event queues is spread out over time in case the app becomes
    // dormant for a long stretch.
    forward_winit_events(winit_events, app);
}

fn should_update(runner_state: &WinitAppRunnerState, update_mode: UpdateMode) -> bool {
    let handle_event = match update_mode {
        UpdateMode::Continuous | UpdateMode::Reactive { .. } => {
            runner_state.wait_elapsed
                || runner_state.window_event_received
                || runner_state.device_event_received
        }
        UpdateMode::ReactiveLowPower { .. } => {
            runner_state.wait_elapsed || runner_state.window_event_received
        }
    };

    handle_event && runner_state.activity_state.is_active()
}

fn run_app_update(
    runner_state: &mut WinitAppRunnerState,
    app: &mut App,
<<<<<<< HEAD
    focused_windows_state: &mut SystemState<(Res<WinitSettings>, Query<(Entity, &Window)>)>,
    event_loop: &EventLoopWindowTarget<UserEvent>,
    create_window: &mut SystemState<CreateWindowParams<Added<Window>>>,
    app_exit_event_reader: &mut ManualEventReader<AppExit>,
    redraw_event_reader: &mut ManualEventReader<RequestRedraw>,
=======
>>>>>>> b45786df
    winit_events: &mut Vec<WinitEvent>,
) {
    runner_state.reset_on_update();

    forward_winit_events(winit_events, app);

    if app.plugins_state() == PluginsState::Cleaned {
        app.update();
<<<<<<< HEAD

        // decide when to run the next update
        let (config, windows) = focused_windows_state.get(&app.world);
        let focused = windows.iter().any(|(_, window)| window.focused);
        match config.update_mode(focused) {
            UpdateMode::Continuous => {
                runner_state.redraw_requested = true;
                event_loop.set_control_flow(ControlFlow::Wait);
            }
            UpdateMode::Reactive { wait } | UpdateMode::ReactiveLowPower { wait } => {
                // TODO(bug): this is unexpected behavior.
                // When Reactive, user expects bevy to actually wait that amount of time,
                // and not potentially infinitely depending on platform specifics (which this does)
                // Need to verify the platform specifics (whether this can occur in
                // rare-but-possible cases) and replace this with a panic or a log warn!
                if let Some(next) = runner_state.last_update.checked_add(*wait) {
                    event_loop.set_control_flow(ControlFlow::WaitUntil(next));
                } else {
                    event_loop.set_control_flow(ControlFlow::Wait);
                }
            }
        }

        if let Some(app_redraw_events) = app.world.get_resource::<Events<RequestRedraw>>() {
            if redraw_event_reader.read(app_redraw_events).last().is_some() {
                runner_state.redraw_requested = true;
            }
        }

        if let Some(app_exit_events) = app.world.get_resource::<Events<AppExit>>() {
            if app_exit_event_reader.read(app_exit_events).last().is_some() {
                event_loop.exit();
            }
        }
=======
>>>>>>> b45786df
    }
}

fn react_to_resize(
    win: &mut Mut<'_, Window>,
    size: winit::dpi::PhysicalSize<u32>,
    window_resized: &mut EventWriter<WindowResized>,
    window: Entity,
) {
    win.resolution
        .set_physical_resolution(size.width, size.height);

    window_resized.send(WindowResized {
        window,
        width: win.width(),
        height: win.height(),
    });
}<|MERGE_RESOLUTION|>--- conflicted
+++ resolved
@@ -288,11 +288,7 @@
     let mut redraw_event_reader = ManualEventReader::<RequestRedraw>::default();
 
     let mut focused_windows_state: SystemState<(Res<WinitSettings>, Query<(Entity, &Window)>)> =
-<<<<<<< HEAD
-        SystemState::new(&mut app.world);
-=======
         SystemState::new(app.world_mut());
->>>>>>> b45786df
 
     let mut event_writer_system_state: SystemState<(
         EventWriter<WindowResized>,
@@ -370,7 +366,11 @@
         runner_state.redraw_requested = true;
     }
 
-<<<<<<< HEAD
+    // create any new windows
+    // (even if app did not update, some may have been created by plugin setup)
+    create_windows(event_loop, create_window.get_mut(app.world_mut()));
+    create_window.apply(app.world_mut());
+
     #[cfg(all(feature = "webgl", target_arch = "wasm32", not(feature = "webgpu")))]
     {
         use bevy_window::WindowGlContextLost;
@@ -393,14 +393,14 @@
             get_gl_context(window).map_or(false, |ctx| !ctx.is_context_lost())
         }
 
-        let (_, windows) = focused_windows_state.get(&app.world);
+        let (_, windows) = focused_windows_state.get(&app.world());
 
         if let Some((entity, _)) = windows.iter().next() {
-            let winit_windows = app.world.non_send_resource::<WinitWindows>();
+            let winit_windows = app.world().non_send_resource::<WinitWindows>();
             let window = winit_windows.get_window(entity).expect("Window must exist");
 
             if !has_gl_context(&window) {
-                app.world.send_event(WindowGlContextLost { window: entity });
+                winit_events.send(WindowGlContextLost { window: entity });
 
                 // Pauses sub-apps to stop WGPU from crashing when there's no OpenGL context.
                 // Ensures that the rest of the systems in the main app keep running (i.e. physics).
@@ -413,31 +413,9 @@
 
     match event {
         Event::AboutToWait => {
-            let (config, windows) = focused_windows_state.get(&app.world);
-            let focused = windows.iter().any(|(_, window)| window.focused);
-            let mut should_update = match config.update_mode(focused) {
-                UpdateMode::Continuous => {
-                    runner_state.redraw_requested
-                        || runner_state.window_event_received
-                        || runner_state.device_event_received
-                }
-                UpdateMode::Reactive { .. } => {
-                    runner_state.wait_elapsed
-                        || runner_state.redraw_requested
-                        || runner_state.window_event_received
-                        || runner_state.device_event_received
-=======
-    // create any new windows
-    // (even if app did not update, some may have been created by plugin setup)
-    create_windows(event_loop, create_window.get_mut(app.world_mut()));
-    create_window.apply(app.world_mut());
-
-    match event {
-        Event::AboutToWait => {
             if let Some(app_redraw_events) = app.world().get_resource::<Events<RequestRedraw>>() {
                 if redraw_event_reader.read(app_redraw_events).last().is_some() {
                     runner_state.redraw_requested = true;
->>>>>>> b45786df
                 }
             }
 
@@ -518,13 +496,6 @@
             let begin_frame_time = Instant::now();
 
             if should_update {
-<<<<<<< HEAD
-                let visible = windows.iter().any(|(_, window)| window.visible);
-                let (_, winit_windows, _, _) = event_writer_system_state.get_mut(&mut app.world);
-                if visible && runner_state.active != ActiveState::WillSuspend {
-                    for window in winit_windows.windows.values() {
-                        window.request_redraw();
-=======
                 // Not redrawing, but the timeout elapsed.
                 run_app_update(runner_state, app, winit_events);
 
@@ -567,7 +538,6 @@
                     // Trigger the next redraw to refresh the screen immediately if waiting
                     if let ControlFlow::Wait = event_loop.control_flow() {
                         runner_state.redraw_requested = true;
->>>>>>> b45786df
                     }
                 }
                 UpdateMode::Reactive { wait } | UpdateMode::ReactiveLowPower { wait } => {
@@ -882,14 +852,6 @@
 fn run_app_update(
     runner_state: &mut WinitAppRunnerState,
     app: &mut App,
-<<<<<<< HEAD
-    focused_windows_state: &mut SystemState<(Res<WinitSettings>, Query<(Entity, &Window)>)>,
-    event_loop: &EventLoopWindowTarget<UserEvent>,
-    create_window: &mut SystemState<CreateWindowParams<Added<Window>>>,
-    app_exit_event_reader: &mut ManualEventReader<AppExit>,
-    redraw_event_reader: &mut ManualEventReader<RequestRedraw>,
-=======
->>>>>>> b45786df
     winit_events: &mut Vec<WinitEvent>,
 ) {
     runner_state.reset_on_update();
@@ -898,43 +860,6 @@
 
     if app.plugins_state() == PluginsState::Cleaned {
         app.update();
-<<<<<<< HEAD
-
-        // decide when to run the next update
-        let (config, windows) = focused_windows_state.get(&app.world);
-        let focused = windows.iter().any(|(_, window)| window.focused);
-        match config.update_mode(focused) {
-            UpdateMode::Continuous => {
-                runner_state.redraw_requested = true;
-                event_loop.set_control_flow(ControlFlow::Wait);
-            }
-            UpdateMode::Reactive { wait } | UpdateMode::ReactiveLowPower { wait } => {
-                // TODO(bug): this is unexpected behavior.
-                // When Reactive, user expects bevy to actually wait that amount of time,
-                // and not potentially infinitely depending on platform specifics (which this does)
-                // Need to verify the platform specifics (whether this can occur in
-                // rare-but-possible cases) and replace this with a panic or a log warn!
-                if let Some(next) = runner_state.last_update.checked_add(*wait) {
-                    event_loop.set_control_flow(ControlFlow::WaitUntil(next));
-                } else {
-                    event_loop.set_control_flow(ControlFlow::Wait);
-                }
-            }
-        }
-
-        if let Some(app_redraw_events) = app.world.get_resource::<Events<RequestRedraw>>() {
-            if redraw_event_reader.read(app_redraw_events).last().is_some() {
-                runner_state.redraw_requested = true;
-            }
-        }
-
-        if let Some(app_exit_events) = app.world.get_resource::<Events<AppExit>>() {
-            if app_exit_event_reader.read(app_exit_events).last().is_some() {
-                event_loop.exit();
-            }
-        }
-=======
->>>>>>> b45786df
     }
 }
 
