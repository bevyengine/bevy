--- conflicted
+++ resolved
@@ -207,7 +207,6 @@
                         delta: Vec2::new(delta.0 as f32, delta.1 as f32),
                     });
                 }
-<<<<<<< HEAD
                 DeviceEvent::Motion { axis, value } => {
                     let mut axis_events = app.resources.get_mut::<Events<Motion>>().unwrap();
                     axis_events.send(Motion {
@@ -217,9 +216,6 @@
                 }
                 _ => (),
             },
-=======
-            }
->>>>>>> d00ce1c6
             event::Event::MainEventsCleared => {
                 handle_create_window_events(
                     &mut app.resources,
