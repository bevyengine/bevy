#![allow(clippy::type_complexity)]
#![warn(missing_docs)]
//! `bevy_winit` provides utilities to handle window creation and the eventloop through [`winit`]
//!
//! Most commonly, the [`WinitPlugin`] is used as part of
//! [`DefaultPlugins`](https://docs.rs/bevy/latest/bevy/struct.DefaultPlugins.html).
//! The app's [runner](bevy_app::App::runner) is set by `WinitPlugin` and handles the `winit` [`EventLoop`](winit::event_loop::EventLoop).
//! See `winit_runner` for details.

pub mod accessibility;
mod converters;
mod system;
#[cfg(target_arch = "wasm32")]
mod web_resize;
mod winit_config;
mod winit_windows;

use bevy_a11y::AccessibilityRequested;
use bevy_ecs::system::{SystemParam, SystemState};
#[cfg(not(target_arch = "wasm32"))]
use bevy_tasks::tick_global_task_pools_on_main_thread;
use bevy_utils::Instant;
use system::{changed_window, create_window, despawn_window, CachedWindow};

pub use winit_config::*;
pub use winit_windows::*;

use bevy_app::{App, AppExit, Last, Plugin};
use bevy_ecs::event::{Events, ManualEventReader};
use bevy_ecs::prelude::*;
use bevy_input::{
    keyboard::KeyboardInput,
    mouse::{MouseButtonInput, MouseMotion, MouseScrollUnit, MouseWheel},
    touch::TouchInput,
    touchpad::{TouchpadMagnify, TouchpadRotate},
};
use bevy_math::{ivec2, DVec2, Vec2};
use bevy_utils::tracing::{trace, warn};
use bevy_window::{
    exit_on_all_closed, CursorEntered, CursorLeft, CursorMoved, FileDragAndDrop, Ime,
    ReceivedCharacter, RequestRedraw, Window, WindowBackendScaleFactorChanged,
    WindowCloseRequested, WindowCreated, WindowFocused, WindowMoved, WindowResized,
    WindowScaleFactorChanged, WindowThemeChanged,
};

#[cfg(target_os = "android")]
pub use winit::platform::android::activity::AndroidApp;

use winit::{
    event::{self, DeviceEvent, Event, StartCause, WindowEvent},
    event_loop::{ControlFlow, EventLoop, EventLoopBuilder, EventLoopWindowTarget},
};

use crate::accessibility::{AccessKitAdapters, AccessibilityPlugin, WinitActionHandlers};

use crate::converters::convert_winit_theme;
#[cfg(target_arch = "wasm32")]
use crate::web_resize::{CanvasParentResizeEventChannel, CanvasParentResizePlugin};

/// [`AndroidApp`] provides an interface to query the application state as well as monitor events (for example lifecycle and input events)
#[cfg(target_os = "android")]
pub static ANDROID_APP: std::sync::OnceLock<AndroidApp> = std::sync::OnceLock::new();

/// A [`Plugin`] that utilizes [`winit`] for window creation and event loop management.
#[derive(Default)]
pub struct WinitPlugin;

impl Plugin for WinitPlugin {
    fn build(&self, app: &mut App) {
        let mut event_loop_builder = EventLoopBuilder::<()>::with_user_event();

        #[cfg(target_os = "android")]
        {
            use winit::platform::android::EventLoopBuilderExtAndroid;
            event_loop_builder.with_android_app(
                ANDROID_APP
                    .get()
                    .expect("Bevy must be setup with the #[bevy_main] macro on Android")
                    .clone(),
            );
        }

        let event_loop = event_loop_builder.build();
        app.insert_non_send_resource(event_loop);

        app.init_non_send_resource::<WinitWindows>()
            .init_resource::<WinitSettings>()
            .set_runner(winit_runner)
            // exit_on_all_closed only uses the query to determine if the query is empty,
            // and so doesn't care about ordering relative to changed_window
            .add_systems(
                Last,
                (
                    changed_window.ambiguous_with(exit_on_all_closed),
                    // Update the state of the window before attempting to despawn to ensure consistent event ordering
                    despawn_window.after(changed_window),
                ),
            );

        app.add_plugins(AccessibilityPlugin);

        #[cfg(target_arch = "wasm32")]
        app.add_plugins(CanvasParentResizePlugin);

        #[cfg(not(target_arch = "wasm32"))]
        let mut create_window_system_state: SystemState<(
            Commands,
            NonSendMut<EventLoop<()>>,
            Query<(Entity, &mut Window)>,
            EventWriter<WindowCreated>,
            NonSendMut<WinitWindows>,
            NonSendMut<AccessKitAdapters>,
            ResMut<WinitActionHandlers>,
            ResMut<AccessibilityRequested>,
        )> = SystemState::from_world(&mut app.world);

        #[cfg(target_arch = "wasm32")]
        let mut create_window_system_state: SystemState<(
            Commands,
            NonSendMut<EventLoop<()>>,
            Query<(Entity, &mut Window)>,
            EventWriter<WindowCreated>,
            NonSendMut<WinitWindows>,
            NonSendMut<AccessKitAdapters>,
            ResMut<WinitActionHandlers>,
            ResMut<AccessibilityRequested>,
            ResMut<CanvasParentResizeEventChannel>,
        )> = SystemState::from_world(&mut app.world);

        // And for ios and macos, we should not create window early, all ui related code should be executed inside
        // UIApplicationMain/NSApplicationMain.
        #[cfg(not(any(target_os = "android", target_os = "ios", target_os = "macos")))]
        {
            #[cfg(not(target_arch = "wasm32"))]
            let (
                commands,
                event_loop,
                mut new_windows,
                event_writer,
                winit_windows,
                adapters,
                handlers,
                accessibility_requested,
            ) = create_window_system_state.get_mut(&mut app.world);

            #[cfg(target_arch = "wasm32")]
            let (
                commands,
                event_loop,
                mut new_windows,
                event_writer,
                winit_windows,
                adapters,
                handlers,
                accessibility_requested,
                event_channel,
            ) = create_window_system_state.get_mut(&mut app.world);

            // Here we need to create a winit-window and give it a WindowHandle which the renderer can use.
            // It needs to be spawned before the start of the startup schedule, so we cannot use a regular system.
            // Instead we need to create the window and spawn it using direct world access
            create_window(
                commands,
                &event_loop,
                new_windows.iter_mut(),
                event_writer,
                winit_windows,
                adapters,
                handlers,
                accessibility_requested,
                #[cfg(target_arch = "wasm32")]
                event_channel,
            );
        }

        create_window_system_state.apply(&mut app.world);
    }
}

fn run<F>(event_loop: EventLoop<()>, event_handler: F) -> !
where
    F: 'static + FnMut(Event<'_, ()>, &EventLoopWindowTarget<()>, &mut ControlFlow),
{
    event_loop.run(event_handler)
}

// TODO: It may be worth moving this cfg into a procedural macro so that it can be referenced by
// a single name instead of being copied around.
// https://gist.github.com/jakerr/231dee4a138f7a5f25148ea8f39b382e seems to work.
#[cfg(any(
    target_os = "windows",
    target_os = "macos",
    target_os = "linux",
    target_os = "dragonfly",
    target_os = "freebsd",
    target_os = "netbsd",
    target_os = "openbsd"
))]
fn run_return<F>(event_loop: &mut EventLoop<()>, event_handler: F)
where
    F: FnMut(Event<'_, ()>, &EventLoopWindowTarget<()>, &mut ControlFlow),
{
    use winit::platform::run_return::EventLoopExtRunReturn;
    event_loop.run_return(event_handler);
}

#[cfg(not(any(
    target_os = "windows",
    target_os = "macos",
    target_os = "linux",
    target_os = "dragonfly",
    target_os = "freebsd",
    target_os = "netbsd",
    target_os = "openbsd"
)))]
fn run_return<F>(_event_loop: &mut EventLoop<()>, _event_handler: F)
where
    F: FnMut(Event<'_, ()>, &EventLoopWindowTarget<()>, &mut ControlFlow),
{
    panic!("Run return is not supported on this platform!")
}

#[derive(SystemParam)]
struct WindowEvents<'w> {
    window_resized: EventWriter<'w, WindowResized>,
    window_close_requested: EventWriter<'w, WindowCloseRequested>,
    window_scale_factor_changed: EventWriter<'w, WindowScaleFactorChanged>,
    window_backend_scale_factor_changed: EventWriter<'w, WindowBackendScaleFactorChanged>,
    window_focused: EventWriter<'w, WindowFocused>,
    window_moved: EventWriter<'w, WindowMoved>,
    window_theme_changed: EventWriter<'w, WindowThemeChanged>,
}

#[derive(SystemParam)]
struct InputEvents<'w> {
    keyboard_input: EventWriter<'w, KeyboardInput>,
    character_input: EventWriter<'w, ReceivedCharacter>,
    mouse_button_input: EventWriter<'w, MouseButtonInput>,
    touchpad_magnify_input: EventWriter<'w, TouchpadMagnify>,
    touchpad_rotate_input: EventWriter<'w, TouchpadRotate>,
    mouse_wheel_input: EventWriter<'w, MouseWheel>,
    touch_input: EventWriter<'w, TouchInput>,
    ime_input: EventWriter<'w, Ime>,
}

#[derive(SystemParam)]
struct CursorEvents<'w> {
    cursor_moved: EventWriter<'w, CursorMoved>,
    cursor_entered: EventWriter<'w, CursorEntered>,
    cursor_left: EventWriter<'w, CursorLeft>,
}

// #[cfg(any(
//     target_os = "linux",
//     target_os = "dragonfly",
//     target_os = "freebsd",
//     target_os = "netbsd",
//     target_os = "openbsd"
// ))]
// pub fn winit_runner_any_thread(app: App) {
//     winit_runner_with(app, EventLoop::new_any_thread());
// }

/// Stores state that must persist between frames.
struct WinitPersistentState {
    /// Tracks whether or not the application is active or suspended.
    active: bool,
    /// Tracks whether or not an event has occurred this frame that would trigger an update in low
    /// power mode. Should be reset at the end of every frame.
    low_power_event: bool,
    /// Tracks whether the event loop was started this frame because of a redraw request.
    redraw_request_sent: bool,
    /// Tracks if the event loop was started this frame because of a [`ControlFlow::WaitUntil`]
    /// timeout.
    timeout_reached: bool,
    last_update: Instant,
}
impl Default for WinitPersistentState {
    fn default() -> Self {
        Self {
            active: false,
            low_power_event: false,
            redraw_request_sent: false,
            timeout_reached: false,
            last_update: Instant::now(),
        }
    }
}

/// The default [`App::runner`] for the [`WinitPlugin`] plugin.
///
/// Overriding the app's [runner](bevy_app::App::runner) while using `WinitPlugin` will bypass the `EventLoop`.
pub fn winit_runner(mut app: App) {
    // We remove this so that we have ownership over it.
    let mut event_loop = app
        .world
        .remove_non_send_resource::<EventLoop<()>>()
        .unwrap();

    let mut app_exit_event_reader = ManualEventReader::<AppExit>::default();
    let mut redraw_event_reader = ManualEventReader::<RequestRedraw>::default();
    let mut winit_state = WinitPersistentState::default();
    app.world
        .insert_non_send_resource(event_loop.create_proxy());

    let return_from_run = app.world.resource::<WinitSettings>().return_from_run;

    trace!("Entering winit event loop");

    let mut focused_window_state: SystemState<(Res<WinitSettings>, Query<&Window>)> =
        SystemState::from_world(&mut app.world);

    #[cfg(not(target_arch = "wasm32"))]
    let mut create_window_system_state: SystemState<(
        Commands,
        Query<(Entity, &mut Window), Added<Window>>,
        EventWriter<WindowCreated>,
        NonSendMut<WinitWindows>,
        NonSendMut<AccessKitAdapters>,
        ResMut<WinitActionHandlers>,
        ResMut<AccessibilityRequested>,
    )> = SystemState::from_world(&mut app.world);

    #[cfg(target_arch = "wasm32")]
    let mut create_window_system_state: SystemState<(
        Commands,
        Query<(Entity, &mut Window), Added<Window>>,
        EventWriter<WindowCreated>,
        NonSendMut<WinitWindows>,
        NonSendMut<AccessKitAdapters>,
        ResMut<WinitActionHandlers>,
        ResMut<AccessibilityRequested>,
        ResMut<CanvasParentResizeEventChannel>,
    )> = SystemState::from_world(&mut app.world);

    let mut finished_and_setup_done = false;

    let event_handler = move |event: Event<()>,
                              event_loop: &EventLoopWindowTarget<()>,
                              control_flow: &mut ControlFlow| {
        #[cfg(feature = "trace")]
        let _span = bevy_utils::tracing::info_span!("winit event_handler").entered();

        if !finished_and_setup_done {
            if !app.ready() {
                #[cfg(not(target_arch = "wasm32"))]
                tick_global_task_pools_on_main_thread();
            } else {
                app.finish();
                app.cleanup();
                finished_and_setup_done = true;
            }
        }

        if let Some(app_exit_events) = app.world.get_resource::<Events<AppExit>>() {
            if app_exit_event_reader.iter(app_exit_events).last().is_some() {
                *control_flow = ControlFlow::Exit;
                return;
            }
        }

        match event {
            event::Event::NewEvents(start) => {
                let (winit_config, window_focused_query) = focused_window_state.get(&app.world);

                let app_focused = window_focused_query.iter().any(|window| window.focused);

                // Check if either the `WaitUntil` timeout was triggered by winit, or that same
                // amount of time has elapsed since the last app update. This manual check is needed
                // because we don't know if the criteria for an app update were met until the end of
                // the frame.
                let auto_timeout_reached = matches!(start, StartCause::ResumeTimeReached { .. });
                let now = Instant::now();
                let manual_timeout_reached = match winit_config.update_mode(app_focused) {
                    UpdateMode::Continuous => false,
                    UpdateMode::Reactive { max_wait }
                    | UpdateMode::ReactiveLowPower { max_wait } => {
                        now.duration_since(winit_state.last_update) >= *max_wait
                    }
                };
                // The low_power_event state and timeout must be reset at the start of every frame.
                winit_state.low_power_event = false;
                winit_state.timeout_reached = auto_timeout_reached || manual_timeout_reached;
            }
            event::Event::WindowEvent {
                event,
                window_id: winit_window_id,
                ..
            } => {
                // Fetch and prepare details from the world
                let mut system_state: SystemState<(
                    NonSend<WinitWindows>,
                    Query<(&mut Window, &mut CachedWindow)>,
                    WindowEvents,
                    InputEvents,
                    CursorEvents,
                    EventWriter<FileDragAndDrop>,
                )> = SystemState::new(&mut app.world);
                let (
                    winit_windows,
                    mut window_query,
                    mut window_events,
                    mut input_events,
                    mut cursor_events,
                    mut file_drag_and_drop_events,
                ) = system_state.get_mut(&mut app.world);

                // Entity of this window
                let window_entity =
                    if let Some(entity) = winit_windows.get_window_entity(winit_window_id) {
                        entity
                    } else {
                        warn!(
                            "Skipped event {:?} for unknown winit Window Id {:?}",
                            event, winit_window_id
                        );
                        return;
                    };

                let (mut window, mut cache) =
                    if let Ok((window, info)) = window_query.get_mut(window_entity) {
                        (window, info)
                    } else {
                        warn!(
                            "Window {:?} is missing `Window` component, skipping event {:?}",
                            window_entity, event
                        );
                        return;
                    };

                winit_state.low_power_event = true;

                match event {
                    WindowEvent::Resized(size) => {
                        window
                            .resolution
                            .set_physical_resolution(size.width, size.height);

                        window_events.window_resized.send(WindowResized {
                            window: window_entity,
                            width: window.width(),
                            height: window.height(),
                        });
                    }
                    WindowEvent::CloseRequested => {
                        window_events
                            .window_close_requested
                            .send(WindowCloseRequested {
                                window: window_entity,
                            });
                    }
<<<<<<< HEAD
                    WindowEvent::KeyboardInput { ref event, .. } => {
                        let keyboard_event = converters::convert_keyboard_input(event);
                        if let bevy_input::keyboard::Key::Character(c) = &keyboard_event.logical_key
                        {
                            if let Some(first_char) = c.chars().next() {
                                input_events.character_input.send(ReceivedCharacter {
                                    window: window_entity,
                                    char: first_char,
                                });
                            }
                        }
                        input_events.keyboard_input.send(keyboard_event);
=======
                    WindowEvent::KeyboardInput { ref input, .. } => {
                        input_events
                            .keyboard_input
                            .send(converters::convert_keyboard_input(input, window_entity));
>>>>>>> bb59509d
                    }
                    WindowEvent::CursorMoved { position, .. } => {
                        let physical_position = DVec2::new(position.x, position.y);

                        window.set_physical_cursor_position(Some(physical_position));

                        cursor_events.cursor_moved.send(CursorMoved {
                            window: window_entity,
                            position: (physical_position / window.resolution.scale_factor())
                                .as_vec2(),
                        });
                    }
                    WindowEvent::CursorEntered { .. } => {
                        cursor_events.cursor_entered.send(CursorEntered {
                            window: window_entity,
                        });
                    }
                    WindowEvent::CursorLeft { .. } => {
                        window.set_physical_cursor_position(None);

                        cursor_events.cursor_left.send(CursorLeft {
                            window: window_entity,
                        });
                    }
                    WindowEvent::MouseInput { state, button, .. } => {
                        input_events.mouse_button_input.send(MouseButtonInput {
                            button: converters::convert_mouse_button(button),
                            state: converters::convert_element_state(state),
                            window: window_entity,
                        });
                    }
                    WindowEvent::TouchpadMagnify { delta, .. } => {
                        input_events
                            .touchpad_magnify_input
                            .send(TouchpadMagnify(delta as f32));
                    }
                    WindowEvent::TouchpadRotate { delta, .. } => {
                        input_events
                            .touchpad_rotate_input
                            .send(TouchpadRotate(delta));
                    }
                    WindowEvent::MouseWheel { delta, .. } => match delta {
                        event::MouseScrollDelta::LineDelta(x, y) => {
                            input_events.mouse_wheel_input.send(MouseWheel {
                                unit: MouseScrollUnit::Line,
                                x,
                                y,
                                window: window_entity,
                            });
                        }
                        event::MouseScrollDelta::PixelDelta(p) => {
                            input_events.mouse_wheel_input.send(MouseWheel {
                                unit: MouseScrollUnit::Pixel,
                                x: p.x as f32,
                                y: p.y as f32,
                                window: window_entity,
                            });
                        }
                    },
                    WindowEvent::Touch(touch) => {
                        let location = touch.location.to_logical(window.resolution.scale_factor());

                        // Event
                        input_events
                            .touch_input
                            .send(converters::convert_touch_input(touch, location));
                    }
                    WindowEvent::ScaleFactorChanged {
                        scale_factor,
                        new_inner_size,
                    } => {
                        window_events.window_backend_scale_factor_changed.send(
                            WindowBackendScaleFactorChanged {
                                window: window_entity,
                                scale_factor,
                            },
                        );

                        let prior_factor = window.resolution.scale_factor();
                        window.resolution.set_scale_factor(scale_factor);
                        let new_factor = window.resolution.scale_factor();

                        if let Some(forced_factor) = window.resolution.scale_factor_override() {
                            // If there is a scale factor override, then force that to be used
                            // Otherwise, use the OS suggested size
                            // We have already told the OS about our resize constraints, so
                            // the new_inner_size should take those into account
                            *new_inner_size =
                                winit::dpi::LogicalSize::new(window.width(), window.height())
                                    .to_physical::<u32>(forced_factor);
                            // TODO: Should this not trigger a WindowsScaleFactorChanged?
                        } else if approx::relative_ne!(new_factor, prior_factor) {
                            // Trigger a change event if they are approximately different
                            window_events.window_scale_factor_changed.send(
                                WindowScaleFactorChanged {
                                    window: window_entity,
                                    scale_factor,
                                },
                            );
                        }

                        let new_logical_width = (new_inner_size.width as f64 / new_factor) as f32;
                        let new_logical_height = (new_inner_size.height as f64 / new_factor) as f32;
                        if approx::relative_ne!(window.width(), new_logical_width)
                            || approx::relative_ne!(window.height(), new_logical_height)
                        {
                            window_events.window_resized.send(WindowResized {
                                window: window_entity,
                                width: new_logical_width,
                                height: new_logical_height,
                            });
                        }
                        window
                            .resolution
                            .set_physical_resolution(new_inner_size.width, new_inner_size.height);
                    }
                    WindowEvent::Focused(focused) => {
                        // Component
                        window.focused = focused;

                        window_events.window_focused.send(WindowFocused {
                            window: window_entity,
                            focused,
                        });
                    }
                    WindowEvent::DroppedFile(path_buf) => {
                        file_drag_and_drop_events.send(FileDragAndDrop::DroppedFile {
                            window: window_entity,
                            path_buf,
                        });
                    }
                    WindowEvent::HoveredFile(path_buf) => {
                        file_drag_and_drop_events.send(FileDragAndDrop::HoveredFile {
                            window: window_entity,
                            path_buf,
                        });
                    }
                    WindowEvent::HoveredFileCancelled => {
                        file_drag_and_drop_events.send(FileDragAndDrop::HoveredFileCanceled {
                            window: window_entity,
                        });
                    }
                    WindowEvent::Moved(position) => {
                        let position = ivec2(position.x, position.y);

                        window.position.set(position);

                        window_events.window_moved.send(WindowMoved {
                            entity: window_entity,
                            position,
                        });
                    }
                    WindowEvent::Ime(event) => match event {
                        event::Ime::Preedit(value, cursor) => {
                            input_events.ime_input.send(Ime::Preedit {
                                window: window_entity,
                                value,
                                cursor,
                            });
                        }
                        event::Ime::Commit(value) => input_events.ime_input.send(Ime::Commit {
                            window: window_entity,
                            value,
                        }),
                        event::Ime::Enabled => input_events.ime_input.send(Ime::Enabled {
                            window: window_entity,
                        }),
                        event::Ime::Disabled => input_events.ime_input.send(Ime::Disabled {
                            window: window_entity,
                        }),
                    },
                    WindowEvent::ThemeChanged(theme) => {
                        window_events.window_theme_changed.send(WindowThemeChanged {
                            window: window_entity,
                            theme: convert_winit_theme(theme),
                        });
                    }
                    _ => {}
                }

                if window.is_changed() {
                    cache.window = window.clone();
                }
            }
            event::Event::DeviceEvent {
                event: DeviceEvent::MouseMotion { delta: (x, y) },
                ..
            } => {
                let mut system_state: SystemState<EventWriter<MouseMotion>> =
                    SystemState::new(&mut app.world);
                let mut mouse_motion = system_state.get_mut(&mut app.world);

                mouse_motion.send(MouseMotion {
                    delta: Vec2::new(x as f32, y as f32),
                });
            }
            event::Event::Suspended => {
                winit_state.active = false;
                #[cfg(target_os = "android")]
                {
                    // Bevy doesn't support suspend/resume so we just exit
                    // and Android will restart the application on resume
                    // TODO: Save save some state and load on resume
                    *control_flow = ControlFlow::Exit;
                }
            }
            event::Event::Resumed => {
                winit_state.active = true;
            }
            event::Event::MainEventsCleared => {
                let (winit_config, window_focused_query) = focused_window_state.get(&app.world);

                let update = if winit_state.active {
                    // True if _any_ windows are currently being focused
                    let app_focused = window_focused_query.iter().any(|window| window.focused);
                    match winit_config.update_mode(app_focused) {
                        UpdateMode::Continuous | UpdateMode::Reactive { .. } => true,
                        UpdateMode::ReactiveLowPower { .. } => {
                            winit_state.low_power_event
                                || winit_state.redraw_request_sent
                                || winit_state.timeout_reached
                        }
                    }
                } else {
                    false
                };

                if update && finished_and_setup_done {
                    winit_state.last_update = Instant::now();
                    app.update();
                }
            }
            Event::RedrawEventsCleared => {
                {
                    // Fetch from world
                    let (winit_config, window_focused_query) = focused_window_state.get(&app.world);

                    // True if _any_ windows are currently being focused
                    let app_focused = window_focused_query.iter().any(|window| window.focused);

                    let now = Instant::now();
                    use UpdateMode::*;
                    *control_flow = match winit_config.update_mode(app_focused) {
                        Continuous => ControlFlow::Poll,
                        Reactive { max_wait } | ReactiveLowPower { max_wait } => {
                            if let Some(instant) = now.checked_add(*max_wait) {
                                ControlFlow::WaitUntil(instant)
                            } else {
                                ControlFlow::Wait
                            }
                        }
                    };
                }

                // This block needs to run after `app.update()` in `MainEventsCleared`. Otherwise,
                // we won't be able to see redraw requests until the next event, defeating the
                // purpose of a redraw request!
                let mut redraw = false;
                if let Some(app_redraw_events) = app.world.get_resource::<Events<RequestRedraw>>() {
                    if redraw_event_reader.iter(app_redraw_events).last().is_some() {
                        *control_flow = ControlFlow::Poll;
                        redraw = true;
                    }
                }

                winit_state.redraw_request_sent = redraw;
            }

            _ => (),
        }

        if winit_state.active {
            #[cfg(not(target_arch = "wasm32"))]
            let (
                commands,
                mut new_windows,
                created_window_writer,
                winit_windows,
                adapters,
                handlers,
                accessibility_requested,
            ) = create_window_system_state.get_mut(&mut app.world);

            #[cfg(target_arch = "wasm32")]
            let (
                commands,
                mut new_windows,
                created_window_writer,
                winit_windows,
                adapters,
                handlers,
                accessibility_requested,
                canvas_parent_resize_channel,
            ) = create_window_system_state.get_mut(&mut app.world);

            // Responsible for creating new windows
            create_window(
                commands,
                event_loop,
                new_windows.iter_mut(),
                created_window_writer,
                winit_windows,
                adapters,
                handlers,
                accessibility_requested,
                #[cfg(target_arch = "wasm32")]
                canvas_parent_resize_channel,
            );

            create_window_system_state.apply(&mut app.world);
        }
    };

    // If true, returns control from Winit back to the main Bevy loop
    if return_from_run {
        run_return(&mut event_loop, event_handler);
    } else {
        run(event_loop, event_handler);
    }
}<|MERGE_RESOLUTION|>--- conflicted
+++ resolved
@@ -449,9 +449,9 @@
                                 window: window_entity,
                             });
                     }
-<<<<<<< HEAD
                     WindowEvent::KeyboardInput { ref event, .. } => {
-                        let keyboard_event = converters::convert_keyboard_input(event);
+                        let keyboard_event =
+                            converters::convert_keyboard_input(event, window_entity);
                         if let bevy_input::keyboard::Key::Character(c) = &keyboard_event.logical_key
                         {
                             if let Some(first_char) = c.chars().next() {
@@ -462,12 +462,6 @@
                             }
                         }
                         input_events.keyboard_input.send(keyboard_event);
-=======
-                    WindowEvent::KeyboardInput { ref input, .. } => {
-                        input_events
-                            .keyboard_input
-                            .send(converters::convert_keyboard_input(input, window_entity));
->>>>>>> bb59509d
                     }
                     WindowEvent::CursorMoved { position, .. } => {
                         let physical_position = DVec2::new(position.x, position.y);
