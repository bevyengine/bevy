--- conflicted
+++ resolved
@@ -49,15 +49,9 @@
 use crate::{
     accessibility::AccessKitAdapters,
     converters, create_windows,
-<<<<<<< HEAD
     system::{create_monitors, CachedWindow, WinitWindowPressedKeys},
-    AppSendEvent, CreateMonitorParams, CreateWindowParams, EventLoopProxyWrapper, UpdateMode,
-    WinitSettings, WinitWindows,
-=======
-    system::{create_monitors, CachedWindow},
     AppSendEvent, CreateMonitorParams, CreateWindowParams, EventLoopProxyWrapper,
     RawWinitWindowEvent, UpdateMode, WinitSettings, WinitWindows,
->>>>>>> 06cb5c5f
 };
 
 /// Persistent state that is used to run the [`App`] according to the current
