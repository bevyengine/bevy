--- conflicted
+++ resolved
@@ -267,25 +267,7 @@
                 is_synthetic: false,
                 ..
             } => {
-<<<<<<< HEAD
-                if event.state.is_pressed() {
-                    if let Some(char) = &event.text {
-                        let char = char.clone();
-                        #[allow(deprecated)]
-                        self.winit_events.send(ReceivedCharacter { window, char });
-                    }
-=======
-                // Winit sends "synthetic" key press events when the window gains focus. These
-                // should not be handled, so we only process key events if they are not synthetic
-                // key presses. "synthetic" key release events should still be handled though, for
-                // properly releasing keys when the window loses focus.
-                if !(is_synthetic && event.state.is_pressed()) {
-                    // Process the keyboard input event, as long as it's not a synthetic key press.
-                    self.bevy_window_events
-                        .send(converters::convert_keyboard_input(event, window));
->>>>>>> cb6ab16c
-                }
-                self.winit_events
+                self.bevy_window_events
                     .send(converters::convert_keyboard_input(event, window));
             }
             WindowEvent::CursorMoved { position, .. } => {
@@ -360,15 +342,8 @@
             }
             WindowEvent::Focused(focused) => {
                 win.focused = focused;
-<<<<<<< HEAD
-                self.winit_events.send(WindowFocused { window, focused });
-=======
                 self.bevy_window_events
                     .send(WindowFocused { window, focused });
-                if !focused {
-                    self.bevy_window_events.send(KeyboardFocusLost);
-                }
->>>>>>> cb6ab16c
             }
             WindowEvent::Occluded(occluded) => {
                 self.bevy_window_events
@@ -784,12 +759,9 @@
                 BevyWindowEvent::KeyboardInput(e) => {
                     world.send_event(e);
                 }
-<<<<<<< HEAD
-=======
                 BevyWindowEvent::KeyboardFocusLost(e) => {
                     world.send_event(e);
                 }
->>>>>>> cb6ab16c
             }
         }
 
