--- conflicted
+++ resolved
@@ -1,3 +1,5 @@
+use std::collections::HashMap;
+
 use bevy_ecs::{
     entity::Entity,
     event::EventWriter,
@@ -6,15 +8,7 @@
     removal_detection::RemovedComponents,
     system::{Local, NonSendMut, Query, SystemParamItem},
 };
-<<<<<<< HEAD
 use bevy_input::keyboard::{Key, KeyCode, KeyboardFocusLost, KeyboardInput};
-use bevy_utils::{
-    tracing::{error, info, warn},
-    HashMap,
-};
-=======
-use bevy_input::keyboard::KeyboardFocusLost;
->>>>>>> 06cb5c5f
 use bevy_window::{
     ClosingWindow, Monitor, PrimaryMonitor, RawHandleWrapper, VideoMode, Window, WindowClosed,
     WindowClosing, WindowCreated, WindowEvent, WindowFocused, WindowMode, WindowResized,
@@ -149,12 +143,11 @@
             focus_lost.push(e.window);
         }
     }
-<<<<<<< HEAD
 
     if !focus_gained {
         if !focus_lost.is_empty() {
-            window_events.send(WindowEvent::KeyboardFocusLost(KeyboardFocusLost));
-            keyboard_focus.send(KeyboardFocusLost);
+            window_events.write(WindowEvent::KeyboardFocusLost(KeyboardFocusLost));
+            keyboard_focus.write(KeyboardFocusLost);
         }
 
         for window in focus_lost {
@@ -168,15 +161,12 @@
                     state: bevy_input::ButtonState::Released,
                     repeat: false,
                     window,
+                    text: None,
                 };
-                window_events.send(WindowEvent::KeyboardInput(event.clone()));
-                keyboard_input.send(event);
-            }
-        }
-=======
-    if focus_lost & !focus_gained {
-        keyboard_focus.write(KeyboardFocusLost);
->>>>>>> 06cb5c5f
+                window_events.write(WindowEvent::KeyboardInput(event.clone()));
+                keyboard_input.write(event);
+            }
+        }
     }
 }
 
