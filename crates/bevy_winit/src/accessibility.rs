--- conflicted
+++ resolved
@@ -166,20 +166,12 @@
     fn build(&self, app: &mut App) {
         app.init_non_send_resource::<AccessKitAdapters>()
             .init_resource::<WinitActionHandlers>()
-<<<<<<< HEAD
             .add_event::<ActionRequestWrapper>()
-            .add_system(handle_window_focus)
-            .add_system(window_closed)
-            .add_system(poll_receivers)
-            .add_system(update_accessibility_nodes);
-=======
-            .add_event::<ActionRequest>()
             .add_systems((
                 handle_window_focus,
                 window_closed,
                 poll_receivers,
                 update_accessibility_nodes,
             ));
->>>>>>> d8b7fed4
     }
 }