//! Helpers for mapping window entities to accessibility types

use std::{
    collections::VecDeque,
    sync::{atomic::Ordering, Arc, Mutex},
};

use accesskit_winit::Adapter;
use bevy_a11y::ActionRequest as ActionRequestWrapper;
use bevy_a11y::{
    accesskit::{ActionHandler, ActionRequest, NodeBuilder, NodeClassSet, Role, TreeUpdate},
    AccessKitEntityExt, AccessibilityNode, AccessibilityRequested, Focus,
};
use bevy_app::{App, Plugin, PostUpdate};
use bevy_derive::{Deref, DerefMut};
use bevy_ecs::{
    prelude::{DetectChanges, Entity, EventReader, EventWriter},
    query::With,
    system::{NonSend, NonSendMut, Query, Res, ResMut, Resource},
};
use bevy_hierarchy::{Children, Parent};
use bevy_utils::{default, HashMap};
use bevy_window::{PrimaryWindow, Window, WindowClosed, WindowFocused};

/// Maps window entities to their `AccessKit` [`Adapter`]s.
#[derive(Default, Deref, DerefMut)]
pub struct AccessKitAdapters(pub HashMap<Entity, Adapter>);

/// Maps window entities to their respective [`WinitActionHandler`]s.
#[derive(Resource, Default, Deref, DerefMut)]
pub struct WinitActionHandlers(pub HashMap<Entity, WinitActionHandler>);

/// Forwards `AccessKit` [`ActionRequest`]s from winit to an event channel.
#[derive(Clone, Default, Deref, DerefMut)]
pub struct WinitActionHandler(pub Arc<Mutex<VecDeque<ActionRequest>>>);

impl ActionHandler for WinitActionHandler {
    fn do_action(&self, request: ActionRequest) {
        let mut requests = self.0.lock().unwrap();
        requests.push_back(request);
    }
}

fn handle_window_focus(
    focus: Res<Focus>,
    adapters: NonSend<AccessKitAdapters>,
    mut focused: EventReader<WindowFocused>,
) {
    for event in focused.read() {
        if let Some(adapter) = adapters.get(&event.window) {
            adapter.update_if_active(|| {
                let focus_id = (*focus).unwrap_or_else(|| event.window);
                TreeUpdate {
                    focus: if event.focused {
                        Some(focus_id.to_node_id())
                    } else {
                        None
                    },
                    ..default()
                }
            });
        }
    }
}

fn window_closed(
    mut adapters: NonSendMut<AccessKitAdapters>,
    mut receivers: ResMut<WinitActionHandlers>,
    mut events: EventReader<WindowClosed>,
) {
    for WindowClosed { window, .. } in events.read() {
        adapters.remove(window);
        receivers.remove(window);
    }
}

fn poll_receivers(
    handlers: Res<WinitActionHandlers>,
    mut actions: EventWriter<ActionRequestWrapper>,
) {
    for (_id, handler) in handlers.iter() {
        let mut handler = handler.lock().unwrap();
        while let Some(event) = handler.pop_front() {
            actions.send(ActionRequestWrapper(event));
        }
    }
}

fn update_accessibility_nodes(
    adapters: NonSend<AccessKitAdapters>,
    focus: Res<Focus>,
    accessibility_requested: Res<AccessibilityRequested>,
    primary_window: Query<(Entity, &Window), With<PrimaryWindow>>,
    nodes: Query<(
        Entity,
        &AccessibilityNode,
        Option<&Children>,
        Option<&Parent>,
    )>,
    node_entities: Query<Entity, With<AccessibilityNode>>,
) {
    if !accessibility_requested.load(Ordering::SeqCst) {
        return;
    }
    if let Ok((primary_window_id, primary_window)) = primary_window.get_single() {
        if let Some(adapter) = adapters.get(&primary_window_id) {
            let should_run = focus.is_changed() || !nodes.is_empty();
            if should_run {
                adapter.update_if_active(|| {
                    let mut to_update = vec![];
                    let mut has_focus = false;
                    let mut name = None;
                    if primary_window.focused {
                        has_focus = true;
                        let title = primary_window.title.clone();
                        name = Some(title.into_boxed_str());
                    }
                    let focus_id = if has_focus {
                        (*focus).or_else(|| Some(primary_window_id))
                    } else {
                        None
                    };
                    let mut root_children = vec![];
                    for (entity, node, children, parent) in &nodes {
                        let mut node = (**node).clone();
                        if let Some(parent) = parent {
                            if node_entities.get(**parent).is_err() {
                                root_children.push(entity.to_node_id());
                            }
                        } else {
                            root_children.push(entity.to_node_id());
                        }
                        if let Some(children) = children {
                            for child in children.iter() {
                                if node_entities.get(*child).is_ok() {
                                    node.push_child(child.to_node_id());
                                }
                            }
                        }
                        to_update.push((
                            entity.to_node_id(),
                            node.build(&mut NodeClassSet::lock_global()),
                        ));
                    }
                    let mut root = NodeBuilder::new(Role::Window);
                    if let Some(name) = name {
                        root.set_name(name);
                    }
                    root.set_children(root_children);
                    let root = root.build(&mut NodeClassSet::lock_global());
                    let window_update = (primary_window_id.to_node_id(), root);
                    to_update.insert(0, window_update);
                    TreeUpdate {
                        nodes: to_update,
                        focus: focus_id.map(|v| v.to_node_id()),
                        ..default()
                    }
                });
            }
        }
    }
}

/// Implements winit-specific `AccessKit` functionality.
pub struct AccessibilityPlugin;

impl Plugin for AccessibilityPlugin {
    fn build(&self, app: &mut App) {
        app.init_non_send_resource::<AccessKitAdapters>()
            .init_resource::<WinitActionHandlers>()
            .add_event::<ActionRequestWrapper>()
<<<<<<< HEAD
            .add_system(handle_window_focus)
            .add_system(window_closed)
            .add_system(poll_receivers)
            .add_system(update_accessibility_nodes);
=======
            .add_systems(
                PostUpdate,
                (
                    handle_window_focus,
                    window_closed,
                    poll_receivers,
                    update_accessibility_nodes,
                ),
            );
>>>>>>> 97eda02f
    }
}<|MERGE_RESOLUTION|>--- conflicted
+++ resolved
@@ -169,12 +169,6 @@
         app.init_non_send_resource::<AccessKitAdapters>()
             .init_resource::<WinitActionHandlers>()
             .add_event::<ActionRequestWrapper>()
-<<<<<<< HEAD
-            .add_system(handle_window_focus)
-            .add_system(window_closed)
-            .add_system(poll_receivers)
-            .add_system(update_accessibility_nodes);
-=======
             .add_systems(
                 PostUpdate,
                 (
@@ -184,6 +178,5 @@
                     update_accessibility_nodes,
                 ),
             );
->>>>>>> 97eda02f
     }
 }