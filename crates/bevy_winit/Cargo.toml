[package]
name = "bevy_winit"
version = "0.17.0-dev"
edition = "2024"
description = "A winit window and input backend for Bevy Engine"
homepage = "https://bevy.org"
repository = "https://github.com/bevyengine/bevy"
license = "MIT OR Apache-2.0"
keywords = ["bevy"]

[features]
default = ["x11"]
trace = []
wayland = ["winit/wayland", "winit/wayland-csd-adwaita"]
x11 = ["winit/x11"]
accesskit_unix = ["accesskit_winit/accesskit_unix", "accesskit_winit/async-io"]

serialize = [
  "bevy_input/serialize",
  "bevy_window/serialize",
  "bevy_platform/serialize",
]
android-native-activity = ["winit/android-native-activity"]
android-game-activity = ["winit/android-game-activity"]

custom_cursor = ["bevy_image", "bevy_asset", "bytemuck", "wgpu-types"]

[dependencies]
# bevy
bevy_a11y = { path = "../bevy_a11y", version = "0.17.0-dev" }
bevy_app = { path = "../bevy_app", version = "0.17.0-dev" }
bevy_derive = { path = "../bevy_derive", version = "0.17.0-dev" }
bevy_ecs = { path = "../bevy_ecs", version = "0.17.0-dev" }
bevy_input = { path = "../bevy_input", version = "0.17.0-dev" }
bevy_input_focus = { path = "../bevy_input_focus", version = "0.17.0-dev" }
bevy_log = { path = "../bevy_log", version = "0.17.0-dev" }
bevy_math = { path = "../bevy_math", version = "0.17.0-dev" }
bevy_reflect = { path = "../bevy_reflect", version = "0.17.0-dev" }
bevy_window = { path = "../bevy_window", version = "0.17.0-dev" }
bevy_tasks = { path = "../bevy_tasks", version = "0.17.0-dev" }
bevy_platform = { path = "../bevy_platform", version = "0.17.0-dev", default-features = false, features = [
  "std",
] }

# bevy optional
bevy_asset = { path = "../bevy_asset", version = "0.17.0-dev", optional = true }
bevy_image = { path = "../bevy_image", version = "0.17.0-dev", optional = true }

# other
# feature rwh_06 refers to window_raw_handle@v0.6
winit = { version = "0.30", default-features = false, features = ["rwh_06"] }
accesskit_winit = { version = "0.29", default-features = false, features = [
  "rwh_06",
] }
approx = { version = "0.5", default-features = false }
cfg-if = "1.0"
raw-window-handle = "0.6"
bytemuck = { version = "1.5", optional = true }
<<<<<<< HEAD
wgpu-types = { version = "26", optional = true }
accesskit = "0.19"
=======
wgpu-types = { version = "25", optional = true }
accesskit = "0.21"
>>>>>>> 0202dd9d
tracing = { version = "0.1", default-features = false, features = ["std"] }

[target.'cfg(target_arch = "wasm32")'.dependencies]
wasm-bindgen = { version = "0.2" }
web-sys = "0.3"
crossbeam-channel = "0.5"
# TODO: Assuming all wasm builds are for the browser. Require `no_std` support to break assumption.
bevy_app = { path = "../bevy_app", version = "0.17.0-dev", default-features = false, features = [
  "web",
] }
bevy_tasks = { path = "../bevy_tasks", version = "0.17.0-dev", default-features = false, features = [
  "web",
] }
bevy_platform = { path = "../bevy_platform", version = "0.17.0-dev", default-features = false, features = [
  "web",
] }
bevy_reflect = { path = "../bevy_reflect", version = "0.17.0-dev", default-features = false, features = [
  "web",
] }

[lints]
workspace = true

[package.metadata.docs.rs]
rustdoc-args = ["-Zunstable-options", "--generate-link-to-definition"]
all-features = true<|MERGE_RESOLUTION|>--- conflicted
+++ resolved
@@ -56,13 +56,8 @@
 cfg-if = "1.0"
 raw-window-handle = "0.6"
 bytemuck = { version = "1.5", optional = true }
-<<<<<<< HEAD
 wgpu-types = { version = "26", optional = true }
-accesskit = "0.19"
-=======
-wgpu-types = { version = "25", optional = true }
 accesskit = "0.21"
->>>>>>> 0202dd9d
 tracing = { version = "0.1", default-features = false, features = ["std"] }
 
 [target.'cfg(target_arch = "wasm32")'.dependencies]
