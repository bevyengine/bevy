--- conflicted
+++ resolved
@@ -34,14 +34,9 @@
 raw-window-handle = "0.5"
 
 [target.'cfg(target_os = "android")'.dependencies]
-<<<<<<< HEAD
 winit = { git = "https://github.com/rust-windowing/winit.git", branch = "master", default-features = false, features = [
     "android-native-activity",
 ] }
-once_cell = "1.11"
-=======
-winit = { version = "0.28", default-features = false, features = ["android-native-activity"] }
->>>>>>> b559e9b6
 
 [target.'cfg(target_arch = "wasm32")'.dependencies]
 wasm-bindgen = { version = "0.2" }
