--- conflicted
+++ resolved
@@ -78,8 +78,6 @@
 [target.'cfg(target_arch = "wasm32")'.dependencies]
 wasm-bindgen = { version = "0.2" }
 web-sys = "0.3"
-<<<<<<< HEAD
-=======
 # TODO: Assuming all wasm builds are for the browser. Require `no_std` support to break assumption.
 bevy_app = { path = "../bevy_app", version = "0.17.0-dev", default-features = false, features = [
   "web",
@@ -90,7 +88,6 @@
 bevy_reflect = { path = "../bevy_reflect", version = "0.17.0-dev", default-features = false, features = [
   "web",
 ] }
->>>>>>> 1a346870
 
 [lints]
 workspace = true
