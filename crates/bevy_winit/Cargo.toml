[package]
name = "bevy_winit"
version = "0.5.0"
edition = "2018"
description = "A winit window and input backend for Bevy Engine"
homepage = "https://bevyengine.org"
repository = "https://github.com/bevyengine/bevy"
license = "MIT OR Apache-2.0"
keywords = ["bevy"]

[features]
wayland = ["winit/wayland"]
x11 = ["winit/x11"]

[dependencies]
# bevy
bevy_app = { path = "../bevy_app", version = "0.5.0" }
bevy_ecs = { path = "../bevy_ecs", version = "0.5.0" }
bevy_input = { path = "../bevy_input", version = "0.5.0" }
bevy_math = { path = "../bevy_math", version = "0.5.0" }
bevy_window = { path = "../bevy_window", version = "0.5.0" }
bevy_utils = { path = "../bevy_utils", version = "0.5.0" }

# other
winit = { version = "0.25.0", default-features = false }
<<<<<<< HEAD
raw-window-handle = "0.3.0"
=======
approx = { version = "0.5.0", default-features = false }
>>>>>>> 997eae61

[target.'cfg(target_arch = "wasm32")'.dependencies]
winit = { version = "0.25.0", features = ["web-sys"], default-features = false }
wasm-bindgen = { version = "0.2" }
web-sys = "0.3"

[package.metadata.docs.rs]
features = ["x11"]<|MERGE_RESOLUTION|>--- conflicted
+++ resolved
@@ -23,11 +23,8 @@
 
 # other
 winit = { version = "0.25.0", default-features = false }
-<<<<<<< HEAD
 raw-window-handle = "0.3.0"
-=======
 approx = { version = "0.5.0", default-features = false }
->>>>>>> 997eae61
 
 [target.'cfg(target_arch = "wasm32")'.dependencies]
 winit = { version = "0.25.0", features = ["web-sys"], default-features = false }
