[package]
name = "bevy_winit"
version = "0.9.0"
edition = "2021"
description = "A winit window and input backend for Bevy Engine"
homepage = "https://bevyengine.org"
repository = "https://github.com/bevyengine/bevy"
license = "MIT OR Apache-2.0"
keywords = ["bevy"]

[features]
trace = []
wayland = ["winit/wayland"]
x11 = ["winit/x11"]

[dependencies]
# bevy
bevy_a11y = { path = "../bevy_a11y", version = "0.9.0" }
bevy_app = { path = "../bevy_app", version = "0.9.0" }
bevy_derive = { path = "../bevy_derive", version = "0.9.0" }
bevy_ecs = { path = "../bevy_ecs", version = "0.9.0" }
bevy_hierarchy = { path = "../bevy_hierarchy", version = "0.9.0" }
bevy_input = { path = "../bevy_input", version = "0.9.0" }
bevy_math = { path = "../bevy_math", version = "0.9.0" }
bevy_window = { path = "../bevy_window", version = "0.9.0" }
bevy_utils = { path = "../bevy_utils", version = "0.9.0" }

# other
<<<<<<< HEAD
winit = { version = "0.27", default-features = false }
accesskit_winit = "0.8"
=======
winit = { version = "0.28", default-features = false }
>>>>>>> 3900b48c
approx = { version = "0.5", default-features = false }
raw-window-handle = "0.5"

[target.'cfg(target_os = "android")'.dependencies]
winit = { version = "0.28", default-features = false, features = ["android-native-activity"] }
once_cell = "1.11"

[target.'cfg(target_arch = "wasm32")'.dependencies]
wasm-bindgen = { version = "0.2" }
web-sys = "0.3"
crossbeam-channel = "0.5"

[package.metadata.docs.rs]
features = ["x11"]<|MERGE_RESOLUTION|>--- conflicted
+++ resolved
@@ -26,12 +26,8 @@
 bevy_utils = { path = "../bevy_utils", version = "0.9.0" }
 
 # other
-<<<<<<< HEAD
-winit = { version = "0.27", default-features = false }
-accesskit_winit = "0.8"
-=======
 winit = { version = "0.28", default-features = false }
->>>>>>> 3900b48c
+accesskit_winit = "0.9"
 approx = { version = "0.5", default-features = false }
 raw-window-handle = "0.5"
 
