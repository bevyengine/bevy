[package]
name = "bevy_dev_tools"
version = "0.18.0-dev"
edition = "2024"
description = "Collection of developer tools for the Bevy Engine"
homepage = "https://bevy.org"
repository = "https://github.com/bevyengine/bevy"
license = "MIT OR Apache-2.0"
keywords = ["bevy"]

[features]
bevy_ci_testing = ["ron"]

[dependencies]
# bevy
<<<<<<< HEAD
bevy_app = { path = "../bevy_app", version = "0.17.0-dev" }
bevy_asset = { path = "../bevy_asset", version = "0.17.0-dev" }
bevy_camera = { path = "../bevy_camera", version = "0.17.0-dev" }
bevy_color = { path = "../bevy_color", version = "0.17.0-dev" }
bevy_core_pipeline = { path = "../bevy_core_pipeline", version = "0.17.0-dev" }
bevy_core_widgets = { path = "../bevy_core_widgets", version = "0.17.0-dev" }
bevy_diagnostic = { path = "../bevy_diagnostic", version = "0.17.0-dev" }
bevy_ecs = { path = "../bevy_ecs", version = "0.17.0-dev" }
bevy_image = { path = "../bevy_image", version = "0.17.0-dev" }
bevy_input = { path = "../bevy_input", version = "0.17.0-dev" }
# bevy_internal removed to avoid cyclic dependency - inspector imports handled via re-exports
bevy_log = { path = "../bevy_log", version = "0.17.0-dev" }
bevy_math = { path = "../bevy_math", version = "0.17.0-dev" }
bevy_pbr = { version = "0.17.0-dev", path = "../bevy_pbr" }
bevy_picking = { path = "../bevy_picking", version = "0.17.0-dev" }
bevy_render = { path = "../bevy_render", version = "0.17.0-dev" }
bevy_reflect = { path = "../bevy_reflect", version = "0.17.0-dev" }
bevy_time = { path = "../bevy_time", version = "0.17.0-dev" }
bevy_text = { path = "../bevy_text", version = "0.17.0-dev" }
bevy_shader = { path = "../bevy_shader", version = "0.17.0-dev" }
bevy_transform = { path = "../bevy_transform", version = "0.17.0-dev" }
bevy_ui = { path = "../bevy_ui", version = "0.17.0-dev" }
bevy_ui_render = { path = "../bevy_ui_render", version = "0.17.0-dev" }
bevy_window = { path = "../bevy_window", version = "0.17.0-dev" }
bevy_scene = { version = "0.17.0-dev", path = "../bevy_scene" }
bevy_state = { path = "../bevy_state", version = "0.17.0-dev" }
bevy_remote = { path = "../bevy_remote", version = "0.17.0-dev" }
bevy_tasks = { path = "../bevy_tasks", version = "0.17.0-dev" }
bevy_winit = { path = "../bevy_winit", version = "0.17.0-dev" }
=======
bevy_app = { path = "../bevy_app", version = "0.18.0-dev" }
bevy_asset = { path = "../bevy_asset", version = "0.18.0-dev" }
bevy_camera = { path = "../bevy_camera", version = "0.18.0-dev" }
bevy_color = { path = "../bevy_color", version = "0.18.0-dev" }
bevy_diagnostic = { path = "../bevy_diagnostic", version = "0.18.0-dev" }
bevy_ecs = { path = "../bevy_ecs", version = "0.18.0-dev" }
bevy_math = { path = "../bevy_math", version = "0.18.0-dev" }
bevy_picking = { path = "../bevy_picking", version = "0.18.0-dev" }
bevy_render = { path = "../bevy_render", version = "0.18.0-dev" }
bevy_reflect = { path = "../bevy_reflect", version = "0.18.0-dev" }
bevy_time = { path = "../bevy_time", version = "0.18.0-dev" }
bevy_text = { path = "../bevy_text", version = "0.18.0-dev" }
bevy_shader = { path = "../bevy_shader", version = "0.18.0-dev" }
bevy_ui = { path = "../bevy_ui", version = "0.18.0-dev" }
bevy_ui_render = { path = "../bevy_ui_render", version = "0.18.0-dev" }
bevy_window = { path = "../bevy_window", version = "0.18.0-dev" }
bevy_state = { path = "../bevy_state", version = "0.18.0-dev" }
>>>>>>> 38bc8b9f

# other
serde = { version = "1.0", features = ["derive"] }
serde_json = { version = "1.0" }
rand = { version = "0.8" }
ron = { version = "0.10", optional = true }
tracing = { version = "0.1", default-features = false, features = ["std"] }
ureq = { version = "2.0" }

# remote inspector dependencies
reqwest = { version = "0.12", features = ["json", "stream"] }
async-channel = "2.3"
anyhow = "1.0"
futures = "0.3"
tokio = { version = "1.0", features = ["rt", "rt-multi-thread", "macros"] }


[lints]
workspace = true

[package.metadata.docs.rs]
rustdoc-args = ["-Zunstable-options", "--generate-link-to-definition"]
all-features = true<|MERGE_RESOLUTION|>--- conflicted
+++ resolved
@@ -13,37 +13,6 @@
 
 [dependencies]
 # bevy
-<<<<<<< HEAD
-bevy_app = { path = "../bevy_app", version = "0.17.0-dev" }
-bevy_asset = { path = "../bevy_asset", version = "0.17.0-dev" }
-bevy_camera = { path = "../bevy_camera", version = "0.17.0-dev" }
-bevy_color = { path = "../bevy_color", version = "0.17.0-dev" }
-bevy_core_pipeline = { path = "../bevy_core_pipeline", version = "0.17.0-dev" }
-bevy_core_widgets = { path = "../bevy_core_widgets", version = "0.17.0-dev" }
-bevy_diagnostic = { path = "../bevy_diagnostic", version = "0.17.0-dev" }
-bevy_ecs = { path = "../bevy_ecs", version = "0.17.0-dev" }
-bevy_image = { path = "../bevy_image", version = "0.17.0-dev" }
-bevy_input = { path = "../bevy_input", version = "0.17.0-dev" }
-# bevy_internal removed to avoid cyclic dependency - inspector imports handled via re-exports
-bevy_log = { path = "../bevy_log", version = "0.17.0-dev" }
-bevy_math = { path = "../bevy_math", version = "0.17.0-dev" }
-bevy_pbr = { version = "0.17.0-dev", path = "../bevy_pbr" }
-bevy_picking = { path = "../bevy_picking", version = "0.17.0-dev" }
-bevy_render = { path = "../bevy_render", version = "0.17.0-dev" }
-bevy_reflect = { path = "../bevy_reflect", version = "0.17.0-dev" }
-bevy_time = { path = "../bevy_time", version = "0.17.0-dev" }
-bevy_text = { path = "../bevy_text", version = "0.17.0-dev" }
-bevy_shader = { path = "../bevy_shader", version = "0.17.0-dev" }
-bevy_transform = { path = "../bevy_transform", version = "0.17.0-dev" }
-bevy_ui = { path = "../bevy_ui", version = "0.17.0-dev" }
-bevy_ui_render = { path = "../bevy_ui_render", version = "0.17.0-dev" }
-bevy_window = { path = "../bevy_window", version = "0.17.0-dev" }
-bevy_scene = { version = "0.17.0-dev", path = "../bevy_scene" }
-bevy_state = { path = "../bevy_state", version = "0.17.0-dev" }
-bevy_remote = { path = "../bevy_remote", version = "0.17.0-dev" }
-bevy_tasks = { path = "../bevy_tasks", version = "0.17.0-dev" }
-bevy_winit = { path = "../bevy_winit", version = "0.17.0-dev" }
-=======
 bevy_app = { path = "../bevy_app", version = "0.18.0-dev" }
 bevy_asset = { path = "../bevy_asset", version = "0.18.0-dev" }
 bevy_camera = { path = "../bevy_camera", version = "0.18.0-dev" }
@@ -61,7 +30,18 @@
 bevy_ui_render = { path = "../bevy_ui_render", version = "0.18.0-dev" }
 bevy_window = { path = "../bevy_window", version = "0.18.0-dev" }
 bevy_state = { path = "../bevy_state", version = "0.18.0-dev" }
->>>>>>> 38bc8b9f
+bevy_core_pipeline = { path = "../bevy_core_pipeline", version = "0.18.0-dev" }
+bevy_core_widgets = { path = "../bevy_core_widgets", version = "0.18.0-dev" }
+bevy_image = { path = "../bevy_image", version = "0.18.0-dev" }
+bevy_input = { path = "../bevy_input", version = "0.18.0-dev" }
+# bevy_internal removed to avoid cyclic dependency - inspector imports handled via re-exports
+bevy_log = { path = "../bevy_log", version = "0.18.0-dev" }
+bevy_pbr = { version = "0.18.0-dev", path = "../bevy_pbr" }
+bevy_transform = { path = "../bevy_transform", version = "0.18.0-dev" }
+bevy_scene = { version = "0.18.0-dev", path = "../bevy_scene" }
+bevy_remote = { path = "../bevy_remote", version = "0.18.0-dev" }
+bevy_tasks = { path = "../bevy_tasks", version = "0.18.0-dev" }
+bevy_winit = { path = "../bevy_winit", version = "0.18.0-dev" }
 
 # other
 serde = { version = "1.0", features = ["derive"] }
