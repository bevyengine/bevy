--- conflicted
+++ resolved
@@ -13,27 +13,11 @@
 
 [dependencies]
 # bevy
-<<<<<<< HEAD
-bevy_app = { path = "../bevy_app", version = "0.15.0-dev" }
-bevy_asset = { path = "../bevy_asset", version = "0.15.0-dev" }
-bevy_color = { path = "../bevy_color", version = "0.15.0-dev" }
-bevy_diagnostic = { path = "../bevy_diagnostic", version = "0.15.0-dev" }
-bevy_ecs = { path = "../bevy_ecs", version = "0.15.0-dev" }
-bevy_input = { path = "../bevy_input", version = "0.15.0-dev" }
-bevy_render = { path = "../bevy_render", version = "0.15.0-dev" }
-bevy_time = { path = "../bevy_time", version = "0.15.0-dev" }
-bevy_text = { path = "../bevy_text", version = "0.15.0-dev" }
-bevy_ui = { path = "../bevy_ui", version = "0.15.0-dev" }
-bevy_utils = { path = "../bevy_utils", version = "0.15.0-dev" }
-bevy_window = { path = "../bevy_window", version = "0.15.0-dev" }
-bevy_state = { path = "../bevy_state", version = "0.15.0-dev" }
-=======
 bevy_app = { path = "../bevy_app", version = "0.16.0-dev" }
 bevy_asset = { path = "../bevy_asset", version = "0.16.0-dev" }
 bevy_color = { path = "../bevy_color", version = "0.16.0-dev" }
 bevy_diagnostic = { path = "../bevy_diagnostic", version = "0.16.0-dev" }
 bevy_ecs = { path = "../bevy_ecs", version = "0.16.0-dev" }
-bevy_hierarchy = { path = "../bevy_hierarchy", version = "0.16.0-dev" }
 bevy_input = { path = "../bevy_input", version = "0.16.0-dev" }
 bevy_picking = { path = "../bevy_picking", version = "0.16.0-dev" }
 bevy_render = { path = "../bevy_render", version = "0.16.0-dev" }
@@ -44,7 +28,6 @@
 bevy_utils = { path = "../bevy_utils", version = "0.16.0-dev" }
 bevy_window = { path = "../bevy_window", version = "0.16.0-dev" }
 bevy_state = { path = "../bevy_state", version = "0.16.0-dev" }
->>>>>>> fa64e0f2
 
 # other
 serde = { version = "1.0", features = ["derive"], optional = true }
