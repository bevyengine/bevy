use raw_window_handle::{HasRawWindowHandle, RawWindowHandle};

/// A wrapper over [`RawWindowHandle`] that allows us to safely pass it across threads.
///
/// Depending on the platform, the underlying pointer-containing handle cannot be used on all threads,
/// and so we cannot simply make it (or any type that has a safe operation to get a [`RawWindowHandle`])
/// thread-safe.
#[derive(Debug, Clone)]
pub struct RawWindowHandleWrapper(RawWindowHandle);

impl RawWindowHandleWrapper {
    pub(crate) fn new(handle: RawWindowHandle) -> Self {
        Self(handle)
    }

    /// Returns a [`HasRawWindowHandle`] impl, which exposes [`RawWindowHandle`].
    ///
    /// # Safety
    ///
    /// Some platforms have constraints on where/how this handle can be used. For example, some platforms don't support doing window
    /// operations off of the main thread. The caller must ensure the [`RawWindowHandle`] is only used in valid contexts.
    pub unsafe fn get_handle(&self) -> ThreadLockedRawWindowHandleWrapper {
        ThreadLockedRawWindowHandleWrapper(self.0)
    }
}

// SAFE: RawWindowHandle is just a normal "raw pointer", which doesn't impl Send/Sync. However the pointer is only
// exposed via an unsafe method that forces the user to make a call for a given platform. (ex: some platforms don't
// support doing window operations off of the main thread).
// A recommendation for this pattern (and more context) is available here:
// https://github.com/rust-windowing/raw-window-handle/issues/59
unsafe impl Send for RawWindowHandleWrapper {}
unsafe impl Sync for RawWindowHandleWrapper {}
<<<<<<< HEAD
#[doc(hidden)] // Add docs later; this is an obscure implementation detail
pub struct HasRawWindowHandleWrapper(RawWindowHandle);
=======

/// A [`RawWindowHandleWrapper`] that cannot be sent across threads.
///
/// This safely exposes a [`RawWindowHandle`], but care must be taken to ensure that the construction itself is correct.
///
/// This can only be constructed via the [`RawWindowHandleWrapper::get_handle()`] method;
/// be sure to read the safety docs there about platform-specific limitations.
/// In many cases, this should only be constructed on the main thread.
pub struct ThreadLockedRawWindowHandleWrapper(RawWindowHandle);
>>>>>>> 32cd9899

// SAFE: the caller has validated that this is a valid context to get RawWindowHandle
// as otherwise an instance of this type could not have been constructed
// NOTE: we cannot simply impl HasRawWindowHandle for RawWindowHandleWrapper,
// as the `raw_window_handle` method is safe. We cannot guarantee that all calls
// of this method are correct (as it may be off the main thread on an incompatible platform),
// and so exposing a safe method to get a `RawWindowHandle` directly would be UB.
unsafe impl HasRawWindowHandle for ThreadLockedRawWindowHandleWrapper {
    fn raw_window_handle(&self) -> RawWindowHandle {
        self.0
    }
}<|MERGE_RESOLUTION|>--- conflicted
+++ resolved
@@ -31,10 +31,6 @@
 // https://github.com/rust-windowing/raw-window-handle/issues/59
 unsafe impl Send for RawWindowHandleWrapper {}
 unsafe impl Sync for RawWindowHandleWrapper {}
-<<<<<<< HEAD
-#[doc(hidden)] // Add docs later; this is an obscure implementation detail
-pub struct HasRawWindowHandleWrapper(RawWindowHandle);
-=======
 
 /// A [`RawWindowHandleWrapper`] that cannot be sent across threads.
 ///
@@ -44,7 +40,6 @@
 /// be sure to read the safety docs there about platform-specific limitations.
 /// In many cases, this should only be constructed on the main thread.
 pub struct ThreadLockedRawWindowHandleWrapper(RawWindowHandle);
->>>>>>> 32cd9899
 
 // SAFE: the caller has validated that this is a valid context to get RawWindowHandle
 // as otherwise an instance of this type could not have been constructed
