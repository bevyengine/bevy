--- conflicted
+++ resolved
@@ -13,7 +13,6 @@
     };
 }
 
-<<<<<<< HEAD
 pub use crate::raw_window_handle::*;
 pub use cursor::*;
 pub use event::*;
@@ -21,11 +20,8 @@
 pub use window::*;
 pub use windows::*;
 
-use bevy_app::{prelude::*, Events};
-=======
 use bevy_app::prelude::*;
 use bevy_ecs::event::Events;
->>>>>>> b6a647cc
 
 pub struct WindowPlugin {
     pub add_primary_window: bool,
