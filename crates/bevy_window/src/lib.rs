#![cfg_attr(docsrs, feature(doc_auto_cfg))]
#![doc(
    html_logo_url = "https://bevyengine.org/assets/icon.png",
    html_favicon_url = "https://bevyengine.org/assets/icon.png"
)]

//! `bevy_window` provides a platform-agnostic interface for windowing in Bevy.
//!
//! This crate contains types for window management and events,
//! used by windowing implementors such as `bevy_winit`.
//! The [`WindowPlugin`] sets up some global window-related parameters and
//! is part of the [`DefaultPlugins`](https://docs.rs/bevy/latest/bevy/struct.DefaultPlugins.html).

use std::sync::{Arc, Mutex};

use bevy_a11y::Focus;

mod cursor;
mod event;
mod raw_handle;
mod system;
mod window;

pub use crate::raw_handle::*;

pub use cursor::*;
pub use event::*;
pub use system::*;
pub use window::*;

#[allow(missing_docs)]
pub mod prelude {
    #[allow(deprecated)]
    #[doc(hidden)]
    pub use crate::{
        CursorEntered, CursorIcon, CursorLeft, CursorMoved, FileDragAndDrop, Ime, MonitorSelection,
        ReceivedCharacter, Window, WindowMoved, WindowPlugin, WindowPosition,
        WindowResizeConstraints,
    };
}

use bevy_app::prelude::*;

impl Default for WindowPlugin {
    fn default() -> Self {
        WindowPlugin {
            primary_window: Some(Window::default()),
            exit_condition: ExitCondition::OnAllClosed,
            close_when_requested: true,
        }
    }
}

/// A [`Plugin`] that defines an interface for windowing support in Bevy.
pub struct WindowPlugin {
    /// Settings for the primary window.
    ///
    /// `Some(custom_window)` will spawn an entity with `custom_window` and [`PrimaryWindow`] as components.
    /// `None` will not spawn a primary window.
    ///
    /// Defaults to `Some(Window::default())`.
    ///
    /// Note that if there are no windows the App will exit (by default) due to
    /// [`exit_on_all_closed`].
    pub primary_window: Option<Window>,

    /// Whether to exit the app when there are no open windows.
    ///
    /// If disabling this, ensure that you send the [`bevy_app::AppExit`]
    /// event when the app should exit. If this does not occur, you will
    /// create 'headless' processes (processes without windows), which may
    /// surprise your users. It is recommended to leave this setting to
    /// either [`ExitCondition::OnAllClosed`] or [`ExitCondition::OnPrimaryClosed`].
    ///
    /// [`ExitCondition::OnAllClosed`] will add [`exit_on_all_closed`] to [`Update`].
    /// [`ExitCondition::OnPrimaryClosed`] will add [`exit_on_primary_closed`] to [`Update`].
    pub exit_condition: ExitCondition,

    /// Whether to close windows when they are requested to be closed (i.e.
    /// when the close button is pressed).
    ///
    /// If true, this plugin will add [`close_when_requested`] to [`Update`].
    /// If this system (or a replacement) is not running, the close button will have no effect.
    /// This may surprise your users. It is recommended to leave this setting as `true`.
    pub close_when_requested: bool,
}

impl Plugin for WindowPlugin {
    fn build(&self, app: &mut App) {
        // User convenience events
        #[allow(deprecated)]
        app.add_event::<WindowResized>()
            .add_event::<WindowCreated>()
            .add_event::<WindowClosing>()
            .add_event::<WindowClosed>()
            .add_event::<WindowCloseRequested>()
            .add_event::<WindowDestroyed>()
            .add_event::<RequestRedraw>()
            .add_event::<CursorMoved>()
            .add_event::<CursorEntered>()
            .add_event::<CursorLeft>()
            .add_event::<ReceivedCharacter>()
            .add_event::<Ime>()
            .add_event::<WindowFocused>()
            .add_event::<WindowOccluded>()
            .add_event::<WindowScaleFactorChanged>()
            .add_event::<WindowBackendScaleFactorChanged>()
            .add_event::<FileDragAndDrop>()
            .add_event::<WindowMoved>()
            .add_event::<WindowThemeChanged>()
<<<<<<< HEAD
            .add_event::<WindowGlContextLost>()
            .add_event::<ApplicationLifetime>();
=======
            .add_event::<AppLifecycle>();
>>>>>>> f23c686f

        if let Some(primary_window) = &self.primary_window {
            let initial_focus = app
                .world_mut()
                .spawn(primary_window.clone())
                .insert((
                    PrimaryWindow,
                    RawHandleWrapperHolder(Arc::new(Mutex::new(None))),
                ))
                .id();
            if let Some(mut focus) = app.world_mut().get_resource_mut::<Focus>() {
                **focus = Some(initial_focus);
            }
        }

        match self.exit_condition {
            ExitCondition::OnPrimaryClosed => {
                app.add_systems(PostUpdate, exit_on_primary_closed);
            }
            ExitCondition::OnAllClosed => {
                app.add_systems(PostUpdate, exit_on_all_closed);
            }
            ExitCondition::DontExit => {}
        }

        if self.close_when_requested {
            // Need to run before `exit_on_*` systems
            app.add_systems(Update, close_when_requested);
        }

        // Register event types
        #[allow(deprecated)]
        app.register_type::<WindowResized>()
            .register_type::<RequestRedraw>()
            .register_type::<WindowCreated>()
            .register_type::<WindowCloseRequested>()
            .register_type::<WindowClosing>()
            .register_type::<WindowClosed>()
            .register_type::<CursorMoved>()
            .register_type::<CursorEntered>()
            .register_type::<CursorLeft>()
            .register_type::<ReceivedCharacter>()
            .register_type::<WindowFocused>()
            .register_type::<WindowOccluded>()
            .register_type::<WindowScaleFactorChanged>()
            .register_type::<WindowBackendScaleFactorChanged>()
            .register_type::<FileDragAndDrop>()
            .register_type::<WindowMoved>()
            .register_type::<WindowThemeChanged>()
            .register_type::<AppLifecycle>();

        // Register window descriptor and related types
        app.register_type::<Window>()
            .register_type::<PrimaryWindow>();
    }
}

/// Defines the specific conditions the application should exit on
#[derive(Clone)]
pub enum ExitCondition {
    /// Close application when the primary window is closed
    ///
    /// The plugin will add [`exit_on_primary_closed`] to [`Update`].
    OnPrimaryClosed,
    /// Close application when all windows are closed
    ///
    /// The plugin will add [`exit_on_all_closed`] to [`Update`].
    OnAllClosed,
    /// Keep application running headless even after closing all windows
    ///
    /// If selecting this, ensure that you send the [`bevy_app::AppExit`]
    /// event when the app should exit. If this does not occur, you will
    /// create 'headless' processes (processes without windows), which may
    /// surprise your users.
    DontExit,
}<|MERGE_RESOLUTION|>--- conflicted
+++ resolved
@@ -108,12 +108,8 @@
             .add_event::<FileDragAndDrop>()
             .add_event::<WindowMoved>()
             .add_event::<WindowThemeChanged>()
-<<<<<<< HEAD
             .add_event::<WindowGlContextLost>()
-            .add_event::<ApplicationLifetime>();
-=======
             .add_event::<AppLifecycle>();
->>>>>>> f23c686f
 
         if let Some(primary_window) = &self.primary_window {
             let initial_focus = app
