#[warn(missing_docs)]
mod cursor;
mod event;
mod raw_handle;
mod system;
mod window;
mod windows;

pub use crate::raw_handle::*;
pub use cursor::*;
pub use event::*;
pub use system::*;
pub use window::*;
pub use windows::*;

pub mod prelude {
    #[doc(hidden)]
    pub use crate::{
        CursorEntered, CursorIcon, CursorLeft, CursorMoved, FileDragAndDrop, MonitorSelection,
        ReceivedCharacter, Window, WindowDescriptor, WindowMode, WindowMoved, WindowPlugin,
        WindowPosition, Windows,
    };
}

use bevy_app::prelude::*;
<<<<<<< HEAD
use bevy_ecs::{
    event::Events,
    schedule::{IntoSystemDescriptor, SystemLabel},
};
use std::path::PathBuf;
=======
use bevy_ecs::schedule::{IntoSystemDescriptor, SystemLabel};
>>>>>>> 6ada3566

impl Default for WindowPlugin {
    fn default() -> Self {
        WindowPlugin {
            window: Default::default(),
            add_primary_window: true,
            exit_on_all_closed: true,
            close_when_requested: true,
        }
    }
}

/// A [`Plugin`] that defines an interface for windowing support in Bevy.
pub struct WindowPlugin {
    pub window: WindowDescriptor,
    /// Whether to create a window when added.
    ///
    /// Note that if there are no windows, by default the App will exit,
    /// due to [`exit_on_all_closed`].
    pub add_primary_window: bool,
    /// Whether to exit the app when there are no open windows.
    ///
    /// If disabling this, ensure that you send the [`bevy_app::AppExit`]
    /// event when the app should exit. If this does not occur, you will
    /// create 'headless' processes (processes without windows), which may
    /// surprise your users. It is recommended to leave this setting as `true`.
    ///
    /// If true, this plugin will add [`exit_on_all_closed`] to [`CoreStage::PostUpdate`].
    pub exit_on_all_closed: bool,
    /// Whether to close windows when they are requested to be closed (i.e.
    /// when the close button is pressed).
    ///
    /// If true, this plugin will add [`close_when_requested`] to [`CoreStage::Update`].
    /// If this system (or a replacement) is not running, the close button will have no effect.
    /// This may surprise your users. It is recommended to leave this setting as `true`.
    pub close_when_requested: bool,
}

impl Plugin for WindowPlugin {
    fn build(&self, app: &mut App) {
        app.add_event::<WindowResized>()
            .add_event::<CreateWindow>()
            .add_event::<WindowCreated>()
            .add_event::<WindowClosed>()
            .add_event::<WindowCloseRequested>()
            .add_event::<RequestRedraw>()
            .add_event::<CursorMoved>()
            .add_event::<CursorEntered>()
            .add_event::<CursorLeft>()
            .add_event::<ReceivedCharacter>()
            .add_event::<WindowFocused>()
            .add_event::<WindowScaleFactorChanged>()
            .add_event::<WindowBackendScaleFactorChanged>()
            .add_event::<FileDragAndDrop>()
            .add_event::<WindowMoved>()
            .init_resource::<Windows>();

        if self.add_primary_window {
            app.world.send_event(CreateWindow {
                id: WindowId::primary(),
                descriptor: self.window.clone(),
            });
        }

        if self.exit_on_all_closed {
            app.add_system_to_stage(
                CoreStage::PostUpdate,
                exit_on_all_closed.after(ModifiesWindows),
            );
        }
        if self.close_when_requested {
            app.add_system(close_when_requested);
        }

        // Register event types
        app.register_type::<WindowResized>()
            .register_type::<CreateWindow>()
            .register_type::<RequestRedraw>()
            .register_type::<WindowCreated>()
            .register_type::<WindowCloseRequested>()
            .register_type::<WindowClosed>()
            .register_type::<CursorMoved>()
            .register_type::<CursorEntered>()
            .register_type::<CursorLeft>()
            .register_type::<ReceivedCharacter>()
            .register_type::<WindowFocused>()
            .register_type::<WindowScaleFactorChanged>()
            .register_type::<WindowBackendScaleFactorChanged>()
            .register_type::<FileDragAndDrop>()
            .register_type::<WindowMoved>();

        // Register window descriptor and related types
        app.register_type::<WindowId>()
            .register_type::<PresentMode>()
            .register_type::<WindowResizeConstraints>()
            .register_type::<WindowMode>()
            .register_type::<WindowPosition>()
            .register_type::<MonitorSelection>()
            .register_type::<WindowDescriptor>();

        // Register `PathBuf` as it's used by `FileDragAndDrop`
        app.register_type::<PathBuf>();
    }
}

#[derive(Debug, Hash, PartialEq, Eq, Clone, SystemLabel)]
pub struct ModifiesWindows;<|MERGE_RESOLUTION|>--- conflicted
+++ resolved
@@ -23,15 +23,11 @@
 }
 
 use bevy_app::prelude::*;
-<<<<<<< HEAD
 use bevy_ecs::{
     event::Events,
     schedule::{IntoSystemDescriptor, SystemLabel},
 };
 use std::path::PathBuf;
-=======
-use bevy_ecs::schedule::{IntoSystemDescriptor, SystemLabel};
->>>>>>> 6ada3566
 
 impl Default for WindowPlugin {
     fn default() -> Self {
