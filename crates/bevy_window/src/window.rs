use std::num::NonZero;

use bevy_ecs::{
    entity::{Entity, EntityMapper, MapEntities},
    prelude::{Component, ReflectComponent},
};
use bevy_math::{DVec2, IVec2, UVec2, Vec2};
use bevy_reflect::{std_traits::ReflectDefault, Reflect};

#[cfg(feature = "serialize")]
use bevy_reflect::{ReflectDeserialize, ReflectSerialize};

use bevy_utils::tracing::warn;

/// Marker [`Component`] for the window considered the primary window.
///
/// Currently this is assumed to only exist on 1 entity at a time.
///
/// [`WindowPlugin`](crate::WindowPlugin) will spawn a [`Window`] entity
/// with this component if [`primary_window`](crate::WindowPlugin::primary_window)
/// is `Some`.
#[derive(Default, Debug, Component, PartialEq, Eq, PartialOrd, Ord, Copy, Clone, Reflect)]
#[reflect(Component, Debug, Default, PartialEq)]
pub struct PrimaryWindow;

/// Reference to a [`Window`], whether it be a direct link to a specific entity or
/// a more vague defaulting choice.
#[repr(C)]
<<<<<<< HEAD
#[derive(
    Default, Copy, Clone, Debug, PartialEq, Eq, PartialOrd, Ord, Hash, Reflect, FromReflect,
)]
=======
#[derive(Default, Copy, Clone, Debug, Reflect)]
>>>>>>> 02a9ed4b
#[cfg_attr(
    feature = "serialize",
    derive(serde::Serialize, serde::Deserialize),
    reflect(Serialize, Deserialize)
)]
pub enum WindowRef {
    /// This will be linked to the primary window that is created by default
    /// in the [`WindowPlugin`](crate::WindowPlugin::primary_window).
    #[default]
    Primary,
    /// A more direct link to a window entity.
    ///
    /// Use this if you want to reference a secondary/tertiary/... window.
    ///
    /// To create a new window you can spawn an entity with a [`Window`],
    /// then you can use that entity here for usage in cameras.
    Entity(Entity),
}

impl WindowRef {
    /// Normalize the window reference so that it can be compared to other window references.
    pub fn normalize(&self, primary_window: Option<Entity>) -> Option<NormalizedWindowRef> {
        let entity = match self {
            Self::Primary => primary_window,
            Self::Entity(entity) => Some(*entity),
        };

        entity.map(NormalizedWindowRef)
    }
}

impl MapEntities for WindowRef {
    fn map_entities<M: EntityMapper>(&mut self, entity_mapper: &mut M) {
        match self {
            Self::Entity(entity) => {
                *entity = entity_mapper.map_entity(*entity);
            }
            Self::Primary => {}
        };
    }
}

/// A flattened representation of a window reference for equality/hashing purposes.
///
/// For most purposes you probably want to use the unnormalized version [`WindowRef`].
#[repr(C)]
#[derive(Copy, Clone, Debug, PartialEq, Eq, PartialOrd, Ord, Hash, Reflect)]
#[cfg_attr(
    feature = "serialize",
    derive(serde::Serialize, serde::Deserialize),
    reflect(Serialize, Deserialize)
)]
pub struct NormalizedWindowRef(Entity);

impl NormalizedWindowRef {
    /// Fetch the entity of this window reference
    pub fn entity(&self) -> Entity {
        self.0
    }
}

/// The defining [`Component`] for window entities,
/// storing information about how it should appear and behave.
///
/// Each window corresponds to an entity, and is uniquely identified by the value of their [`Entity`].
/// When the [`Window`] component is added to an entity, a new window will be opened.
/// When it is removed or the entity is despawned, the window will close.
///
/// The primary window entity (and the corresponding window) is spawned by default
/// by [`WindowPlugin`](crate::WindowPlugin) and is marked with the [`PrimaryWindow`] component.
///
/// This component is synchronized with `winit` through `bevy_winit`:
/// it will reflect the current state of the window and can be modified to change this state.
///
/// # Example
///
/// Because this component is synchronized with `winit`, it can be used to perform
/// OS-integrated windowing operations. For example, here's a simple system
/// to change the window mode:
///
/// ```
/// # use bevy_ecs::query::With;
/// # use bevy_ecs::system::Query;
/// # use bevy_window::{WindowMode, PrimaryWindow, Window, MonitorSelection};
/// fn change_window_mode(mut windows: Query<&mut Window, With<PrimaryWindow>>) {
///     // Query returns one window typically.
///     for mut window in windows.iter_mut() {
///         window.mode = WindowMode::Fullscreen(MonitorSelection::Current);
///     }
/// }
/// ```
#[derive(Component, Debug, Clone, Reflect)]
#[cfg_attr(
    feature = "serialize",
    derive(serde::Serialize, serde::Deserialize),
    reflect(Serialize, Deserialize)
)]
#[reflect(Component, Default, Debug)]
pub struct Window {
    /// The cursor options of this window. Cursor icons are set with the `Cursor` component on the
    /// window entity.
    pub cursor_options: CursorOptions,
    /// What presentation mode to give the window.
    pub present_mode: PresentMode,
    /// Which fullscreen or windowing mode should be used.
    pub mode: WindowMode,
    /// Where the window should be placed.
    pub position: WindowPosition,
    /// What resolution the window should have.
    pub resolution: WindowResolution,
    /// Stores the title of the window.
    pub title: String,
    /// Stores the application ID (on **`Wayland`**), `WM_CLASS` (on **`X11`**) or window class name (on **`Windows`**) of the window.
    ///
    /// For details about application ID conventions, see the [Desktop Entry Spec](https://specifications.freedesktop.org/desktop-entry-spec/desktop-entry-spec-latest.html#desktop-file-id).
    /// For details about `WM_CLASS`, see the [X11 Manual Pages](https://www.x.org/releases/current/doc/man/man3/XAllocClassHint.3.xhtml).
    /// For details about **`Windows`**'s window class names, see [About Window Classes](https://learn.microsoft.com/en-us/windows/win32/winmsg/about-window-classes).
    ///
    /// ## Platform-specific
    ///
    /// - **`Windows`**: Can only be set while building the window, setting the window's window class name.
    /// - **`Wayland`**: Can only be set while building the window, setting the window's application ID.
    /// - **`X11`**: Can only be set while building the window, setting the window's `WM_CLASS`.
    /// - **`macOS`**, **`iOS`**, **`Android`**, and **`Web`**: not applicable.
    ///
    /// Notes: Changing this field during runtime will have no effect for now.
    pub name: Option<String>,
    /// How the alpha channel of textures should be handled while compositing.
    pub composite_alpha_mode: CompositeAlphaMode,
    /// The limits of the window's logical size
    /// (found in its [`resolution`](WindowResolution)) when resizing.
    pub resize_constraints: WindowResizeConstraints,
    /// Should the window be resizable?
    ///
    /// Note: This does not stop the program from fullscreening/setting
    /// the size programmatically.
    pub resizable: bool,
    /// Specifies which window control buttons should be enabled.
    ///
    /// ## Platform-specific
    ///
    /// **`iOS`**, **`Android`**, and the **`Web`** do not have window control buttons.
    ///
    /// On some **`Linux`** environments these values have no effect.
    pub enabled_buttons: EnabledButtons,
    /// Should the window have decorations enabled?
    ///
    /// (Decorations are the minimize, maximize, and close buttons on desktop apps)
    ///
    /// ## Platform-specific
    ///
    /// **`iOS`**, **`Android`**, and the **`Web`** do not have decorations.
    pub decorations: bool,
    /// Should the window be transparent?
    ///
    /// Defines whether the background of the window should be transparent.
    ///
    /// ## Platform-specific
    /// - iOS / Android / Web: Unsupported.
    /// - macOS: Not working as expected.
    ///
    /// macOS transparent works with winit out of the box, so this issue might be related to: <https://github.com/gfx-rs/wgpu/issues/687>.
    /// You should also set the window `composite_alpha_mode` to `CompositeAlphaMode::PostMultiplied`.
    pub transparent: bool,
    /// Get/set whether the window is focused.
    pub focused: bool,
    /// Where should the window appear relative to other overlapping window.
    ///
    /// ## Platform-specific
    ///
    /// - iOS / Android / Web / Wayland: Unsupported.
    pub window_level: WindowLevel,
    /// The "html canvas" element selector.
    ///
    /// If set, this selector will be used to find a matching html canvas element,
    /// rather than creating a new one.
    /// Uses the [CSS selector format](https://developer.mozilla.org/en-US/docs/Web/API/Document/querySelector).
    ///
    /// This value has no effect on non-web platforms.
    pub canvas: Option<String>,
    /// Whether or not to fit the canvas element's size to its parent element's size.
    ///
    /// **Warning**: this will not behave as expected for parents that set their size according to the size of their
    /// children. This creates a "feedback loop" that will result in the canvas growing on each resize. When using this
    /// feature, ensure the parent's size is not affected by its children.
    ///
    /// This value has no effect on non-web platforms.
    pub fit_canvas_to_parent: bool,
    /// Whether or not to stop events from propagating out of the canvas element
    ///
    ///  When `true`, this will prevent common browser hotkeys like F5, F12, Ctrl+R, tab, etc.
    /// from performing their default behavior while the bevy app has focus.
    ///
    /// This value has no effect on non-web platforms.
    pub prevent_default_event_handling: bool,
    /// Stores internal state that isn't directly accessible.
    pub internal: InternalWindowState,
    /// Should the window use Input Method Editor?
    ///
    /// If enabled, the window will receive [`Ime`](crate::Ime) events instead of
    /// `KeyboardInput` from `bevy_input`.
    ///
    /// IME should be enabled during text input, but not when you expect to get the exact key pressed.
    ///
    ///  ## Platform-specific
    ///
    /// - iOS / Android / Web: Unsupported.
    pub ime_enabled: bool,
    /// Sets location of IME candidate box in client area coordinates relative to the top left.
    ///
    ///  ## Platform-specific
    ///
    /// - iOS / Android / Web: Unsupported.
    pub ime_position: Vec2,
    /// Sets a specific theme for the window.
    ///
    /// If `None` is provided, the window will use the system theme.
    ///
    /// ## Platform-specific
    ///
    /// - iOS / Android / Web: Unsupported.
    pub window_theme: Option<WindowTheme>,
    /// Sets the window's visibility.
    ///
    /// If `false`, this will hide the window completely, it won't appear on the screen or in the task bar.
    /// If `true`, this will show the window.
    /// Note that this doesn't change its focused or minimized state.
    ///
    /// ## Platform-specific
    ///
    /// - **Android / Wayland / Web:** Unsupported.
    pub visible: bool,
    /// Sets whether the window should be shown in the taskbar.
    ///
    /// If `true`, the window will not appear in the taskbar.
    /// If `false`, the window will appear in the taskbar.
    ///
    /// Note that this will only take effect on window creation.
    ///
    /// ## Platform-specific
    ///
    /// - Only supported on Windows.
    pub skip_taskbar: bool,
    /// Optional hint given to the rendering API regarding the maximum number of queued frames admissible on the GPU.
    ///
    /// Given values are usually within the 1-3 range. If not provided, this will default to 2.
    ///
    /// See [`wgpu::SurfaceConfiguration::desired_maximum_frame_latency`].
    ///
    /// [`wgpu::SurfaceConfiguration::desired_maximum_frame_latency`]:
    /// https://docs.rs/wgpu/latest/wgpu/type.SurfaceConfiguration.html#structfield.desired_maximum_frame_latency
    pub desired_maximum_frame_latency: Option<NonZero<u32>>,
    /// Sets whether this window recognizes [`PinchGesture`](https://docs.rs/bevy/latest/bevy/input/gestures/struct.PinchGesture.html)
    ///
    /// ## Platform-specific
    ///
    /// - Only used on iOS.
    /// - On macOS, they are recognized by default and can't be disabled.
    pub recognize_pinch_gesture: bool,
    /// Sets whether this window recognizes [`RotationGesture`](https://docs.rs/bevy/latest/bevy/input/gestures/struct.RotationGesture.html)
    ///
    /// ## Platform-specific
    ///
    /// - Only used on iOS.
    /// - On macOS, they are recognized by default and can't be disabled.
    pub recognize_rotation_gesture: bool,
    /// Sets whether this window recognizes [`DoubleTapGesture`](https://docs.rs/bevy/latest/bevy/input/gestures/struct.DoubleTapGesture.html)
    ///
    /// ## Platform-specific
    ///
    /// - Only used on iOS.
    /// - On macOS, they are recognized by default and can't be disabled.
    pub recognize_doubletap_gesture: bool,
    /// Sets whether this window recognizes [`PanGesture`](https://docs.rs/bevy/latest/bevy/input/gestures/struct.PanGesture.html),
    /// with a number of fingers between the first value and the last.
    ///
    /// ## Platform-specific
    ///
    /// - Only used on iOS.
    pub recognize_pan_gesture: Option<(u8, u8)>,
}

impl Default for Window {
    fn default() -> Self {
        Self {
            title: "App".to_owned(),
            name: None,
            cursor_options: Default::default(),
            present_mode: Default::default(),
            mode: Default::default(),
            position: Default::default(),
            resolution: Default::default(),
            internal: Default::default(),
            composite_alpha_mode: Default::default(),
            resize_constraints: Default::default(),
            ime_enabled: Default::default(),
            ime_position: Default::default(),
            resizable: true,
            enabled_buttons: Default::default(),
            decorations: true,
            transparent: false,
            focused: true,
            window_level: Default::default(),
            fit_canvas_to_parent: false,
            prevent_default_event_handling: true,
            canvas: None,
            window_theme: None,
            visible: true,
            skip_taskbar: false,
            desired_maximum_frame_latency: None,
            recognize_pinch_gesture: false,
            recognize_rotation_gesture: false,
            recognize_doubletap_gesture: false,
            recognize_pan_gesture: None,
        }
    }
}

impl Window {
    /// Setting to true will attempt to maximize the window.
    ///
    /// Setting to false will attempt to un-maximize the window.
    pub fn set_maximized(&mut self, maximized: bool) {
        self.internal.maximize_request = Some(maximized);
    }

    /// Setting to true will attempt to minimize the window.
    ///
    /// Setting to false will attempt to un-minimize the window.
    pub fn set_minimized(&mut self, minimized: bool) {
        self.internal.minimize_request = Some(minimized);
    }

    /// The window's client area width in logical pixels.
    ///
    /// See [`WindowResolution`] for an explanation about logical/physical sizes.
    #[inline]
    pub fn width(&self) -> f32 {
        self.resolution.width()
    }

    /// The window's client area height in logical pixels.
    ///
    /// See [`WindowResolution`] for an explanation about logical/physical sizes.
    #[inline]
    pub fn height(&self) -> f32 {
        self.resolution.height()
    }

    /// The window's client size in logical pixels
    ///
    /// See [`WindowResolution`] for an explanation about logical/physical sizes.
    #[inline]
    pub fn size(&self) -> Vec2 {
        self.resolution.size()
    }

    /// The window's client area width in physical pixels.
    ///
    /// See [`WindowResolution`] for an explanation about logical/physical sizes.
    #[inline]
    pub fn physical_width(&self) -> u32 {
        self.resolution.physical_width()
    }

    /// The window's client area height in physical pixels.
    ///
    /// See [`WindowResolution`] for an explanation about logical/physical sizes.
    #[inline]
    pub fn physical_height(&self) -> u32 {
        self.resolution.physical_height()
    }

    /// The window's client size in physical pixels
    ///
    /// See [`WindowResolution`] for an explanation about logical/physical sizes.
    #[inline]
    pub fn physical_size(&self) -> UVec2 {
        self.resolution.physical_size()
    }

    /// The window's scale factor.
    ///
    /// Ratio of physical size to logical size, see [`WindowResolution`].
    #[inline]
    pub fn scale_factor(&self) -> f32 {
        self.resolution.scale_factor()
    }

    /// The cursor position in this window in logical pixels.
    ///
    /// Returns `None` if the cursor is outside the window area.
    ///
    /// See [`WindowResolution`] for an explanation about logical/physical sizes.
    #[inline]
    pub fn cursor_position(&self) -> Option<Vec2> {
        self.physical_cursor_position()
            .map(|position| (position.as_dvec2() / self.scale_factor() as f64).as_vec2())
    }

    /// The cursor position in this window in physical pixels.
    ///
    /// Returns `None` if the cursor is outside the window area.
    ///
    /// See [`WindowResolution`] for an explanation about logical/physical sizes.
    #[inline]
    pub fn physical_cursor_position(&self) -> Option<Vec2> {
        match self.internal.physical_cursor_position {
            Some(position) => {
                if position.x >= 0.
                    && position.y >= 0.
                    && position.x < self.physical_width() as f64
                    && position.y < self.physical_height() as f64
                {
                    Some(position.as_vec2())
                } else {
                    None
                }
            }
            None => None,
        }
    }

    /// Set the cursor position in this window in logical pixels.
    ///
    /// See [`WindowResolution`] for an explanation about logical/physical sizes.
    pub fn set_cursor_position(&mut self, position: Option<Vec2>) {
        self.internal.physical_cursor_position =
            position.map(|p| p.as_dvec2() * self.scale_factor() as f64);
    }

    /// Set the cursor position in this window in physical pixels.
    ///
    /// See [`WindowResolution`] for an explanation about logical/physical sizes.
    pub fn set_physical_cursor_position(&mut self, position: Option<DVec2>) {
        self.internal.physical_cursor_position = position;
    }
}

/// The size limits on a [`Window`].
///
/// These values are measured in logical pixels (see [`WindowResolution`]), so the user's
/// scale factor does affect the size limits on the window.
///
/// Please note that if the window is resizable, then when the window is
/// maximized it may have a size outside of these limits. The functionality
/// required to disable maximizing is not yet exposed by winit.
#[derive(Debug, Clone, Copy, PartialEq, Reflect)]
#[cfg_attr(
    feature = "serialize",
    derive(serde::Serialize, serde::Deserialize),
    reflect(Serialize, Deserialize)
)]
#[reflect(Debug, PartialEq, Default)]
pub struct WindowResizeConstraints {
    /// The minimum width the window can have.
    pub min_width: f32,
    /// The minimum height the window can have.
    pub min_height: f32,
    /// The maximum width the window can have.
    pub max_width: f32,
    /// The maximum height the window can have.
    pub max_height: f32,
}

impl Default for WindowResizeConstraints {
    fn default() -> Self {
        Self {
            min_width: 180.,
            min_height: 120.,
            max_width: f32::INFINITY,
            max_height: f32::INFINITY,
        }
    }
}

impl WindowResizeConstraints {
    /// Checks if the constraints are valid.
    ///
    /// Will output warnings if it isn't.
    #[must_use]
    pub fn check_constraints(&self) -> Self {
        let WindowResizeConstraints {
            mut min_width,
            mut min_height,
            mut max_width,
            mut max_height,
        } = self;
        min_width = min_width.max(1.);
        min_height = min_height.max(1.);
        if max_width < min_width {
            warn!(
                "The given maximum width {} is smaller than the minimum width {}",
                max_width, min_width
            );
            max_width = min_width;
        }
        if max_height < min_height {
            warn!(
                "The given maximum height {} is smaller than the minimum height {}",
                max_height, min_height
            );
            max_height = min_height;
        }
        WindowResizeConstraints {
            min_width,
            min_height,
            max_width,
            max_height,
        }
    }
}

/// Cursor data for a [`Window`].
#[derive(Debug, Clone, Reflect)]
#[cfg_attr(
    feature = "serialize",
    derive(serde::Serialize, serde::Deserialize),
    reflect(Serialize, Deserialize)
)]
#[reflect(Debug, Default)]
pub struct CursorOptions {
    /// Whether the cursor is visible or not.
    ///
    /// ## Platform-specific
    ///
    /// - **`Windows`**, **`X11`**, and **`Wayland`**: The cursor is hidden only when inside the window.
    ///     To stop the cursor from leaving the window, change [`CursorOptions::grab_mode`] to [`CursorGrabMode::Locked`] or [`CursorGrabMode::Confined`]
    /// - **`macOS`**: The cursor is hidden only when the window is focused.
    /// - **`iOS`** and **`Android`** do not have cursors
    pub visible: bool,

    /// Whether or not the cursor is locked by or confined within the window.
    ///
    /// ## Platform-specific
    ///
    /// - **`Windows`** doesn't support [`CursorGrabMode::Locked`]
    /// - **`macOS`** doesn't support [`CursorGrabMode::Confined`]
    /// - **`iOS/Android`** don't have cursors.
    ///
    /// Since `Windows` and `macOS` have different [`CursorGrabMode`] support, we first try to set the grab mode that was asked for. If it doesn't work then use the alternate grab mode.
    pub grab_mode: CursorGrabMode,

    /// Set whether or not mouse events within *this* window are captured or fall through to the Window below.
    ///
    /// ## Platform-specific
    ///
    /// - iOS / Android / Web / X11: Unsupported.
    pub hit_test: bool,
}

impl Default for CursorOptions {
    fn default() -> Self {
        CursorOptions {
            visible: true,
            grab_mode: CursorGrabMode::None,
            hit_test: true,
        }
    }
}

/// Defines where a [`Window`] should be placed on the screen.
#[derive(Default, Debug, Clone, Copy, PartialEq, Reflect)]
#[cfg_attr(
    feature = "serialize",
    derive(serde::Serialize, serde::Deserialize),
    reflect(Serialize, Deserialize)
)]
#[reflect(Debug, PartialEq)]
pub enum WindowPosition {
    /// Position will be set by the window manager.
    /// Bevy will delegate this decision to the window manager and no guarantees can be made about where the window will be placed.
    ///
    /// Used at creation but will be changed to [`At`](WindowPosition::At).
    #[default]
    Automatic,
    /// Window will be centered on the selected monitor.
    ///
    /// Note that this does not account for window decorations.
    ///
    /// Used at creation or for update but will be changed to [`At`](WindowPosition::At)
    Centered(MonitorSelection),
    /// The window's top-left corner should be placed at the specified position (in physical pixels).
    ///
    /// (0,0) represents top-left corner of screen space.
    At(IVec2),
}

impl WindowPosition {
    /// Creates a new [`WindowPosition`] at a position.
    pub fn new(position: IVec2) -> Self {
        Self::At(position)
    }

    /// Set the position to a specific point.
    pub fn set(&mut self, position: IVec2) {
        *self = WindowPosition::At(position);
    }

    /// Set the window to a specific monitor.
    pub fn center(&mut self, monitor: MonitorSelection) {
        *self = WindowPosition::Centered(monitor);
    }
}

/// Controls the size of a [`Window`]
///
/// ## Physical, logical and requested sizes
///
/// There are three sizes associated with a window:
/// - the physical size,
///     which represents the actual height and width in physical pixels
///     the window occupies on the monitor,
/// - the logical size,
///     which represents the size that should be used to scale elements
///     inside the window, measured in logical pixels,
/// - the requested size,
///     measured in logical pixels, which is the value submitted
///     to the API when creating the window, or requesting that it be resized.
///
/// ## Scale factor
///
/// The reason logical size and physical size are separated and can be different
/// is to account for the cases where:
/// - several monitors have different pixel densities,
/// - the user has set up a pixel density preference in its operating system,
/// - the Bevy `App` has specified a specific scale factor between both.
///
/// The factor between physical size and logical size can be retrieved with
/// [`WindowResolution::scale_factor`].
///
/// For the first two cases, a scale factor is set automatically by the operating
/// system through the window backend. You can get it with
/// [`WindowResolution::base_scale_factor`].
///
/// For the third case, you can override this automatic scale factor with
/// [`WindowResolution::set_scale_factor_override`].
///
/// ## Requested and obtained sizes
///
/// The logical size should be equal to the requested size after creating/resizing,
/// when possible.
/// The reason the requested size and logical size might be different
/// is because the corresponding physical size might exceed limits (either the
/// size limits of the monitor, or limits defined in [`WindowResizeConstraints`]).
///
/// Note: The requested size is not kept in memory, for example requesting a size
/// too big for the screen, making the logical size different from the requested size,
/// and then setting a scale factor that makes the previous requested size within
/// the limits of the screen will not get back that previous requested size.

#[derive(Debug, Clone, PartialEq, Reflect)]
#[cfg_attr(
    feature = "serialize",
    derive(serde::Serialize, serde::Deserialize),
    reflect(Serialize, Deserialize)
)]
#[reflect(Debug, PartialEq, Default)]
pub struct WindowResolution {
    /// Width of the window in physical pixels.
    physical_width: u32,
    /// Height of the window in physical pixels.
    physical_height: u32,
    /// Code-provided ratio of physical size to logical size.
    ///
    /// Should be used instead of `scale_factor` when set.
    scale_factor_override: Option<f32>,
    /// OS-provided ratio of physical size to logical size.
    ///
    /// Set automatically depending on the pixel density of the screen.
    scale_factor: f32,
}

impl Default for WindowResolution {
    fn default() -> Self {
        WindowResolution {
            physical_width: 1280,
            physical_height: 720,
            scale_factor_override: None,
            scale_factor: 1.0,
        }
    }
}

impl WindowResolution {
    /// Creates a new [`WindowResolution`].
    pub fn new(physical_width: f32, physical_height: f32) -> Self {
        Self {
            physical_width: physical_width as u32,
            physical_height: physical_height as u32,
            ..Default::default()
        }
    }

    /// Builder method for adding a scale factor override to the resolution.
    pub fn with_scale_factor_override(mut self, scale_factor_override: f32) -> Self {
        self.set_scale_factor_override(Some(scale_factor_override));
        self
    }

    /// The window's client area width in logical pixels.
    #[inline]
    pub fn width(&self) -> f32 {
        self.physical_width() as f32 / self.scale_factor()
    }

    /// The window's client area height in logical pixels.
    #[inline]
    pub fn height(&self) -> f32 {
        self.physical_height() as f32 / self.scale_factor()
    }

    /// The window's client size in logical pixels
    #[inline]
    pub fn size(&self) -> Vec2 {
        Vec2::new(self.width(), self.height())
    }

    /// The window's client area width in physical pixels.
    #[inline]
    pub fn physical_width(&self) -> u32 {
        self.physical_width
    }

    /// The window's client area height in physical pixels.
    #[inline]
    pub fn physical_height(&self) -> u32 {
        self.physical_height
    }

    /// The window's client size in physical pixels
    #[inline]
    pub fn physical_size(&self) -> UVec2 {
        UVec2::new(self.physical_width, self.physical_height)
    }

    /// The ratio of physical pixels to logical pixels.
    ///
    /// `physical_pixels = logical_pixels * scale_factor`
    pub fn scale_factor(&self) -> f32 {
        self.scale_factor_override
            .unwrap_or_else(|| self.base_scale_factor())
    }

    /// The window scale factor as reported by the window backend.
    ///
    /// This value is unaffected by [`WindowResolution::scale_factor_override`].
    #[inline]
    pub fn base_scale_factor(&self) -> f32 {
        self.scale_factor
    }

    /// The scale factor set with [`WindowResolution::set_scale_factor_override`].
    ///
    /// This value may be different from the scale factor reported by the window backend.
    #[inline]
    pub fn scale_factor_override(&self) -> Option<f32> {
        self.scale_factor_override
    }

    /// Set the window's logical resolution.
    #[inline]
    pub fn set(&mut self, width: f32, height: f32) {
        self.set_physical_resolution(
            (width * self.scale_factor()) as u32,
            (height * self.scale_factor()) as u32,
        );
    }

    /// Set the window's physical resolution.
    ///
    /// This will ignore the scale factor setting, so most of the time you should
    /// prefer to use [`WindowResolution::set`].
    #[inline]
    pub fn set_physical_resolution(&mut self, width: u32, height: u32) {
        self.physical_width = width;
        self.physical_height = height;
    }

    /// Set the window's scale factor, this may get overridden by the backend.
    #[inline]
    pub fn set_scale_factor(&mut self, scale_factor: f32) {
        self.scale_factor = scale_factor;
    }

    /// Set the window's scale factor, and apply it to the currently known physical size.
    /// This may get overridden by the backend. This is mostly useful on window creation,
    /// so that the window is created with the expected size instead of waiting for a resize
    /// event after its creation.
    #[inline]
    #[doc(hidden)]
    pub fn set_scale_factor_and_apply_to_physical_size(&mut self, scale_factor: f32) {
        self.scale_factor = scale_factor;
        self.physical_width = (self.physical_width as f32 * scale_factor) as u32;
        self.physical_height = (self.physical_height as f32 * scale_factor) as u32;
    }

    /// Set the window's scale factor, this will be used over what the backend decides.
    ///
    /// This can change the logical and physical sizes if the resulting physical
    /// size is not within the limits.
    #[inline]
    pub fn set_scale_factor_override(&mut self, scale_factor_override: Option<f32>) {
        self.scale_factor_override = scale_factor_override;
    }
}

impl<I> From<(I, I)> for WindowResolution
where
    I: Into<f32>,
{
    fn from((width, height): (I, I)) -> WindowResolution {
        WindowResolution::new(width.into(), height.into())
    }
}

impl<I> From<[I; 2]> for WindowResolution
where
    I: Into<f32>,
{
    fn from([width, height]: [I; 2]) -> WindowResolution {
        WindowResolution::new(width.into(), height.into())
    }
}

impl From<Vec2> for WindowResolution {
    fn from(res: Vec2) -> WindowResolution {
        WindowResolution::new(res.x, res.y)
    }
}

impl From<DVec2> for WindowResolution {
    fn from(res: DVec2) -> WindowResolution {
        WindowResolution::new(res.x as f32, res.y as f32)
    }
}

/// Defines if and how the cursor is grabbed by a [`Window`].
///
/// ## Platform-specific
///
/// - **`Windows`** doesn't support [`CursorGrabMode::Locked`]
/// - **`macOS`** doesn't support [`CursorGrabMode::Confined`]
/// - **`iOS/Android`** don't have cursors.
///
/// Since `Windows` and `macOS` have different [`CursorGrabMode`] support, we first try to set the grab mode that was asked for. If it doesn't work then use the alternate grab mode.
#[derive(Default, Debug, Clone, Copy, PartialEq, Eq, Reflect)]
#[cfg_attr(
    feature = "serialize",
    derive(serde::Serialize, serde::Deserialize),
    reflect(Serialize, Deserialize)
)]
#[reflect(Debug, PartialEq, Default)]
pub enum CursorGrabMode {
    /// The cursor can freely leave the window.
    #[default]
    None,
    /// The cursor is confined to the window area.
    Confined,
    /// The cursor is locked inside the window area to a certain position.
    Locked,
}

/// Stores internal [`Window`] state that isn't directly accessible.
#[derive(Default, Debug, Copy, Clone, PartialEq, Reflect)]
#[cfg_attr(
    feature = "serialize",
    derive(serde::Serialize, serde::Deserialize),
    reflect(Serialize, Deserialize)
)]
#[reflect(Debug, PartialEq, Default)]
pub struct InternalWindowState {
    /// If this is true then next frame we will ask to minimize the window.
    minimize_request: Option<bool>,
    /// If this is true then next frame we will ask to maximize/un-maximize the window depending on `maximized`.
    maximize_request: Option<bool>,
    /// Unscaled cursor position.
    physical_cursor_position: Option<DVec2>,
}

impl InternalWindowState {
    /// Consumes the current maximize request, if it exists. This should only be called by window backends.
    pub fn take_maximize_request(&mut self) -> Option<bool> {
        self.maximize_request.take()
    }

    /// Consumes the current minimize request, if it exists. This should only be called by window backends.
    pub fn take_minimize_request(&mut self) -> Option<bool> {
        self.minimize_request.take()
    }
}

/// References a screen monitor.
///
/// Used when centering a [`Window`] on a monitor.
#[derive(Debug, Clone, Copy, PartialEq, Eq, Reflect)]
#[cfg_attr(
    feature = "serialize",
    derive(serde::Serialize, serde::Deserialize),
    reflect(Serialize, Deserialize)
)]
#[reflect(Debug, PartialEq)]
pub enum MonitorSelection {
    /// Uses the current monitor of the window.
    ///
    /// If [`WindowPosition::Centered(MonitorSelection::Current)`](WindowPosition::Centered) is used when creating a window,
    /// the window doesn't have a monitor yet, this will fall back to [`WindowPosition::Automatic`].
    Current,
    /// Uses the primary monitor of the system.
    Primary,
    /// Uses the monitor with the specified index.
    Index(usize),
    /// Uses a given [`crate::monitor::Monitor`] entity.
    Entity(Entity),
}

/// Presentation mode for a [`Window`].
///
/// The presentation mode specifies when a frame is presented to the window. The [`Fifo`]
/// option corresponds to a traditional `VSync`, where the framerate is capped by the
/// display refresh rate. Both [`Immediate`] and [`Mailbox`] are low-latency and are not
/// capped by the refresh rate, but may not be available on all platforms. Tearing
/// may be observed with [`Immediate`] mode, but will not be observed with [`Mailbox`] or
/// [`Fifo`].
///
/// [`AutoVsync`] or [`AutoNoVsync`] will gracefully fallback to [`Fifo`] when unavailable.
///
/// [`Immediate`] or [`Mailbox`] will panic if not supported by the platform.
///
/// [`Fifo`]: PresentMode::Fifo
/// [`FifoRelaxed`]: PresentMode::FifoRelaxed
/// [`Immediate`]: PresentMode::Immediate
/// [`Mailbox`]: PresentMode::Mailbox
/// [`AutoVsync`]: PresentMode::AutoVsync
/// [`AutoNoVsync`]: PresentMode::AutoNoVsync
///
#[repr(C)]
#[derive(Default, Copy, Clone, Debug, PartialEq, Eq, Hash, Reflect)]
#[cfg_attr(
    feature = "serialize",
    derive(serde::Serialize, serde::Deserialize),
    reflect(Serialize, Deserialize)
)]
#[reflect(Debug, PartialEq, Hash)]
#[doc(alias = "vsync")]
pub enum PresentMode {
    /// Chooses [`FifoRelaxed`](Self::FifoRelaxed) -> [`Fifo`](Self::Fifo) based on availability.
    ///
    /// Because of the fallback behavior, it is supported everywhere.
    AutoVsync = 0, // NOTE: The explicit ordinal values mirror wgpu.
    /// Chooses [`Immediate`](Self::Immediate) -> [`Mailbox`](Self::Mailbox) -> [`Fifo`](Self::Fifo) (on web) based on availability.
    ///
    /// Because of the fallback behavior, it is supported everywhere.
    AutoNoVsync = 1,
    /// Presentation frames are kept in a First-In-First-Out queue approximately 3 frames
    /// long. Every vertical blanking period, the presentation engine will pop a frame
    /// off the queue to display. If there is no frame to display, it will present the same
    /// frame again until the next vblank.
    ///
    /// When a present command is executed on the gpu, the presented image is added on the queue.
    ///
    /// No tearing will be observed.
    ///
    /// Calls to `get_current_texture` will block until there is a spot in the queue.
    ///
    /// Supported on all platforms.
    ///
    /// If you don't know what mode to choose, choose this mode. This is traditionally called "Vsync On".
    #[default]
    Fifo = 2,
    /// Presentation frames are kept in a First-In-First-Out queue approximately 3 frames
    /// long. Every vertical blanking period, the presentation engine will pop a frame
    /// off the queue to display. If there is no frame to display, it will present the
    /// same frame until there is a frame in the queue. The moment there is a frame in the
    /// queue, it will immediately pop the frame off the queue.
    ///
    /// When a present command is executed on the gpu, the presented image is added on the queue.
    ///
    /// Tearing will be observed if frames last more than one vblank as the front buffer.
    ///
    /// Calls to `get_current_texture` will block until there is a spot in the queue.
    ///
    /// Supported on AMD on Vulkan.
    ///
    /// This is traditionally called "Adaptive Vsync"
    FifoRelaxed = 3,
    /// Presentation frames are not queued at all. The moment a present command
    /// is executed on the GPU, the presented image is swapped onto the front buffer
    /// immediately.
    ///
    /// Tearing can be observed.
    ///
    /// Supported on most platforms except older DX12 and Wayland.
    ///
    /// This is traditionally called "Vsync Off".
    Immediate = 4,
    /// Presentation frames are kept in a single-frame queue. Every vertical blanking period,
    /// the presentation engine will pop a frame from the queue. If there is no frame to display,
    /// it will present the same frame again until the next vblank.
    ///
    /// When a present command is executed on the gpu, the frame will be put into the queue.
    /// If there was already a frame in the queue, the new frame will _replace_ the old frame
    /// on the queue.
    ///
    /// No tearing will be observed.
    ///
    /// Supported on DX11/12 on Windows 10, NVidia on Vulkan and Wayland on Vulkan.
    ///
    /// This is traditionally called "Fast Vsync"
    Mailbox = 5,
}

/// Specifies how the alpha channel of the textures should be handled during compositing, for a [`Window`].
#[repr(C)]
#[derive(Default, Debug, Clone, Copy, PartialEq, Eq, Hash, Reflect)]
#[cfg_attr(
    feature = "serialize",
    derive(serde::Serialize, serde::Deserialize),
    reflect(Serialize, Deserialize)
)]
#[reflect(Debug, PartialEq, Hash)]
pub enum CompositeAlphaMode {
    /// Chooses either [`Opaque`](CompositeAlphaMode::Opaque) or [`Inherit`](CompositeAlphaMode::Inherit)
    /// automatically, depending on the `alpha_mode` that the current surface can support.
    #[default]
    Auto = 0,
    /// The alpha channel, if it exists, of the textures is ignored in the
    /// compositing process. Instead, the textures is treated as if it has a
    /// constant alpha of 1.0.
    Opaque = 1,
    /// The alpha channel, if it exists, of the textures is respected in the
    /// compositing process. The non-alpha channels of the textures are
    /// expected to already be multiplied by the alpha channel by the
    /// application.
    PreMultiplied = 2,
    /// The alpha channel, if it exists, of the textures is respected in the
    /// compositing process. The non-alpha channels of the textures are not
    /// expected to already be multiplied by the alpha channel by the
    /// application; instead, the compositor will multiply the non-alpha
    /// channels of the texture by the alpha channel during compositing.
    PostMultiplied = 3,
    /// The alpha channel, if it exists, of the textures is unknown for processing
    /// during compositing. Instead, the application is responsible for setting
    /// the composite alpha blending mode using native WSI command. If not set,
    /// then a platform-specific default will be used.
    Inherit = 4,
}

/// Defines the way a [`Window`] is displayed.
#[derive(Default, Debug, Clone, Copy, PartialEq, Eq, Reflect)]
#[cfg_attr(
    feature = "serialize",
    derive(serde::Serialize, serde::Deserialize),
    reflect(Serialize, Deserialize)
)]
#[reflect(Debug, PartialEq)]
pub enum WindowMode {
    /// The window should take a portion of the screen, using the window resolution size.
    #[default]
    Windowed,
    /// The window should appear fullscreen by being borderless and using the full
    /// size of the screen on the given [`MonitorSelection`].
    ///
    /// When setting this, the window's physical size will be modified to match the size
    /// of the current monitor resolution, and the logical size will follow based
    /// on the scale factor, see [`WindowResolution`].
    ///
    /// Note: As this mode respects the scale factor provided by the operating system,
    /// the window's logical size may be different from its physical size.
    /// If you want to avoid that behavior, you can use the [`WindowResolution::set_scale_factor_override`] function
    /// or the [`WindowResolution::with_scale_factor_override`] builder method to set the scale factor to 1.0.
    BorderlessFullscreen(MonitorSelection),
    /// The window should be in "true"/"legacy" Fullscreen mode on the given [`MonitorSelection`].
    ///
    /// When setting this, the operating system will be requested to use the
    /// **closest** resolution available for the current monitor to match as
    /// closely as possible the window's physical size.
    /// After that, the window's physical size will be modified to match
    /// that monitor resolution, and the logical size will follow based on the
    /// scale factor, see [`WindowResolution`].
    SizedFullscreen(MonitorSelection),
    /// The window should be in "true"/"legacy" Fullscreen mode on the given [`MonitorSelection`].
    ///
    /// When setting this, the operating system will be requested to use the
    /// **biggest** resolution available for the current monitor.
    /// After that, the window's physical size will be modified to match
    /// that monitor resolution, and the logical size will follow based on the
    /// scale factor, see [`WindowResolution`].
    ///
    /// Note: As this mode respects the scale factor provided by the operating system,
    /// the window's logical size may be different from its physical size.
    /// If you want to avoid that behavior, you can use the [`WindowResolution::set_scale_factor_override`] function
    /// or the [`WindowResolution::with_scale_factor_override`] builder method to set the scale factor to 1.0.
    Fullscreen(MonitorSelection),
}

/// Specifies where a [`Window`] should appear relative to other overlapping windows (on top or under) .
///
/// Levels are groups of windows with respect to their z-position.
///
/// The relative ordering between windows in different window levels is fixed.
/// The z-order of windows within the same window level may change dynamically on user interaction.
///
/// ## Platform-specific
///
/// - **iOS / Android / Web / Wayland:** Unsupported.
#[derive(Default, Debug, Clone, Copy, PartialEq, Eq, Reflect)]
#[cfg_attr(
    feature = "serialize",
    derive(serde::Serialize, serde::Deserialize),
    reflect(Serialize, Deserialize)
)]
#[reflect(Debug, PartialEq)]
pub enum WindowLevel {
    /// The window will always be below [`WindowLevel::Normal`] and [`WindowLevel::AlwaysOnTop`] windows.
    ///
    /// This is useful for a widget-based app.
    AlwaysOnBottom,
    /// The default group.
    #[default]
    Normal,
    /// The window will always be on top of [`WindowLevel::Normal`] and [`WindowLevel::AlwaysOnBottom`] windows.
    AlwaysOnTop,
}

/// The [`Window`] theme variant to use.
#[derive(Debug, Clone, Copy, PartialEq, Eq, Reflect)]
#[cfg_attr(
    feature = "serialize",
    derive(serde::Serialize, serde::Deserialize),
    reflect(Serialize, Deserialize)
)]
#[reflect(Debug, PartialEq)]
pub enum WindowTheme {
    /// Use the light variant.
    Light,

    /// Use the dark variant.
    Dark,
}

/// Specifies which [`Window`] control buttons should be enabled.
///
/// ## Platform-specific
///
/// **`iOS`**, **`Android`**, and the **`Web`** do not have window control buttons.
///
/// On some **`Linux`** environments these values have no effect.
#[derive(Debug, Copy, Clone, PartialEq, Reflect)]
#[cfg_attr(
    feature = "serialize",
    derive(serde::Serialize, serde::Deserialize),
    reflect(Serialize, Deserialize)
)]
#[reflect(Debug, PartialEq, Default)]
pub struct EnabledButtons {
    /// Enables the functionality of the minimize button.
    pub minimize: bool,
    /// Enables the functionality of the maximize button.
    ///
    /// macOS note: When [`Window`] `resizable` member is set to `false`
    /// the maximize button will be disabled regardless of this value.
    /// Additionally, when `resizable` is set to `true` the window will
    /// be maximized when its bar is double-clicked regardless of whether
    /// the maximize button is enabled or not.
    pub maximize: bool,
    /// Enables the functionality of the close button.
    pub close: bool,
}

impl Default for EnabledButtons {
    fn default() -> Self {
        Self {
            minimize: true,
            maximize: true,
            close: true,
        }
    }
}

/// Marker component for a [`Window`] that has been requested to close and
/// is in the process of closing (on the next frame).
#[derive(Component)]
pub struct ClosingWindow;

#[cfg(test)]
mod tests {
    use super::*;

    // Checks that `Window::physical_cursor_position` returns the cursor position if it is within
    // the bounds of the window.
    #[test]
    fn cursor_position_within_window_bounds() {
        let mut window = Window {
            resolution: WindowResolution::new(800., 600.),
            ..Default::default()
        };

        window.set_physical_cursor_position(Some(DVec2::new(0., 300.)));
        assert_eq!(window.physical_cursor_position(), Some(Vec2::new(0., 300.)));

        window.set_physical_cursor_position(Some(DVec2::new(400., 0.)));
        assert_eq!(window.physical_cursor_position(), Some(Vec2::new(400., 0.)));

        window.set_physical_cursor_position(Some(DVec2::new(799.999, 300.)));
        assert_eq!(
            window.physical_cursor_position(),
            Some(Vec2::new(799.999, 300.)),
        );

        window.set_physical_cursor_position(Some(DVec2::new(400., 599.999)));
        assert_eq!(
            window.physical_cursor_position(),
            Some(Vec2::new(400., 599.999))
        );
    }

    // Checks that `Window::physical_cursor_position` returns `None` if the cursor position is not
    // within the bounds of the window.
    #[test]
    fn cursor_position_not_within_window_bounds() {
        let mut window = Window {
            resolution: WindowResolution::new(800., 600.),
            ..Default::default()
        };

        window.set_physical_cursor_position(Some(DVec2::new(-0.001, 300.)));
        assert!(window.physical_cursor_position().is_none());

        window.set_physical_cursor_position(Some(DVec2::new(400., -0.001)));
        assert!(window.physical_cursor_position().is_none());

        window.set_physical_cursor_position(Some(DVec2::new(800., 300.)));
        assert!(window.physical_cursor_position().is_none());

        window.set_physical_cursor_position(Some(DVec2::new(400., 600.)));
        assert!(window.physical_cursor_position().is_none());
    }
}<|MERGE_RESOLUTION|>--- conflicted
+++ resolved
@@ -26,13 +26,7 @@
 /// Reference to a [`Window`], whether it be a direct link to a specific entity or
 /// a more vague defaulting choice.
 #[repr(C)]
-<<<<<<< HEAD
-#[derive(
-    Default, Copy, Clone, Debug, PartialEq, Eq, PartialOrd, Ord, Hash, Reflect, FromReflect,
-)]
-=======
-#[derive(Default, Copy, Clone, Debug, Reflect)]
->>>>>>> 02a9ed4b
+#[derive(Default, Copy, Clone, Debug, PartialEq, Eq, PartialOrd, Ord, Hash, Reflect)]
 #[cfg_attr(
     feature = "serialize",
     derive(serde::Serialize, serde::Deserialize),
