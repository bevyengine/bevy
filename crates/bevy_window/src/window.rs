--- conflicted
+++ resolved
@@ -192,18 +192,12 @@
     pub fn set_maximized(&mut self, maximized: bool) {
         self.internal.maximize_request = Some(maximized);
     }
-<<<<<<< HEAD
-    /// The [`WindowId`] for the primary window.
-    pub const fn primary() -> Self {
-        WindowId(Uuid::from_u128(1))
-=======
 
     /// Setting this to true will attempt to minimize the window.
     ///
     /// Setting it to false will attempt to un-minimize the window.
     pub fn set_minimized(&mut self, minimized: bool) {
         self.internal.minimize_request = Some(minimized);
->>>>>>> f024bce2
     }
 
     /// The window's client area width in logical pixels.
@@ -211,14 +205,6 @@
     pub fn width(&self) -> f32 {
         self.resolution.width()
     }
-<<<<<<< HEAD
-    /// Get this [`WindowId`] as a `u128`.
-    pub fn as_u128(&self) -> u128 {
-        self.0.as_u128()
-    }
-}
-=======
->>>>>>> f024bce2
 
     /// The window's client area height in logical pixels.
     #[inline]
@@ -248,7 +234,7 @@
 /// The size limits on a window.
 ///
 /// These values are measured in logical pixels, so the user's
-/// scale factor does affect the size limits on the window.
+///  scale factor does affect the size limits on the window.
 /// Please note that if the window is resizable, then when the window is
 /// maximized it may have a size outside of these limits. The functionality
 /// required to disable maximizing is not yet exposed by winit.
