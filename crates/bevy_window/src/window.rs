--- conflicted
+++ resolved
@@ -336,14 +336,11 @@
 /// Please note that if the window is resizable, then when the window is
 /// maximized it may have a size outside of these limits. The functionality
 /// required to disable maximizing is not yet exposed by winit.
-<<<<<<< HEAD
+
 ///
 /// Constraints will be validated using [`WindowResizeConstraints::check_constraints`]
 /// before being used.
-#[derive(Debug, Clone, Copy, PartialEq, Reflect, FromReflect)]
-=======
 #[derive(Debug, Clone, Copy, PartialEq, Reflect)]
->>>>>>> 94291cf5
 #[cfg_attr(
     feature = "serialize",
     derive(serde::Serialize, serde::Deserialize),
