--- conflicted
+++ resolved
@@ -2,13 +2,8 @@
     entity::{Entity, EntityMapper, MapEntities},
     prelude::{Component, ReflectComponent},
 };
-<<<<<<< HEAD
 use bevy_math::{DVec2, IVec2, Rect, Vec2};
-use bevy_reflect::{std_traits::ReflectDefault, FromReflect, Reflect};
-=======
-use bevy_math::{DVec2, IVec2, Vec2};
 use bevy_reflect::{std_traits::ReflectDefault, Reflect};
->>>>>>> 10797d4f
 
 #[cfg(feature = "serialize")]
 use bevy_reflect::{ReflectDeserialize, ReflectSerialize};
@@ -303,34 +298,22 @@
         self.resolution.scale_factor()
     }
 
-<<<<<<< HEAD
-    /// The cursor position in this window.
-    ///
-    /// Returns `None` if the cursor is out of bounds of the window.
-=======
     /// The cursor position in this window in logical pixels.
     ///
     /// Returns `None` if the cursor is outside the window area.
     ///
     /// See [`WindowResolution`] for an explanation about logical/physical sizes.
->>>>>>> 10797d4f
     #[inline]
     pub fn cursor_position(&self) -> Option<Vec2> {
         self.physical_cursor_position()
             .map(|position| (position.as_dvec2() / self.scale_factor()).as_vec2())
     }
 
-<<<<<<< HEAD
-    /// The physical cursor position in this window.
-    ///
-    /// Returns `None` if the cursor is out of bounds of the window.
-=======
     /// The cursor position in this window in physical pixels.
     ///
     /// Returns `None` if the cursor is outside the window area.
     ///
     /// See [`WindowResolution`] for an explanation about logical/physical sizes.
->>>>>>> 10797d4f
     #[inline]
     pub fn physical_cursor_position(&self) -> Option<Vec2> {
         match self.internal.physical_cursor_position {
