--- conflicted
+++ resolved
@@ -15,18 +15,13 @@
 /// Marker [`Component`] for the window considered the primary window.
 ///
 /// Currently this is assumed to only exist on 1 entity at a time.
-<<<<<<< HEAD
 ///
 /// [`WindowPlugin`](crate::WindowPlugin) will spawn a window entity
 /// with this component if `primary_window` is `Some`.
-#[derive(Default, Debug, Component, PartialEq, Eq, PartialOrd, Ord, Copy, Clone, Reflect)]
-#[reflect(Component)]
-=======
 #[derive(
     Default, Debug, Component, PartialEq, Eq, PartialOrd, Ord, Copy, Clone, Reflect, FromReflect,
 )]
 #[reflect(Component, FromReflect)]
->>>>>>> 72b4aacf
 pub struct PrimaryWindow;
 
 /// Reference to a [`Window`], whether it be a direct link to a specific entity or
