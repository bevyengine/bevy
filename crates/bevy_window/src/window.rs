--- conflicted
+++ resolved
@@ -2,12 +2,8 @@
 use bevy_utils::{tracing::warn, Uuid};
 use raw_window_handle::RawWindowHandle;
 
-<<<<<<< HEAD
-#[derive(Copy, Clone, Debug, PartialEq, Eq, Hash)]
+#[derive(Copy, Clone, Debug, PartialEq, Eq, Hash, PartialOrd, Ord)]
 /// A unique ID for a [`Window`].
-=======
-#[derive(Copy, Clone, Debug, PartialEq, Eq, Hash, PartialOrd, Ord)]
->>>>>>> 32cd9899
 pub struct WindowId(Uuid);
 
 /// Presentation mode for a window.
@@ -598,10 +594,6 @@
             resolution: (self.physical_width, self.physical_height),
         });
     }
-<<<<<<< HEAD
-    /// Removes all commands from the window's command queue and returns them
-=======
-
     /// Close the operating system window corresponding to this [`Window`].  
     /// This will also lead to this [`Window`] being removed from the
     /// [`Windows`] resource.
@@ -616,8 +608,6 @@
     pub fn close(&mut self) {
         self.command_queue.push(WindowCommand::Close);
     }
-
->>>>>>> 32cd9899
     #[inline]
     pub fn drain_commands(&mut self) -> impl Iterator<Item = WindowCommand> + '_ {
         self.command_queue.drain(..)
@@ -655,33 +645,6 @@
         self.fit_canvas_to_parent
     }
 }
-<<<<<<< HEAD
-/// A [`Window`]'s properties
-///
-/// # Creating a `WindowDescriptor`
-///
-/// As `WindowDescriptor` is simply a `struct` that implements `Default`, creating one isn't any different from any other `struct`.
-/// However, for Bevy to use it, you need to add it to your [`bevy_app::App`] with [`bevy_app::App::insert_resource()`].
-/// ```rust
-/// # use bevy_app::App;
-/// # use bevy_window::WindowDescriptor;
-/// # fn main(){
-/// App::new().insert_resource(WindowDescriptor{
-///     title: String::from("Creating a WindowDescriptor"),
-///     ..Default::default()
-/// });
-/// # }
-/// ```
-#[derive(Debug, Clone)]
-pub struct WindowDescriptor {
-    /// The window's width
-    pub width: f32,
-    /// The window's height
-    pub height: f32,
-    /// The window's position on the screen
-    pub position: Option<Vec2>,
-    /// The size limits of the window
-=======
 
 /// Describes the information needed for creating a window.
 ///
@@ -703,36 +666,19 @@
     /// If set to `None`, some platform-specific position will be chosen.
     pub position: Option<Vec2>,
     /// Sets minimum and maximum resize limits.
->>>>>>> 32cd9899
     pub resize_constraints: WindowResizeConstraints,
     /// Overrides the window's ratio of physical pixels to logical pixels.
     /// If there are some scaling problems on X11 try to set this option to `Some(1.0)`.
     pub scale_factor_override: Option<f64>,
-<<<<<<< HEAD
-    /// The window's title
-=======
     /// Sets the title that displays on the window top bar, on the system task bar and other OS specific places.
     /// ## Platform-specific
     /// - Web: Unsupported.
->>>>>>> 32cd9899
     pub title: String,
     /// Controls when a frame is presented to the screen.
     #[doc(alias = "vsync")]
     /// The window's [`PresentMode`]
     /// Used to select whether or not VSync is used
     pub present_mode: PresentMode,
-<<<<<<< HEAD
-    /// Whether or not the window can be resized
-    pub resizable: bool,
-    /// Whether or not the window has decorations
-    /// On desktop platforms, decorations are the minimize, maximize, and exit buttons on a window
-    pub decorations: bool,
-    /// Whether or not the cursor is visible
-    pub cursor_visible: bool,
-    /// Whether or not the cursor is locked to a particular position
-    pub cursor_locked: bool,
-    /// The window's [`WindowMode`]
-=======
     /// Sets whether the window is resizable.
     /// ## Platform-specific
     /// - iOS / Android / Web: Unsupported.
@@ -744,7 +690,6 @@
     /// Sets whether the window locks the cursor inside its borders when the window has focus.
     pub cursor_locked: bool,
     /// Sets the [`WindowMode`](crate::WindowMode).
->>>>>>> 32cd9899
     pub mode: WindowMode,
     /// Sets whether the background of the window should be transparent.
     /// ## Platform-specific
@@ -754,16 +699,11 @@
     /// macOS X transparent works with winit out of the box, so this issue might be related to: <https://github.com/gfx-rs/wgpu/issues/687>
     /// Windows 11 is related to <https://github.com/rust-windowing/winit/issues/2082>
     pub transparent: bool,
-<<<<<<< HEAD
-    /// The selector used to locate the <canvas> that Bevy will draw on
-    #[cfg(target_arch = "wasm32")]
-=======
     /// The "html canvas" element selector. If set, this selector will be used to find a matching html canvas element,
     /// rather than creating a new one.   
     /// Uses the [CSS selector format](https://developer.mozilla.org/en-US/docs/Web/API/Document/querySelector).
     ///
     /// This value has no effect on non-web platforms.
->>>>>>> 32cd9899
     pub canvas: Option<String>,
     /// Whether or not to fit the canvas element's size to its parent element's size.
     ///
