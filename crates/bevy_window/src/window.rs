use bevy_math::{DVec2, IVec2, Vec2};
use bevy_utils::{tracing::warn, Uuid};
use raw_window_handle::RawWindowHandle;

#[derive(Copy, Clone, Debug, PartialEq, Eq, Hash)]
pub struct WindowId(Uuid);

/// Presentation mode for a window.
///
/// The presentation mode specifies when a frame is presented to the window. The `Fifo`
/// option corresponds to a traditional `VSync`, where the framerate is capped by the
/// display refresh rate. Both `Immediate` and `Mailbox` are low-latency and are not
/// capped by the refresh rate, but may not be available on all platforms. Tearing
/// may be observed with `Immediate` mode, but will not be observed with `Mailbox` or
/// `Fifo`.
///
/// `Immediate` or `Mailbox` will gracefully fallback to `Fifo` when unavailable.
///
/// The presentation mode may be declared in the [`WindowDescriptor`](WindowDescriptor::present_mode)
/// or updated on a [`Window`](Window::set_present_mode).
#[repr(C)]
#[derive(Copy, Clone, Debug, PartialEq, Eq, Hash)]
#[doc(alias = "vsync")]
pub enum PresentMode {
    /// The presentation engine does **not** wait for a vertical blanking period and
    /// the request is presented immediately. This is a low-latency presentation mode,
    /// but visible tearing may be observed. Will fallback to `Fifo` if unavailable on the
    /// selected platform and backend. Not optimal for mobile.
    Immediate = 0,
    /// The presentation engine waits for the next vertical blanking period to update
    /// the current image, but frames may be submitted without delay. This is a low-latency
    /// presentation mode and visible tearing will **not** be observed. Will fallback to `Fifo`
    /// if unavailable on the selected platform and backend. Not optimal for mobile.
    Mailbox = 1,
    /// The presentation engine waits for the next vertical blanking period to update
    /// the current image. The framerate will be capped at the display refresh rate,
    /// corresponding to the `VSync`. Tearing cannot be observed. Optimal for mobile.
    Fifo = 2, // NOTE: The explicit ordinal values mirror wgpu and the vulkan spec.
}

impl WindowId {
    pub fn new() -> Self {
        WindowId(Uuid::new_v4())
    }

    pub fn primary() -> Self {
        WindowId(Uuid::from_u128(0))
    }

    pub fn is_primary(&self) -> bool {
        *self == WindowId::primary()
    }
}

use crate::CursorIcon;
use std::fmt;

use crate::raw_window_handle::RawWindowHandleWrapper;

impl fmt::Display for WindowId {
    fn fmt(&self, f: &mut fmt::Formatter<'_>) -> fmt::Result {
        self.0.to_simple().fmt(f)
    }
}

impl Default for WindowId {
    fn default() -> Self {
        WindowId::primary()
    }
}

/// The size limits on a window.
/// These values are measured in logical pixels, so the user's
/// scale factor does affect the size limits on the window.
/// Please note that if the window is resizable, then when the window is
/// maximized it may have a size outside of these limits. The functionality
/// required to disable maximizing is not yet exposed by winit.
#[derive(Debug, Clone, Copy)]
pub struct WindowResizeConstraints {
    pub min_width: f32,
    pub min_height: f32,
    pub max_width: f32,
    pub max_height: f32,
}

impl Default for WindowResizeConstraints {
    fn default() -> Self {
        Self {
            min_width: 180.,
            min_height: 120.,
            max_width: f32::INFINITY,
            max_height: f32::INFINITY,
        }
    }
}

impl WindowResizeConstraints {
    #[must_use]
    pub fn check_constraints(&self) -> Self {
        let WindowResizeConstraints {
            mut min_width,
            mut min_height,
            mut max_width,
            mut max_height,
        } = self;
        min_width = min_width.max(1.);
        min_height = min_height.max(1.);
        if max_width < min_width {
            warn!(
                "The given maximum width {} is smaller than the minimum width {}",
                max_width, min_width
            );
            max_width = min_width;
        }
        if max_height < min_height {
            warn!(
                "The given maximum height {} is smaller than the minimum height {}",
                max_height, min_height
            );
            max_height = min_height;
        }
        WindowResizeConstraints {
            min_width,
            min_height,
            max_width,
            max_height,
        }
    }
}

/// An operating system window that can present content and receive user input.
///
/// ## Window Sizes
///
/// There are three sizes associated with a window. The physical size which is
/// the height and width in physical pixels on the monitor. The logical size
/// which is the physical size scaled by an operating system provided factor to
/// account for monitors with differing pixel densities or user preference. And
/// the requested size, measured in logical pixels, which is the value submitted
/// to the API when creating the window, or requesting that it be resized.
///
/// The actual size, in logical pixels, of the window may not match the
/// requested size due to operating system limits on the window size, or the
/// quantization of the logical size when converting the physical size to the
/// logical size through the scaling factor.
#[derive(Debug)]
pub struct Window {
    id: WindowId,
    requested_width: f32,
    requested_height: f32,
    physical_width: u32,
    physical_height: u32,
    resize_constraints: WindowResizeConstraints,
    position: Option<IVec2>,
    scale_factor_override: Option<f64>,
    backend_scale_factor: f64,
    title: String,
    present_mode: PresentMode,
    resizable: bool,
    decorations: bool,
    cursor_icon: CursorIcon,
    cursor_visible: bool,
    cursor_locked: bool,
    physical_cursor_position: Option<DVec2>,
    raw_window_handle: RawWindowHandleWrapper,
    focused: bool,
    mode: WindowMode,
    canvas: Option<String>,
    fit_canvas_to_parent: bool,
    command_queue: Vec<WindowCommand>,
}

#[derive(Debug)]
pub enum WindowCommand {
    SetWindowMode {
        mode: WindowMode,
        resolution: (u32, u32),
    },
    SetTitle {
        title: String,
    },
    SetScaleFactor {
        scale_factor: f64,
    },
    SetResolution {
        logical_resolution: (f32, f32),
        scale_factor: f64,
    },
    SetPresentMode {
        present_mode: PresentMode,
    },
    SetResizable {
        resizable: bool,
    },
    SetDecorations {
        decorations: bool,
    },
    SetCursorLockMode {
        locked: bool,
    },
    SetCursorIcon {
        icon: CursorIcon,
    },
    SetCursorVisibility {
        visible: bool,
    },
    SetCursorPosition {
        position: Vec2,
    },
    SetMaximized {
        maximized: bool,
    },
    SetMinimized {
        minimized: bool,
    },
    SetPosition {
        position: IVec2,
    },
    SetResizeConstraints {
        resize_constraints: WindowResizeConstraints,
    },
    Close,
}

/// Defines the way a window is displayed
#[derive(Debug, Clone, Copy, PartialEq)]
pub enum WindowMode {
    /// Creates a window that uses the given size
    Windowed,
    /// Creates a borderless window that uses the full size of the screen
    BorderlessFullscreen,
    /// Creates a fullscreen window that will render at desktop resolution. The app will use the closest supported size
    /// from the given size and scale it to fit the screen.
    SizedFullscreen,
    /// Creates a fullscreen window that uses the maximum supported size
    Fullscreen,
}

impl Window {
    pub fn new(
        id: WindowId,
        window_descriptor: &WindowDescriptor,
        physical_width: u32,
        physical_height: u32,
        scale_factor: f64,
        position: Option<IVec2>,
        raw_window_handle: RawWindowHandle,
    ) -> Self {
        Window {
            id,
            requested_width: window_descriptor.width,
            requested_height: window_descriptor.height,
            position,
            physical_width,
            physical_height,
            resize_constraints: window_descriptor.resize_constraints,
            scale_factor_override: window_descriptor.scale_factor_override,
            backend_scale_factor: scale_factor,
            title: window_descriptor.title.clone(),
            present_mode: window_descriptor.present_mode,
            resizable: window_descriptor.resizable,
            decorations: window_descriptor.decorations,
            cursor_visible: window_descriptor.cursor_visible,
            cursor_locked: window_descriptor.cursor_locked,
            cursor_icon: CursorIcon::Default,
            physical_cursor_position: None,
            raw_window_handle: RawWindowHandleWrapper::new(raw_window_handle),
            focused: true,
            mode: window_descriptor.mode,
            canvas: window_descriptor.canvas.clone(),
            fit_canvas_to_parent: window_descriptor.fit_canvas_to_parent,
            command_queue: Vec::new(),
        }
    }

    #[inline]
    pub fn id(&self) -> WindowId {
        self.id
    }

    /// The current logical width of the window's client area.
    #[inline]
    pub fn width(&self) -> f32 {
        (self.physical_width as f64 / self.scale_factor()) as f32
    }

    /// The current logical height of the window's client area.
    #[inline]
    pub fn height(&self) -> f32 {
        (self.physical_height as f64 / self.scale_factor()) as f32
    }

    /// The requested window client area width in logical pixels from window
    /// creation or the last call to [`set_resolution`](Window::set_resolution).
    ///
    /// This may differ from the actual width depending on OS size limits and
    /// the scaling factor for high DPI monitors.
    #[inline]
    pub fn requested_width(&self) -> f32 {
        self.requested_width
    }

    /// The requested window client area height in logical pixels from window
    /// creation or the last call to [`set_resolution`](Window::set_resolution).
    ///
    /// This may differ from the actual width depending on OS size limits and
    /// the scaling factor for high DPI monitors.
    #[inline]
    pub fn requested_height(&self) -> f32 {
        self.requested_height
    }

    /// The window's client area width in physical pixels.
    #[inline]
    pub fn physical_width(&self) -> u32 {
        self.physical_width
    }

    /// The window's client area height in physical pixels.
    #[inline]
    pub fn physical_height(&self) -> u32 {
        self.physical_height
    }

    /// The window's client resize constraint in logical pixels.
    #[inline]
    pub fn resize_constraints(&self) -> WindowResizeConstraints {
        self.resize_constraints
    }

    /// The window's client position in physical pixels.
    #[inline]
    pub fn position(&self) -> Option<IVec2> {
        self.position
    }

    #[inline]
    pub fn set_maximized(&mut self, maximized: bool) {
        self.command_queue
            .push(WindowCommand::SetMaximized { maximized });
    }

    /// Sets the window to minimized or back.
    ///
    /// # Platform-specific
    /// - iOS / Android / Web: Unsupported.
    /// - Wayland: Un-minimize is unsupported.
    #[inline]
    pub fn set_minimized(&mut self, minimized: bool) {
        self.command_queue
            .push(WindowCommand::SetMinimized { minimized });
    }

    /// Modifies the position of the window in physical pixels.
    ///
    /// Note that the top-left hand corner of the desktop is not necessarily the same as the screen.
    /// If the user uses a desktop with multiple monitors, the top-left hand corner of the
    /// desktop is the top-left hand corner of the monitor at the top-left of the desktop. This
    /// automatically un-maximizes the window if it's maximized.
    ///
    /// # Platform-specific
    ///
    /// - iOS: Can only be called on the main thread. Sets the top left coordinates of the window in
    ///   the screen space coordinate system.
    /// - Web: Sets the top-left coordinates relative to the viewport.
    /// - Android / Wayland: Unsupported.
    #[inline]
    pub fn set_position(&mut self, position: IVec2) {
        self.command_queue
            .push(WindowCommand::SetPosition { position });
    }

    /// Modifies the minimum and maximum window bounds for resizing in logical pixels.
    #[inline]
    pub fn set_resize_constraints(&mut self, resize_constraints: WindowResizeConstraints) {
        self.command_queue
            .push(WindowCommand::SetResizeConstraints { resize_constraints });
    }

    /// Request the OS to resize the window such the the client area matches the
    /// specified width and height.
    #[allow(clippy::float_cmp)]
    pub fn set_resolution(&mut self, width: f32, height: f32) {
        if self.requested_width == width && self.requested_height == height {
            return;
        }

        self.requested_width = width;
        self.requested_height = height;
        self.command_queue.push(WindowCommand::SetResolution {
            logical_resolution: (self.requested_width, self.requested_height),
            scale_factor: self.scale_factor(),
        });
    }

    /// Override the os-reported scaling factor
    #[allow(clippy::float_cmp)]
    pub fn set_scale_factor_override(&mut self, scale_factor: Option<f64>) {
        if self.scale_factor_override == scale_factor {
            return;
        }

        self.scale_factor_override = scale_factor;
        self.command_queue.push(WindowCommand::SetScaleFactor {
            scale_factor: self.scale_factor(),
        });
        self.command_queue.push(WindowCommand::SetResolution {
            logical_resolution: (self.requested_width, self.requested_height),
            scale_factor: self.scale_factor(),
        });
    }

    #[allow(missing_docs)]
    #[inline]
    pub fn update_scale_factor_from_backend(&mut self, scale_factor: f64) {
        self.backend_scale_factor = scale_factor;
    }

    #[allow(missing_docs)]
    #[inline]
    pub fn update_actual_size_from_backend(&mut self, physical_width: u32, physical_height: u32) {
        self.physical_width = physical_width;
        self.physical_height = physical_height;
    }

    #[allow(missing_docs)]
    #[inline]
    pub fn update_actual_position_from_backend(&mut self, position: IVec2) {
        self.position = Some(position);
    }

    /// The ratio of physical pixels to logical pixels
    ///
    /// `physical_pixels = logical_pixels * scale_factor`
    pub fn scale_factor(&self) -> f64 {
        self.scale_factor_override
            .unwrap_or(self.backend_scale_factor)
    }

    /// The window scale factor as reported by the window backend.
    /// This value is unaffected by [`scale_factor_override`](Window::scale_factor_override).
    #[inline]
    pub fn backend_scale_factor(&self) -> f64 {
        self.backend_scale_factor
    }

    #[inline]
    pub fn scale_factor_override(&self) -> Option<f64> {
        self.scale_factor_override
    }

    #[inline]
    pub fn title(&self) -> &str {
        &self.title
    }

    pub fn set_title(&mut self, title: String) {
        self.title = title.to_string();
        self.command_queue.push(WindowCommand::SetTitle { title });
    }

    #[inline]
    #[doc(alias = "vsync")]
    pub fn present_mode(&self) -> PresentMode {
        self.present_mode
    }

    #[inline]
    #[doc(alias = "set_vsync")]
    pub fn set_present_mode(&mut self, present_mode: PresentMode) {
        self.present_mode = present_mode;
        self.command_queue
            .push(WindowCommand::SetPresentMode { present_mode });
    }

    #[inline]
    pub fn resizable(&self) -> bool {
        self.resizable
    }

    pub fn set_resizable(&mut self, resizable: bool) {
        self.resizable = resizable;
        self.command_queue
            .push(WindowCommand::SetResizable { resizable });
    }

    #[inline]
    pub fn decorations(&self) -> bool {
        self.decorations
    }

    pub fn set_decorations(&mut self, decorations: bool) {
        self.decorations = decorations;
        self.command_queue
            .push(WindowCommand::SetDecorations { decorations });
    }

    #[inline]
    pub fn cursor_locked(&self) -> bool {
        self.cursor_locked
    }

    pub fn set_cursor_lock_mode(&mut self, lock_mode: bool) {
        self.cursor_locked = lock_mode;
        self.command_queue
            .push(WindowCommand::SetCursorLockMode { locked: lock_mode });
    }

    #[inline]
    pub fn cursor_visible(&self) -> bool {
        self.cursor_visible
    }

    pub fn set_cursor_visibility(&mut self, visibile_mode: bool) {
        self.cursor_visible = visibile_mode;
        self.command_queue.push(WindowCommand::SetCursorVisibility {
            visible: visibile_mode,
        });
    }

    #[inline]
    pub fn cursor_icon(&self) -> CursorIcon {
        self.cursor_icon
    }

    pub fn set_cursor_icon(&mut self, icon: CursorIcon) {
        self.command_queue
            .push(WindowCommand::SetCursorIcon { icon });
    }

    /// The current mouse position, in physical pixels.
    #[inline]
    pub fn physical_cursor_position(&self) -> Option<DVec2> {
        self.physical_cursor_position
    }

    /// The current mouse position, in logical pixels, taking into account the screen scale factor.
    #[inline]
    #[doc(alias = "mouse position")]
    pub fn cursor_position(&self) -> Option<Vec2> {
        self.physical_cursor_position
            .map(|p| (p / self.scale_factor()).as_vec2())
    }

    pub fn set_cursor_position(&mut self, position: Vec2) {
        self.command_queue
            .push(WindowCommand::SetCursorPosition { position });
    }

    #[allow(missing_docs)]
    #[inline]
    pub fn update_focused_status_from_backend(&mut self, focused: bool) {
        self.focused = focused;
    }

    #[allow(missing_docs)]
    #[inline]
    pub fn update_cursor_physical_position_from_backend(&mut self, cursor_position: Option<DVec2>) {
        self.physical_cursor_position = cursor_position;
    }

    #[inline]
    pub fn mode(&self) -> WindowMode {
        self.mode
    }

    pub fn set_mode(&mut self, mode: WindowMode) {
        self.mode = mode;
        self.command_queue.push(WindowCommand::SetWindowMode {
            mode,
            resolution: (self.physical_width, self.physical_height),
        });
    }

    /// Close the operating system window corresponding to this [`Window`].  
    /// This will also lead to this [`Window`] being removed from the
    /// [`Windows`] resource.
    ///
    /// If the default [`WindowPlugin`] is used, when no windows are
    /// open, the [app will exit](bevy_app::AppExit).  
    /// To disable this behaviour, set `exit_on_all_closed` on the [`WindowPlugin`]
    /// to `false`
    ///
    /// [`Windows`]: crate::Windows
    /// [`WindowPlugin`]: crate::WindowPlugin
    pub fn close(&mut self) {
        self.command_queue.push(WindowCommand::Close);
    }

    #[inline]
    pub fn drain_commands(&mut self) -> impl Iterator<Item = WindowCommand> + '_ {
        self.command_queue.drain(..)
    }

    #[inline]
    pub fn is_focused(&self) -> bool {
        self.focused
    }

    pub fn raw_window_handle(&self) -> RawWindowHandleWrapper {
        self.raw_window_handle.clone()
    }

    /// The "html canvas" element selector. If set, this selector will be used to find a matching html canvas element,
    /// rather than creating a new one.   
    /// Uses the [CSS selector format](https://developer.mozilla.org/en-US/docs/Web/API/Document/querySelector).
    ///
    /// This value has no effect on non-web platforms.
    #[inline]
    pub fn canvas(&self) -> Option<&str> {
        self.canvas.as_deref()
    }

    /// Whether or not to fit the canvas element's size to its parent element's size.
    ///
    /// **Warning**: this will not behave as expected for parents that set their size according to the size of their
    /// children. This creates a "feedback loop" that will result in the canvas growing on each resize. When using this
    /// feature, ensure the parent's size is not affected by its children.
    ///
    /// This value has no effect on non-web platforms.
    #[inline]
    pub fn fit_canvas_to_parent(&self) -> bool {
        self.fit_canvas_to_parent
    }
}

/// Describes the information needed for creating a window.
///
/// This should be set up before adding the [`WindowPlugin`](crate::WindowPlugin).
/// Most of these settings can also later be configured through the [`Window`](crate::Window) resource.
///
/// See [`examples/window/window_settings.rs`] for usage.
///
/// [`examples/window/window_settings.rs`]: https://github.com/bevyengine/bevy/blob/latest/examples/window/window_settings.rs
#[derive(Debug, Clone)]
pub struct WindowDescriptor {
    /// The requested logical width of the window's client area.
    /// May vary from the physical width due to different pixel density on different monitors.
    pub width: f32,
    /// The requested logical height of the window's client area.
    /// May vary from the physical height due to different pixel density on different monitors.
    pub height: f32,
    /// The position on the screen that the window will be centered at.
    /// If set to `None`, some platform-specific position will be chosen.
    pub position: Option<Vec2>,
    /// Sets minimum and maximum resize limits.
    pub resize_constraints: WindowResizeConstraints,
    /// Overrides the window's ratio of physical pixels to logical pixels.
    pub scale_factor_override: Option<f64>,
    /// Sets the title that displays on the window top bar, on the system task bar and other OS specific places.
    /// ## Platform-specific
    /// - Web: Unsupported.
    pub title: String,
    /// Controls when a frame is presented to the screen.
    #[doc(alias = "vsync")]
    pub present_mode: PresentMode,
    /// Sets whether the window is resizable.
    /// ## Platform-specific
    /// - iOS / Android / Web: Unsupported.
    pub resizable: bool,
    /// Sets whether the window should have borders and bars.
    pub decorations: bool,
    /// Sets whether the cursor is visible when the window has focus.
    pub cursor_visible: bool,
    /// Sets whether the window locks the cursor inside its borders when the window has focus.
    pub cursor_locked: bool,
    /// Sets the [`WindowMode`](crate::WindowMode).
    pub mode: WindowMode,
    /// Sets whether the background of the window should be transparent.
    /// ## Platform-specific
    /// - iOS / Android / Web: Unsupported.
    /// - macOS X: Not working as expected.
    /// - Windows 11: Not working as expected
    /// macOS X transparent works with winit out of the box, so this issue might be related to: <https://github.com/gfx-rs/wgpu/issues/687>
    /// Windows 11 is related to <https://github.com/rust-windowing/winit/issues/2082>
    pub transparent: bool,
<<<<<<< HEAD
    /// A string that represents a DOM query selector for the target canvas element.
    /// Use this in case you want to create the canvas element yourself.
    #[cfg(target_arch = "wasm32")]
=======
    /// The "html canvas" element selector. If set, this selector will be used to find a matching html canvas element,
    /// rather than creating a new one.   
    /// Uses the [CSS selector format](https://developer.mozilla.org/en-US/docs/Web/API/Document/querySelector).
    ///
    /// This value has no effect on non-web platforms.
>>>>>>> fed93a0e
    pub canvas: Option<String>,
    /// Whether or not to fit the canvas element's size to its parent element's size.
    ///
    /// **Warning**: this will not behave as expected for parents that set their size according to the size of their
    /// children. This creates a "feedback loop" that will result in the canvas growing on each resize. When using this
    /// feature, ensure the parent's size is not affected by its children.
    ///
    /// This value has no effect on non-web platforms.
    pub fit_canvas_to_parent: bool,
}

impl Default for WindowDescriptor {
    fn default() -> Self {
        WindowDescriptor {
            title: "app".to_string(),
            width: 1280.,
            height: 720.,
            position: None,
            resize_constraints: WindowResizeConstraints::default(),
            scale_factor_override: None,
            present_mode: PresentMode::Fifo,
            resizable: true,
            decorations: true,
            cursor_locked: false,
            cursor_visible: true,
            mode: WindowMode::Windowed,
            transparent: false,
            canvas: None,
            fit_canvas_to_parent: false,
        }
    }
}<|MERGE_RESOLUTION|>--- conflicted
+++ resolved
@@ -674,17 +674,11 @@
     /// macOS X transparent works with winit out of the box, so this issue might be related to: <https://github.com/gfx-rs/wgpu/issues/687>
     /// Windows 11 is related to <https://github.com/rust-windowing/winit/issues/2082>
     pub transparent: bool,
-<<<<<<< HEAD
-    /// A string that represents a DOM query selector for the target canvas element.
-    /// Use this in case you want to create the canvas element yourself.
-    #[cfg(target_arch = "wasm32")]
-=======
     /// The "html canvas" element selector. If set, this selector will be used to find a matching html canvas element,
     /// rather than creating a new one.   
     /// Uses the [CSS selector format](https://developer.mozilla.org/en-US/docs/Web/API/Document/querySelector).
     ///
     /// This value has no effect on non-web platforms.
->>>>>>> fed93a0e
     pub canvas: Option<String>,
     /// Whether or not to fit the canvas element's size to its parent element's size.
     ///
