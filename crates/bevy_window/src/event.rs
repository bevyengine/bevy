use std::path::PathBuf;

use bevy_ecs::entity::Entity;
use bevy_ecs::event::Event;
use bevy_math::{IVec2, Vec2};
use bevy_reflect::{FromReflect, Reflect};

#[cfg(feature = "serialize")]
use bevy_reflect::{ReflectDeserialize, ReflectSerialize};

/// A window event that is sent whenever a window's logical size has changed.
#[derive(Event, Debug, Clone, PartialEq, Reflect, FromReflect)]
#[reflect(Debug, PartialEq)]
#[cfg_attr(
    feature = "serialize",
    derive(serde::Serialize, serde::Deserialize),
    reflect(Serialize, Deserialize)
)]
pub struct WindowResized {
    /// Window that has changed.
    pub window: Entity,
    /// The new logical width of the window.
    pub width: f32,
    /// The new logical height of the window.
    pub height: f32,
}

<<<<<<< HEAD
// TODO: This would redraw all windows ? If yes, update docs to reflect this
/// An event that indicates the window should redraw, even if its control flow is set to `Wait` and
/// there have been no window events.
#[derive(Event, Debug, Clone, PartialEq, Eq, Reflect, FromReflect)]
=======
/// An event that indicates all of the application's windows should be redrawn,
/// even if their control flow is set to `Wait` and there have been no window events.
#[derive(Debug, Clone, PartialEq, Eq, Reflect, FromReflect)]
>>>>>>> 94dce091
#[reflect(Debug, PartialEq)]
#[cfg_attr(
    feature = "serialize",
    derive(serde::Serialize, serde::Deserialize),
    reflect(Serialize, Deserialize)
)]
pub struct RequestRedraw;

/// An event that is sent whenever a new window is created.
///
/// To create a new window, spawn an entity with a [`crate::Window`] on it.
#[derive(Event, Debug, Clone, PartialEq, Eq, Reflect, FromReflect)]
#[reflect(Debug, PartialEq)]
#[cfg_attr(
    feature = "serialize",
    derive(serde::Serialize, serde::Deserialize),
    reflect(Serialize, Deserialize)
)]
pub struct WindowCreated {
    /// Window that has been created.
    pub window: Entity,
}

/// An event that is sent whenever the operating systems requests that a window
/// be closed. This will be sent when the close button of the window is pressed.
///
/// If the default [`WindowPlugin`] is used, these events are handled
/// by closing the corresponding [`Window`].  
/// To disable this behavior, set `close_when_requested` on the [`WindowPlugin`]
/// to `false`.
///
/// [`WindowPlugin`]: crate::WindowPlugin
/// [`Window`]: crate::Window
#[derive(Event, Debug, Clone, PartialEq, Eq, Reflect, FromReflect)]
#[reflect(Debug, PartialEq)]
#[cfg_attr(
    feature = "serialize",
    derive(serde::Serialize, serde::Deserialize),
    reflect(Serialize, Deserialize)
)]
pub struct WindowCloseRequested {
    /// Window to close.
    pub window: Entity,
}

/// An event that is sent whenever a window is closed. This will be sent when
<<<<<<< HEAD
/// the window entity loses its `Window` component or is despawned.
#[derive(Event, Debug, Clone, PartialEq, Eq, Reflect, FromReflect)]
=======
/// the window entity loses its [`Window`](crate::window::Window) component or is despawned.
#[derive(Debug, Clone, PartialEq, Eq, Reflect, FromReflect)]
>>>>>>> 94dce091
#[reflect(Debug, PartialEq)]
#[cfg_attr(
    feature = "serialize",
    derive(serde::Serialize, serde::Deserialize),
    reflect(Serialize, Deserialize)
)]
pub struct WindowClosed {
    /// Window that has been closed.
    ///
    /// Note that this entity probably no longer exists
    /// by the time this event is received.
    pub window: Entity,
}
/// An event reporting that the mouse cursor has moved inside a window.
///
/// The event is sent only if the cursor is over one of the application's windows.
/// It is the translated version of [`WindowEvent::CursorMoved`] from the `winit` crate.
///
/// Not to be confused with the [`MouseMotion`] event from `bevy_input`.
///
/// [`WindowEvent::CursorMoved`]: https://docs.rs/winit/latest/winit/event/enum.WindowEvent.html#variant.CursorMoved
/// [`MouseMotion`]: bevy_input::mouse::MouseMotion
#[derive(Event, Debug, Clone, PartialEq, Reflect, FromReflect)]
#[reflect(Debug, PartialEq)]
#[cfg_attr(
    feature = "serialize",
    derive(serde::Serialize, serde::Deserialize),
    reflect(Serialize, Deserialize)
)]
pub struct CursorMoved {
    /// Window that the cursor moved inside.
    pub window: Entity,
    /// The cursor position in logical pixels.
    pub position: Vec2,
}

/// An event that is sent whenever the user's cursor enters a window.
#[derive(Event, Debug, Clone, PartialEq, Eq, Reflect, FromReflect)]
#[reflect(Debug, PartialEq)]
#[cfg_attr(
    feature = "serialize",
    derive(serde::Serialize, serde::Deserialize),
    reflect(Serialize, Deserialize)
)]
pub struct CursorEntered {
    /// Window that the cursor entered.
    pub window: Entity,
}

/// An event that is sent whenever the user's cursor leaves a window.
#[derive(Event, Debug, Clone, PartialEq, Eq, Reflect, FromReflect)]
#[reflect(Debug, PartialEq)]
#[cfg_attr(
    feature = "serialize",
    derive(serde::Serialize, serde::Deserialize),
    reflect(Serialize, Deserialize)
)]
pub struct CursorLeft {
    /// Window that the cursor left.
    pub window: Entity,
}

/// An event that is sent whenever a window receives a character from the OS or underlying system.
#[derive(Event, Debug, Clone, PartialEq, Eq, Reflect, FromReflect)]
#[reflect(Debug, PartialEq)]
#[cfg_attr(
    feature = "serialize",
    derive(serde::Serialize, serde::Deserialize),
    reflect(Serialize, Deserialize)
)]
pub struct ReceivedCharacter {
    /// Window that received the character.
    pub window: Entity,
    /// Received character.
    pub char: char,
}

/// A Input Method Editor event.
///
/// This event is the translated version of the `WindowEvent::Ime` from the `winit` crate.
///
/// It is only sent if IME was enabled on the window with [`Window::ime_enabled`](crate::window::Window::ime_enabled).
#[derive(Event, Debug, Clone, PartialEq, Eq, Reflect, FromReflect)]
#[reflect(Debug, PartialEq)]
#[cfg_attr(
    feature = "serialize",
    derive(serde::Serialize, serde::Deserialize),
    reflect(Serialize, Deserialize)
)]
pub enum Ime {
    /// Notifies when a new composing text should be set at the cursor position.
    Preedit {
        /// Window that received the event.
        window: Entity,
        /// Current value.
        value: String,
        /// Cursor begin and end position.
        ///
        /// `None` indicated the cursor should be hidden
        cursor: Option<(usize, usize)>,
    },
    /// Notifies when text should be inserted into the editor widget.
    Commit {
        /// Window that received the event.
        window: Entity,
        /// Input string
        value: String,
    },
    /// Notifies when the IME was enabled.
    ///
    /// After this event, you will receive events `Ime::Preedit` and `Ime::Commit`,
    /// and stop receiving events [`ReceivedCharacter`].
    Enabled {
        /// Window that received the event.
        window: Entity,
    },
    /// Notifies when the IME was disabled.
    Disabled {
        /// Window that received the event.
        window: Entity,
    },
}

/// An event that indicates a window has received or lost focus.
#[derive(Event, Debug, Clone, PartialEq, Eq, Reflect, FromReflect)]
#[reflect(Debug, PartialEq)]
#[cfg_attr(
    feature = "serialize",
    derive(serde::Serialize, serde::Deserialize),
    reflect(Serialize, Deserialize)
)]
pub struct WindowFocused {
    /// Window that changed focus.
    pub window: Entity,
    /// Whether it was focused (true) or lost focused (false).
    pub focused: bool,
}

/// An event that indicates a window's scale factor has changed.
#[derive(Event, Debug, Clone, PartialEq, Reflect, FromReflect)]
#[reflect(Debug, PartialEq)]
#[cfg_attr(
    feature = "serialize",
    derive(serde::Serialize, serde::Deserialize),
    reflect(Serialize, Deserialize)
)]
pub struct WindowScaleFactorChanged {
    /// Window that had it's scale factor changed.
    pub window: Entity,
    /// The new scale factor.
    pub scale_factor: f64,
}

/// An event that indicates a window's OS-reported scale factor has changed.
#[derive(Event, Debug, Clone, PartialEq, Reflect, FromReflect)]
#[reflect(Debug, PartialEq)]
#[cfg_attr(
    feature = "serialize",
    derive(serde::Serialize, serde::Deserialize),
    reflect(Serialize, Deserialize)
)]
pub struct WindowBackendScaleFactorChanged {
    /// Window that had it's scale factor changed by the backend.
    pub window: Entity,
    /// The new scale factor.
    pub scale_factor: f64,
}

/// Events related to files being dragged and dropped on a window.
#[derive(Event, Debug, Clone, PartialEq, Eq, Reflect, FromReflect)]
#[reflect(Debug, PartialEq)]
#[cfg_attr(
    feature = "serialize",
    derive(serde::Serialize, serde::Deserialize),
    reflect(Serialize, Deserialize)
)]
pub enum FileDragAndDrop {
    /// File is being dropped into a window.
    DroppedFile {
        /// Window the file was dropped into.
        window: Entity,
        /// Path to the file that was dropped in.
        path_buf: PathBuf,
    },

    /// File is currently being hovered over a window.
    HoveredFile {
        /// Window a file is possibly going to be dropped into.
        window: Entity,
        /// Path to the file that might be dropped in.
        path_buf: PathBuf,
    },

    /// File hovering was canceled.
    HoveredFileCanceled {
        /// Window that had a canceled file drop.
        window: Entity,
    },
}

/// An event that is sent when a window is repositioned in physical pixels.
#[derive(Event, Debug, Clone, PartialEq, Eq, Reflect, FromReflect)]
#[reflect(Debug, PartialEq)]
#[cfg_attr(
    feature = "serialize",
    derive(serde::Serialize, serde::Deserialize),
    reflect(Serialize, Deserialize)
)]
pub struct WindowMoved {
    /// Window that moved.
    pub entity: Entity,
    /// Where the window moved to in physical pixels.
    pub position: IVec2,
}<|MERGE_RESOLUTION|>--- conflicted
+++ resolved
@@ -25,16 +25,9 @@
     pub height: f32,
 }
 
-<<<<<<< HEAD
-// TODO: This would redraw all windows ? If yes, update docs to reflect this
-/// An event that indicates the window should redraw, even if its control flow is set to `Wait` and
-/// there have been no window events.
-#[derive(Event, Debug, Clone, PartialEq, Eq, Reflect, FromReflect)]
-=======
 /// An event that indicates all of the application's windows should be redrawn,
 /// even if their control flow is set to `Wait` and there have been no window events.
-#[derive(Debug, Clone, PartialEq, Eq, Reflect, FromReflect)]
->>>>>>> 94dce091
+#[derive(Event, Debug, Clone, PartialEq, Eq, Reflect, FromReflect)]
 #[reflect(Debug, PartialEq)]
 #[cfg_attr(
     feature = "serialize",
@@ -81,13 +74,8 @@
 }
 
 /// An event that is sent whenever a window is closed. This will be sent when
-<<<<<<< HEAD
-/// the window entity loses its `Window` component or is despawned.
-#[derive(Event, Debug, Clone, PartialEq, Eq, Reflect, FromReflect)]
-=======
 /// the window entity loses its [`Window`](crate::window::Window) component or is despawned.
-#[derive(Debug, Clone, PartialEq, Eq, Reflect, FromReflect)]
->>>>>>> 94dce091
+#[derive(Event, Debug, Clone, PartialEq, Eq, Reflect, FromReflect)]
 #[reflect(Debug, PartialEq)]
 #[cfg_attr(
     feature = "serialize",
