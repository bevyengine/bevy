--- conflicted
+++ resolved
@@ -11,11 +11,7 @@
 use crate::WindowTheme;
 
 /// A window event that is sent whenever a window's logical size has changed.
-<<<<<<< HEAD
-#[derive(Event, Debug, Clone, PartialEq, Reflect, FromReflect)]
-=======
 #[derive(Event, Debug, Clone, PartialEq, Reflect)]
->>>>>>> 97eda02f
 #[reflect(Debug, PartialEq)]
 #[cfg_attr(
     feature = "serialize",
@@ -31,16 +27,9 @@
     pub height: f32,
 }
 
-<<<<<<< HEAD
-// TODO: This would redraw all windows ? If yes, update docs to reflect this
-/// An event that indicates the window should redraw, even if its control flow is set to `Wait` and
-/// there have been no window events.
-#[derive(Event, Debug, Clone, PartialEq, Eq, Reflect, FromReflect)]
-=======
 /// An event that indicates all of the application's windows should be redrawn,
 /// even if their control flow is set to `Wait` and there have been no window events.
 #[derive(Event, Debug, Clone, PartialEq, Eq, Reflect)]
->>>>>>> 97eda02f
 #[reflect(Debug, PartialEq)]
 #[cfg_attr(
     feature = "serialize",
@@ -52,11 +41,7 @@
 /// An event that is sent whenever a new window is created.
 ///
 /// To create a new window, spawn an entity with a [`crate::Window`] on it.
-<<<<<<< HEAD
-#[derive(Event, Debug, Clone, PartialEq, Eq, Reflect, FromReflect)]
-=======
-#[derive(Event, Debug, Clone, PartialEq, Eq, Reflect)]
->>>>>>> 97eda02f
+#[derive(Event, Debug, Clone, PartialEq, Eq, Reflect)]
 #[reflect(Debug, PartialEq)]
 #[cfg_attr(
     feature = "serialize",
@@ -78,11 +63,7 @@
 ///
 /// [`WindowPlugin`]: crate::WindowPlugin
 /// [`Window`]: crate::Window
-<<<<<<< HEAD
-#[derive(Event, Debug, Clone, PartialEq, Eq, Reflect, FromReflect)]
-=======
-#[derive(Event, Debug, Clone, PartialEq, Eq, Reflect)]
->>>>>>> 97eda02f
+#[derive(Event, Debug, Clone, PartialEq, Eq, Reflect)]
 #[reflect(Debug, PartialEq)]
 #[cfg_attr(
     feature = "serialize",
@@ -95,13 +76,8 @@
 }
 
 /// An event that is sent whenever a window is closed. This will be sent when
-<<<<<<< HEAD
-/// the window entity loses its `Window` component or is despawned.
-#[derive(Event, Debug, Clone, PartialEq, Eq, Reflect, FromReflect)]
-=======
 /// the window entity loses its [`Window`](crate::window::Window) component or is despawned.
 #[derive(Event, Debug, Clone, PartialEq, Eq, Reflect)]
->>>>>>> 97eda02f
 #[reflect(Debug, PartialEq)]
 #[cfg_attr(
     feature = "serialize",
@@ -144,11 +120,7 @@
 ///
 /// [`WindowEvent::CursorMoved`]: https://docs.rs/winit/latest/winit/event/enum.WindowEvent.html#variant.CursorMoved
 /// [`MouseMotion`]: bevy_input::mouse::MouseMotion
-<<<<<<< HEAD
-#[derive(Event, Debug, Clone, PartialEq, Reflect, FromReflect)]
-=======
 #[derive(Event, Debug, Clone, PartialEq, Reflect)]
->>>>>>> 97eda02f
 #[reflect(Debug, PartialEq)]
 #[cfg_attr(
     feature = "serialize",
@@ -163,11 +135,7 @@
 }
 
 /// An event that is sent whenever the user's cursor enters a window.
-<<<<<<< HEAD
-#[derive(Event, Debug, Clone, PartialEq, Eq, Reflect, FromReflect)]
-=======
-#[derive(Event, Debug, Clone, PartialEq, Eq, Reflect)]
->>>>>>> 97eda02f
+#[derive(Event, Debug, Clone, PartialEq, Eq, Reflect)]
 #[reflect(Debug, PartialEq)]
 #[cfg_attr(
     feature = "serialize",
@@ -180,11 +148,7 @@
 }
 
 /// An event that is sent whenever the user's cursor leaves a window.
-<<<<<<< HEAD
-#[derive(Event, Debug, Clone, PartialEq, Eq, Reflect, FromReflect)]
-=======
-#[derive(Event, Debug, Clone, PartialEq, Eq, Reflect)]
->>>>>>> 97eda02f
+#[derive(Event, Debug, Clone, PartialEq, Eq, Reflect)]
 #[reflect(Debug, PartialEq)]
 #[cfg_attr(
     feature = "serialize",
@@ -197,11 +161,7 @@
 }
 
 /// An event that is sent whenever a window receives a character from the OS or underlying system.
-<<<<<<< HEAD
-#[derive(Event, Debug, Clone, PartialEq, Eq, Reflect, FromReflect)]
-=======
-#[derive(Event, Debug, Clone, PartialEq, Eq, Reflect)]
->>>>>>> 97eda02f
+#[derive(Event, Debug, Clone, PartialEq, Eq, Reflect)]
 #[reflect(Debug, PartialEq)]
 #[cfg_attr(
     feature = "serialize",
@@ -220,11 +180,7 @@
 /// This event is the translated version of the `WindowEvent::Ime` from the `winit` crate.
 ///
 /// It is only sent if IME was enabled on the window with [`Window::ime_enabled`](crate::window::Window::ime_enabled).
-<<<<<<< HEAD
-#[derive(Event, Debug, Clone, PartialEq, Eq, Reflect, FromReflect)]
-=======
-#[derive(Event, Debug, Clone, PartialEq, Eq, Reflect)]
->>>>>>> 97eda02f
+#[derive(Event, Debug, Clone, PartialEq, Eq, Reflect)]
 #[reflect(Debug, PartialEq)]
 #[cfg_attr(
     feature = "serialize",
@@ -266,11 +222,7 @@
 }
 
 /// An event that indicates a window has received or lost focus.
-<<<<<<< HEAD
-#[derive(Event, Debug, Clone, PartialEq, Eq, Reflect, FromReflect)]
-=======
-#[derive(Event, Debug, Clone, PartialEq, Eq, Reflect)]
->>>>>>> 97eda02f
+#[derive(Event, Debug, Clone, PartialEq, Eq, Reflect)]
 #[reflect(Debug, PartialEq)]
 #[cfg_attr(
     feature = "serialize",
@@ -285,11 +237,7 @@
 }
 
 /// An event that indicates a window's scale factor has changed.
-<<<<<<< HEAD
-#[derive(Event, Debug, Clone, PartialEq, Reflect, FromReflect)]
-=======
 #[derive(Event, Debug, Clone, PartialEq, Reflect)]
->>>>>>> 97eda02f
 #[reflect(Debug, PartialEq)]
 #[cfg_attr(
     feature = "serialize",
@@ -304,11 +252,7 @@
 }
 
 /// An event that indicates a window's OS-reported scale factor has changed.
-<<<<<<< HEAD
-#[derive(Event, Debug, Clone, PartialEq, Reflect, FromReflect)]
-=======
 #[derive(Event, Debug, Clone, PartialEq, Reflect)]
->>>>>>> 97eda02f
 #[reflect(Debug, PartialEq)]
 #[cfg_attr(
     feature = "serialize",
@@ -323,11 +267,7 @@
 }
 
 /// Events related to files being dragged and dropped on a window.
-<<<<<<< HEAD
-#[derive(Event, Debug, Clone, PartialEq, Eq, Reflect, FromReflect)]
-=======
-#[derive(Event, Debug, Clone, PartialEq, Eq, Reflect)]
->>>>>>> 97eda02f
+#[derive(Event, Debug, Clone, PartialEq, Eq, Reflect)]
 #[reflect(Debug, PartialEq)]
 #[cfg_attr(
     feature = "serialize",
@@ -359,11 +299,7 @@
 }
 
 /// An event that is sent when a window is repositioned in physical pixels.
-<<<<<<< HEAD
-#[derive(Event, Debug, Clone, PartialEq, Eq, Reflect, FromReflect)]
-=======
-#[derive(Event, Debug, Clone, PartialEq, Eq, Reflect)]
->>>>>>> 97eda02f
+#[derive(Event, Debug, Clone, PartialEq, Eq, Reflect)]
 #[reflect(Debug, PartialEq)]
 #[cfg_attr(
     feature = "serialize",
