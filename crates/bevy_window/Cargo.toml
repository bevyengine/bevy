[package]
name = "bevy_window"
version = "0.9.0-dev"
edition = "2021"
description = "Provides windowing functionality for Bevy Engine"
homepage = "https://bevyengine.org"
repository = "https://github.com/bevyengine/bevy"
license = "MIT OR Apache-2.0"
keywords = ["bevy"]

[features]
default = []
serialize = ["serde"]

[dependencies]
# bevy
bevy_app = { path = "../bevy_app", version = "0.9.0-dev" }
bevy_ecs = { path = "../bevy_ecs", version = "0.9.0-dev" }
bevy_math = { path = "../bevy_math", version = "0.9.0-dev" }
bevy_reflect = { path = "../bevy_reflect", version = "0.9.0-dev" }
bevy_utils = { path = "../bevy_utils", version = "0.9.0-dev" }
# Used for close_on_esc
bevy_input = { path = "../bevy_input", version = "0.9.0-dev" }
<<<<<<< HEAD
raw-window-handle = "0.4.2"
winit = { version = "0.26.0", default-features = false }
=======
raw-window-handle = "0.5"
>>>>>>> ed3ecda9

# other
serde = { version = "1.0", features = ["derive"], optional = true }<|MERGE_RESOLUTION|>--- conflicted
+++ resolved
@@ -21,12 +21,8 @@
 bevy_utils = { path = "../bevy_utils", version = "0.9.0-dev" }
 # Used for close_on_esc
 bevy_input = { path = "../bevy_input", version = "0.9.0-dev" }
-<<<<<<< HEAD
-raw-window-handle = "0.4.2"
+raw-window-handle = "0.5"
 winit = { version = "0.26.0", default-features = false }
-=======
-raw-window-handle = "0.5"
->>>>>>> ed3ecda9
 
 # other
 serde = { version = "1.0", features = ["derive"], optional = true }