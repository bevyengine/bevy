--- conflicted
+++ resolved
@@ -5,12 +5,6 @@
 mod task_pool_options;
 mod time;
 
-<<<<<<< HEAD
-use bevy_ecs::IntoSystem;
-use bevy_reflect::RegisterTypeBuilder;
-use bevy_utils::HashSet;
-=======
->>>>>>> 03e0a9f2
 pub use bytes::*;
 pub use float_ord::*;
 pub use label::*;
@@ -24,6 +18,7 @@
 
 use bevy_app::prelude::*;
 use bevy_ecs::{entity::Entity, system::IntoSystem};
+use bevy_utils::HashSet;
 use std::ops::Range;
 
 /// Adds core functionality to Apps.
@@ -42,12 +37,9 @@
         app.init_resource::<Time>()
             .init_resource::<EntityLabels>()
             .init_resource::<FixedTimesteps>()
-<<<<<<< HEAD
             .register_type::<HashSet<String>>()
             .register_type::<Option<String>>()
-=======
             .register_type::<Entity>()
->>>>>>> 03e0a9f2
             .register_type::<Name>()
             .register_type::<Labels>()
             .register_type::<Range<f32>>()
