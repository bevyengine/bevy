#![warn(missing_docs)]
//! This crate provides core functionality for Bevy Engine.

mod name;
<<<<<<< HEAD
=======
#[cfg(feature = "serialize")]
mod serde;
mod task_pool_options;
>>>>>>> 1fe3589a

use bevy_ecs::system::Resource;
pub use bytemuck::{bytes_of, cast_slice, Pod, Zeroable};
pub use name::*;

pub mod prelude {
    //! The Bevy Core Prelude.
    #[doc(hidden)]
<<<<<<< HEAD
    pub use crate::Name;
=======
    pub use crate::{CorePlugin, Name, TaskPoolOptions};
>>>>>>> 1fe3589a
}

use bevy_app::prelude::*;
use bevy_ecs::entity::Entity;
<<<<<<< HEAD
use bevy_tasks::TaskPool;
use bevy_utils::HashSet;
=======
use bevy_reflect::{ReflectDeserialize, ReflectSerialize};
use bevy_utils::{Duration, HashSet, Instant};
use std::borrow::Cow;
>>>>>>> 1fe3589a
use std::ops::Range;

#[cfg(not(target_arch = "wasm32"))]
use bevy_ecs::schedule::IntoSystemDescriptor;
#[cfg(not(target_arch = "wasm32"))]
use bevy_tasks::tick_global_task_pools_on_main_thread;

/// Adds core functionality to Apps.
#[derive(Default)]
pub struct CorePlugin {
    /// Options for the [`TaskPool`](bevy_tasks::TaskPool) created at application start.
    pub task_pool_options: TaskPoolOptions,
}

impl Plugin for CorePlugin {
    fn build(&self, app: &mut App) {
<<<<<<< HEAD
        // Setup the default bevy task pool if not already set up
        app.world.init_resource::<TaskPool>();
=======
        // Setup the default bevy task pools
        self.task_pool_options.create_default_pools();

        #[cfg(not(target_arch = "wasm32"))]
        app.add_system_to_stage(
            bevy_app::CoreStage::Last,
            tick_global_task_pools_on_main_thread.at_end(),
        );
>>>>>>> 1fe3589a

        app.register_type::<Entity>().register_type::<Name>();
        app.register_type::<Entity>()
            .register_type::<Name>()
            .register_type::<Range<f32>>()
            .register_type_data::<Range<f32>, ReflectSerialize>()
            .register_type_data::<Range<f32>, ReflectDeserialize>();

        register_rust_types(app);
        register_math_types(app);

        app.init_resource::<FrameCount>();
    }
}

fn register_rust_types(app: &mut App) {
    app.register_type::<Range<f32>>()
        .register_type::<String>()
        .register_type::<HashSet<String>>()
        .register_type::<Option<String>>()
        .register_type::<Cow<'static, str>>()
        .register_type::<Duration>()
        .register_type::<Instant>();
}

fn register_math_types(app: &mut App) {
    app.register_type::<bevy_math::IVec2>()
        .register_type::<bevy_math::IVec3>()
        .register_type::<bevy_math::IVec4>()
        .register_type::<bevy_math::UVec2>()
        .register_type::<bevy_math::UVec3>()
        .register_type::<bevy_math::UVec4>()
        .register_type::<bevy_math::DVec2>()
        .register_type::<bevy_math::DVec3>()
        .register_type::<bevy_math::DVec4>()
        .register_type::<bevy_math::BVec2>()
        .register_type::<bevy_math::BVec3>()
        .register_type::<bevy_math::BVec3A>()
        .register_type::<bevy_math::BVec4>()
        .register_type::<bevy_math::BVec4A>()
        .register_type::<bevy_math::Vec2>()
        .register_type::<bevy_math::Vec3>()
        .register_type::<bevy_math::Vec3A>()
        .register_type::<bevy_math::Vec4>()
        .register_type::<bevy_math::DAffine2>()
        .register_type::<bevy_math::DAffine3>()
        .register_type::<bevy_math::Affine2>()
        .register_type::<bevy_math::Affine3A>()
        .register_type::<bevy_math::DMat2>()
        .register_type::<bevy_math::DMat3>()
        .register_type::<bevy_math::DMat4>()
        .register_type::<bevy_math::Mat2>()
        .register_type::<bevy_math::Mat3>()
        .register_type::<bevy_math::Mat3A>()
        .register_type::<bevy_math::Mat4>()
        .register_type::<bevy_math::DQuat>()
        .register_type::<bevy_math::Quat>();
}

/// Keeps a count of rendered frames since the start of the app
///
/// Wraps to 0 when it reaches the maximum u32 value
#[derive(Default, Resource, Clone, Copy)]
pub struct FrameCount(pub u32);

#[cfg(test)]
mod tests {
    use super::*;
    use bevy_tasks::prelude::{AsyncComputeTaskPool, ComputeTaskPool, IoTaskPool};

    #[test]
    fn runs_spawn_local_tasks() {
        let mut app = App::new();
        app.add_plugin(CorePlugin::default());

        let (async_tx, async_rx) = crossbeam_channel::unbounded();
        AsyncComputeTaskPool::get()
            .spawn_local(async move {
                async_tx.send(()).unwrap();
            })
            .detach();

        let (compute_tx, compute_rx) = crossbeam_channel::unbounded();
        ComputeTaskPool::get()
            .spawn_local(async move {
                compute_tx.send(()).unwrap();
            })
            .detach();

        let (io_tx, io_rx) = crossbeam_channel::unbounded();
        IoTaskPool::get()
            .spawn_local(async move {
                io_tx.send(()).unwrap();
            })
            .detach();

        app.run();

        async_rx.try_recv().unwrap();
        compute_rx.try_recv().unwrap();
        io_rx.try_recv().unwrap();
    }
}<|MERGE_RESOLUTION|>--- conflicted
+++ resolved
@@ -2,12 +2,8 @@
 //! This crate provides core functionality for Bevy Engine.
 
 mod name;
-<<<<<<< HEAD
-=======
 #[cfg(feature = "serialize")]
 mod serde;
-mod task_pool_options;
->>>>>>> 1fe3589a
 
 use bevy_ecs::system::Resource;
 pub use bytemuck::{bytes_of, cast_slice, Pod, Zeroable};
@@ -16,23 +12,15 @@
 pub mod prelude {
     //! The Bevy Core Prelude.
     #[doc(hidden)]
-<<<<<<< HEAD
-    pub use crate::Name;
-=======
-    pub use crate::{CorePlugin, Name, TaskPoolOptions};
->>>>>>> 1fe3589a
+    pub use crate::{CorePlugin, Name};
 }
 
 use bevy_app::prelude::*;
 use bevy_ecs::entity::Entity;
-<<<<<<< HEAD
-use bevy_tasks::TaskPool;
-use bevy_utils::HashSet;
-=======
 use bevy_reflect::{ReflectDeserialize, ReflectSerialize};
+use bevy_tasks::{TaskPool, TaskPoolBuilder};
 use bevy_utils::{Duration, HashSet, Instant};
 use std::borrow::Cow;
->>>>>>> 1fe3589a
 use std::ops::Range;
 
 #[cfg(not(target_arch = "wasm32"))]
@@ -44,24 +32,19 @@
 #[derive(Default)]
 pub struct CorePlugin {
     /// Options for the [`TaskPool`](bevy_tasks::TaskPool) created at application start.
-    pub task_pool_options: TaskPoolOptions,
+    pub task_pool_builder: TaskPoolBuilder,
 }
 
 impl Plugin for CorePlugin {
     fn build(&self, app: &mut App) {
-<<<<<<< HEAD
-        // Setup the default bevy task pool if not already set up
-        app.world.init_resource::<TaskPool>();
-=======
         // Setup the default bevy task pools
-        self.task_pool_options.create_default_pools();
+        TaskPool::init(|| self.task_pool_builder.clone().build());
 
         #[cfg(not(target_arch = "wasm32"))]
         app.add_system_to_stage(
             bevy_app::CoreStage::Last,
             tick_global_task_pools_on_main_thread.at_end(),
         );
->>>>>>> 1fe3589a
 
         app.register_type::<Entity>().register_type::<Name>();
         app.register_type::<Entity>()
