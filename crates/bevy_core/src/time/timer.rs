use crate::time::Time;
use bevy_ecs::prelude::*;
use bevy_property::Properties;
use bevy_utils::Duration;

/// Tracks elapsed time. Enters the finished state once `duration` is reached.
///
/// Non repeating timers will stop tracking and stay in the finished state until reset.
/// Repeating timers will only be in the finished state on each tick `duration` is reached or exceeded, and can still be reset at any given point.
///
/// Paused timers will not have elapsed time increased.
#[derive(Clone, Debug, Default, Properties)]
pub struct Timer {
<<<<<<< HEAD
    elapsed: f32,
    duration: f32,
    finished: bool,
=======
    /// Time elapsed on the timer. Guaranteed to be between 0.0 and `duration`, inclusive.
    pub elapsed: f32,
    pub duration: f32,
    /// Non repeating timers will stop tracking and stay in the finished state until reset.
    /// Repeating timers will only be in the finished state on each tick `duration` is reached or exceeded, and can still be reset at any given point.
    pub finished: bool,
>>>>>>> 8e4eb417
    /// Will only be true on the tick `duration` is reached or exceeded.
    just_finished: bool,
    paused: bool,
    repeating: bool,
}

impl Timer {
    pub fn new(duration: Duration, repeating: bool) -> Self {
        Timer {
            duration: duration.as_secs_f32(),
            repeating,
            ..Default::default()
        }
    }

    pub fn from_seconds(seconds: f32, repeating: bool) -> Self {
        Timer {
            duration: seconds,
            repeating,
            ..Default::default()
        }
    }

    #[inline]
    pub fn pause(&mut self) {
        self.paused = true
    }

    #[inline]
    pub fn resume(&mut self) {
        self.paused = false
    }

    #[inline]
    pub fn is_paused(&self) -> bool {
        self.paused
    }

    #[inline]
    pub fn elapsed(&self) -> f32 {
        self.elapsed
    }

    #[inline]
    pub fn set_elapsed(&mut self, elapsed: f32) {
        self.elapsed = elapsed
    }

    #[inline]
    pub fn duration(&self) -> f32 {
        self.duration
    }

    #[inline]
    pub fn set_duration(&mut self, duration: f32) {
        self.duration = duration
    }

    #[inline]
    pub fn is_finished(&self) -> bool {
        self.finished
    }

    /// Will only be true on the tick the timer's duration is reached or exceeded.
    #[inline]
    pub fn just_finished(&self) -> bool {
        self.just_finished
    }

    #[inline]
    pub fn is_repeating(&self) -> bool {
        self.repeating
    }

    #[inline]
    pub fn set_repeating(&mut self, repeating: bool) {
        self.repeating = repeating
    }

    /// Advances the timer by `delta` seconds.
    pub fn tick(&mut self, delta: f32) -> &Self {
<<<<<<< HEAD
        if self.paused {
            return self;
        }

        let prev_finished = self.elapsed >= self.duration;
        if !prev_finished {
            self.elapsed += delta;
        }
=======
        let prev_finished = self.finished;
        self.elapsed += delta;
>>>>>>> 8e4eb417

        self.finished = self.elapsed >= self.duration;
        self.just_finished = !prev_finished && self.finished;
        if self.finished {
            if self.repeating {
                // Repeating timers wrap around
                self.elapsed %= self.duration;
            } else {
                // Non-repeating timers clamp to duration
                self.elapsed = self.duration;
            }
        }
        self
    }

    #[inline]
    pub fn reset(&mut self) {
        self.finished = false;
        self.just_finished = false;
        self.elapsed = 0.0;
    }

    /// Percent timer has elapsed (goes from 0.0 to 1.0)
    pub fn percent(&self) -> f32 {
        self.elapsed / self.duration
    }

    /// Percent left on timer (goes from 1.0 to 0.0)
    pub fn percent_left(&self) -> f32 {
        (self.duration - self.elapsed) / self.duration
    }
}

pub(crate) fn timer_system(time: Res<Time>, mut query: Query<&mut Timer>) {
    for mut timer in query.iter_mut() {
        timer.tick(time.delta_seconds);
    }
}

#[cfg(test)]
mod tests {
    use super::Timer;

    #[test]
    fn test_non_repeating() {
        let mut t = Timer::from_seconds(10.0, false);
        // Tick once, check all attributes
        t.tick(0.25);
        assert_eq!(t.elapsed, 0.25);
        assert_eq!(t.duration, 10.0);
        assert_eq!(t.finished, false);
        assert_eq!(t.just_finished, false);
        assert_eq!(t.repeating, false);
        assert_eq!(t.percent(), 0.025);
        assert_eq!(t.percent_left(), 0.975);
        // Tick past the end and make sure elapsed doesn't go past 0.0 and other things update
        t.tick(500.0);
        assert_eq!(t.elapsed, 10.0);
        assert_eq!(t.finished, true);
        assert_eq!(t.just_finished, true);
        assert_eq!(t.percent(), 1.0);
        assert_eq!(t.percent_left(), 0.0);
        // Continuing to tick when finished should only change just_finished
        t.tick(1.0);
        assert_eq!(t.elapsed, 10.0);
        assert_eq!(t.finished, true);
        assert_eq!(t.just_finished, false);
        assert_eq!(t.percent(), 1.0);
        assert_eq!(t.percent_left(), 0.0);
    }

    #[test]
    fn test_repeating() {
        let mut t = Timer::from_seconds(2.0, true);
        // Tick once, check all attributes
        t.tick(0.75);
        assert_eq!(t.elapsed, 0.75);
        assert_eq!(t.duration, 2.0);
        assert_eq!(t.finished, false);
        assert_eq!(t.just_finished, false);
        assert_eq!(t.repeating, true);
        assert_eq!(t.percent(), 0.375);
        assert_eq!(t.percent_left(), 0.625);
        // Tick past the end and make sure elapsed wraps
        t.tick(1.5);
        assert_eq!(t.elapsed, 0.25);
        assert_eq!(t.finished, true);
        assert_eq!(t.just_finished, true);
        assert_eq!(t.percent(), 0.125);
        assert_eq!(t.percent_left(), 0.875);
        // Continuing to tick should turn off both finished & just_finished for repeating timers
        t.tick(1.0);
        assert_eq!(t.elapsed, 1.25);
        assert_eq!(t.finished, false);
        assert_eq!(t.just_finished, false);
        assert_eq!(t.percent(), 0.625);
        assert_eq!(t.percent_left(), 0.375);
    }
}<|MERGE_RESOLUTION|>--- conflicted
+++ resolved
@@ -11,18 +11,9 @@
 /// Paused timers will not have elapsed time increased.
 #[derive(Clone, Debug, Default, Properties)]
 pub struct Timer {
-<<<<<<< HEAD
     elapsed: f32,
     duration: f32,
     finished: bool,
-=======
-    /// Time elapsed on the timer. Guaranteed to be between 0.0 and `duration`, inclusive.
-    pub elapsed: f32,
-    pub duration: f32,
-    /// Non repeating timers will stop tracking and stay in the finished state until reset.
-    /// Repeating timers will only be in the finished state on each tick `duration` is reached or exceeded, and can still be reset at any given point.
-    pub finished: bool,
->>>>>>> 8e4eb417
     /// Will only be true on the tick `duration` is reached or exceeded.
     just_finished: bool,
     paused: bool,
@@ -61,6 +52,7 @@
         self.paused
     }
 
+     /// Returns the time elapsed on the timer. Guaranteed to be between 0.0 and `duration`, inclusive.
     #[inline]
     pub fn elapsed(&self) -> f32 {
         self.elapsed
@@ -81,6 +73,10 @@
         self.duration = duration
     }
 
+    /// Returns the finished state of the timer.
+    ///
+    /// Non repeating timers will stop tracking and stay in the finished state until reset.
+    /// Repeating timers will only be in the finished state on each tick `duration` is reached or exceeded, and can still be reset at any given point.
     #[inline]
     pub fn is_finished(&self) -> bool {
         self.finished
@@ -104,19 +100,8 @@
 
     /// Advances the timer by `delta` seconds.
     pub fn tick(&mut self, delta: f32) -> &Self {
-<<<<<<< HEAD
-        if self.paused {
-            return self;
-        }
-
-        let prev_finished = self.elapsed >= self.duration;
-        if !prev_finished {
-            self.elapsed += delta;
-        }
-=======
         let prev_finished = self.finished;
         self.elapsed += delta;
->>>>>>> 8e4eb417
 
         self.finished = self.elapsed >= self.duration;
         self.just_finished = !prev_finished && self.finished;
