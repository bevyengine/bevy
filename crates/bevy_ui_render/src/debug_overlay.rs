use super::ExtractedUiItem;
use super::ExtractedUiNode;
use super::ExtractedUiNodes;
use super::NodeType;
use super::UiCameraMap;
use crate::shader_flags;
use bevy_asset::AssetId;
use bevy_camera::visibility::InheritedVisibility;
use bevy_color::Hsla;
use bevy_color::LinearRgba;
use bevy_ecs::entity::Entity;
use bevy_ecs::prelude::Component;
use bevy_ecs::prelude::ReflectComponent;
use bevy_ecs::prelude::ReflectResource;
use bevy_ecs::resource::Resource;
use bevy_ecs::system::Commands;
use bevy_ecs::system::Query;
use bevy_ecs::system::Res;
use bevy_ecs::system::ResMut;
use bevy_math::Affine2;
use bevy_math::Rect;
use bevy_math::Vec2;
use bevy_reflect::Reflect;
use bevy_render::sync_world::TemporaryRenderEntity;
use bevy_render::Extract;
use bevy_sprite::BorderRect;
use bevy_ui::ui_transform::UiGlobalTransform;
use bevy_ui::CalculatedClip;
use bevy_ui::ComputedNode;
use bevy_ui::ComputedUiTargetCamera;
use bevy_ui::ResolvedBorderRadius;
use bevy_ui::UiStack;

/// Configuration for the UI debug overlay
#[derive(Component, Resource, Reflect)]
#[reflect(Component, Resource)]
pub struct UiDebugOptions {
    /// Set to true to enable the UI debug overlay
    pub enabled: bool,
    /// Show outlines for the border boxes of UI nodes
    pub outline_border_box: bool,
    /// Show outlines for the padding boxes of UI nodes
    pub outline_padding_box: bool,
    /// Show outlines for the content boxes of UI nodes
    pub outline_content_box: bool,
    /// Show outlines for the scrollbar regions of UI nodes
    pub outline_scrollbars: bool,
    /// Width of the overlay's lines in logical pixels
    pub line_width: f32,
    /// Override Color for the overlay's lines
    pub line_color_override: Option<LinearRgba>,
    /// Show outlines for non-visible UI nodes
    pub show_hidden: bool,
    /// Show outlines for clipped sections of UI nodes
    pub show_clipped: bool,
    /// Draw outlines without curved corners
    pub ignore_border_radius: bool,
}

impl UiDebugOptions {
    pub fn toggle(&mut self) {
        self.enabled = !self.enabled;
    }
}

impl Default for UiDebugOptions {
    fn default() -> Self {
        Self {
            enabled: false,
            line_width: 1.,
            line_color_override: None,
            show_hidden: false,
            show_clipped: false,
            ignore_border_radius: false,
            outline_border_box: true,
            outline_padding_box: false,
            outline_content_box: false,
            outline_scrollbars: false,
        }
    }
}

pub fn extract_debug_overlay(
    mut commands: Commands,
    debug_options: Extract<Res<UiDebugOptions>>,
    mut extracted_uinodes: ResMut<ExtractedUiNodes>,
    uinode_query: Extract<
        Query<(
            Entity,
            &ComputedNode,
            &UiGlobalTransform,
            &InheritedVisibility,
            Option<&CalculatedClip>,
            &ComputedUiTargetCamera,
            Option<&UiDebugOptions>,
        )>,
    >,
    ui_stack: Extract<Res<UiStack>>,
    camera_map: Extract<UiCameraMap>,
) {
    let mut camera_mapper = camera_map.get_mapper();

    for (entity, uinode, transform, visibility, maybe_clip, computed_target, debug) in &uinode_query
    {
        let debug_options = debug.unwrap_or(&debug_options);
        if !debug_options.enabled {
            continue;
        }
        if !debug_options.show_hidden && !visibility.get() {
            continue;
        }

        let Some(extracted_camera_entity) = camera_mapper.map(computed_target) else {
            continue;
        };

<<<<<<< HEAD
        let color = Hsla::sequential_dispersed(entity.index_u32()).into();
        let z_order = (ui_stack.uinodes.len() as u32 + uinode.stack_index()) as f32;
        let border = BorderRect::all(debug_options.line_width / uinode.inverse_scale_factor());
        let transform = transform.affine();

        let mut push_outline = |rect: Rect, radius: ResolvedBorderRadius| {
            if rect.is_empty() {
                return;
            }

            extracted_uinodes.uinodes.push(ExtractedUiNode {
                render_entity: commands.spawn(TemporaryRenderEntity).id(),
                // Keep all overlays above UI, and nudge each type slightly in Z so ordering is stable.
                z_order,
                clip: maybe_clip
                    .filter(|_| !debug_options.show_clipped)
                    .map(|clip| clip.clip),
                image: AssetId::default(),
                extracted_camera_entity,
                transform: transform * Affine2::from_translation(rect.center()),
                item: ExtractedUiItem::Node {
                    color,
                    rect: Rect {
                        min: Vec2::ZERO,
                        max: rect.size(),
                    },
                    atlas_scaling: None,
                    flip_x: false,
                    flip_y: false,
                    border,
                    border_radius: radius,
                    node_type: NodeType::Border(shader_flags::BORDER_ALL),
=======
        // Extract a border box to display an outline for every UI Node in the layout
        extracted_uinodes.uinodes.push(ExtractedUiNode {
            render_entity: commands.spawn(TemporaryRenderEntity).id(),
            // Add a large number to the UI node's stack index so that the overlay is always drawn on top
            z_order: (ui_stack.uinodes.len() as u32 + uinode.stack_index()) as f32,
            clip: maybe_clip
                .filter(|_| !debug_options.show_clipped)
                .map(|clip| clip.clip),
            image: AssetId::default(),
            extracted_camera_entity,
            transform: transform.into(),
            item: ExtractedUiItem::Node {
                color: debug_options
                    .line_color_override
                    .unwrap_or_else(|| Hsla::sequential_dispersed(entity.index_u32()).into()),
                rect: Rect {
                    min: Vec2::ZERO,
                    max: uinode.size,
>>>>>>> 2dbed925
                },
                main_entity: entity.into(),
            });
        };

        let border_box = Rect::from_center_size(Vec2::ZERO, uinode.size);

        if debug_options.outline_border_box {
            push_outline(border_box, uinode.border_radius());
        }

        if debug_options.outline_padding_box {
            let mut padding_box = border_box;
            padding_box.min.x += uinode.border.left;
            padding_box.max.x -= uinode.border.right;
            padding_box.min.y += uinode.border.top;
            padding_box.max.y -= uinode.border.bottom;
            push_outline(padding_box, uinode.inner_radius());
        }

        if debug_options.outline_content_box {
            let mut content_box = border_box;
            let content_inset = uinode.content_inset();
            content_box.min.x += content_inset.left;
            content_box.max.x -= content_inset.right;
            content_box.min.y += content_inset.top;
            content_box.max.y -= content_inset.bottom;
            push_outline(content_box, ResolvedBorderRadius::ZERO);
        }

        if debug_options.outline_scrollbars {
            if 0. <= uinode.scrollbar_size.y {
                let content_inset = uinode.content_inset();
                let half_size = 0.5 * uinode.size;
                let min_x = -half_size.x + content_inset.left;
                let max_x = half_size.x - content_inset.right - uinode.scrollbar_size.x;
                let max_y = half_size.y - content_inset.bottom;
                let min_y = max_y - uinode.scrollbar_size.y;
                let gutter = Rect {
                    min: Vec2::new(min_x, min_y),
                    max: Vec2::new(max_x, max_y),
                };
                let gutter_length = gutter.size().x;
                let thumb_min =
                    gutter.min.x + gutter_length * uinode.scroll_position.x / uinode.content_size.x;
                let thumb_max = thumb_min + gutter_length * gutter_length / uinode.content_size.x;
                let thumb = Rect {
                    min: Vec2::new(thumb_min, gutter.min.y),
                    max: Vec2::new(thumb_max, gutter.max.y),
                };
                push_outline(gutter, ResolvedBorderRadius::ZERO);
                push_outline(thumb, ResolvedBorderRadius::ZERO);
            }
            if 0. <= uinode.scrollbar_size.x {
                let content_inset = uinode.content_inset();
                let half_size = 0.5 * uinode.size;
                let max_x = half_size.x - content_inset.right;
                let min_x = max_x - uinode.scrollbar_size.x;
                let min_y = -half_size.y + content_inset.top;
                let max_y = half_size.y - content_inset.bottom - uinode.scrollbar_size.y;
                let gutter = Rect {
                    min: Vec2::new(min_x, min_y),
                    max: Vec2::new(max_x, max_y),
                };
                let gutter_length = gutter.size().y;
                let thumb_min =
                    gutter.min.y + gutter_length * uinode.scroll_position.y / uinode.content_size.y;
                let thumb_max = thumb_min + gutter_length * gutter_length / uinode.content_size.y;
                let thumb = Rect {
                    min: Vec2::new(gutter.min.x, thumb_min),
                    max: Vec2::new(gutter.max.x, thumb_max),
                };
                push_outline(gutter, ResolvedBorderRadius::ZERO);
                push_outline(thumb, ResolvedBorderRadius::ZERO);
            }
        }
    }
}<|MERGE_RESOLUTION|>--- conflicted
+++ resolved
@@ -114,8 +114,9 @@
             continue;
         };
 
-<<<<<<< HEAD
-        let color = Hsla::sequential_dispersed(entity.index_u32()).into();
+        let color = debug_options
+            .line_color_override
+            .unwrap_or_else(|| Hsla::sequential_dispersed(entity.index_u32()).into());
         let z_order = (ui_stack.uinodes.len() as u32 + uinode.stack_index()) as f32;
         let border = BorderRect::all(debug_options.line_width / uinode.inverse_scale_factor());
         let transform = transform.affine();
@@ -147,26 +148,6 @@
                     border,
                     border_radius: radius,
                     node_type: NodeType::Border(shader_flags::BORDER_ALL),
-=======
-        // Extract a border box to display an outline for every UI Node in the layout
-        extracted_uinodes.uinodes.push(ExtractedUiNode {
-            render_entity: commands.spawn(TemporaryRenderEntity).id(),
-            // Add a large number to the UI node's stack index so that the overlay is always drawn on top
-            z_order: (ui_stack.uinodes.len() as u32 + uinode.stack_index()) as f32,
-            clip: maybe_clip
-                .filter(|_| !debug_options.show_clipped)
-                .map(|clip| clip.clip),
-            image: AssetId::default(),
-            extracted_camera_entity,
-            transform: transform.into(),
-            item: ExtractedUiItem::Node {
-                color: debug_options
-                    .line_color_override
-                    .unwrap_or_else(|| Hsla::sequential_dispersed(entity.index_u32()).into()),
-                rect: Rect {
-                    min: Vec2::ZERO,
-                    max: uinode.size,
->>>>>>> 2dbed925
                 },
                 main_entity: entity.into(),
             });
