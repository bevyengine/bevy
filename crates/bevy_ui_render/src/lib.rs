--- conflicted
+++ resolved
@@ -60,13 +60,8 @@
 
 use bevy_platform::collections::{HashMap, HashSet};
 use bevy_text::{
-<<<<<<< HEAD
-    ComputedTextBlock, PositionedGlyph, Strikeout, TextBackgroundColor, TextColor, TextLayoutInfo,
-    Underline,
-=======
     ComputedTextBlock, PositionedGlyph, Strikethrough, TextBackgroundColor, TextColor,
-    TextLayoutInfo,
->>>>>>> 5bb335de
+    TextLayoutInfo, Underline,
 };
 use bevy_transform::components::GlobalTransform;
 use box_shadow::BoxShadowPlugin;
@@ -1026,11 +1021,7 @@
             &ComputedTextBlock,
         )>,
     >,
-<<<<<<< HEAD
-    text_decoration_query: Extract<Query<(Has<Strikeout>, Has<Underline>)>>,
-=======
-    text_decoration_query: Extract<Query<&Strikethrough>>,
->>>>>>> 5bb335de
+    text_decoration_query: Extract<Query<(Has<Strikethrough>, Has<Underline>)>>,
     camera_map: Extract<UiCameraMap>,
 ) {
     let mut start = extracted_uinodes.glyphs.len();
@@ -1103,17 +1094,16 @@
             end += 1;
         }
 
-<<<<<<< HEAD
-        for &(section_index, rect, strikeout_y, stroke, underline_y) in
+        for &(section_index, rect, strikethrough_y, stroke, underline_y) in
             text_layout_info.section_geometry.iter()
         {
             let section_entity = computed_block.entities()[section_index].entity;
-            let Ok((has_strikeout, has_underline)) = text_decoration_query.get(section_entity)
+            let Ok((has_strikethrough, has_underline)) = text_decoration_query.get(section_entity)
             else {
                 continue;
             };
 
-            if has_strikeout {
+            if has_strikethrough {
                 extracted_uinodes.uinodes.push(ExtractedUiNode {
                     z_order: uinode.stack_index as f32 + stack_z_offsets::TEXT,
                     render_entity: commands.spawn(TemporaryRenderEntity).id(),
@@ -1123,7 +1113,7 @@
                     transform: node_transform
                         * Affine2::from_translation(Vec2::new(
                             rect.center().x,
-                            strikeout_y + 0.5 * stroke,
+                            strikethrough_y + 0.5 * stroke,
                         )),
                     item: ExtractedUiItem::Node {
                         color: shadow.color.into(),
@@ -1170,8 +1160,10 @@
                     main_entity: entity.into(),
                 });
             }
-=======
-        for &(section_index, rect, strikeout_y, stroke) in text_layout_info.section_geometry.iter()
+        }
+
+        for &(section_index, rect, strikethrough_y, stroke) in
+            text_layout_info.section_geometry.iter()
         {
             let section_entity = computed_block.entities()[section_index].entity;
             if !text_decoration_query.contains(section_entity) {
@@ -1187,7 +1179,7 @@
                 transform: node_transform
                     * Affine2::from_translation(Vec2::new(
                         rect.center().x,
-                        strikeout_y + 0.5 * stroke,
+                        strikethrough_y + 0.5 * stroke,
                     )),
                 item: ExtractedUiItem::Node {
                     color: shadow.color.into(),
@@ -1204,7 +1196,6 @@
                 },
                 main_entity: entity.into(),
             });
->>>>>>> 5bb335de
         }
     }
 }
@@ -1225,14 +1216,10 @@
         )>,
     >,
     text_background_colors_query: Extract<
-<<<<<<< HEAD
         Query<(
-            AnyOf<(&TextBackgroundColor, &Strikeout, &Underline)>,
+            AnyOf<(&TextBackgroundColor, &Strikethrough, &Underline)>,
             &TextColor,
         )>,
-=======
-        Query<(AnyOf<(&TextBackgroundColor, &Strikethrough)>, &TextColor)>,
->>>>>>> 5bb335de
     >,
     camera_map: Extract<UiCameraMap>,
 ) {
@@ -1260,18 +1247,11 @@
         let transform =
             Affine2::from(global_transform) * Affine2::from_translation(-0.5 * uinode.size());
 
-<<<<<<< HEAD
-        for &(section_index, rect, strikeout_y, stroke, underline_y) in
+        for &(section_index, rect, strikethrough_y, stroke, underline_y) in
             text_layout_info.section_geometry.iter()
         {
             let section_entity = computed_block.entities()[section_index].entity;
-            let Ok(((text_background_color, maybe_strikeout, maybe_underline), text_color)) =
-=======
-        for &(section_index, rect, strikeout_y, stroke) in text_layout_info.section_geometry.iter()
-        {
-            let section_entity = computed_block.entities()[section_index].entity;
-            let Ok(((text_background_color, maybe_strikeout), text_color)) =
->>>>>>> 5bb335de
+            let Ok(((text_background_color, maybe_strikethrough, maybe_underline), text_color)) =
                 text_background_colors_query.get(section_entity)
             else {
                 continue;
@@ -1302,7 +1282,7 @@
                 });
             }
 
-            if maybe_strikeout.is_some() {
+            if maybe_strikethrough.is_some() {
                 extracted_uinodes.uinodes.push(ExtractedUiNode {
                     z_order: uinode.stack_index as f32 + stack_z_offsets::TEXT_STRIKEOUT,
                     render_entity: commands.spawn(TemporaryRenderEntity).id(),
@@ -1312,7 +1292,7 @@
                     transform: transform
                         * Affine2::from_translation(Vec2::new(
                             rect.center().x,
-                            strikeout_y + 0.5 * stroke,
+                            strikethrough_y + 0.5 * stroke,
                         )),
                     item: ExtractedUiItem::Node {
                         color: text_color.0.to_linear(),
@@ -1330,7 +1310,6 @@
                     main_entity: entity.into(),
                 });
             }
-<<<<<<< HEAD
 
             if maybe_underline.is_some() {
                 extracted_uinodes.uinodes.push(ExtractedUiNode {
@@ -1360,8 +1339,6 @@
                     main_entity: entity.into(),
                 });
             }
-=======
->>>>>>> 5bb335de
         }
     }
 }
