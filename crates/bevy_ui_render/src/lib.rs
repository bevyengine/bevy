--- conflicted
+++ resolved
@@ -429,12 +429,9 @@
         };
 
         // Run the subgraph on the UI view.
-<<<<<<< HEAD
-        graph.run_sub_graph(SubGraphUi, vec![], Some(ui_camera_view.ui_container))?;
-        graph.run_sub_graph(SubGraphUi, vec![], Some(ui_camera_view.ui_camera))?;
-=======
-        graph.run_sub_graph(SubGraphUi, vec![], Some(ui_camera_view.0), None)?;
->>>>>>> aa14ada6
+        graph.run_sub_graph(SubGraphUi, vec![], Some(ui_camera_view.ui_container), None)?;
+        graph.run_sub_graph(SubGraphUi, vec![], Some(ui_camera_view.ui_camera), None)?;
+
         Ok(())
     }
 }
