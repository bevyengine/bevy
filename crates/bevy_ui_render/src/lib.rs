--- conflicted
+++ resolved
@@ -645,49 +645,22 @@
                     if color == border_colors[j] {
                         border_flags |= BORDER_FLAGS[j];
                     }
-<<<<<<< HEAD
-                    completed_flags |= border_flags;
-
-                    extracted_uinodes.uinodes.push(ExtractedUiNode {
-                        z_order: computed_node.stack_index as f32 + stack_z_offsets::BORDER,
-                        image,
-                        clip: maybe_clip.map(|clip| clip.clip),
-                        extracted_camera_entity,
-                        transform: transform.into(),
-                        item: ExtractedUiItem::Node {
-                            color,
-                            rect: Rect {
-                                max: computed_node.size(),
-                                ..Default::default()
-                            },
-                            atlas_scaling: None,
-                            flip_x: false,
-                            flip_y: false,
-                            border: computed_node.border(),
-                            border_radius: computed_node.border_radius(),
-                            node_type: NodeType::Border(border_flags),
-                        },
-                        main_entity: entity.into(),
-                        render_entity: commands.spawn(TemporaryRenderEntity).id(),
-                    });
-=======
->>>>>>> a036b656
                 }
                 completed_flags |= border_flags;
 
                 extracted_uinodes.uinodes.push(ExtractedUiNode {
                     z_order: computed_node.stack_index as f32 + stack_z_offsets::BORDER,
-                    color,
-                    rect: Rect {
-                        max: computed_node.size(),
-                        ..Default::default()
-                    },
                     image,
                     clip: maybe_clip.map(|clip| clip.clip),
                     extracted_camera_entity,
+                    transform: transform.into(),
                     item: ExtractedUiItem::Node {
+                        color,
+                        rect: Rect {
+                            max: computed_node.size(),
+                            ..Default::default()
+                        },
                         atlas_scaling: None,
-                        transform: transform.into(),
                         flip_x: false,
                         flip_y: false,
                         border: computed_node.border(),
@@ -989,7 +962,6 @@
                 .as_rect();
             extracted_uinodes.glyphs.push(ExtractedGlyph {
                 color,
-                //transform: transform * Affine2::from_translation(*position),
                 translation: *position,
                 rect,
             });
