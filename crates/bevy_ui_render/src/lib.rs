--- conflicted
+++ resolved
@@ -324,13 +324,8 @@
 }
 
 impl<'w, 's> UiCameraMapper<'w, 's> {
-<<<<<<< HEAD
-    /// Returns the render entity corresponding to the given [`ComputedNodeTarget`]'s camera, or none if no corresponding entity was found.
-    pub fn map(&mut self, computed_target: &ComputedNodeTarget) -> Option<Entity> {
-=======
-    /// Returns the render entity corresponding to the given `UiTargetCamera` or the default camera if `None`.
+    /// Returns the render entity corresponding to the given [`ComputedUiCameraTarget`]'s camera, or none if no corresponding entity was found.
     pub fn map(&mut self, computed_target: &ComputedUiTargetCamera) -> Option<Entity> {
->>>>>>> c0eb89ee
         let camera_entity = computed_target.camera()?;
         if self.camera_entity != camera_entity {
             let new_render_camera_entity = self.mapping.get(camera_entity).ok()?;
