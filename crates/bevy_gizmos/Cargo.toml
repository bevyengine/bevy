--- conflicted
+++ resolved
@@ -25,10 +25,7 @@
 bevy_reflect = { path = "../bevy_reflect", version = "0.12.0" }
 bevy_core_pipeline = { path = "../bevy_core_pipeline", version = "0.12.0" }
 bevy_transform = { path = "../bevy_transform", version = "0.12.0" }
-<<<<<<< HEAD
 bevy_gizmos_macros = { path = "macros", version = "0.12.0" }
-=======
 
 [lints]
-workspace = true
->>>>>>> 951c9bb1
+workspace = true