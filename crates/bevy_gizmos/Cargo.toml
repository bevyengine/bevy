[package]
name = "bevy_gizmos"
version = "0.18.0-dev"
edition = "2024"
description = "Provides gizmos for Bevy Engine"
homepage = "https://bevy.org"
repository = "https://github.com/bevyengine/bevy"
license = "MIT OR Apache-2.0"
keywords = ["bevy"]

[features]
webgl = []
webgpu = []
bevy_render = ["dep:bevy_render", "bevy_core_pipeline"]

[dependencies]
# Bevy
<<<<<<< HEAD
bevy_pbr = { path = "../bevy_pbr", version = "0.18.0-dev", optional = true }
bevy_sprite = { path = "../bevy_sprite", version = "0.18.0-dev", optional = true }
bevy_sprite_render = { path = "../bevy_sprite_render", version = "0.18.0-dev", optional = true }
bevy_app = { path = "../bevy_app", version = "0.18.0-dev" }
bevy_camera = { path = "../bevy_camera", version = "0.18.0-dev" }
bevy_light = { path = "../bevy_light", version = "0.18.0-dev" }
bevy_color = { path = "../bevy_color", version = "0.18.0-dev" }
bevy_ecs = { path = "../bevy_ecs", version = "0.18.0-dev" }
bevy_image = { path = "../bevy_image", version = "0.18.0-dev" }
bevy_mesh = { path = "../bevy_mesh", version = "0.18.0-dev" }
bevy_math = { path = "../bevy_math", version = "0.18.0-dev" }
bevy_asset = { path = "../bevy_asset", version = "0.18.0-dev" }
bevy_shader = { path = "../bevy_shader", version = "0.18.0-dev" }
bevy_render = { path = "../bevy_render", version = "0.18.0-dev", optional = true }
bevy_utils = { path = "../bevy_utils", version = "0.18.0-dev" }
bevy_reflect = { path = "../bevy_reflect", version = "0.18.0-dev" }
bevy_core_pipeline = { path = "../bevy_core_pipeline", version = "0.18.0-dev", optional = true }
bevy_transform = { path = "../bevy_transform", version = "0.18.0-dev" }
bevy_gizmos_macros = { path = "macros", version = "0.18.0-dev" }
bevy_time = { path = "../bevy_time", version = "0.18.0-dev" }
=======
bevy_pbr = { path = "../bevy_pbr", version = "0.17.0-dev", optional = true }
bevy_sprite_render = { path = "../bevy_sprite_render", version = "0.17.0-dev", optional = true }
bevy_app = { path = "../bevy_app", version = "0.17.0-dev" }
bevy_camera = { path = "../bevy_camera", version = "0.17.0-dev" }
bevy_light = { path = "../bevy_light", version = "0.17.0-dev" }
bevy_color = { path = "../bevy_color", version = "0.17.0-dev" }
bevy_ecs = { path = "../bevy_ecs", version = "0.17.0-dev" }
bevy_image = { path = "../bevy_image", version = "0.17.0-dev" }
bevy_mesh = { path = "../bevy_mesh", version = "0.17.0-dev" }
bevy_math = { path = "../bevy_math", version = "0.17.0-dev" }
bevy_asset = { path = "../bevy_asset", version = "0.17.0-dev" }
bevy_shader = { path = "../bevy_shader", version = "0.17.0-dev" }
bevy_render = { path = "../bevy_render", version = "0.17.0-dev", optional = true }
bevy_utils = { path = "../bevy_utils", version = "0.17.0-dev" }
bevy_reflect = { path = "../bevy_reflect", version = "0.17.0-dev" }
bevy_core_pipeline = { path = "../bevy_core_pipeline", version = "0.17.0-dev", optional = true }
bevy_transform = { path = "../bevy_transform", version = "0.17.0-dev" }
bevy_gizmos_macros = { path = "macros", version = "0.17.0-dev" }
bevy_time = { path = "../bevy_time", version = "0.17.0-dev" }
>>>>>>> 9de4cd44

# other
bytemuck = "1.0"
tracing = { version = "0.1", default-features = false, features = ["std"] }

[lints]
workspace = true

[package.metadata.docs.rs]
rustdoc-args = ["-Zunstable-options", "--generate-link-to-definition"]
all-features = true<|MERGE_RESOLUTION|>--- conflicted
+++ resolved
@@ -15,9 +15,7 @@
 
 [dependencies]
 # Bevy
-<<<<<<< HEAD
 bevy_pbr = { path = "../bevy_pbr", version = "0.18.0-dev", optional = true }
-bevy_sprite = { path = "../bevy_sprite", version = "0.18.0-dev", optional = true }
 bevy_sprite_render = { path = "../bevy_sprite_render", version = "0.18.0-dev", optional = true }
 bevy_app = { path = "../bevy_app", version = "0.18.0-dev" }
 bevy_camera = { path = "../bevy_camera", version = "0.18.0-dev" }
@@ -36,27 +34,6 @@
 bevy_transform = { path = "../bevy_transform", version = "0.18.0-dev" }
 bevy_gizmos_macros = { path = "macros", version = "0.18.0-dev" }
 bevy_time = { path = "../bevy_time", version = "0.18.0-dev" }
-=======
-bevy_pbr = { path = "../bevy_pbr", version = "0.17.0-dev", optional = true }
-bevy_sprite_render = { path = "../bevy_sprite_render", version = "0.17.0-dev", optional = true }
-bevy_app = { path = "../bevy_app", version = "0.17.0-dev" }
-bevy_camera = { path = "../bevy_camera", version = "0.17.0-dev" }
-bevy_light = { path = "../bevy_light", version = "0.17.0-dev" }
-bevy_color = { path = "../bevy_color", version = "0.17.0-dev" }
-bevy_ecs = { path = "../bevy_ecs", version = "0.17.0-dev" }
-bevy_image = { path = "../bevy_image", version = "0.17.0-dev" }
-bevy_mesh = { path = "../bevy_mesh", version = "0.17.0-dev" }
-bevy_math = { path = "../bevy_math", version = "0.17.0-dev" }
-bevy_asset = { path = "../bevy_asset", version = "0.17.0-dev" }
-bevy_shader = { path = "../bevy_shader", version = "0.17.0-dev" }
-bevy_render = { path = "../bevy_render", version = "0.17.0-dev", optional = true }
-bevy_utils = { path = "../bevy_utils", version = "0.17.0-dev" }
-bevy_reflect = { path = "../bevy_reflect", version = "0.17.0-dev" }
-bevy_core_pipeline = { path = "../bevy_core_pipeline", version = "0.17.0-dev", optional = true }
-bevy_transform = { path = "../bevy_transform", version = "0.17.0-dev" }
-bevy_gizmos_macros = { path = "macros", version = "0.17.0-dev" }
-bevy_time = { path = "../bevy_time", version = "0.17.0-dev" }
->>>>>>> 9de4cd44
 
 # other
 bytemuck = "1.0"
