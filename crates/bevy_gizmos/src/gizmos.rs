//! A module for the [`Gizmos`] [`SystemParam`].

<<<<<<< HEAD
use std::{f32::consts::TAU, iter, marker::PhantomData};
=======
use std::iter;
>>>>>>> ea01c3e3

use crate::circles::DEFAULT_CIRCLE_SEGMENTS;
use bevy_ecs::{
    component::Tick,
    system::{Deferred, ReadOnlySystemParam, Res, Resource, SystemBuffer, SystemMeta, SystemParam},
    world::{unsafe_world_cell::UnsafeWorldCell, World},
};
use bevy_math::{Mat2, Quat, Vec2, Vec3};
use bevy_render::color::Color;
use bevy_transform::TransformPoint;

use crate::{
    config::GizmoConfigGroup,
    config::{DefaultGizmoGroup, GizmoConfigStore},
    prelude::GizmoConfig,
};

type PositionItem = [f32; 3];
type ColorItem = [f32; 4];

#[derive(Resource, Default)]
pub(crate) struct GizmoStorage<T: GizmoConfigGroup> {
    pub list_positions: Vec<PositionItem>,
    pub list_colors: Vec<ColorItem>,
    pub strip_positions: Vec<PositionItem>,
    pub strip_colors: Vec<ColorItem>,
    marker: PhantomData<T>,
}

/// A [`SystemParam`] for drawing gizmos.
///
/// They are drawn in immediate mode, which means they will be rendered only for
/// the frames in which they are spawned.
/// Gizmos should be spawned before the [`Last`](bevy_app::Last) schedule to ensure they are drawn.
pub struct Gizmos<'w, 's, T: GizmoConfigGroup = DefaultGizmoGroup> {
    buffer: Deferred<'s, GizmoBuffer<T>>,
    pub(crate) enabled: bool,
    /// The currently used [`GizmoConfig`]
    pub config: &'w GizmoConfig,
    /// The currently used [`GizmoConfigGroup`]
    pub config_ext: &'w T,
}

const _: () = {
    type GizmoState<T> = (
        Deferred<'static, GizmoBuffer<T>>,
        Res<'static, GizmoConfigStore>,
    );
    #[doc(hidden)]
    pub struct FetchState<T: GizmoConfigGroup> {
        state: <GizmoState<T> as SystemParam>::State,
    }
    unsafe impl<T: GizmoConfigGroup> SystemParam for Gizmos<'_, '_, T> {
        type State = FetchState<T>;
        type Item<'w, 's> = Gizmos<'w, 's, T>;
        fn init_state(world: &mut World, system_meta: &mut SystemMeta) -> Self::State {
            FetchState {
                state: GizmoState::<T>::init_state(world, system_meta),
            }
        }
        fn new_archetype(
            state: &mut Self::State,
            archetype: &bevy_ecs::archetype::Archetype,
            system_meta: &mut SystemMeta,
        ) {
            GizmoState::<T>::new_archetype(&mut state.state, archetype, system_meta);
        }
        fn apply(state: &mut Self::State, system_meta: &SystemMeta, world: &mut World) {
            GizmoState::<T>::apply(&mut state.state, system_meta, world);
        }
        unsafe fn get_param<'w, 's>(
            state: &'s mut Self::State,
            system_meta: &SystemMeta,
            world: UnsafeWorldCell<'w>,
            change_tick: Tick,
        ) -> Self::Item<'w, 's> {
            let (f0, f1) =
                GizmoState::<T>::get_param(&mut state.state, system_meta, world, change_tick);
            // Accessing the GizmoConfigStore in the immediate mode API reduces performance significantly.
            // Implementing SystemParam manually allows us to do it to here
            // Having config available allows for early returns when gizmos are disabled
            let (config, config_ext) = f1.into_inner().get::<T>();
            Gizmos {
                buffer: f0,
                enabled: config.enabled,
                config,
                config_ext,
            }
        }
    }
    unsafe impl<'w, 's, T: GizmoConfigGroup> ReadOnlySystemParam for Gizmos<'w, 's, T>
    where
        Deferred<'s, GizmoBuffer<T>>: ReadOnlySystemParam,
        Res<'w, GizmoConfigStore>: ReadOnlySystemParam,
    {
    }
};

#[derive(Default)]
struct GizmoBuffer<T: GizmoConfigGroup> {
    list_positions: Vec<PositionItem>,
    list_colors: Vec<ColorItem>,
    strip_positions: Vec<PositionItem>,
    strip_colors: Vec<ColorItem>,
    marker: PhantomData<T>,
}

impl<T: GizmoConfigGroup> SystemBuffer for GizmoBuffer<T> {
    fn apply(&mut self, _system_meta: &SystemMeta, world: &mut World) {
        let mut storage = world.resource_mut::<GizmoStorage<T>>();
        storage.list_positions.append(&mut self.list_positions);
        storage.list_colors.append(&mut self.list_colors);
        storage.strip_positions.append(&mut self.strip_positions);
        storage.strip_colors.append(&mut self.strip_colors);
    }
}

impl<'w, 's, T: GizmoConfigGroup> Gizmos<'w, 's, T> {
    /// Draw a line in 3D from `start` to `end`.
    ///
    /// This should be called for each frame the line needs to be rendered.
    ///
    /// # Example
    /// ```
    /// # use bevy_gizmos::prelude::*;
    /// # use bevy_render::prelude::*;
    /// # use bevy_math::prelude::*;
    /// fn system(mut gizmos: Gizmos) {
    ///     gizmos.line(Vec3::ZERO, Vec3::X, Color::GREEN);
    /// }
    /// # bevy_ecs::system::assert_is_system(system);
    /// ```
    #[inline]
    pub fn line(&mut self, start: Vec3, end: Vec3, color: Color) {
        if !self.enabled {
            return;
        }
        self.extend_list_positions([start, end]);
        self.add_list_color(color, 2);
    }

    /// Draw a line in 3D with a color gradient from `start` to `end`.
    ///
    /// This should be called for each frame the line needs to be rendered.
    ///
    /// # Example
    /// ```
    /// # use bevy_gizmos::prelude::*;
    /// # use bevy_render::prelude::*;
    /// # use bevy_math::prelude::*;
    /// fn system(mut gizmos: Gizmos) {
    ///     gizmos.line_gradient(Vec3::ZERO, Vec3::X, Color::GREEN, Color::RED);
    /// }
    /// # bevy_ecs::system::assert_is_system(system);
    /// ```
    #[inline]
    pub fn line_gradient(&mut self, start: Vec3, end: Vec3, start_color: Color, end_color: Color) {
        if !self.enabled {
            return;
        }
        self.extend_list_positions([start, end]);
        self.extend_list_colors([start_color, end_color]);
    }

    /// Draw a line in 3D from `start` to `start + vector`.
    ///
    /// This should be called for each frame the line needs to be rendered.
    ///
    /// # Example
    /// ```
    /// # use bevy_gizmos::prelude::*;
    /// # use bevy_render::prelude::*;
    /// # use bevy_math::prelude::*;
    /// fn system(mut gizmos: Gizmos) {
    ///     gizmos.ray(Vec3::Y, Vec3::X, Color::GREEN);
    /// }
    /// # bevy_ecs::system::assert_is_system(system);
    /// ```
    #[inline]
    pub fn ray(&mut self, start: Vec3, vector: Vec3, color: Color) {
        if !self.enabled {
            return;
        }
        self.line(start, start + vector, color);
    }

    /// Draw a line in 3D with a color gradient from `start` to `start + vector`.
    ///
    /// This should be called for each frame the line needs to be rendered.
    ///
    /// # Example
    /// ```
    /// # use bevy_gizmos::prelude::*;
    /// # use bevy_render::prelude::*;
    /// # use bevy_math::prelude::*;
    /// fn system(mut gizmos: Gizmos) {
    ///     gizmos.ray_gradient(Vec3::Y, Vec3::X, Color::GREEN, Color::RED);
    /// }
    /// # bevy_ecs::system::assert_is_system(system);
    /// ```
    #[inline]
    pub fn ray_gradient(
        &mut self,
        start: Vec3,
        vector: Vec3,
        start_color: Color,
        end_color: Color,
    ) {
        if !self.enabled {
            return;
        }
        self.line_gradient(start, start + vector, start_color, end_color);
    }

    /// Draw a line in 3D made of straight segments between the points.
    ///
    /// This should be called for each frame the line needs to be rendered.
    ///
    /// # Example
    /// ```
    /// # use bevy_gizmos::prelude::*;
    /// # use bevy_render::prelude::*;
    /// # use bevy_math::prelude::*;
    /// fn system(mut gizmos: Gizmos) {
    ///     gizmos.linestrip([Vec3::ZERO, Vec3::X, Vec3::Y], Color::GREEN);
    /// }
    /// # bevy_ecs::system::assert_is_system(system);
    /// ```
    #[inline]
    pub fn linestrip(&mut self, positions: impl IntoIterator<Item = Vec3>, color: Color) {
        if !self.enabled {
            return;
        }
        self.extend_strip_positions(positions);
        let len = self.buffer.strip_positions.len();
        self.buffer
            .strip_colors
            .resize(len - 1, color.as_linear_rgba_f32());
        self.buffer.strip_colors.push([f32::NAN; 4]);
    }

    /// Draw a line in 3D made of straight segments between the points, with a color gradient.
    ///
    /// This should be called for each frame the lines need to be rendered.
    ///
    /// # Example
    /// ```
    /// # use bevy_gizmos::prelude::*;
    /// # use bevy_render::prelude::*;
    /// # use bevy_math::prelude::*;
    /// fn system(mut gizmos: Gizmos) {
    ///     gizmos.linestrip_gradient([
    ///         (Vec3::ZERO, Color::GREEN),
    ///         (Vec3::X, Color::RED),
    ///         (Vec3::Y, Color::BLUE)
    ///     ]);
    /// }
    /// # bevy_ecs::system::assert_is_system(system);
    /// ```
    #[inline]
    pub fn linestrip_gradient(&mut self, points: impl IntoIterator<Item = (Vec3, Color)>) {
        if !self.enabled {
            return;
        }
        let points = points.into_iter();

        let GizmoBuffer {
            strip_positions,
            strip_colors,
            ..
        } = &mut *self.buffer;

        let (min, _) = points.size_hint();
        strip_positions.reserve(min);
        strip_colors.reserve(min);

        for (position, color) in points {
            strip_positions.push(position.to_array());
            strip_colors.push(color.as_linear_rgba_f32());
        }

        strip_positions.push([f32::NAN; 3]);
        strip_colors.push([f32::NAN; 4]);
    }

<<<<<<< HEAD
    /// Draw a circle in 3D at `position` with the flat side facing `normal`.
    ///
    /// This should be called for each frame the circle needs to be rendered.
    ///
    /// # Example
    /// ```
    /// # use bevy_gizmos::prelude::*;
    /// # use bevy_render::prelude::*;
    /// # use bevy_math::prelude::*;
    /// fn system(mut gizmos: Gizmos) {
    ///     gizmos.circle(Vec3::ZERO, Vec3::Z, 1., Color::GREEN);
    ///
    ///     // Circles have 32 line-segments by default.
    ///     // You may want to increase this for larger circles.
    ///     gizmos
    ///         .circle(Vec3::ZERO, Vec3::Z, 5., Color::RED)
    ///         .segments(64);
    /// }
    /// # bevy_ecs::system::assert_is_system(system);
    /// ```
    #[inline]
    pub fn circle(
        &mut self,
        position: Vec3,
        normal: Vec3,
        radius: f32,
        color: Color,
    ) -> CircleBuilder<'_, 'w, 's, T> {
        CircleBuilder {
            gizmos: self,
            position,
            normal,
            radius,
            color,
            segments: DEFAULT_CIRCLE_SEGMENTS,
        }
    }

=======
>>>>>>> ea01c3e3
    /// Draw a wireframe sphere in 3D made out of 3 circles around the axes.
    ///
    /// This should be called for each frame the sphere needs to be rendered.
    ///
    /// # Example
    /// ```
    /// # use bevy_gizmos::prelude::*;
    /// # use bevy_render::prelude::*;
    /// # use bevy_math::prelude::*;
    /// fn system(mut gizmos: Gizmos) {
    ///     gizmos.sphere(Vec3::ZERO, Quat::IDENTITY, 1., Color::BLACK);
    ///
    ///     // Each circle has 32 line-segments by default.
    ///     // You may want to increase this for larger spheres.
    ///     gizmos
    ///         .sphere(Vec3::ZERO, Quat::IDENTITY, 5., Color::BLACK)
    ///         .circle_segments(64);
    /// }
    /// # bevy_ecs::system::assert_is_system(system);
    /// ```
    #[inline]
    pub fn sphere(
        &mut self,
        position: Vec3,
        rotation: Quat,
        radius: f32,
        color: Color,
    ) -> SphereBuilder<'_, 'w, 's, T> {
        SphereBuilder {
            gizmos: self,
            position,
            rotation,
            radius,
            color,
            circle_segments: DEFAULT_CIRCLE_SEGMENTS,
        }
    }

    /// Draw a wireframe rectangle in 3D.
    ///
    /// This should be called for each frame the rectangle needs to be rendered.
    ///
    /// # Example
    /// ```
    /// # use bevy_gizmos::prelude::*;
    /// # use bevy_render::prelude::*;
    /// # use bevy_math::prelude::*;
    /// fn system(mut gizmos: Gizmos) {
    ///     gizmos.rect(Vec3::ZERO, Quat::IDENTITY, Vec2::ONE, Color::GREEN);
    /// }
    /// # bevy_ecs::system::assert_is_system(system);
    /// ```
    #[inline]
    pub fn rect(&mut self, position: Vec3, rotation: Quat, size: Vec2, color: Color) {
        if !self.enabled {
            return;
        }
        let [tl, tr, br, bl] = rect_inner(size).map(|vec2| position + rotation * vec2.extend(0.));
        self.linestrip([tl, tr, br, bl, tl], color);
    }

    /// Draw a wireframe cube in 3D.
    ///
    /// This should be called for each frame the cube needs to be rendered.
    ///
    /// # Example
    /// ```
    /// # use bevy_gizmos::prelude::*;
    /// # use bevy_render::prelude::*;
    /// # use bevy_transform::prelude::*;
    /// fn system(mut gizmos: Gizmos) {
    ///     gizmos.cuboid(Transform::IDENTITY, Color::GREEN);
    /// }
    /// # bevy_ecs::system::assert_is_system(system);
    /// ```
    #[inline]
    pub fn cuboid(&mut self, transform: impl TransformPoint, color: Color) {
        if !self.enabled {
            return;
        }
        let rect = rect_inner(Vec2::ONE);
        // Front
        let [tlf, trf, brf, blf] = rect.map(|vec2| transform.transform_point(vec2.extend(0.5)));
        // Back
        let [tlb, trb, brb, blb] = rect.map(|vec2| transform.transform_point(vec2.extend(-0.5)));

        let strip_positions = [
            tlf, trf, brf, blf, tlf, // Front
            tlb, trb, brb, blb, tlb, // Back
        ];
        self.linestrip(strip_positions, color);

        let list_positions = [
            trf, trb, brf, brb, blf, blb, // Front to back
        ];
        self.extend_list_positions(list_positions);
        self.add_list_color(color, 6);
    }

    /// Draw a line in 2D from `start` to `end`.
    ///
    /// This should be called for each frame the line needs to be rendered.
    ///
    /// # Example
    /// ```
    /// # use bevy_gizmos::prelude::*;
    /// # use bevy_render::prelude::*;
    /// # use bevy_math::prelude::*;
    /// fn system(mut gizmos: Gizmos) {
    ///     gizmos.line_2d(Vec2::ZERO, Vec2::X, Color::GREEN);
    /// }
    /// # bevy_ecs::system::assert_is_system(system);
    /// ```
    #[inline]
    pub fn line_2d(&mut self, start: Vec2, end: Vec2, color: Color) {
        if !self.enabled {
            return;
        }
        self.line(start.extend(0.), end.extend(0.), color);
    }

    /// Draw a line in 2D with a color gradient from `start` to `end`.
    ///
    /// This should be called for each frame the line needs to be rendered.
    ///
    /// # Example
    /// ```
    /// # use bevy_gizmos::prelude::*;
    /// # use bevy_render::prelude::*;
    /// # use bevy_math::prelude::*;
    /// fn system(mut gizmos: Gizmos) {
    ///     gizmos.line_gradient_2d(Vec2::ZERO, Vec2::X, Color::GREEN, Color::RED);
    /// }
    /// # bevy_ecs::system::assert_is_system(system);
    /// ```
    #[inline]
    pub fn line_gradient_2d(
        &mut self,
        start: Vec2,
        end: Vec2,
        start_color: Color,
        end_color: Color,
    ) {
        if !self.enabled {
            return;
        }
        self.line_gradient(start.extend(0.), end.extend(0.), start_color, end_color);
    }

    /// Draw a line in 2D made of straight segments between the points.
    ///
    /// This should be called for each frame the line needs to be rendered.
    ///
    /// # Example
    /// ```
    /// # use bevy_gizmos::prelude::*;
    /// # use bevy_render::prelude::*;
    /// # use bevy_math::prelude::*;
    /// fn system(mut gizmos: Gizmos) {
    ///     gizmos.linestrip_2d([Vec2::ZERO, Vec2::X, Vec2::Y], Color::GREEN);
    /// }
    /// # bevy_ecs::system::assert_is_system(system);
    /// ```
    #[inline]
    pub fn linestrip_2d(&mut self, positions: impl IntoIterator<Item = Vec2>, color: Color) {
        if !self.enabled {
            return;
        }
        self.linestrip(positions.into_iter().map(|vec2| vec2.extend(0.)), color);
    }

    /// Draw a line in 2D made of straight segments between the points, with a color gradient.
    ///
    /// This should be called for each frame the line needs to be rendered.
    ///
    /// # Example
    /// ```
    /// # use bevy_gizmos::prelude::*;
    /// # use bevy_render::prelude::*;
    /// # use bevy_math::prelude::*;
    /// fn system(mut gizmos: Gizmos) {
    ///     gizmos.linestrip_gradient_2d([
    ///         (Vec2::ZERO, Color::GREEN),
    ///         (Vec2::X, Color::RED),
    ///         (Vec2::Y, Color::BLUE)
    ///     ]);
    /// }
    /// # bevy_ecs::system::assert_is_system(system);
    /// ```
    #[inline]
    pub fn linestrip_gradient_2d(&mut self, positions: impl IntoIterator<Item = (Vec2, Color)>) {
        if !self.enabled {
            return;
        }
        self.linestrip_gradient(
            positions
                .into_iter()
                .map(|(vec2, color)| (vec2.extend(0.), color)),
        );
    }

    /// Draw a line in 2D from `start` to `start + vector`.
    ///
    /// This should be called for each frame the line needs to be rendered.
    ///
    /// # Example
    /// ```
    /// # use bevy_gizmos::prelude::*;
    /// # use bevy_render::prelude::*;
    /// # use bevy_math::prelude::*;
    /// fn system(mut gizmos: Gizmos) {
    ///     gizmos.ray_2d(Vec2::Y, Vec2::X, Color::GREEN);
    /// }
    /// # bevy_ecs::system::assert_is_system(system);
    /// ```
    #[inline]
    pub fn ray_2d(&mut self, start: Vec2, vector: Vec2, color: Color) {
        if !self.enabled {
            return;
        }
        self.line_2d(start, start + vector, color);
    }

    /// Draw a line in 2D with a color gradient from `start` to `start + vector`.
    ///
    /// This should be called for each frame the line needs to be rendered.
    ///
    /// # Example
    /// ```
    /// # use bevy_gizmos::prelude::*;
    /// # use bevy_render::prelude::*;
    /// # use bevy_math::prelude::*;
    /// fn system(mut gizmos: Gizmos) {
    ///     gizmos.line_gradient(Vec3::Y, Vec3::X, Color::GREEN, Color::RED);
    /// }
    /// # bevy_ecs::system::assert_is_system(system);
    /// ```
    #[inline]
    pub fn ray_gradient_2d(
        &mut self,
        start: Vec2,
        vector: Vec2,
        start_color: Color,
        end_color: Color,
    ) {
        if !self.enabled {
            return;
        }
        self.line_gradient_2d(start, start + vector, start_color, end_color);
    }

<<<<<<< HEAD
    /// Draw a circle in 2D.
    ///
    /// This should be called for each frame the circle needs to be rendered.
    ///
    /// # Example
    /// ```
    /// # use bevy_gizmos::prelude::*;
    /// # use bevy_render::prelude::*;
    /// # use bevy_math::prelude::*;
    /// fn system(mut gizmos: Gizmos) {
    ///     gizmos.circle_2d(Vec2::ZERO, 1., Color::GREEN);
    ///
    ///     // Circles have 32 line-segments by default.
    ///     // You may want to increase this for larger circles.
    ///     gizmos
    ///         .circle_2d(Vec2::ZERO, 5., Color::RED)
    ///         .segments(64);
    /// }
    /// # bevy_ecs::system::assert_is_system(system);
    /// ```
    #[inline]
    pub fn circle_2d(
        &mut self,
        position: Vec2,
        radius: f32,
        color: Color,
    ) -> Circle2dBuilder<'_, 'w, 's, T> {
        Circle2dBuilder {
            gizmos: self,
            position,
            radius,
            color,
            segments: DEFAULT_CIRCLE_SEGMENTS,
        }
    }

    /// Draw an arc, which is a part of the circumference of a circle, in 2D.
    ///
    /// This should be called for each frame the arc needs to be rendered.
    ///
    /// # Arguments
    /// - `position` sets the center of this circle.
    /// - `radius` controls the distance from `position` to this arc, and thus its curvature.
    /// - `direction_angle` sets the clockwise  angle in radians between `Vec2::Y` and
    /// the vector from `position` to the midpoint of the arc.
    /// - `arc_angle` sets the length of this arc, in radians.
    ///
    /// # Example
    /// ```
    /// # use bevy_gizmos::prelude::*;
    /// # use bevy_render::prelude::*;
    /// # use bevy_math::prelude::*;
    /// # use std::f32::consts::PI;
    /// fn system(mut gizmos: Gizmos) {
    ///     gizmos.arc_2d(Vec2::ZERO, 0., PI / 4., 1., Color::GREEN);
    ///
    ///     // Arcs have 32 line-segments by default.
    ///     // You may want to increase this for larger arcs.
    ///     gizmos
    ///         .arc_2d(Vec2::ZERO, 0., PI / 4., 5., Color::RED)
    ///         .segments(64);
    /// }
    /// # bevy_ecs::system::assert_is_system(system);
    /// ```
    #[inline]
    pub fn arc_2d(
        &mut self,
        position: Vec2,
        direction_angle: f32,
        arc_angle: f32,
        radius: f32,
        color: Color,
    ) -> Arc2dBuilder<'_, 'w, 's, T> {
        Arc2dBuilder {
            gizmos: self,
            position,
            direction_angle,
            arc_angle,
            radius,
            color,
            segments: None,
        }
    }

=======
>>>>>>> ea01c3e3
    /// Draw a wireframe rectangle in 2D.
    ///
    /// This should be called for each frame the rectangle needs to be rendered.
    ///
    /// # Example
    /// ```
    /// # use bevy_gizmos::prelude::*;
    /// # use bevy_render::prelude::*;
    /// # use bevy_math::prelude::*;
    /// fn system(mut gizmos: Gizmos) {
    ///     gizmos.rect_2d(Vec2::ZERO, 0., Vec2::ONE, Color::GREEN);
    /// }
    /// # bevy_ecs::system::assert_is_system(system);
    /// ```
    #[inline]
    pub fn rect_2d(&mut self, position: Vec2, rotation: f32, size: Vec2, color: Color) {
        if !self.enabled {
            return;
        }
        let rotation = Mat2::from_angle(rotation);
        let [tl, tr, br, bl] = rect_inner(size).map(|vec2| position + rotation * vec2);
        self.linestrip_2d([tl, tr, br, bl, tl], color);
    }

    #[inline]
    fn extend_list_positions(&mut self, positions: impl IntoIterator<Item = Vec3>) {
        self.buffer
            .list_positions
            .extend(positions.into_iter().map(|vec3| vec3.to_array()));
    }

    #[inline]
    fn extend_list_colors(&mut self, colors: impl IntoIterator<Item = Color>) {
        self.buffer
            .list_colors
            .extend(colors.into_iter().map(|color| color.as_linear_rgba_f32()));
    }

    #[inline]
    fn add_list_color(&mut self, color: Color, count: usize) {
        self.buffer
            .list_colors
            .extend(iter::repeat(color.as_linear_rgba_f32()).take(count));
    }

    #[inline]
    fn extend_strip_positions(&mut self, positions: impl IntoIterator<Item = Vec3>) {
        self.buffer.strip_positions.extend(
            positions
                .into_iter()
                .map(|vec3| vec3.to_array())
                .chain(iter::once([f32::NAN; 3])),
        );
    }
}

<<<<<<< HEAD
/// A builder returned by [`Gizmos::circle`].
pub struct CircleBuilder<'a, 'w, 's, T: GizmoConfigGroup> {
    gizmos: &'a mut Gizmos<'w, 's, T>,
    position: Vec3,
    normal: Vec3,
    radius: f32,
    color: Color,
    segments: usize,
}

impl<T: GizmoConfigGroup> CircleBuilder<'_, '_, '_, T> {
    /// Set the number of line-segments for this circle.
    pub fn segments(mut self, segments: usize) -> Self {
        self.segments = segments;
        self
    }
}

impl<T: GizmoConfigGroup> Drop for CircleBuilder<'_, '_, '_, T> {
    fn drop(&mut self) {
        if !self.gizmos.enabled {
            return;
        }
        let rotation = Quat::from_rotation_arc(Vec3::Z, self.normal);
        let positions = circle_inner(self.radius, self.segments)
            .map(|vec2| (self.position + rotation * vec2.extend(0.)));
        self.gizmos.linestrip(positions, self.color);
    }
}

=======
>>>>>>> ea01c3e3
/// A builder returned by [`Gizmos::sphere`].
pub struct SphereBuilder<'a, 'w, 's, T: GizmoConfigGroup> {
    gizmos: &'a mut Gizmos<'w, 's, T>,
    position: Vec3,
    rotation: Quat,
    radius: f32,
    color: Color,
    circle_segments: usize,
}

impl<T: GizmoConfigGroup> SphereBuilder<'_, '_, '_, T> {
    /// Set the number of line-segments per circle for this sphere.
    pub fn circle_segments(mut self, segments: usize) -> Self {
        self.circle_segments = segments;
        self
    }
}

impl<T: GizmoConfigGroup> Drop for SphereBuilder<'_, '_, '_, T> {
    fn drop(&mut self) {
        if !self.gizmos.enabled {
            return;
        }
        for axis in Vec3::AXES {
            self.gizmos
                .circle(self.position, self.rotation * axis, self.radius, self.color)
                .segments(self.circle_segments);
        }
    }
}

<<<<<<< HEAD
/// A builder returned by [`Gizmos::circle_2d`].
pub struct Circle2dBuilder<'a, 'w, 's, T: GizmoConfigGroup> {
    gizmos: &'a mut Gizmos<'w, 's, T>,
    position: Vec2,
    radius: f32,
    color: Color,
    segments: usize,
}

impl<T: GizmoConfigGroup> Circle2dBuilder<'_, '_, '_, T> {
    /// Set the number of line-segments for this circle.
    pub fn segments(mut self, segments: usize) -> Self {
        self.segments = segments;
        self
    }
}

impl<T: GizmoConfigGroup> Drop for Circle2dBuilder<'_, '_, '_, T> {
    fn drop(&mut self) {
        if !self.gizmos.enabled {
            return;
        }
        let positions = circle_inner(self.radius, self.segments).map(|vec2| (vec2 + self.position));
        self.gizmos.linestrip_2d(positions, self.color);
    }
}

/// A builder returned by [`Gizmos::arc_2d`].
pub struct Arc2dBuilder<'a, 'w, 's, T: GizmoConfigGroup> {
    gizmos: &'a mut Gizmos<'w, 's, T>,
    position: Vec2,
    direction_angle: f32,
    arc_angle: f32,
    radius: f32,
    color: Color,
    segments: Option<usize>,
}

impl<T: GizmoConfigGroup> Arc2dBuilder<'_, '_, '_, T> {
    /// Set the number of line-segments for this arc.
    pub fn segments(mut self, segments: usize) -> Self {
        self.segments = Some(segments);
        self
    }
}

impl<T: GizmoConfigGroup> Drop for Arc2dBuilder<'_, '_, '_, T> {
    fn drop(&mut self) {
        if !self.gizmos.enabled {
            return;
        }
        let segments = match self.segments {
            Some(segments) => segments,
            // Do a linear interpolation between 1 and `DEFAULT_CIRCLE_SEGMENTS`
            // using the arc angle as scalar.
            None => ((self.arc_angle.abs() / TAU) * DEFAULT_CIRCLE_SEGMENTS as f32).ceil() as usize,
        };

        let positions = arc_inner(self.direction_angle, self.arc_angle, self.radius, segments)
            .map(|vec2| (vec2 + self.position));
        self.gizmos.linestrip_2d(positions, self.color);
    }
}

fn arc_inner(
    direction_angle: f32,
    arc_angle: f32,
    radius: f32,
    segments: usize,
) -> impl Iterator<Item = Vec2> {
    (0..segments + 1).map(move |i| {
        let start = direction_angle - arc_angle / 2.;

        let angle = start + (i as f32 * (arc_angle / segments as f32));
        Vec2::from(angle.sin_cos()) * radius
    })
}

fn circle_inner(radius: f32, segments: usize) -> impl Iterator<Item = Vec2> {
    (0..segments + 1).map(move |i| {
        let angle = i as f32 * TAU / segments as f32;
        Vec2::from(angle.sin_cos()) * radius
    })
}

=======
>>>>>>> ea01c3e3
fn rect_inner(size: Vec2) -> [Vec2; 4] {
    let half_size = size / 2.;
    let tl = Vec2::new(-half_size.x, half_size.y);
    let tr = Vec2::new(half_size.x, half_size.y);
    let bl = Vec2::new(-half_size.x, -half_size.y);
    let br = Vec2::new(half_size.x, -half_size.y);
    [tl, tr, br, bl]
}<|MERGE_RESOLUTION|>--- conflicted
+++ resolved
@@ -1,10 +1,6 @@
 //! A module for the [`Gizmos`] [`SystemParam`].
 
-<<<<<<< HEAD
-use std::{f32::consts::TAU, iter, marker::PhantomData};
-=======
-use std::iter;
->>>>>>> ea01c3e3
+use std::{iter, marker::PhantomData};
 
 use crate::circles::DEFAULT_CIRCLE_SEGMENTS;
 use bevy_ecs::{
@@ -290,47 +286,6 @@
         strip_colors.push([f32::NAN; 4]);
     }
 
-<<<<<<< HEAD
-    /// Draw a circle in 3D at `position` with the flat side facing `normal`.
-    ///
-    /// This should be called for each frame the circle needs to be rendered.
-    ///
-    /// # Example
-    /// ```
-    /// # use bevy_gizmos::prelude::*;
-    /// # use bevy_render::prelude::*;
-    /// # use bevy_math::prelude::*;
-    /// fn system(mut gizmos: Gizmos) {
-    ///     gizmos.circle(Vec3::ZERO, Vec3::Z, 1., Color::GREEN);
-    ///
-    ///     // Circles have 32 line-segments by default.
-    ///     // You may want to increase this for larger circles.
-    ///     gizmos
-    ///         .circle(Vec3::ZERO, Vec3::Z, 5., Color::RED)
-    ///         .segments(64);
-    /// }
-    /// # bevy_ecs::system::assert_is_system(system);
-    /// ```
-    #[inline]
-    pub fn circle(
-        &mut self,
-        position: Vec3,
-        normal: Vec3,
-        radius: f32,
-        color: Color,
-    ) -> CircleBuilder<'_, 'w, 's, T> {
-        CircleBuilder {
-            gizmos: self,
-            position,
-            normal,
-            radius,
-            color,
-            segments: DEFAULT_CIRCLE_SEGMENTS,
-        }
-    }
-
-=======
->>>>>>> ea01c3e3
     /// Draw a wireframe sphere in 3D made out of 3 circles around the axes.
     ///
     /// This should be called for each frame the sphere needs to be rendered.
@@ -582,93 +537,6 @@
         self.line_gradient_2d(start, start + vector, start_color, end_color);
     }
 
-<<<<<<< HEAD
-    /// Draw a circle in 2D.
-    ///
-    /// This should be called for each frame the circle needs to be rendered.
-    ///
-    /// # Example
-    /// ```
-    /// # use bevy_gizmos::prelude::*;
-    /// # use bevy_render::prelude::*;
-    /// # use bevy_math::prelude::*;
-    /// fn system(mut gizmos: Gizmos) {
-    ///     gizmos.circle_2d(Vec2::ZERO, 1., Color::GREEN);
-    ///
-    ///     // Circles have 32 line-segments by default.
-    ///     // You may want to increase this for larger circles.
-    ///     gizmos
-    ///         .circle_2d(Vec2::ZERO, 5., Color::RED)
-    ///         .segments(64);
-    /// }
-    /// # bevy_ecs::system::assert_is_system(system);
-    /// ```
-    #[inline]
-    pub fn circle_2d(
-        &mut self,
-        position: Vec2,
-        radius: f32,
-        color: Color,
-    ) -> Circle2dBuilder<'_, 'w, 's, T> {
-        Circle2dBuilder {
-            gizmos: self,
-            position,
-            radius,
-            color,
-            segments: DEFAULT_CIRCLE_SEGMENTS,
-        }
-    }
-
-    /// Draw an arc, which is a part of the circumference of a circle, in 2D.
-    ///
-    /// This should be called for each frame the arc needs to be rendered.
-    ///
-    /// # Arguments
-    /// - `position` sets the center of this circle.
-    /// - `radius` controls the distance from `position` to this arc, and thus its curvature.
-    /// - `direction_angle` sets the clockwise  angle in radians between `Vec2::Y` and
-    /// the vector from `position` to the midpoint of the arc.
-    /// - `arc_angle` sets the length of this arc, in radians.
-    ///
-    /// # Example
-    /// ```
-    /// # use bevy_gizmos::prelude::*;
-    /// # use bevy_render::prelude::*;
-    /// # use bevy_math::prelude::*;
-    /// # use std::f32::consts::PI;
-    /// fn system(mut gizmos: Gizmos) {
-    ///     gizmos.arc_2d(Vec2::ZERO, 0., PI / 4., 1., Color::GREEN);
-    ///
-    ///     // Arcs have 32 line-segments by default.
-    ///     // You may want to increase this for larger arcs.
-    ///     gizmos
-    ///         .arc_2d(Vec2::ZERO, 0., PI / 4., 5., Color::RED)
-    ///         .segments(64);
-    /// }
-    /// # bevy_ecs::system::assert_is_system(system);
-    /// ```
-    #[inline]
-    pub fn arc_2d(
-        &mut self,
-        position: Vec2,
-        direction_angle: f32,
-        arc_angle: f32,
-        radius: f32,
-        color: Color,
-    ) -> Arc2dBuilder<'_, 'w, 's, T> {
-        Arc2dBuilder {
-            gizmos: self,
-            position,
-            direction_angle,
-            arc_angle,
-            radius,
-            color,
-            segments: None,
-        }
-    }
-
-=======
->>>>>>> ea01c3e3
     /// Draw a wireframe rectangle in 2D.
     ///
     /// This should be called for each frame the rectangle needs to be rendered.
@@ -725,39 +593,6 @@
     }
 }
 
-<<<<<<< HEAD
-/// A builder returned by [`Gizmos::circle`].
-pub struct CircleBuilder<'a, 'w, 's, T: GizmoConfigGroup> {
-    gizmos: &'a mut Gizmos<'w, 's, T>,
-    position: Vec3,
-    normal: Vec3,
-    radius: f32,
-    color: Color,
-    segments: usize,
-}
-
-impl<T: GizmoConfigGroup> CircleBuilder<'_, '_, '_, T> {
-    /// Set the number of line-segments for this circle.
-    pub fn segments(mut self, segments: usize) -> Self {
-        self.segments = segments;
-        self
-    }
-}
-
-impl<T: GizmoConfigGroup> Drop for CircleBuilder<'_, '_, '_, T> {
-    fn drop(&mut self) {
-        if !self.gizmos.enabled {
-            return;
-        }
-        let rotation = Quat::from_rotation_arc(Vec3::Z, self.normal);
-        let positions = circle_inner(self.radius, self.segments)
-            .map(|vec2| (self.position + rotation * vec2.extend(0.)));
-        self.gizmos.linestrip(positions, self.color);
-    }
-}
-
-=======
->>>>>>> ea01c3e3
 /// A builder returned by [`Gizmos::sphere`].
 pub struct SphereBuilder<'a, 'w, 's, T: GizmoConfigGroup> {
     gizmos: &'a mut Gizmos<'w, 's, T>,
@@ -789,94 +624,6 @@
     }
 }
 
-<<<<<<< HEAD
-/// A builder returned by [`Gizmos::circle_2d`].
-pub struct Circle2dBuilder<'a, 'w, 's, T: GizmoConfigGroup> {
-    gizmos: &'a mut Gizmos<'w, 's, T>,
-    position: Vec2,
-    radius: f32,
-    color: Color,
-    segments: usize,
-}
-
-impl<T: GizmoConfigGroup> Circle2dBuilder<'_, '_, '_, T> {
-    /// Set the number of line-segments for this circle.
-    pub fn segments(mut self, segments: usize) -> Self {
-        self.segments = segments;
-        self
-    }
-}
-
-impl<T: GizmoConfigGroup> Drop for Circle2dBuilder<'_, '_, '_, T> {
-    fn drop(&mut self) {
-        if !self.gizmos.enabled {
-            return;
-        }
-        let positions = circle_inner(self.radius, self.segments).map(|vec2| (vec2 + self.position));
-        self.gizmos.linestrip_2d(positions, self.color);
-    }
-}
-
-/// A builder returned by [`Gizmos::arc_2d`].
-pub struct Arc2dBuilder<'a, 'w, 's, T: GizmoConfigGroup> {
-    gizmos: &'a mut Gizmos<'w, 's, T>,
-    position: Vec2,
-    direction_angle: f32,
-    arc_angle: f32,
-    radius: f32,
-    color: Color,
-    segments: Option<usize>,
-}
-
-impl<T: GizmoConfigGroup> Arc2dBuilder<'_, '_, '_, T> {
-    /// Set the number of line-segments for this arc.
-    pub fn segments(mut self, segments: usize) -> Self {
-        self.segments = Some(segments);
-        self
-    }
-}
-
-impl<T: GizmoConfigGroup> Drop for Arc2dBuilder<'_, '_, '_, T> {
-    fn drop(&mut self) {
-        if !self.gizmos.enabled {
-            return;
-        }
-        let segments = match self.segments {
-            Some(segments) => segments,
-            // Do a linear interpolation between 1 and `DEFAULT_CIRCLE_SEGMENTS`
-            // using the arc angle as scalar.
-            None => ((self.arc_angle.abs() / TAU) * DEFAULT_CIRCLE_SEGMENTS as f32).ceil() as usize,
-        };
-
-        let positions = arc_inner(self.direction_angle, self.arc_angle, self.radius, segments)
-            .map(|vec2| (vec2 + self.position));
-        self.gizmos.linestrip_2d(positions, self.color);
-    }
-}
-
-fn arc_inner(
-    direction_angle: f32,
-    arc_angle: f32,
-    radius: f32,
-    segments: usize,
-) -> impl Iterator<Item = Vec2> {
-    (0..segments + 1).map(move |i| {
-        let start = direction_angle - arc_angle / 2.;
-
-        let angle = start + (i as f32 * (arc_angle / segments as f32));
-        Vec2::from(angle.sin_cos()) * radius
-    })
-}
-
-fn circle_inner(radius: f32, segments: usize) -> impl Iterator<Item = Vec2> {
-    (0..segments + 1).map(move |i| {
-        let angle = i as f32 * TAU / segments as f32;
-        Vec2::from(angle.sin_cos()) * radius
-    })
-}
-
-=======
->>>>>>> ea01c3e3
 fn rect_inner(size: Vec2) -> [Vec2; 4] {
     let half_size = size / 2.;
     let tl = Vec2::new(-half_size.x, half_size.y);
