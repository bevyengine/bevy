//! A module for the [`Gizmos`] [`SystemParam`].

<<<<<<< HEAD
use core::{iter, marker::PhantomData, mem};
=======
use std::{
    iter,
    marker::PhantomData,
    mem,
    ops::{Deref, DerefMut},
};
>>>>>>> 73c494e4

use bevy_color::{Color, LinearRgba};
use bevy_ecs::{
    component::Tick,
    system::{Deferred, ReadOnlySystemParam, Res, Resource, SystemBuffer, SystemMeta, SystemParam},
    world::{unsafe_world_cell::UnsafeWorldCell, World},
};
use bevy_math::{Isometry2d, Isometry3d, Vec2, Vec3};
use bevy_reflect::Reflect;
use bevy_transform::TransformPoint;
use bevy_utils::default;

use crate::{
    config::{DefaultGizmoConfigGroup, GizmoConfigGroup, GizmoConfigStore},
    prelude::GizmoConfig,
};

/// Storage of gizmo primitives.
#[derive(Resource)]
pub struct GizmoStorage<Config, Clear> {
    pub(crate) list_positions: Vec<Vec3>,
    pub(crate) list_colors: Vec<LinearRgba>,
    pub(crate) strip_positions: Vec<Vec3>,
    pub(crate) strip_colors: Vec<LinearRgba>,
    marker: PhantomData<(Config, Clear)>,
}

impl<Config, Clear> Default for GizmoStorage<Config, Clear> {
    fn default() -> Self {
        Self {
            list_positions: default(),
            list_colors: default(),
            strip_positions: default(),
            strip_colors: default(),
            marker: PhantomData,
        }
    }
}

impl<Config, Clear> GizmoStorage<Config, Clear>
where
    Config: GizmoConfigGroup,
    Clear: 'static + Send + Sync,
{
    /// Combine the other gizmo storage with this one.
    pub fn append_storage<OtherConfig, OtherClear>(
        &mut self,
        other: &GizmoStorage<OtherConfig, OtherClear>,
    ) {
        self.list_positions.extend(other.list_positions.iter());
        self.list_colors.extend(other.list_colors.iter());
        self.strip_positions.extend(other.strip_positions.iter());
        self.strip_colors.extend(other.strip_colors.iter());
    }

    pub(crate) fn swap<OtherConfig, OtherClear>(
        &mut self,
        other: &mut GizmoStorage<OtherConfig, OtherClear>,
    ) {
        mem::swap(&mut self.list_positions, &mut other.list_positions);
        mem::swap(&mut self.list_colors, &mut other.list_colors);
        mem::swap(&mut self.strip_positions, &mut other.strip_positions);
        mem::swap(&mut self.strip_colors, &mut other.strip_colors);
    }

    /// Clear this gizmo storage of any requested gizmos.
    pub fn clear(&mut self) {
        self.list_positions.clear();
        self.list_colors.clear();
        self.strip_positions.clear();
        self.strip_colors.clear();
    }
}

/// Swap buffer for a specific clearing context.
///
/// This is to stash/store the default/requested gizmos so another context can
/// be substituted for that duration.
pub struct Swap<Clear>(PhantomData<Clear>);

/// A [`SystemParam`] for drawing gizmos.
///
/// They are drawn in immediate mode, which means they will be rendered only for
/// the frames, or ticks when in [`FixedMain`](bevy_app::FixedMain), in which
/// they are spawned.
///
/// A system in [`Main`](bevy_app::Main) will be cleared each rendering
/// frame, while a system in [`FixedMain`](bevy_app::FixedMain) will be
/// cleared each time the [`RunFixedMainLoop`](bevy_app::RunFixedMainLoop)
/// schedule is run.
///
/// Gizmos should be spawned before the [`Last`](bevy_app::Last) schedule
/// to ensure they are drawn.
///
/// To set up your own clearing context (useful for custom scheduling similar
/// to [`FixedMain`](bevy_app::FixedMain)):
///
/// ```
/// use bevy_gizmos::{prelude::*, *, gizmos::GizmoStorage};
/// # use bevy_app::prelude::*;
/// # use bevy_ecs::{schedule::ScheduleLabel, prelude::*};
/// # #[derive(ScheduleLabel, Clone, Debug, PartialEq, Eq, Hash)]
/// # struct StartOfMyContext;
/// # #[derive(ScheduleLabel, Clone, Debug, PartialEq, Eq, Hash)]
/// # struct EndOfMyContext;
/// # #[derive(ScheduleLabel, Clone, Debug, PartialEq, Eq, Hash)]
/// # struct StartOfRun;
/// # #[derive(ScheduleLabel, Clone, Debug, PartialEq, Eq, Hash)]
/// # struct EndOfRun;
/// # struct MyContext;
/// struct ClearContextSetup;
/// impl Plugin for ClearContextSetup {
///     fn build(&self, app: &mut App) {
///         app.init_resource::<GizmoStorage<DefaultGizmoConfigGroup, MyContext>>()
///            // Make sure this context starts/ends cleanly if inside another context. E.g. it
///            // should start after the parent context starts and end after the parent context ends.
///            .add_systems(StartOfMyContext, start_gizmo_context::<DefaultGizmoConfigGroup, MyContext>)
///            // If not running multiple times, put this with [`start_gizmo_context`].
///            .add_systems(StartOfRun, clear_gizmo_context::<DefaultGizmoConfigGroup, MyContext>)
///            // If not running multiple times, put this with [`end_gizmo_context`].
///            .add_systems(EndOfRun, collect_requested_gizmos::<DefaultGizmoConfigGroup, MyContext>)
///            .add_systems(EndOfMyContext, end_gizmo_context::<DefaultGizmoConfigGroup, MyContext>)
///            .add_systems(
///                Last,
///                propagate_gizmos::<DefaultGizmoConfigGroup, MyContext>.before(UpdateGizmoMeshes),
///            );
///     }
/// }
/// ```
pub struct Gizmos<'w, 's, Config = DefaultGizmoConfigGroup, Clear = ()>
where
    Config: GizmoConfigGroup,
    Clear: 'static + Send + Sync,
{
    buffer: Deferred<'s, GizmoBuffer<Config, Clear>>,
    pub(crate) enabled: bool,
    /// The currently used [`GizmoConfig`]
    pub config: &'w GizmoConfig,
    /// The currently used [`GizmoConfigGroup`]
    pub config_ext: &'w Config,
}

impl<'w, 's, Config, Clear> Deref for Gizmos<'w, 's, Config, Clear>
where
    Config: GizmoConfigGroup,
    Clear: 'static + Send + Sync,
{
    type Target = GizmoBuffer<Config, Clear>;

    fn deref(&self) -> &Self::Target {
        &self.buffer
    }
}

impl<'w, 's, Config, Clear> DerefMut for Gizmos<'w, 's, Config, Clear>
where
    Config: GizmoConfigGroup,
    Clear: 'static + Send + Sync,
{
    fn deref_mut(&mut self) -> &mut Self::Target {
        &mut self.buffer
    }
}

type GizmosState<Config, Clear> = (
    Deferred<'static, GizmoBuffer<Config, Clear>>,
    Res<'static, GizmoConfigStore>,
);
#[doc(hidden)]
pub struct GizmosFetchState<Config, Clear>
where
    Config: GizmoConfigGroup,
    Clear: 'static + Send + Sync,
{
    state: <GizmosState<Config, Clear> as SystemParam>::State,
}

#[allow(unsafe_code)]
// SAFETY: All methods are delegated to existing `SystemParam` implementations
unsafe impl<Config, Clear> SystemParam for Gizmos<'_, '_, Config, Clear>
where
    Config: GizmoConfigGroup,
    Clear: 'static + Send + Sync,
{
    type State = GizmosFetchState<Config, Clear>;
    type Item<'w, 's> = Gizmos<'w, 's, Config, Clear>;

    fn init_state(world: &mut World, system_meta: &mut SystemMeta) -> Self::State {
        GizmosFetchState {
            state: GizmosState::<Config, Clear>::init_state(world, system_meta),
        }
    }

    unsafe fn new_archetype(
        state: &mut Self::State,
        archetype: &bevy_ecs::archetype::Archetype,
        system_meta: &mut SystemMeta,
    ) {
        // SAFETY: The caller ensures that `archetype` is from the World the state was initialized from in `init_state`.
        unsafe {
            GizmosState::<Config, Clear>::new_archetype(&mut state.state, archetype, system_meta);
        };
    }

    fn apply(state: &mut Self::State, system_meta: &SystemMeta, world: &mut World) {
        GizmosState::<Config, Clear>::apply(&mut state.state, system_meta, world);
    }

    #[inline]
    unsafe fn validate_param(
        state: &Self::State,
        system_meta: &SystemMeta,
        world: UnsafeWorldCell,
    ) -> bool {
        // SAFETY: Delegated to existing `SystemParam` implementations.
        unsafe { GizmosState::<Config, Clear>::validate_param(&state.state, system_meta, world) }
    }

    #[inline]
    unsafe fn get_param<'w, 's>(
        state: &'s mut Self::State,
        system_meta: &SystemMeta,
        world: UnsafeWorldCell<'w>,
        change_tick: Tick,
    ) -> Self::Item<'w, 's> {
        // SAFETY: Delegated to existing `SystemParam` implementations.
        let (f0, f1) = unsafe {
            GizmosState::<Config, Clear>::get_param(
                &mut state.state,
                system_meta,
                world,
                change_tick,
            )
        };
        // Accessing the GizmoConfigStore in the immediate mode API reduces performance significantly.
        // Implementing SystemParam manually allows us to do it to here
        // Having config available allows for early returns when gizmos are disabled
        let (config, config_ext) = f1.into_inner().config::<Config>();
        Gizmos {
            buffer: f0,
            enabled: config.enabled,
            config,
            config_ext,
        }
    }
}

#[allow(unsafe_code)]
// Safety: Each field is `ReadOnlySystemParam`, and Gizmos SystemParam does not mutate world
unsafe impl<'w, 's, Config, Clear> ReadOnlySystemParam for Gizmos<'w, 's, Config, Clear>
where
    Config: GizmoConfigGroup,
    Clear: 'static + Send + Sync,
    Deferred<'s, GizmoBuffer<Config, Clear>>: ReadOnlySystemParam,
    Res<'w, GizmoConfigStore>: ReadOnlySystemParam,
{
}

<<<<<<< HEAD
#[derive(Debug, Clone)]
pub(crate) struct GizmoBuffer<Config, Clear>
=======
#[derive(Debug, Clone, Reflect)]
pub struct GizmoBuffer<Config, Clear>
>>>>>>> 73c494e4
where
    Config: GizmoConfigGroup,
    Clear: 'static + Send + Sync,
{
<<<<<<< HEAD
    pub(crate) list_positions: Vec<Vec3>,
    pub(crate) list_colors: Vec<LinearRgba>,
    pub(crate) strip_positions: Vec<Vec3>,
    pub(crate) strip_colors: Vec<LinearRgba>,
    pub(crate) marker: PhantomData<(Config, Clear)>,
=======
    pub enabled: bool,
    list_positions: Vec<Vec3>,
    list_colors: Vec<LinearRgba>,
    strip_positions: Vec<Vec3>,
    strip_colors: Vec<LinearRgba>,
    #[reflect(ignore)]
    marker: PhantomData<(Config, Clear)>,
>>>>>>> 73c494e4
}

impl<Config, Clear> Default for GizmoBuffer<Config, Clear>
where
    Config: GizmoConfigGroup,
    Clear: 'static + Send + Sync,
{
    fn default() -> Self {
        Self {
            enabled: true,
            list_positions: default(),
            list_colors: default(),
            strip_positions: default(),
            strip_colors: default(),
            marker: PhantomData,
        }
    }
}

impl<Config, Clear> SystemBuffer for GizmoBuffer<Config, Clear>
where
    Config: GizmoConfigGroup,
    Clear: 'static + Send + Sync,
{
    fn apply(&mut self, _system_meta: &SystemMeta, world: &mut World) {
        let mut storage = world.resource_mut::<GizmoStorage<Config, Clear>>();
        storage.list_positions.append(&mut self.list_positions);
        storage.list_colors.append(&mut self.list_colors);
        storage.strip_positions.append(&mut self.strip_positions);
        storage.strip_colors.append(&mut self.strip_colors);
    }
}

impl<Config, Clear> GizmoBuffer<Config, Clear>
where
    Config: GizmoConfigGroup,
    Clear: 'static + Send + Sync,
{
    /// Draw a line in 3D from `start` to `end`.
    ///
    /// This should be called for each frame the line needs to be rendered.
    ///
    /// # Example
    /// ```
    /// # use bevy_gizmos::prelude::*;
    /// # use bevy_math::prelude::*;
    /// # use bevy_color::palettes::basic::GREEN;
    /// fn system(mut gizmos: Gizmos) {
    ///     gizmos.line(Vec3::ZERO, Vec3::X, GREEN);
    /// }
    /// # bevy_ecs::system::assert_is_system(system);
    /// ```
    #[inline]
    pub fn line(&mut self, start: Vec3, end: Vec3, color: impl Into<Color>) {
        if !self.enabled {
            return;
        }
        self.extend_list_positions([start, end]);
        self.add_list_color(color, 2);
    }

    /// Draw a line in 3D with a color gradient from `start` to `end`.
    ///
    /// This should be called for each frame the line needs to be rendered.
    ///
    /// # Example
    /// ```
    /// # use bevy_gizmos::prelude::*;
    /// # use bevy_math::prelude::*;
    /// # use bevy_color::palettes::basic::{RED, GREEN};
    /// fn system(mut gizmos: Gizmos) {
    ///     gizmos.line_gradient(Vec3::ZERO, Vec3::X, GREEN, RED);
    /// }
    /// # bevy_ecs::system::assert_is_system(system);
    /// ```
    #[inline]
    pub fn line_gradient<C: Into<Color>>(
        &mut self,
        start: Vec3,
        end: Vec3,
        start_color: C,
        end_color: C,
    ) {
        if !self.enabled {
            return;
        }
        self.extend_list_positions([start, end]);
        self.extend_list_colors([start_color, end_color]);
    }

    /// Draw a line in 3D from `start` to `start + vector`.
    ///
    /// This should be called for each frame the line needs to be rendered.
    ///
    /// # Example
    /// ```
    /// # use bevy_gizmos::prelude::*;
    /// # use bevy_math::prelude::*;
    /// # use bevy_color::palettes::basic::GREEN;
    /// fn system(mut gizmos: Gizmos) {
    ///     gizmos.ray(Vec3::Y, Vec3::X, GREEN);
    /// }
    /// # bevy_ecs::system::assert_is_system(system);
    /// ```
    #[inline]
    pub fn ray(&mut self, start: Vec3, vector: Vec3, color: impl Into<Color>) {
        if !self.enabled {
            return;
        }
        self.line(start, start + vector, color);
    }

    /// Draw a line in 3D with a color gradient from `start` to `start + vector`.
    ///
    /// This should be called for each frame the line needs to be rendered.
    ///
    /// # Example
    /// ```
    /// # use bevy_gizmos::prelude::*;
    /// # use bevy_math::prelude::*;
    /// # use bevy_color::palettes::basic::{RED, GREEN};
    /// fn system(mut gizmos: Gizmos) {
    ///     gizmos.ray_gradient(Vec3::Y, Vec3::X, GREEN, RED);
    /// }
    /// # bevy_ecs::system::assert_is_system(system);
    /// ```
    #[inline]
    pub fn ray_gradient<C: Into<Color>>(
        &mut self,
        start: Vec3,
        vector: Vec3,
        start_color: C,
        end_color: C,
    ) {
        if !self.enabled {
            return;
        }
        self.line_gradient(start, start + vector, start_color, end_color);
    }

    /// Draw a line in 3D made of straight segments between the points.
    ///
    /// This should be called for each frame the line needs to be rendered.
    ///
    /// # Example
    /// ```
    /// # use bevy_gizmos::prelude::*;
    /// # use bevy_math::prelude::*;
    /// # use bevy_color::palettes::basic::GREEN;
    /// fn system(mut gizmos: Gizmos) {
    ///     gizmos.linestrip([Vec3::ZERO, Vec3::X, Vec3::Y], GREEN);
    /// }
    /// # bevy_ecs::system::assert_is_system(system);
    /// ```
    #[inline]
    pub fn linestrip(
        &mut self,
        positions: impl IntoIterator<Item = Vec3>,
        color: impl Into<Color>,
    ) {
        if !self.enabled {
            return;
        }
        self.extend_strip_positions(positions);
        let len = self.strip_positions.len();
        let linear_color = LinearRgba::from(color.into());
        self.strip_colors.resize(len - 1, linear_color);
        self.strip_colors.push(LinearRgba::NAN);
    }

    /// Draw a line in 3D made of straight segments between the points, with a color gradient.
    ///
    /// This should be called for each frame the lines need to be rendered.
    ///
    /// # Example
    /// ```
    /// # use bevy_gizmos::prelude::*;
    /// # use bevy_math::prelude::*;
    /// # use bevy_color::palettes::basic::{BLUE, GREEN, RED};
    /// fn system(mut gizmos: Gizmos) {
    ///     gizmos.linestrip_gradient([
    ///         (Vec3::ZERO, GREEN),
    ///         (Vec3::X, RED),
    ///         (Vec3::Y, BLUE)
    ///     ]);
    /// }
    /// # bevy_ecs::system::assert_is_system(system);
    /// ```
    #[inline]
    pub fn linestrip_gradient<C: Into<Color>>(
        &mut self,
        points: impl IntoIterator<Item = (Vec3, C)>,
    ) {
        if !self.enabled {
            return;
        }
        let points = points.into_iter();

        let GizmoBuffer {
            strip_positions,
            strip_colors,
            ..
        } = self;

        let (min, _) = points.size_hint();
        strip_positions.reserve(min);
        strip_colors.reserve(min);

        for (position, color) in points {
            strip_positions.push(position);
            strip_colors.push(LinearRgba::from(color.into()));
        }

        strip_positions.push(Vec3::NAN);
        strip_colors.push(LinearRgba::NAN);
    }

    /// Draw a wireframe rectangle in 3D with the given `isometry` applied.
    ///
    /// If `isometry == Isometry3d::IDENTITY` then
    ///
    /// - the center is at `Vec3::ZERO`
    /// - the sizes are aligned with the `Vec3::X` and `Vec3::Y` axes.
    ///
    /// This should be called for each frame the rectangle needs to be rendered.
    ///
    /// # Example
    /// ```
    /// # use bevy_gizmos::prelude::*;
    /// # use bevy_math::prelude::*;
    /// # use bevy_color::palettes::basic::GREEN;
    /// fn system(mut gizmos: Gizmos) {
    ///     gizmos.rect(Isometry3d::IDENTITY, Vec2::ONE, GREEN);
    /// }
    /// # bevy_ecs::system::assert_is_system(system);
    /// ```
    #[inline]
    pub fn rect(&mut self, isometry: Isometry3d, size: Vec2, color: impl Into<Color>) {
        if !self.enabled {
            return;
        }
        let [tl, tr, br, bl] = rect_inner(size).map(|vec2| isometry * vec2.extend(0.));
        self.linestrip([tl, tr, br, bl, tl], color);
    }

    /// Draw a wireframe cube in 3D.
    ///
    /// This should be called for each frame the cube needs to be rendered.
    ///
    /// # Example
    /// ```
    /// # use bevy_gizmos::prelude::*;
    /// # use bevy_transform::prelude::*;
    /// # use bevy_color::palettes::basic::GREEN;
    /// fn system(mut gizmos: Gizmos) {
    ///     gizmos.cuboid(Transform::IDENTITY, GREEN);
    /// }
    /// # bevy_ecs::system::assert_is_system(system);
    /// ```
    #[inline]
    pub fn cuboid(&mut self, transform: impl TransformPoint, color: impl Into<Color>) {
        let polymorphic_color: Color = color.into();
        if !self.enabled {
            return;
        }
        let rect = rect_inner(Vec2::ONE);
        // Front
        let [tlf, trf, brf, blf] = rect.map(|vec2| transform.transform_point(vec2.extend(0.5)));
        // Back
        let [tlb, trb, brb, blb] = rect.map(|vec2| transform.transform_point(vec2.extend(-0.5)));

        let strip_positions = [
            tlf, trf, brf, blf, tlf, // Front
            tlb, trb, brb, blb, tlb, // Back
        ];
        self.linestrip(strip_positions, polymorphic_color);

        let list_positions = [
            trf, trb, brf, brb, blf, blb, // Front to back
        ];
        self.extend_list_positions(list_positions);

        self.add_list_color(polymorphic_color, 6);
    }

    /// Draw a line in 2D from `start` to `end`.
    ///
    /// This should be called for each frame the line needs to be rendered.
    ///
    /// # Example
    /// ```
    /// # use bevy_gizmos::prelude::*;
    /// # use bevy_math::prelude::*;
    /// # use bevy_color::palettes::basic::GREEN;
    /// fn system(mut gizmos: Gizmos) {
    ///     gizmos.line_2d(Vec2::ZERO, Vec2::X, GREEN);
    /// }
    /// # bevy_ecs::system::assert_is_system(system);
    /// ```
    #[inline]
    pub fn line_2d(&mut self, start: Vec2, end: Vec2, color: impl Into<Color>) {
        if !self.enabled {
            return;
        }
        self.line(start.extend(0.), end.extend(0.), color);
    }

    /// Draw a line in 2D with a color gradient from `start` to `end`.
    ///
    /// This should be called for each frame the line needs to be rendered.
    ///
    /// # Example
    /// ```
    /// # use bevy_gizmos::prelude::*;
    /// # use bevy_math::prelude::*;
    /// # use bevy_color::palettes::basic::{RED, GREEN};
    /// fn system(mut gizmos: Gizmos) {
    ///     gizmos.line_gradient_2d(Vec2::ZERO, Vec2::X, GREEN, RED);
    /// }
    /// # bevy_ecs::system::assert_is_system(system);
    /// ```
    #[inline]
    pub fn line_gradient_2d<C: Into<Color>>(
        &mut self,
        start: Vec2,
        end: Vec2,
        start_color: C,
        end_color: C,
    ) {
        if !self.enabled {
            return;
        }
        self.line_gradient(start.extend(0.), end.extend(0.), start_color, end_color);
    }

    /// Draw a line in 2D made of straight segments between the points.
    ///
    /// This should be called for each frame the line needs to be rendered.
    ///
    /// # Example
    /// ```
    /// # use bevy_gizmos::prelude::*;
    /// # use bevy_math::prelude::*;
    /// # use bevy_color::palettes::basic::GREEN;
    /// fn system(mut gizmos: Gizmos) {
    ///     gizmos.linestrip_2d([Vec2::ZERO, Vec2::X, Vec2::Y], GREEN);
    /// }
    /// # bevy_ecs::system::assert_is_system(system);
    /// ```
    #[inline]
    pub fn linestrip_2d(
        &mut self,
        positions: impl IntoIterator<Item = Vec2>,
        color: impl Into<Color>,
    ) {
        if !self.enabled {
            return;
        }
        self.linestrip(positions.into_iter().map(|vec2| vec2.extend(0.)), color);
    }

    /// Draw a line in 2D made of straight segments between the points, with a color gradient.
    ///
    /// This should be called for each frame the line needs to be rendered.
    ///
    /// # Example
    /// ```
    /// # use bevy_gizmos::prelude::*;
    /// # use bevy_math::prelude::*;
    /// # use bevy_color::palettes::basic::{RED, GREEN, BLUE};
    /// fn system(mut gizmos: Gizmos) {
    ///     gizmos.linestrip_gradient_2d([
    ///         (Vec2::ZERO, GREEN),
    ///         (Vec2::X, RED),
    ///         (Vec2::Y, BLUE)
    ///     ]);
    /// }
    /// # bevy_ecs::system::assert_is_system(system);
    /// ```
    #[inline]
    pub fn linestrip_gradient_2d<C: Into<Color>>(
        &mut self,
        positions: impl IntoIterator<Item = (Vec2, C)>,
    ) {
        if !self.enabled {
            return;
        }
        self.linestrip_gradient(
            positions
                .into_iter()
                .map(|(vec2, color)| (vec2.extend(0.), color)),
        );
    }

    /// Draw a line in 2D from `start` to `start + vector`.
    ///
    /// This should be called for each frame the line needs to be rendered.
    ///
    /// # Example
    /// ```
    /// # use bevy_gizmos::prelude::*;
    /// # use bevy_math::prelude::*;
    /// # use bevy_color::palettes::basic::GREEN;
    /// fn system(mut gizmos: Gizmos) {
    ///     gizmos.ray_2d(Vec2::Y, Vec2::X, GREEN);
    /// }
    /// # bevy_ecs::system::assert_is_system(system);
    /// ```
    #[inline]
    pub fn ray_2d(&mut self, start: Vec2, vector: Vec2, color: impl Into<Color>) {
        if !self.enabled {
            return;
        }
        self.line_2d(start, start + vector, color);
    }

    /// Draw a line in 2D with a color gradient from `start` to `start + vector`.
    ///
    /// This should be called for each frame the line needs to be rendered.
    ///
    /// # Example
    /// ```
    /// # use bevy_gizmos::prelude::*;
    /// # use bevy_math::prelude::*;
    /// # use bevy_color::palettes::basic::{RED, GREEN};
    /// fn system(mut gizmos: Gizmos) {
    ///     gizmos.line_gradient(Vec3::Y, Vec3::X, GREEN, RED);
    /// }
    /// # bevy_ecs::system::assert_is_system(system);
    /// ```
    #[inline]
    pub fn ray_gradient_2d<C: Into<Color>>(
        &mut self,
        start: Vec2,
        vector: Vec2,
        start_color: C,
        end_color: C,
    ) {
        if !self.enabled {
            return;
        }
        self.line_gradient_2d(start, start + vector, start_color, end_color);
    }

    /// Draw a wireframe rectangle in 2D with the given `isometry` applied.
    ///
    /// If `isometry == Isometry2d::IDENTITY` then
    ///
    /// - the center is at `Vec2::ZERO`
    /// - the sizes are aligned with the `Vec2::X` and `Vec2::Y` axes.
    ///
    /// This should be called for each frame the rectangle needs to be rendered.
    ///
    /// # Example
    /// ```
    /// # use bevy_gizmos::prelude::*;
    /// # use bevy_math::prelude::*;
    /// # use bevy_color::palettes::basic::GREEN;
    /// fn system(mut gizmos: Gizmos) {
    ///     gizmos.rect_2d(Isometry2d::IDENTITY, Vec2::ONE, GREEN);
    /// }
    /// # bevy_ecs::system::assert_is_system(system);
    /// ```
    #[inline]
    pub fn rect_2d(&mut self, isometry: Isometry2d, size: Vec2, color: impl Into<Color>) {
        if !self.enabled {
            return;
        }
        let [tl, tr, br, bl] = rect_inner(size).map(|vec2| isometry * vec2);
        self.linestrip_2d([tl, tr, br, bl, tl], color);
    }

    #[inline]
    fn extend_list_positions(&mut self, positions: impl IntoIterator<Item = Vec3>) {
        self.list_positions.extend(positions);
    }

    #[inline]
    fn extend_list_colors(&mut self, colors: impl IntoIterator<Item = impl Into<Color>>) {
        self.list_colors.extend(
            colors
                .into_iter()
                .map(|color| LinearRgba::from(color.into())),
        );
    }

    #[inline]
    fn add_list_color(&mut self, color: impl Into<Color>, count: usize) {
        let polymorphic_color: Color = color.into();
        let linear_color = LinearRgba::from(polymorphic_color);

        self.list_colors
            .extend(iter::repeat(linear_color).take(count));
    }

    #[inline]
    fn extend_strip_positions(&mut self, positions: impl IntoIterator<Item = Vec3>) {
        self.strip_positions.extend(positions);
        self.strip_positions.push(Vec3::NAN);
    }
}

fn rect_inner(size: Vec2) -> [Vec2; 4] {
    let half_size = size / 2.;
    let tl = Vec2::new(-half_size.x, half_size.y);
    let tr = Vec2::new(half_size.x, half_size.y);
    let bl = Vec2::new(-half_size.x, -half_size.y);
    let br = Vec2::new(half_size.x, -half_size.y);
    [tl, tr, br, bl]
}<|MERGE_RESOLUTION|>--- conflicted
+++ resolved
@@ -1,15 +1,11 @@
 //! A module for the [`Gizmos`] [`SystemParam`].
 
-<<<<<<< HEAD
-use core::{iter, marker::PhantomData, mem};
-=======
-use std::{
+use core::{
     iter,
     marker::PhantomData,
     mem,
     ops::{Deref, DerefMut},
 };
->>>>>>> 73c494e4
 
 use bevy_color::{Color, LinearRgba};
 use bevy_ecs::{
@@ -268,32 +264,19 @@
 {
 }
 
-<<<<<<< HEAD
-#[derive(Debug, Clone)]
-pub(crate) struct GizmoBuffer<Config, Clear>
-=======
 #[derive(Debug, Clone, Reflect)]
 pub struct GizmoBuffer<Config, Clear>
->>>>>>> 73c494e4
-where
-    Config: GizmoConfigGroup,
-    Clear: 'static + Send + Sync,
-{
-<<<<<<< HEAD
+where
+    Config: GizmoConfigGroup,
+    Clear: 'static + Send + Sync,
+{
+    pub enabled: bool,
     pub(crate) list_positions: Vec<Vec3>,
     pub(crate) list_colors: Vec<LinearRgba>,
     pub(crate) strip_positions: Vec<Vec3>,
     pub(crate) strip_colors: Vec<LinearRgba>,
+    #[reflect(ignore)]
     pub(crate) marker: PhantomData<(Config, Clear)>,
-=======
-    pub enabled: bool,
-    list_positions: Vec<Vec3>,
-    list_colors: Vec<LinearRgba>,
-    strip_positions: Vec<Vec3>,
-    strip_colors: Vec<LinearRgba>,
-    #[reflect(ignore)]
-    marker: PhantomData<(Config, Clear)>,
->>>>>>> 73c494e4
 }
 
 impl<Config, Clear> Default for GizmoBuffer<Config, Clear>
