--- conflicted
+++ resolved
@@ -9,12 +9,7 @@
     system::{Deferred, ReadOnlySystemParam, Res, Resource, SystemBuffer, SystemMeta, SystemParam},
     world::{unsafe_world_cell::UnsafeWorldCell, World},
 };
-<<<<<<< HEAD
-use bevy_math::{Dir3, Mat2, Quat, Rotation2d, Vec2, Vec3};
-use bevy_render::color::LegacyColor;
-=======
-use bevy_math::{Dir3, Mat2, Quat, Vec2, Vec3};
->>>>>>> e32791e9
+use bevy_math::{Dir3, Quat, Rotation2d, Vec2, Vec3};
 use bevy_transform::TransformPoint;
 
 use crate::{
@@ -595,17 +590,13 @@
     /// # bevy_ecs::system::assert_is_system(system);
     /// ```
     #[inline]
-<<<<<<< HEAD
     pub fn rect_2d(
         &mut self,
         position: Vec2,
         rotation: impl Into<Rotation2d>,
         size: Vec2,
-        color: LegacyColor,
-    ) {
-=======
-    pub fn rect_2d(&mut self, position: Vec2, rotation: f32, size: Vec2, color: impl Into<Color>) {
->>>>>>> e32791e9
+        color: Color,
+    ) {
         if !self.enabled {
             return;
         }
