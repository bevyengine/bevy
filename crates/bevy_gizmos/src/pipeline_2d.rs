--- conflicted
+++ resolved
@@ -338,20 +338,10 @@
                     pipeline,
                     sort_key: FloatOrd(f32::INFINITY),
                     batch_range: 0..1,
-                    extra_index: PhaseItemExtraIndex::NONE,
+                    extra_index: PhaseItemExtraIndex::None,
                 });
             }
 
-<<<<<<< HEAD
-            transparent_phase.add(Transparent2d {
-                entity: (entity, *main_entity),
-                draw_function,
-                pipeline,
-                sort_key: FloatOrd(f32::INFINITY),
-                batch_range: 0..1,
-                extra_index: PhaseItemExtraIndex::None,
-            });
-=======
             if line_gizmo.strip_vertex_count >= 2 {
                 let pipeline = pipelines.specialize(
                     &pipeline_cache,
@@ -368,10 +358,9 @@
                     pipeline,
                     sort_key: FloatOrd(f32::INFINITY),
                     batch_range: 0..1,
-                    extra_index: PhaseItemExtraIndex::NONE,
+                    extra_index: PhaseItemExtraIndex::None,
                 });
             }
->>>>>>> 0070514f
         }
     }
 }
