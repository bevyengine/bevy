--- conflicted
+++ resolved
@@ -11,11 +11,7 @@
 use bevy_ecs::{
     prelude::Entity,
     resource::Resource,
-<<<<<<< HEAD
     schedule::IntoScheduleConfigs,
-=======
-    schedule::IntoSystemConfigs,
->>>>>>> 246ce590
     system::{Query, Res, ResMut},
     world::{FromWorld, World},
 };
