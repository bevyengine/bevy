--- conflicted
+++ resolved
@@ -297,11 +297,7 @@
     line_gizmos: Query<(Entity, &MainEntity, &GizmoMeshConfig)>,
     line_gizmo_assets: Res<RenderAssets<GpuLineGizmo>>,
     mut transparent_render_phases: ResMut<ViewSortedRenderPhases<Transparent2d>>,
-<<<<<<< HEAD
     mut views: Query<(&ExtractedView, &Msaa, Option<&RenderLayers>)>,
-=======
-    views: Query<(Entity, &ExtractedView, &Msaa, Option<&RenderLayers>)>,
->>>>>>> 6f68776e
 ) {
     let draw_function = draw_functions.read().get_id::<DrawLineGizmo2d>().unwrap();
     let draw_function_strip = draw_functions
@@ -309,14 +305,9 @@
         .get_id::<DrawLineGizmo2dStrip>()
         .unwrap();
 
-<<<<<<< HEAD
     for (view, msaa, render_layers) in &mut views {
         let Some(transparent_phase) = transparent_render_phases.get_mut(&view.retained_view_entity)
         else {
-=======
-    for (view_entity, view, msaa, render_layers) in &views {
-        let Some(transparent_phase) = transparent_render_phases.get_mut(&view_entity) else {
->>>>>>> 6f68776e
             continue;
         };
 
@@ -385,25 +376,16 @@
     line_gizmos: Query<(Entity, &MainEntity, &GizmoMeshConfig)>,
     line_gizmo_assets: Res<RenderAssets<GpuLineGizmo>>,
     mut transparent_render_phases: ResMut<ViewSortedRenderPhases<Transparent2d>>,
-<<<<<<< HEAD
     mut views: Query<(&ExtractedView, &Msaa, Option<&RenderLayers>)>,
-=======
-    views: Query<(Entity, &ExtractedView, &Msaa, Option<&RenderLayers>)>,
->>>>>>> 6f68776e
 ) {
     let draw_function = draw_functions
         .read()
         .get_id::<DrawLineJointGizmo2d>()
         .unwrap();
 
-<<<<<<< HEAD
     for (view, msaa, render_layers) in &mut views {
         let Some(transparent_phase) = transparent_render_phases.get_mut(&view.retained_view_entity)
         else {
-=======
-    for (view_entity, view, msaa, render_layers) in &views {
-        let Some(transparent_phase) = transparent_render_phases.get_mut(&view_entity) else {
->>>>>>> 6f68776e
             continue;
         };
 
