<<<<<<< HEAD
// TODO use common view binding
#import bevy_render::view View

@group(0) @binding(0)
var<uniform> view: View;

=======
#ifdef GIZMO_3D
    #import bevy_pbr::mesh_view_bindings
#else
    #import bevy_sprite::mesh2d_view_bindings
#endif
>>>>>>> af9c945f

struct LineGizmoUniform {
    line_width: f32,
    depth_bias: f32,
#ifdef SIXTEEN_BYTE_ALIGNMENT
    // WebGL2 structs must be 16 byte aligned.
    _padding: vec2<f32>,
#endif
}

@group(1) @binding(0)
var<uniform> line_gizmo: LineGizmoUniform;

struct VertexInput {
    @location(0) position_a: vec3<f32>,
    @location(1) position_b: vec3<f32>,
    @location(2) color_a: vec4<f32>,
    @location(3) color_b: vec4<f32>,
    @builtin(vertex_index) index: u32,
};

struct VertexOutput {
    @builtin(position) clip_position: vec4<f32>,
    @location(0) color: vec4<f32>,
};

@vertex
fn vertex(vertex: VertexInput) -> VertexOutput {
    var positions = array<vec3<f32>, 6>(
        vec3(0., -0.5, 0.),
        vec3(0., -0.5, 1.),
        vec3(0., 0.5, 1.),
        vec3(0., -0.5, 0.),
        vec3(0., 0.5, 1.),
        vec3(0., 0.5, 0.)
    );
    let position = positions[vertex.index];

    // algorithm based on https://wwwtyro.net/2019/11/18/instanced-lines.html
    let clip_a = view.view_proj * vec4(vertex.position_a, 1.);
    let clip_b = view.view_proj * vec4(vertex.position_b, 1.);
    let clip = mix(clip_a, clip_b, position.z);

    let resolution = view.viewport.zw;
    let screen_a = resolution * (0.5 * clip_a.xy / clip_a.w + 0.5);
    let screen_b = resolution * (0.5 * clip_b.xy / clip_b.w + 0.5);

    let x_basis = normalize(screen_a - screen_b);
    let y_basis = vec2(-x_basis.y, x_basis.x);

    var color = mix(vertex.color_a, vertex.color_b, position.z);

    var line_width = line_gizmo.line_width;
    var alpha = 1.;

#ifdef PERSPECTIVE
    line_width /= clip.w;
#endif

    // Line thinness fade from https://acegikmo.com/shapes/docs/#anti-aliasing
    if line_width < 1. {
        color.a *= line_width;
        line_width = 1.;
    }

    let offset = line_width * (position.x * x_basis + position.y * y_basis);
    let screen = mix(screen_a, screen_b, position.z) + offset;

    var depth: f32;
    if line_gizmo.depth_bias >= 0. {
        depth = clip.z * (1. - line_gizmo.depth_bias);
    } else {
        let epsilon = 4.88e-04;
        // depth * (clip.w / depth)^-depth_bias. So that when -depth_bias is 1.0, this is equal to clip.w
        // and when equal to 0.0, it is exactly equal to depth.
        // the epsilon is here to prevent the depth from exceeding clip.w when -depth_bias = 1.0 
        // clip.w represents the near plane in homogenous clip space in bevy, having a depth
        // of this value means nothing can be in front of this
        // The reason this uses an exponential function is that it makes it much easier for the 
        // user to chose a value that is convinient for them
        depth = clip.z * exp2(-line_gizmo.depth_bias * log2(clip.w / clip.z - epsilon));
    }

    var clip_position = vec4(clip.w * ((2. * screen) / resolution - 1.), depth, clip.w);

    return VertexOutput(clip_position, color);
}

struct FragmentInput {
    @location(0) color: vec4<f32>,
};

struct FragmentOutput {
    @location(0) color: vec4<f32>,
};

@fragment
fn fragment(in: FragmentInput) -> FragmentOutput {
    return FragmentOutput(in.color);
}<|MERGE_RESOLUTION|>--- conflicted
+++ resolved
@@ -1,17 +1,9 @@
-<<<<<<< HEAD
 // TODO use common view binding
 #import bevy_render::view View
 
 @group(0) @binding(0)
 var<uniform> view: View;
 
-=======
-#ifdef GIZMO_3D
-    #import bevy_pbr::mesh_view_bindings
-#else
-    #import bevy_sprite::mesh2d_view_bindings
-#endif
->>>>>>> af9c945f
 
 struct LineGizmoUniform {
     line_width: f32,
