// TODO use common view binding
#import bevy_render::view View

@group(0) @binding(0)
var<uniform> view: View;


struct LineGizmoUniform {
    line_width: f32,
    depth_bias: f32,
#ifdef SIXTEEN_BYTE_ALIGNMENT
    // WebGL2 structs must be 16 byte aligned.
    _padding: vec2<f32>,
#endif
}

@group(1) @binding(0)
var<uniform> line_gizmo: LineGizmoUniform;

struct VertexInput {
    @location(0) position_a: vec3<f32>,
    @location(1) position_b: vec3<f32>,
    @location(2) color_a: vec4<f32>,
    @location(3) color_b: vec4<f32>,
    @builtin(vertex_index) index: u32,
};

struct VertexOutput {
    @builtin(position) clip_position: vec4<f32>,
    @location(0) color: vec4<f32>,
};

@vertex
fn vertex(vertex: VertexInput) -> VertexOutput {
    var positions = array<vec3<f32>, 6>(
        vec3(0., -0.5, 0.),
        vec3(0., -0.5, 1.),
        vec3(0., 0.5, 1.),
        vec3(0., -0.5, 0.),
        vec3(0., 0.5, 1.),
        vec3(0., 0.5, 0.)
    );
    let position = positions[vertex.index];

    // algorithm based on https://wwwtyro.net/2019/11/18/instanced-lines.html
    let clip_a = view.view_proj * vec4(vertex.position_a, 1.);
    let clip_b = view.view_proj * vec4(vertex.position_b, 1.);
    let clip = mix(clip_a, clip_b, position.z);

    let resolution = view.viewport.zw;
    let screen_a = resolution * (0.5 * clip_a.xy / clip_a.w + 0.5);
    let screen_b = resolution * (0.5 * clip_b.xy / clip_b.w + 0.5);

    let x_basis = normalize(screen_a - screen_b);
    let y_basis = vec2(-x_basis.y, x_basis.x);

    var color = mix(vertex.color_a, vertex.color_b, position.z);

    var line_width = line_gizmo.line_width;
    var alpha = 1.;

#ifdef PERSPECTIVE
    line_width /= clip.w;
#endif

    // Line thinness fade from https://acegikmo.com/shapes/docs/#anti-aliasing
    if line_width > 0.0 && line_width < 1. {
        color.a *= line_width;
        line_width = 1.;
    }

    let offset = line_width * (position.x * x_basis + position.y * y_basis);
    let screen = mix(screen_a, screen_b, position.z) + offset;

    var depth: f32;
    if line_gizmo.depth_bias >= 0. {
        depth = clip.z * (1. - line_gizmo.depth_bias);
    } else {
        let epsilon = 4.88e-04;
        // depth * (clip.w / depth)^-depth_bias. So that when -depth_bias is 1.0, this is equal to clip.w
        // and when equal to 0.0, it is exactly equal to depth.
<<<<<<< HEAD
        // the epsilon is here to prevent the depth from exceeding clip.w when -depth_bias = 1.0
        // clip.w represents the near plane in homogenous clip space in bevy, having a depth
        // of this value means nothing can be in front of this
        // The reason this uses an exponential function is that it makes it much easier for the
        // user to chose a value that is convinient for them
=======
        // the epsilon is here to prevent the depth from exceeding clip.w when -depth_bias = 1.0 
        // clip.w represents the near plane in homogeneous clip space in bevy, having a depth
        // of this value means nothing can be in front of this
        // The reason this uses an exponential function is that it makes it much easier for the 
        // user to chose a value that is convenient for them
>>>>>>> 08ea1d18
        depth = clip.z * exp2(-line_gizmo.depth_bias * log2(clip.w / clip.z - epsilon));
    }

    var clip_position = vec4(clip.w * ((2. * screen) / resolution - 1.), depth, clip.w);

    return VertexOutput(clip_position, color);
}

struct FragmentInput {
    @location(0) color: vec4<f32>,
};

struct FragmentOutput {
    @location(0) color: vec4<f32>,
};

@fragment
fn fragment(in: FragmentInput) -> FragmentOutput {
    return FragmentOutput(in.color);
}<|MERGE_RESOLUTION|>--- conflicted
+++ resolved
@@ -79,19 +79,11 @@
         let epsilon = 4.88e-04;
         // depth * (clip.w / depth)^-depth_bias. So that when -depth_bias is 1.0, this is equal to clip.w
         // and when equal to 0.0, it is exactly equal to depth.
-<<<<<<< HEAD
         // the epsilon is here to prevent the depth from exceeding clip.w when -depth_bias = 1.0
-        // clip.w represents the near plane in homogenous clip space in bevy, having a depth
+        // clip.w represents the near plane in homogeneous clip space in bevy, having a depth
         // of this value means nothing can be in front of this
         // The reason this uses an exponential function is that it makes it much easier for the
-        // user to chose a value that is convinient for them
-=======
-        // the epsilon is here to prevent the depth from exceeding clip.w when -depth_bias = 1.0 
-        // clip.w represents the near plane in homogeneous clip space in bevy, having a depth
-        // of this value means nothing can be in front of this
-        // The reason this uses an exponential function is that it makes it much easier for the 
         // user to chose a value that is convenient for them
->>>>>>> 08ea1d18
         depth = clip.z * exp2(-line_gizmo.depth_bias * log2(clip.w / clip.z - epsilon));
     }
 
