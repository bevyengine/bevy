--- conflicted
+++ resolved
@@ -7,11 +7,7 @@
 use bevy_color::Color;
 use bevy_math::{Isometry2d, Isometry3d, Vec2, Vec3};
 
-<<<<<<< HEAD
-impl<'w, 's, Config> Gizmos<'w, 's, Config>
-=======
 impl<Config, Clear> GizmoBuffer<Config, Clear>
->>>>>>> 9cebc664
 where
     Config: GizmoConfigGroup,
     Clear: 'static + Send + Sync,
