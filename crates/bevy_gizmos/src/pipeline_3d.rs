use crate::{
    config::GizmoConfig, line_gizmo_vertex_buffer_layouts, DrawLineGizmo, LineGizmo,
    LineGizmoUniformBindgroupLayout, SetLineGizmoBindGroup, LINE_SHADER_HANDLE,
};
use bevy_app::{App, Plugin};
use bevy_asset::Handle;
use bevy_core_pipeline::{
    core_3d::{Transparent3d, CORE_3D_DEPTH_FORMAT},
    prepass::{DeferredPrepass, DepthPrepass, MotionVectorPrepass, NormalPrepass},
};

use bevy_ecs::{
    prelude::Entity,
    query::Has,
    schedule::IntoSystemConfigs,
    system::{Query, Res, ResMut, Resource},
    world::{FromWorld, World},
};
use bevy_pbr::{MeshPipeline, MeshPipelineKey, SetMeshViewBindGroup};
use bevy_render::{
    render_asset::{prepare_assets, RenderAssets},
    render_phase::{AddRenderCommand, DrawFunctions, RenderPhase, SetItemPipeline},
    render_resource::*,
    texture::BevyDefault,
    view::{ExtractedView, Msaa, RenderLayers, ViewTarget},
    Render, RenderApp, RenderSet,
};

pub struct LineGizmo3dPlugin;
impl Plugin for LineGizmo3dPlugin {
    fn build(&self, app: &mut App) {
        let Ok(render_app) = app.get_sub_app_mut(RenderApp) else {
            return;
        };

        render_app
            .add_render_command::<Transparent3d, DrawLineGizmo3d>()
            .init_resource::<SpecializedRenderPipelines<LineGizmoPipeline>>()
            .add_systems(
                Render,
                queue_line_gizmos_3d
                    .in_set(RenderSet::Queue)
                    .after(prepare_assets::<LineGizmo>),
            );
    }

    fn finish(&self, app: &mut App) {
        let Ok(render_app) = app.get_sub_app_mut(RenderApp) else {
            return;
        };

        render_app.init_resource::<LineGizmoPipeline>();
    }
}

#[derive(Clone, Resource)]
struct LineGizmoPipeline {
    mesh_pipeline: MeshPipeline,
    uniform_layout: BindGroupLayout,
}

impl FromWorld for LineGizmoPipeline {
    fn from_world(render_world: &mut World) -> Self {
        LineGizmoPipeline {
            mesh_pipeline: render_world.resource::<MeshPipeline>().clone(),
            uniform_layout: render_world
                .resource::<LineGizmoUniformBindgroupLayout>()
                .layout
                .clone(),
        }
    }
}

#[derive(PartialEq, Eq, Hash, Clone)]
struct LineGizmoPipelineKey {
    view_key: MeshPipelineKey,
    strip: bool,
    perspective: bool,
}

impl SpecializedRenderPipeline for LineGizmoPipeline {
    type Key = LineGizmoPipelineKey;

    fn specialize(&self, key: Self::Key) -> RenderPipelineDescriptor {
        let mut shader_defs = vec![
            #[cfg(feature = "webgl")]
            "SIXTEEN_BYTE_ALIGNMENT".into(),
        ];

        if key.perspective {
            shader_defs.push("PERSPECTIVE".into());
        }

        let format = if key.view_key.contains(MeshPipelineKey::HDR) {
            ViewTarget::TEXTURE_FORMAT_HDR
        } else {
            TextureFormat::bevy_default()
        };

        let view_layout = self
            .mesh_pipeline
            .get_view_layout(key.view_key.into())
            .clone();

        let layout = vec![view_layout, self.uniform_layout.clone()];

        RenderPipelineDescriptor {
            vertex: VertexState {
                shader: LINE_SHADER_HANDLE,
                entry_point: "vertex".into(),
                shader_defs: shader_defs.clone(),
                buffers: line_gizmo_vertex_buffer_layouts(key.strip),
            },
            fragment: Some(FragmentState {
                shader: LINE_SHADER_HANDLE,
                shader_defs,
                entry_point: "fragment".into(),
                targets: vec![Some(ColorTargetState {
                    format,
                    blend: Some(BlendState::ALPHA_BLENDING),
                    write_mask: ColorWrites::ALL,
                })],
            }),
            layout,
            primitive: PrimitiveState::default(),
            depth_stencil: Some(DepthStencilState {
                format: CORE_3D_DEPTH_FORMAT,
                depth_write_enabled: true,
                depth_compare: CompareFunction::Greater,
                stencil: StencilState::default(),
                bias: DepthBiasState::default(),
            }),
            multisample: MultisampleState {
                count: key.view_key.msaa_samples(),
                mask: !0,
                alpha_to_coverage_enabled: false,
            },
            label: Some("LineGizmo Pipeline".into()),
            push_constant_ranges: vec![],
        }
    }
}

type DrawLineGizmo3d = (
    SetItemPipeline,
    SetMeshViewBindGroup<0>,
    SetLineGizmoBindGroup<1>,
    DrawLineGizmo,
);

#[allow(clippy::too_many_arguments)]
fn queue_line_gizmos_3d(
    draw_functions: Res<DrawFunctions<Transparent3d>>,
    pipeline: Res<LineGizmoPipeline>,
    mut pipelines: ResMut<SpecializedRenderPipelines<LineGizmoPipeline>>,
    pipeline_cache: Res<PipelineCache>,
    msaa: Res<Msaa>,
    line_gizmos: Query<(Entity, &Handle<LineGizmo>, &GizmoConfig)>,
    line_gizmo_assets: Res<RenderAssets<LineGizmo>>,
    mut views: Query<(
        &ExtractedView,
        &mut RenderPhase<Transparent3d>,
        Option<&RenderLayers>,
        (
            Has<NormalPrepass>,
            Has<DepthPrepass>,
            Has<MotionVectorPrepass>,
            Has<DeferredPrepass>,
        ),
    )>,
) {
    let draw_function = draw_functions.read().get_id::<DrawLineGizmo3d>().unwrap();

<<<<<<< HEAD
    for (view, mut transparent_phase, render_layers) in &mut views {
        let mesh_key = MeshPipelineKey::from_msaa_samples(msaa.samples())
            | MeshPipelineKey::from_hdr(view.hdr);

        for (entity, handle, config) in &line_gizmos {
            let render_layers = render_layers.copied().unwrap_or_default();
            if !config.render_layers.intersects(&render_layers) {
                continue;
            }

=======
    for (
        view,
        mut transparent_phase,
        render_layers,
        (normal_prepass, depth_prepass, motion_vector_prepass, deferred_prepass),
    ) in &mut views
    {
        let render_layers = render_layers.copied().unwrap_or_default();
        if !config.render_layers.intersects(&render_layers) {
            continue;
        }

        let mut view_key = MeshPipelineKey::from_msaa_samples(msaa.samples())
            | MeshPipelineKey::from_hdr(view.hdr);

        if normal_prepass {
            view_key |= MeshPipelineKey::NORMAL_PREPASS;
        }

        if depth_prepass {
            view_key |= MeshPipelineKey::DEPTH_PREPASS;
        }

        if motion_vector_prepass {
            view_key |= MeshPipelineKey::MOTION_VECTOR_PREPASS;
        }

        if deferred_prepass {
            view_key |= MeshPipelineKey::DEFERRED_PREPASS;
        }

        for (entity, handle) in &line_gizmos {
>>>>>>> 32a5c7db
            let Some(line_gizmo) = line_gizmo_assets.get(handle) else {
                continue;
            };

            let pipeline = pipelines.specialize(
                &pipeline_cache,
                &pipeline,
                LineGizmoPipelineKey {
                    view_key,
                    strip: line_gizmo.strip,
                    perspective: config.line_perspective,
                },
            );

            transparent_phase.add(Transparent3d {
                entity,
                draw_function,
                pipeline,
                distance: 0.,
                batch_range: 0..1,
                dynamic_offset: None,
            });
        }
    }
}<|MERGE_RESOLUTION|>--- conflicted
+++ resolved
@@ -171,18 +171,6 @@
 ) {
     let draw_function = draw_functions.read().get_id::<DrawLineGizmo3d>().unwrap();
 
-<<<<<<< HEAD
-    for (view, mut transparent_phase, render_layers) in &mut views {
-        let mesh_key = MeshPipelineKey::from_msaa_samples(msaa.samples())
-            | MeshPipelineKey::from_hdr(view.hdr);
-
-        for (entity, handle, config) in &line_gizmos {
-            let render_layers = render_layers.copied().unwrap_or_default();
-            if !config.render_layers.intersects(&render_layers) {
-                continue;
-            }
-
-=======
     for (
         view,
         mut transparent_phase,
@@ -191,9 +179,6 @@
     ) in &mut views
     {
         let render_layers = render_layers.copied().unwrap_or_default();
-        if !config.render_layers.intersects(&render_layers) {
-            continue;
-        }
 
         let mut view_key = MeshPipelineKey::from_msaa_samples(msaa.samples())
             | MeshPipelineKey::from_hdr(view.hdr);
@@ -214,8 +199,11 @@
             view_key |= MeshPipelineKey::DEFERRED_PREPASS;
         }
 
-        for (entity, handle) in &line_gizmos {
->>>>>>> 32a5c7db
+        for (entity, handle, config) in &line_gizmos {
+            if !config.render_layers.intersects(&render_layers) {
+                continue;
+            }
+
             let Some(line_gizmo) = line_gizmo_assets.get(handle) else {
                 continue;
             };
