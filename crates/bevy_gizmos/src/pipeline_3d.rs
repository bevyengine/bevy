--- conflicted
+++ resolved
@@ -13,8 +13,7 @@
     world::{FromWorld, World},
 };
 use bevy_pbr::{
-    MeshPipeline, MeshPipelineKey, SetMeshViewBindGroup, MAX_CASCADES_PER_LIGHT,
-    MAX_DIRECTIONAL_LIGHTS,
+    MeshPipeline, MeshPipelineKey, SetMeshViewBindGroup,
 };
 use bevy_render::{
     render_asset::RenderAssets,
@@ -77,28 +76,6 @@
             #[cfg(feature = "webgl")]
             "SIXTEEN_BYTE_ALIGNMENT".into(),
         ];
-
-<<<<<<< HEAD
-    fn specialize(
-        &self,
-        (depth_test, key): Self::Key,
-        layout: &MeshVertexBufferLayout,
-    ) -> Result<RenderPipelineDescriptor, SpecializedMeshPipelineError> {
-        let mut shader_defs = Vec::new();
-        shader_defs.push("GIZMO_LINES_3D".into());
-        if depth_test {
-            shader_defs.push("DEPTH_TEST".into());
-        }
-=======
-        shader_defs.push(ShaderDefVal::Int(
-            "MAX_DIRECTIONAL_LIGHTS".to_string(),
-            MAX_DIRECTIONAL_LIGHTS as i32,
-        ));
-        shader_defs.push(ShaderDefVal::Int(
-            "MAX_CASCADES_PER_LIGHT".to_string(),
-            MAX_CASCADES_PER_LIGHT as i32,
-        ));
->>>>>>> af9c945f
 
         if key.perspective {
             shader_defs.push("PERSPECTIVE".into());
