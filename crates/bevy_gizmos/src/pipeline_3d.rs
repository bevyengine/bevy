use crate::{
    config::{GizmoLineJoint, GizmoLineStyle, GizmoMeshConfig},
    line_gizmo_vertex_buffer_layouts, line_joint_gizmo_vertex_buffer_layouts, DrawLineGizmo,
    DrawLineJointGizmo, GizmoRenderSystem, GpuLineGizmo, LineGizmoUniformBindgroupLayout,
    SetLineGizmoBindGroup, LINE_JOINT_SHADER_HANDLE, LINE_SHADER_HANDLE,
};
use bevy_app::{App, Plugin};
use bevy_core_pipeline::{
    core_3d::{Transparent3d, CORE_3D_DEPTH_FORMAT},
    prepass::{DeferredPrepass, DepthPrepass, MotionVectorPrepass, NormalPrepass},
};

use bevy_ecs::{
    prelude::Entity,
    query::Has,
    schedule::{IntoSystemConfigs, IntoSystemSetConfigs},
    system::{Query, Res, ResMut, Resource},
    world::{FromWorld, World},
};
use bevy_image::BevyDefault as _;
use bevy_pbr::{MeshPipeline, MeshPipelineKey, SetMeshViewBindGroup};
use bevy_render::sync_world::MainEntity;
use bevy_render::{
    render_asset::{prepare_assets, RenderAssets},
    render_phase::{
        AddRenderCommand, DrawFunctions, PhaseItemExtraIndex, SetItemPipeline,
        ViewSortedRenderPhases,
    },
    render_resource::*,
    view::{ExtractedView, Msaa, RenderLayers, ViewTarget},
    Render, RenderApp, RenderSet,
};
use tracing::error;

pub struct LineGizmo3dPlugin;
impl Plugin for LineGizmo3dPlugin {
    fn build(&self, app: &mut App) {
        let Some(render_app) = app.get_sub_app_mut(RenderApp) else {
            return;
        };

        render_app
            .add_render_command::<Transparent3d, DrawLineGizmo3d>()
            .add_render_command::<Transparent3d, DrawLineGizmo3dStrip>()
            .add_render_command::<Transparent3d, DrawLineJointGizmo3d>()
            .init_resource::<SpecializedRenderPipelines<LineGizmoPipeline>>()
            .init_resource::<SpecializedRenderPipelines<LineJointGizmoPipeline>>()
            .configure_sets(
                Render,
                GizmoRenderSystem::QueueLineGizmos3d
                    .in_set(RenderSet::Queue)
                    .ambiguous_with(bevy_pbr::queue_material_meshes::<bevy_pbr::StandardMaterial>),
            )
            .add_systems(
                Render,
                (queue_line_gizmos_3d, queue_line_joint_gizmos_3d)
                    .in_set(GizmoRenderSystem::QueueLineGizmos3d)
                    .after(prepare_assets::<GpuLineGizmo>),
            );
    }

    fn finish(&self, app: &mut App) {
        let Some(render_app) = app.get_sub_app_mut(RenderApp) else {
            return;
        };

        render_app.init_resource::<LineGizmoPipeline>();
        render_app.init_resource::<LineJointGizmoPipeline>();
    }
}

#[derive(Clone, Resource)]
struct LineGizmoPipeline {
    mesh_pipeline: MeshPipeline,
    uniform_layout: BindGroupLayout,
}

impl FromWorld for LineGizmoPipeline {
    fn from_world(render_world: &mut World) -> Self {
        LineGizmoPipeline {
            mesh_pipeline: render_world.resource::<MeshPipeline>().clone(),
            uniform_layout: render_world
                .resource::<LineGizmoUniformBindgroupLayout>()
                .layout
                .clone(),
        }
    }
}

#[derive(PartialEq, Eq, Hash, Clone)]
struct LineGizmoPipelineKey {
    view_key: MeshPipelineKey,
    strip: bool,
    perspective: bool,
    line_style: GizmoLineStyle,
}

impl SpecializedRenderPipeline for LineGizmoPipeline {
    type Key = LineGizmoPipelineKey;

    fn specialize(&self, key: Self::Key) -> RenderPipelineDescriptor {
        let mut shader_defs = vec![
            #[cfg(feature = "webgl")]
            "SIXTEEN_BYTE_ALIGNMENT".into(),
        ];

        if key.perspective {
            shader_defs.push("PERSPECTIVE".into());
        }

        let format = if key.view_key.contains(MeshPipelineKey::HDR) {
            ViewTarget::TEXTURE_FORMAT_HDR
        } else {
            TextureFormat::bevy_default()
        };

        let view_layout = self
            .mesh_pipeline
            .get_view_layout(key.view_key.into())
            .clone();

        let layout = vec![view_layout, self.uniform_layout.clone()];

        let fragment_entry_point = match key.line_style {
            GizmoLineStyle::Solid => "fragment_solid",
            GizmoLineStyle::Dotted => "fragment_dotted",
            GizmoLineStyle::Dashed { .. } => "fragment_dashed",
        };

        RenderPipelineDescriptor {
            vertex: VertexState {
                shader: LINE_SHADER_HANDLE,
                entry_point: "vertex".into(),
                shader_defs: shader_defs.clone(),
                buffers: line_gizmo_vertex_buffer_layouts(key.strip),
            },
            fragment: Some(FragmentState {
                shader: LINE_SHADER_HANDLE,
                shader_defs,
                entry_point: fragment_entry_point.into(),
                targets: vec![Some(ColorTargetState {
                    format,
                    blend: Some(BlendState::ALPHA_BLENDING),
                    write_mask: ColorWrites::ALL,
                })],
            }),
            layout,
            primitive: PrimitiveState::default(),
            depth_stencil: Some(DepthStencilState {
                format: CORE_3D_DEPTH_FORMAT,
                depth_write_enabled: true,
                depth_compare: CompareFunction::Greater,
                stencil: StencilState::default(),
                bias: DepthBiasState::default(),
            }),
            multisample: MultisampleState {
                count: key.view_key.msaa_samples(),
                mask: !0,
                alpha_to_coverage_enabled: false,
            },
            label: Some("LineGizmo 3d Pipeline".into()),
            push_constant_ranges: vec![],
            zero_initialize_workgroup_memory: false,
        }
    }
}

#[derive(Clone, Resource)]
struct LineJointGizmoPipeline {
    mesh_pipeline: MeshPipeline,
    uniform_layout: BindGroupLayout,
}

impl FromWorld for LineJointGizmoPipeline {
    fn from_world(render_world: &mut World) -> Self {
        LineJointGizmoPipeline {
            mesh_pipeline: render_world.resource::<MeshPipeline>().clone(),
            uniform_layout: render_world
                .resource::<LineGizmoUniformBindgroupLayout>()
                .layout
                .clone(),
        }
    }
}

#[derive(PartialEq, Eq, Hash, Clone)]
struct LineJointGizmoPipelineKey {
    view_key: MeshPipelineKey,
    perspective: bool,
    joints: GizmoLineJoint,
}

impl SpecializedRenderPipeline for LineJointGizmoPipeline {
    type Key = LineJointGizmoPipelineKey;

    fn specialize(&self, key: Self::Key) -> RenderPipelineDescriptor {
        let mut shader_defs = vec![
            #[cfg(feature = "webgl")]
            "SIXTEEN_BYTE_ALIGNMENT".into(),
        ];

        if key.perspective {
            shader_defs.push("PERSPECTIVE".into());
        }

        let format = if key.view_key.contains(MeshPipelineKey::HDR) {
            ViewTarget::TEXTURE_FORMAT_HDR
        } else {
            TextureFormat::bevy_default()
        };

        let view_layout = self
            .mesh_pipeline
            .get_view_layout(key.view_key.into())
            .clone();

        let layout = vec![view_layout, self.uniform_layout.clone()];

        if key.joints == GizmoLineJoint::None {
            error!("There is no entry point for line joints with GizmoLineJoints::None. Please consider aborting the drawing process before reaching this stage.");
        };

        let entry_point = match key.joints {
            GizmoLineJoint::Miter => "vertex_miter",
            GizmoLineJoint::Round(_) => "vertex_round",
            GizmoLineJoint::None | GizmoLineJoint::Bevel => "vertex_bevel",
        };

        RenderPipelineDescriptor {
            vertex: VertexState {
                shader: LINE_JOINT_SHADER_HANDLE,
                entry_point: entry_point.into(),
                shader_defs: shader_defs.clone(),
                buffers: line_joint_gizmo_vertex_buffer_layouts(),
            },
            fragment: Some(FragmentState {
                shader: LINE_JOINT_SHADER_HANDLE,
                shader_defs,
                entry_point: "fragment".into(),
                targets: vec![Some(ColorTargetState {
                    format,
                    blend: Some(BlendState::ALPHA_BLENDING),
                    write_mask: ColorWrites::ALL,
                })],
            }),
            layout,
            primitive: PrimitiveState::default(),
            depth_stencil: Some(DepthStencilState {
                format: CORE_3D_DEPTH_FORMAT,
                depth_write_enabled: true,
                depth_compare: CompareFunction::Greater,
                stencil: StencilState::default(),
                bias: DepthBiasState::default(),
            }),
            multisample: MultisampleState {
                count: key.view_key.msaa_samples(),
                mask: !0,
                alpha_to_coverage_enabled: false,
            },
            label: Some("LineJointGizmo 3d Pipeline".into()),
            push_constant_ranges: vec![],
            zero_initialize_workgroup_memory: false,
        }
    }
}

type DrawLineGizmo3d = (
    SetItemPipeline,
    SetMeshViewBindGroup<0>,
    SetLineGizmoBindGroup<1>,
    DrawLineGizmo<false>,
);
type DrawLineGizmo3dStrip = (
    SetItemPipeline,
    SetMeshViewBindGroup<0>,
    SetLineGizmoBindGroup<1>,
    DrawLineGizmo<true>,
);
type DrawLineJointGizmo3d = (
    SetItemPipeline,
    SetMeshViewBindGroup<0>,
    SetLineGizmoBindGroup<1>,
    DrawLineJointGizmo,
);

#[allow(clippy::too_many_arguments)]
fn queue_line_gizmos_3d(
    draw_functions: Res<DrawFunctions<Transparent3d>>,
    pipeline: Res<LineGizmoPipeline>,
    mut pipelines: ResMut<SpecializedRenderPipelines<LineGizmoPipeline>>,
    pipeline_cache: Res<PipelineCache>,
    line_gizmos: Query<(Entity, &MainEntity, &GizmoMeshConfig)>,
    line_gizmo_assets: Res<RenderAssets<GpuLineGizmo>>,
    mut transparent_render_phases: ResMut<ViewSortedRenderPhases<Transparent3d>>,
<<<<<<< HEAD
    mut views: Query<(
=======
    views: Query<(
        Entity,
>>>>>>> 6f68776e
        &ExtractedView,
        &Msaa,
        Option<&RenderLayers>,
        (
            Has<NormalPrepass>,
            Has<DepthPrepass>,
            Has<MotionVectorPrepass>,
            Has<DeferredPrepass>,
        ),
    )>,
) {
    let draw_function = draw_functions.read().get_id::<DrawLineGizmo3d>().unwrap();
    let draw_function_strip = draw_functions
        .read()
        .get_id::<DrawLineGizmo3dStrip>()
        .unwrap();

    for (
        view,
        msaa,
        render_layers,
        (normal_prepass, depth_prepass, motion_vector_prepass, deferred_prepass),
    ) in &views
    {
        let Some(transparent_phase) = transparent_render_phases.get_mut(&view.retained_view_entity)
        else {
            continue;
        };

        let render_layers = render_layers.unwrap_or_default();

        let mut view_key = MeshPipelineKey::from_msaa_samples(msaa.samples())
            | MeshPipelineKey::from_hdr(view.hdr);

        if normal_prepass {
            view_key |= MeshPipelineKey::NORMAL_PREPASS;
        }

        if depth_prepass {
            view_key |= MeshPipelineKey::DEPTH_PREPASS;
        }

        if motion_vector_prepass {
            view_key |= MeshPipelineKey::MOTION_VECTOR_PREPASS;
        }

        if deferred_prepass {
            view_key |= MeshPipelineKey::DEFERRED_PREPASS;
        }

        for (entity, main_entity, config) in &line_gizmos {
            if !config.render_layers.intersects(render_layers) {
                continue;
            }

            let Some(line_gizmo) = line_gizmo_assets.get(&config.handle) else {
                continue;
            };

            if line_gizmo.list_vertex_count > 0 {
                let pipeline = pipelines.specialize(
                    &pipeline_cache,
                    &pipeline,
                    LineGizmoPipelineKey {
                        view_key,
                        strip: false,
                        perspective: config.line_perspective,
                        line_style: config.line_style,
                    },
                );
                transparent_phase.add(Transparent3d {
                    entity: (entity, *main_entity),
                    draw_function,
                    pipeline,
                    distance: 0.,
                    batch_range: 0..1,
                    extra_index: PhaseItemExtraIndex::None,
                });
            }

            if line_gizmo.strip_vertex_count >= 2 {
                let pipeline = pipelines.specialize(
                    &pipeline_cache,
                    &pipeline,
                    LineGizmoPipelineKey {
                        view_key,
                        strip: true,
                        perspective: config.line_perspective,
                        line_style: config.line_style,
                    },
                );
                transparent_phase.add(Transparent3d {
                    entity: (entity, *main_entity),
                    draw_function: draw_function_strip,
                    pipeline,
                    distance: 0.,
                    batch_range: 0..1,
                    extra_index: PhaseItemExtraIndex::None,
                });
            }
        }
    }
}

#[allow(clippy::too_many_arguments)]
fn queue_line_joint_gizmos_3d(
    draw_functions: Res<DrawFunctions<Transparent3d>>,
    pipeline: Res<LineJointGizmoPipeline>,
    mut pipelines: ResMut<SpecializedRenderPipelines<LineJointGizmoPipeline>>,
    pipeline_cache: Res<PipelineCache>,
    line_gizmos: Query<(Entity, &MainEntity, &GizmoMeshConfig)>,
    line_gizmo_assets: Res<RenderAssets<GpuLineGizmo>>,
    mut transparent_render_phases: ResMut<ViewSortedRenderPhases<Transparent3d>>,
<<<<<<< HEAD
    mut views: Query<(
=======
    views: Query<(
        Entity,
>>>>>>> 6f68776e
        &ExtractedView,
        &Msaa,
        Option<&RenderLayers>,
        (
            Has<NormalPrepass>,
            Has<DepthPrepass>,
            Has<MotionVectorPrepass>,
            Has<DeferredPrepass>,
        ),
    )>,
) {
    let draw_function = draw_functions
        .read()
        .get_id::<DrawLineJointGizmo3d>()
        .unwrap();

    for (
        view,
        msaa,
        render_layers,
        (normal_prepass, depth_prepass, motion_vector_prepass, deferred_prepass),
    ) in &views
    {
        let Some(transparent_phase) = transparent_render_phases.get_mut(&view.retained_view_entity)
        else {
            continue;
        };

        let render_layers = render_layers.unwrap_or_default();

        let mut view_key = MeshPipelineKey::from_msaa_samples(msaa.samples())
            | MeshPipelineKey::from_hdr(view.hdr);

        if normal_prepass {
            view_key |= MeshPipelineKey::NORMAL_PREPASS;
        }

        if depth_prepass {
            view_key |= MeshPipelineKey::DEPTH_PREPASS;
        }

        if motion_vector_prepass {
            view_key |= MeshPipelineKey::MOTION_VECTOR_PREPASS;
        }

        if deferred_prepass {
            view_key |= MeshPipelineKey::DEFERRED_PREPASS;
        }

        for (entity, main_entity, config) in &line_gizmos {
            if !config.render_layers.intersects(render_layers) {
                continue;
            }

            let Some(line_gizmo) = line_gizmo_assets.get(&config.handle) else {
                continue;
            };

            if line_gizmo.strip_vertex_count < 3 || config.line_joints == GizmoLineJoint::None {
                continue;
            }

            let pipeline = pipelines.specialize(
                &pipeline_cache,
                &pipeline,
                LineJointGizmoPipelineKey {
                    view_key,
                    perspective: config.line_perspective,
                    joints: config.line_joints,
                },
            );

            transparent_phase.add(Transparent3d {
                entity: (entity, *main_entity),
                draw_function,
                pipeline,
                distance: 0.,
                batch_range: 0..1,
                extra_index: PhaseItemExtraIndex::None,
            });
        }
    }
}<|MERGE_RESOLUTION|>--- conflicted
+++ resolved
@@ -292,12 +292,7 @@
     line_gizmos: Query<(Entity, &MainEntity, &GizmoMeshConfig)>,
     line_gizmo_assets: Res<RenderAssets<GpuLineGizmo>>,
     mut transparent_render_phases: ResMut<ViewSortedRenderPhases<Transparent3d>>,
-<<<<<<< HEAD
-    mut views: Query<(
-=======
     views: Query<(
-        Entity,
->>>>>>> 6f68776e
         &ExtractedView,
         &Msaa,
         Option<&RenderLayers>,
@@ -411,12 +406,7 @@
     line_gizmos: Query<(Entity, &MainEntity, &GizmoMeshConfig)>,
     line_gizmo_assets: Res<RenderAssets<GpuLineGizmo>>,
     mut transparent_render_phases: ResMut<ViewSortedRenderPhases<Transparent3d>>,
-<<<<<<< HEAD
-    mut views: Query<(
-=======
     views: Query<(
-        Entity,
->>>>>>> 6f68776e
         &ExtractedView,
         &Msaa,
         Option<&RenderLayers>,
