--- conflicted
+++ resolved
@@ -77,11 +77,7 @@
     resolution: Option<u32>,
 }
 
-<<<<<<< HEAD
-impl<'w, 's, Config, Clear> Arc2dBuilder<'_, 'w, 's, Config, Clear>
-=======
 impl<Config, Clear> Arc2dBuilder<'_, Config, Clear>
->>>>>>> 9cebc664
 where
     Config: GizmoConfigGroup,
     Clear: 'static + Send + Sync,
@@ -93,11 +89,7 @@
     }
 }
 
-<<<<<<< HEAD
-impl<'w, 's, Config, Clear> Drop for Arc2dBuilder<'_, 'w, 's, Config, Clear>
-=======
 impl<Config, Clear> Drop for Arc2dBuilder<'_, Config, Clear>
->>>>>>> 9cebc664
 where
     Config: GizmoConfigGroup,
     Clear: 'static + Send + Sync,
@@ -475,11 +467,7 @@
     resolution: Option<u32>,
 }
 
-<<<<<<< HEAD
-impl<'w, 's, Config, Clear> Arc3dBuilder<'_, 'w, 's, Config, Clear>
-=======
 impl<Config, Clear> Arc3dBuilder<'_, Config, Clear>
->>>>>>> 9cebc664
 where
     Config: GizmoConfigGroup,
     Clear: 'static + Send + Sync,
@@ -491,11 +479,7 @@
     }
 }
 
-<<<<<<< HEAD
-impl<'w, 's, Config, Clear> Drop for Arc3dBuilder<'_, 'w, 's, Config, Clear>
-=======
 impl<Config, Clear> Drop for Arc3dBuilder<'_, Config, Clear>
->>>>>>> 9cebc664
 where
     Config: GizmoConfigGroup,
     Clear: 'static + Send + Sync,
