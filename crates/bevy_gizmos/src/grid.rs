--- conflicted
+++ resolved
@@ -36,11 +36,7 @@
     color: Color,
 }
 
-<<<<<<< HEAD
-impl<'w, 's, Config, Clear> GridBuilder3d<'_, 'w, 's, Config, Clear>
-=======
 impl<Config, Clear> GridBuilder3d<'_, Config, Clear>
->>>>>>> 9cebc664
 where
     Config: GizmoConfigGroup,
     Clear: 'static + Send + Sync,
@@ -96,11 +92,7 @@
     }
 }
 
-<<<<<<< HEAD
-impl<'w, 's, Config, Clear> GridBuilder2d<'_, 'w, 's, Config, Clear>
-=======
 impl<Config, Clear> GridBuilder2d<'_, Config, Clear>
->>>>>>> 9cebc664
 where
     Config: GizmoConfigGroup,
     Clear: 'static + Send + Sync,
@@ -144,11 +136,7 @@
     }
 }
 
-<<<<<<< HEAD
-impl<'w, 's, Config, Clear> Drop for GridBuilder3d<'_, 'w, 's, Config, Clear>
-=======
 impl<Config, Clear> Drop for GridBuilder3d<'_, Config, Clear>
->>>>>>> 9cebc664
 where
     Config: GizmoConfigGroup,
     Clear: 'static + Send + Sync,
@@ -167,11 +155,7 @@
     }
 }
 
-<<<<<<< HEAD
-impl<'w, 's, Config, Clear> Drop for GridBuilder2d<'_, 'w, 's, Config, Clear>
-=======
 impl<Config, Clear> Drop for GridBuilder2d<'_, Config, Clear>
->>>>>>> 9cebc664
 where
     Config: GizmoConfigGroup,
     Clear: 'static + Send + Sync,
@@ -364,13 +348,8 @@
 }
 
 #[allow(clippy::too_many_arguments)]
-<<<<<<< HEAD
-fn draw_grid<'w, 's, Config, Clear>(
-    gizmos: &mut Gizmos<'w, 's, Config, Clear>,
-=======
 fn draw_grid<Config, Clear>(
     gizmos: &mut GizmoBuffer<Config, Clear>,
->>>>>>> 9cebc664
     isometry: Isometry3d,
     spacing: Vec3,
     cell_count: UVec3,
