//! A module for the [`GizmoConfig<T>`] [`Resource`].

use crate::{self as bevy_gizmos};
pub use bevy_gizmos_macros::GizmoConfigGroup;

#[cfg(all(
    feature = "bevy_render",
    any(feature = "bevy_pbr", feature = "bevy_sprite")
))]
use {crate::LineGizmo, bevy_asset::Handle, bevy_ecs::component::Component};

use bevy_ecs::{reflect::ReflectResource, system::Resource};
use bevy_reflect::{std_traits::ReflectDefault, Reflect, TypePath};
use bevy_utils::TypeIdMap;
use core::{
    any::TypeId,
    ops::{Deref, DerefMut},
    panic,
};

/// An enum configuring how line joints will be drawn.
#[derive(Debug, Default, Copy, Clone, Reflect, PartialEq, Eq, Hash)]
pub enum GizmoLineJoint {
    /// Does not draw any line joints.
    #[default]
    None,
    /// Extends both lines at the joining point until they meet in a sharp point.
    Miter,
    /// Draws a round corner with the specified resolution between the two lines.
    ///
    /// The resolution determines the amount of triangles drawn per joint,
    /// e.g. `GizmoLineJoint::Round(4)` will draw 4 triangles at each line joint.
    Round(u32),
    /// Draws a bevel, a straight line in this case, to connect the ends of both lines.
    Bevel,
}

/// An enum used to configure the style of gizmo lines, similar to CSS line-style
#[derive(Copy, Clone, Debug, Default, Hash, PartialEq, Eq, Reflect)]
#[non_exhaustive]
pub enum GizmoLineStyle {
    /// A solid line without any decorators
    #[default]
    Solid,
    /// A dotted line
    Dotted,
}

/// A trait used to create gizmo configs groups.
///
/// Here you can store additional configuration for you gizmo group not covered by [`GizmoConfig`]
///
/// Make sure to derive [`Default`] + [`Reflect`] and register in the app using `app.init_gizmo_group::<T>()`
pub trait GizmoConfigGroup: Reflect + TypePath + Default {}

/// The default gizmo config group.
#[derive(Default, Reflect, GizmoConfigGroup)]
pub struct DefaultGizmoConfigGroup;

/// Used when the gizmo config group needs to be type-erased.
/// Also used for retained gizmos, which can't have a gizmo config group.
#[derive(Default, Reflect, GizmoConfigGroup, Debug, Clone)]
pub struct ErasedGizmoConfigGroup;

/// A [`Resource`] storing [`GizmoConfig`] and [`GizmoConfigGroup`] structs
///
/// Use `app.init_gizmo_group::<T>()` to register a custom config group.
#[derive(Reflect, Resource, Default)]
#[reflect(Resource, Default)]
pub struct GizmoConfigStore {
    // INVARIANT: must map TypeId::of::<T>() to correct type T
    #[reflect(ignore)]
    store: TypeIdMap<(GizmoConfig, Box<dyn Reflect>)>,
}

impl GizmoConfigStore {
    /// Returns [`GizmoConfig`] and [`GizmoConfigGroup`] associated with [`TypeId`] of a [`GizmoConfigGroup`]
    pub fn get_config_dyn(&self, config_type_id: &TypeId) -> Option<(&GizmoConfig, &dyn Reflect)> {
        let (config, ext) = self.store.get(config_type_id)?;
        Some((config, ext.deref()))
    }

    /// Returns [`GizmoConfig`] and [`GizmoConfigGroup`] associated with [`GizmoConfigGroup`] `T`
    pub fn config<T: GizmoConfigGroup>(&self) -> (&GizmoConfig, &T) {
        let Some((config, ext)) = self.get_config_dyn(&TypeId::of::<T>()) else {
            panic!("Requested config {} does not exist in `GizmoConfigStore`! Did you forget to add it using `app.init_gizmo_group<T>()`?", T::type_path());
        };
        // hash map invariant guarantees that &dyn Reflect is of correct type T
        let ext = ext.as_any().downcast_ref().unwrap();
        (config, ext)
    }

    /// Returns mutable [`GizmoConfig`] and [`GizmoConfigGroup`] associated with [`TypeId`] of a [`GizmoConfigGroup`]
    pub fn get_config_mut_dyn(
        &mut self,
        config_type_id: &TypeId,
    ) -> Option<(&mut GizmoConfig, &mut dyn Reflect)> {
        let (config, ext) = self.store.get_mut(config_type_id)?;
        Some((config, ext.deref_mut()))
    }

    /// Returns mutable [`GizmoConfig`] and [`GizmoConfigGroup`] associated with [`GizmoConfigGroup`] `T`
    pub fn config_mut<T: GizmoConfigGroup>(&mut self) -> (&mut GizmoConfig, &mut T) {
        let Some((config, ext)) = self.get_config_mut_dyn(&TypeId::of::<T>()) else {
            panic!("Requested config {} does not exist in `GizmoConfigStore`! Did you forget to add it using `app.init_gizmo_group<T>()`?", T::type_path());
        };
        // hash map invariant guarantees that &dyn Reflect is of correct type T
        let ext = ext.as_any_mut().downcast_mut().unwrap();
        (config, ext)
    }

    /// Returns an iterator over all [`GizmoConfig`]s.
    pub fn iter(&self) -> impl Iterator<Item = (&TypeId, &GizmoConfig, &dyn Reflect)> + '_ {
        self.store
            .iter()
            .map(|(id, (config, ext))| (id, config, ext.deref()))
    }

    /// Returns an iterator over all [`GizmoConfig`]s, by mutable reference.
    pub fn iter_mut(
        &mut self,
    ) -> impl Iterator<Item = (&TypeId, &mut GizmoConfig, &mut dyn Reflect)> + '_ {
        self.store
            .iter_mut()
            .map(|(id, (config, ext))| (id, config, ext.deref_mut()))
    }

    /// Inserts [`GizmoConfig`] and [`GizmoConfigGroup`] replacing old values
    pub fn insert<T: GizmoConfigGroup>(&mut self, config: GizmoConfig, ext_config: T) {
        // INVARIANT: hash map must correctly map TypeId::of::<T>() to &dyn Reflect of type T
        self.store
            .insert(TypeId::of::<T>(), (config, Box::new(ext_config)));
    }

    pub(crate) fn register<T: GizmoConfigGroup>(&mut self) {
        self.insert(GizmoConfig::default(), T::default());
    }
}

/// A struct that stores configuration for gizmos.
#[derive(Clone, Reflect, Debug)]
pub struct GizmoConfig {
    /// Set to `false` to stop drawing gizmos.
    ///
    /// Defaults to `true`.
    pub enabled: bool,
    /// Line settings.
    pub line: LineGizmoConfig,
    /// How closer to the camera than real geometry the gizmos should be.
    ///
    /// In 2D this setting has no effect and is effectively always -1.
    ///
    /// Value between -1 and 1 (inclusive).
    /// * 0 means that there is no change to the line position when rendering
    /// * 1 means it is furthest away from camera as possible
    /// * -1 means that it will always render in front of other things.
    ///
    /// This is typically useful if you are drawing wireframes on top of polygons
    /// and your wireframe is z-fighting (flickering on/off) with your main model.
    /// You would set this value to a negative number close to 0.
    pub depth_bias: f32,
    /// Describes which rendering layers gizmos will be rendered to.
    ///
    /// Gizmos will only be rendered to cameras with intersecting layers.
    #[cfg(feature = "bevy_render")]
    pub render_layers: bevy_render::view::RenderLayers,
}

impl Default for GizmoConfig {
    fn default() -> Self {
        Self {
            enabled: true,
            line: Default::default(),
            depth_bias: 0.,
            #[cfg(feature = "bevy_render")]
            render_layers: Default::default(),
        }
    }
}

/// A struct that stores configuration for gizmos.
#[derive(Clone, Reflect, Debug)]
pub struct LineGizmoConfig {
    /// Line width specified in pixels.
    ///
    /// If `perspective` is `true` then this is the size in pixels at the camera's near plane.
    ///
    /// Defaults to `2.0`.
    pub width: f32,
    /// Apply perspective to gizmo lines.
    ///
    /// This setting only affects 3D, non-orthographic cameras.
    ///
    /// Defaults to `false`.
    pub perspective: bool,
    /// Determine the style of gizmo lines.
    pub style: GizmoLineStyle,
    /// Describe how lines should join.
    pub joints: GizmoLineJoint,
}

impl Default for LineGizmoConfig {
    fn default() -> Self {
        Self {
            width: 2.,
            perspective: false,
            style: GizmoLineStyle::Solid,
            joints: GizmoLineJoint::None,
        }
    }
}

#[cfg(all(
    feature = "bevy_render",
    any(feature = "bevy_pbr", feature = "bevy_sprite")
))]
#[derive(Component)]
pub(crate) struct GizmoMeshConfig {
    pub line_perspective: bool,
    pub line_style: GizmoLineStyle,
    pub line_joints: GizmoLineJoint,
    pub render_layers: bevy_render::view::RenderLayers,
<<<<<<< HEAD
}

#[cfg(all(
    feature = "bevy_render",
    any(feature = "bevy_pbr", feature = "bevy_sprite")
))]
impl From<&GizmoConfig> for GizmoMeshConfig {
    fn from(item: &GizmoConfig) -> Self {
        GizmoMeshConfig {
            line_perspective: item.line.perspective,
            line_style: item.line.style,
            render_layers: item.render_layers.clone(),
            line_joints: item.line.joints,
        }
    }
=======
    pub handle: Handle<LineGizmo>,
>>>>>>> 754194fd
}<|MERGE_RESOLUTION|>--- conflicted
+++ resolved
@@ -1,13 +1,13 @@
 //! A module for the [`GizmoConfig<T>`] [`Resource`].
 
-use crate::{self as bevy_gizmos};
+use crate::{self as bevy_gizmos, LineGizmoAsset};
 pub use bevy_gizmos_macros::GizmoConfigGroup;
 
 #[cfg(all(
     feature = "bevy_render",
     any(feature = "bevy_pbr", feature = "bevy_sprite")
 ))]
-use {crate::LineGizmo, bevy_asset::Handle, bevy_ecs::component::Component};
+use {bevy_asset::Handle, bevy_ecs::component::Component};
 
 use bevy_ecs::{reflect::ReflectResource, system::Resource};
 use bevy_reflect::{std_traits::ReflectDefault, Reflect, TypePath};
@@ -220,23 +220,5 @@
     pub line_style: GizmoLineStyle,
     pub line_joints: GizmoLineJoint,
     pub render_layers: bevy_render::view::RenderLayers,
-<<<<<<< HEAD
-}
-
-#[cfg(all(
-    feature = "bevy_render",
-    any(feature = "bevy_pbr", feature = "bevy_sprite")
-))]
-impl From<&GizmoConfig> for GizmoMeshConfig {
-    fn from(item: &GizmoConfig) -> Self {
-        GizmoMeshConfig {
-            line_perspective: item.line.perspective,
-            line_style: item.line.style,
-            render_layers: item.render_layers.clone(),
-            line_joints: item.line.joints,
-        }
-    }
-=======
-    pub handle: Handle<LineGizmo>,
->>>>>>> 754194fd
+    pub handle: Handle<LineGizmoAsset>,
 }