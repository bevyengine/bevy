//! A module for the [`GizmoConfig<T>`] [`Resource`].

use crate as bevy_gizmos;
pub use bevy_gizmos_macros::GizmoConfigGroup;

use bevy_ecs::{component::Component, reflect::ReflectResource, system::Resource};
use bevy_reflect::{std_traits::ReflectDefault, Reflect, TypePath};
use bevy_render::view::RenderLayers;
use bevy_utils::TypeIdMap;
use core::panic;
use std::{
    any::TypeId,
    ops::{Deref, DerefMut},
};

<<<<<<< HEAD
/// An enum used to configure the style of gizmo lines, similar to CSS line-style
#[derive(Copy, Clone, Debug, Default, Hash, PartialEq, Eq, Reflect)]
pub enum GizmoLineStyle {
    /// A solid line without any decorators
    #[default]
    Solid,
    /// A dotted line
    Dotted,
=======
/// An enum configuring how line joints will be drawn.
#[derive(Debug, Default, Copy, Clone, Reflect, PartialEq, Eq, Hash)]
pub enum GizmoLineJoint {
    /// Does not draw any line joints.
    #[default]
    None,
    /// Extends both lines at the joining point until they meet in a sharp point.
    Miter,
    /// Draws a round corner with the specified resolution between the two lines.
    ///
    /// The resolution determines the amount of triangles drawn per joint,
    /// e.g. `GizmoLineJoint::Round(4)` will draw 4 triangles at each line joint.
    Round(u32),
    /// Draws a bevel, a straight line in this case, to connect the ends of both lines.
    Bevel,
>>>>>>> c7298599
}

/// A trait used to create gizmo configs groups.
///
/// Here you can store additional configuration for you gizmo group not covered by [`GizmoConfig`]
///
/// Make sure to derive [`Default`] + [`Reflect`] and register in the app using `app.init_gizmo_group::<T>()`
pub trait GizmoConfigGroup: Reflect + TypePath + Default {}

/// The default gizmo config group.
#[derive(Default, Reflect, GizmoConfigGroup)]
pub struct DefaultGizmoConfigGroup;

/// A [`Resource`] storing [`GizmoConfig`] and [`GizmoConfigGroup`] structs
///
/// Use `app.init_gizmo_group::<T>()` to register a custom config group.
#[derive(Reflect, Resource, Default)]
#[reflect(Resource, Default)]
pub struct GizmoConfigStore {
    // INVARIANT: must map TypeId::of::<T>() to correct type T
    #[reflect(ignore)]
    store: TypeIdMap<(GizmoConfig, Box<dyn Reflect>)>,
}

impl GizmoConfigStore {
    /// Returns [`GizmoConfig`] and [`GizmoConfigGroup`] associated with [`TypeId`] of a [`GizmoConfigGroup`]
    pub fn get_config_dyn(&self, config_type_id: &TypeId) -> Option<(&GizmoConfig, &dyn Reflect)> {
        let (config, ext) = self.store.get(config_type_id)?;
        Some((config, ext.deref()))
    }

    /// Returns [`GizmoConfig`] and [`GizmoConfigGroup`] associated with [`GizmoConfigGroup`] `T`
    pub fn config<T: GizmoConfigGroup>(&self) -> (&GizmoConfig, &T) {
        let Some((config, ext)) = self.get_config_dyn(&TypeId::of::<T>()) else {
            panic!("Requested config {} does not exist in `GizmoConfigStore`! Did you forget to add it using `app.init_gizmo_group<T>()`?", T::type_path());
        };
        // hash map invariant guarantees that &dyn Reflect is of correct type T
        let ext = ext.as_any().downcast_ref().unwrap();
        (config, ext)
    }

    /// Returns mutable [`GizmoConfig`] and [`GizmoConfigGroup`] associated with [`TypeId`] of a [`GizmoConfigGroup`]
    pub fn get_config_mut_dyn(
        &mut self,
        config_type_id: &TypeId,
    ) -> Option<(&mut GizmoConfig, &mut dyn Reflect)> {
        let (config, ext) = self.store.get_mut(config_type_id)?;
        Some((config, ext.deref_mut()))
    }

    /// Returns mutable [`GizmoConfig`] and [`GizmoConfigGroup`] associated with [`GizmoConfigGroup`] `T`
    pub fn config_mut<T: GizmoConfigGroup>(&mut self) -> (&mut GizmoConfig, &mut T) {
        let Some((config, ext)) = self.get_config_mut_dyn(&TypeId::of::<T>()) else {
            panic!("Requested config {} does not exist in `GizmoConfigStore`! Did you forget to add it using `app.init_gizmo_group<T>()`?", T::type_path());
        };
        // hash map invariant guarantees that &dyn Reflect is of correct type T
        let ext = ext.as_any_mut().downcast_mut().unwrap();
        (config, ext)
    }

    /// Returns an iterator over all [`GizmoConfig`]s.
    pub fn iter(&self) -> impl Iterator<Item = (&TypeId, &GizmoConfig, &dyn Reflect)> + '_ {
        self.store
            .iter()
            .map(|(id, (config, ext))| (id, config, ext.deref()))
    }

    /// Returns an iterator over all [`GizmoConfig`]s, by mutable reference.
    pub fn iter_mut(
        &mut self,
    ) -> impl Iterator<Item = (&TypeId, &mut GizmoConfig, &mut dyn Reflect)> + '_ {
        self.store
            .iter_mut()
            .map(|(id, (config, ext))| (id, config, ext.deref_mut()))
    }

    /// Inserts [`GizmoConfig`] and [`GizmoConfigGroup`] replacing old values
    pub fn insert<T: GizmoConfigGroup>(&mut self, config: GizmoConfig, ext_config: T) {
        // INVARIANT: hash map must correctly map TypeId::of::<T>() to &dyn Reflect of type T
        self.store
            .insert(TypeId::of::<T>(), (config, Box::new(ext_config)));
    }

    pub(crate) fn register<T: GizmoConfigGroup>(&mut self) {
        self.insert(GizmoConfig::default(), T::default());
    }
}

/// A struct that stores configuration for gizmos.
#[derive(Clone, Reflect)]
pub struct GizmoConfig {
    /// Set to `false` to stop drawing gizmos.
    ///
    /// Defaults to `true`.
    pub enabled: bool,
    /// Line width specified in pixels.
    ///
    /// If `line_perspective` is `true` then this is the size in pixels at the camera's near plane.
    ///
    /// Defaults to `2.0`.
    pub line_width: f32,
    /// Apply perspective to gizmo lines.
    ///
    /// This setting only affects 3D, non-orthographic cameras.
    ///
    /// Defaults to `false`.
    pub line_perspective: bool,
    /// Determine the style of gizmo lines.
    pub line_style: GizmoLineStyle,
    /// How closer to the camera than real geometry the line should be.
    ///
    /// In 2D this setting has no effect and is effectively always -1.
    ///
    /// Value between -1 and 1 (inclusive).
    /// * 0 means that there is no change to the line position when rendering
    /// * 1 means it is furthest away from camera as possible
    /// * -1 means that it will always render in front of other things.
    ///
    /// This is typically useful if you are drawing wireframes on top of polygons
    /// and your wireframe is z-fighting (flickering on/off) with your main model.
    /// You would set this value to a negative number close to 0.
    pub depth_bias: f32,
    /// Describes which rendering layers gizmos will be rendered to.
    ///
    /// Gizmos will only be rendered to cameras with intersecting layers.
    pub render_layers: RenderLayers,

    /// Describe how lines should join
    pub line_joints: GizmoLineJoint,
}

impl Default for GizmoConfig {
    fn default() -> Self {
        Self {
            enabled: true,
            line_width: 2.,
            line_perspective: false,
            line_style: GizmoLineStyle::Solid,
            depth_bias: 0.,
            render_layers: Default::default(),

            line_joints: GizmoLineJoint::None,
        }
    }
}

#[derive(Component)]
pub(crate) struct GizmoMeshConfig {
    pub line_perspective: bool,
    pub line_style: GizmoLineStyle,
    pub render_layers: RenderLayers,
}

impl From<&GizmoConfig> for GizmoMeshConfig {
    fn from(item: &GizmoConfig) -> Self {
        GizmoMeshConfig {
            line_perspective: item.line_perspective,
            line_style: item.line_style,
            render_layers: item.render_layers,
        }
    }
}<|MERGE_RESOLUTION|>--- conflicted
+++ resolved
@@ -13,16 +13,6 @@
     ops::{Deref, DerefMut},
 };
 
-<<<<<<< HEAD
-/// An enum used to configure the style of gizmo lines, similar to CSS line-style
-#[derive(Copy, Clone, Debug, Default, Hash, PartialEq, Eq, Reflect)]
-pub enum GizmoLineStyle {
-    /// A solid line without any decorators
-    #[default]
-    Solid,
-    /// A dotted line
-    Dotted,
-=======
 /// An enum configuring how line joints will be drawn.
 #[derive(Debug, Default, Copy, Clone, Reflect, PartialEq, Eq, Hash)]
 pub enum GizmoLineJoint {
@@ -38,7 +28,16 @@
     Round(u32),
     /// Draws a bevel, a straight line in this case, to connect the ends of both lines.
     Bevel,
->>>>>>> c7298599
+}
+
+/// An enum used to configure the style of gizmo lines, similar to CSS line-style
+#[derive(Copy, Clone, Debug, Default, Hash, PartialEq, Eq, Reflect)]
+pub enum GizmoLineStyle {
+    /// A solid line without any decorators
+    #[default]
+    Solid,
+    /// A dotted line
+    Dotted,
 }
 
 /// A trait used to create gizmo configs groups.
