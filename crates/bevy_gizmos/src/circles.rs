//! Additional [`GizmoBuffer`] Functions -- Circles
//!
//! Includes the implementation of [`GizmoBuffer::circle`] and [`GizmoBuffer::circle_2d`],
//! and assorted support items.

use crate::{gizmos::GizmoBuffer, prelude::GizmoConfigGroup};
use bevy_color::Color;
use bevy_math::{ops, Isometry2d, Isometry3d, Quat, Vec2, Vec3};
use core::f32::consts::TAU;

pub(crate) const DEFAULT_CIRCLE_RESOLUTION: u32 = 32;

fn ellipse_inner(half_size: Vec2, resolution: u32) -> impl Iterator<Item = Vec2> {
    (0..resolution + 1).map(move |i| {
        let angle = i as f32 * TAU / resolution as f32;
        let (x, y) = ops::sin_cos(angle);
        Vec2::new(x, y) * half_size
    })
}

impl<Config, Clear> GizmoBuffer<Config, Clear>
where
    Config: GizmoConfigGroup,
    Clear: 'static + Send + Sync,
{
    /// Draw an ellipse in 3D with the given `isometry` applied.
    ///
    /// If `isometry == Isometry3d::IDENTITY` then
    ///
    /// - the center is at `Vec3::ZERO`
    /// - the `half_sizes` are aligned with the `Vec3::X` and `Vec3::Y` axes.
    ///
    /// This should be called for each frame the ellipse needs to be rendered.
    ///
    /// # Example
    /// ```
    /// # use bevy_gizmos::prelude::*;
    /// # use bevy_math::prelude::*;
    /// # use bevy_color::palettes::basic::{RED, GREEN};
    /// fn system(mut gizmos: Gizmos) {
    ///     gizmos.ellipse(Isometry3d::IDENTITY, Vec2::new(1., 2.), GREEN);
    ///
    ///     // Ellipses have 32 line-segments by default.
    ///     // You may want to increase this for larger ellipses.
    ///     gizmos
    ///         .ellipse(Isometry3d::IDENTITY, Vec2::new(5., 1.), RED)
    ///         .resolution(64);
    /// }
    /// # bevy_ecs::system::assert_is_system(system);
    /// ```
    #[inline]
    pub fn ellipse(
        &mut self,
        isometry: impl Into<Isometry3d>,
        half_size: Vec2,
        color: impl Into<Color>,
    ) -> EllipseBuilder<'_, Config, Clear> {
        EllipseBuilder {
            gizmos: self,
            isometry: isometry.into(),
            half_size,
            color: color.into(),
            resolution: DEFAULT_CIRCLE_RESOLUTION,
        }
    }

    /// Draw an ellipse in 2D with the given `isometry` applied.
    ///
    /// If `isometry == Isometry2d::IDENTITY` then
    ///
    /// - the center is at `Vec2::ZERO`
    /// - the `half_sizes` are aligned with the `Vec2::X` and `Vec2::Y` axes.
    ///
    /// This should be called for each frame the ellipse needs to be rendered.
    ///
    /// # Example
    /// ```
    /// # use bevy_gizmos::prelude::*;
    /// # use bevy_math::prelude::*;
    /// # use bevy_color::palettes::basic::{RED, GREEN};
    /// fn system(mut gizmos: Gizmos) {
    ///     gizmos.ellipse_2d(Isometry2d::from_rotation(Rot2::degrees(180.0)), Vec2::new(2., 1.), GREEN);
    ///
    ///     // Ellipses have 32 line-segments by default.
    ///     // You may want to increase this for larger ellipses.
    ///     gizmos
    ///         .ellipse_2d(Isometry2d::from_rotation(Rot2::degrees(180.0)), Vec2::new(5., 1.), RED)
    ///         .resolution(64);
    /// }
    /// # bevy_ecs::system::assert_is_system(system);
    /// ```
    #[inline]
    pub fn ellipse_2d(
        &mut self,
        isometry: impl Into<Isometry2d>,
        half_size: Vec2,
        color: impl Into<Color>,
    ) -> Ellipse2dBuilder<'_, Config, Clear> {
        Ellipse2dBuilder {
            gizmos: self,
            isometry: isometry.into(),
            half_size,
            color: color.into(),
            resolution: DEFAULT_CIRCLE_RESOLUTION,
        }
    }

    /// Draw a circle in 3D with the given `isometry` applied.
    ///
    /// If `isometry == Isometry3d::IDENTITY` then
    ///
    /// - the center is at `Vec3::ZERO`
    /// - the radius is aligned with the `Vec3::X` and `Vec3::Y` axes.
    ///
    /// # Example
    /// ```
    /// # use bevy_gizmos::prelude::*;
    /// # use bevy_math::prelude::*;
    /// # use bevy_color::palettes::basic::{RED, GREEN};
    /// fn system(mut gizmos: Gizmos) {
    ///     gizmos.circle(Isometry3d::IDENTITY, 1., GREEN);
    ///
    ///     // Circles have 32 line-segments by default.
    ///     // You may want to increase this for larger circles.
    ///     gizmos
    ///         .circle(Isometry3d::IDENTITY, 5., RED)
    ///         .resolution(64);
    /// }
    /// # bevy_ecs::system::assert_is_system(system);
    /// ```
    #[inline]
    pub fn circle(
        &mut self,
        isometry: impl Into<Isometry3d>,
        radius: f32,
        color: impl Into<Color>,
    ) -> EllipseBuilder<'_, Config, Clear> {
        EllipseBuilder {
            gizmos: self,
            isometry: isometry.into(),
            half_size: Vec2::splat(radius),
            color: color.into(),
            resolution: DEFAULT_CIRCLE_RESOLUTION,
        }
    }

    /// Draw a circle in 2D with the given `isometry` applied.
    ///
    /// If `isometry == Isometry2d::IDENTITY` then
    ///
    /// - the center is at `Vec2::ZERO`
    /// - the radius is aligned with the `Vec2::X` and `Vec2::Y` axes.
    ///
    /// This should be called for each frame the circle needs to be rendered.
    ///
    /// # Example
    /// ```
    /// # use bevy_gizmos::prelude::*;
    /// # use bevy_math::prelude::*;
    /// # use bevy_color::palettes::basic::{RED, GREEN};
    /// fn system(mut gizmos: Gizmos) {
    ///     gizmos.circle_2d(Isometry2d::IDENTITY, 1., GREEN);
    ///
    ///     // Circles have 32 line-segments by default.
    ///     // You may want to increase this for larger circles.
    ///     gizmos
    ///         .circle_2d(Isometry2d::IDENTITY, 5., RED)
    ///         .resolution(64);
    /// }
    /// # bevy_ecs::system::assert_is_system(system);
    /// ```
    #[inline]
    pub fn circle_2d(
        &mut self,
        isometry: impl Into<Isometry2d>,
        radius: f32,
        color: impl Into<Color>,
    ) -> Ellipse2dBuilder<'_, Config, Clear> {
        Ellipse2dBuilder {
            gizmos: self,
            isometry: isometry.into(),
            half_size: Vec2::splat(radius),
            color: color.into(),
            resolution: DEFAULT_CIRCLE_RESOLUTION,
        }
    }

    /// Draw a wireframe sphere in 3D made out of 3 circles around the axes with the given
    /// `isometry` applied.
    ///
    /// If `isometry == Isometry3d::IDENTITY` then
    ///
    /// - the center is at `Vec3::ZERO`
    /// - the 3 circles are in the XY, YZ and XZ planes.
    ///
    /// This should be called for each frame the sphere needs to be rendered.
    ///
    /// # Example
    /// ```
    /// # use bevy_gizmos::prelude::*;
    /// # use bevy_math::prelude::*;
    /// # use bevy_color::Color;
    /// fn system(mut gizmos: Gizmos) {
    ///     gizmos.sphere(Isometry3d::IDENTITY, 1., Color::BLACK);
    ///
    ///     // Each circle has 32 line-segments by default.
    ///     // You may want to increase this for larger spheres.
    ///     gizmos
    ///         .sphere(Isometry3d::IDENTITY, 5., Color::BLACK)
    ///         .resolution(64);
    /// }
    /// # bevy_ecs::system::assert_is_system(system);
    /// ```
    #[inline]
    pub fn sphere(
        &mut self,
        isometry: impl Into<Isometry3d>,
        radius: f32,
        color: impl Into<Color>,
    ) -> SphereBuilder<'_, Config, Clear> {
        SphereBuilder {
            gizmos: self,
            radius,
            isometry: isometry.into(),
            color: color.into(),
            resolution: DEFAULT_CIRCLE_RESOLUTION,
        }
    }
}

/// A builder returned by [`GizmoBuffer::ellipse`].
pub struct EllipseBuilder<'a, Config, Clear>
where
    Config: GizmoConfigGroup,
    Clear: 'static + Send + Sync,
{
    gizmos: &'a mut GizmoBuffer<Config, Clear>,
    isometry: Isometry3d,
    half_size: Vec2,
    color: Color,
    resolution: u32,
}

<<<<<<< HEAD
impl<'w, 's, Config, Clear> EllipseBuilder<'_, 'w, 's, Config, Clear>
=======
impl<Config, Clear> EllipseBuilder<'_, Config, Clear>
>>>>>>> 9cebc664
where
    Config: GizmoConfigGroup,
    Clear: 'static + Send + Sync,
{
    /// Set the number of lines used to approximate the geometry of this ellipse.
    pub fn resolution(mut self, resolution: u32) -> Self {
        self.resolution = resolution;
        self
    }
}

<<<<<<< HEAD
impl<'w, 's, Config, Clear> Drop for EllipseBuilder<'_, 'w, 's, Config, Clear>
=======
impl<Config, Clear> Drop for EllipseBuilder<'_, Config, Clear>
>>>>>>> 9cebc664
where
    Config: GizmoConfigGroup,
    Clear: 'static + Send + Sync,
{
    fn drop(&mut self) {
        if !self.gizmos.enabled {
            return;
        }

        let positions = ellipse_inner(self.half_size, self.resolution)
            .map(|vec2| self.isometry * vec2.extend(0.));
        self.gizmos.linestrip(positions, self.color);
    }
}

/// A builder returned by [`GizmoBuffer::ellipse_2d`].
pub struct Ellipse2dBuilder<'a, Config, Clear>
where
    Config: GizmoConfigGroup,
    Clear: 'static + Send + Sync,
{
    gizmos: &'a mut GizmoBuffer<Config, Clear>,
    isometry: Isometry2d,
    half_size: Vec2,
    color: Color,
    resolution: u32,
}

<<<<<<< HEAD
impl<'w, 's, Config, Clear> Ellipse2dBuilder<'_, 'w, 's, Config, Clear>
=======
impl<Config, Clear> Ellipse2dBuilder<'_, Config, Clear>
>>>>>>> 9cebc664
where
    Config: GizmoConfigGroup,
    Clear: 'static + Send + Sync,
{
    /// Set the number of line-segments used to approximate the geometry of this ellipse.
    pub fn resolution(mut self, resolution: u32) -> Self {
        self.resolution = resolution;
        self
    }
}

<<<<<<< HEAD
impl<'w, 's, Config, Clear> Drop for Ellipse2dBuilder<'_, 'w, 's, Config, Clear>
=======
impl<Config, Clear> Drop for Ellipse2dBuilder<'_, Config, Clear>
>>>>>>> 9cebc664
where
    Config: GizmoConfigGroup,
    Clear: 'static + Send + Sync,
{
    /// Set the number of line-segments for this ellipse.
    fn drop(&mut self) {
        if !self.gizmos.enabled {
            return;
        };

        let positions =
            ellipse_inner(self.half_size, self.resolution).map(|vec2| self.isometry * vec2);
        self.gizmos.linestrip_2d(positions, self.color);
    }
}

/// A builder returned by [`GizmoBuffer::sphere`].
pub struct SphereBuilder<'a, Config, Clear>
where
    Config: GizmoConfigGroup,
    Clear: 'static + Send + Sync,
{
    gizmos: &'a mut GizmoBuffer<Config, Clear>,

    // Radius of the sphere
    radius: f32,

    isometry: Isometry3d,
    // Color of the sphere
    color: Color,

    // Number of line-segments used to approximate the sphere geometry
    resolution: u32,
}

<<<<<<< HEAD
impl<'w, 's, Config, Clear> SphereBuilder<'_, 'w, 's, Config, Clear>
=======
impl<Config, Clear> SphereBuilder<'_, Config, Clear>
>>>>>>> 9cebc664
where
    Config: GizmoConfigGroup,
    Clear: 'static + Send + Sync,
{
    /// Set the number of line-segments used to approximate the sphere geometry.
    pub fn resolution(mut self, resolution: u32) -> Self {
        self.resolution = resolution;
        self
    }
}

<<<<<<< HEAD
impl<'w, 's, Config, Clear> Drop for SphereBuilder<'_, 'w, 's, Config, Clear>
=======
impl<Config, Clear> Drop for SphereBuilder<'_, Config, Clear>
>>>>>>> 9cebc664
where
    Config: GizmoConfigGroup,
    Clear: 'static + Send + Sync,
{
    fn drop(&mut self) {
        if !self.gizmos.enabled {
            return;
        }

        // draws one great circle around each of the local axes
        Vec3::AXES.into_iter().for_each(|axis| {
            let axis_rotation = Isometry3d::from_rotation(Quat::from_rotation_arc(Vec3::Z, axis));
            self.gizmos
                .circle(self.isometry * axis_rotation, self.radius, self.color)
                .resolution(self.resolution);
        });
    }
}<|MERGE_RESOLUTION|>--- conflicted
+++ resolved
@@ -241,11 +241,7 @@
     resolution: u32,
 }
 
-<<<<<<< HEAD
-impl<'w, 's, Config, Clear> EllipseBuilder<'_, 'w, 's, Config, Clear>
-=======
 impl<Config, Clear> EllipseBuilder<'_, Config, Clear>
->>>>>>> 9cebc664
 where
     Config: GizmoConfigGroup,
     Clear: 'static + Send + Sync,
@@ -257,11 +253,7 @@
     }
 }
 
-<<<<<<< HEAD
-impl<'w, 's, Config, Clear> Drop for EllipseBuilder<'_, 'w, 's, Config, Clear>
-=======
 impl<Config, Clear> Drop for EllipseBuilder<'_, Config, Clear>
->>>>>>> 9cebc664
 where
     Config: GizmoConfigGroup,
     Clear: 'static + Send + Sync,
@@ -290,11 +282,7 @@
     resolution: u32,
 }
 
-<<<<<<< HEAD
-impl<'w, 's, Config, Clear> Ellipse2dBuilder<'_, 'w, 's, Config, Clear>
-=======
 impl<Config, Clear> Ellipse2dBuilder<'_, Config, Clear>
->>>>>>> 9cebc664
 where
     Config: GizmoConfigGroup,
     Clear: 'static + Send + Sync,
@@ -306,11 +294,7 @@
     }
 }
 
-<<<<<<< HEAD
-impl<'w, 's, Config, Clear> Drop for Ellipse2dBuilder<'_, 'w, 's, Config, Clear>
-=======
 impl<Config, Clear> Drop for Ellipse2dBuilder<'_, Config, Clear>
->>>>>>> 9cebc664
 where
     Config: GizmoConfigGroup,
     Clear: 'static + Send + Sync,
@@ -346,11 +330,7 @@
     resolution: u32,
 }
 
-<<<<<<< HEAD
-impl<'w, 's, Config, Clear> SphereBuilder<'_, 'w, 's, Config, Clear>
-=======
 impl<Config, Clear> SphereBuilder<'_, Config, Clear>
->>>>>>> 9cebc664
 where
     Config: GizmoConfigGroup,
     Clear: 'static + Send + Sync,
@@ -362,11 +342,7 @@
     }
 }
 
-<<<<<<< HEAD
-impl<'w, 's, Config, Clear> Drop for SphereBuilder<'_, 'w, 's, Config, Clear>
-=======
 impl<Config, Clear> Drop for SphereBuilder<'_, Config, Clear>
->>>>>>> 9cebc664
 where
     Config: GizmoConfigGroup,
     Clear: 'static + Send + Sync,
