--- conflicted
+++ resolved
@@ -246,11 +246,7 @@
     outer_resolution: u32,
 }
 
-<<<<<<< HEAD
-impl<'w, 's, Config, Clear> Annulus2dBuilder<'_, 'w, 's, Config, Clear>
-=======
 impl<Config, Clear> Annulus2dBuilder<'_, Config, Clear>
->>>>>>> 9cebc664
 where
     Config: GizmoConfigGroup,
     Clear: 'static + Send + Sync,
@@ -303,11 +299,7 @@
     }
 }
 
-<<<<<<< HEAD
-impl<'w, 's, Config, Clear> Drop for Annulus2dBuilder<'_, 'w, 's, Config, Clear>
-=======
 impl<Config, Clear> Drop for Annulus2dBuilder<'_, Config, Clear>
->>>>>>> 9cebc664
 where
     Config: GizmoConfigGroup,
     Clear: 'static + Send + Sync,
@@ -454,11 +446,7 @@
     draw_arrow: bool, // decides whether to indicate the direction of the line with an arrow
 }
 
-<<<<<<< HEAD
-impl<'w, 's, Config, Clear> Line2dBuilder<'_, 'w, 's, Config, Clear>
-=======
 impl<Config, Clear> Line2dBuilder<'_, Config, Clear>
->>>>>>> 9cebc664
 where
     Config: GizmoConfigGroup,
     Clear: 'static + Send + Sync,
@@ -496,11 +484,7 @@
     }
 }
 
-<<<<<<< HEAD
-impl<'w, 's, Config, Clear> Drop for Line2dBuilder<'_, 'w, 's, Config, Clear>
-=======
 impl<Config, Clear> Drop for Line2dBuilder<'_, Config, Clear>
->>>>>>> 9cebc664
 where
     Config: GizmoConfigGroup,
     Clear: 'static + Send + Sync,
@@ -602,11 +586,7 @@
     draw_arrow: bool, // decides whether to draw just a line or an arrow
 }
 
-<<<<<<< HEAD
-impl<'w, 's, Config, Clear> Segment2dBuilder<'_, 'w, 's, Config, Clear>
-=======
 impl<Config, Clear> Segment2dBuilder<'_, Config, Clear>
->>>>>>> 9cebc664
 where
     Config: GizmoConfigGroup,
     Clear: 'static + Send + Sync,
@@ -647,11 +627,7 @@
     }
 }
 
-<<<<<<< HEAD
-impl<'w, 's, Config, Clear> Drop for Segment2dBuilder<'_, 'w, 's, Config, Clear>
-=======
 impl<Config, Clear> Drop for Segment2dBuilder<'_, Config, Clear>
->>>>>>> 9cebc664
 where
     Config: GizmoConfigGroup,
     Clear: 'static + Send + Sync,
