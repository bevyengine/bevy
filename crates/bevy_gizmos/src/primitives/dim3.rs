--- conflicted
+++ resolved
@@ -154,19 +154,13 @@
 
 // plane 3d
 
-<<<<<<< HEAD
-/// Builder for configuring the drawing options of [`Sphere`].
+/// Builder for configuring the drawing options of [`Plane3d`].
 pub struct Plane3dBuilder<'a, 'w, 's, Config, Clear>
 where
     Config: GizmoConfigGroup,
     Clear: 'static + Send + Sync,
 {
     gizmos: &'a mut Gizmos<'w, 's, Config, Clear>,
-=======
-/// Builder for configuring the drawing options of [`Plane3d`].
-pub struct Plane3dBuilder<'a, 'w, 's, T: GizmoConfigGroup> {
-    gizmos: &'a mut Gizmos<'w, 's, T>,
->>>>>>> 8403c41c
 
     // direction of the normal orthogonal to the plane
     normal: Dir3,
