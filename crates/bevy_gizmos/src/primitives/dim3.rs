--- conflicted
+++ resolved
@@ -56,44 +56,6 @@
 
 // sphere
 
-<<<<<<< HEAD
-=======
-/// Builder for configuring the drawing options of [`Sphere`].
-pub struct SphereBuilder<'a, 'w, 's, Config, Clear>
-where
-    Config: GizmoConfigGroup,
-    Clear: 'static + Send + Sync,
-{
-    gizmos: &'a mut Gizmos<'w, 's, Config, Clear>,
-
-    // Radius of the sphere
-    radius: f32,
-
-    // Rotation of the sphere around the origin in 3D space
-    rotation: Quat,
-    // Center position of the sphere in 3D space
-    position: Vec3,
-    // Color of the sphere
-    color: Color,
-
-    // Resolution of the gizmos used to approximate the sphere geometry
-    // The number of vertices used to approximate the sphere geometry.
-    resolution: usize,
-}
-
-impl<Config, Clear> SphereBuilder<'_, '_, '_, Config, Clear>
-where
-    Config: GizmoConfigGroup,
-    Clear: 'static + Send + Sync,
-{
-    /// Set the number of lines used to approximate the sphere geometry.
-    pub fn resolution(mut self, resolution: usize) -> Self {
-        self.resolution = resolution;
-        self
-    }
-}
-
->>>>>>> bb516354
 impl<'w, 's, Config, Clear> GizmoPrimitive3d<Sphere> for Gizmos<'w, 's, Config, Clear>
 where
     Config: GizmoConfigGroup,
@@ -108,63 +70,7 @@
         rotation: Quat,
         color: impl Into<Color>,
     ) -> Self::Output<'_> {
-<<<<<<< HEAD
         self.sphere(position, rotation, primitive.radius, color)
-=======
-        SphereBuilder {
-            gizmos: self,
-            radius: primitive.radius,
-            position,
-            rotation,
-            color: color.into(),
-            resolution: DEFAULT_RESOLUTION,
-        }
-    }
-}
-
-impl<Config, Clear> Drop for SphereBuilder<'_, '_, '_, Config, Clear>
-where
-    Config: GizmoConfigGroup,
-    Clear: 'static + Send + Sync,
-{
-    fn drop(&mut self) {
-        if !self.gizmos.enabled {
-            return;
-        }
-
-        let SphereBuilder {
-            radius,
-            position: center,
-            rotation,
-            color,
-            resolution,
-            ..
-        } = self;
-
-        // draws the upper and lower semi spheres
-        [-1.0, 1.0].into_iter().for_each(|sign| {
-            let top = *center + (*rotation * Vec3::Y) * sign * *radius;
-            draw_semi_sphere(
-                self.gizmos,
-                *radius,
-                *resolution,
-                *rotation,
-                *center,
-                top,
-                *color,
-            );
-        });
-
-        // draws one great circle of the sphere
-        draw_circle_3d(
-            self.gizmos,
-            *radius,
-            *resolution,
-            *rotation,
-            *center,
-            *color,
-        );
->>>>>>> bb516354
     }
 }
 
@@ -591,10 +497,9 @@
 
         // draw upper and lower circle of the cylinder
         [-1.0, 1.0].into_iter().for_each(|sign| {
-<<<<<<< HEAD
             gizmos
                 .circle(*position + sign * up, normal, *radius, *color)
-                .segments(*segments);
+                .resolution(*resolution);
         });
 
         // draw lines connecting the two cylinder circles
@@ -608,28 +513,6 @@
                     *color,
                 );
             });
-=======
-            draw_circle_3d(
-                gizmos,
-                *radius,
-                *resolution,
-                *rotation,
-                *position + sign * *half_height * normal,
-                *color,
-            );
-        });
-
-        // draw lines connecting the two cylinder circles
-        draw_cylinder_vertical_lines(
-            gizmos,
-            *radius,
-            *resolution,
-            *half_height,
-            *rotation,
-            *position,
-            *color,
-        );
->>>>>>> bb516354
     }
 }
 
@@ -728,7 +611,7 @@
                 *radius,
                 *color,
             )
-            .segments(*segments);
+            .resolution(*resolution);
         gizmos
             .circle(
                 *position - y_offset * *half_length,
@@ -736,10 +619,9 @@
                 *radius,
                 *color,
             )
-            .segments(*segments);
+            .resolution(*resolution);
         let y_offset = y_offset * *half_length;
 
-<<<<<<< HEAD
         // Draw the vertical lines and the cap semicircles
         [Vec3::X, Vec3::Z].into_iter().for_each(|axis| {
             let normal = *rotation * axis;
@@ -760,7 +642,7 @@
 
             gizmos
                 .arc_3d(PI, *radius, *position + y_offset, rotation, *color)
-                .segments(*segments / 2);
+                .resolution(*resolution / 2);
             gizmos
                 .arc_3d(
                     PI,
@@ -769,28 +651,8 @@
                     rotation * Quat::from_rotation_y(PI),
                     *color,
                 )
-                .segments(*segments / 2);
+                .resolution(*resolution / 2);
         });
-=======
-        // draw two semi spheres for the capsule
-        [1.0, -1.0].into_iter().for_each(|sign| {
-            let center = *position + sign * *half_length * normal;
-            let top = center + sign * *radius * normal;
-            draw_semi_sphere(gizmos, *radius, *resolution, *rotation, center, top, *color);
-            draw_circle_3d(gizmos, *radius, *resolution, *rotation, center, *color);
-        });
-
-        // connect the two semi spheres with lines
-        draw_cylinder_vertical_lines(
-            gizmos,
-            *radius,
-            *resolution,
-            *half_length,
-            *rotation,
-            *position,
-            *color,
-        );
->>>>>>> bb516354
     }
 }
 
