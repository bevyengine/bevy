//! A module for rendering each of the 3D [`bevy_math::primitives`] with [`Gizmos`].

use super::helpers::*;
use std::f32::consts::TAU;

use bevy_math::primitives::{
    BoxedPolyline3d, Capsule3d, Cone, ConicalFrustum, Cuboid, Cylinder, Line3d, Plane3d,
    Polyline3d, Primitive3d, Segment3d, Sphere, Torus,
};
<<<<<<< HEAD
use bevy_math::{Direction3d, Quat, Vec3};
use bevy_render::color::Color;
=======
use bevy_math::{Quat, Vec3};
use bevy_render::color::LegacyColor;
>>>>>>> 43b859df

use crate::prelude::{GizmoConfigGroup, Gizmos};

const DEFAULT_NUMBER_SEGMENTS: usize = 5;
// length used to simulate infinite lines
const INFINITE_LEN: f32 = 10_000.0;

/// A trait for rendering 3D geometric primitives (`P`) with [`Gizmos`].
pub trait GizmoPrimitive3d<P: Primitive3d> {
    /// The output of `primitive_3d`. This is a builder to set non-default values.
    type Output<'a>
    where
        Self: 'a;

    /// Renders a 3D primitive with its associated details.
    fn primitive_3d(
        &mut self,
        primitive: P,
        position: Vec3,
        rotation: Quat,
        color: LegacyColor,
    ) -> Self::Output<'_>;
}

// direction 3d

impl<'w, 's, T: GizmoConfigGroup> GizmoPrimitive3d<Direction3d> for Gizmos<'w, 's, T> {
    type Output<'a> = () where Self: 'a;

    fn primitive_3d(
        &mut self,
        primitive: Direction3d,
        position: Vec3,
        rotation: Quat,
        color: LegacyColor,
    ) -> Self::Output<'_> {
        self.arrow(position, position + (rotation * *primitive), color);
    }
}

// sphere

/// Builder for configuring the drawing options of [`Sphere`].
pub struct SphereBuilder<'a, 'w, 's, T: GizmoConfigGroup> {
    gizmos: &'a mut Gizmos<'w, 's, T>,

    // Radius of the sphere
    radius: f32,

    // Rotation of the sphere around the origin in 3D space
    rotation: Quat,
    // Center position of the sphere in 3D space
    position: Vec3,
    // Color of the sphere
    color: LegacyColor,

    // Number of segments used to approximate the sphere geometry
    segments: usize,
}

impl<T: GizmoConfigGroup> SphereBuilder<'_, '_, '_, T> {
    /// Set the number of segments used to approximate the sphere geometry.
    pub fn segments(mut self, segments: usize) -> Self {
        self.segments = segments;
        self
    }
}

impl<'w, 's, T: GizmoConfigGroup> GizmoPrimitive3d<Sphere> for Gizmos<'w, 's, T> {
    type Output<'a> = SphereBuilder<'a, 'w, 's, T> where Self: 'a;

    fn primitive_3d(
        &mut self,
        primitive: Sphere,
        position: Vec3,
        rotation: Quat,
        color: LegacyColor,
    ) -> Self::Output<'_> {
        SphereBuilder {
            gizmos: self,
            radius: primitive.radius,
            position,
            rotation,
            color,
            segments: DEFAULT_NUMBER_SEGMENTS,
        }
    }
}

impl<T: GizmoConfigGroup> Drop for SphereBuilder<'_, '_, '_, T> {
    fn drop(&mut self) {
        if !self.gizmos.enabled {
            return;
        }

        let SphereBuilder {
            radius,
            position: center,
            rotation,
            color,
            segments,
            ..
        } = self;

        // draws the upper and lower semi spheres
        [-1.0, 1.0].into_iter().for_each(|sign| {
            let top = *center + (*rotation * Vec3::Y) * sign * *radius;
            draw_semi_sphere(
                self.gizmos,
                *radius,
                *segments,
                *rotation,
                *center,
                top,
                *color,
            );
        });

        // draws one great circle of the sphere
        draw_circle_3d(self.gizmos, *radius, *segments, *rotation, *center, *color);
    }
}

// plane 3d

/// Builder for configuring the drawing options of [`Sphere`].
pub struct Plane3dBuilder<'a, 'w, 's, T: GizmoConfigGroup> {
    gizmos: &'a mut Gizmos<'w, 's, T>,

    // direction of the normal orthogonal to the plane
    normal: Direction3d,

    // Rotation of the sphere around the origin in 3D space
    rotation: Quat,
    // Center position of the sphere in 3D space
    position: Vec3,
    // Color of the sphere
    color: LegacyColor,

    // Number of axis to hint the plane
    axis_count: usize,
    // Number of segments used to hint the plane
    segment_count: usize,
    // Length of segments used to hint the plane
    segment_length: f32,
}

impl<T: GizmoConfigGroup> Plane3dBuilder<'_, '_, '_, T> {
    /// Set the number of segments used to hint the plane.
    pub fn segment_count(mut self, count: usize) -> Self {
        self.segment_count = count;
        self
    }

    /// Set the length of segments used to hint the plane.
    pub fn segment_length(mut self, length: f32) -> Self {
        self.segment_length = length;
        self
    }

    /// Set the number of axis used to hint the plane.
    pub fn axis_count(mut self, count: usize) -> Self {
        self.axis_count = count;
        self
    }
}

impl<'w, 's, T: GizmoConfigGroup> GizmoPrimitive3d<Plane3d> for Gizmos<'w, 's, T> {
    type Output<'a> = Plane3dBuilder<'a, 'w, 's, T> where Self: 'a;

    fn primitive_3d(
        &mut self,
        primitive: Plane3d,
        position: Vec3,
        rotation: Quat,
        color: LegacyColor,
    ) -> Self::Output<'_> {
        Plane3dBuilder {
            gizmos: self,
            normal: primitive.normal,
            rotation,
            position,
            color,
            axis_count: 4,
            segment_count: 3,
            segment_length: 0.25,
        }
    }
}

impl<T: GizmoConfigGroup> Drop for Plane3dBuilder<'_, '_, '_, T> {
    fn drop(&mut self) {
        if !self.gizmos.enabled {
            return;
        }

        // draws the normal
        let normal = self.rotation * *self.normal;
        self.gizmos
            .primitive_3d(self.normal, self.position, self.rotation, self.color);
        let normals_normal = normal.any_orthonormal_vector();

        // draws the axes
        // get rotation for each direction
        (0..self.axis_count)
            .map(|i| i as f32 * (1.0 / self.axis_count as f32) * TAU)
            .map(|angle| Quat::from_axis_angle(normal, angle))
            .for_each(|quat| {
                let axis_direction = quat * normals_normal;
                let direction = Direction3d::new_unchecked(axis_direction);

                // for each axis draw dotted line
                (0..)
                    .filter(|i| i % 2 != 0)
                    .map(|percent| (percent as f32 + 0.5) * self.segment_length * axis_direction)
                    .map(|position| position + self.position)
                    .take(self.segment_count)
                    .for_each(|position| {
                        self.gizmos.primitive_3d(
                            Segment3d {
                                direction,
                                half_length: self.segment_length * 0.5,
                            },
                            position,
                            Quat::IDENTITY,
                            self.color,
                        );
                    });
            });
    }
}

// line 3d

impl<'w, 's, T: GizmoConfigGroup> GizmoPrimitive3d<Line3d> for Gizmos<'w, 's, T> {
    type Output<'a> = () where Self: 'a;

    fn primitive_3d(
        &mut self,
        primitive: Line3d,
        position: Vec3,
        rotation: Quat,
        color: LegacyColor,
    ) -> Self::Output<'_> {
        if !self.enabled {
            return;
        }

        let direction = rotation * *primitive.direction;
        self.arrow(position, position + direction, color);

        let [start, end] = [1.0, -1.0]
            .map(|sign| sign * INFINITE_LEN)
            .map(|length| direction * length)
            .map(|offset| position + offset);
        self.line(start, end, color);
    }
}

// segment 3d

impl<'w, 's, T: GizmoConfigGroup> GizmoPrimitive3d<Segment3d> for Gizmos<'w, 's, T> {
    type Output<'a> = () where Self: 'a;

    fn primitive_3d(
        &mut self,
        primitive: Segment3d,
        position: Vec3,
        rotation: Quat,
        color: LegacyColor,
    ) -> Self::Output<'_> {
        if !self.enabled {
            return;
        }

        let direction = rotation * *primitive.direction;
        let start = position - direction * primitive.half_length;
        let end = position + direction * primitive.half_length;
        self.line(start, end, color);
    }
}

// polyline 3d

impl<'w, 's, const N: usize, T: GizmoConfigGroup> GizmoPrimitive3d<Polyline3d<N>>
    for Gizmos<'w, 's, T>
{
    type Output<'a> = () where Self: 'a;

    fn primitive_3d(
        &mut self,
        primitive: Polyline3d<N>,
        position: Vec3,
        rotation: Quat,
        color: LegacyColor,
    ) -> Self::Output<'_> {
        if !self.enabled {
            return;
        }

        self.linestrip(
            primitive
                .vertices
                .map(rotate_then_translate_3d(rotation, position)),
            color,
        );
    }
}

// boxed polyline 3d

impl<'w, 's, T: GizmoConfigGroup> GizmoPrimitive3d<BoxedPolyline3d> for Gizmos<'w, 's, T> {
    type Output<'a> = () where Self: 'a;

    fn primitive_3d(
        &mut self,
        primitive: BoxedPolyline3d,
        position: Vec3,
        rotation: Quat,
        color: LegacyColor,
    ) -> Self::Output<'_> {
        if !self.enabled {
            return;
        }

        self.linestrip(
            primitive
                .vertices
                .iter()
                .copied()
                .map(rotate_then_translate_3d(rotation, position)),
            color,
        );
    }
}

// cuboid

impl<'w, 's, T: GizmoConfigGroup> GizmoPrimitive3d<Cuboid> for Gizmos<'w, 's, T> {
    type Output<'a> = () where Self: 'a;

    fn primitive_3d(
        &mut self,
        primitive: Cuboid,
        position: Vec3,
        rotation: Quat,
        color: LegacyColor,
    ) -> Self::Output<'_> {
        if !self.enabled {
            return;
        }

        let [half_extend_x, half_extend_y, half_extend_z] = primitive.half_size.to_array();

        // transform the points from the reference unit cube to the cuboid coords
        let vertices @ [a, b, c, d, e, f, g, h] = [
            [1.0, 1.0, 1.0],
            [-1.0, 1.0, 1.0],
            [-1.0, -1.0, 1.0],
            [1.0, -1.0, 1.0],
            [1.0, 1.0, -1.0],
            [-1.0, 1.0, -1.0],
            [-1.0, -1.0, -1.0],
            [1.0, -1.0, -1.0],
        ]
        .map(|[sx, sy, sz]| Vec3::new(sx * half_extend_x, sy * half_extend_y, sz * half_extend_z))
        .map(rotate_then_translate_3d(rotation, position));

        // lines for the upper rectangle of the cuboid
        let upper = [a, b, c, d]
            .into_iter()
            .zip([a, b, c, d].into_iter().cycle().skip(1));

        // lines for the lower rectangle of the cuboid
        let lower = [e, f, g, h]
            .into_iter()
            .zip([e, f, g, h].into_iter().cycle().skip(1));

        // lines connecting upper and lower rectangles of the cuboid
        let connections = vertices.into_iter().zip(vertices.into_iter().skip(4));

        upper
            .chain(lower)
            .chain(connections)
            .for_each(|(start, end)| {
                self.line(start, end, color);
            });
    }
}

// cylinder 3d

/// Builder for configuring the drawing options of [`Cylinder`].
pub struct Cylinder3dBuilder<'a, 'w, 's, T: GizmoConfigGroup> {
    gizmos: &'a mut Gizmos<'w, 's, T>,

    // Radius of the cylinder
    radius: f32,
    // Half height of the cylinder
    half_height: f32,

    // Center position of the cylinder
    position: Vec3,
    // Rotation of the cylinder
    //
    // default orientation is: the cylinder is aligned with `Vec3::Y` axis
    rotation: Quat,
    // Color of the cylinder
    color: LegacyColor,

    // Number of segments used to approximate the cylinder geometry
    segments: usize,
}

impl<T: GizmoConfigGroup> Cylinder3dBuilder<'_, '_, '_, T> {
    /// Set the number of segments used to approximate the cylinder geometry.
    pub fn segments(mut self, segments: usize) -> Self {
        self.segments = segments;
        self
    }
}

impl<'w, 's, T: GizmoConfigGroup> GizmoPrimitive3d<Cylinder> for Gizmos<'w, 's, T> {
    type Output<'a> = Cylinder3dBuilder<'a, 'w, 's, T> where Self: 'a;

    fn primitive_3d(
        &mut self,
        primitive: Cylinder,
        position: Vec3,
        rotation: Quat,
        color: LegacyColor,
    ) -> Self::Output<'_> {
        Cylinder3dBuilder {
            gizmos: self,
            radius: primitive.radius,
            half_height: primitive.half_height,
            position,
            rotation,
            color,
            segments: DEFAULT_NUMBER_SEGMENTS,
        }
    }
}

impl<T: GizmoConfigGroup> Drop for Cylinder3dBuilder<'_, '_, '_, T> {
    fn drop(&mut self) {
        if !self.gizmos.enabled {
            return;
        }

        let Cylinder3dBuilder {
            gizmos,
            radius,
            half_height,
            position,
            rotation,
            color,
            segments,
        } = self;

        let normal = *rotation * Vec3::Y;

        // draw upper and lower circle of the cylinder
        [-1.0, 1.0].into_iter().for_each(|sign| {
            draw_circle_3d(
                gizmos,
                *radius,
                *segments,
                *rotation,
                *position + sign * *half_height * normal,
                *color,
            );
        });

        // draw lines connecting the two cylinder circles
        draw_cylinder_vertical_lines(
            gizmos,
            *radius,
            *segments,
            *half_height,
            *rotation,
            *position,
            *color,
        );
    }
}

// capsule 3d

/// Builder for configuring the drawing options of [`Capsule3d`].
pub struct Capsule3dBuilder<'a, 'w, 's, T: GizmoConfigGroup> {
    gizmos: &'a mut Gizmos<'w, 's, T>,

    // Radius of the capsule
    radius: f32,
    // Half length of the capsule
    half_length: f32,

    // Center position of the capsule
    position: Vec3,
    // Rotation of the capsule
    //
    // default orientation is: the capsule is aligned with `Vec3::Y` axis
    rotation: Quat,
    // Color of the capsule
    color: LegacyColor,

    // Number of segments used to approximate the capsule geometry
    segments: usize,
}

impl<T: GizmoConfigGroup> Capsule3dBuilder<'_, '_, '_, T> {
    /// Set the number of segments used to approximate the capsule geometry.
    pub fn segments(mut self, segments: usize) -> Self {
        self.segments = segments;
        self
    }
}

impl<'w, 's, T: GizmoConfigGroup> GizmoPrimitive3d<Capsule3d> for Gizmos<'w, 's, T> {
    type Output<'a> = Capsule3dBuilder<'a, 'w, 's, T> where Self: 'a;

    fn primitive_3d(
        &mut self,
        primitive: Capsule3d,
        position: Vec3,
        rotation: Quat,
        color: LegacyColor,
    ) -> Self::Output<'_> {
        Capsule3dBuilder {
            gizmos: self,
            radius: primitive.radius,
            half_length: primitive.half_length,
            position,
            rotation,
            color,
            segments: DEFAULT_NUMBER_SEGMENTS,
        }
    }
}

impl<T: GizmoConfigGroup> Drop for Capsule3dBuilder<'_, '_, '_, T> {
    fn drop(&mut self) {
        if !self.gizmos.enabled {
            return;
        }

        let Capsule3dBuilder {
            gizmos,
            radius,
            half_length,
            position,
            rotation,
            color,
            segments,
        } = self;

        let normal = *rotation * Vec3::Y;

        // draw two semi spheres for the capsule
        [1.0, -1.0].into_iter().for_each(|sign| {
            let center = *position + sign * *half_length * normal;
            let top = center + sign * *radius * normal;
            draw_semi_sphere(gizmos, *radius, *segments, *rotation, center, top, *color);
            draw_circle_3d(gizmos, *radius, *segments, *rotation, center, *color);
        });

        // connect the two semi spheres with lines
        draw_cylinder_vertical_lines(
            gizmos,
            *radius,
            *segments,
            *half_length,
            *rotation,
            *position,
            *color,
        );
    }
}

// cone 3d

/// Builder for configuring the drawing options of [`Cone`].
pub struct Cone3dBuilder<'a, 'w, 's, T: GizmoConfigGroup> {
    gizmos: &'a mut Gizmos<'w, 's, T>,

    // Radius of the cone
    radius: f32,
    // Height of the cone
    height: f32,

    // Center of the cone, half-way between the tip and the base
    position: Vec3,
    // Rotation of the cone
    //
    // default orientation is: cone base normal is aligned with the `Vec3::Y` axis
    rotation: Quat,
    // Color of the cone
    color: LegacyColor,

    // Number of segments used to approximate the cone geometry
    segments: usize,
}

impl<T: GizmoConfigGroup> Cone3dBuilder<'_, '_, '_, T> {
    /// Set the number of segments used to approximate the cone geometry.
    pub fn segments(mut self, segments: usize) -> Self {
        self.segments = segments;
        self
    }
}

impl<'w, 's, T: GizmoConfigGroup> GizmoPrimitive3d<Cone> for Gizmos<'w, 's, T> {
    type Output<'a> = Cone3dBuilder<'a, 'w, 's, T> where Self: 'a;

    fn primitive_3d(
        &mut self,
        primitive: Cone,
        position: Vec3,
        rotation: Quat,
        color: LegacyColor,
    ) -> Self::Output<'_> {
        Cone3dBuilder {
            gizmos: self,
            radius: primitive.radius,
            height: primitive.height,
            position,
            rotation,
            color,
            segments: DEFAULT_NUMBER_SEGMENTS,
        }
    }
}

impl<T: GizmoConfigGroup> Drop for Cone3dBuilder<'_, '_, '_, T> {
    fn drop(&mut self) {
        if !self.gizmos.enabled {
            return;
        }

        let Cone3dBuilder {
            gizmos,
            radius,
            height,
            position,
            rotation,
            color,
            segments,
        } = self;

        let half_height = *height * 0.5;

        // draw the base circle of the cone
        draw_circle_3d(
            gizmos,
            *radius,
            *segments,
            *rotation,
            *position - *rotation * Vec3::Y * half_height,
            *color,
        );

        // connect the base circle with the tip of the cone
        let end = Vec3::Y * half_height;
        circle_coordinates(*radius, *segments)
            .map(|p| Vec3::new(p.x, -half_height, p.y))
            .map(move |p| [p, end])
            .map(|ps| ps.map(rotate_then_translate_3d(*rotation, *position)))
            .for_each(|[start, end]| {
                gizmos.line(start, end, *color);
            });
    }
}

// conical frustum 3d

/// Builder for configuring the drawing options of [`ConicalFrustum`].
pub struct ConicalFrustum3dBuilder<'a, 'w, 's, T: GizmoConfigGroup> {
    gizmos: &'a mut Gizmos<'w, 's, T>,

    // Radius of the top circle
    radius_top: f32,
    // Radius of the bottom circle
    radius_bottom: f32,
    // Height of the conical frustum
    height: f32,

    // Center of conical frustum, half-way between the top and the bottom
    position: Vec3,
    // Rotation of the conical frustum
    //
    // default orientation is: conical frustum base shape normals are aligned with `Vec3::Y` axis
    rotation: Quat,
    // Color of the conical frustum
    color: LegacyColor,

    // Number of segments used to approximate the curved surfaces
    segments: usize,
}

impl<T: GizmoConfigGroup> ConicalFrustum3dBuilder<'_, '_, '_, T> {
    /// Set the number of segments used to approximate the curved surfaces.
    pub fn segments(mut self, segments: usize) -> Self {
        self.segments = segments;
        self
    }
}

impl<'w, 's, T: GizmoConfigGroup> GizmoPrimitive3d<ConicalFrustum> for Gizmos<'w, 's, T> {
    type Output<'a> = ConicalFrustum3dBuilder<'a, 'w, 's, T> where Self: 'a;

    fn primitive_3d(
        &mut self,
        primitive: ConicalFrustum,
        position: Vec3,
        rotation: Quat,
        color: LegacyColor,
    ) -> Self::Output<'_> {
        ConicalFrustum3dBuilder {
            gizmos: self,
            radius_top: primitive.radius_top,
            radius_bottom: primitive.radius_bottom,
            height: primitive.height,
            position,
            rotation,
            color,
            segments: DEFAULT_NUMBER_SEGMENTS,
        }
    }
}

impl<T: GizmoConfigGroup> Drop for ConicalFrustum3dBuilder<'_, '_, '_, T> {
    fn drop(&mut self) {
        if !self.gizmos.enabled {
            return;
        }

        let ConicalFrustum3dBuilder {
            gizmos,
            radius_top,
            radius_bottom,
            height,
            position,
            rotation,
            color,
            segments,
        } = self;

        let half_height = *height * 0.5;
        let normal = *rotation * Vec3::Y;

        // draw the two circles of the conical frustum
        [(*radius_top, half_height), (*radius_bottom, -half_height)]
            .into_iter()
            .for_each(|(radius, height)| {
                draw_circle_3d(
                    gizmos,
                    radius,
                    *segments,
                    *rotation,
                    *position + height * normal,
                    *color,
                );
            });

        // connect the two circles of the conical frustum
        circle_coordinates(*radius_top, *segments)
            .map(move |p| Vec3::new(p.x, half_height, p.y))
            .zip(
                circle_coordinates(*radius_bottom, *segments)
                    .map(|p| Vec3::new(p.x, -half_height, p.y)),
            )
            .map(|(start, end)| [start, end])
            .map(|ps| ps.map(rotate_then_translate_3d(*rotation, *position)))
            .for_each(|[start, end]| {
                gizmos.line(start, end, *color);
            });
    }
}

// torus 3d

/// Builder for configuring the drawing options of [`Torus`].
pub struct Torus3dBuilder<'a, 'w, 's, T: GizmoConfigGroup> {
    gizmos: &'a mut Gizmos<'w, 's, T>,

    // Radius of the minor circle (tube)
    minor_radius: f32,
    // Radius of the major circle (ring)
    major_radius: f32,

    // Center of the torus
    position: Vec3,
    // Rotation of the conical frustum
    //
    // default orientation is: major circle normal is aligned with `Vec3::Y` axis
    rotation: Quat,
    // Color of the torus
    color: LegacyColor,

    // Number of segments in the minor (tube) direction
    minor_segments: usize,
    // Number of segments in the major (ring) direction
    major_segments: usize,
}

impl<T: GizmoConfigGroup> Torus3dBuilder<'_, '_, '_, T> {
    /// Set the number of segments in the minor (tube) direction.
    pub fn minor_segments(mut self, minor_segments: usize) -> Self {
        self.minor_segments = minor_segments;
        self
    }

    /// Set the number of segments in the major (ring) direction.
    pub fn major_segments(mut self, major_segments: usize) -> Self {
        self.major_segments = major_segments;
        self
    }
}

impl<'w, 's, T: GizmoConfigGroup> GizmoPrimitive3d<Torus> for Gizmos<'w, 's, T> {
    type Output<'a> = Torus3dBuilder<'a, 'w, 's, T> where Self: 'a;

    fn primitive_3d(
        &mut self,
        primitive: Torus,
        position: Vec3,
        rotation: Quat,
        color: LegacyColor,
    ) -> Self::Output<'_> {
        Torus3dBuilder {
            gizmos: self,
            minor_radius: primitive.minor_radius,
            major_radius: primitive.major_radius,
            position,
            rotation,
            color,
            minor_segments: DEFAULT_NUMBER_SEGMENTS,
            major_segments: DEFAULT_NUMBER_SEGMENTS,
        }
    }
}

impl<T: GizmoConfigGroup> Drop for Torus3dBuilder<'_, '_, '_, T> {
    fn drop(&mut self) {
        if !self.gizmos.enabled {
            return;
        }

        let Torus3dBuilder {
            gizmos,
            minor_radius,
            major_radius,
            position,
            rotation,
            color,
            minor_segments,
            major_segments,
        } = self;

        let normal = *rotation * Vec3::Y;

        // draw 4 circles with major_radius
        [
            (*major_radius - *minor_radius, 0.0),
            (*major_radius + *minor_radius, 0.0),
            (*major_radius, *minor_radius),
            (*major_radius, -*minor_radius),
        ]
        .into_iter()
        .for_each(|(radius, height)| {
            draw_circle_3d(
                gizmos,
                radius,
                *major_segments,
                *rotation,
                *position + height * normal,
                *color,
            );
        });

        // along the major circle draw orthogonal minor circles
        let affine = rotate_then_translate_3d(*rotation, *position);
        circle_coordinates(*major_radius, *major_segments)
            .map(|p| Vec3::new(p.x, 0.0, p.y))
            .flat_map(|major_circle_point| {
                let minor_center = affine(major_circle_point);

                // direction facing from the center of the torus towards the minor circles center
                let dir_to_translation = (minor_center - *position).normalize();

                // the minor circle is draw with 4 arcs this is done to make the minor circle
                // connect properly with each of the major circles
                let circle_points = [dir_to_translation, normal, -dir_to_translation, -normal]
                    .map(|offset| minor_center + offset.normalize() * *minor_radius);
                circle_points
                    .into_iter()
                    .zip(circle_points.into_iter().cycle().skip(1))
                    .map(move |(from, to)| (minor_center, from, to))
                    .collect::<Vec<_>>()
            })
            .for_each(|(center, from, to)| {
                gizmos
                    .short_arc_3d_between(center, from, to, *color)
                    .segments(*minor_segments);
            });
    }
}<|MERGE_RESOLUTION|>--- conflicted
+++ resolved
@@ -7,13 +7,8 @@
     BoxedPolyline3d, Capsule3d, Cone, ConicalFrustum, Cuboid, Cylinder, Line3d, Plane3d,
     Polyline3d, Primitive3d, Segment3d, Sphere, Torus,
 };
-<<<<<<< HEAD
 use bevy_math::{Direction3d, Quat, Vec3};
-use bevy_render::color::Color;
-=======
-use bevy_math::{Quat, Vec3};
 use bevy_render::color::LegacyColor;
->>>>>>> 43b859df
 
 use crate::prelude::{GizmoConfigGroup, Gizmos};
 
