#![cfg_attr(docsrs, feature(doc_auto_cfg))]
#![doc(
    html_logo_url = "https://bevyengine.org/assets/icon.png",
    html_favicon_url = "https://bevyengine.org/assets/icon.png"
)]

//! This crate adds an immediate mode drawing api to Bevy for visual debugging.
//!
//! # Example
//! ```
//! # use bevy_gizmos::prelude::*;
//! # use bevy_math::prelude::*;
//! # use bevy_color::palettes::basic::GREEN;
//! fn system(mut gizmos: Gizmos) {
//!     gizmos.line(Vec3::ZERO, Vec3::X, GREEN);
//! }
//! # bevy_ecs::system::assert_is_system(system);
//! ```
//!
//! See the documentation on [Gizmos](crate::gizmos::Gizmos) for more examples.

/// System set label for the systems handling the rendering of gizmos.
#[derive(SystemSet, Clone, Debug, Hash, PartialEq, Eq)]
pub enum GizmoRenderSystem {
    /// Adds gizmos to the [`Transparent2d`](bevy_core_pipeline::core_2d::Transparent2d) render phase
    #[cfg(feature = "bevy_sprite")]
    QueueLineGizmos2d,
    /// Adds gizmos to the [`Transparent3d`](bevy_core_pipeline::core_3d::Transparent3d) render phase
    #[cfg(feature = "bevy_pbr")]
    QueueLineGizmos3d,
}

#[cfg(feature = "bevy_render")]
pub mod aabb;
pub mod arcs;
pub mod arrows;
pub mod circles;
pub mod config;
pub mod cross;
pub mod curves;
pub mod gizmos;
pub mod grid;
pub mod primitives;
pub mod retained;
pub mod rounded_box;

#[cfg(all(feature = "bevy_pbr", feature = "bevy_render"))]
pub mod light;

#[cfg(all(feature = "bevy_sprite", feature = "bevy_render"))]
mod pipeline_2d;
#[cfg(all(feature = "bevy_pbr", feature = "bevy_render"))]
mod pipeline_3d;

/// The gizmos prelude.
///
/// This includes the most common types in this crate, re-exported for your convenience.
pub mod prelude {
    #[cfg(feature = "bevy_render")]
    pub use crate::aabb::{AabbGizmoConfigGroup, ShowAabbGizmo};

    #[doc(hidden)]
    pub use crate::{
        config::{
            DefaultGizmoConfigGroup, GizmoConfig, GizmoConfigGroup, GizmoConfigStore,
            GizmoLineConfig, GizmoLineJoint, GizmoLineStyle,
        },
        gizmos::Gizmos,
        primitives::{dim2::GizmoPrimitive2d, dim3::GizmoPrimitive3d},
        retained::Gizmo,
        AppGizmoBuilder, GizmoAsset,
    };

    #[cfg(all(feature = "bevy_pbr", feature = "bevy_render"))]
    pub use crate::light::{LightGizmoColor, LightGizmoConfigGroup, ShowLightGizmo};
}

use bevy_app::{App, FixedFirst, FixedLast, Last, Plugin, RunFixedMainLoop};
<<<<<<< HEAD
use bevy_asset::{Asset, AssetApp, Assets, Handle};
=======
use bevy_asset::{Asset, AssetApp, AssetId, Assets, Handle};
use bevy_color::LinearRgba;
>>>>>>> 5adf831b
use bevy_ecs::{
    schedule::{IntoSystemConfigs, SystemSet},
    system::{Res, ResMut, Resource},
};
use bevy_math::Vec4;
use bevy_reflect::TypePath;

#[cfg(all(
    feature = "bevy_render",
    any(feature = "bevy_pbr", feature = "bevy_sprite")
))]
use crate::config::GizmoMeshConfig;

use crate::{config::ErasedGizmoConfigGroup, gizmos::GizmoBuffer};

#[cfg(feature = "bevy_render")]
use {
    crate::retained::extract_linegizmos,
    bevy_ecs::{
        component::Component,
        entity::Entity,
        query::ROQueryItem,
        system::{
            lifetimeless::{Read, SRes},
            Commands, SystemParamItem,
        },
    },
    bevy_math::{Affine3, Affine3A},
    bevy_render::{
        extract_component::{ComponentUniforms, DynamicUniformIndex, UniformComponentPlugin},
        render_asset::{PrepareAssetError, RenderAsset, RenderAssetPlugin, RenderAssets},
        render_phase::{PhaseItem, RenderCommand, RenderCommandResult, TrackedRenderPass},
        render_resource::{
            binding_types::uniform_buffer, BindGroup, BindGroupEntries, BindGroupLayout,
            BindGroupLayoutEntries, Buffer, BufferInitDescriptor, BufferUsages, Shader,
            ShaderStages, ShaderType, VertexFormat,
        },
        renderer::RenderDevice,
        sync_world::{MainEntity, TemporaryRenderEntity},
        Extract, ExtractSchedule, Render, RenderApp, RenderSet,
    },
    bytemuck::cast_slice,
};

#[cfg(all(
    feature = "bevy_render",
    any(feature = "bevy_pbr", feature = "bevy_sprite"),
))]
use bevy_render::render_resource::{VertexAttribute, VertexBufferLayout, VertexStepMode};
use bevy_time::Fixed;
use bevy_utils::TypeIdMap;
use config::{
    DefaultGizmoConfigGroup, GizmoConfig, GizmoConfigGroup, GizmoConfigStore, GizmoLineJoint,
};
use core::{any::TypeId, marker::PhantomData, mem};
use gizmos::{GizmoStorage, Swap};
#[cfg(all(feature = "bevy_pbr", feature = "bevy_render"))]
use light::LightGizmoPlugin;

#[cfg(feature = "bevy_render")]
const LINE_SHADER_HANDLE: Handle<Shader> = Handle::weak_from_u128(7414812689238026784);
#[cfg(feature = "bevy_render")]
const LINE_JOINT_SHADER_HANDLE: Handle<Shader> = Handle::weak_from_u128(1162780797909187908);

/// A [`Plugin`] that provides an immediate mode drawing api for visual debugging.
///
/// Requires to be loaded after [`PbrPlugin`](bevy_pbr::PbrPlugin) or [`SpritePlugin`](bevy_sprite::SpritePlugin).
#[derive(Default)]
pub struct GizmoPlugin;

impl Plugin for GizmoPlugin {
    fn build(&self, app: &mut App) {
        #[cfg(feature = "bevy_render")]
        {
            use bevy_asset::load_internal_asset;
            load_internal_asset!(app, LINE_SHADER_HANDLE, "lines.wgsl", Shader::from_wgsl);
            load_internal_asset!(
                app,
                LINE_JOINT_SHADER_HANDLE,
                "line_joints.wgsl",
                Shader::from_wgsl
            );
        }

        app.register_type::<GizmoConfig>()
            .register_type::<GizmoConfigStore>()
            .init_asset::<GizmoAsset>()
            .init_resource::<GizmoHandles>()
            // We insert the Resource GizmoConfigStore into the world implicitly here if it does not exist.
            .init_gizmo_group::<DefaultGizmoConfigGroup>();

        #[cfg(feature = "bevy_render")]
        app.add_plugins(aabb::AabbGizmoPlugin)
            .add_plugins(UniformComponentPlugin::<LineGizmoUniform>::default())
            .add_plugins(RenderAssetPlugin::<GpuLineGizmo>::default());

        #[cfg(all(feature = "bevy_pbr", feature = "bevy_render"))]
        app.add_plugins(LightGizmoPlugin);

        #[cfg(feature = "bevy_render")]
        if let Some(render_app) = app.get_sub_app_mut(RenderApp) {
            render_app.add_systems(
                Render,
                prepare_line_gizmo_bind_group.in_set(RenderSet::PrepareBindGroups),
            );

            render_app.add_systems(ExtractSchedule, (extract_gizmo_data, extract_linegizmos));

            #[cfg(feature = "bevy_sprite")]
            if app.is_plugin_added::<bevy_sprite::SpritePlugin>() {
                app.add_plugins(pipeline_2d::LineGizmo2dPlugin);
            } else {
                bevy_utils::tracing::warn!("bevy_sprite feature is enabled but bevy_sprite::SpritePlugin was not detected. Are you sure you loaded GizmoPlugin after SpritePlugin?");
            }
            #[cfg(feature = "bevy_pbr")]
            if app.is_plugin_added::<bevy_pbr::PbrPlugin>() {
                app.add_plugins(pipeline_3d::LineGizmo3dPlugin);
            } else {
                bevy_utils::tracing::warn!("bevy_pbr feature is enabled but bevy_pbr::PbrPlugin was not detected. Are you sure you loaded GizmoPlugin after PbrPlugin?");
            }
        } else {
            bevy_utils::tracing::warn!("bevy_render feature is enabled but RenderApp was not detected. Are you sure you loaded GizmoPlugin after RenderPlugin?");
        }
    }

    #[cfg(feature = "bevy_render")]
    fn finish(&self, app: &mut App) {
        let Some(render_app) = app.get_sub_app_mut(RenderApp) else {
            return;
        };

        let render_device = render_app.world().resource::<RenderDevice>();
        let line_layout = render_device.create_bind_group_layout(
            "LineGizmoUniform layout",
            &BindGroupLayoutEntries::single(
                ShaderStages::VERTEX,
                uniform_buffer::<LineGizmoUniform>(true),
            ),
        );

        render_app.insert_resource(LineGizmoUniformBindgroupLayout {
            layout: line_layout,
        });
    }
}

/// A extension trait adding `App::init_gizmo_group` and `App::insert_gizmo_config`.
pub trait AppGizmoBuilder {
    /// Registers [`GizmoConfigGroup`] in the app enabling the use of [Gizmos&lt;Config&gt;](crate::gizmos::Gizmos).
    ///
    /// Configurations can be set using the [`GizmoConfigStore`] [`Resource`].
    fn init_gizmo_group<Config: GizmoConfigGroup>(&mut self) -> &mut Self;

    /// Insert a [`GizmoConfig`] into a specific [`GizmoConfigGroup`].
    ///
    /// This method should be preferred over [`AppGizmoBuilder::init_gizmo_group`] if and only if you need to configure fields upon initialization.
    fn insert_gizmo_config<Config: GizmoConfigGroup>(
        &mut self,
        group: Config,
        config: GizmoConfig,
    ) -> &mut Self;
}

impl AppGizmoBuilder for App {
    fn init_gizmo_group<Config: GizmoConfigGroup>(&mut self) -> &mut Self {
        if self.world().contains_resource::<GizmoStorage<Config, ()>>() {
            return self;
        }

        self.world_mut()
            .get_resource_or_init::<GizmoConfigStore>()
            .register::<Config>();

        let mut handles = self.world_mut().get_resource_or_init::<GizmoHandles>();

        handles.handles.insert(TypeId::of::<Config>(), None);

        // These handles are safe to mutate in any order
        self.allow_ambiguous_resource::<GizmoHandles>();

        self.init_resource::<GizmoStorage<Config, ()>>()
            .init_resource::<GizmoStorage<Config, Fixed>>()
            .init_resource::<GizmoStorage<Config, Swap<Fixed>>>()
            .add_systems(
                RunFixedMainLoop,
                start_gizmo_context::<Config, Fixed>
                    .in_set(bevy_app::RunFixedMainLoopSystem::BeforeFixedMainLoop),
            )
            .add_systems(FixedFirst, clear_gizmo_context::<Config, Fixed>)
            .add_systems(FixedLast, collect_requested_gizmos::<Config, Fixed>)
            .add_systems(
                RunFixedMainLoop,
                end_gizmo_context::<Config, Fixed>
                    .in_set(bevy_app::RunFixedMainLoopSystem::AfterFixedMainLoop),
            )
            .add_systems(
                Last,
                (
                    propagate_gizmos::<Config, Fixed>.before(UpdateGizmoMeshes),
                    update_gizmo_meshes::<Config>.in_set(UpdateGizmoMeshes),
                ),
            );

        self
    }

    fn insert_gizmo_config<Config: GizmoConfigGroup>(
        &mut self,
        group: Config,
        config: GizmoConfig,
    ) -> &mut Self {
        self.init_gizmo_group::<Config>();

        self.world_mut()
            .get_resource_or_init::<GizmoConfigStore>()
            .insert(config, group);

        self
    }
}

/// Holds handles to the line gizmos for each gizmo configuration group
// As `TypeIdMap` iteration order depends on the order of insertions and deletions, this uses
// `Option<Handle>` to be able to reserve the slot when creating the gizmo configuration group.
// That way iteration order is stable across executions and depends on the order of configuration
// group creation.
#[derive(Resource, Default)]
struct GizmoHandles {
    handles: TypeIdMap<Option<Handle<GizmoAsset>>>,
}

/// Start a new gizmo clearing context.
///
/// Internally this pushes the parent default context into a swap buffer.
/// Gizmo contexts should be handled like a stack, so if you push a new context,
/// you must pop the context before the parent context ends.
pub fn start_gizmo_context<Config, Clear>(
    mut swap: ResMut<GizmoStorage<Config, Swap<Clear>>>,
    mut default: ResMut<GizmoStorage<Config, ()>>,
) where
    Config: GizmoConfigGroup,
    Clear: 'static + Send + Sync,
{
    default.swap(&mut *swap);
}

/// End this gizmo clearing context.
///
/// Pop the default gizmos context out of the [`Swap<Clear>`] gizmo storage.
///
/// This must be called before [`UpdateGizmoMeshes`] in the [`Last`] schedule.
pub fn end_gizmo_context<Config, Clear>(
    mut swap: ResMut<GizmoStorage<Config, Swap<Clear>>>,
    mut default: ResMut<GizmoStorage<Config, ()>>,
) where
    Config: GizmoConfigGroup,
    Clear: 'static + Send + Sync,
{
    default.clear();
    default.swap(&mut *swap);
}

/// Collect the requested gizmos into a specific clear context.
pub fn collect_requested_gizmos<Config, Clear>(
    mut update: ResMut<GizmoStorage<Config, ()>>,
    mut context: ResMut<GizmoStorage<Config, Clear>>,
) where
    Config: GizmoConfigGroup,
    Clear: 'static + Send + Sync,
{
    context.append_storage(&update);
    update.clear();
}

/// Clear out the contextual gizmos.
pub fn clear_gizmo_context<Config, Clear>(mut context: ResMut<GizmoStorage<Config, Clear>>)
where
    Config: GizmoConfigGroup,
    Clear: 'static + Send + Sync,
{
    context.clear();
}

/// Propagate the contextual gizmo into the `Update` storage for rendering.
///
/// This should be before [`UpdateGizmoMeshes`].
pub fn propagate_gizmos<Config, Clear>(
    mut update_storage: ResMut<GizmoStorage<Config, ()>>,
    contextual_storage: Res<GizmoStorage<Config, Clear>>,
) where
    Config: GizmoConfigGroup,
    Clear: 'static + Send + Sync,
{
    update_storage.append_storage(&*contextual_storage);
}

/// System set for updating the rendering meshes for drawing gizmos.
#[derive(SystemSet, Clone, Debug, PartialEq, Eq, Hash)]
pub struct UpdateGizmoMeshes;

/// Prepare gizmos for rendering.
///
/// This also clears the default `GizmoStorage`.
fn update_gizmo_meshes<Config: GizmoConfigGroup>(
    mut gizmo_assets: ResMut<Assets<GizmoAsset>>,
    mut handles: ResMut<GizmoHandles>,
    mut storage: ResMut<GizmoStorage<Config, ()>>,
) {
    if storage.list_positions.is_empty() && storage.strip_positions.is_empty() {
        handles.handles.insert(TypeId::of::<Config>(), None);
    } else if let Some(handle) = handles.handles.get_mut(&TypeId::of::<Config>()) {
        if let Some(handle) = handle {
            let gizmo = gizmo_assets.get_mut(handle.id()).unwrap();

            gizmo.buffer.list_positions = mem::take(&mut storage.list_positions);
            gizmo.buffer.list_colors = mem::take(&mut storage.list_colors);
            gizmo.buffer.strip_positions = mem::take(&mut storage.strip_positions);
            gizmo.buffer.strip_colors = mem::take(&mut storage.strip_colors);
        } else {
            let gizmo = GizmoAsset {
                config_ty: TypeId::of::<Config>(),
                buffer: GizmoBuffer {
                    enabled: true,
                    list_positions: mem::take(&mut storage.list_positions),
                    list_colors: mem::take(&mut storage.list_colors),
                    strip_positions: mem::take(&mut storage.strip_positions),
                    strip_colors: mem::take(&mut storage.strip_colors),
                    marker: PhantomData,
                },
            };

            *handle = Some(gizmo_assets.add(gizmo));
        }
    }
}

#[cfg(feature = "bevy_render")]
fn extract_gizmo_data(
    mut commands: Commands,
    handles: Extract<Res<GizmoHandles>>,
    config: Extract<Res<GizmoConfigStore>>,
) {
    for (group_type_id, handle) in &handles.handles {
        let Some((config, _)) = config.get_config_dyn(group_type_id) else {
            continue;
        };

        if !config.enabled {
            continue;
        }

        let Some(handle) = handle else {
            continue;
        };

        let joints_resolution = if let GizmoLineJoint::Round(resolution) = config.line.joints {
            resolution
        } else {
            0
        };

        commands.spawn((
            LineGizmoUniform {
                world_from_local: Affine3::from(&Affine3A::IDENTITY).to_transpose(),
                line_width: config.line.width,
                depth_bias: config.depth_bias,
                joints_resolution,
                #[cfg(feature = "webgl")]
                _padding: Default::default(),
            },
            #[cfg(any(feature = "bevy_pbr", feature = "bevy_sprite"))]
            GizmoMeshConfig {
                line_perspective: config.line.perspective,
                line_style: config.line.style,
                line_joints: config.line.joints,
                render_layers: config.render_layers.clone(),
                handle: handle.clone(),
            },
            // The immediate mode API does not have a main world entity to refer to,
            // but we do need MainEntity on this render entity for the systems to find it.
            MainEntity::from(Entity::PLACEHOLDER),
            TemporaryRenderEntity,
        ));
    }
}

#[cfg(feature = "bevy_render")]
#[derive(Component, ShaderType, Clone, Copy)]
struct LineGizmoUniform {
    world_from_local: [Vec4; 3],
    line_width: f32,
    depth_bias: f32,
    // Only used by gizmo line t if the current configs `line_joints` is set to `GizmoLineJoint::Round(_)`
    joints_resolution: u32,
    /// WebGL2 structs must be 16 byte aligned.
    #[cfg(feature = "webgl")]
    _padding: f32,
}

/// A collection of gizmos.
///
/// Has the same gizmo drawing API as [`Gizmos`](crate::gizmos::Gizmos).
#[derive(Asset, Debug, Clone, TypePath)]
pub struct GizmoAsset {
    /// vertex buffers.
    buffer: GizmoBuffer<ErasedGizmoConfigGroup, ()>,
    config_ty: TypeId,
}

impl GizmoAsset {
    /// Create a new [`GizmoAsset`].
    pub fn new() -> Self {
        GizmoAsset {
            buffer: GizmoBuffer::default(),
            config_ty: TypeId::of::<ErasedGizmoConfigGroup>(),
        }
    }

    /// The type of the gizmo's configuration group.
    pub fn config_typeid(&self) -> TypeId {
        self.config_ty
    }
}

impl Default for GizmoAsset {
    fn default() -> Self {
        GizmoAsset::new()
    }
}

#[cfg(feature = "bevy_render")]
#[derive(Debug, Clone)]
struct GpuLineGizmo {
    list_position_buffer: Buffer,
    list_color_buffer: Buffer,
    list_vertex_count: u32,
    strip_position_buffer: Buffer,
    strip_color_buffer: Buffer,
    strip_vertex_count: u32,
}

#[cfg(feature = "bevy_render")]
impl RenderAsset for GpuLineGizmo {
    type SourceAsset = GizmoAsset;
    type Param = SRes<RenderDevice>;

    fn prepare_asset(
        gizmo: Self::SourceAsset,
        _: AssetId<Self::SourceAsset>,
        render_device: &mut SystemParamItem<Self::Param>,
    ) -> Result<Self, PrepareAssetError<Self::SourceAsset>> {
        let list_position_buffer = render_device.create_buffer_with_data(&BufferInitDescriptor {
            usage: BufferUsages::VERTEX,
            label: Some("LineGizmo Position Buffer"),
            contents: cast_slice(&gizmo.buffer.list_positions),
        });

        let list_color_buffer = render_device.create_buffer_with_data(&BufferInitDescriptor {
            usage: BufferUsages::VERTEX,
            label: Some("LineGizmo Color Buffer"),
            contents: cast_slice(&gizmo.buffer.list_colors),
        });

        let strip_position_buffer = render_device.create_buffer_with_data(&BufferInitDescriptor {
            usage: BufferUsages::VERTEX,
            label: Some("LineGizmo Strip Position Buffer"),
            contents: cast_slice(&gizmo.buffer.strip_positions),
        });

        let strip_color_buffer = render_device.create_buffer_with_data(&BufferInitDescriptor {
            usage: BufferUsages::VERTEX,
            label: Some("LineGizmo Strip Color Buffer"),
            contents: cast_slice(&gizmo.buffer.strip_colors),
        });

        Ok(GpuLineGizmo {
            list_position_buffer,
            list_color_buffer,
            list_vertex_count: gizmo.buffer.list_positions.len() as u32,
            strip_position_buffer,
            strip_color_buffer,
            strip_vertex_count: gizmo.buffer.strip_positions.len() as u32,
        })
    }
}

#[cfg(feature = "bevy_render")]
#[derive(Resource)]
struct LineGizmoUniformBindgroupLayout {
    layout: BindGroupLayout,
}

#[cfg(feature = "bevy_render")]
#[derive(Resource)]
struct LineGizmoUniformBindgroup {
    bindgroup: BindGroup,
}

#[cfg(feature = "bevy_render")]
fn prepare_line_gizmo_bind_group(
    mut commands: Commands,
    line_gizmo_uniform_layout: Res<LineGizmoUniformBindgroupLayout>,
    render_device: Res<RenderDevice>,
    line_gizmo_uniforms: Res<ComponentUniforms<LineGizmoUniform>>,
) {
    if let Some(binding) = line_gizmo_uniforms.uniforms().binding() {
        commands.insert_resource(LineGizmoUniformBindgroup {
            bindgroup: render_device.create_bind_group(
                "LineGizmoUniform bindgroup",
                &line_gizmo_uniform_layout.layout,
                &BindGroupEntries::single(binding),
            ),
        });
    }
}

#[cfg(feature = "bevy_render")]
struct SetLineGizmoBindGroup<const I: usize>;
#[cfg(feature = "bevy_render")]
impl<const I: usize, P: PhaseItem> RenderCommand<P> for SetLineGizmoBindGroup<I> {
    type Param = SRes<LineGizmoUniformBindgroup>;
    type ViewQuery = ();
    type ItemQuery = Read<DynamicUniformIndex<LineGizmoUniform>>;

    #[inline]
    fn render<'w>(
        _item: &P,
        _view: ROQueryItem<'w, Self::ViewQuery>,
        uniform_index: Option<ROQueryItem<'w, Self::ItemQuery>>,
        bind_group: SystemParamItem<'w, '_, Self::Param>,
        pass: &mut TrackedRenderPass<'w>,
    ) -> RenderCommandResult {
        let Some(uniform_index) = uniform_index else {
            return RenderCommandResult::Skip;
        };
        pass.set_bind_group(
            I,
            &bind_group.into_inner().bindgroup,
            &[uniform_index.index()],
        );
        RenderCommandResult::Success
    }
}

#[cfg(feature = "bevy_render")]
struct DrawLineGizmo<const STRIP: bool>;
#[cfg(all(
    feature = "bevy_render",
    any(feature = "bevy_pbr", feature = "bevy_sprite")
))]
impl<P: PhaseItem, const STRIP: bool> RenderCommand<P> for DrawLineGizmo<STRIP> {
    type Param = SRes<RenderAssets<GpuLineGizmo>>;
    type ViewQuery = ();
    type ItemQuery = Read<GizmoMeshConfig>;

    #[inline]
    fn render<'w>(
        _item: &P,
        _view: ROQueryItem<'w, Self::ViewQuery>,
        config: Option<ROQueryItem<'w, Self::ItemQuery>>,
        line_gizmos: SystemParamItem<'w, '_, Self::Param>,
        pass: &mut TrackedRenderPass<'w>,
    ) -> RenderCommandResult {
        let Some(config) = config else {
            return RenderCommandResult::Skip;
        };
        let Some(line_gizmo) = line_gizmos.into_inner().get(&config.handle) else {
            return RenderCommandResult::Skip;
        };

        let vertex_count = if STRIP {
            line_gizmo.strip_vertex_count
        } else {
            line_gizmo.list_vertex_count
        };

        if vertex_count < 2 {
            return RenderCommandResult::Success;
        }

        let instances = if STRIP {
            let item_size = VertexFormat::Float32x3.size();
            let buffer_size = line_gizmo.strip_position_buffer.size() - item_size;

            pass.set_vertex_buffer(0, line_gizmo.strip_position_buffer.slice(..buffer_size));
            pass.set_vertex_buffer(1, line_gizmo.strip_position_buffer.slice(item_size..));

            let item_size = VertexFormat::Float32x4.size();
            let buffer_size = line_gizmo.strip_color_buffer.size() - item_size;

            pass.set_vertex_buffer(2, line_gizmo.strip_color_buffer.slice(..buffer_size));
            pass.set_vertex_buffer(3, line_gizmo.strip_color_buffer.slice(item_size..));

            vertex_count - 1
        } else {
            pass.set_vertex_buffer(0, line_gizmo.list_position_buffer.slice(..));
            pass.set_vertex_buffer(1, line_gizmo.list_color_buffer.slice(..));

            vertex_count / 2
        };

        pass.draw(0..6, 0..instances);

        RenderCommandResult::Success
    }
}

#[cfg(feature = "bevy_render")]
struct DrawLineJointGizmo;
#[cfg(all(
    feature = "bevy_render",
    any(feature = "bevy_pbr", feature = "bevy_sprite")
))]
impl<P: PhaseItem> RenderCommand<P> for DrawLineJointGizmo {
    type Param = SRes<RenderAssets<GpuLineGizmo>>;
    type ViewQuery = ();
    type ItemQuery = Read<GizmoMeshConfig>;

    #[inline]
    fn render<'w>(
        _item: &P,
        _view: ROQueryItem<'w, Self::ViewQuery>,
        config: Option<ROQueryItem<'w, Self::ItemQuery>>,
        line_gizmos: SystemParamItem<'w, '_, Self::Param>,
        pass: &mut TrackedRenderPass<'w>,
    ) -> RenderCommandResult {
        let Some(config) = config else {
            return RenderCommandResult::Skip;
        };
        let Some(line_gizmo) = line_gizmos.into_inner().get(&config.handle) else {
            return RenderCommandResult::Skip;
        };

        if line_gizmo.strip_vertex_count <= 2 {
            return RenderCommandResult::Success;
        };

        if config.line_joints == GizmoLineJoint::None {
            return RenderCommandResult::Success;
        };

        let instances = {
            let item_size = VertexFormat::Float32x3.size();
            // position_a
            let buffer_size_a = line_gizmo.strip_position_buffer.size() - item_size * 2;
            pass.set_vertex_buffer(0, line_gizmo.strip_position_buffer.slice(..buffer_size_a));
            // position_b
            let buffer_size_b = line_gizmo.strip_position_buffer.size() - item_size;
            pass.set_vertex_buffer(
                1,
                line_gizmo
                    .strip_position_buffer
                    .slice(item_size..buffer_size_b),
            );
            // position_c
            pass.set_vertex_buffer(2, line_gizmo.strip_position_buffer.slice(item_size * 2..));

            // color
            let item_size = VertexFormat::Float32x4.size();
            let buffer_size = line_gizmo.strip_color_buffer.size() - item_size;
            // This corresponds to the color of position_b, hence starts from `item_size`
            pass.set_vertex_buffer(
                3,
                line_gizmo.strip_color_buffer.slice(item_size..buffer_size),
            );

            line_gizmo.strip_vertex_count - 2
        };

        let vertices = match config.line_joints {
            GizmoLineJoint::None => unreachable!(),
            GizmoLineJoint::Miter => 6,
            GizmoLineJoint::Round(resolution) => resolution * 3,
            GizmoLineJoint::Bevel => 3,
        };

        pass.draw(0..vertices, 0..instances);

        RenderCommandResult::Success
    }
}

#[cfg(all(
    feature = "bevy_render",
    any(feature = "bevy_pbr", feature = "bevy_sprite")
))]
fn line_gizmo_vertex_buffer_layouts(strip: bool) -> Vec<VertexBufferLayout> {
    use VertexFormat::*;
    let mut position_layout = VertexBufferLayout {
        array_stride: Float32x3.size(),
        step_mode: VertexStepMode::Instance,
        attributes: vec![VertexAttribute {
            format: Float32x3,
            offset: 0,
            shader_location: 0,
        }],
    };

    let mut color_layout = VertexBufferLayout {
        array_stride: Float32x4.size(),
        step_mode: VertexStepMode::Instance,
        attributes: vec![VertexAttribute {
            format: Float32x4,
            offset: 0,
            shader_location: 2,
        }],
    };

    if strip {
        vec![
            position_layout.clone(),
            {
                position_layout.attributes[0].shader_location = 1;
                position_layout
            },
            color_layout.clone(),
            {
                color_layout.attributes[0].shader_location = 3;
                color_layout
            },
        ]
    } else {
        position_layout.array_stride *= 2;
        position_layout.attributes.push(VertexAttribute {
            format: Float32x3,
            offset: Float32x3.size(),
            shader_location: 1,
        });

        color_layout.array_stride *= 2;
        color_layout.attributes.push(VertexAttribute {
            format: Float32x4,
            offset: Float32x4.size(),
            shader_location: 3,
        });

        vec![position_layout, color_layout]
    }
}

#[cfg(all(
    feature = "bevy_render",
    any(feature = "bevy_pbr", feature = "bevy_sprite")
))]
fn line_joint_gizmo_vertex_buffer_layouts() -> Vec<VertexBufferLayout> {
    use VertexFormat::*;
    let mut position_layout = VertexBufferLayout {
        array_stride: Float32x3.size(),
        step_mode: VertexStepMode::Instance,
        attributes: vec![VertexAttribute {
            format: Float32x3,
            offset: 0,
            shader_location: 0,
        }],
    };

    let color_layout = VertexBufferLayout {
        array_stride: Float32x4.size(),
        step_mode: VertexStepMode::Instance,
        attributes: vec![VertexAttribute {
            format: Float32x4,
            offset: 0,
            shader_location: 3,
        }],
    };

    vec![
        position_layout.clone(),
        {
            position_layout.attributes[0].shader_location = 1;
            position_layout.clone()
        },
        {
            position_layout.attributes[0].shader_location = 2;
            position_layout
        },
        color_layout.clone(),
    ]
}<|MERGE_RESOLUTION|>--- conflicted
+++ resolved
@@ -76,12 +76,7 @@
 }
 
 use bevy_app::{App, FixedFirst, FixedLast, Last, Plugin, RunFixedMainLoop};
-<<<<<<< HEAD
-use bevy_asset::{Asset, AssetApp, Assets, Handle};
-=======
 use bevy_asset::{Asset, AssetApp, AssetId, Assets, Handle};
-use bevy_color::LinearRgba;
->>>>>>> 5adf831b
 use bevy_ecs::{
     schedule::{IntoSystemConfigs, SystemSet},
     system::{Res, ResMut, Resource},
