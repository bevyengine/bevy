--- conflicted
+++ resolved
@@ -18,22 +18,28 @@
 
 use std::mem;
 
-<<<<<<< HEAD
-use bevy_app::{Last, Plugin};
+use bevy_app::{Last, Plugin, Update};
 use bevy_asset::{load_internal_asset, AddAsset, Assets, Handle, HandleUntyped};
 use bevy_core::cast_slice;
 use bevy_ecs::{
-    prelude::{Component, DetectChanges},
-    query::ROQueryItem,
+    change_detection::DetectChanges,
+    component::Component,
+    entity::Entity,
+    query::{ROQueryItem, Without},
+    reflect::ReflectComponent,
     schedule::IntoSystemConfigs,
     system::{
         lifetimeless::{Read, SRes},
-        Commands, Res, ResMut, Resource, SystemParamItem,
+        Commands, Query, Res, ResMut, Resource, SystemParamItem,
     },
 };
-use bevy_reflect::TypeUuid;
+use bevy_reflect::{
+    std_traits::ReflectDefault, FromReflect, Reflect, ReflectFromReflect, TypeUuid,
+};
 use bevy_render::{
+    color::Color,
     extract_component::{ComponentUniforms, DynamicUniformIndex, UniformComponentPlugin},
+    primitives::Aabb,
     render_asset::{PrepareAssetError, RenderAsset, RenderAssetPlugin, RenderAssets},
     render_phase::{PhaseItem, RenderCommand, RenderCommandResult, TrackedRenderPass},
     render_resource::{
@@ -43,30 +49,6 @@
         VertexFormat, VertexStepMode,
     },
     renderer::RenderDevice,
-=======
-use bevy_app::{Last, Plugin, Update};
-use bevy_asset::{load_internal_asset, Assets, Handle, HandleUntyped};
-use bevy_ecs::{
-    change_detection::DetectChanges,
-    component::Component,
-    entity::Entity,
-    query::Without,
-    reflect::ReflectComponent,
-    schedule::IntoSystemConfigs,
-    system::{Commands, Query, Res, ResMut, Resource},
-    world::{FromWorld, World},
-};
-use bevy_math::Mat4;
-use bevy_reflect::{
-    std_traits::ReflectDefault, FromReflect, Reflect, ReflectFromReflect, TypeUuid,
-};
-use bevy_render::{
-    color::Color,
-    mesh::Mesh,
-    primitives::Aabb,
-    render_phase::AddRenderCommand,
-    render_resource::{PrimitiveTopology, Shader, SpecializedMeshPipelines},
->>>>>>> 75130bd5
     Extract, ExtractSchedule, Render, RenderApp, RenderSet,
 };
 use bevy_transform::components::{GlobalTransform, Transform};
@@ -78,11 +60,7 @@
 #[cfg(feature = "bevy_pbr")]
 mod pipeline_3d;
 
-<<<<<<< HEAD
-use gizmos::GizmoStorage;
-=======
 use gizmos::{GizmoStorage, Gizmos};
->>>>>>> 75130bd5
 
 /// The `bevy_gizmos` prelude.
 pub mod prelude {
@@ -163,7 +141,6 @@
     /// This setting only affects 3D, non-orhographic cameras.
     ///
     /// Defaults to `false`.
-<<<<<<< HEAD
     pub line_perspective: bool,
     /// How closer to the camera than real geometry the line should be.
     ///
@@ -176,31 +153,17 @@
     /// and your wireframe is z-fighting (flickering on/off) with your main model.
     /// You would set this value to a negative number close to 0.0.
     pub depth_bias: f32,
-=======
-    pub on_top: bool,
     /// Configuration for the [`AabbGizmo`].
     pub aabb: AabbGizmoConfig,
->>>>>>> 75130bd5
 }
 
 impl Default for GizmoConfig {
     fn default() -> Self {
         Self {
             enabled: true,
-<<<<<<< HEAD
             line_width: 2.,
             line_perspective: false,
             depth_bias: 0.,
-        }
-    }
-}
-
-#[derive(Resource, Default)]
-struct LineGizmoHandles {
-    list: Option<Handle<LineGizmo>>,
-    strip: Option<Handle<LineGizmo>>,
-=======
-            on_top: false,
             aabb: Default::default(),
         }
     }
@@ -274,11 +237,10 @@
         )
 }
 
-#[derive(Resource)]
-struct MeshHandles {
-    list: Option<Handle<Mesh>>,
-    strip: Option<Handle<Mesh>>,
->>>>>>> 75130bd5
+#[derive(Resource, Default)]
+struct LineGizmoHandles {
+    list: Option<Handle<LineGizmo>>,
+    strip: Option<Handle<LineGizmo>>,
 }
 
 fn update_gizmo_meshes(
