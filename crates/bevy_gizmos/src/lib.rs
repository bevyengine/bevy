#![allow(clippy::type_complexity)]
#![warn(missing_docs)]

//! This crate adds an immediate mode drawing api to Bevy for visual debugging.
//!
//! # Example
//! ```
//! # use bevy_gizmos::prelude::*;
//! # use bevy_render::prelude::*;
//! # use bevy_math::prelude::*;
//! fn system(mut gizmos: Gizmos) {
//!     gizmos.line(Vec3::ZERO, Vec3::X, Color::GREEN);
//! }
//! # bevy_ecs::system::assert_is_system(system);
//! ```
//!
//! See the documentation on [`Gizmos`](crate::gizmos::Gizmos) for more examples.

use std::mem;

use bevy_app::{Last, Plugin};
use bevy_asset::{load_internal_asset, AddAsset, Assets, Handle, HandleUntyped};
use bevy_core::cast_slice;
use bevy_ecs::{
    prelude::{Component, DetectChanges},
    query::ROQueryItem,
    system::{
        lifetimeless::{Read, SRes},
        Commands, Res, ResMut, Resource, SystemParamItem,
    },
    world::{FromWorld, World},
};
use bevy_reflect::TypeUuid;
use bevy_render::{
    extract_component::UniformComponentPlugin,
    render_asset::{PrepareAssetError, RenderAsset, RenderAssetPlugin, RenderAssets},
    render_phase::{PhaseItem, RenderCommand, RenderCommandResult, TrackedRenderPass},
    render_resource::{
        Buffer, BufferInitDescriptor, BufferUsages, Shader, ShaderType, VertexAttribute,
        VertexBufferLayout, VertexFormat, VertexStepMode,
    },
    renderer::RenderDevice,
    Extract, ExtractSchedule, RenderApp,
};
use bevy_utils::default;

pub mod gizmos;

#[cfg(feature = "bevy_sprite")]
mod pipeline_2d;
#[cfg(feature = "bevy_pbr")]
mod pipeline_3d;

use gizmos::GizmoStorage;

/// The `bevy_gizmos` prelude.
pub mod prelude {
    #[doc(hidden)]
    pub use crate::{gizmos::Gizmos, GizmoConfig};
}

const LINE_SHADER_HANDLE: HandleUntyped =
    HandleUntyped::weak_from_u64(Shader::TYPE_UUID, 7414812689238026784);

/// A [`Plugin`] that provides an immediate mode drawing api for visual debugging.
pub struct GizmoPlugin;

impl Plugin for GizmoPlugin {
    fn build(&self, app: &mut bevy_app::App) {
        load_internal_asset!(app, LINE_SHADER_HANDLE, "lines.wgsl", Shader::from_wgsl);

        #[cfg(feature = "bevy_sprite")]
        app.add_plugin(pipeline_2d::LineGizmo2dPlugin);
        #[cfg(feature = "bevy_pbr")]
        app.add_plugin(pipeline_3d::LineGizmo3dPlugin);

        app.add_plugin(UniformComponentPlugin::<LineGizmoUniform>::default())
            .add_asset::<LineGizmo>()
            .add_plugin(RenderAssetPlugin::<LineGizmo>::default())
            .init_resource::<LineGizmoHandles>()
            .init_resource::<GizmoConfig>()
            .init_resource::<GizmoStorage>()
            .add_systems(Last, update_gizmo_meshes);

        let Ok(render_app) = app.get_sub_app_mut(RenderApp) else { return; };

        render_app.add_systems(ExtractSchedule, extract_gizmo_data);
    }
}

/// A [`Resource`] that stores configuration for gizmos.
#[derive(Resource, Clone, Copy)]
pub struct GizmoConfig {
    /// Set to `false` to stop drawing gizmos.
    ///
    /// Defaults to `true`.
    pub enabled: bool,
    /// Line width specified in pixels.
    ///
    /// If `line_perspective` is `true` then this is the size in pixels at the camera's near plane.
    ///
    /// Defaults to `2.0`.
    pub line_width: f32,
    /// Apply perspective to gizmo lines.
    ///
    /// This setting only affects 3D, non-orhographic cameras.
    ///
    /// Defaults to `false`.
    pub line_perspective: bool,
    /// How closer to the camera than real geometry the line should be.
    ///
    /// Value between -1 and 1 (inclusive).
    /// * 0 means that there is no change to the line position when rendering
    /// * 1 means it is furthest away from camera as possible
    /// * -1 means that it will always render in front of other things.
    ///
    /// This is typically useful if you are drawing wireframes on top of polygons
    /// and your wireframe is z-fighting (flickering on/off) with your main model.
    /// You would set this value to a negative number close to 0.0.
    pub depth_bias: f32,
}

impl Default for GizmoConfig {
    fn default() -> Self {
        Self {
            enabled: true,
            line_width: 2.,
            line_perspective: false,
            depth_bias: 0.,
        }
    }
}

#[derive(Resource)]
<<<<<<< HEAD
struct LineGizmoHandles {
    list: Handle<LineGizmo>,
    strip: Handle<LineGizmo>,
}

impl FromWorld for LineGizmoHandles {
    fn from_world(world: &mut World) -> Self {
        let mut line_gizmos = world.resource_mut::<Assets<LineGizmo>>();

        LineGizmoHandles {
            list: line_gizmos.add(LineGizmo {
                strip: false,
                ..default()
            }),
            strip: line_gizmos.add(LineGizmo {
                strip: true,
                ..default()
            }),
=======
struct MeshHandles {
    list: Option<Handle<Mesh>>,
    strip: Option<Handle<Mesh>>,
}

impl FromWorld for MeshHandles {
    fn from_world(_world: &mut World) -> Self {
        MeshHandles {
            list: None,
            strip: None,
>>>>>>> 3220ad6b
        }
    }
}

fn update_gizmo_meshes(
<<<<<<< HEAD
    mut meshes: ResMut<Assets<LineGizmo>>,
    handles: Res<LineGizmoHandles>,
    mut storage: ResMut<GizmoStorage>,
) {
    let list = meshes.get_mut(&handles.list).unwrap();

    list.positions = mem::take(&mut storage.list_positions);
    list.colors = mem::take(&mut storage.list_colors);

    let strip = meshes.get_mut(&handles.strip).unwrap();

    strip.positions = mem::take(&mut storage.strip_positions);
    strip.colors = mem::take(&mut storage.strip_colors);
=======
    mut meshes: ResMut<Assets<Mesh>>,
    mut handles: ResMut<MeshHandles>,
    mut storage: ResMut<GizmoStorage>,
) {
    if storage.list_positions.is_empty() {
        handles.list = None;
    } else if let Some(handle) = handles.list.as_ref() {
        let list_mesh = meshes.get_mut(handle).unwrap();

        let positions = mem::take(&mut storage.list_positions);
        list_mesh.insert_attribute(Mesh::ATTRIBUTE_POSITION, positions);

        let colors = mem::take(&mut storage.list_colors);
        list_mesh.insert_attribute(Mesh::ATTRIBUTE_COLOR, colors);
    } else {
        let mut list_mesh = Mesh::new(PrimitiveTopology::LineList);

        let positions = mem::take(&mut storage.list_positions);
        list_mesh.insert_attribute(Mesh::ATTRIBUTE_POSITION, positions);

        let colors = mem::take(&mut storage.list_colors);
        list_mesh.insert_attribute(Mesh::ATTRIBUTE_COLOR, colors);

        handles.list = Some(meshes.add(list_mesh));
    }

    if storage.strip_positions.is_empty() {
        handles.strip = None;
    } else if let Some(handle) = handles.strip.as_ref() {
        let strip_mesh = meshes.get_mut(handle).unwrap();

        let positions = mem::take(&mut storage.strip_positions);
        strip_mesh.insert_attribute(Mesh::ATTRIBUTE_POSITION, positions);

        let colors = mem::take(&mut storage.strip_colors);
        strip_mesh.insert_attribute(Mesh::ATTRIBUTE_COLOR, colors);
    } else {
        let mut strip_mesh = Mesh::new(PrimitiveTopology::LineStrip);

        let positions = mem::take(&mut storage.strip_positions);
        strip_mesh.insert_attribute(Mesh::ATTRIBUTE_POSITION, positions);

        let colors = mem::take(&mut storage.strip_colors);
        strip_mesh.insert_attribute(Mesh::ATTRIBUTE_COLOR, colors);

        handles.strip = Some(meshes.add(strip_mesh));
    }
>>>>>>> 3220ad6b
}

fn extract_gizmo_data(
    mut commands: Commands,
    handles: Extract<Res<LineGizmoHandles>>,
    config: Extract<Res<GizmoConfig>>,
) {
    if config.is_changed() {
        commands.insert_resource(**config);
    }

    if !config.enabled {
        return;
    }

<<<<<<< HEAD
    commands.spawn_batch([&handles.list, &handles.strip].map(|handle| {
        (
            LineGizmoUniform {
                line_width: config.line_width,
                depth_bias: config.depth_bias,
            },
            handle.clone(),
        )
    }));
}

#[derive(Component, ShaderType, Clone, Copy)]
struct LineGizmoUniform {
    line_width: f32,
    depth_bias: f32,
}

#[derive(Debug, Default, Component, Clone, TypeUuid)]
#[uuid = "02b99cbf-bb26-4713-829a-aee8e08dedc0"]
struct LineGizmo {
    positions: Vec<[f32; 3]>,
    colors: Vec<[f32; 4]>,
    /// Whether this gizmo's topology is a line-strip or line-list
    strip: bool,
}

#[derive(Debug, Clone)]
struct GpuLineGizmo {
    position_buffer: Buffer,
    color_buffer: Buffer,
    vertex_count: u32,
    strip: bool,
}

impl RenderAsset for LineGizmo {
    type ExtractedAsset = LineGizmo;

    type PreparedAsset = GpuLineGizmo;

    type Param = SRes<RenderDevice>;

    fn extract_asset(&self) -> Self::ExtractedAsset {
        self.clone()
    }

    fn prepare_asset(
        line_gizmo: Self::ExtractedAsset,
        render_device: &mut SystemParamItem<Self::Param>,
    ) -> Result<Self::PreparedAsset, PrepareAssetError<Self::ExtractedAsset>> {
        let position_buffer_data = cast_slice(&line_gizmo.positions);
        let position_buffer = render_device.create_buffer_with_data(&BufferInitDescriptor {
            usage: BufferUsages::VERTEX,
            label: Some("LineGizmo Position Buffer"),
            contents: position_buffer_data,
        });

        let color_buffer_data = cast_slice(&line_gizmo.colors);
        let color_buffer = render_device.create_buffer_with_data(&BufferInitDescriptor {
            usage: BufferUsages::VERTEX,
            label: Some("LineGizmo Color Buffer"),
            contents: color_buffer_data,
        });

        Ok(GpuLineGizmo {
            position_buffer,
            color_buffer,
            vertex_count: line_gizmo.positions.len() as u32,
            strip: line_gizmo.strip,
        })
    }
}

struct DrawLineGizmo;
impl<P: PhaseItem> RenderCommand<P> for DrawLineGizmo {
    type ViewWorldQuery = ();
    type ItemWorldQuery = Read<Handle<LineGizmo>>;
    type Param = SRes<RenderAssets<LineGizmo>>;

    #[inline]
    fn render<'w>(
        _item: &P,
        _view: ROQueryItem<'w, Self::ViewWorldQuery>,
        handle: ROQueryItem<'w, Self::ItemWorldQuery>,
        polylines: SystemParamItem<'w, '_, Self::Param>,
        pass: &mut TrackedRenderPass<'w>,
    ) -> RenderCommandResult {
        let Some(line_gizmo) = polylines.into_inner().get(handle) else {
            return RenderCommandResult::Failure;
        };

        pass.set_vertex_buffer(0, line_gizmo.position_buffer.slice(..));
        pass.set_vertex_buffer(1, line_gizmo.color_buffer.slice(..));

        let instances = if line_gizmo.strip {
            u32::max(line_gizmo.vertex_count, 1) - 1
        } else {
            line_gizmo.vertex_count / 2
        };

        pass.draw(0..6, 0..instances);

        RenderCommandResult::Success
    }
}

fn line_gizmo_vertex_buffer_layouts(strip: bool) -> Vec<VertexBufferLayout> {
    let stride_multiplier = if strip { 1 } else { 2 };
    vec![
        // Positions
        VertexBufferLayout {
            array_stride: 12 * stride_multiplier,
            step_mode: VertexStepMode::Instance,
            attributes: vec![
                VertexAttribute {
                    format: VertexFormat::Float32x3,
                    offset: 0,
                    shader_location: 0,
                },
                VertexAttribute {
                    format: VertexFormat::Float32x3,
                    offset: 12,
                    shader_location: 1,
                },
            ],
        },
        // Colors
        VertexBufferLayout {
            array_stride: 16 * stride_multiplier,
            step_mode: VertexStepMode::Instance,
            attributes: vec![
                VertexAttribute {
                    format: VertexFormat::Float32x4,
                    offset: 0,
                    shader_location: 2,
                },
                VertexAttribute {
                    format: VertexFormat::Float32x4,
                    offset: 16,
                    shader_location: 3,
                },
            ],
        },
    ]
=======
    let transform = Mat4::IDENTITY;
    let inverse_transpose_model = transform.inverse().transpose();
    commands.spawn_batch(
        [handles.list.clone(), handles.strip.clone()]
            .into_iter()
            .flatten()
            .map(move |handle| {
                (
                    GizmoMesh,
                    #[cfg(feature = "bevy_pbr")]
                    (
                        handle.clone_weak(),
                        MeshUniform {
                            flags: 0,
                            transform,
                            previous_transform: transform,
                            inverse_transpose_model,
                        },
                    ),
                    #[cfg(feature = "bevy_sprite")]
                    (
                        Mesh2dHandle(handle),
                        Mesh2dUniform {
                            flags: 0,
                            transform,
                            inverse_transpose_model,
                        },
                    ),
                )
            }),
    );
>>>>>>> 3220ad6b
}<|MERGE_RESOLUTION|>--- conflicted
+++ resolved
@@ -132,105 +132,62 @@
 }
 
 #[derive(Resource)]
-<<<<<<< HEAD
 struct LineGizmoHandles {
-    list: Handle<LineGizmo>,
-    strip: Handle<LineGizmo>,
+    list: Option<Handle<LineGizmo>>,
+    strip: Option<Handle<LineGizmo>>,
 }
 
 impl FromWorld for LineGizmoHandles {
-    fn from_world(world: &mut World) -> Self {
-        let mut line_gizmos = world.resource_mut::<Assets<LineGizmo>>();
-
+    fn from_world(_world: &mut World) -> Self {
         LineGizmoHandles {
-            list: line_gizmos.add(LineGizmo {
-                strip: false,
-                ..default()
-            }),
-            strip: line_gizmos.add(LineGizmo {
-                strip: true,
-                ..default()
-            }),
-=======
-struct MeshHandles {
-    list: Option<Handle<Mesh>>,
-    strip: Option<Handle<Mesh>>,
-}
-
-impl FromWorld for MeshHandles {
-    fn from_world(_world: &mut World) -> Self {
-        MeshHandles {
             list: None,
             strip: None,
->>>>>>> 3220ad6b
         }
     }
 }
 
 fn update_gizmo_meshes(
-<<<<<<< HEAD
-    mut meshes: ResMut<Assets<LineGizmo>>,
-    handles: Res<LineGizmoHandles>,
-    mut storage: ResMut<GizmoStorage>,
-) {
-    let list = meshes.get_mut(&handles.list).unwrap();
-
-    list.positions = mem::take(&mut storage.list_positions);
-    list.colors = mem::take(&mut storage.list_colors);
-
-    let strip = meshes.get_mut(&handles.strip).unwrap();
-
-    strip.positions = mem::take(&mut storage.strip_positions);
-    strip.colors = mem::take(&mut storage.strip_colors);
-=======
-    mut meshes: ResMut<Assets<Mesh>>,
-    mut handles: ResMut<MeshHandles>,
+    mut line_gizmos: ResMut<Assets<LineGizmo>>,
+    mut handles: ResMut<LineGizmoHandles>,
     mut storage: ResMut<GizmoStorage>,
 ) {
     if storage.list_positions.is_empty() {
         handles.list = None;
     } else if let Some(handle) = handles.list.as_ref() {
-        let list_mesh = meshes.get_mut(handle).unwrap();
-
-        let positions = mem::take(&mut storage.list_positions);
-        list_mesh.insert_attribute(Mesh::ATTRIBUTE_POSITION, positions);
-
-        let colors = mem::take(&mut storage.list_colors);
-        list_mesh.insert_attribute(Mesh::ATTRIBUTE_COLOR, colors);
+        let list = line_gizmos.get_mut(handle).unwrap();
+
+        list.positions = mem::take(&mut storage.list_positions);
+        list.colors = mem::take(&mut storage.list_colors);
     } else {
-        let mut list_mesh = Mesh::new(PrimitiveTopology::LineList);
-
-        let positions = mem::take(&mut storage.list_positions);
-        list_mesh.insert_attribute(Mesh::ATTRIBUTE_POSITION, positions);
-
-        let colors = mem::take(&mut storage.list_colors);
-        list_mesh.insert_attribute(Mesh::ATTRIBUTE_COLOR, colors);
-
-        handles.list = Some(meshes.add(list_mesh));
+        let mut list = LineGizmo {
+            strip: false,
+            ..default()
+        };
+
+        list.positions = mem::take(&mut storage.list_positions);
+        list.colors = mem::take(&mut storage.list_colors);
+
+        handles.list = Some(line_gizmos.add(list));
     }
 
     if storage.strip_positions.is_empty() {
         handles.strip = None;
     } else if let Some(handle) = handles.strip.as_ref() {
-        let strip_mesh = meshes.get_mut(handle).unwrap();
-
-        let positions = mem::take(&mut storage.strip_positions);
-        strip_mesh.insert_attribute(Mesh::ATTRIBUTE_POSITION, positions);
-
-        let colors = mem::take(&mut storage.strip_colors);
-        strip_mesh.insert_attribute(Mesh::ATTRIBUTE_COLOR, colors);
+        let strip = line_gizmos.get_mut(handle).unwrap();
+
+        strip.positions = mem::take(&mut storage.strip_positions);
+        strip.colors = mem::take(&mut storage.strip_colors);
     } else {
-        let mut strip_mesh = Mesh::new(PrimitiveTopology::LineStrip);
-
-        let positions = mem::take(&mut storage.strip_positions);
-        strip_mesh.insert_attribute(Mesh::ATTRIBUTE_POSITION, positions);
-
-        let colors = mem::take(&mut storage.strip_colors);
-        strip_mesh.insert_attribute(Mesh::ATTRIBUTE_COLOR, colors);
-
-        handles.strip = Some(meshes.add(strip_mesh));
-    }
->>>>>>> 3220ad6b
+        let mut strip = LineGizmo {
+            strip: true,
+            ..default()
+        };
+
+        strip.positions = mem::take(&mut storage.strip_positions);
+        strip.colors = mem::take(&mut storage.strip_colors);
+
+        handles.strip = Some(line_gizmos.add(strip));
+    }
 }
 
 fn extract_gizmo_data(
@@ -246,16 +203,17 @@
         return;
     }
 
-<<<<<<< HEAD
-    commands.spawn_batch([&handles.list, &handles.strip].map(|handle| {
-        (
-            LineGizmoUniform {
-                line_width: config.line_width,
-                depth_bias: config.depth_bias,
-            },
-            handle.clone(),
-        )
-    }));
+    for handle in [&handles.list, &handles.strip] {
+        if let Some(handle) = handle {
+            commands.spawn((
+                LineGizmoUniform {
+                    line_width: config.line_width,
+                    depth_bias: config.depth_bias,
+                },
+                handle.clone_weak(),
+            ));
+        }
+    }
 }
 
 #[derive(Component, ShaderType, Clone, Copy)]
@@ -390,37 +348,4 @@
             ],
         },
     ]
-=======
-    let transform = Mat4::IDENTITY;
-    let inverse_transpose_model = transform.inverse().transpose();
-    commands.spawn_batch(
-        [handles.list.clone(), handles.strip.clone()]
-            .into_iter()
-            .flatten()
-            .map(move |handle| {
-                (
-                    GizmoMesh,
-                    #[cfg(feature = "bevy_pbr")]
-                    (
-                        handle.clone_weak(),
-                        MeshUniform {
-                            flags: 0,
-                            transform,
-                            previous_transform: transform,
-                            inverse_transpose_model,
-                        },
-                    ),
-                    #[cfg(feature = "bevy_sprite")]
-                    (
-                        Mesh2dHandle(handle),
-                        Mesh2dUniform {
-                            flags: 0,
-                            transform,
-                            inverse_transpose_model,
-                        },
-                    ),
-                )
-            }),
-    );
->>>>>>> 3220ad6b
 }