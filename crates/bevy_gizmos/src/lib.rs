--- conflicted
+++ resolved
@@ -618,13 +618,8 @@
     #[inline]
     fn render<'w>(
         _item: &P,
-<<<<<<< HEAD
         _view: ROQueryItem<'w, '_, Self::ViewQuery>,
-        handle: Option<ROQueryItem<'w, '_, Self::ItemQuery>>,
-=======
-        _view: ROQueryItem<'w, Self::ViewQuery>,
-        config: Option<ROQueryItem<'w, Self::ItemQuery>>,
->>>>>>> e155fe1d
+        config: Option<ROQueryItem<'w, '_, Self::ItemQuery>>,
         line_gizmos: SystemParamItem<'w, '_, Self::Param>,
         pass: &mut TrackedRenderPass<'w>,
     ) -> RenderCommandResult {
@@ -679,13 +674,8 @@
     #[inline]
     fn render<'w>(
         _item: &P,
-<<<<<<< HEAD
         _view: ROQueryItem<'w, '_, Self::ViewQuery>,
-        handle: Option<ROQueryItem<'w, '_, Self::ItemQuery>>,
-=======
-        _view: ROQueryItem<'w, Self::ViewQuery>,
-        config: Option<ROQueryItem<'w, Self::ItemQuery>>,
->>>>>>> e155fe1d
+        config: Option<ROQueryItem<'w, '_, Self::ItemQuery>>,
         line_gizmos: SystemParamItem<'w, '_, Self::Param>,
         pass: &mut TrackedRenderPass<'w>,
     ) -> RenderCommandResult {
