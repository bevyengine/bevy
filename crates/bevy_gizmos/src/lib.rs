#![cfg_attr(docsrs, feature(doc_auto_cfg))]
#![doc(
    html_logo_url = "https://bevyengine.org/assets/icon.png",
    html_favicon_url = "https://bevyengine.org/assets/icon.png"
)]

//! This crate adds an immediate mode drawing api to Bevy for visual debugging.
//!
//! # Example
//! ```
//! # use bevy_gizmos::prelude::*;
//! # use bevy_math::prelude::*;
//! # use bevy_color::palettes::basic::GREEN;
//! fn system(mut gizmos: Gizmos) {
//!     gizmos.line(Vec3::ZERO, Vec3::X, GREEN);
//! }
//! # bevy_ecs::system::assert_is_system(system);
//! ```
//!
//! See the documentation on [Gizmos](crate::gizmos::Gizmos) for more examples.

/// System set label for the systems handling the rendering of gizmos.
#[derive(SystemSet, Clone, Debug, Hash, PartialEq, Eq)]
pub enum GizmoRenderSystem {
    /// Adds gizmos to the [`Transparent2d`](bevy_core_pipeline::core_2d::Transparent2d) render phase
    #[cfg(feature = "bevy_sprite")]
    QueueLineGizmos2d,
    /// Adds gizmos to the [`Transparent3d`](bevy_core_pipeline::core_3d::Transparent3d) render phase
    #[cfg(feature = "bevy_pbr")]
    QueueLineGizmos3d,
}

#[cfg(feature = "bevy_render")]
pub mod aabb;
pub mod arcs;
pub mod arrows;
pub mod circles;
pub mod config;
pub mod cross;
pub mod curves;
pub mod gizmos;
pub mod grid;
pub mod primitives;
pub mod rounded_box;

#[cfg(all(feature = "bevy_pbr", feature = "bevy_render"))]
pub mod light;

#[cfg(all(feature = "bevy_sprite", feature = "bevy_render"))]
mod pipeline_2d;
#[cfg(all(feature = "bevy_pbr", feature = "bevy_render"))]
mod pipeline_3d;

/// The gizmos prelude.
///
/// This includes the most common types in this crate, re-exported for your convenience.
pub mod prelude {
    #[cfg(feature = "bevy_render")]
    pub use crate::aabb::{AabbGizmoConfigGroup, ShowAabbGizmo};
    #[doc(hidden)]
    pub use crate::{
        config::{
            DefaultGizmoConfigGroup, GizmoConfig, GizmoConfigGroup, GizmoConfigStore,
            GizmoLineJoint, GizmoLineStyle,
        },
        gizmos::Gizmos,
        primitives::{dim2::GizmoPrimitive2d, dim3::GizmoPrimitive3d},
        AppGizmoBuilder,
    };

    #[cfg(all(feature = "bevy_pbr", feature = "bevy_render"))]
    pub use crate::light::{LightGizmoColor, LightGizmoConfigGroup, ShowLightGizmo};
}

#[cfg(not(feature = "fixed_time"))]
use bevy_app::First;
use bevy_app::{App, Last, Plugin};
#[cfg(feature = "fixed_time")]
use bevy_app::{FixedFirst, FixedLast, RunFixedMainLoop};
use bevy_asset::{Asset, AssetApp, Assets, Handle};
use bevy_color::LinearRgba;
#[cfg(feature = "bevy_render")]
use bevy_ecs::component::Component;
#[cfg(feature = "bevy_render")]
use bevy_ecs::{
    query::ROQueryItem,
    system::{
        lifetimeless::{Read, SRes},
        Commands, SystemParamItem,
    },
};
use bevy_ecs::{
    schedule::{IntoSystemConfigs, SystemSet},
    system::{Res, ResMut, Resource},
};
use bevy_math::Vec3;
use bevy_reflect::TypePath;
#[cfg(all(
    feature = "bevy_render",
    any(feature = "bevy_pbr", feature = "bevy_sprite"),
))]
use bevy_render::render_resource::{VertexAttribute, VertexBufferLayout, VertexStepMode};
#[cfg(feature = "bevy_render")]
use bevy_render::{
    extract_component::{ComponentUniforms, DynamicUniformIndex, UniformComponentPlugin},
    render_asset::{PrepareAssetError, RenderAsset, RenderAssetPlugin, RenderAssets},
    render_phase::{PhaseItem, RenderCommand, RenderCommandResult, TrackedRenderPass},
    render_resource::{
        binding_types::uniform_buffer, BindGroup, BindGroupEntries, BindGroupLayout,
        BindGroupLayoutEntries, Buffer, BufferInitDescriptor, BufferUsages, Shader, ShaderStages,
        ShaderType, VertexFormat,
    },
    renderer::RenderDevice,
    Extract, ExtractSchedule, Render, RenderApp, RenderSet,
};

use bevy_time::Fixed;
use bevy_utils::TypeIdMap;
#[cfg(feature = "bevy_render")]
use bytemuck::cast_slice;
use config::{
    DefaultGizmoConfigGroup, GizmoConfig, GizmoConfigGroup, GizmoConfigStore, GizmoLineJoint,
};
use gizmos::{GizmoStorage, Swap};
#[cfg(all(feature = "bevy_pbr", feature = "bevy_render"))]
use light::LightGizmoPlugin;
use std::{any::TypeId, mem};

#[cfg(feature = "bevy_render")]
const LINE_SHADER_HANDLE: Handle<Shader> = Handle::weak_from_u128(7414812689238026784);
#[cfg(feature = "bevy_render")]
const LINE_JOINT_SHADER_HANDLE: Handle<Shader> = Handle::weak_from_u128(1162780797909187908);

/// A [`Plugin`] that provides an immediate mode drawing api for visual debugging.
///
/// Requires to be loaded after [`PbrPlugin`](bevy_pbr::PbrPlugin) or [`SpritePlugin`](bevy_sprite::SpritePlugin).
#[derive(Default)]
pub struct GizmoPlugin;

impl Plugin for GizmoPlugin {
    fn build(&self, app: &mut App) {
        #[cfg(feature = "bevy_render")]
        {
            use bevy_asset::load_internal_asset;
            load_internal_asset!(app, LINE_SHADER_HANDLE, "lines.wgsl", Shader::from_wgsl);
            load_internal_asset!(
                app,
                LINE_JOINT_SHADER_HANDLE,
                "line_joints.wgsl",
                Shader::from_wgsl
            );
        }

        app.register_type::<GizmoConfig>()
            .register_type::<GizmoConfigStore>()
            .init_asset::<LineGizmo>()
            .init_resource::<LineGizmoHandles>()
            // We insert the Resource GizmoConfigStore into the world implicitly here if it does not exist.
            .init_gizmo_group::<DefaultGizmoConfigGroup>();

        #[cfg(feature = "bevy_render")]
        app.add_plugins(aabb::AabbGizmoPlugin)
            .add_plugins(UniformComponentPlugin::<LineGizmoUniform>::default())
            .add_plugins(RenderAssetPlugin::<GpuLineGizmo>::default());

        #[cfg(all(feature = "bevy_pbr", feature = "bevy_render"))]
        app.add_plugins(LightGizmoPlugin);

        #[cfg(feature = "bevy_render")]
        if let Some(render_app) = app.get_sub_app_mut(RenderApp) {
            render_app.add_systems(
                Render,
                prepare_line_gizmo_bind_group.in_set(RenderSet::PrepareBindGroups),
            );

            render_app.add_systems(ExtractSchedule, extract_gizmo_data);

            #[cfg(feature = "bevy_sprite")]
            if app.is_plugin_added::<bevy_sprite::SpritePlugin>() {
                app.add_plugins(pipeline_2d::LineGizmo2dPlugin);
            } else {
                bevy_utils::tracing::warn!("bevy_sprite feature is enabled but bevy_sprite::SpritePlugin was not detected. Are you sure you loaded GizmoPlugin after SpritePlugin?");
            }
            #[cfg(feature = "bevy_pbr")]
            if app.is_plugin_added::<bevy_pbr::PbrPlugin>() {
                app.add_plugins(pipeline_3d::LineGizmo3dPlugin);
            } else {
                bevy_utils::tracing::warn!("bevy_pbr feature is enabled but bevy_pbr::PbrPlugin was not detected. Are you sure you loaded GizmoPlugin after PbrPlugin?");
            }
        } else {
            bevy_utils::tracing::warn!("bevy_render feature is enabled but RenderApp was not detected. Are you sure you loaded GizmoPlugin after RenderPlugin?");
        }
    }

    #[cfg(feature = "bevy_render")]
    fn finish(&self, app: &mut App) {
        let Some(render_app) = app.get_sub_app_mut(RenderApp) else {
            return;
        };

        let render_device = render_app.world().resource::<RenderDevice>();
        let line_layout = render_device.create_bind_group_layout(
            "LineGizmoUniform layout",
            &BindGroupLayoutEntries::single(
                ShaderStages::VERTEX,
                uniform_buffer::<LineGizmoUniform>(true),
            ),
        );

        render_app.insert_resource(LineGizmoUniformBindgroupLayout {
            layout: line_layout,
        });
    }
}

/// A extension trait adding `App::init_gizmo_group` and `App::insert_gizmo_config`.
pub trait AppGizmoBuilder {
    /// Registers [`GizmoConfigGroup`] in the app enabling the use of [Gizmos&lt;Config&gt;](crate::gizmos::Gizmos).
    ///
    /// Configurations can be set using the [`GizmoConfigStore`] [`Resource`].
    fn init_gizmo_group<Config: GizmoConfigGroup>(&mut self) -> &mut Self;

    /// Insert a [`GizmoConfig`] into a specific [`GizmoConfigGroup`].
    ///
    /// This method should be preferred over [`AppGizmoBuilder::init_gizmo_group`] if and only if you need to configure fields upon initialization.
    fn insert_gizmo_config<Config: GizmoConfigGroup>(
        &mut self,
        group: Config,
        config: GizmoConfig,
    ) -> &mut Self;
}

impl AppGizmoBuilder for App {
    fn init_gizmo_group<Config: GizmoConfigGroup>(&mut self) -> &mut Self {
        if self.world().contains_resource::<GizmoStorage<Config, ()>>() {
            return self;
        }

        self.world_mut()
            .get_resource_or_insert_with::<GizmoConfigStore>(Default::default)
            .register::<Config>();

        let mut handles = self
            .world_mut()
            .get_resource_or_insert_with::<LineGizmoHandles>(Default::default);

        handles.list.insert(TypeId::of::<Config>(), None);
        handles.strip.insert(TypeId::of::<Config>(), None);

        // These handles are safe to mutate in any order
        self.allow_ambiguous_resource::<LineGizmoHandles>();
<<<<<<< HEAD
        #[cfg(feature = "fixed_time")]
        {
            self.init_resource::<GizmoStorage<Config, ()>>()
                .init_resource::<GizmoStorage<Config, Fixed>>()
                .init_resource::<GizmoStorage<Config, Swap<Fixed>>>()
                .add_systems(
                    RunFixedMainLoop,
                    start_gizmo_context::<Config, Fixed>
                        .in_set(bevy_app::RunFixedMainLoopSystem::BeforeFixedMainLoop),
                )
                .add_systems(FixedFirst, clear_gizmo_context::<Config, Fixed>)
                .add_systems(FixedLast, collect_requested_gizmos::<Config, Fixed>)
                .add_systems(
                    RunFixedMainLoop,
                    end_gizmo_context::<Config, Fixed>
                        .in_set(bevy_app::RunFixedMainLoopSystem::AfterFixedMainLoop),
                )
                .add_systems(
                    Last,
                    (
                        propagate_gizmos::<Config, Fixed>.before(UpdateGizmoMeshes),
                        update_gizmo_meshes::<Config>.in_set(UpdateGizmoMeshes),
                    ),
                );
        }
        #[cfg(not(feature = "fixed_time"))]
        {
            self.init_resource::<GizmoStorage<Config, ()>>()
                .init_resource::<GizmoStorage<Config, Fixed>>()
                .init_resource::<GizmoStorage<Config, Swap<Fixed>>>()
                .add_systems(First, clear_gizmo_context::<Config, Fixed>)
                .add_systems(
                    Last,
                    (
                        collect_requested_gizmos::<Config, Fixed>,
                        propagate_gizmos::<Config, Fixed>.before(UpdateGizmoMeshes),
                        update_gizmo_meshes::<Config>.in_set(UpdateGizmoMeshes),
                    ),
                );
        }
=======

        self.init_resource::<GizmoStorage<Config, ()>>()
            .init_resource::<GizmoStorage<Config, Fixed>>()
            .init_resource::<GizmoStorage<Config, Swap<Fixed>>>()
            .add_systems(
                RunFixedMainLoop,
                start_gizmo_context::<Config, Fixed>
                    .in_set(bevy_app::RunFixedMainLoopSystem::BeforeFixedMainLoop),
            )
            .add_systems(FixedFirst, clear_gizmo_context::<Config, Fixed>)
            .add_systems(FixedLast, collect_requested_gizmos::<Config, Fixed>)
            .add_systems(
                RunFixedMainLoop,
                end_gizmo_context::<Config, Fixed>
                    .in_set(bevy_app::RunFixedMainLoopSystem::AfterFixedMainLoop),
            )
            .add_systems(
                Last,
                (
                    propagate_gizmos::<Config, Fixed>.before(UpdateGizmoMeshes),
                    update_gizmo_meshes::<Config>.in_set(UpdateGizmoMeshes),
                ),
            );
>>>>>>> 1fd47827

        self
    }

    fn insert_gizmo_config<Config: GizmoConfigGroup>(
        &mut self,
        group: Config,
        config: GizmoConfig,
    ) -> &mut Self {
        self.init_gizmo_group::<Config>();

        self.world_mut()
            .get_resource_or_insert_with::<GizmoConfigStore>(Default::default)
            .insert(config, group);

        self
    }
}

/// Holds handles to the line gizmos for each gizmo configuration group
// As `TypeIdMap` iteration order depends on the order of insertions and deletions, this uses
// `Option<Handle>` to be able to reserve the slot when creating the gizmo configuration group.
// That way iteration order is stable across executions and depends on the order of configuration
// group creation.
#[derive(Resource, Default)]
struct LineGizmoHandles {
    list: TypeIdMap<Option<Handle<LineGizmo>>>,
    strip: TypeIdMap<Option<Handle<LineGizmo>>>,
}

/// Start a new gizmo clearing context.
///
/// Internally this pushes the parent default context into a swap buffer.
/// Gizmo contexts should be handled like a stack, so if you push a new context,
/// you must pop the context before the parent context ends.
pub fn start_gizmo_context<Config, Clear>(
    mut swap: ResMut<GizmoStorage<Config, Swap<Clear>>>,
    mut default: ResMut<GizmoStorage<Config, ()>>,
) where
    Config: GizmoConfigGroup,
    Clear: 'static + Send + Sync,
{
    default.swap(&mut *swap);
}

/// End this gizmo clearing context.
///
/// Pop the default gizmos context out of the [`Swap<Clear>`] gizmo storage.
///
/// This must be called before [`UpdateGizmoMeshes`] in the [`Last`] schedule.
pub fn end_gizmo_context<Config, Clear>(
    mut swap: ResMut<GizmoStorage<Config, Swap<Clear>>>,
    mut default: ResMut<GizmoStorage<Config, ()>>,
) where
    Config: GizmoConfigGroup,
    Clear: 'static + Send + Sync,
{
    default.clear();
    default.swap(&mut *swap);
}

/// Collect the requested gizmos into a specific clear context.
pub fn collect_requested_gizmos<Config, Clear>(
    mut update: ResMut<GizmoStorage<Config, ()>>,
    mut context: ResMut<GizmoStorage<Config, Clear>>,
) where
    Config: GizmoConfigGroup,
    Clear: 'static + Send + Sync,
{
    context.append_storage(&update);
    update.clear();
}

/// Clear out the contextual gizmos.
pub fn clear_gizmo_context<Config, Clear>(mut context: ResMut<GizmoStorage<Config, Clear>>)
where
    Config: GizmoConfigGroup,
    Clear: 'static + Send + Sync,
{
    context.clear();
}

/// Propagate the contextual gizmo into the `Update` storage for rendering.
///
/// This should be before [`UpdateGizmoMeshes`].
pub fn propagate_gizmos<Config, Clear>(
    mut update_storage: ResMut<GizmoStorage<Config, ()>>,
    contextual_storage: Res<GizmoStorage<Config, Clear>>,
) where
    Config: GizmoConfigGroup,
    Clear: 'static + Send + Sync,
{
    update_storage.append_storage(&*contextual_storage);
}

/// System set for updating the rendering meshes for drawing gizmos.
#[derive(SystemSet, Clone, Debug, PartialEq, Eq, Hash)]
pub struct UpdateGizmoMeshes;

/// Prepare gizmos for rendering.
///
/// This also clears the default `GizmoStorage`.
fn update_gizmo_meshes<Config: GizmoConfigGroup>(
    mut line_gizmos: ResMut<Assets<LineGizmo>>,
    mut handles: ResMut<LineGizmoHandles>,
    mut storage: ResMut<GizmoStorage<Config, ()>>,
    config_store: Res<GizmoConfigStore>,
) {
    if storage.list_positions.is_empty() {
        handles.list.insert(TypeId::of::<Config>(), None);
    } else if let Some(handle) = handles.list.get_mut(&TypeId::of::<Config>()) {
        if let Some(handle) = handle {
            let list = line_gizmos.get_mut(handle.id()).unwrap();

            list.positions = mem::take(&mut storage.list_positions);
            list.colors = mem::take(&mut storage.list_colors);
        } else {
            let list = LineGizmo {
                strip: false,
                config_ty: TypeId::of::<Config>(),
                positions: mem::take(&mut storage.list_positions),
                colors: mem::take(&mut storage.list_colors),
                joints: GizmoLineJoint::None,
            };

            *handle = Some(line_gizmos.add(list));
        }
    }

    let (config, _) = config_store.config::<Config>();
    if storage.strip_positions.is_empty() {
        handles.strip.insert(TypeId::of::<Config>(), None);
    } else if let Some(handle) = handles.strip.get_mut(&TypeId::of::<Config>()) {
        if let Some(handle) = handle {
            let strip = line_gizmos.get_mut(handle.id()).unwrap();

            strip.positions = mem::take(&mut storage.strip_positions);
            strip.colors = mem::take(&mut storage.strip_colors);
            strip.joints = config.line_joints;
        } else {
            let strip = LineGizmo {
                strip: true,
                joints: config.line_joints,
                config_ty: TypeId::of::<Config>(),
                positions: mem::take(&mut storage.strip_positions),
                colors: mem::take(&mut storage.strip_colors),
            };

            *handle = Some(line_gizmos.add(strip));
        }
    }
}

#[cfg(feature = "bevy_render")]
fn extract_gizmo_data(
    mut commands: Commands,
    handles: Extract<Res<LineGizmoHandles>>,
    config: Extract<Res<GizmoConfigStore>>,
) {
    for (group_type_id, handle) in handles.list.iter().chain(handles.strip.iter()) {
        let Some((config, _)) = config.get_config_dyn(group_type_id) else {
            continue;
        };

        if !config.enabled {
            continue;
        }

        let Some(handle) = handle else {
            continue;
        };

        let joints_resolution = if let GizmoLineJoint::Round(resolution) = config.line_joints {
            resolution
        } else {
            0
        };

        commands.spawn((
            LineGizmoUniform {
                line_width: config.line_width,
                depth_bias: config.depth_bias,
                joints_resolution,
                #[cfg(feature = "webgl")]
                _padding: Default::default(),
            },
            (*handle).clone_weak(),
            #[cfg(any(feature = "bevy_pbr", feature = "bevy_sprite"))]
            config::GizmoMeshConfig::from(config),
        ));
    }
}

#[cfg(feature = "bevy_render")]
#[derive(Component, ShaderType, Clone, Copy)]
struct LineGizmoUniform {
    line_width: f32,
    depth_bias: f32,
    // Only used by gizmo line t if the current configs `line_joints` is set to `GizmoLineJoint::Round(_)`
    joints_resolution: u32,
    /// WebGL2 structs must be 16 byte aligned.
    #[cfg(feature = "webgl")]
    _padding: f32,
}

/// A gizmo asset that represents a line.
#[derive(Asset, Debug, Clone, TypePath)]
pub struct LineGizmo {
    /// Positions of the gizmo's vertices
    pub positions: Vec<Vec3>,
    /// Colors of the gizmo's vertices
    pub colors: Vec<LinearRgba>,
    /// Whether this gizmo's topology is a line-strip or line-list
    pub strip: bool,
    /// Whether this gizmo should draw line joints. This is only applicable if the gizmo's topology is line-strip.
    pub joints: GizmoLineJoint,
    /// The type of the gizmo's configuration group
    pub config_ty: TypeId,
}

#[cfg(feature = "bevy_render")]
#[derive(Debug, Clone)]
struct GpuLineGizmo {
    position_buffer: Buffer,
    color_buffer: Buffer,
    vertex_count: u32,
    strip: bool,
    joints: GizmoLineJoint,
}

#[cfg(feature = "bevy_render")]
impl RenderAsset for GpuLineGizmo {
    type SourceAsset = LineGizmo;
    type Param = SRes<RenderDevice>;

    fn prepare_asset(
        gizmo: Self::SourceAsset,
        render_device: &mut SystemParamItem<Self::Param>,
    ) -> Result<Self, PrepareAssetError<Self::SourceAsset>> {
        let position_buffer_data = cast_slice(&gizmo.positions);
        let position_buffer = render_device.create_buffer_with_data(&BufferInitDescriptor {
            usage: BufferUsages::VERTEX,
            label: Some("LineGizmo Position Buffer"),
            contents: position_buffer_data,
        });

        let color_buffer_data = cast_slice(&gizmo.colors);
        let color_buffer = render_device.create_buffer_with_data(&BufferInitDescriptor {
            usage: BufferUsages::VERTEX,
            label: Some("LineGizmo Color Buffer"),
            contents: color_buffer_data,
        });

        Ok(GpuLineGizmo {
            position_buffer,
            color_buffer,
            vertex_count: gizmo.positions.len() as u32,
            strip: gizmo.strip,
            joints: gizmo.joints,
        })
    }
}

#[cfg(feature = "bevy_render")]
#[derive(Resource)]
struct LineGizmoUniformBindgroupLayout {
    layout: BindGroupLayout,
}

#[cfg(feature = "bevy_render")]
#[derive(Resource)]
struct LineGizmoUniformBindgroup {
    bindgroup: BindGroup,
}

#[cfg(feature = "bevy_render")]
fn prepare_line_gizmo_bind_group(
    mut commands: Commands,
    line_gizmo_uniform_layout: Res<LineGizmoUniformBindgroupLayout>,
    render_device: Res<RenderDevice>,
    line_gizmo_uniforms: Res<ComponentUniforms<LineGizmoUniform>>,
) {
    if let Some(binding) = line_gizmo_uniforms.uniforms().binding() {
        commands.insert_resource(LineGizmoUniformBindgroup {
            bindgroup: render_device.create_bind_group(
                "LineGizmoUniform bindgroup",
                &line_gizmo_uniform_layout.layout,
                &BindGroupEntries::single(binding),
            ),
        });
    }
}

#[cfg(feature = "bevy_render")]
struct SetLineGizmoBindGroup<const I: usize>;
#[cfg(feature = "bevy_render")]
impl<const I: usize, P: PhaseItem> RenderCommand<P> for SetLineGizmoBindGroup<I> {
    type Param = SRes<LineGizmoUniformBindgroup>;
    type ViewQuery = ();
    type ItemQuery = Read<DynamicUniformIndex<LineGizmoUniform>>;

    #[inline]
    fn render<'w>(
        _item: &P,
        _view: ROQueryItem<'w, Self::ViewQuery>,
        uniform_index: Option<ROQueryItem<'w, Self::ItemQuery>>,
        bind_group: SystemParamItem<'w, '_, Self::Param>,
        pass: &mut TrackedRenderPass<'w>,
    ) -> RenderCommandResult {
        let Some(uniform_index) = uniform_index else {
            return RenderCommandResult::Skip;
        };
        pass.set_bind_group(
            I,
            &bind_group.into_inner().bindgroup,
            &[uniform_index.index()],
        );
        RenderCommandResult::Success
    }
}

#[cfg(feature = "bevy_render")]
struct DrawLineGizmo;
#[cfg(feature = "bevy_render")]
impl<P: PhaseItem> RenderCommand<P> for DrawLineGizmo {
    type Param = SRes<RenderAssets<GpuLineGizmo>>;
    type ViewQuery = ();
    type ItemQuery = Read<Handle<LineGizmo>>;

    #[inline]
    fn render<'w>(
        _item: &P,
        _view: ROQueryItem<'w, Self::ViewQuery>,
        handle: Option<ROQueryItem<'w, Self::ItemQuery>>,
        line_gizmos: SystemParamItem<'w, '_, Self::Param>,
        pass: &mut TrackedRenderPass<'w>,
    ) -> RenderCommandResult {
        let Some(handle) = handle else {
            return RenderCommandResult::Skip;
        };
        let Some(line_gizmo) = line_gizmos.into_inner().get(handle) else {
            return RenderCommandResult::Skip;
        };

        if line_gizmo.vertex_count < 2 {
            return RenderCommandResult::Success;
        }

        let instances = if line_gizmo.strip {
            let item_size = VertexFormat::Float32x3.size();
            let buffer_size = line_gizmo.position_buffer.size() - item_size;

            pass.set_vertex_buffer(0, line_gizmo.position_buffer.slice(..buffer_size));
            pass.set_vertex_buffer(1, line_gizmo.position_buffer.slice(item_size..));

            let item_size = VertexFormat::Float32x4.size();
            let buffer_size = line_gizmo.color_buffer.size() - item_size;
            pass.set_vertex_buffer(2, line_gizmo.color_buffer.slice(..buffer_size));
            pass.set_vertex_buffer(3, line_gizmo.color_buffer.slice(item_size..));

            u32::max(line_gizmo.vertex_count, 1) - 1
        } else {
            pass.set_vertex_buffer(0, line_gizmo.position_buffer.slice(..));
            pass.set_vertex_buffer(1, line_gizmo.color_buffer.slice(..));

            line_gizmo.vertex_count / 2
        };

        pass.draw(0..6, 0..instances);

        RenderCommandResult::Success
    }
}

#[cfg(feature = "bevy_render")]
struct DrawLineJointGizmo;
#[cfg(feature = "bevy_render")]
impl<P: PhaseItem> RenderCommand<P> for DrawLineJointGizmo {
    type Param = SRes<RenderAssets<GpuLineGizmo>>;
    type ViewQuery = ();
    type ItemQuery = Read<Handle<LineGizmo>>;

    #[inline]
    fn render<'w>(
        _item: &P,
        _view: ROQueryItem<'w, Self::ViewQuery>,
        handle: Option<ROQueryItem<'w, Self::ItemQuery>>,
        line_gizmos: SystemParamItem<'w, '_, Self::Param>,
        pass: &mut TrackedRenderPass<'w>,
    ) -> RenderCommandResult {
        let Some(handle) = handle else {
            return RenderCommandResult::Skip;
        };
        let Some(line_gizmo) = line_gizmos.into_inner().get(handle) else {
            return RenderCommandResult::Skip;
        };

        if line_gizmo.vertex_count <= 2 || !line_gizmo.strip {
            return RenderCommandResult::Success;
        };

        if line_gizmo.joints == GizmoLineJoint::None {
            return RenderCommandResult::Success;
        };

        let instances = {
            let item_size = VertexFormat::Float32x3.size();
            // position_a
            let buffer_size_a = line_gizmo.position_buffer.size() - item_size * 2;
            pass.set_vertex_buffer(0, line_gizmo.position_buffer.slice(..buffer_size_a));
            // position_b
            let buffer_size_b = line_gizmo.position_buffer.size() - item_size;
            pass.set_vertex_buffer(
                1,
                line_gizmo.position_buffer.slice(item_size..buffer_size_b),
            );
            // position_c
            pass.set_vertex_buffer(2, line_gizmo.position_buffer.slice(item_size * 2..));

            // color
            let item_size = VertexFormat::Float32x4.size();
            let buffer_size = line_gizmo.color_buffer.size() - item_size;
            // This corresponds to the color of position_b, hence starts from `item_size`
            pass.set_vertex_buffer(3, line_gizmo.color_buffer.slice(item_size..buffer_size));

            u32::max(line_gizmo.vertex_count, 2) - 2
        };

        let vertices = match line_gizmo.joints {
            GizmoLineJoint::None => unreachable!(),
            GizmoLineJoint::Miter => 6,
            GizmoLineJoint::Round(resolution) => resolution * 3,
            GizmoLineJoint::Bevel => 3,
        };

        pass.draw(0..vertices, 0..instances);

        RenderCommandResult::Success
    }
}

#[cfg(all(
    feature = "bevy_render",
    any(feature = "bevy_pbr", feature = "bevy_sprite")
))]
fn line_gizmo_vertex_buffer_layouts(strip: bool) -> Vec<VertexBufferLayout> {
    use VertexFormat::*;
    let mut position_layout = VertexBufferLayout {
        array_stride: Float32x3.size(),
        step_mode: VertexStepMode::Instance,
        attributes: vec![VertexAttribute {
            format: Float32x3,
            offset: 0,
            shader_location: 0,
        }],
    };

    let mut color_layout = VertexBufferLayout {
        array_stride: Float32x4.size(),
        step_mode: VertexStepMode::Instance,
        attributes: vec![VertexAttribute {
            format: Float32x4,
            offset: 0,
            shader_location: 2,
        }],
    };

    if strip {
        vec![
            position_layout.clone(),
            {
                position_layout.attributes[0].shader_location = 1;
                position_layout
            },
            color_layout.clone(),
            {
                color_layout.attributes[0].shader_location = 3;
                color_layout
            },
        ]
    } else {
        position_layout.array_stride *= 2;
        position_layout.attributes.push(VertexAttribute {
            format: Float32x3,
            offset: Float32x3.size(),
            shader_location: 1,
        });

        color_layout.array_stride *= 2;
        color_layout.attributes.push(VertexAttribute {
            format: Float32x4,
            offset: Float32x4.size(),
            shader_location: 3,
        });

        vec![position_layout, color_layout]
    }
}

#[cfg(all(
    feature = "bevy_render",
    any(feature = "bevy_pbr", feature = "bevy_sprite")
))]
fn line_joint_gizmo_vertex_buffer_layouts() -> Vec<VertexBufferLayout> {
    use VertexFormat::*;
    let mut position_layout = VertexBufferLayout {
        array_stride: Float32x3.size(),
        step_mode: VertexStepMode::Instance,
        attributes: vec![VertexAttribute {
            format: Float32x3,
            offset: 0,
            shader_location: 0,
        }],
    };

    let color_layout = VertexBufferLayout {
        array_stride: Float32x4.size(),
        step_mode: VertexStepMode::Instance,
        attributes: vec![VertexAttribute {
            format: Float32x4,
            offset: 0,
            shader_location: 3,
        }],
    };

    vec![
        position_layout.clone(),
        {
            position_layout.attributes[0].shader_location = 1;
            position_layout.clone()
        },
        {
            position_layout.attributes[0].shader_location = 2;
            position_layout
        },
        color_layout.clone(),
    ]
}<|MERGE_RESOLUTION|>--- conflicted
+++ resolved
@@ -249,7 +249,6 @@
 
         // These handles are safe to mutate in any order
         self.allow_ambiguous_resource::<LineGizmoHandles>();
-<<<<<<< HEAD
         #[cfg(feature = "fixed_time")]
         {
             self.init_resource::<GizmoStorage<Config, ()>>()
@@ -290,31 +289,6 @@
                     ),
                 );
         }
-=======
-
-        self.init_resource::<GizmoStorage<Config, ()>>()
-            .init_resource::<GizmoStorage<Config, Fixed>>()
-            .init_resource::<GizmoStorage<Config, Swap<Fixed>>>()
-            .add_systems(
-                RunFixedMainLoop,
-                start_gizmo_context::<Config, Fixed>
-                    .in_set(bevy_app::RunFixedMainLoopSystem::BeforeFixedMainLoop),
-            )
-            .add_systems(FixedFirst, clear_gizmo_context::<Config, Fixed>)
-            .add_systems(FixedLast, collect_requested_gizmos::<Config, Fixed>)
-            .add_systems(
-                RunFixedMainLoop,
-                end_gizmo_context::<Config, Fixed>
-                    .in_set(bevy_app::RunFixedMainLoopSystem::AfterFixedMainLoop),
-            )
-            .add_systems(
-                Last,
-                (
-                    propagate_gizmos::<Config, Fixed>.before(UpdateGizmoMeshes),
-                    update_gizmo_meshes::<Config>.in_set(UpdateGizmoMeshes),
-                ),
-            );
->>>>>>> 1fd47827
 
         self
     }
