#![warn(missing_docs)]

//! This crate adds an immediate mode drawing api to Bevy for visual debugging.
//!
//! # Example
//! ```
//! # use bevy_gizmos::prelude::*;
//! # use bevy_render::prelude::*;
//! # use bevy_math::prelude::*;
//! fn system(mut gizmos: Gizmos) {
//!     gizmos.line(Vec3::ZERO, Vec3::X, Color::GREEN);
//! }
//! # bevy_ecs::system::assert_is_system(system);
//! ```
//!
//! See the documentation on [Gizmos](crate::gizmos::Gizmos) for more examples.

<<<<<<< HEAD
pub mod aabb;
mod arrows;
pub mod config;
=======
pub mod arcs;
pub mod arrows;
pub mod circles;
>>>>>>> ea01c3e3
pub mod gizmos;

#[cfg(feature = "bevy_sprite")]
mod pipeline_2d;
#[cfg(feature = "bevy_pbr")]
mod pipeline_3d;

/// The `bevy_gizmos` prelude.
pub mod prelude {
    #[doc(hidden)]
    pub use crate::{
        aabb::{AabbGizmoGroup, ShowAabbGizmo},
        config::{DefaultGizmoGroup, GizmoConfig, GizmoConfigGroup, GizmoConfigStore},
        gizmos::Gizmos,
        AppGizmoBuilder,
    };
}

use aabb::AabbGizmoPlugin;
use bevy_app::{App, Last, Plugin};
use bevy_asset::{load_internal_asset, Asset, AssetApp, Assets, Handle};
use bevy_core::cast_slice;
use bevy_ecs::{
    component::Component,
    query::ROQueryItem,
    schedule::IntoSystemConfigs,
    system::{
        lifetimeless::{Read, SRes},
        Commands, Res, ResMut, Resource, SystemParamItem,
    },
};
use bevy_reflect::TypePath;
use bevy_render::{
    extract_component::{ComponentUniforms, DynamicUniformIndex, UniformComponentPlugin},
    render_asset::{PrepareAssetError, RenderAsset, RenderAssetPlugin, RenderAssets},
    render_phase::{PhaseItem, RenderCommand, RenderCommandResult, TrackedRenderPass},
    render_resource::{
        BindGroup, BindGroupEntries, BindGroupLayout, BindGroupLayoutDescriptor,
        BindGroupLayoutEntry, BindingType, Buffer, BufferBindingType, BufferInitDescriptor,
        BufferUsages, Shader, ShaderStages, ShaderType, VertexAttribute, VertexBufferLayout,
        VertexFormat, VertexStepMode,
    },
    renderer::RenderDevice,
    Extract, ExtractSchedule, Render, RenderApp, RenderSet,
};
use bevy_utils::{tracing::warn, HashMap};
use config::{DefaultGizmoGroup, GizmoConfig, GizmoConfigGroup, GizmoConfigStore, GizmoMeshConfig};
use gizmos::GizmoStorage;
use std::{any::TypeId, mem};

const LINE_SHADER_HANDLE: Handle<Shader> = Handle::weak_from_u128(7414812689238026784);

/// A [`Plugin`] that provides an immediate mode drawing api for visual debugging.
pub struct GizmoPlugin;

impl Plugin for GizmoPlugin {
    fn build(&self, app: &mut bevy_app::App) {
        load_internal_asset!(app, LINE_SHADER_HANDLE, "lines.wgsl", Shader::from_wgsl);

        app.register_type::<GizmoConfig>()
            .add_plugins(UniformComponentPlugin::<LineGizmoUniform>::default())
            .init_asset::<LineGizmo>()
            .add_plugins(RenderAssetPlugin::<LineGizmo>::default())
            .init_resource::<LineGizmoHandles>()
            .init_resource::<GizmoConfigStore>()
            .init_gizmo_group::<DefaultGizmoGroup>()
            .add_plugins(AabbGizmoPlugin);

        let Ok(render_app) = app.get_sub_app_mut(RenderApp) else {
            return;
        };

        render_app.add_systems(
            Render,
            prepare_line_gizmo_bind_group.in_set(RenderSet::PrepareBindGroups),
        );

        #[cfg(feature = "bevy_sprite")]
        app.add_plugins(pipeline_2d::LineGizmo2dPlugin);
        #[cfg(feature = "bevy_pbr")]
        app.add_plugins(pipeline_3d::LineGizmo3dPlugin);
    }

    fn finish(&self, app: &mut bevy_app::App) {
        let Ok(render_app) = app.get_sub_app_mut(RenderApp) else {
            return;
        };

        let render_device = render_app.world.resource::<RenderDevice>();
        let layout = render_device.create_bind_group_layout(&BindGroupLayoutDescriptor {
            entries: &[BindGroupLayoutEntry {
                binding: 0,
                visibility: ShaderStages::VERTEX,
                ty: BindingType::Buffer {
                    ty: BufferBindingType::Uniform,
                    has_dynamic_offset: true,
                    min_binding_size: Some(LineGizmoUniform::min_size()),
                },
                count: None,
            }],
            label: Some("LineGizmoUniform layout"),
        });

        render_app.insert_resource(LineGizmoUniformBindgroupLayout { layout });
    }
}

/// A trait adding `init_gizmo_group<T>()` to the app
pub trait AppGizmoBuilder {
    /// Registers [`GizmoConfigGroup`] `T` in the app enabling the use of [Gizmos&lt;T&gt;](crate::gizmos::Gizmos).
    ///
    /// Configurations can be set using the [`GizmoConfigStore`] [`Resource`].
    fn init_gizmo_group<T: GizmoConfigGroup + Default>(&mut self) -> &mut Self;
}

impl AppGizmoBuilder for App {
    fn init_gizmo_group<T: GizmoConfigGroup + Default>(&mut self) -> &mut Self {
        if self.world.contains_resource::<GizmoStorage<T>>() {
            return self;
        }

        self.init_resource::<GizmoStorage<T>>()
            .add_systems(Last, update_gizmo_meshes::<T>);

        self.world
            .resource_mut::<GizmoConfigStore>()
            .register::<T>();

        let Ok(render_app) = self.get_sub_app_mut(RenderApp) else {
            return self;
        };

        render_app.add_systems(ExtractSchedule, extract_gizmo_data::<T>);

        self
    }
}

#[derive(Resource, Default)]
struct LineGizmoHandles {
    list: HashMap<TypeId, Handle<LineGizmo>>,
    strip: HashMap<TypeId, Handle<LineGizmo>>,
}

fn update_gizmo_meshes<T: GizmoConfigGroup>(
    mut line_gizmos: ResMut<Assets<LineGizmo>>,
    mut handles: ResMut<LineGizmoHandles>,
    mut storage: ResMut<GizmoStorage<T>>,
) {
    if storage.list_positions.is_empty() {
        handles.list.remove(&TypeId::of::<T>());
    } else if let Some(handle) = handles.list.get(&TypeId::of::<T>()) {
        let list = line_gizmos.get_mut(handle).unwrap();

        list.positions = mem::take(&mut storage.list_positions);
        list.colors = mem::take(&mut storage.list_colors);
    } else {
        let mut list = LineGizmo {
            strip: false,
            ..Default::default()
        };

        list.positions = mem::take(&mut storage.list_positions);
        list.colors = mem::take(&mut storage.list_colors);

        handles
            .list
            .insert(TypeId::of::<T>(), line_gizmos.add(list));
    }

    if storage.strip_positions.is_empty() {
        handles.strip.remove(&TypeId::of::<T>());
    } else if let Some(handle) = handles.strip.get(&TypeId::of::<T>()) {
        let strip = line_gizmos.get_mut(handle).unwrap();

        strip.positions = mem::take(&mut storage.strip_positions);
        strip.colors = mem::take(&mut storage.strip_colors);
    } else {
        let mut strip = LineGizmo {
            strip: true,
            ..Default::default()
        };

        strip.positions = mem::take(&mut storage.strip_positions);
        strip.colors = mem::take(&mut storage.strip_colors);

        handles
            .strip
            .insert(TypeId::of::<T>(), line_gizmos.add(strip));
    }
}

fn extract_gizmo_data<T: GizmoConfigGroup>(
    mut commands: Commands,
    handles: Extract<Res<LineGizmoHandles>>,
    config: Extract<Res<GizmoConfigStore>>,
) {
    let (config, _) = config.get::<T>();

    if !config.enabled {
        return;
    }

    for map in [&handles.list, &handles.strip].into_iter() {
        let Some(handle) = map.get(&TypeId::of::<T>()) else {
            continue;
        };
        commands.spawn((
            LineGizmoUniform {
                line_width: config.line_width,
                depth_bias: config.depth_bias,
                #[cfg(feature = "webgl")]
                _padding: Default::default(),
            },
            (*handle).clone_weak(),
            GizmoMeshConfig::from(config),
        ));
    }
}

#[derive(Component, ShaderType, Clone, Copy)]
struct LineGizmoUniform {
    line_width: f32,
    depth_bias: f32,
    /// WebGL2 structs must be 16 byte aligned.
    #[cfg(feature = "webgl")]
    _padding: bevy_math::Vec2,
}

#[derive(Asset, Debug, Default, Clone, TypePath)]
struct LineGizmo {
    positions: Vec<[f32; 3]>,
    colors: Vec<[f32; 4]>,
    /// Whether this gizmo's topology is a line-strip or line-list
    strip: bool,
}

#[derive(Debug, Clone)]
struct GpuLineGizmo {
    position_buffer: Buffer,
    color_buffer: Buffer,
    vertex_count: u32,
    strip: bool,
}

impl RenderAsset for LineGizmo {
    type ExtractedAsset = LineGizmo;

    type PreparedAsset = GpuLineGizmo;

    type Param = SRes<RenderDevice>;

    fn extract_asset(&self) -> Self::ExtractedAsset {
        self.clone()
    }

    fn prepare_asset(
        line_gizmo: Self::ExtractedAsset,
        render_device: &mut SystemParamItem<Self::Param>,
    ) -> Result<Self::PreparedAsset, PrepareAssetError<Self::ExtractedAsset>> {
        let position_buffer_data = cast_slice(&line_gizmo.positions);
        let position_buffer = render_device.create_buffer_with_data(&BufferInitDescriptor {
            usage: BufferUsages::VERTEX,
            label: Some("LineGizmo Position Buffer"),
            contents: position_buffer_data,
        });

        let color_buffer_data = cast_slice(&line_gizmo.colors);
        let color_buffer = render_device.create_buffer_with_data(&BufferInitDescriptor {
            usage: BufferUsages::VERTEX,
            label: Some("LineGizmo Color Buffer"),
            contents: color_buffer_data,
        });

        Ok(GpuLineGizmo {
            position_buffer,
            color_buffer,
            vertex_count: line_gizmo.positions.len() as u32,
            strip: line_gizmo.strip,
        })
    }
}

#[derive(Resource)]
struct LineGizmoUniformBindgroupLayout {
    layout: BindGroupLayout,
}

#[derive(Resource)]
struct LineGizmoUniformBindgroup {
    bindgroup: BindGroup,
}

fn prepare_line_gizmo_bind_group(
    mut commands: Commands,
    line_gizmo_uniform_layout: Res<LineGizmoUniformBindgroupLayout>,
    render_device: Res<RenderDevice>,
    line_gizmo_uniforms: Res<ComponentUniforms<LineGizmoUniform>>,
) {
    if let Some(binding) = line_gizmo_uniforms.uniforms().binding() {
        commands.insert_resource(LineGizmoUniformBindgroup {
            bindgroup: render_device.create_bind_group(
                "LineGizmoUniform bindgroup",
                &line_gizmo_uniform_layout.layout,
                &BindGroupEntries::single(binding),
            ),
        });
    }
}

struct SetLineGizmoBindGroup<const I: usize>;
impl<const I: usize, P: PhaseItem> RenderCommand<P> for SetLineGizmoBindGroup<I> {
    type ViewWorldQuery = ();
    type ItemWorldQuery = Read<DynamicUniformIndex<LineGizmoUniform>>;
    type Param = SRes<LineGizmoUniformBindgroup>;

    #[inline]
    fn render<'w>(
        _item: &P,
        _view: ROQueryItem<'w, Self::ViewWorldQuery>,
        uniform_index: ROQueryItem<'w, Self::ItemWorldQuery>,
        bind_group: SystemParamItem<'w, '_, Self::Param>,
        pass: &mut TrackedRenderPass<'w>,
    ) -> RenderCommandResult {
        pass.set_bind_group(
            I,
            &bind_group.into_inner().bindgroup,
            &[uniform_index.index()],
        );
        RenderCommandResult::Success
    }
}

struct DrawLineGizmo;
impl<P: PhaseItem> RenderCommand<P> for DrawLineGizmo {
    type ViewWorldQuery = ();
    type ItemWorldQuery = Read<Handle<LineGizmo>>;
    type Param = SRes<RenderAssets<LineGizmo>>;

    #[inline]
    fn render<'w>(
        _item: &P,
        _view: ROQueryItem<'w, Self::ViewWorldQuery>,
        handle: ROQueryItem<'w, Self::ItemWorldQuery>,
        line_gizmos: SystemParamItem<'w, '_, Self::Param>,
        pass: &mut TrackedRenderPass<'w>,
    ) -> RenderCommandResult {
        let Some(line_gizmo) = line_gizmos.into_inner().get(handle) else {
            return RenderCommandResult::Failure;
        };

        if line_gizmo.vertex_count < 2 {
            return RenderCommandResult::Success;
        }

        let instances = if line_gizmo.strip {
            let item_size = VertexFormat::Float32x3.size();
            let buffer_size = line_gizmo.position_buffer.size() - item_size;
            pass.set_vertex_buffer(0, line_gizmo.position_buffer.slice(..buffer_size));
            pass.set_vertex_buffer(1, line_gizmo.position_buffer.slice(item_size..));

            let item_size = VertexFormat::Float32x4.size();
            let buffer_size = line_gizmo.color_buffer.size() - item_size;
            pass.set_vertex_buffer(2, line_gizmo.color_buffer.slice(..buffer_size));
            pass.set_vertex_buffer(3, line_gizmo.color_buffer.slice(item_size..));

            u32::max(line_gizmo.vertex_count, 1) - 1
        } else {
            pass.set_vertex_buffer(0, line_gizmo.position_buffer.slice(..));
            pass.set_vertex_buffer(1, line_gizmo.color_buffer.slice(..));

            line_gizmo.vertex_count / 2
        };

        pass.draw(0..6, 0..instances);

        RenderCommandResult::Success
    }
}

fn line_gizmo_vertex_buffer_layouts(strip: bool) -> Vec<VertexBufferLayout> {
    use VertexFormat::*;
    let mut position_layout = VertexBufferLayout {
        array_stride: Float32x3.size(),
        step_mode: VertexStepMode::Instance,
        attributes: vec![VertexAttribute {
            format: Float32x3,
            offset: 0,
            shader_location: 0,
        }],
    };

    let mut color_layout = VertexBufferLayout {
        array_stride: Float32x4.size(),
        step_mode: VertexStepMode::Instance,
        attributes: vec![VertexAttribute {
            format: Float32x4,
            offset: 0,
            shader_location: 2,
        }],
    };

    if strip {
        vec![
            position_layout.clone(),
            {
                position_layout.attributes[0].shader_location = 1;
                position_layout
            },
            color_layout.clone(),
            {
                color_layout.attributes[0].shader_location = 3;
                color_layout
            },
        ]
    } else {
        position_layout.array_stride *= 2;
        position_layout.attributes.push(VertexAttribute {
            format: Float32x3,
            offset: Float32x3.size(),
            shader_location: 1,
        });

        color_layout.array_stride *= 2;
        color_layout.attributes.push(VertexAttribute {
            format: Float32x4,
            offset: Float32x4.size(),
            shader_location: 3,
        });

        vec![position_layout, color_layout]
    }
}<|MERGE_RESOLUTION|>--- conflicted
+++ resolved
@@ -15,15 +15,11 @@
 //!
 //! See the documentation on [Gizmos](crate::gizmos::Gizmos) for more examples.
 
-<<<<<<< HEAD
 pub mod aabb;
-mod arrows;
-pub mod config;
-=======
 pub mod arcs;
 pub mod arrows;
 pub mod circles;
->>>>>>> ea01c3e3
+pub mod config;
 pub mod gizmos;
 
 #[cfg(feature = "bevy_sprite")]
