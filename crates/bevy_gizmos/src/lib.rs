#![allow(clippy::type_complexity)]
#![warn(missing_docs)]

//! This crate adds an immediate mode drawing api to Bevy for visual debugging.
//!
//! # Example
//! ```
//! # use bevy_gizmos::prelude::*;
//! # use bevy_render::prelude::*;
//! # use bevy_math::prelude::*;
//! fn system(mut gizmos: Gizmos) {
//!     gizmos.line(Vec3::ZERO, Vec3::X, Color::GREEN);
//! }
//! # bevy_ecs::system::assert_is_system(system);
//! ```
//!
//! See the documentation on [`Gizmos`](crate::gizmos::Gizmos) for more examples.

use std::mem;

<<<<<<< HEAD
use bevy_app::{Last, Plugin};
use bevy_asset::{load_internal_asset, Assets, Handle};
=======
use bevy_app::{Last, Plugin, Update};
use bevy_asset::{load_internal_asset, Assets, Handle, HandleUntyped};
>>>>>>> 25f013ba
use bevy_ecs::{
    change_detection::DetectChanges,
    component::Component,
    entity::Entity,
    query::Without,
    reflect::ReflectComponent,
    schedule::IntoSystemConfigs,
    system::{Commands, Query, Res, ResMut, Resource},
    world::{FromWorld, World},
};
use bevy_math::Mat4;
<<<<<<< HEAD
=======
use bevy_reflect::{
    std_traits::ReflectDefault, FromReflect, Reflect, ReflectFromReflect, TypeUuid,
};
>>>>>>> 25f013ba
use bevy_render::{
    color::Color,
    mesh::Mesh,
    primitives::Aabb,
    render_phase::AddRenderCommand,
    render_resource::{PrimitiveTopology, Shader, SpecializedMeshPipelines},
    Extract, ExtractSchedule, Render, RenderApp, RenderSet,
};
use bevy_transform::components::{GlobalTransform, Transform};

#[cfg(feature = "bevy_pbr")]
use bevy_pbr::MeshUniform;
#[cfg(feature = "bevy_sprite")]
use bevy_sprite::{Mesh2dHandle, Mesh2dUniform};

pub mod gizmos;

#[cfg(feature = "bevy_sprite")]
mod pipeline_2d;
#[cfg(feature = "bevy_pbr")]
mod pipeline_3d;

use gizmos::{GizmoStorage, Gizmos};

/// The `bevy_gizmos` prelude.
pub mod prelude {
    #[doc(hidden)]
    pub use crate::{gizmos::Gizmos, AabbGizmo, AabbGizmoConfig, GizmoConfig};
}

const LINE_SHADER_HANDLE: Handle<Shader> = Handle::weak_from_u128(7414812689238026784);

/// A [`Plugin`] that provides an immediate mode drawing api for visual debugging.
pub struct GizmoPlugin;

impl Plugin for GizmoPlugin {
    fn build(&self, app: &mut bevy_app::App) {
        load_internal_asset!(app, LINE_SHADER_HANDLE, "lines.wgsl", Shader::from_wgsl);

        app.init_resource::<MeshHandles>()
            .init_resource::<GizmoConfig>()
            .init_resource::<GizmoStorage>()
            .add_systems(Last, update_gizmo_meshes)
            .add_systems(
                Update,
                (
                    draw_aabbs,
                    draw_all_aabbs.run_if(|config: Res<GizmoConfig>| config.aabb.draw_all),
                ),
            );

        let Ok(render_app) = app.get_sub_app_mut(RenderApp) else { return; };

        render_app.add_systems(ExtractSchedule, extract_gizmo_data);

        #[cfg(feature = "bevy_sprite")]
        {
            use bevy_core_pipeline::core_2d::Transparent2d;
            use pipeline_2d::*;

            render_app
                .add_render_command::<Transparent2d, DrawGizmoLines>()
                .init_resource::<SpecializedMeshPipelines<GizmoLinePipeline>>()
                .add_systems(Render, queue_gizmos_2d.in_set(RenderSet::Queue));
        }

        #[cfg(feature = "bevy_pbr")]
        {
            use bevy_core_pipeline::core_3d::Opaque3d;
            use pipeline_3d::*;

            render_app
                .add_render_command::<Opaque3d, DrawGizmoLines>()
                .init_resource::<SpecializedMeshPipelines<GizmoPipeline>>()
                .add_systems(Render, queue_gizmos_3d.in_set(RenderSet::Queue));
        }
    }

    fn finish(&self, app: &mut bevy_app::App) {
        let Ok(render_app) = app.get_sub_app_mut(RenderApp) else { return; };

        #[cfg(feature = "bevy_sprite")]
        {
            use pipeline_2d::*;

            render_app.init_resource::<GizmoLinePipeline>();
        }

        #[cfg(feature = "bevy_pbr")]
        {
            use pipeline_3d::*;

            render_app.init_resource::<GizmoPipeline>();
        }
    }
}

/// A [`Resource`] that stores configuration for gizmos.
#[derive(Resource, Clone)]
pub struct GizmoConfig {
    /// Set to `false` to stop drawing gizmos.
    ///
    /// Defaults to `true`.
    pub enabled: bool,
    /// Draw gizmos on top of everything else, ignoring depth.
    ///
    /// This setting only affects 3D. In 2D, gizmos are always drawn on top.
    ///
    /// Defaults to `false`.
    pub on_top: bool,
    /// Configuration for the [`AabbGizmo`].
    pub aabb: AabbGizmoConfig,
}

impl Default for GizmoConfig {
    fn default() -> Self {
        Self {
            enabled: true,
            on_top: false,
            aabb: Default::default(),
        }
    }
}

/// Configuration for drawing the [`Aabb`] component on entities.
#[derive(Clone, Default)]
pub struct AabbGizmoConfig {
    /// Draws all bounding boxes in the scene when set to `true`.
    ///
    /// To draw a specific entity's bounding box, you can add the [`AabbGizmo`] component.
    ///
    /// Defaults to `false`.
    pub draw_all: bool,
    /// The default color for bounding box gizmos.
    ///
    /// A random color is chosen per box if `None`.
    ///
    /// Defaults to `None`.
    pub default_color: Option<Color>,
}

/// Add this [`Component`] to an entity to draw its [`Aabb`] component.
#[derive(Component, Reflect, FromReflect, Default, Debug)]
#[reflect(Component, FromReflect, Default)]
pub struct AabbGizmo {
    /// The color of the box.
    ///
    /// The default color from the [`GizmoConfig`] resource is used if `None`,
    pub color: Option<Color>,
}

fn draw_aabbs(
    query: Query<(Entity, &Aabb, &GlobalTransform, &AabbGizmo)>,
    config: Res<GizmoConfig>,
    mut gizmos: Gizmos,
) {
    for (entity, &aabb, &transform, gizmo) in &query {
        let color = gizmo
            .color
            .or(config.aabb.default_color)
            .unwrap_or_else(|| color_from_entity(entity));
        gizmos.cuboid(aabb_transform(aabb, transform), color);
    }
}

fn draw_all_aabbs(
    query: Query<(Entity, &Aabb, &GlobalTransform), Without<AabbGizmo>>,
    config: Res<GizmoConfig>,
    mut gizmos: Gizmos,
) {
    for (entity, &aabb, &transform) in &query {
        let color = config
            .aabb
            .default_color
            .unwrap_or_else(|| color_from_entity(entity));
        gizmos.cuboid(aabb_transform(aabb, transform), color);
    }
}

fn color_from_entity(entity: Entity) -> Color {
    let hue = entity.to_bits() as f32 * 100_000. % 360.;
    Color::hsl(hue, 1., 0.5)
}

fn aabb_transform(aabb: Aabb, transform: GlobalTransform) -> GlobalTransform {
    transform
        * GlobalTransform::from(
            Transform::from_translation(aabb.center.into())
                .with_scale((aabb.half_extents * 2.).into()),
        )
}

#[derive(Resource)]
struct MeshHandles {
    list: Option<Handle<Mesh>>,
    strip: Option<Handle<Mesh>>,
}

impl FromWorld for MeshHandles {
    fn from_world(_world: &mut World) -> Self {
        MeshHandles {
            list: None,
            strip: None,
        }
    }
}

#[derive(Component)]
struct GizmoMesh;

fn update_gizmo_meshes(
    mut meshes: ResMut<Assets<Mesh>>,
    mut handles: ResMut<MeshHandles>,
    mut storage: ResMut<GizmoStorage>,
) {
    if storage.list_positions.is_empty() {
        handles.list = None;
    } else if let Some(handle) = handles.list.as_ref() {
        let list_mesh = meshes.get_mut(handle).unwrap();

        let positions = mem::take(&mut storage.list_positions);
        list_mesh.insert_attribute(Mesh::ATTRIBUTE_POSITION, positions);

        let colors = mem::take(&mut storage.list_colors);
        list_mesh.insert_attribute(Mesh::ATTRIBUTE_COLOR, colors);
    } else {
        let mut list_mesh = Mesh::new(PrimitiveTopology::LineList);

        let positions = mem::take(&mut storage.list_positions);
        list_mesh.insert_attribute(Mesh::ATTRIBUTE_POSITION, positions);

        let colors = mem::take(&mut storage.list_colors);
        list_mesh.insert_attribute(Mesh::ATTRIBUTE_COLOR, colors);

        handles.list = Some(meshes.add(list_mesh));
    }

    if storage.strip_positions.is_empty() {
        handles.strip = None;
    } else if let Some(handle) = handles.strip.as_ref() {
        let strip_mesh = meshes.get_mut(handle).unwrap();

        let positions = mem::take(&mut storage.strip_positions);
        strip_mesh.insert_attribute(Mesh::ATTRIBUTE_POSITION, positions);

        let colors = mem::take(&mut storage.strip_colors);
        strip_mesh.insert_attribute(Mesh::ATTRIBUTE_COLOR, colors);
    } else {
        let mut strip_mesh = Mesh::new(PrimitiveTopology::LineStrip);

        let positions = mem::take(&mut storage.strip_positions);
        strip_mesh.insert_attribute(Mesh::ATTRIBUTE_POSITION, positions);

        let colors = mem::take(&mut storage.strip_colors);
        strip_mesh.insert_attribute(Mesh::ATTRIBUTE_COLOR, colors);

        handles.strip = Some(meshes.add(strip_mesh));
    }
}

fn extract_gizmo_data(
    mut commands: Commands,
    handles: Extract<Res<MeshHandles>>,
    config: Extract<Res<GizmoConfig>>,
) {
    if config.is_changed() {
        commands.insert_resource(config.clone());
    }

    if !config.enabled {
        return;
    }

    let transform = Mat4::IDENTITY;
    let inverse_transpose_model = transform.inverse().transpose();
    commands.spawn_batch(
        [handles.list.clone(), handles.strip.clone()]
            .into_iter()
            .flatten()
            .map(move |handle| {
                (
                    GizmoMesh,
                    #[cfg(feature = "bevy_pbr")]
                    (
                        handle.clone_weak(),
                        MeshUniform {
                            flags: 0,
                            transform,
                            previous_transform: transform,
                            inverse_transpose_model,
                        },
                    ),
                    #[cfg(feature = "bevy_sprite")]
                    (
                        Mesh2dHandle(handle),
                        Mesh2dUniform {
                            flags: 0,
                            transform,
                            inverse_transpose_model,
                        },
                    ),
                )
            }),
    );
}<|MERGE_RESOLUTION|>--- conflicted
+++ resolved
@@ -18,13 +18,8 @@
 
 use std::mem;
 
-<<<<<<< HEAD
-use bevy_app::{Last, Plugin};
+use bevy_app::{Last, Plugin, Update};
 use bevy_asset::{load_internal_asset, Assets, Handle};
-=======
-use bevy_app::{Last, Plugin, Update};
-use bevy_asset::{load_internal_asset, Assets, Handle, HandleUntyped};
->>>>>>> 25f013ba
 use bevy_ecs::{
     change_detection::DetectChanges,
     component::Component,
@@ -36,12 +31,6 @@
     world::{FromWorld, World},
 };
 use bevy_math::Mat4;
-<<<<<<< HEAD
-=======
-use bevy_reflect::{
-    std_traits::ReflectDefault, FromReflect, Reflect, ReflectFromReflect, TypeUuid,
-};
->>>>>>> 25f013ba
 use bevy_render::{
     color::Color,
     mesh::Mesh,
@@ -64,6 +53,7 @@
 #[cfg(feature = "bevy_pbr")]
 mod pipeline_3d;
 
+use bevy_reflect::{std_traits::ReflectDefault, FromReflect, Reflect, ReflectFromReflect};
 use gizmos::{GizmoStorage, Gizmos};
 
 /// The `bevy_gizmos` prelude.
