#![warn(missing_docs)]

//! This crate adds an immediate mode drawing api to Bevy for visual debugging.
//!
//! # Example
//! ```
//! # use bevy_gizmos::prelude::*;
//! # use bevy_render::prelude::*;
//! # use bevy_math::prelude::*;
//! fn system(mut gizmos: Gizmos) {
//!     gizmos.line(Vec3::ZERO, Vec3::X, Color::GREEN);
//! }
//! # bevy_ecs::system::assert_is_system(system);
//! ```
//!
//! See the documentation on [Gizmos](crate::gizmos::Gizmos) for more examples.

<<<<<<< HEAD
pub mod aabb;
=======
/// Label for the the render systems handling the
#[derive(SystemSet, Clone, Debug, Hash, PartialEq, Eq)]
pub enum GizmoRenderSystem {
    /// Adds gizmos to the [`Transparent2d`](bevy_core_pipeline::core_2d::Transparent2d) render phase
    #[cfg(feature = "bevy_sprite")]
    QueueLineGizmos2d,
    /// Adds gizmos to the [`Transparent3d`](bevy_core_pipeline::core_3d::Transparent3d) render phase
    #[cfg(feature = "bevy_pbr")]
    QueueLineGizmos3d,
}

>>>>>>> c9e1fcdb
pub mod arcs;
pub mod arrows;
pub mod circles;
pub mod config;
pub mod gizmos;

#[cfg(feature = "bevy_sprite")]
mod pipeline_2d;
#[cfg(feature = "bevy_pbr")]
mod pipeline_3d;

/// The `bevy_gizmos` prelude.
pub mod prelude {
    #[doc(hidden)]
    pub use crate::{
        aabb::{AabbGizmoConfigGroup, ShowAabbGizmo},
        config::{DefaultGizmoConfigGroup, GizmoConfig, GizmoConfigGroup, GizmoConfigStore},
        gizmos::Gizmos,
        AppGizmoBuilder,
    };
}

use aabb::AabbGizmoPlugin;
use bevy_app::{App, Last, Plugin};
use bevy_asset::{load_internal_asset, Asset, AssetApp, Assets, Handle};
use bevy_core::cast_slice;
use bevy_ecs::{
    component::Component,
<<<<<<< HEAD
    query::ROQueryItem,
    schedule::IntoSystemConfigs,
=======
    entity::Entity,
    query::{ROQueryItem, Without},
    reflect::{ReflectComponent, ReflectResource},
    schedule::{IntoSystemConfigs, SystemSet},
>>>>>>> c9e1fcdb
    system::{
        lifetimeless::{Read, SRes},
        Commands, Res, ResMut, Resource, SystemParamItem,
    },
};
use bevy_reflect::TypePath;
use bevy_render::{
    extract_component::{ComponentUniforms, DynamicUniformIndex, UniformComponentPlugin},
<<<<<<< HEAD
    render_asset::{PrepareAssetError, RenderAsset, RenderAssetPlugin, RenderAssets},
=======
    primitives::Aabb,
    render_asset::{
        PrepareAssetError, RenderAsset, RenderAssetPersistencePolicy, RenderAssetPlugin,
        RenderAssets,
    },
>>>>>>> c9e1fcdb
    render_phase::{PhaseItem, RenderCommand, RenderCommandResult, TrackedRenderPass},
    render_resource::{
        binding_types::uniform_buffer, BindGroup, BindGroupEntries, BindGroupLayout,
        BindGroupLayoutEntries, Buffer, BufferInitDescriptor, BufferUsages, Shader, ShaderStages,
        ShaderType, VertexAttribute, VertexBufferLayout, VertexFormat, VertexStepMode,
    },
    renderer::RenderDevice,
    Extract, ExtractSchedule, Render, RenderApp, RenderSet,
};
use bevy_utils::{tracing::warn, HashMap};
use config::{
    DefaultGizmoConfigGroup, GizmoConfig, GizmoConfigGroup, GizmoConfigStore, GizmoMeshConfig,
};
use gizmos::GizmoStorage;
use std::{any::TypeId, mem};

const LINE_SHADER_HANDLE: Handle<Shader> = Handle::weak_from_u128(7414812689238026784);

/// A [`Plugin`] that provides an immediate mode drawing api for visual debugging.
pub struct GizmoPlugin;

impl Plugin for GizmoPlugin {
    fn build(&self, app: &mut bevy_app::App) {
        // Gizmos cannot work without either a 3D or 2D renderer.
        #[cfg(all(not(feature = "bevy_pbr"), not(feature = "bevy_sprite")))]
        bevy_log::error!("bevy_gizmos requires either bevy_pbr or bevy_sprite. Please enable one.");

        load_internal_asset!(app, LINE_SHADER_HANDLE, "lines.wgsl", Shader::from_wgsl);

        app.register_type::<GizmoConfig>()
            .add_plugins(UniformComponentPlugin::<LineGizmoUniform>::default())
            .init_asset::<LineGizmo>()
            .add_plugins(RenderAssetPlugin::<LineGizmo>::default())
            .init_resource::<LineGizmoHandles>()
            .init_resource::<GizmoConfigStore>()
            .init_gizmo_group::<DefaultGizmoConfigGroup>()
            .add_plugins(AabbGizmoPlugin);

        let Ok(render_app) = app.get_sub_app_mut(RenderApp) else {
            return;
        };

        render_app.add_systems(
            Render,
            prepare_line_gizmo_bind_group.in_set(RenderSet::PrepareBindGroups),
        );

        #[cfg(feature = "bevy_sprite")]
        app.add_plugins(pipeline_2d::LineGizmo2dPlugin);
        #[cfg(feature = "bevy_pbr")]
        app.add_plugins(pipeline_3d::LineGizmo3dPlugin);
    }

    fn finish(&self, app: &mut bevy_app::App) {
        let Ok(render_app) = app.get_sub_app_mut(RenderApp) else {
            return;
        };

        let render_device = render_app.world.resource::<RenderDevice>();
        let layout = render_device.create_bind_group_layout(
            "LineGizmoUniform layout",
            &BindGroupLayoutEntries::single(
                ShaderStages::VERTEX,
                uniform_buffer::<LineGizmoUniform>(true),
            ),
        );

        render_app.insert_resource(LineGizmoUniformBindgroupLayout { layout });
    }
}

/// A trait adding `init_gizmo_group<T>()` to the app
pub trait AppGizmoBuilder {
    /// Registers [`GizmoConfigGroup`] `T` in the app enabling the use of [Gizmos&lt;T&gt;](crate::gizmos::Gizmos).
    ///
    /// Configurations can be set using the [`GizmoConfigStore`] [`Resource`].
    fn init_gizmo_group<T: GizmoConfigGroup + Default>(&mut self) -> &mut Self;
}

impl AppGizmoBuilder for App {
    fn init_gizmo_group<T: GizmoConfigGroup + Default>(&mut self) -> &mut Self {
        if self.world.contains_resource::<GizmoStorage<T>>() {
            return self;
        }

        self.init_resource::<GizmoStorage<T>>()
            .add_systems(Last, update_gizmo_meshes::<T>);

        self.world
            .resource_mut::<GizmoConfigStore>()
            .register::<T>();

        let Ok(render_app) = self.get_sub_app_mut(RenderApp) else {
            return self;
        };

        render_app.add_systems(ExtractSchedule, extract_gizmo_data::<T>);

        self
    }
}

#[derive(Resource, Default)]
struct LineGizmoHandles {
    list: HashMap<TypeId, Handle<LineGizmo>>,
    strip: HashMap<TypeId, Handle<LineGizmo>>,
}

fn update_gizmo_meshes<T: GizmoConfigGroup>(
    mut line_gizmos: ResMut<Assets<LineGizmo>>,
    mut handles: ResMut<LineGizmoHandles>,
    mut storage: ResMut<GizmoStorage<T>>,
) {
    if storage.list_positions.is_empty() {
        handles.list.remove(&TypeId::of::<T>());
    } else if let Some(handle) = handles.list.get(&TypeId::of::<T>()) {
        let list = line_gizmos.get_mut(handle).unwrap();

        list.positions = mem::take(&mut storage.list_positions);
        list.colors = mem::take(&mut storage.list_colors);
    } else {
        let mut list = LineGizmo {
            strip: false,
            ..Default::default()
        };

        list.positions = mem::take(&mut storage.list_positions);
        list.colors = mem::take(&mut storage.list_colors);

        handles
            .list
            .insert(TypeId::of::<T>(), line_gizmos.add(list));
    }

    if storage.strip_positions.is_empty() {
        handles.strip.remove(&TypeId::of::<T>());
    } else if let Some(handle) = handles.strip.get(&TypeId::of::<T>()) {
        let strip = line_gizmos.get_mut(handle).unwrap();

        strip.positions = mem::take(&mut storage.strip_positions);
        strip.colors = mem::take(&mut storage.strip_colors);
    } else {
        let mut strip = LineGizmo {
            strip: true,
            ..Default::default()
        };

        strip.positions = mem::take(&mut storage.strip_positions);
        strip.colors = mem::take(&mut storage.strip_colors);

        handles
            .strip
            .insert(TypeId::of::<T>(), line_gizmos.add(strip));
    }
}

fn extract_gizmo_data<T: GizmoConfigGroup>(
    mut commands: Commands,
    handles: Extract<Res<LineGizmoHandles>>,
    config: Extract<Res<GizmoConfigStore>>,
) {
    let (config, _) = config.config::<T>();

    if !config.enabled {
        return;
    }

    for map in [&handles.list, &handles.strip].into_iter() {
        let Some(handle) = map.get(&TypeId::of::<T>()) else {
            continue;
        };
        commands.spawn((
            LineGizmoUniform {
                line_width: config.line_width,
                depth_bias: config.depth_bias,
                #[cfg(feature = "webgl")]
                _padding: Default::default(),
            },
            (*handle).clone_weak(),
            GizmoMeshConfig::from(config),
        ));
    }
}

#[derive(Component, ShaderType, Clone, Copy)]
struct LineGizmoUniform {
    line_width: f32,
    depth_bias: f32,
    /// WebGL2 structs must be 16 byte aligned.
    #[cfg(feature = "webgl")]
    _padding: bevy_math::Vec2,
}

#[derive(Asset, Debug, Default, Clone, TypePath)]
struct LineGizmo {
    positions: Vec<[f32; 3]>,
    colors: Vec<[f32; 4]>,
    /// Whether this gizmo's topology is a line-strip or line-list
    strip: bool,
}

#[derive(Debug, Clone)]
struct GpuLineGizmo {
    position_buffer: Buffer,
    color_buffer: Buffer,
    vertex_count: u32,
    strip: bool,
}

impl RenderAsset for LineGizmo {
    type PreparedAsset = GpuLineGizmo;
    type Param = SRes<RenderDevice>;

    fn persistence_policy(&self) -> RenderAssetPersistencePolicy {
        RenderAssetPersistencePolicy::Keep
    }

    fn prepare_asset(
        self,
        render_device: &mut SystemParamItem<Self::Param>,
    ) -> Result<Self::PreparedAsset, PrepareAssetError<Self>> {
        let position_buffer_data = cast_slice(&self.positions);
        let position_buffer = render_device.create_buffer_with_data(&BufferInitDescriptor {
            usage: BufferUsages::VERTEX,
            label: Some("LineGizmo Position Buffer"),
            contents: position_buffer_data,
        });

        let color_buffer_data = cast_slice(&self.colors);
        let color_buffer = render_device.create_buffer_with_data(&BufferInitDescriptor {
            usage: BufferUsages::VERTEX,
            label: Some("LineGizmo Color Buffer"),
            contents: color_buffer_data,
        });

        Ok(GpuLineGizmo {
            position_buffer,
            color_buffer,
            vertex_count: self.positions.len() as u32,
            strip: self.strip,
        })
    }
}

#[derive(Resource)]
struct LineGizmoUniformBindgroupLayout {
    layout: BindGroupLayout,
}

#[derive(Resource)]
struct LineGizmoUniformBindgroup {
    bindgroup: BindGroup,
}

fn prepare_line_gizmo_bind_group(
    mut commands: Commands,
    line_gizmo_uniform_layout: Res<LineGizmoUniformBindgroupLayout>,
    render_device: Res<RenderDevice>,
    line_gizmo_uniforms: Res<ComponentUniforms<LineGizmoUniform>>,
) {
    if let Some(binding) = line_gizmo_uniforms.uniforms().binding() {
        commands.insert_resource(LineGizmoUniformBindgroup {
            bindgroup: render_device.create_bind_group(
                "LineGizmoUniform bindgroup",
                &line_gizmo_uniform_layout.layout,
                &BindGroupEntries::single(binding),
            ),
        });
    }
}

struct SetLineGizmoBindGroup<const I: usize>;
impl<const I: usize, P: PhaseItem> RenderCommand<P> for SetLineGizmoBindGroup<I> {
    type Param = SRes<LineGizmoUniformBindgroup>;
    type ViewData = ();
    type ItemData = Read<DynamicUniformIndex<LineGizmoUniform>>;

    #[inline]
    fn render<'w>(
        _item: &P,
        _view: ROQueryItem<'w, Self::ViewData>,
        uniform_index: ROQueryItem<'w, Self::ItemData>,
        bind_group: SystemParamItem<'w, '_, Self::Param>,
        pass: &mut TrackedRenderPass<'w>,
    ) -> RenderCommandResult {
        pass.set_bind_group(
            I,
            &bind_group.into_inner().bindgroup,
            &[uniform_index.index()],
        );
        RenderCommandResult::Success
    }
}

struct DrawLineGizmo;
impl<P: PhaseItem> RenderCommand<P> for DrawLineGizmo {
    type Param = SRes<RenderAssets<LineGizmo>>;
    type ViewData = ();
    type ItemData = Read<Handle<LineGizmo>>;

    #[inline]
    fn render<'w>(
        _item: &P,
        _view: ROQueryItem<'w, Self::ViewData>,
        handle: ROQueryItem<'w, Self::ItemData>,
        line_gizmos: SystemParamItem<'w, '_, Self::Param>,
        pass: &mut TrackedRenderPass<'w>,
    ) -> RenderCommandResult {
        let Some(line_gizmo) = line_gizmos.into_inner().get(handle) else {
            return RenderCommandResult::Failure;
        };

        if line_gizmo.vertex_count < 2 {
            return RenderCommandResult::Success;
        }

        let instances = if line_gizmo.strip {
            let item_size = VertexFormat::Float32x3.size();
            let buffer_size = line_gizmo.position_buffer.size() - item_size;
            pass.set_vertex_buffer(0, line_gizmo.position_buffer.slice(..buffer_size));
            pass.set_vertex_buffer(1, line_gizmo.position_buffer.slice(item_size..));

            let item_size = VertexFormat::Float32x4.size();
            let buffer_size = line_gizmo.color_buffer.size() - item_size;
            pass.set_vertex_buffer(2, line_gizmo.color_buffer.slice(..buffer_size));
            pass.set_vertex_buffer(3, line_gizmo.color_buffer.slice(item_size..));

            u32::max(line_gizmo.vertex_count, 1) - 1
        } else {
            pass.set_vertex_buffer(0, line_gizmo.position_buffer.slice(..));
            pass.set_vertex_buffer(1, line_gizmo.color_buffer.slice(..));

            line_gizmo.vertex_count / 2
        };

        pass.draw(0..6, 0..instances);

        RenderCommandResult::Success
    }
}

fn line_gizmo_vertex_buffer_layouts(strip: bool) -> Vec<VertexBufferLayout> {
    use VertexFormat::*;
    let mut position_layout = VertexBufferLayout {
        array_stride: Float32x3.size(),
        step_mode: VertexStepMode::Instance,
        attributes: vec![VertexAttribute {
            format: Float32x3,
            offset: 0,
            shader_location: 0,
        }],
    };

    let mut color_layout = VertexBufferLayout {
        array_stride: Float32x4.size(),
        step_mode: VertexStepMode::Instance,
        attributes: vec![VertexAttribute {
            format: Float32x4,
            offset: 0,
            shader_location: 2,
        }],
    };

    if strip {
        vec![
            position_layout.clone(),
            {
                position_layout.attributes[0].shader_location = 1;
                position_layout
            },
            color_layout.clone(),
            {
                color_layout.attributes[0].shader_location = 3;
                color_layout
            },
        ]
    } else {
        position_layout.array_stride *= 2;
        position_layout.attributes.push(VertexAttribute {
            format: Float32x3,
            offset: Float32x3.size(),
            shader_location: 1,
        });

        color_layout.array_stride *= 2;
        color_layout.attributes.push(VertexAttribute {
            format: Float32x4,
            offset: Float32x4.size(),
            shader_location: 3,
        });

        vec![position_layout, color_layout]
    }
}<|MERGE_RESOLUTION|>--- conflicted
+++ resolved
@@ -15,9 +15,6 @@
 //!
 //! See the documentation on [Gizmos](crate::gizmos::Gizmos) for more examples.
 
-<<<<<<< HEAD
-pub mod aabb;
-=======
 /// Label for the the render systems handling the
 #[derive(SystemSet, Clone, Debug, Hash, PartialEq, Eq)]
 pub enum GizmoRenderSystem {
@@ -29,7 +26,7 @@
     QueueLineGizmos3d,
 }
 
->>>>>>> c9e1fcdb
+pub mod aabb;
 pub mod arcs;
 pub mod arrows;
 pub mod circles;
@@ -58,15 +55,8 @@
 use bevy_core::cast_slice;
 use bevy_ecs::{
     component::Component,
-<<<<<<< HEAD
     query::ROQueryItem,
-    schedule::IntoSystemConfigs,
-=======
-    entity::Entity,
-    query::{ROQueryItem, Without},
-    reflect::{ReflectComponent, ReflectResource},
     schedule::{IntoSystemConfigs, SystemSet},
->>>>>>> c9e1fcdb
     system::{
         lifetimeless::{Read, SRes},
         Commands, Res, ResMut, Resource, SystemParamItem,
@@ -75,15 +65,10 @@
 use bevy_reflect::TypePath;
 use bevy_render::{
     extract_component::{ComponentUniforms, DynamicUniformIndex, UniformComponentPlugin},
-<<<<<<< HEAD
-    render_asset::{PrepareAssetError, RenderAsset, RenderAssetPlugin, RenderAssets},
-=======
-    primitives::Aabb,
     render_asset::{
         PrepareAssetError, RenderAsset, RenderAssetPersistencePolicy, RenderAssetPlugin,
         RenderAssets,
     },
->>>>>>> c9e1fcdb
     render_phase::{PhaseItem, RenderCommand, RenderCommandResult, TrackedRenderPass},
     render_resource::{
         binding_types::uniform_buffer, BindGroup, BindGroupEntries, BindGroupLayout,
