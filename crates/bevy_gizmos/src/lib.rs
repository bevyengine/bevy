--- conflicted
+++ resolved
@@ -15,12 +15,9 @@
 //!
 //! See the documentation on [`Gizmos`] for more examples.
 
-<<<<<<< HEAD
 pub mod aabb;
+mod arrows;
 pub mod config;
-=======
-mod arrows;
->>>>>>> 951c9bb1
 pub mod gizmos;
 
 #[cfg(feature = "bevy_sprite")]
