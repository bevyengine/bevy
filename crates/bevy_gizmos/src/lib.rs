--- conflicted
+++ resolved
@@ -100,12 +100,8 @@
     DefaultGizmoConfigGroup, GizmoConfig, GizmoConfigGroup, GizmoConfigStore, GizmoLineJoint,
     GizmoMeshConfig,
 };
-<<<<<<< HEAD
 use gizmos::{GizmoStorage, Swap};
-=======
-use gizmos::GizmoStorage;
 #[cfg(feature = "bevy_pbr")]
->>>>>>> 8403c41c
 use light::LightGizmoPlugin;
 use std::{any::TypeId, mem};
 
