--- conflicted
+++ resolved
@@ -95,6 +95,19 @@
 
         let Ok(render_app) = app.get_sub_app_mut(RenderApp) else { return; };
 
+        render_app
+            .add_systems(ExtractSchedule, extract_gizmo_data)
+            .add_systems(Render, queue_line_gizmo_bind_group.in_set(RenderSet::Queue));
+
+        #[cfg(feature = "bevy_sprite")]
+        app.add_plugin(pipeline_2d::LineGizmo2dPlugin);
+        #[cfg(feature = "bevy_pbr")]
+        app.add_plugin(pipeline_3d::LineGizmo3dPlugin);
+    }
+
+    fn finish(&self, app: &mut bevy_app::App) {
+        let Ok(render_app) = app.get_sub_app_mut(RenderApp) else { return; };
+
         let render_device = render_app.world.resource::<RenderDevice>();
         let layout = render_device.create_bind_group_layout(&BindGroupLayoutDescriptor {
             entries: &[BindGroupLayoutEntry {
@@ -111,56 +124,6 @@
         });
 
         render_app.insert_resource(LineGizmoUniformBindgroupLayout { layout });
-
-        render_app
-            .add_systems(ExtractSchedule, extract_gizmo_data)
-            .add_systems(Render, queue_line_gizmo_bind_group.in_set(RenderSet::Queue));
-
-        #[cfg(feature = "bevy_sprite")]
-<<<<<<< HEAD
-        app.add_plugin(pipeline_2d::LineGizmo2dPlugin);
-        #[cfg(feature = "bevy_pbr")]
-        app.add_plugin(pipeline_3d::LineGizmo3dPlugin);
-=======
-        {
-            use bevy_core_pipeline::core_2d::Transparent2d;
-            use pipeline_2d::*;
-
-            render_app
-                .add_render_command::<Transparent2d, DrawGizmoLines>()
-                .init_resource::<SpecializedMeshPipelines<GizmoLinePipeline>>()
-                .add_systems(Render, queue_gizmos_2d.in_set(RenderSet::Queue));
-        }
-
-        #[cfg(feature = "bevy_pbr")]
-        {
-            use bevy_core_pipeline::core_3d::Opaque3d;
-            use pipeline_3d::*;
-
-            render_app
-                .add_render_command::<Opaque3d, DrawGizmoLines>()
-                .init_resource::<SpecializedMeshPipelines<GizmoPipeline>>()
-                .add_systems(Render, queue_gizmos_3d.in_set(RenderSet::Queue));
-        }
->>>>>>> 70aee727
-    }
-
-    fn finish(&self, app: &mut bevy_app::App) {
-        let Ok(render_app) = app.get_sub_app_mut(RenderApp) else { return; };
-
-        #[cfg(feature = "bevy_sprite")]
-        {
-            use pipeline_2d::*;
-
-            render_app.init_resource::<GizmoLinePipeline>();
-        }
-
-        #[cfg(feature = "bevy_pbr")]
-        {
-            use pipeline_3d::*;
-
-            render_app.init_resource::<GizmoPipeline>();
-        }
     }
 }
 
