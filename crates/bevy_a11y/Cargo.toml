[package]
name = "bevy_a11y"
version = "0.12.0-dev"
edition = "2021"
description = "Provides accessibility support for Bevy Engine"
homepage = "https://bevyengine.org"
repository = "https://github.com/bevyengine/bevy"
license = "MIT OR Apache-2.0"
keywords = ["bevy", "accessibility", "a11y"]

[dependencies]
# bevy
bevy_app = { path = "../bevy_app", version = "0.12.0-dev" }
bevy_derive = { path = "../bevy_derive", version = "0.12.0-dev" }
bevy_ecs = { path = "../bevy_ecs", version = "0.12.0-dev" }

<<<<<<< HEAD
# accesskit = "0.10"
accesskit = { git = "https://github.com/Vrixyz/accesskit.git", branch = "winit-main-after-0.28" }
=======
accesskit = "0.11"
>>>>>>> a0972c2b
<|MERGE_RESOLUTION|>--- conflicted
+++ resolved
@@ -14,9 +14,5 @@
 bevy_derive = { path = "../bevy_derive", version = "0.12.0-dev" }
 bevy_ecs = { path = "../bevy_ecs", version = "0.12.0-dev" }
 
-<<<<<<< HEAD
 # accesskit = "0.10"
-accesskit = { git = "https://github.com/Vrixyz/accesskit.git", branch = "winit-main-after-0.28" }
-=======
-accesskit = "0.11"
->>>>>>> a0972c2b
+accesskit = { git = "https://github.com/Vrixyz/accesskit.git", branch = "winit-main-after-0.28" }