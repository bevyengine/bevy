[package]
name = "bevy_time"
version = "0.17.0-dev"
edition = "2024"
description = "Provides time functionality for Bevy Engine"
homepage = "https://bevy.org"
repository = "https://github.com/bevyengine/bevy"
license = "MIT OR Apache-2.0"
keywords = ["bevy"]

[features]
default = ["std", "bevy_reflect", "bevy_app/default"]

# Functionality

## Adds runtime reflection support using `bevy_reflect`.
bevy_reflect = [
  "dep:bevy_reflect",
  "bevy_ecs/bevy_reflect",
  "bevy_app/bevy_reflect",
]

## Adds serialization support through `serde`.
serialize = ["dep:serde", "bevy_ecs/serialize", "bevy_platform/serialize"]

# Platform Compatibility

## Allows access to the `std` crate. Enabling this feature will prevent compilation
## on `no_std` targets, but provides access to certain additional features on
## supported platforms.
std = [
  "serde?/std",
  "bevy_reflect?/std",
  "bevy_ecs/std",
  "bevy_app/std",
  "bevy_platform/std",
  "dep:crossbeam-channel",
]

## `critical-section` provides the building blocks for synchronization primitives
## on all platforms, including `no_std`.
critical-section = [
  "bevy_ecs/critical-section",
  "bevy_platform/critical-section",
  "bevy_reflect?/critical-section",
  "bevy_app/critical-section",
]

[dependencies]
# bevy
bevy_app = { path = "../bevy_app", version = "0.17.0-dev", default-features = false }
bevy_ecs = { path = "../bevy_ecs", version = "0.17.0-dev", default-features = false }
bevy_reflect = { path = "../bevy_reflect", version = "0.17.0-dev", default-features = false, optional = true }
bevy_platform = { path = "../bevy_platform", version = "0.17.0-dev", default-features = false }

# other
<<<<<<< HEAD
concurrent-queue = "2.4"
serde = { version = "1", features = ["derive"], optional = true }
thiserror = "1.0"
=======
crossbeam-channel = { version = "0.5.0", default-features = false, features = [
  "std",
], optional = true }
serde = { version = "1", features = [
  "derive",
], default-features = false, optional = true }
log = { version = "0.4", default-features = false }
>>>>>>> 1a346870

[lints]
workspace = true

[package.metadata.docs.rs]
rustdoc-args = ["-Zunstable-options", "--generate-link-to-definition"]
all-features = true<|MERGE_RESOLUTION|>--- conflicted
+++ resolved
@@ -34,7 +34,6 @@
   "bevy_ecs/std",
   "bevy_app/std",
   "bevy_platform/std",
-  "dep:crossbeam-channel",
 ]
 
 ## `critical-section` provides the building blocks for synchronization primitives
@@ -54,19 +53,12 @@
 bevy_platform = { path = "../bevy_platform", version = "0.17.0-dev", default-features = false }
 
 # other
-<<<<<<< HEAD
-concurrent-queue = "2.4"
-serde = { version = "1", features = ["derive"], optional = true }
+concurrent-queue = { version = "2.4", default-features = false, features = ["std"] }
 thiserror = "1.0"
-=======
-crossbeam-channel = { version = "0.5.0", default-features = false, features = [
-  "std",
-], optional = true }
 serde = { version = "1", features = [
   "derive",
 ], default-features = false, optional = true }
 log = { version = "0.4", default-features = false }
->>>>>>> 1a346870
 
 [lints]
 workspace = true
