--- conflicted
+++ resolved
@@ -24,16 +24,12 @@
 tracing-chrome = { version = "0.7.0", optional = true }
 tracing-log = "0.1.2"
 tracing-error = { version = "0.2.0", optional = true }
-<<<<<<< HEAD
 tracing-appender = "0.2.2"
-tracy-client = { version = "0.16", optional = true }
-=======
 
 # Tracy dependency compatibility table:
 # https://github.com/nagisa/rust_tracy_client
 tracing-tracy = { version = "0.10.4", optional = true }
 tracy-client = { version = "0.16.4", optional = true }
->>>>>>> 182c21dc
 
 [target.'cfg(target_os = "android")'.dependencies]
 android_log-sys = "0.3.0"
