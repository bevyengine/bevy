#![cfg_attr(docsrs, feature(doc_auto_cfg))]
#![doc(
    html_logo_url = "https://bevyengine.org/assets/icon.png",
    html_favicon_url = "https://bevyengine.org/assets/icon.png"
)]

//! This crate provides logging functions and configuration for [Bevy](https://bevyengine.org)
//! apps, and automatically configures platform specific log handlers (i.e. WASM or Android).
//!
//! The macros provided for logging are reexported from [`tracing`](https://docs.rs/tracing),
//! and behave identically to it.
//!
//! By default, the [`LogPlugin`] from this crate is included in Bevy's `DefaultPlugins`
//! and the logging macros can be used out of the box, if used.
//!
//! For more fine-tuned control over logging behavior, set up the [`LogPlugin`] or
//! `DefaultPlugins` during app initialization.

#[cfg(feature = "trace")]
use std::panic;

#[cfg(target_os = "android")]
mod android_tracing;

#[cfg(feature = "trace_tracy_memory")]
#[global_allocator]
static GLOBAL: tracy_client::ProfiledAllocator<std::alloc::System> =
    tracy_client::ProfiledAllocator::new(std::alloc::System, 100);

pub mod prelude {
    //! The Bevy Log Prelude.
    #[doc(hidden)]
    pub use bevy_utils::tracing::{
        debug, debug_span, error, error_span, info, info_span, trace, trace_span, warn, warn_span,
    };

    #[doc(hidden)]
    pub use bevy_utils::{debug_once, error_once, info_once, once, trace_once, warn_once};
}

pub use bevy_utils::{
    debug_once, error_once, info_once, once, trace_once,
    tracing::{
        debug, debug_span, error, error_span, info, info_span, trace, trace_span, warn, warn_span,
        Level,
    },
    warn_once,
};
pub use tracing_subscriber;

use bevy_app::{App, Plugin};
use tracing_log::LogTracer;
#[cfg(feature = "tracing-chrome")]
use tracing_subscriber::fmt::{format::DefaultFields, FormattedFields};
use tracing_subscriber::{prelude::*, registry::Registry, EnvFilter, Layer};
#[cfg(feature = "tracing-chrome")]
use {bevy_ecs::system::Resource, bevy_utils::synccell::SyncCell};

/// Wrapper resource for `tracing-chrome`'s flush guard.
/// When the guard is dropped the chrome log is written to file.
#[cfg(feature = "tracing-chrome")]
#[allow(dead_code)]
#[derive(Resource)]
pub(crate) struct FlushGuard(SyncCell<tracing_chrome::FlushGuard>);

/// Adds logging to Apps. This plugin is part of the `DefaultPlugins`. Adding
/// this plugin will setup a collector appropriate to your target platform:
/// * Using [`tracing-subscriber`](https://crates.io/crates/tracing-subscriber) by default,
/// logging to `stdout`.
/// * Using [`android_log-sys`](https://crates.io/crates/android_log-sys) on Android,
/// logging to Android logs.
/// * Using [`tracing-wasm`](https://crates.io/crates/tracing-wasm) in WASM, logging
/// to the browser console.
///
/// You can configure this plugin.
/// ```no_run
/// # use bevy_app::{App, NoopPluginGroup as DefaultPlugins, PluginGroup};
/// # use bevy_log::LogPlugin;
/// # use bevy_utils::tracing::Level;
/// fn main() {
///     App::new()
///         .add_plugins(DefaultPlugins.set(LogPlugin {
///             level: Level::DEBUG,
///             filter: "wgpu=error,bevy_render=info,bevy_ecs=trace".to_string(),
///             custom_layer: |_| None,
///         }))
///         .run();
/// }
/// ```
///
/// Log level can also be changed using the `RUST_LOG` environment variable.
/// For example, using `RUST_LOG=wgpu=error,bevy_render=info,bevy_ecs=trace cargo run ..`
///
/// It has the same syntax as the field [`LogPlugin::filter`], see [`EnvFilter`].
/// If you define the `RUST_LOG` environment variable, the [`LogPlugin`] settings
/// will be ignored.
///
/// If you want to setup your own tracing collector, you should disable this
/// plugin from `DefaultPlugins`:
/// ```no_run
/// # use bevy_app::{App, NoopPluginGroup as DefaultPlugins, PluginGroup};
/// # use bevy_log::LogPlugin;
/// fn main() {
///     App::new()
///         .add_plugins(DefaultPlugins.build().disable::<LogPlugin>())
///         .run();
/// }
/// ```
///
/// # Panics
///
/// This plugin should not be added multiple times in the same process. This plugin
/// sets up global logging configuration for **all** Apps in a given process, and
/// rerunning the same initialization multiple times will lead to a panic.
pub struct LogPlugin {
    /// Filters logs using the [`EnvFilter`] format
    pub filter: String,

    /// Filters out logs that are "less than" the given level.
    /// This can be further filtered using the `filter` setting.
    pub level: Level,

<<<<<<< HEAD
    /// An identifier, in reverse DNS notation, used to identify the subsystem that is being logged.
    /// Used for iOS.
    #[cfg(target_os = "ios")]
    pub subsystem: String,

    /// The category within the subsystem. Used for iOS.
    #[cfg(target_os = "ios")]
    pub category: String,
=======
    /// Optionally add an extra [`Layer`] to the tracing subscriber
    ///
    /// This function is only called once, when the plugin is built.
    ///
    /// Because [`BoxedLayer`] takes a `dyn Layer`, `Vec<Layer>` is also an acceptable return value.
    ///
    /// Access to [`App`] is also provided to allow for communication between the [`Subscriber`]
    /// and the [`App`].
    ///
    /// Please see the `examples/log_layers.rs` for a complete example.
    pub custom_layer: fn(app: &mut App) -> Option<BoxedLayer>,
>>>>>>> 519ed5de
}

/// A boxed [`Layer`] that can be used with [`LogPlugin`].
pub type BoxedLayer = Box<dyn Layer<Registry> + Send + Sync + 'static>;

impl Default for LogPlugin {
    fn default() -> Self {
        Self {
            filter: "wgpu=error,naga=warn".to_string(),
            level: Level::INFO,
<<<<<<< HEAD
            #[cfg(target_os = "ios")]
            subsystem: "com.example.test".to_string(),
            #[cfg(target_os = "ios")]
            category: "default".to_string(),
=======
            custom_layer: |_| None,
>>>>>>> 519ed5de
        }
    }
}

impl Plugin for LogPlugin {
    #[cfg_attr(not(feature = "tracing-chrome"), allow(unused_variables))]
    fn build(&self, app: &mut App) {
        #[cfg(feature = "trace")]
        {
            let old_handler = panic::take_hook();
            panic::set_hook(Box::new(move |infos| {
                eprintln!("{}", tracing_error::SpanTrace::capture());
                old_handler(infos);
            }));
        }

        let finished_subscriber;
        let subscriber = Registry::default();

        // add optional layer provided by user
        let subscriber = subscriber.with((self.custom_layer)(app));

        let default_filter = { format!("{},{}", self.level, self.filter) };
        let filter_layer = EnvFilter::try_from_default_env()
            .or_else(|_| EnvFilter::try_new(&default_filter))
            .unwrap();
        let subscriber = subscriber.with(filter_layer);

        #[cfg(feature = "trace")]
        let subscriber = subscriber.with(tracing_error::ErrorLayer::default());

        #[cfg(all(
            not(target_arch = "wasm32"),
            not(target_os = "android"),
            not(target_os = "ios")
        ))]
        {
            #[cfg(feature = "tracing-chrome")]
            let chrome_layer = {
                let mut layer = tracing_chrome::ChromeLayerBuilder::new();
                if let Ok(path) = std::env::var("TRACE_CHROME") {
                    layer = layer.file(path);
                }
                let (chrome_layer, guard) = layer
                    .name_fn(Box::new(|event_or_span| match event_or_span {
                        tracing_chrome::EventOrSpan::Event(event) => event.metadata().name().into(),
                        tracing_chrome::EventOrSpan::Span(span) => {
                            if let Some(fields) =
                                span.extensions().get::<FormattedFields<DefaultFields>>()
                            {
                                format!("{}: {}", span.metadata().name(), fields.fields.as_str())
                            } else {
                                span.metadata().name().into()
                            }
                        }
                    }))
                    .build();
                app.insert_resource(FlushGuard(SyncCell::new(guard)));
                chrome_layer
            };

            #[cfg(feature = "tracing-tracy")]
            let tracy_layer = tracing_tracy::TracyLayer::default();

            let fmt_layer = tracing_subscriber::fmt::Layer::default().with_writer(std::io::stderr);

            // bevy_render::renderer logs a `tracy.frame_mark` event every frame
            // at Level::INFO. Formatted logs should omit it.
            #[cfg(feature = "tracing-tracy")]
            let fmt_layer =
                fmt_layer.with_filter(tracing_subscriber::filter::FilterFn::new(|meta| {
                    meta.fields().field("tracy.frame_mark").is_none()
                }));

            let subscriber = subscriber.with(fmt_layer);

            #[cfg(feature = "tracing-chrome")]
            let subscriber = subscriber.with(chrome_layer);
            #[cfg(feature = "tracing-tracy")]
            let subscriber = subscriber.with(tracy_layer);
            finished_subscriber = subscriber;
        }

        #[cfg(target_arch = "wasm32")]
        {
            finished_subscriber = subscriber.with(tracing_wasm::WASMLayer::new(
                tracing_wasm::WASMLayerConfig::default(),
            ));
        }

        #[cfg(target_os = "android")]
        {
            finished_subscriber = subscriber.with(android_tracing::AndroidLayer::default());
        }

        let logger_already_set = LogTracer::init().is_err();
        let subscriber_already_set =
            bevy_utils::tracing::subscriber::set_global_default(finished_subscriber).is_err();

        match (logger_already_set, subscriber_already_set) {
            (true, true) => error!(
                "Could not set global logger and tracing subscriber as they are already set. Consider disabling LogPlugin."
            ),
            (true, false) => error!("Could not set global logger as it is already set. Consider disabling LogPlugin."),
            (false, true) => error!("Could not set global tracing subscriber as it is already set. Consider disabling LogPlugin."),
            (false, false) => (),
        }

        #[cfg(any(target_os = "ios"))]
        {
            let subscriber = {
                let settings = app.world.get_resource_or_insert_with(LogSettings::default);
                subscriber.with(tracing_oslog::OsLogger::new(
                    &settings.subsystem,
                    &settings.category,
                ))
            };
            bevy_utils::tracing::subscriber::set_global_default(subscriber)
                .expect("Could not set global default tracing subscriber. If you've already set up a tracing subscriber, please disable LogPlugin from Bevy's DefaultPlugins");
        }
    }
}<|MERGE_RESOLUTION|>--- conflicted
+++ resolved
@@ -120,7 +120,6 @@
     /// This can be further filtered using the `filter` setting.
     pub level: Level,
 
-<<<<<<< HEAD
     /// An identifier, in reverse DNS notation, used to identify the subsystem that is being logged.
     /// Used for iOS.
     #[cfg(target_os = "ios")]
@@ -129,7 +128,7 @@
     /// The category within the subsystem. Used for iOS.
     #[cfg(target_os = "ios")]
     pub category: String,
-=======
+
     /// Optionally add an extra [`Layer`] to the tracing subscriber
     ///
     /// This function is only called once, when the plugin is built.
@@ -141,7 +140,6 @@
     ///
     /// Please see the `examples/log_layers.rs` for a complete example.
     pub custom_layer: fn(app: &mut App) -> Option<BoxedLayer>,
->>>>>>> 519ed5de
 }
 
 /// A boxed [`Layer`] that can be used with [`LogPlugin`].
@@ -152,14 +150,11 @@
         Self {
             filter: "wgpu=error,naga=warn".to_string(),
             level: Level::INFO,
-<<<<<<< HEAD
             #[cfg(target_os = "ios")]
             subsystem: "com.example.test".to_string(),
             #[cfg(target_os = "ios")]
             category: "default".to_string(),
-=======
             custom_layer: |_| None,
->>>>>>> 519ed5de
         }
     }
 }
