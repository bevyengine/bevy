[package]
name = "bevy_render"
version = "0.8.0-dev"
edition = "2021"
description = "Provides rendering functionality for Bevy Engine"
homepage = "https://bevyengine.org"
repository = "https://github.com/bevyengine/bevy"
license = "MIT OR Apache-2.0"
keywords = ["bevy"]

[features]
png = ["image/png"]
hdr = ["image/hdr"]
tga = ["image/tga"]
jpeg = ["image/jpeg"]
bmp = ["image/bmp"]
dds = ["ddsfile"]

# For ktx2 supercompression
zlib = ["flate2"]
zstd = ["ruzstd"]

trace = []
tracing-tracy = []
wgpu_trace = ["wgpu/trace"]
ci_limits = []
webgl = ["wgpu/webgl"]

[dependencies]
# bevy
bevy_app = { path = "../bevy_app", version = "0.8.0-dev" }
bevy_asset = { path = "../bevy_asset", version = "0.8.0-dev" }
bevy_core = { path = "../bevy_core", version = "0.8.0-dev" }
bevy_derive = { path = "../bevy_derive", version = "0.8.0-dev" }
bevy_ecs = { path = "../bevy_ecs", version = "0.8.0-dev" }
bevy_encase_derive = { path = "../bevy_encase_derive", version = "0.8.0-dev" }
bevy_math = { path = "../bevy_math", version = "0.8.0-dev" }
bevy_mikktspace = { path = "../bevy_mikktspace", version = "0.8.0-dev" }
bevy_reflect = { path = "../bevy_reflect", version = "0.8.0-dev", features = ["bevy"] }
bevy_render_macros = { path = "macros", version = "0.8.0-dev" }
bevy_transform = { path = "../bevy_transform", version = "0.8.0-dev" }
bevy_tasks = { path = "../bevy_tasks", version = "0.8.0-dev" }
bevy_window = { path = "../bevy_window", version = "0.8.0-dev" }
bevy_utils = { path = "../bevy_utils", version = "0.8.0-dev" }

# rendering
image = { version = "0.24", default-features = false }

# misc
wgpu = { version = "0.12.0", features = ["spirv"] }
codespan-reporting = "0.11.0"
naga = { version = "0.8.0", features = ["glsl-in", "spv-in", "spv-out", "wgsl-in", "wgsl-out"] }
serde = { version = "1", features = ["derive"] }
bitflags = "1.2.1"
smallvec = { version = "1.6", features = ["union", "const_generics"] }
once_cell = "1.4.1" # TODO: replace once_cell with std equivalent if/when this lands: https://github.com/rust-lang/rfcs/pull/2788
downcast-rs = "1.2.0"
thread_local = "1.1"
thiserror = "1.0"
futures-lite = "1.4.0"
crossbeam-channel = "0.5.0"
anyhow = "1.0"
hex = "0.4.2"
hexasphere = "7.0.0"
parking_lot = "0.11.0"
regex = "1.5"
copyless = "0.1.5"
ddsfile = { version = "0.5.0", optional = true }
ktx2 = { version = "0.3.0", optional = true }
# For ktx2 supercompression
flate2 = { version = "1.0.22", optional = true }
ruzstd = { version = "0.2.4", optional = true }
# For transcoding of UASTC/ETC1S universal formats, and for .basis file support
basis-universal = { version = "0.2.0", optional = true }
<<<<<<< HEAD
fixedbitset = "0.4"
=======
encase = { version = "0.2", features = ["glam"] }
>>>>>>> ab72c836
<|MERGE_RESOLUTION|>--- conflicted
+++ resolved
@@ -72,8 +72,5 @@
 ruzstd = { version = "0.2.4", optional = true }
 # For transcoding of UASTC/ETC1S universal formats, and for .basis file support
 basis-universal = { version = "0.2.0", optional = true }
-<<<<<<< HEAD
 fixedbitset = "0.4"
-=======
-encase = { version = "0.2", features = ["glam"] }
->>>>>>> ab72c836
+encase = { version = "0.2", features = ["glam"] }