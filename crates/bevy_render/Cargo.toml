--- conflicted
+++ resolved
@@ -57,13 +57,9 @@
 image = { version = "0.24", default-features = false }
 
 # misc
-<<<<<<< HEAD
-wgpu = "0.16.0"
+wgpu = { version = "0.16.0", features = ["naga"] }
 wgpu-hal = "0.16.0"
 wgpu-profiler = "0.12"
-=======
-wgpu = { version = "0.16.0", features=["naga"] }
->>>>>>> 0566e73a
 codespan-reporting = "0.11.0"
 naga = { version = "0.12.0", features = ["wgsl-in"] }
 serde = { version = "1", features = ["derive"] }
