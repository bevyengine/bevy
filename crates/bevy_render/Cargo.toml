--- conflicted
+++ resolved
@@ -67,11 +67,7 @@
 regex = "1.5"
 ddsfile = { version = "0.5.0", optional = true }
 ktx2 = { version = "0.3.0", optional = true }
-<<<<<<< HEAD
-naga_oil = "0.2"
-=======
 naga_oil = "0.3"
->>>>>>> 7304db3b
 # For ktx2 supercompression
 flate2 = { version = "1.0.22", optional = true }
 ruzstd = { version = "0.2.4", optional = true }
