[package]
name = "bevy_render"
version = "0.5.0"
edition = "2018"
authors = [
    "Bevy Contributors <bevyengine@gmail.com>",
    "Carter Anderson <mcanders1@gmail.com>",
]
description = "Provides rendering functionality for Bevy Engine"
homepage = "https://bevyengine.org"
repository = "https://github.com/bevyengine/bevy"
license = "MIT"
keywords = ["bevy"]

[dependencies]
# bevy
<<<<<<< HEAD
bevy_app = { path = "../bevy_app", version = "0.4.0" }
bevy_asset = { path = "../bevy_asset", version = "0.4.0" }
bevy_core = { path = "../bevy_core", version = "0.4.0" }
bevy_derive = { path = "../bevy_derive", version = "0.4.0" }
bevy_ecs = { path = "../bevy_ecs", version = "0.4.0" }
bevy_math = { path = "../bevy_math", version = "0.4.0" }
bevy_openxr_core = { path = "../bevy_openxr_core", version = "0.4.0", optional = true }
bevy_reflect = { path = "../bevy_reflect", version = "0.4.0", features = ["bevy"] }
bevy_transform = { path = "../bevy_transform", version = "0.4.0" }
bevy_window = { path = "../bevy_window", version = "0.4.0" }
bevy_utils = { path = "../bevy_utils", version = "0.4.0" }
=======
bevy_app = { path = "../bevy_app", version = "0.5.0" }
bevy_asset = { path = "../bevy_asset", version = "0.5.0" }
bevy_core = { path = "../bevy_core", version = "0.5.0" }
bevy_derive = { path = "../bevy_derive", version = "0.5.0" }
bevy_ecs = { path = "../bevy_ecs", version = "0.5.0" }
bevy_math = { path = "../bevy_math", version = "0.5.0" }
bevy_reflect = { path = "../bevy_reflect", version = "0.5.0", features = ["bevy"] }
bevy_transform = { path = "../bevy_transform", version = "0.5.0" }
bevy_window = { path = "../bevy_window", version = "0.5.0" }
bevy_utils = { path = "../bevy_utils", version = "0.5.0" }
>>>>>>> 73f4a9d1

# rendering
image = { version = "0.23.12", default-features = false }

# misc
serde = { version = "1", features = ["derive"] }
bitflags = "1.2.1"
smallvec = { version = "1.6", features = ["union", "const_generics"] }
once_cell = "1.4.1" # TODO: replace once_cell with std equivalent if/when this lands: https://github.com/rust-lang/rfcs/pull/2788
downcast-rs = "1.2.0"
thiserror = "1.0"
anyhow = "1.0"
hex = "0.4.2"
hexasphere = "3.3"
parking_lot = "0.11.0"

# FIXME remove
wgpu = { path = "../../../wgpu-rs" }

[target.'cfg(not(target_arch = "wasm32"))'.dependencies]
spirv-reflect = "0.2.3"

[target.'cfg(any(all(target_arch="x86_64", target_os="linux", target_env="gnu"), all(target_arch="x86_64", target_os="macos"), all(target_arch="aarch64", target_os="android"), all(target_arch="armv7", target_os="androidabi"), all(target_arch="x86_64", target_os="windows", target_env="msvc")))'.dependencies]
bevy-glsl-to-spirv = "0.2.0"

[target.'cfg(not(any(target_arch = "wasm32", all(target_arch="x86_64", target_os="linux", target_env="gnu"), all(target_arch="x86_64", target_os="macos"), all(target_arch="aarch64", target_os="android"), all(target_arch="armv7", target_os="androidabi"), all(target_arch="x86_64", target_os="windows", target_env="msvc"))))'.dependencies]
shaderc = "0.7.0"

[features]
png = ["image/png"]
hdr = ["image/hdr"]
dds = ["image/dds"]
tga = ["image/tga"]
jpeg = ["image/jpeg"]
bmp = ["image/bmp"]
use-openxr = ["bevy_openxr_core", "wgpu/use-openxr"]<|MERGE_RESOLUTION|>--- conflicted
+++ resolved
@@ -14,30 +14,17 @@
 
 [dependencies]
 # bevy
-<<<<<<< HEAD
-bevy_app = { path = "../bevy_app", version = "0.4.0" }
-bevy_asset = { path = "../bevy_asset", version = "0.4.0" }
-bevy_core = { path = "../bevy_core", version = "0.4.0" }
-bevy_derive = { path = "../bevy_derive", version = "0.4.0" }
-bevy_ecs = { path = "../bevy_ecs", version = "0.4.0" }
-bevy_math = { path = "../bevy_math", version = "0.4.0" }
-bevy_openxr_core = { path = "../bevy_openxr_core", version = "0.4.0", optional = true }
-bevy_reflect = { path = "../bevy_reflect", version = "0.4.0", features = ["bevy"] }
-bevy_transform = { path = "../bevy_transform", version = "0.4.0" }
-bevy_window = { path = "../bevy_window", version = "0.4.0" }
-bevy_utils = { path = "../bevy_utils", version = "0.4.0" }
-=======
 bevy_app = { path = "../bevy_app", version = "0.5.0" }
 bevy_asset = { path = "../bevy_asset", version = "0.5.0" }
 bevy_core = { path = "../bevy_core", version = "0.5.0" }
 bevy_derive = { path = "../bevy_derive", version = "0.5.0" }
 bevy_ecs = { path = "../bevy_ecs", version = "0.5.0" }
 bevy_math = { path = "../bevy_math", version = "0.5.0" }
+bevy_openxr_core = { path = "../bevy_openxr_core", version = "0.5.0", optional = true }
 bevy_reflect = { path = "../bevy_reflect", version = "0.5.0", features = ["bevy"] }
 bevy_transform = { path = "../bevy_transform", version = "0.5.0" }
 bevy_window = { path = "../bevy_window", version = "0.5.0" }
 bevy_utils = { path = "../bevy_utils", version = "0.5.0" }
->>>>>>> 73f4a9d1
 
 # rendering
 image = { version = "0.23.12", default-features = false }
