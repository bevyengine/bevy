--- conflicted
+++ resolved
@@ -100,13 +100,9 @@
 ], optional = true }
 async-channel = "2.2.0"
 nonmax = "0.5"
-<<<<<<< HEAD
-smallvec = "1.11"
+smallvec = { version = "1.11", features = ["const_new"] }
 offset-allocator = "0.1"
 slotmap = "1"
-=======
-smallvec = { version = "1.11", features = ["const_new"] }
->>>>>>> 11f0a2dc
 
 [target.'cfg(not(target_arch = "wasm32"))'.dependencies]
 # Omit the `glsl` feature in non-WebAssembly by default.
