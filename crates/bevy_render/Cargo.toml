--- conflicted
+++ resolved
@@ -57,12 +57,7 @@
 image = { version = "0.24", default-features = false }
 
 # misc
-<<<<<<< HEAD
-wgpu = { git = "https://github.com/jms55/wgpu", branch = "arc", features = ["naga"] }
-wgpu-hal = { git = "https://github.com/jms55/wgpu", branch = "arc" }
-=======
 wgpu = { version = "0.16.0", features=["naga"] }
->>>>>>> c6a1bf06
 codespan-reporting = "0.11.0"
 naga = { version = "0.12.0", features = ["wgsl-in"] }
 serde = { version = "1", features = ["derive"] }
