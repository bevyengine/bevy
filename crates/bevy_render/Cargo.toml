--- conflicted
+++ resolved
@@ -144,14 +144,7 @@
 bevy_app = { path = "../bevy_app", version = "0.17.0-dev", default-features = false, features = [
   "web",
 ] }
-<<<<<<< HEAD
-bevy_platform = { path = "../bevy_platform", version = "0.16.0-dev", default-features = false, features = [
-=======
-bevy_tasks = { path = "../bevy_tasks", version = "0.17.0-dev", default-features = false, features = [
-  "web",
-] }
 bevy_platform = { path = "../bevy_platform", version = "0.17.0-dev", default-features = false, features = [
->>>>>>> f96eaa4a
   "web",
 ] }
 bevy_reflect = { path = "../bevy_reflect", version = "0.17.0-dev", default-features = false, features = [
