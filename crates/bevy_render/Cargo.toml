--- conflicted
+++ resolved
@@ -55,17 +55,10 @@
 image = { version = "0.24", default-features = false }
 
 # misc
-<<<<<<< HEAD
-wgpu = { version = "0.16.0", features = ["spirv"] }
+wgpu = { version = "0.16.0" }
 wgpu-hal = "0.16.0"
 codespan-reporting = "0.11.0"
-naga = { version = "0.12.0", features = ["glsl-in", "spv-in", "spv-out", "wgsl-in", "wgsl-out"] }
-=======
-wgpu = { version = "0.15.0" }
-wgpu-hal = "0.15.1"
-codespan-reporting = "0.11.0"
-naga = { version = "0.11.0", features = ["wgsl-in"] }
->>>>>>> 75130bd5
+naga = { version = "0.12.0", features = ["wgsl-in"] }
 serde = { version = "1", features = ["derive"] }
 bitflags = "1.2.1"
 smallvec = { version = "1.6", features = ["union", "const_generics"] }
