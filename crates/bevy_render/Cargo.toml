[package]
name = "bevy_render"
version = "0.15.0-dev"
edition = "2021"
description = "Provides rendering functionality for Bevy Engine"
homepage = "https://bevyengine.org"
repository = "https://github.com/bevyengine/bevy"
license = "MIT OR Apache-2.0"
keywords = ["bevy"]

[features]
png = ["image/png"]
exr = ["image/exr"]
hdr = ["image/hdr"]
tga = ["image/tga"]
jpeg = ["image/jpeg"]
bmp = ["image/bmp"]
webp = ["image/webp"]
dds = ["ddsfile"]
pnm = ["image/pnm"]
multi_threaded = ["bevy_tasks/multi_threaded"]

shader_format_glsl = ["naga/glsl-in", "naga/wgsl-out", "naga_oil/glsl"]
shader_format_spirv = ["wgpu/spirv", "naga/spv-in", "naga/spv-out"]

# For ktx2 supercompression
zlib = ["flate2"]
zstd = ["ruzstd"]

trace = ["profiling"]
tracing-tracy = []
wgpu_trace = []
ci_limits = []
webgl = ["wgpu/webgl"]
webgpu = ["wgpu/webgpu"]
ios_simulator = []

[dependencies]
# bevy
bevy_app = { path = "../bevy_app", version = "0.15.0-dev" }
bevy_asset = { path = "../bevy_asset", version = "0.15.0-dev" }
bevy_color = { path = "../bevy_color", version = "0.15.0-dev", features = [
  "serialize",
  "wgpu-types",
] }
bevy_core = { path = "../bevy_core", version = "0.15.0-dev" }
bevy_derive = { path = "../bevy_derive", version = "0.15.0-dev" }
bevy_diagnostic = { path = "../bevy_diagnostic", version = "0.15.0-dev" }
bevy_ecs = { path = "../bevy_ecs", version = "0.15.0-dev" }
bevy_encase_derive = { path = "../bevy_encase_derive", version = "0.15.0-dev" }
bevy_hierarchy = { path = "../bevy_hierarchy", version = "0.15.0-dev" }
bevy_math = { path = "../bevy_math", version = "0.15.0-dev" }
bevy_mikktspace = { path = "../bevy_mikktspace", version = "0.15.0-dev" }
bevy_reflect = { path = "../bevy_reflect", version = "0.15.0-dev", features = [
  "bevy",
] }
bevy_render_macros = { path = "macros", version = "0.15.0-dev" }
bevy_time = { path = "../bevy_time", version = "0.15.0-dev" }
bevy_transform = { path = "../bevy_transform", version = "0.15.0-dev" }
bevy_window = { path = "../bevy_window", version = "0.15.0-dev" }
bevy_winit = { path = "../bevy_winit", version = "0.15.0-dev" }
bevy_utils = { path = "../bevy_utils", version = "0.15.0-dev" }
bevy_tasks = { path = "../bevy_tasks", version = "0.15.0-dev" }

# rendering
image = { version = "0.25.2", default-features = false }

# misc
codespan-reporting = "0.11.0"
# `fragile-send-sync-non-atomic-wasm` feature means we can't use Wasm threads for rendering
# It is enabled for now to avoid having to do a significant overhaul of the renderer just for wasm.
# When the 'atomics' feature is enabled `fragile-send-sync-non-atomic` does nothing
# and Bevy instead wraps `wgpu` types to verify they are not used off their origin thread.
<<<<<<< HEAD
wgpu = { git = "https://github.com/jms55/wgpu", branch = "meshlet-sw-raster", default-features = false, features = [
=======
wgpu = { version = "22", default-features = false, features = [
>>>>>>> 6ab8767d
  "wgsl",
  "dx12",
  "metal",
  "naga-ir",
  "fragile-send-sync-non-atomic-wasm",
] }
<<<<<<< HEAD
naga = { git = "https://github.com/jms55/wgpu", branch = "meshlet-sw-raster", features = [
  "wgsl-in",
] }
=======
naga = { version = "22", features = ["wgsl-in"] }
>>>>>>> 6ab8767d
serde = { version = "1", features = ["derive"] }
bitflags = { version = "2.3", features = ["serde"] }
bytemuck = { version = "1.5", features = ["derive", "must_cast"] }
downcast-rs = "1.2.0"
thiserror = "1.0"
futures-lite = "2.0.1"
hexasphere = "14.0"
ddsfile = { version = "0.5.2", optional = true }
ktx2 = { version = "0.3.0", optional = true }
# For ktx2 supercompression
flate2 = { version = "1.0.22", optional = true }
ruzstd = { version = "0.7.0", optional = true }
# For transcoding of UASTC/ETC1S universal formats, and for .basis file support
basis-universal = { version = "0.3.0", optional = true }
encase = { version = "0.9", features = ["glam"] }
# For wgpu profiling using tracing. Use `RUST_LOG=info` to also capture the wgpu spans.
profiling = { version = "1", features = [
  "profile-with-tracing",
], optional = true }
async-channel = "2.2.0"
nonmax = "0.5"
smallvec = { version = "1.11", features = ["const_new"] }
offset-allocator = "0.2"

[target.'cfg(not(target_arch = "wasm32"))'.dependencies]
# Omit the `glsl` feature in non-WebAssembly by default.
<<<<<<< HEAD
naga_oil = { git = "https://github.com/jms55/naga_oil", branch = "atomicint64", default-features = false, features = [
=======
naga_oil = { version = "0.15", default-features = false, features = [
>>>>>>> 6ab8767d
  "test_shader",
] }

[target.'cfg(target_arch = "wasm32")'.dependencies]
<<<<<<< HEAD
naga_oil = { git = "https://github.com/jms55/naga_oil", branch = "atomicint64" }
=======
naga_oil = "0.15"
>>>>>>> 6ab8767d
js-sys = "0.3"
web-sys = { version = "0.3.67", features = [
  'Blob',
  'Document',
  'Element',
  'HtmlElement',
  'Node',
  'Url',
  'Window',
] }
wasm-bindgen = "0.2"

[target.'cfg(all(target_arch = "wasm32", target_feature = "atomics"))'.dependencies]
send_wrapper = "0.6.0"

[lints]
workspace = true

[package.metadata.docs.rs]
rustdoc-args = ["-Zunstable-options", "--generate-link-to-definition"]
all-features = true<|MERGE_RESOLUTION|>--- conflicted
+++ resolved
@@ -71,24 +71,14 @@
 # It is enabled for now to avoid having to do a significant overhaul of the renderer just for wasm.
 # When the 'atomics' feature is enabled `fragile-send-sync-non-atomic` does nothing
 # and Bevy instead wraps `wgpu` types to verify they are not used off their origin thread.
-<<<<<<< HEAD
-wgpu = { git = "https://github.com/jms55/wgpu", branch = "meshlet-sw-raster", default-features = false, features = [
-=======
 wgpu = { version = "22", default-features = false, features = [
->>>>>>> 6ab8767d
   "wgsl",
   "dx12",
   "metal",
   "naga-ir",
   "fragile-send-sync-non-atomic-wasm",
 ] }
-<<<<<<< HEAD
-naga = { git = "https://github.com/jms55/wgpu", branch = "meshlet-sw-raster", features = [
-  "wgsl-in",
-] }
-=======
 naga = { version = "22", features = ["wgsl-in"] }
->>>>>>> 6ab8767d
 serde = { version = "1", features = ["derive"] }
 bitflags = { version = "2.3", features = ["serde"] }
 bytemuck = { version = "1.5", features = ["derive", "must_cast"] }
@@ -115,20 +105,12 @@
 
 [target.'cfg(not(target_arch = "wasm32"))'.dependencies]
 # Omit the `glsl` feature in non-WebAssembly by default.
-<<<<<<< HEAD
-naga_oil = { git = "https://github.com/jms55/naga_oil", branch = "atomicint64", default-features = false, features = [
-=======
 naga_oil = { version = "0.15", default-features = false, features = [
->>>>>>> 6ab8767d
   "test_shader",
 ] }
 
 [target.'cfg(target_arch = "wasm32")'.dependencies]
-<<<<<<< HEAD
-naga_oil = { git = "https://github.com/jms55/naga_oil", branch = "atomicint64" }
-=======
 naga_oil = "0.15"
->>>>>>> 6ab8767d
 js-sys = "0.3"
 web-sys = { version = "0.3.67", features = [
   'Blob',
