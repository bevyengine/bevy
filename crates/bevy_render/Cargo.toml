--- conflicted
+++ resolved
@@ -76,8 +76,4 @@
 encase = { version = "0.4", features = ["glam"] }
 # For wgpu profiling using tracing. Use `RUST_LOG=info` to also capture the wgpu spans.
 profiling = { version = "1", features = ["profile-with-tracing"], optional = true }
-<<<<<<< HEAD
-async-channel = "1.4"
-=======
-async-channel = "1.8"
->>>>>>> 8cd59b6a
+async-channel = "1.8"