--- conflicted
+++ resolved
@@ -104,12 +104,7 @@
 downcast-rs = { version = "2", default-features = false, features = ["std"] }
 thiserror = { version = "2", default-features = false }
 derive_more = { version = "2", default-features = false, features = ["from"] }
-<<<<<<< HEAD
-encase = { version = "0.10", features = ["glam"] }
-=======
-futures-lite = "2.0.1"
 encase = { version = "0.11", features = ["glam"] }
->>>>>>> 3562b13d
 # For wgpu profiling using tracing. Use `RUST_LOG=info` to also capture the wgpu spans.
 profiling = { version = "1", features = [
   "profile-with-tracing",
