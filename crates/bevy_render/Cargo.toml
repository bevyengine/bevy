[package]
name = "bevy_render"
version = "0.1.3"
edition = "2018"
authors = ["Bevy Contributors <bevyengine@gmail.com>", "Carter Anderson <mcanders1@gmail.com>"]
description = "Provides rendering functionality for Bevy Engine"
homepage = "https://bevyengine.org"
repository = "https://github.com/bevyengine/bevy"
license = "MIT"
keywords = ["bevy"]

[dependencies]
# bevy
bevy_app = { path = "../bevy_app", version = "0.1" }
bevy_asset = { path = "../bevy_asset", version = "0.1" }
bevy_core = { path = "../bevy_core", version = "0.1" }
bevy_derive = { path = "../bevy_derive", version = "0.1" }
bevy_ecs = { path = "../bevy_ecs", version = "0.1" }
bevy_math = { path = "../bevy_math", version = "0.1" }
bevy_property = { path = "../bevy_property", version = "0.1" }
bevy_transform = { path = "../bevy_transform", version = "0.1" }
bevy_type_registry = { path = "../bevy_type_registry", version = "0.1" }
bevy_window = { path = "../bevy_window", version = "0.1" }

# rendering
spirv-reflect = "0.2.3"
bevy-glsl-to-spirv = "0.1.7"
image = { version = "0.23", default-features = false }

# misc
log = { version = "0.4", features = ["release_max_level_info"] }
uuid = { version = "0.8", features = ["v4", "serde"] }
serde = { version = "1", features = ["derive"] }
bitflags = "1.0"
smallvec = "1.4.0"
# TODO: replace once_cell with std equivalent if/when this lands: https://github.com/rust-lang/rfcs/pull/2788
once_cell = "1.4.0"
downcast-rs = "1.1.1"
thiserror = "1.0"
anyhow = "1.0"
hexasphere = "0.1.5"
<<<<<<< HEAD
ahash = "0.4.4"
=======
parking_lot = "0.10"
>>>>>>> d00ce1c6

[features]
png = ["image/png"]
hdr = ["image/hdr"]<|MERGE_RESOLUTION|>--- conflicted
+++ resolved
@@ -39,11 +39,8 @@
 thiserror = "1.0"
 anyhow = "1.0"
 hexasphere = "0.1.5"
-<<<<<<< HEAD
 ahash = "0.4.4"
-=======
 parking_lot = "0.10"
->>>>>>> d00ce1c6
 
 [features]
 png = ["image/png"]
