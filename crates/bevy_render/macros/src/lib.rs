#![expect(missing_docs, reason = "Not all docs are written yet, see #3492.")]
#![cfg_attr(docsrs, feature(doc_auto_cfg))]

mod as_bind_group;
mod extract_component;
mod extract_resource;
mod specialize;

use bevy_macro_utils::{derive_label, BevyManifest};
use proc_macro::TokenStream;
use quote::format_ident;
use syn::{parse_macro_input, DeriveInput};

pub(crate) fn bevy_render_path() -> syn::Path {
    BevyManifest::shared().get_path("bevy_render")
}

#[proc_macro_derive(ExtractResource)]
pub fn derive_extract_resource(input: TokenStream) -> TokenStream {
    extract_resource::derive_extract_resource(input)
}

/// Implements `ExtractComponent` trait for a component.
///
/// The component must implement [`Clone`].
/// The component will be extracted into the render world via cloning.
/// Note that this only enables extraction of the component, it does not execute the extraction.
/// See `ExtractComponentPlugin` to actually perform the extraction.
///
/// If you only want to extract a component conditionally, you may use the `extract_component_filter` attribute.
///
/// # Example
///
/// ```no_compile
/// use bevy_ecs::component::Component;
/// use bevy_render_macros::ExtractComponent;
///
/// #[derive(Component, Clone, ExtractComponent)]
/// #[extract_component_filter(With<Camera>)]
/// pub struct Foo {
///     pub should_foo: bool,
/// }
///
/// // Without a filter (unconditional).
/// #[derive(Component, Clone, ExtractComponent)]
/// pub struct Bar {
///     pub should_bar: bool,
/// }
/// ```
#[proc_macro_derive(ExtractComponent, attributes(extract_component_filter))]
pub fn derive_extract_component(input: TokenStream) -> TokenStream {
    extract_component::derive_extract_component(input)
}

#[proc_macro_derive(
    AsBindGroup,
    attributes(
        uniform,
        storage_texture,
        texture,
        sampler,
        bind_group_data,
        storage,
        bindless,
        data
    )
)]
pub fn derive_as_bind_group(input: TokenStream) -> TokenStream {
    let input = parse_macro_input!(input as DeriveInput);

    as_bind_group::derive_as_bind_group(input).unwrap_or_else(|err| err.to_compile_error().into())
}

/// Derive macro generating an impl of the trait `RenderLabel`.
///
/// This does not work for unions.
#[proc_macro_derive(RenderLabel)]
pub fn derive_render_label(input: TokenStream) -> TokenStream {
    let input = parse_macro_input!(input as DeriveInput);
    let mut trait_path = bevy_render_path();
    trait_path
        .segments
        .push(format_ident!("render_graph").into());
    trait_path
        .segments
        .push(format_ident!("RenderLabel").into());
    derive_label(input, "RenderLabel", &trait_path)
}

/// Derive macro generating an impl of the trait `RenderSubGraph`.
///
/// This does not work for unions.
#[proc_macro_derive(RenderSubGraph)]
pub fn derive_render_sub_graph(input: TokenStream) -> TokenStream {
    let input = parse_macro_input!(input as DeriveInput);
    let mut trait_path = bevy_render_path();
    trait_path
        .segments
        .push(format_ident!("render_graph").into());
    trait_path
        .segments
        .push(format_ident!("RenderSubGraph").into());
<<<<<<< HEAD
    dyn_eq_path.segments.push(format_ident!("DynEq").into());
    derive_label(input, "RenderSubGraph", &trait_path, &dyn_eq_path)
}

/// Derive macro generating an impl of the trait `Specialize`
///
/// This only works for structs whose members all implement `Specialize`
#[proc_macro_derive(Specialize, attributes(specialize, key))]
pub fn derive_specialize(input: TokenStream) -> TokenStream {
    specialize::impl_specialize(input)
}

/// Derive macro generating an impl of the trait `HasBaseDescriptor`
/// by deferring to the `HasBaseDescriptor` impl of a chosen field.
#[proc_macro_derive(HasBaseDescriptor, attributes(specialize, base_descriptor))]
pub fn derive_has_base_descriptor(input: TokenStream) -> TokenStream {
    specialize::impl_has_base_descriptor(input)
=======
    derive_label(input, "RenderSubGraph", &trait_path)
>>>>>>> c6ae9647
}<|MERGE_RESOLUTION|>--- conflicted
+++ resolved
@@ -100,9 +100,7 @@
     trait_path
         .segments
         .push(format_ident!("RenderSubGraph").into());
-<<<<<<< HEAD
-    dyn_eq_path.segments.push(format_ident!("DynEq").into());
-    derive_label(input, "RenderSubGraph", &trait_path, &dyn_eq_path)
+    derive_label(input, "RenderSubGraph", &trait_path)
 }
 
 /// Derive macro generating an impl of the trait `Specialize`
@@ -118,7 +116,4 @@
 #[proc_macro_derive(HasBaseDescriptor, attributes(specialize, base_descriptor))]
 pub fn derive_has_base_descriptor(input: TokenStream) -> TokenStream {
     specialize::impl_has_base_descriptor(input)
-=======
-    derive_label(input, "RenderSubGraph", &trait_path)
->>>>>>> c6ae9647
 }