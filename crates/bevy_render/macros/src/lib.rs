#![expect(missing_docs, reason = "Not all docs are written yet, see #3492.")]
#![cfg_attr(docsrs, feature(doc_auto_cfg))]

mod as_bind_group;
mod extract_component;
mod extract_resource;
mod specialize;

use bevy_macro_utils::{derive_label, BevyManifest};
use proc_macro::TokenStream;
use quote::format_ident;
use syn::{parse_macro_input, DeriveInput};

pub(crate) fn bevy_render_path() -> syn::Path {
    BevyManifest::shared().get_path("bevy_render")
}

pub(crate) fn bevy_ecs_path() -> syn::Path {
    BevyManifest::shared().get_path("bevy_ecs")
}

#[proc_macro_derive(ExtractResource)]
pub fn derive_extract_resource(input: TokenStream) -> TokenStream {
    extract_resource::derive_extract_resource(input)
}

/// Implements `ExtractComponent` trait for a component.
///
/// The component must implement [`Clone`].
/// The component will be extracted into the render world via cloning.
/// Note that this only enables extraction of the component, it does not execute the extraction.
/// See `ExtractComponentPlugin` to actually perform the extraction.
///
/// If you only want to extract a component conditionally, you may use the `extract_component_filter` attribute.
///
/// # Example
///
/// ```no_compile
/// use bevy_ecs::component::Component;
/// use bevy_render_macros::ExtractComponent;
///
/// #[derive(Component, Clone, ExtractComponent)]
/// #[extract_component_filter(With<Camera>)]
/// pub struct Foo {
///     pub should_foo: bool,
/// }
///
/// // Without a filter (unconditional).
/// #[derive(Component, Clone, ExtractComponent)]
/// pub struct Bar {
///     pub should_bar: bool,
/// }
/// ```
#[proc_macro_derive(ExtractComponent, attributes(extract_component_filter))]
pub fn derive_extract_component(input: TokenStream) -> TokenStream {
    extract_component::derive_extract_component(input)
}

#[proc_macro_derive(
    AsBindGroup,
    attributes(
        uniform,
        storage_texture,
        texture,
        sampler,
        bind_group_data,
        storage,
        bindless,
        data
    )
)]
pub fn derive_as_bind_group(input: TokenStream) -> TokenStream {
    let input = parse_macro_input!(input as DeriveInput);

    as_bind_group::derive_as_bind_group(input).unwrap_or_else(|err| err.to_compile_error().into())
}

/// Derive macro generating an impl of the trait `RenderLabel`.
///
/// This does not work for unions.
#[proc_macro_derive(RenderLabel)]
pub fn derive_render_label(input: TokenStream) -> TokenStream {
    let input = parse_macro_input!(input as DeriveInput);
    let mut trait_path = bevy_render_path();
    trait_path
        .segments
        .push(format_ident!("render_graph").into());
    trait_path
        .segments
        .push(format_ident!("RenderLabel").into());
    derive_label(input, "RenderLabel", &trait_path)
}

/// Derive macro generating an impl of the trait `RenderSubGraph`.
///
/// This does not work for unions.
#[proc_macro_derive(RenderSubGraph)]
pub fn derive_render_sub_graph(input: TokenStream) -> TokenStream {
    let input = parse_macro_input!(input as DeriveInput);
    let mut trait_path = bevy_render_path();
    trait_path
        .segments
        .push(format_ident!("render_graph").into());
    trait_path
        .segments
        .push(format_ident!("RenderSubGraph").into());
    derive_label(input, "RenderSubGraph", &trait_path)
}

<<<<<<< HEAD
/// Derive macro generating an impl of the trait `Specialize`
///
/// This only works for structs whose members all implement `Specialize`
#[proc_macro_derive(Specialize, attributes(specialize, key, base_descriptor))]
pub fn derive_specialize(input: TokenStream) -> TokenStream {
    specialize::impl_specialize(input)
}

/// Derive macro generating the most common impl of the trait `SpecializerKey`
#[proc_macro_derive(SpecializerKey)]
pub fn derive_specializer_key(input: TokenStream) -> TokenStream {
    specialize::impl_specializer_key(input)
=======
#[proc_macro_derive(ShaderLabel)]
pub fn derive_shader_label(input: TokenStream) -> TokenStream {
    let input = parse_macro_input!(input as DeriveInput);
    let mut trait_path = bevy_render_path();
    trait_path
        .segments
        .push(format_ident!("render_phase").into());
    trait_path
        .segments
        .push(format_ident!("ShaderLabel").into());
    derive_label(input, "ShaderLabel", &trait_path)
}

#[proc_macro_derive(DrawFunctionLabel)]
pub fn derive_draw_function_label(input: TokenStream) -> TokenStream {
    let input = parse_macro_input!(input as DeriveInput);
    let mut trait_path = bevy_render_path();
    trait_path
        .segments
        .push(format_ident!("render_phase").into());
    trait_path
        .segments
        .push(format_ident!("DrawFunctionLabel").into());
    derive_label(input, "DrawFunctionLabel", &trait_path)
>>>>>>> e6ba9a6d
}<|MERGE_RESOLUTION|>--- conflicted
+++ resolved
@@ -107,7 +107,6 @@
     derive_label(input, "RenderSubGraph", &trait_path)
 }
 
-<<<<<<< HEAD
 /// Derive macro generating an impl of the trait `Specialize`
 ///
 /// This only works for structs whose members all implement `Specialize`
@@ -120,7 +119,8 @@
 #[proc_macro_derive(SpecializerKey)]
 pub fn derive_specializer_key(input: TokenStream) -> TokenStream {
     specialize::impl_specializer_key(input)
-=======
+}
+
 #[proc_macro_derive(ShaderLabel)]
 pub fn derive_shader_label(input: TokenStream) -> TokenStream {
     let input = parse_macro_input!(input as DeriveInput);
@@ -145,5 +145,4 @@
         .segments
         .push(format_ident!("DrawFunctionLabel").into());
     derive_label(input, "DrawFunctionLabel", &trait_path)
->>>>>>> e6ba9a6d
 }