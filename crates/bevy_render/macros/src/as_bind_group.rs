use bevy_macro_utils::{get_lit_bool, get_lit_str, BevyManifest, Symbol};
use proc_macro::TokenStream;
use proc_macro2::{Ident, Span};
use quote::{quote, ToTokens};
use syn::{
    parenthesized,
    parse::{Parse, ParseStream},
    punctuated::Punctuated,
    token::Comma,
    Data, DataStruct, Error, Fields, LitInt, LitStr, Meta, MetaList, Result,
};

const UNIFORM_ATTRIBUTE_NAME: Symbol = Symbol("uniform");
const TEXTURE_ATTRIBUTE_NAME: Symbol = Symbol("texture");
const STORAGE_TEXTURE_ATTRIBUTE_NAME: Symbol = Symbol("storage_texture");
const SAMPLER_ATTRIBUTE_NAME: Symbol = Symbol("sampler");
const STORAGE_ATTRIBUTE_NAME: Symbol = Symbol("storage");
const BIND_GROUP_DATA_ATTRIBUTE_NAME: Symbol = Symbol("bind_group_data");
const BINDLESS_ATTRIBUTE_NAME: Symbol = Symbol("bindless");
const DATA_ATTRIBUTE_NAME: Symbol = Symbol("data");
const BINDING_ARRAY_MODIFIER_NAME: Symbol = Symbol("binding_array");
const LIMIT_MODIFIER_NAME: Symbol = Symbol("limit");

#[derive(Copy, Clone, Debug)]
enum BindingType {
    Uniform,
    Texture,
    StorageTexture,
    Sampler,
    Storage,
}

#[derive(Clone)]
enum BindingState<'a> {
    Free,
    Occupied {
        binding_type: BindingType,
        ident: &'a Ident,
    },
    OccupiedConvertedUniform,
    OccupiedMergeableUniform {
        uniform_fields: Vec<&'a syn::Field>,
    },
}

enum BindlessSlabResourceLimitAttr {
    Auto,
    Limit(LitInt),
}

pub fn derive_as_bind_group(ast: syn::DeriveInput) -> Result<TokenStream> {
    let manifest = BevyManifest::shared();
    let render_path = manifest.get_path("bevy_render");
    let image_path = manifest.get_path("bevy_image");
    let asset_path = manifest.get_path("bevy_asset");
    let ecs_path = manifest.get_path("bevy_ecs");

    let mut binding_states: Vec<BindingState> = Vec::new();
    let mut binding_impls = Vec::new();
    let mut bindless_binding_layouts = Vec::new();
    let mut non_bindless_binding_layouts = Vec::new();
    let mut bindless_resource_types = Vec::new();
    let mut bindless_buffer_descriptors = Vec::new();
    let mut attr_prepared_data_ident = None;
    // After the first attribute pass, this will be `None` if the object isn't
    // bindless and `Some` if it is.
    let mut attr_bindless_count = None;

    // `actual_bindless_slot_count` holds the actual number of bindless slots
    // per bind group, taking into account whether the current platform supports
    // bindless resources.
    let actual_bindless_slot_count = Ident::new("actual_bindless_slot_count", Span::call_site());
    let bind_group_layout_entries = Ident::new("bind_group_layout_entries", Span::call_site());

    // The `BufferBindingType` and corresponding `BufferUsages` used for
    // uniforms. We need this because bindless uniforms don't exist, so in
    // bindless mode we must promote uniforms to storage buffers.
    let uniform_binding_type = Ident::new("uniform_binding_type", Span::call_site());
    let uniform_buffer_usages = Ident::new("uniform_buffer_usages", Span::call_site());

    // Read struct-level attributes, first pass.
    for attr in &ast.attrs {
        if let Some(attr_ident) = attr.path().get_ident() {
            if attr_ident == BIND_GROUP_DATA_ATTRIBUTE_NAME {
                if let Ok(prepared_data_ident) =
                    attr.parse_args_with(|input: ParseStream| input.parse::<Ident>())
                {
                    attr_prepared_data_ident = Some(prepared_data_ident);
                }
            } else if attr_ident == BINDLESS_ATTRIBUTE_NAME {
                match attr.meta {
                    Meta::Path(_) => {
                        attr_bindless_count = Some(BindlessSlabResourceLimitAttr::Auto);
                    }
                    Meta::List(_) => {
                        // Parse bindless features. For now, the only one we
                        // support is `limit(N)`.
                        attr.parse_nested_meta(|submeta| {
                            if submeta.path.is_ident(&LIMIT_MODIFIER_NAME) {
                                let content;
                                parenthesized!(content in submeta.input);
                                let lit: LitInt = content.parse()?;

                                attr_bindless_count =
                                    Some(BindlessSlabResourceLimitAttr::Limit(lit));
                                return Ok(());
                            }

                            Err(Error::new_spanned(attr, "Expected `limit(N)`"))
                        })?;
                    }
                    _ => {}
                }
            }
        }
    }

    // Read struct-level attributes, second pass.
    for attr in &ast.attrs {
        if let Some(attr_ident) = attr.path().get_ident() {
            if attr_ident == UNIFORM_ATTRIBUTE_NAME || attr_ident == DATA_ATTRIBUTE_NAME {
                let UniformBindingAttr {
                    binding_type,
                    binding_index,
                    converted_shader_type,
                    binding_array: binding_array_binding,
                } = get_uniform_binding_attr(attr)?;
                match binding_type {
                    UniformBindingAttrType::Uniform => {
                        binding_impls.push(quote! {{
                            use #render_path::render_resource::AsBindGroupShaderType;
                            let mut buffer = #render_path::render_resource::encase::UniformBuffer::new(Vec::new());
                            let converted: #converted_shader_type = self.as_bind_group_shader_type(&images);
                            buffer.write(&converted).unwrap();
                            (
                                #binding_index,
                                #render_path::render_resource::OwnedBindingResource::Buffer(render_device.create_buffer_with_data(
                                    &#render_path::render_resource::BufferInitDescriptor {
                                        label: None,
                                        usage: #uniform_buffer_usages,
                                        contents: buffer.as_ref(),
                                    },
                                ))
                            )
                        }});

                        match (&binding_array_binding, &attr_bindless_count) {
                            (&None, &Some(_)) => {
                                return Err(Error::new_spanned(
                                    attr,
                                    "Must specify `binding_array(...)` with `#[uniform]` if the \
                                    object is bindless",
                                ));
                            }
                            (&Some(_), &None) => {
                                return Err(Error::new_spanned(
                                    attr,
                                    "`binding_array(...)` with `#[uniform]` requires the object to \
                                    be bindless",
                                ));
                            }
                            _ => {}
                        }
                    }

                    UniformBindingAttrType::Data => {
                        binding_impls.push(quote! {{
                            use #render_path::render_resource::AsBindGroupShaderType;
                            use #render_path::render_resource::encase::{ShaderType, internal::WriteInto};
                            let mut buffer: Vec<u8> = Vec::new();
                            let converted: #converted_shader_type = self.as_bind_group_shader_type(&images);
                            converted.write_into(
                                &mut #render_path::render_resource::encase::internal::Writer::new(
                                    &converted,
                                    &mut buffer,
                                    0,
                                ).unwrap(),
                            );
                            let min_size = <#converted_shader_type as #render_path::render_resource::ShaderType>::min_size().get() as usize;
                            while buffer.len() < min_size {
                                buffer.push(0);
                            }
                            (
                                #binding_index,
                                #render_path::render_resource::OwnedBindingResource::Data(
                                    #render_path::render_resource::OwnedData(buffer)
                                )
                            )
                        }});

                        let binding_array_binding = binding_array_binding.unwrap_or(0);
                        bindless_binding_layouts.push(quote! {
                            #bind_group_layout_entries.push(
                                #render_path::render_resource::BindGroupLayoutEntry {
                                    binding: #binding_array_binding,
                                    visibility: #render_path::render_resource::ShaderStages::all(),
                                    ty: #render_path::render_resource::BindingType::Buffer {
                                        ty: #uniform_binding_type,
                                        has_dynamic_offset: false,
                                        min_binding_size: Some(<#converted_shader_type as #render_path::render_resource::ShaderType>::min_size()),
                                    },
                                    count: None,
                                }
<<<<<<< HEAD
                            );
                        });

                        bindless_buffer_descriptors.push(quote! {
                            #render_path::render_resource::BindlessBufferDescriptor {
                                // Note that, because this is bindless, *binding
                                // index* here refers to the index in the
                                // bindless index table (`bindless_index`), and
                                // the actual binding number is the *binding
                                // array binding*.
                                binding_number: #render_path::render_resource::BindingNumber(
                                    #binding_array_binding
                                ),
                                bindless_index:
                                    #render_path::render_resource::BindlessIndex(#binding_index),
                                size: Some(
                                    <
                                        #converted_shader_type as
                                        #render_path::render_resource::ShaderType
                                    >::min_size().get() as usize
                                ),
                            }
=======
                            )
>>>>>>> ed1143b2
                        });

                        add_bindless_resource_type(
                            &render_path,
                            &mut bindless_resource_types,
                            binding_index,
                            quote! { #render_path::render_resource::BindlessResourceType::DataBuffer },
                        );
                    }
                }

                // Push the non-bindless binding layout.

                non_bindless_binding_layouts.push(quote!{
                    #bind_group_layout_entries.push(
                        #render_path::render_resource::BindGroupLayoutEntry {
                            binding: #binding_index,
                            visibility: #render_path::render_resource::ShaderStages::all(),
                            ty: #render_path::render_resource::BindingType::Buffer {
                                ty: #uniform_binding_type,
                                has_dynamic_offset: false,
                                min_binding_size: Some(<#converted_shader_type as #render_path::render_resource::ShaderType>::min_size()),
                            },
                            count: None,
                        }
                    );
                });

                bindless_buffer_descriptors.push(quote! {
                    #render_path::render_resource::BindlessBufferDescriptor {
                        // Note that, because this is bindless, *binding
                        // index* here refers to the index in the
                        // bindless index table (`bindless_index`), and
                        // the actual binding number is the *binding
                        // array binding*.
                        binding_number: #render_path::render_resource::BindingNumber(
                            #binding_array_binding
                        ),
                        bindless_index:
                            #render_path::render_resource::BindlessIndex(#binding_index),
                        size: <#converted_shader_type as
                            #render_path::render_resource::ShaderType>::min_size().get() as
                            usize,
                    }
                });

                let required_len = binding_index as usize + 1;
                if required_len > binding_states.len() {
                    binding_states.resize(required_len, BindingState::Free);
                }
                binding_states[binding_index as usize] = BindingState::OccupiedConvertedUniform;
            }
        }
    }

    let fields = match &ast.data {
        Data::Struct(DataStruct {
            fields: Fields::Named(fields),
            ..
        }) => &fields.named,
        _ => {
            return Err(Error::new_spanned(
                ast,
                "Expected a struct with named fields",
            ));
        }
    };

    // Count the number of sampler fields needed. We might have to disable
    // bindless if bindless arrays take the GPU over the maximum number of
    // samplers.
    let mut sampler_binding_count: u32 = 0;

    // Read field-level attributes
    for field in fields {
        // Search ahead for texture attributes so we can use them with any
        // corresponding sampler attribute.
        let mut tex_attrs = None;
        for attr in &field.attrs {
            let Some(attr_ident) = attr.path().get_ident() else {
                continue;
            };
            if attr_ident == TEXTURE_ATTRIBUTE_NAME {
                let (_binding_index, nested_meta_items) = get_binding_nested_attr(attr)?;
                tex_attrs = Some(get_texture_attrs(nested_meta_items)?);
            }
        }

        for attr in &field.attrs {
            let Some(attr_ident) = attr.path().get_ident() else {
                continue;
            };

            let binding_type = if attr_ident == UNIFORM_ATTRIBUTE_NAME {
                BindingType::Uniform
            } else if attr_ident == TEXTURE_ATTRIBUTE_NAME {
                BindingType::Texture
            } else if attr_ident == STORAGE_TEXTURE_ATTRIBUTE_NAME {
                BindingType::StorageTexture
            } else if attr_ident == SAMPLER_ATTRIBUTE_NAME {
                BindingType::Sampler
            } else if attr_ident == STORAGE_ATTRIBUTE_NAME {
                BindingType::Storage
            } else {
                continue;
            };

            let (binding_index, nested_meta_items) = get_binding_nested_attr(attr)?;

            let field_name = field.ident.as_ref().unwrap();
            let required_len = binding_index as usize + 1;
            if required_len > binding_states.len() {
                binding_states.resize(required_len, BindingState::Free);
            }

            match &mut binding_states[binding_index as usize] {
                value @ BindingState::Free => {
                    *value = match binding_type {
                        BindingType::Uniform => BindingState::OccupiedMergeableUniform {
                            uniform_fields: vec![field],
                        },
                        _ => {
                            // only populate bind group entries for non-uniforms
                            // uniform entries are deferred until the end
                            BindingState::Occupied {
                                binding_type,
                                ident: field_name,
                            }
                        }
                    }
                }
                BindingState::Occupied {
                    binding_type,
                    ident: occupied_ident,
                } => {
                    return Err(Error::new_spanned(
                        attr,
                        format!("The '{field_name}' field cannot be assigned to binding {binding_index} because it is already occupied by the field '{occupied_ident}' of type {binding_type:?}.")
                    ));
                }
                BindingState::OccupiedConvertedUniform => {
                    return Err(Error::new_spanned(
                        attr,
                        format!("The '{field_name}' field cannot be assigned to binding {binding_index} because it is already occupied by a struct-level uniform binding at the same index.")
                    ));
                }
                BindingState::OccupiedMergeableUniform { uniform_fields } => match binding_type {
                    BindingType::Uniform => {
                        uniform_fields.push(field);
                    }
                    _ => {
                        return Err(Error::new_spanned(
                                attr,
                                format!("The '{field_name}' field cannot be assigned to binding {binding_index} because it is already occupied by a {:?}.", BindingType::Uniform)
                            ));
                    }
                },
            }

            match binding_type {
                BindingType::Uniform => {
                    if attr_bindless_count.is_some() {
                        return Err(Error::new_spanned(
                            attr,
                            "Only structure-level `#[uniform]` attributes are supported in \
                             bindless mode",
                        ));
                    }

                    // uniform codegen is deferred to account for combined uniform bindings
                }

                BindingType::Storage => {
                    let StorageAttrs {
                        visibility,
                        binding_array: binding_array_binding,
                        read_only,
                        buffer,
                    } = get_storage_binding_attr(nested_meta_items)?;
                    let visibility =
                        visibility.hygienic_quote(&quote! { #render_path::render_resource });

                    let field_name = field.ident.as_ref().unwrap();

                    if buffer {
                        binding_impls.push(quote! {
                            (
                                #binding_index,
                                #render_path::render_resource::OwnedBindingResource::Buffer({
                                    self.#field_name.clone()
                                })
                            )
                        });
                    } else {
                        binding_impls.push(quote! {
                        (
                            #binding_index,
                            #render_path::render_resource::OwnedBindingResource::Buffer({
                                let handle: &#asset_path::Handle<#render_path::storage::ShaderStorageBuffer> = (&self.#field_name);
                                storage_buffers.get(handle).ok_or_else(|| #render_path::render_resource::AsBindGroupError::RetryNextUpdate)?.buffer.clone()
                            })
                        )
                        });
                    }

                    non_bindless_binding_layouts.push(quote! {
                        #bind_group_layout_entries.push(
                            #render_path::render_resource::BindGroupLayoutEntry {
                                binding: #binding_index,
                                visibility: #visibility,
                                ty: #render_path::render_resource::BindingType::Buffer {
                                    ty: #render_path::render_resource::BufferBindingType::Storage { read_only: #read_only },
                                    has_dynamic_offset: false,
                                    min_binding_size: None,
                                },
                                count: #actual_bindless_slot_count,
                            }
                        );
                    });

                    if let Some(binding_array_binding) = binding_array_binding {
                        // Add the storage buffer to the `BindlessResourceType` list
                        // in the bindless descriptor.
                        let bindless_resource_type = quote! {
                            #render_path::render_resource::BindlessResourceType::Buffer
                        };
                        add_bindless_resource_type(
                            &render_path,
                            &mut bindless_resource_types,
                            binding_index,
                            bindless_resource_type,
                        );

                        // Push the buffer descriptor.
                        bindless_buffer_descriptors.push(quote! {
                            #render_path::render_resource::BindlessBufferDescriptor {
                                // Note that, because this is bindless, *binding
                                // index* here refers to the index in the bindless
                                // index table (`bindless_index`), and the actual
                                // binding number is the *binding array binding*.
                                binding_number: #render_path::render_resource::BindingNumber(
                                    #binding_array_binding
                                ),
                                bindless_index:
                                    #render_path::render_resource::BindlessIndex(#binding_index),
                                size: None,
                            }
                        });

                        // Declare the binding array.
                        bindless_binding_layouts.push(quote!{
                            #bind_group_layout_entries.push(
                                #render_path::render_resource::BindGroupLayoutEntry {
                                    binding: #binding_array_binding,
                                    visibility: #render_path::render_resource::ShaderStages::all(),
                                    ty: #render_path::render_resource::BindingType::Buffer {
                                        ty: #render_path::render_resource::BufferBindingType::Storage {
                                            read_only: #read_only
                                        },
                                        has_dynamic_offset: false,
                                        min_binding_size: None,
                                    },
                                    count: #actual_bindless_slot_count,
                                }
                            );
                        });
                    }
                }

                BindingType::StorageTexture => {
                    if attr_bindless_count.is_some() {
                        return Err(Error::new_spanned(
                            attr,
                            "Storage textures are unsupported in bindless mode",
                        ));
                    }

                    let StorageTextureAttrs {
                        dimension,
                        image_format,
                        access,
                        visibility,
                    } = get_storage_texture_binding_attr(nested_meta_items)?;

                    let visibility =
                        visibility.hygienic_quote(&quote! { #render_path::render_resource });

                    let fallback_image = get_fallback_image(&render_path, dimension);

                    // insert fallible texture-based entries at 0 so that if we fail here, we exit before allocating any buffers
                    binding_impls.insert(0, quote! {
                        ( #binding_index,
                          #render_path::render_resource::OwnedBindingResource::TextureView(
                                #dimension,
                                {
                                    let handle: Option<&#asset_path::Handle<#image_path::Image>> = (&self.#field_name).into();
                                    if let Some(handle) = handle {
                                        images.get(handle).ok_or_else(|| #render_path::render_resource::AsBindGroupError::RetryNextUpdate)?.texture_view.clone()
                                    } else {
                                        #fallback_image.texture_view.clone()
                                    }
                                }
                            )
                        )
                    });

                    non_bindless_binding_layouts.push(quote! {
                        #bind_group_layout_entries.push(
                            #render_path::render_resource::BindGroupLayoutEntry {
                                binding: #binding_index,
                                visibility: #visibility,
                                ty: #render_path::render_resource::BindingType::StorageTexture {
                                    access: #render_path::render_resource::StorageTextureAccess::#access,
                                    format: #render_path::render_resource::TextureFormat::#image_format,
                                    view_dimension: #render_path::render_resource::#dimension,
                                },
                                count: #actual_bindless_slot_count,
                            }
                        );
                    });
                }

                BindingType::Texture => {
                    let TextureAttrs {
                        dimension,
                        sample_type,
                        multisampled,
                        visibility,
                    } = tex_attrs.as_ref().unwrap();

                    let visibility =
                        visibility.hygienic_quote(&quote! { #render_path::render_resource });

                    let fallback_image = get_fallback_image(&render_path, *dimension);

                    // insert fallible texture-based entries at 0 so that if we fail here, we exit before allocating any buffers
                    binding_impls.insert(0, quote! {
                        (
                            #binding_index,
                            #render_path::render_resource::OwnedBindingResource::TextureView(
                                #render_path::render_resource::#dimension,
                                {
                                    let handle: Option<&#asset_path::Handle<#image_path::Image>> = (&self.#field_name).into();
                                    if let Some(handle) = handle {
                                        images.get(handle).ok_or_else(|| #render_path::render_resource::AsBindGroupError::RetryNextUpdate)?.texture_view.clone()
                                    } else {
                                        #fallback_image.texture_view.clone()
                                    }
                                }
                            )
                        )
                    });

                    sampler_binding_count += 1;

                    non_bindless_binding_layouts.push(quote! {
                        #bind_group_layout_entries.push(
                            #render_path::render_resource::BindGroupLayoutEntry {
                                binding: #binding_index,
                                visibility: #visibility,
                                ty: #render_path::render_resource::BindingType::Texture {
                                    multisampled: #multisampled,
                                    sample_type: #render_path::render_resource::#sample_type,
                                    view_dimension: #render_path::render_resource::#dimension,
                                },
                                count: #actual_bindless_slot_count,
                            }
                        );
                    });

                    let bindless_resource_type = match *dimension {
                        BindingTextureDimension::D1 => {
                            quote! {
                                #render_path::render_resource::BindlessResourceType::Texture1d
                            }
                        }
                        BindingTextureDimension::D2 => {
                            quote! {
                                #render_path::render_resource::BindlessResourceType::Texture2d
                            }
                        }
                        BindingTextureDimension::D2Array => {
                            quote! {
                                #render_path::render_resource::BindlessResourceType::Texture2dArray
                            }
                        }
                        BindingTextureDimension::Cube => {
                            quote! {
                                #render_path::render_resource::BindlessResourceType::TextureCube
                            }
                        }
                        BindingTextureDimension::CubeArray => {
                            quote! {
                                #render_path::render_resource::BindlessResourceType::TextureCubeArray
                            }
                        }
                        BindingTextureDimension::D3 => {
                            quote! {
                                #render_path::render_resource::BindlessResourceType::Texture3d
                            }
                        }
                    };

                    // Add the texture to the `BindlessResourceType` list in the
                    // bindless descriptor.
                    add_bindless_resource_type(
                        &render_path,
                        &mut bindless_resource_types,
                        binding_index,
                        bindless_resource_type,
                    );
                }

                BindingType::Sampler => {
                    let SamplerAttrs {
                        sampler_binding_type,
                        visibility,
                        ..
                    } = get_sampler_attrs(nested_meta_items)?;
                    let TextureAttrs { dimension, .. } = tex_attrs
                        .as_ref()
                        .expect("sampler attribute must have matching texture attribute");

                    let visibility =
                        visibility.hygienic_quote(&quote! { #render_path::render_resource });

                    let fallback_image = get_fallback_image(&render_path, *dimension);

                    let expected_samplers = match sampler_binding_type {
                        SamplerBindingType::Filtering => {
                            quote!( [#render_path::render_resource::TextureSampleType::Float { filterable: true }] )
                        }
                        SamplerBindingType::NonFiltering => quote!([
                            #render_path::render_resource::TextureSampleType::Float { filterable: false },
                            #render_path::render_resource::TextureSampleType::Sint,
                            #render_path::render_resource::TextureSampleType::Uint,
                        ]),
                        SamplerBindingType::Comparison => {
                            quote!( [#render_path::render_resource::TextureSampleType::Depth] )
                        }
                    };

                    // insert fallible texture-based entries at 0 so that if we fail here, we exit before allocating any buffers
                    binding_impls.insert(0, quote! {
                        (
                            #binding_index,
                            #render_path::render_resource::OwnedBindingResource::Sampler(
                                // TODO: Support other types.
                                #render_path::render_resource::WgpuSamplerBindingType::Filtering,
                                {
                                let handle: Option<&#asset_path::Handle<#image_path::Image>> = (&self.#field_name).into();
                                if let Some(handle) = handle {
                                    let image = images.get(handle).ok_or_else(|| #render_path::render_resource::AsBindGroupError::RetryNextUpdate)?;

                                    let Some(sample_type) = image.texture_format.sample_type(None, Some(render_device.features())) else {
                                        return Err(#render_path::render_resource::AsBindGroupError::InvalidSamplerType(
                                            #binding_index,
                                            "None".to_string(),
                                            format!("{:?}", #expected_samplers),
                                        ));
                                    };

                                    let valid = #expected_samplers.contains(&sample_type);

                                    if !valid {
                                        return Err(#render_path::render_resource::AsBindGroupError::InvalidSamplerType(
                                            #binding_index,
                                            format!("{:?}", sample_type),
                                            format!("{:?}", #expected_samplers),
                                        ));
                                    }
                                    image.sampler.clone()
                                } else {
                                    #fallback_image.sampler.clone()
                                }
                            })
                        )
                    });

                    sampler_binding_count += 1;

                    non_bindless_binding_layouts.push(quote!{
                        #bind_group_layout_entries.push(
                            #render_path::render_resource::BindGroupLayoutEntry {
                                binding: #binding_index,
                                visibility: #visibility,
                                ty: #render_path::render_resource::BindingType::Sampler(#render_path::render_resource::#sampler_binding_type),
                                count: #actual_bindless_slot_count,
                            }
                        );
                    });

                    // Add the sampler to the `BindlessResourceType` list in the
                    // bindless descriptor.
                    //
                    // TODO: Support other types of samplers.
                    add_bindless_resource_type(
                        &render_path,
                        &mut bindless_resource_types,
                        binding_index,
                        quote! {
                            #render_path::render_resource::BindlessResourceType::SamplerFiltering
                        },
                    );
                }
            }
        }
    }

    // Produce impls for fields with uniform bindings
    let struct_name = &ast.ident;
    let struct_name_literal = struct_name.to_string();
    let struct_name_literal = struct_name_literal.as_str();
    let mut field_struct_impls = Vec::new();

    let uniform_binding_type_declarations = match attr_bindless_count {
        Some(_) => {
            quote! {
                let (#uniform_binding_type, #uniform_buffer_usages) =
                    if Self::bindless_supported(render_device) && !force_no_bindless {
                        (
                            #render_path::render_resource::BufferBindingType::Storage { read_only: true },
                            #render_path::render_resource::BufferUsages::STORAGE,
                        )
                    } else {
                        (
                            #render_path::render_resource::BufferBindingType::Uniform,
                            #render_path::render_resource::BufferUsages::UNIFORM,
                        )
                    };
            }
        }
        None => {
            quote! {
                let (#uniform_binding_type, #uniform_buffer_usages) = (
                    #render_path::render_resource::BufferBindingType::Uniform,
                    #render_path::render_resource::BufferUsages::UNIFORM,
                );
            }
        }
    };

    for (binding_index, binding_state) in binding_states.iter().enumerate() {
        let binding_index = binding_index as u32;
        if let BindingState::OccupiedMergeableUniform { uniform_fields } = binding_state {
            // single field uniform bindings for a given index can use a straightforward binding
            if uniform_fields.len() == 1 {
                let field = &uniform_fields[0];
                let field_name = field.ident.as_ref().unwrap();
                let field_ty = &field.ty;
                binding_impls.push(quote! {{
                    let mut buffer = #render_path::render_resource::encase::UniformBuffer::new(Vec::new());
                    buffer.write(&self.#field_name).unwrap();
                    (
                        #binding_index,
                        #render_path::render_resource::OwnedBindingResource::Buffer(render_device.create_buffer_with_data(
                            &#render_path::render_resource::BufferInitDescriptor {
                                label: None,
                                usage: #uniform_buffer_usages,
                                contents: buffer.as_ref(),
                            },
                        ))
                    )
                }});

                non_bindless_binding_layouts.push(quote!{
                    #bind_group_layout_entries.push(
                        #render_path::render_resource::BindGroupLayoutEntry {
                            binding: #binding_index,
                            visibility: #render_path::render_resource::ShaderStages::all(),
                            ty: #render_path::render_resource::BindingType::Buffer {
                                ty: #uniform_binding_type,
                                has_dynamic_offset: false,
                                min_binding_size: Some(<#field_ty as #render_path::render_resource::ShaderType>::min_size()),
                            },
                            count: #actual_bindless_slot_count,
                        }
                    );
                });
            // multi-field uniform bindings for a given index require an intermediate struct to derive ShaderType
            } else {
                let uniform_struct_name = Ident::new(
                    &format!("_{struct_name}AsBindGroupUniformStructBindGroup{binding_index}"),
                    Span::call_site(),
                );

                let field_name = uniform_fields.iter().map(|f| f.ident.as_ref().unwrap());
                let field_type = uniform_fields.iter().map(|f| &f.ty);
                field_struct_impls.push(quote! {
                    #[derive(#render_path::render_resource::ShaderType)]
                    struct #uniform_struct_name<'a> {
                        #(#field_name: &'a #field_type,)*
                    }
                });

                let field_name = uniform_fields.iter().map(|f| f.ident.as_ref().unwrap());
                binding_impls.push(quote! {{
                    let mut buffer = #render_path::render_resource::encase::UniformBuffer::new(Vec::new());
                    buffer.write(&#uniform_struct_name {
                        #(#field_name: &self.#field_name,)*
                    }).unwrap();
                    (
                        #binding_index,
                        #render_path::render_resource::OwnedBindingResource::Buffer(render_device.create_buffer_with_data(
                            &#render_path::render_resource::BufferInitDescriptor {
                                label: None,
                                usage: #uniform_buffer_usages,
                                contents: buffer.as_ref(),
                            },
                        ))
                    )
                }});

                non_bindless_binding_layouts.push(quote!{
                    #bind_group_layout_entries.push(#render_path::render_resource::BindGroupLayoutEntry {
                        binding: #binding_index,
                        visibility: #render_path::render_resource::ShaderStages::all(),
                        ty: #render_path::render_resource::BindingType::Buffer {
                            ty: #uniform_binding_type,
                            has_dynamic_offset: false,
                            min_binding_size: Some(<#uniform_struct_name as #render_path::render_resource::ShaderType>::min_size()),
                        },
                        count: #actual_bindless_slot_count,
                    });
                });
            }
        }
    }

    let generics = ast.generics;
    let (impl_generics, ty_generics, where_clause) = generics.split_for_impl();

    let (prepared_data, get_prepared_data) = if let Some(prepared) = attr_prepared_data_ident {
        let get_prepared_data = quote! { self.into() };
        (quote! {#prepared}, get_prepared_data)
    } else {
        let prepared_data = quote! { () };
        (prepared_data.clone(), prepared_data)
    };

    // Calculate the number of samplers that we need, so that we don't go over
    // the limit on certain platforms. See
    // https://github.com/bevyengine/bevy/issues/16988.
    let bindless_count_syntax = match attr_bindless_count {
        Some(BindlessSlabResourceLimitAttr::Auto) => {
            quote! { #render_path::render_resource::AUTO_BINDLESS_SLAB_RESOURCE_LIMIT }
        }
        Some(BindlessSlabResourceLimitAttr::Limit(ref count)) => {
            quote! { #count }
        }
        None => quote! { 0 },
    };

    // Calculate the actual number of bindless slots, taking hardware
    // limitations into account.
    let (bindless_slot_count, actual_bindless_slot_count_declaration, bindless_descriptor_syntax) =
        match attr_bindless_count {
            Some(ref bindless_count) => {
                let bindless_supported_syntax = quote! {
                        fn bindless_supported(
                            render_device: &#render_path::renderer::RenderDevice
                        ) -> bool {
                            render_device.features().contains(
                                #render_path::settings::WgpuFeatures::BUFFER_BINDING_ARRAY |
                                #render_path::settings::WgpuFeatures::TEXTURE_BINDING_ARRAY
                            ) &&
                            render_device.limits().max_storage_buffers_per_shader_stage > 0 &&
                                render_device.limits().max_samplers_per_shader_stage >=
                                    (#sampler_binding_count * #bindless_count_syntax)
                        }
                };
                let actual_bindless_slot_count_declaration = quote! {
                    let #actual_bindless_slot_count = if Self::bindless_supported(render_device) &&
                            !force_no_bindless {
                        ::core::num::NonZeroU32::new(#bindless_count_syntax)
                    } else {
                        None
                    };
                };
                let bindless_slot_count_declaration = match bindless_count {
                    BindlessSlabResourceLimitAttr::Auto => {
                        quote! {
                            fn bindless_slot_count() -> Option<
                                #render_path::render_resource::BindlessSlabResourceLimit
                            > {
                                Some(#render_path::render_resource::BindlessSlabResourceLimit::Auto)
                            }
                        }
                    }
                    BindlessSlabResourceLimitAttr::Limit(lit) => {
                        quote! {
                            fn bindless_slot_count() -> Option<
                                #render_path::render_resource::BindlessSlabResourceLimit
                            > {
                                Some(#render_path::render_resource::BindlessSlabResourceLimit::Custom(#lit))
                            }
                        }
                    }
                };

                let bindless_buffer_descriptor_count = bindless_buffer_descriptors.len();

                // We use `LazyLock` so that we can call `min_size`, which isn't
                // a `const fn`.
                let bindless_descriptor_syntax = quote! {
                    static RESOURCES: &[#render_path::render_resource::BindlessResourceType] = &[
                        #(#bindless_resource_types),*
                    ];
                    static BUFFERS: ::std::sync::LazyLock<[
                        #render_path::render_resource::BindlessBufferDescriptor;
                        #bindless_buffer_descriptor_count
                    ]> = ::std::sync::LazyLock::new(|| {
                        [#(#bindless_buffer_descriptors),*]
                    });
                    Some(#render_path::render_resource::BindlessDescriptor {
                        resources: ::std::borrow::Cow::Borrowed(RESOURCES),
                        buffers: ::std::borrow::Cow::Borrowed(&*BUFFERS),
                    })
                };

                (
                    quote! {
                        #bindless_slot_count_declaration
                        #bindless_supported_syntax
                    },
                    actual_bindless_slot_count_declaration,
                    bindless_descriptor_syntax,
                )
            }
            None => (
                TokenStream::new().into(),
                quote! { let #actual_bindless_slot_count: Option<::core::num::NonZeroU32> = None; },
                quote! { None },
            ),
        };

    let bindless_resource_count = bindless_resource_types.len() as u32;

    Ok(TokenStream::from(quote! {
        #(#field_struct_impls)*

        impl #impl_generics #render_path::render_resource::AsBindGroup for #struct_name #ty_generics #where_clause {
            type Data = #prepared_data;

            type Param = (
                #ecs_path::system::lifetimeless::SRes<#render_path::render_asset::RenderAssets<#render_path::texture::GpuImage>>,
                #ecs_path::system::lifetimeless::SRes<#render_path::texture::FallbackImage>,
                #ecs_path::system::lifetimeless::SRes<#render_path::render_asset::RenderAssets<#render_path::storage::GpuShaderStorageBuffer>>,
            );

            #bindless_slot_count

            fn label() -> Option<&'static str> {
                Some(#struct_name_literal)
            }

            fn unprepared_bind_group(
                &self,
                layout: &#render_path::render_resource::BindGroupLayout,
                render_device: &#render_path::renderer::RenderDevice,
                (images, fallback_image, storage_buffers): &mut #ecs_path::system::SystemParamItem<'_, '_, Self::Param>,
                force_no_bindless: bool,
            ) -> Result<#render_path::render_resource::UnpreparedBindGroup<Self::Data>, #render_path::render_resource::AsBindGroupError> {
                #uniform_binding_type_declarations

                let bindings = #render_path::render_resource::BindingResources(vec![#(#binding_impls,)*]);

                Ok(#render_path::render_resource::UnpreparedBindGroup {
                    bindings,
                    data: #get_prepared_data,
                })
            }

            fn bind_group_layout_entries(
                render_device: &#render_path::renderer::RenderDevice,
                force_no_bindless: bool
            ) -> Vec<#render_path::render_resource::BindGroupLayoutEntry> {
                #actual_bindless_slot_count_declaration
                #uniform_binding_type_declarations

                let mut #bind_group_layout_entries = Vec::new();
                match #actual_bindless_slot_count {
                    Some(bindless_slot_count) => {
                        #bind_group_layout_entries.extend(
                            #render_path::render_resource::create_bindless_bind_group_layout_entries(
                                #bindless_resource_count,
                                bindless_slot_count.into(),
                            ).into_iter()
                        );
                        #(#bindless_binding_layouts)*;
                    }
                    None => {
                        #(#non_bindless_binding_layouts)*;
                    }
                };
                #bind_group_layout_entries
            }

            fn bindless_descriptor() -> Option<#render_path::render_resource::BindlessDescriptor> {
                #bindless_descriptor_syntax
            }
        }
    }))
}

/// Adds a bindless resource type to the `BindlessResourceType` array in the
/// bindless descriptor we're building up.
///
/// See the `bevy_render::render_resource::bindless::BindlessResourceType`
/// documentation for more information.
fn add_bindless_resource_type(
    render_path: &syn::Path,
    bindless_resource_types: &mut Vec<proc_macro2::TokenStream>,
    binding_index: u32,
    bindless_resource_type: proc_macro2::TokenStream,
) {
    // If we need to grow the array, pad the unused fields with
    // `BindlessResourceType::None`.
    if bindless_resource_types.len() < (binding_index as usize + 1) {
        bindless_resource_types.resize_with(binding_index as usize + 1, || {
            quote! { #render_path::render_resource::BindlessResourceType::None }
        });
    }

    // Assign the `BindlessResourceType`.
    bindless_resource_types[binding_index as usize] = bindless_resource_type;
}

fn get_fallback_image(
    render_path: &syn::Path,
    dimension: BindingTextureDimension,
) -> proc_macro2::TokenStream {
    quote! {
        match #render_path::render_resource::#dimension {
            #render_path::render_resource::TextureViewDimension::D1 => &fallback_image.d1,
            #render_path::render_resource::TextureViewDimension::D2 => &fallback_image.d2,
            #render_path::render_resource::TextureViewDimension::D2Array => &fallback_image.d2_array,
            #render_path::render_resource::TextureViewDimension::Cube => &fallback_image.cube,
            #render_path::render_resource::TextureViewDimension::CubeArray => &fallback_image.cube_array,
            #render_path::render_resource::TextureViewDimension::D3 => &fallback_image.d3,
        }
    }
}

/// Represents the arguments for the `uniform` binding attribute.
///
/// If parsed, represents an attribute
/// like `#[uniform(LitInt, Ident)]`
struct UniformBindingMeta {
    lit_int: LitInt,
    ident: Ident,
    binding_array: Option<LitInt>,
}

/// The parsed structure-level `#[uniform]` or `#[data]` attribute.
///
/// The corresponding syntax is `#[uniform(BINDING_INDEX, CONVERTED_SHADER_TYPE,
/// binding_array(BINDING_ARRAY)]`, optionally replacing `uniform` with `data`.
struct UniformBindingAttr {
    /// Whether the declaration is `#[uniform]` or `#[data]`.
    binding_type: UniformBindingAttrType,
    /// The binding index.
    binding_index: u32,
    /// The uniform data type.
    converted_shader_type: Ident,
    /// The binding number of the binding array, if this is a bindless material.
    binding_array: Option<u32>,
}

/// Whether a structure-level shader type declaration is `#[uniform]` or
/// `#[data]`.
enum UniformBindingAttrType {
    /// `#[uniform]`: i.e. in bindless mode, we need a separate buffer per data
    /// instance.
    Uniform,
    /// `#[data]`: i.e. in bindless mode, we concatenate all instance data into
    /// a single buffer.
    Data,
}

/// Represents the arguments for any general binding attribute.
///
/// If parsed, represents an attribute
/// like `#[foo(LitInt, ...)]` where the rest is optional [`Meta`].
enum BindingMeta {
    IndexOnly(LitInt),
    IndexWithOptions(BindingIndexOptions),
}

/// Represents the arguments for an attribute with a list of arguments.
///
/// This represents, for example, `#[texture(0, dimension = "2d_array")]`.
struct BindingIndexOptions {
    lit_int: LitInt,
    _comma: Comma,
    meta_list: Punctuated<Meta, Comma>,
}

impl Parse for BindingMeta {
    fn parse(input: ParseStream) -> Result<Self> {
        if input.peek2(Comma) {
            input.parse().map(Self::IndexWithOptions)
        } else {
            input.parse().map(Self::IndexOnly)
        }
    }
}

impl Parse for BindingIndexOptions {
    fn parse(input: ParseStream) -> Result<Self> {
        Ok(Self {
            lit_int: input.parse()?,
            _comma: input.parse()?,
            meta_list: input.parse_terminated(Meta::parse, Comma)?,
        })
    }
}

impl Parse for UniformBindingMeta {
    // Parse syntax like `#[uniform(0, StandardMaterial, binding_array(10))]`.
    fn parse(input: ParseStream) -> Result<Self> {
        let lit_int = input.parse()?;
        input.parse::<Comma>()?;
        let ident = input.parse()?;

        // Look for a `binding_array(BINDING_NUMBER)` declaration.
        let mut binding_array: Option<LitInt> = None;
        if input.parse::<Comma>().is_ok() {
            if input
                .parse::<syn::Path>()?
                .get_ident()
                .is_none_or(|ident| *ident != BINDING_ARRAY_MODIFIER_NAME)
            {
                return Err(Error::new_spanned(ident, "Expected `binding_array`"));
            }
            let parser;
            parenthesized!(parser in input);
            binding_array = Some(parser.parse()?);
        }

        Ok(Self {
            lit_int,
            ident,
            binding_array,
        })
    }
}

/// Parses a structure-level `#[uniform]` attribute (not a field-level
/// `#[uniform]` attribute).
fn get_uniform_binding_attr(attr: &syn::Attribute) -> Result<UniformBindingAttr> {
    let attr_ident = attr
        .path()
        .get_ident()
        .expect("Shouldn't be here if we didn't have an attribute");

    let uniform_binding_meta = attr.parse_args_with(UniformBindingMeta::parse)?;

    let binding_index = uniform_binding_meta.lit_int.base10_parse()?;
    let ident = uniform_binding_meta.ident;
    let binding_array = match uniform_binding_meta.binding_array {
        None => None,
        Some(binding_array) => Some(binding_array.base10_parse()?),
    };

    Ok(UniformBindingAttr {
        binding_type: if attr_ident == UNIFORM_ATTRIBUTE_NAME {
            UniformBindingAttrType::Uniform
        } else {
            UniformBindingAttrType::Data
        },
        binding_index,
        converted_shader_type: ident,
        binding_array,
    })
}

fn get_binding_nested_attr(attr: &syn::Attribute) -> Result<(u32, Vec<Meta>)> {
    let binding_meta = attr.parse_args_with(BindingMeta::parse)?;

    match binding_meta {
        BindingMeta::IndexOnly(lit_int) => Ok((lit_int.base10_parse()?, Vec::new())),
        BindingMeta::IndexWithOptions(BindingIndexOptions {
            lit_int,
            _comma: _,
            meta_list,
        }) => Ok((lit_int.base10_parse()?, meta_list.into_iter().collect())),
    }
}

#[derive(Default)]
enum ShaderStageVisibility {
    #[default]
    All,
    None,
    Flags(VisibilityFlags),
}

#[derive(Default)]
struct VisibilityFlags {
    vertex: bool,
    fragment: bool,
    compute: bool,
}

impl ShaderStageVisibility {
    fn vertex_fragment() -> Self {
        Self::Flags(VisibilityFlags::vertex_fragment())
    }

    fn compute() -> Self {
        Self::Flags(VisibilityFlags::compute())
    }
}

impl VisibilityFlags {
    fn vertex_fragment() -> Self {
        Self {
            vertex: true,
            fragment: true,
            ..Default::default()
        }
    }

    fn compute() -> Self {
        Self {
            compute: true,
            ..Default::default()
        }
    }
}

impl ShaderStageVisibility {
    fn hygienic_quote(&self, path: &proc_macro2::TokenStream) -> proc_macro2::TokenStream {
        match self {
            ShaderStageVisibility::All => quote! { #path::ShaderStages::all() },
            ShaderStageVisibility::None => quote! { #path::ShaderStages::NONE },
            ShaderStageVisibility::Flags(flags) => {
                let mut quoted = Vec::new();

                if flags.vertex {
                    quoted.push(quote! { #path::ShaderStages::VERTEX });
                }
                if flags.fragment {
                    quoted.push(quote! { #path::ShaderStages::FRAGMENT });
                }
                if flags.compute {
                    quoted.push(quote! { #path::ShaderStages::COMPUTE });
                }

                quote! { #(#quoted)|* }
            }
        }
    }
}

const VISIBILITY: Symbol = Symbol("visibility");
const VISIBILITY_VERTEX: Symbol = Symbol("vertex");
const VISIBILITY_FRAGMENT: Symbol = Symbol("fragment");
const VISIBILITY_COMPUTE: Symbol = Symbol("compute");
const VISIBILITY_ALL: Symbol = Symbol("all");
const VISIBILITY_NONE: Symbol = Symbol("none");

fn get_visibility_flag_value(meta_list: &MetaList) -> Result<ShaderStageVisibility> {
    let mut flags = Vec::new();

    meta_list.parse_nested_meta(|meta| {
        flags.push(meta.path);
        Ok(())
    })?;

    if flags.is_empty() {
        return Err(Error::new_spanned(
            meta_list,
            "Invalid visibility format. Must be `visibility(flags)`, flags can be `all`, `none`, or a list-combination of `vertex`, `fragment` and/or `compute`."
        ));
    }

    if flags.len() == 1 {
        if let Some(flag) = flags.first() {
            if flag == VISIBILITY_ALL {
                return Ok(ShaderStageVisibility::All);
            } else if flag == VISIBILITY_NONE {
                return Ok(ShaderStageVisibility::None);
            }
        }
    }

    let mut visibility = VisibilityFlags::default();

    for flag in flags {
        if flag == VISIBILITY_VERTEX {
            visibility.vertex = true;
        } else if flag == VISIBILITY_FRAGMENT {
            visibility.fragment = true;
        } else if flag == VISIBILITY_COMPUTE {
            visibility.compute = true;
        } else {
            return Err(Error::new_spanned(
                flag,
                "Not a valid visibility flag. Must be `all`, `none`, or a list-combination of `vertex`, `fragment` and/or `compute`."
            ));
        }
    }

    Ok(ShaderStageVisibility::Flags(visibility))
}

// Returns the `binding_array(10)` part of a field-level declaration like
// `#[storage(binding_array(10))]`.
fn get_binding_array_flag_value(meta_list: &MetaList) -> Result<u32> {
    meta_list
        .parse_args_with(|input: ParseStream| input.parse::<LitInt>())?
        .base10_parse()
}

#[derive(Clone, Copy, Default)]
enum BindingTextureDimension {
    D1,
    #[default]
    D2,
    D2Array,
    Cube,
    CubeArray,
    D3,
}

enum BindingTextureSampleType {
    Float { filterable: bool },
    Depth,
    Sint,
    Uint,
}

impl ToTokens for BindingTextureDimension {
    fn to_tokens(&self, tokens: &mut proc_macro2::TokenStream) {
        tokens.extend(match self {
            BindingTextureDimension::D1 => quote! { TextureViewDimension::D1 },
            BindingTextureDimension::D2 => quote! { TextureViewDimension::D2 },
            BindingTextureDimension::D2Array => quote! { TextureViewDimension::D2Array },
            BindingTextureDimension::Cube => quote! { TextureViewDimension::Cube },
            BindingTextureDimension::CubeArray => quote! { TextureViewDimension::CubeArray },
            BindingTextureDimension::D3 => quote! { TextureViewDimension::D3 },
        });
    }
}

impl ToTokens for BindingTextureSampleType {
    fn to_tokens(&self, tokens: &mut proc_macro2::TokenStream) {
        tokens.extend(match self {
            BindingTextureSampleType::Float { filterable } => {
                quote! { TextureSampleType::Float { filterable: #filterable } }
            }
            BindingTextureSampleType::Depth => quote! { TextureSampleType::Depth },
            BindingTextureSampleType::Sint => quote! { TextureSampleType::Sint },
            BindingTextureSampleType::Uint => quote! { TextureSampleType::Uint },
        });
    }
}

struct TextureAttrs {
    dimension: BindingTextureDimension,
    sample_type: BindingTextureSampleType,
    multisampled: bool,
    visibility: ShaderStageVisibility,
}

impl Default for BindingTextureSampleType {
    fn default() -> Self {
        BindingTextureSampleType::Float { filterable: true }
    }
}

impl Default for TextureAttrs {
    fn default() -> Self {
        Self {
            dimension: Default::default(),
            sample_type: Default::default(),
            multisampled: true,
            visibility: Default::default(),
        }
    }
}

struct StorageTextureAttrs {
    dimension: BindingTextureDimension,
    // Parsing of the image_format parameter is deferred to the type checker,
    // which will error if the format is not member of the TextureFormat enum.
    image_format: proc_macro2::TokenStream,
    // Parsing of the access parameter is deferred to the type checker,
    // which will error if the access is not member of the StorageTextureAccess enum.
    access: proc_macro2::TokenStream,
    visibility: ShaderStageVisibility,
}

impl Default for StorageTextureAttrs {
    fn default() -> Self {
        Self {
            dimension: Default::default(),
            image_format: quote! { Rgba8Unorm },
            access: quote! { ReadWrite },
            visibility: ShaderStageVisibility::compute(),
        }
    }
}

fn get_storage_texture_binding_attr(metas: Vec<Meta>) -> Result<StorageTextureAttrs> {
    let mut storage_texture_attrs = StorageTextureAttrs::default();

    for meta in metas {
        use syn::Meta::{List, NameValue};
        match meta {
            // Parse #[storage_texture(0, dimension = "...")].
            NameValue(m) if m.path == DIMENSION => {
                let value = get_lit_str(DIMENSION, &m.value)?;
                storage_texture_attrs.dimension = get_texture_dimension_value(value)?;
            }
            // Parse #[storage_texture(0, format = ...))].
            NameValue(m) if m.path == IMAGE_FORMAT => {
                storage_texture_attrs.image_format = m.value.into_token_stream();
            }
            // Parse #[storage_texture(0, access = ...))].
            NameValue(m) if m.path == ACCESS => {
                storage_texture_attrs.access = m.value.into_token_stream();
            }
            // Parse #[storage_texture(0, visibility(...))].
            List(m) if m.path == VISIBILITY => {
                storage_texture_attrs.visibility = get_visibility_flag_value(&m)?;
            }
            NameValue(m) => {
                return Err(Error::new_spanned(
                    m.path,
                    "Not a valid name. Available attributes: `dimension`, `image_format`, `access`.",
                ));
            }
            _ => {
                return Err(Error::new_spanned(
                    meta,
                    "Not a name value pair: `foo = \"...\"`",
                ));
            }
        }
    }

    Ok(storage_texture_attrs)
}

const DIMENSION: Symbol = Symbol("dimension");
const IMAGE_FORMAT: Symbol = Symbol("image_format");
const ACCESS: Symbol = Symbol("access");
const SAMPLE_TYPE: Symbol = Symbol("sample_type");
const FILTERABLE: Symbol = Symbol("filterable");
const MULTISAMPLED: Symbol = Symbol("multisampled");

// Values for `dimension` attribute.
const DIM_1D: &str = "1d";
const DIM_2D: &str = "2d";
const DIM_3D: &str = "3d";
const DIM_2D_ARRAY: &str = "2d_array";
const DIM_CUBE: &str = "cube";
const DIM_CUBE_ARRAY: &str = "cube_array";

// Values for sample `type` attribute.
const FLOAT: &str = "float";
const DEPTH: &str = "depth";
const S_INT: &str = "s_int";
const U_INT: &str = "u_int";

fn get_texture_attrs(metas: Vec<Meta>) -> Result<TextureAttrs> {
    let mut dimension = Default::default();
    let mut sample_type = Default::default();
    let mut multisampled = Default::default();
    let mut filterable = None;
    let mut filterable_ident = None;

    let mut visibility = ShaderStageVisibility::vertex_fragment();

    for meta in metas {
        use syn::Meta::{List, NameValue};
        match meta {
            // Parse #[texture(0, dimension = "...")].
            NameValue(m) if m.path == DIMENSION => {
                let value = get_lit_str(DIMENSION, &m.value)?;
                dimension = get_texture_dimension_value(value)?;
            }
            // Parse #[texture(0, sample_type = "...")].
            NameValue(m) if m.path == SAMPLE_TYPE => {
                let value = get_lit_str(SAMPLE_TYPE, &m.value)?;
                sample_type = get_texture_sample_type_value(value)?;
            }
            // Parse #[texture(0, multisampled = "...")].
            NameValue(m) if m.path == MULTISAMPLED => {
                multisampled = get_lit_bool(MULTISAMPLED, &m.value)?;
            }
            // Parse #[texture(0, filterable = "...")].
            NameValue(m) if m.path == FILTERABLE => {
                filterable = get_lit_bool(FILTERABLE, &m.value)?.into();
                filterable_ident = m.path.into();
            }
            // Parse #[texture(0, visibility(...))].
            List(m) if m.path == VISIBILITY => {
                visibility = get_visibility_flag_value(&m)?;
            }
            NameValue(m) => {
                return Err(Error::new_spanned(
                    m.path,
                    "Not a valid name. Available attributes: `dimension`, `sample_type`, `multisampled`, or `filterable`."
                ));
            }
            _ => {
                return Err(Error::new_spanned(
                    meta,
                    "Not a name value pair: `foo = \"...\"`",
                ));
            }
        }
    }

    // Resolve `filterable` since the float
    // sample type is the one that contains the value.
    if let Some(filterable) = filterable {
        let path = filterable_ident.unwrap();
        match sample_type {
            BindingTextureSampleType::Float { filterable: _ } => {
                sample_type = BindingTextureSampleType::Float { filterable }
            }
            _ => {
                return Err(Error::new_spanned(
                    path,
                    "Type must be `float` to use the `filterable` attribute.",
                ));
            }
        };
    }

    Ok(TextureAttrs {
        dimension,
        sample_type,
        multisampled,
        visibility,
    })
}

fn get_texture_dimension_value(lit_str: &LitStr) -> Result<BindingTextureDimension> {
    match lit_str.value().as_str() {
        DIM_1D => Ok(BindingTextureDimension::D1),
        DIM_2D => Ok(BindingTextureDimension::D2),
        DIM_2D_ARRAY => Ok(BindingTextureDimension::D2Array),
        DIM_3D => Ok(BindingTextureDimension::D3),
        DIM_CUBE => Ok(BindingTextureDimension::Cube),
        DIM_CUBE_ARRAY => Ok(BindingTextureDimension::CubeArray),

        _ => Err(Error::new_spanned(
            lit_str,
            "Not a valid dimension. Must be `1d`, `2d`, `2d_array`, `3d`, `cube` or `cube_array`.",
        )),
    }
}

fn get_texture_sample_type_value(lit_str: &LitStr) -> Result<BindingTextureSampleType> {
    match lit_str.value().as_str() {
        FLOAT => Ok(BindingTextureSampleType::Float { filterable: true }),
        DEPTH => Ok(BindingTextureSampleType::Depth),
        S_INT => Ok(BindingTextureSampleType::Sint),
        U_INT => Ok(BindingTextureSampleType::Uint),

        _ => Err(Error::new_spanned(
            lit_str,
            "Not a valid sample type. Must be `float`, `depth`, `s_int` or `u_int`.",
        )),
    }
}

#[derive(Default)]
struct SamplerAttrs {
    sampler_binding_type: SamplerBindingType,
    visibility: ShaderStageVisibility,
}

#[derive(Default)]
enum SamplerBindingType {
    #[default]
    Filtering,
    NonFiltering,
    Comparison,
}

impl ToTokens for SamplerBindingType {
    fn to_tokens(&self, tokens: &mut proc_macro2::TokenStream) {
        tokens.extend(match self {
            SamplerBindingType::Filtering => quote! { SamplerBindingType::Filtering },
            SamplerBindingType::NonFiltering => quote! { SamplerBindingType::NonFiltering },
            SamplerBindingType::Comparison => quote! { SamplerBindingType::Comparison },
        });
    }
}

const SAMPLER_TYPE: Symbol = Symbol("sampler_type");

const FILTERING: &str = "filtering";
const NON_FILTERING: &str = "non_filtering";
const COMPARISON: &str = "comparison";

fn get_sampler_attrs(metas: Vec<Meta>) -> Result<SamplerAttrs> {
    let mut sampler_binding_type = Default::default();
    let mut visibility = ShaderStageVisibility::vertex_fragment();

    for meta in metas {
        use syn::Meta::{List, NameValue};
        match meta {
            // Parse #[sampler(0, sampler_type = "..."))].
            NameValue(m) if m.path == SAMPLER_TYPE => {
                let value = get_lit_str(DIMENSION, &m.value)?;
                sampler_binding_type = get_sampler_binding_type_value(value)?;
            }
            // Parse #[sampler(0, visibility(...))].
            List(m) if m.path == VISIBILITY => {
                visibility = get_visibility_flag_value(&m)?;
            }
            NameValue(m) => {
                return Err(Error::new_spanned(
                    m.path,
                    "Not a valid name. Available attributes: `sampler_type`.",
                ));
            }
            _ => {
                return Err(Error::new_spanned(
                    meta,
                    "Not a name value pair: `foo = \"...\"`",
                ));
            }
        }
    }

    Ok(SamplerAttrs {
        sampler_binding_type,
        visibility,
    })
}

fn get_sampler_binding_type_value(lit_str: &LitStr) -> Result<SamplerBindingType> {
    match lit_str.value().as_str() {
        FILTERING => Ok(SamplerBindingType::Filtering),
        NON_FILTERING => Ok(SamplerBindingType::NonFiltering),
        COMPARISON => Ok(SamplerBindingType::Comparison),

        _ => Err(Error::new_spanned(
            lit_str,
            "Not a valid dimension. Must be `filtering`, `non_filtering`, or `comparison`.",
        )),
    }
}

#[derive(Default)]
struct StorageAttrs {
    visibility: ShaderStageVisibility,
    binding_array: Option<u32>,
    read_only: bool,
    buffer: bool,
}

const READ_ONLY: Symbol = Symbol("read_only");
const BUFFER: Symbol = Symbol("buffer");

fn get_storage_binding_attr(metas: Vec<Meta>) -> Result<StorageAttrs> {
    let mut visibility = ShaderStageVisibility::vertex_fragment();
    let mut binding_array = None;
    let mut read_only = false;
    let mut buffer = false;

    for meta in metas {
        use syn::Meta::{List, Path};
        match meta {
            // Parse #[storage(0, visibility(...))].
            List(m) if m.path == VISIBILITY => {
                visibility = get_visibility_flag_value(&m)?;
            }
            // Parse #[storage(0, binding_array(...))] for bindless mode.
            List(m) if m.path == BINDING_ARRAY_MODIFIER_NAME => {
                binding_array = Some(get_binding_array_flag_value(&m)?);
            }
            Path(path) if path == READ_ONLY => {
                read_only = true;
            }
            Path(path) if path == BUFFER => {
                buffer = true;
            }
            _ => {
                return Err(Error::new_spanned(
                    meta,
                    "Not a valid attribute. Available attributes: `read_only`, `visibility`",
                ));
            }
        }
    }

    Ok(StorageAttrs {
        visibility,
        binding_array,
        read_only,
        buffer,
    })
}<|MERGE_RESOLUTION|>--- conflicted
+++ resolved
@@ -201,32 +201,7 @@
                                     },
                                     count: None,
                                 }
-<<<<<<< HEAD
-                            );
-                        });
-
-                        bindless_buffer_descriptors.push(quote! {
-                            #render_path::render_resource::BindlessBufferDescriptor {
-                                // Note that, because this is bindless, *binding
-                                // index* here refers to the index in the
-                                // bindless index table (`bindless_index`), and
-                                // the actual binding number is the *binding
-                                // array binding*.
-                                binding_number: #render_path::render_resource::BindingNumber(
-                                    #binding_array_binding
-                                ),
-                                bindless_index:
-                                    #render_path::render_resource::BindlessIndex(#binding_index),
-                                size: Some(
-                                    <
-                                        #converted_shader_type as
-                                        #render_path::render_resource::ShaderType
-                                    >::min_size().get() as usize
-                                ),
-                            }
-=======
                             )
->>>>>>> ed1143b2
                         });
 
                         add_bindless_resource_type(
@@ -267,9 +242,12 @@
                         ),
                         bindless_index:
                             #render_path::render_resource::BindlessIndex(#binding_index),
-                        size: <#converted_shader_type as
-                            #render_path::render_resource::ShaderType>::min_size().get() as
-                            usize,
+                                size: Some(
+                                    <
+                                        #converted_shader_type as
+                                        #render_path::render_resource::ShaderType
+                                    >::min_size().get() as usize
+                                ),
                     }
                 });
 
