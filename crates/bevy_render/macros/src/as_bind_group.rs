--- conflicted
+++ resolved
@@ -457,17 +457,7 @@
             ) -> Result<#render_path::render_resource::UnpreparedBindGroup<Self::Data>, #render_path::render_resource::AsBindGroupError> {
                 let bindings = vec![#(#binding_impls,)*];
 
-<<<<<<< HEAD
-                let bind_group = render_device.create_bind_group(
-                    None,
-                    &layout,
-                    &[#(#bind_group_entries,)*],
-                );
-
-                Ok(#render_path::render_resource::PreparedBindGroup {
-=======
                 Ok(#render_path::render_resource::UnpreparedBindGroup {
->>>>>>> c99351f7
                     bindings,
                     data: #get_prepared_data,
                 })
