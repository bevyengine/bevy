pub mod camera;
pub mod color;
pub mod mesh;
pub mod options;
pub mod primitives;
pub mod render_asset;
pub mod render_component;
pub mod render_graph;
pub mod render_phase;
pub mod render_resource;
pub mod renderer;
pub mod texture;
pub mod view;

pub mod prelude {
    #[doc(hidden)]
    pub use crate::{
        camera::{
            Camera, OrthographicCameraBundle, OrthographicProjection, PerspectiveCameraBundle,
            PerspectiveProjection,
        },
        color::Color,
        mesh::{shape, Mesh},
        render_resource::Shader,
        texture::Image,
        view::{ComputedVisibility, Msaa, Visibility},
    };
}

use bevy_utils::tracing::debug;
pub use once_cell;

use crate::{
    camera::CameraPlugin,
    color::Color,
    mesh::MeshPlugin,
    primitives::{CubemapFrusta, Frustum},
    render_graph::{RenderGraph, RenderGraphs},
    render_resource::{RenderPipelineCache, Shader, ShaderLoader},
    renderer::render_system,
    texture::ImagePlugin,
    view::{ViewPlugin, WindowRenderPlugin},
};
use bevy_app::{App, AppLabel, Plugin};
use bevy_asset::{AddAsset, AssetServer};
use bevy_ecs::prelude::*;
use std::ops::{Deref, DerefMut};

/// Contains the default Bevy rendering backend based on wgpu.
#[derive(Default)]
pub struct RenderPlugin;

/// The labels of the default App rendering stages.
#[derive(Debug, Hash, PartialEq, Eq, Clone, StageLabel)]
pub enum RenderStage {
    /// Extract data from the "app world" and insert it into the "render world".
    /// This step should be kept as short as possible to increase the "pipelining potential" for
    /// running the next frame while rendering the current frame.
    Extract,

    /// Prepare render resources from the extracted data for the GPU.
    Prepare,

    /// Create [`BindGroups`](crate::render_resource::BindGroup) that depend on
    /// [`Prepare`](RenderStage::Prepare) data and queue up draw calls to run during the
    /// [`Render`](RenderStage::Render) stage.
    Queue,

    // TODO: This could probably be moved in favor of a system ordering abstraction in Render or Queue
    /// Sort the [`RenderPhases`](crate::render_phase::RenderPhase) here.
    PhaseSort,

    /// Actual rendering happens here.
    /// In most cases, only the render backend should insert resources here.
    Render,

    /// Cleanup render resources here.
    Cleanup,
}

/// The Render App World. This is only available as a resource during the Extract step.
#[derive(Default)]
pub struct RenderWorld(World);

impl Deref for RenderWorld {
    type Target = World;

    fn deref(&self) -> &Self::Target {
        &self.0
    }
}

impl DerefMut for RenderWorld {
    fn deref_mut(&mut self) -> &mut Self::Target {
        &mut self.0
    }
}

/// A Label for the rendering sub-app.
#[derive(Debug, Clone, Copy, Hash, PartialEq, Eq, AppLabel)]
pub struct RenderApp;

/// A "scratch" world used to avoid allocating new worlds every frame when
/// swapping out the [`RenderWorld`].
#[derive(Default)]
struct ScratchRenderWorld(World);

pub const MAIN_GRAPH_ID: &str = "main_graph";

impl Plugin for RenderPlugin {
    /// Initializes the renderer, sets up the [`RenderStage`](RenderStage) and creates the rendering sub-app.
    fn build(&self, app: &mut App) {
        let mut options = app
            .world
            .get_resource::<options::WgpuOptions>()
            .cloned()
            .unwrap_or_default();
<<<<<<< HEAD
        let instance = wgpu::Instance::new(options.backends);
        let surface = {
            let world = app.world.cell();
            let windows = world.get_resource_mut::<bevy_window::Windows>().unwrap();
            let raw_handle = windows.get_primary().map(|window| unsafe {
                let handle = window.raw_window_handle().get_handle();
                instance.create_surface(&handle)
            });
            raw_handle
        };
        let request_adapter_options = wgpu::RequestAdapterOptions {
            power_preference: options.power_preference,
            compatible_surface: surface.as_ref(),
            ..Default::default()
        };
        let (device, queue) = futures_lite::future::block_on(renderer::initialize_renderer(
            &instance,
            &mut options,
            &request_adapter_options,
        ));
        debug!("Configured wgpu adapter Limits: {:#?}", &options.limits);
        debug!("Configured wgpu adapter Features: {:#?}", &options.features);
        app.insert_resource(device.clone())
            .insert_resource(queue.clone())
            .insert_resource(options.clone())
            .add_asset::<Shader>()
            .init_asset_loader::<ShaderLoader>()
            .init_resource::<ScratchRenderWorld>()
            .register_type::<Color>()
            .register_type::<Frustum>()
            .register_type::<CubemapFrusta>();
        let render_pipeline_cache = RenderPipelineCache::new(device.clone());
        let asset_server = app.world.get_resource::<AssetServer>().unwrap().clone();

        let mut render_app = App::empty();
        let mut extract_stage =
            SystemStage::parallel().with_system(RenderPipelineCache::extract_shaders);
        // don't apply buffers when the stage finishes running
        // extract stage runs on the app world, but the buffers are applied to the render world
        extract_stage.set_apply_buffers(false);
        render_app
            .add_stage(RenderStage::Extract, extract_stage)
            .add_stage(RenderStage::Prepare, SystemStage::parallel())
            .add_stage(RenderStage::Queue, SystemStage::parallel())
            .add_stage(RenderStage::PhaseSort, SystemStage::parallel())
            .add_stage(
                RenderStage::Render,
                SystemStage::parallel()
                    .with_system(RenderPipelineCache::process_pipeline_queue_system)
                    .with_system(render_system.exclusive_system().at_end()),
            )
            .add_stage(RenderStage::Cleanup, SystemStage::parallel())
            .insert_resource(instance)
            .insert_resource(device)
            .insert_resource(queue)
            .insert_resource(options)
            .insert_resource(render_pipeline_cache)
            .insert_resource(asset_server)
            .init_resource::<RenderGraphs>();

        let main_graph = RenderGraph::new(MAIN_GRAPH_ID);
        let mut graphs = render_app.world.get_resource_mut::<RenderGraphs>().unwrap();
        graphs.add_graph(main_graph);

        app.add_sub_app(RenderApp, render_app, move |app_world, render_app| {
            #[cfg(feature = "trace")]
            let render_span = bevy_utils::tracing::info_span!("renderer subapp");
            #[cfg(feature = "trace")]
            let _render_guard = render_span.enter();
            {
                #[cfg(feature = "trace")]
                let stage_span =
                    bevy_utils::tracing::info_span!("stage", name = "reserve_and_flush");
                #[cfg(feature = "trace")]
                let _stage_guard = stage_span.enter();

                // reserve all existing app entities for use in render_app
                // they can only be spawned using `get_or_spawn()`
                let meta_len = app_world.entities().meta.len();
                render_app
                    .world
                    .entities()
                    .reserve_entities(meta_len as u32);

                // flushing as "invalid" ensures that app world entities aren't added as "empty archetype" entities by default
                // these entities cannot be accessed without spawning directly onto them
                // this _only_ works as expected because clear_entities() is called at the end of every frame.
                render_app.world.entities_mut().flush_as_invalid();
            }

            {
                #[cfg(feature = "trace")]
                let stage_span = bevy_utils::tracing::info_span!("stage", name = "extract");
                #[cfg(feature = "trace")]
                let _stage_guard = stage_span.enter();

                // extract
                extract(app_world, render_app);
            }
=======
>>>>>>> 6bc5c609

        app.add_asset::<Shader>()
            .init_asset_loader::<ShaderLoader>()
            .register_type::<Color>();

        if let Some(backends) = options.backends {
            let instance = wgpu::Instance::new(backends);
            let surface = {
                let world = app.world.cell();
                let windows = world.get_resource_mut::<bevy_window::Windows>().unwrap();
                let raw_handle = windows.get_primary().map(|window| unsafe {
                    let handle = window.raw_window_handle().get_handle();
                    instance.create_surface(&handle)
                });
                raw_handle
            };
            let request_adapter_options = wgpu::RequestAdapterOptions {
                power_preference: options.power_preference,
                compatible_surface: surface.as_ref(),
                ..Default::default()
            };
            let (device, queue) = futures_lite::future::block_on(renderer::initialize_renderer(
                &instance,
                &mut options,
                &request_adapter_options,
            ));
            debug!("Configured wgpu adapter Limits: {:#?}", &options.limits);
            debug!("Configured wgpu adapter Features: {:#?}", &options.features);
            app.insert_resource(device.clone())
                .insert_resource(queue.clone())
                .insert_resource(options.clone())
                .init_resource::<ScratchRenderWorld>()
                .register_type::<Frustum>()
                .register_type::<CubemapFrusta>();
            let render_pipeline_cache = RenderPipelineCache::new(device.clone());
            let asset_server = app.world.get_resource::<AssetServer>().unwrap().clone();

            let mut render_app = App::empty();
            let mut extract_stage =
                SystemStage::parallel().with_system(RenderPipelineCache::extract_shaders);
            // don't apply buffers when the stage finishes running
            // extract stage runs on the app world, but the buffers are applied to the render world
            extract_stage.set_apply_buffers(false);
            render_app
                .add_stage(RenderStage::Extract, extract_stage)
                .add_stage(RenderStage::Prepare, SystemStage::parallel())
                .add_stage(RenderStage::Queue, SystemStage::parallel())
                .add_stage(RenderStage::PhaseSort, SystemStage::parallel())
                .add_stage(
                    RenderStage::Render,
                    SystemStage::parallel()
                        .with_system(RenderPipelineCache::process_pipeline_queue_system)
                        .with_system(render_system.exclusive_system().at_end()),
                )
                .add_stage(RenderStage::Cleanup, SystemStage::parallel())
                .insert_resource(instance)
                .insert_resource(device)
                .insert_resource(queue)
                .insert_resource(options)
                .insert_resource(render_pipeline_cache)
                .insert_resource(asset_server)
                .init_resource::<RenderGraph>();

            app.add_sub_app(RenderApp, render_app, move |app_world, render_app| {
                #[cfg(feature = "trace")]
                let render_span = bevy_utils::tracing::info_span!("renderer subapp");
                #[cfg(feature = "trace")]
                let _render_guard = render_span.enter();
                {
                    #[cfg(feature = "trace")]
                    let stage_span =
                        bevy_utils::tracing::info_span!("stage", name = "reserve_and_flush");
                    #[cfg(feature = "trace")]
                    let _stage_guard = stage_span.enter();

                    // reserve all existing app entities for use in render_app
                    // they can only be spawned using `get_or_spawn()`
                    let meta_len = app_world.entities().meta.len();
                    render_app
                        .world
                        .entities()
                        .reserve_entities(meta_len as u32);

                    // flushing as "invalid" ensures that app world entities aren't added as "empty archetype" entities by default
                    // these entities cannot be accessed without spawning directly onto them
                    // this _only_ works as expected because clear_entities() is called at the end of every frame.
                    render_app.world.entities_mut().flush_as_invalid();
                }

                {
                    #[cfg(feature = "trace")]
                    let stage_span = bevy_utils::tracing::info_span!("stage", name = "extract");
                    #[cfg(feature = "trace")]
                    let _stage_guard = stage_span.enter();

                    // extract
                    extract(app_world, render_app);
                }

                {
                    #[cfg(feature = "trace")]
                    let stage_span = bevy_utils::tracing::info_span!("stage", name = "prepare");
                    #[cfg(feature = "trace")]
                    let _stage_guard = stage_span.enter();

                    // prepare
                    let prepare = render_app
                        .schedule
                        .get_stage_mut::<SystemStage>(&RenderStage::Prepare)
                        .unwrap();
                    prepare.run(&mut render_app.world);
                }

                {
                    #[cfg(feature = "trace")]
                    let stage_span = bevy_utils::tracing::info_span!("stage", name = "queue");
                    #[cfg(feature = "trace")]
                    let _stage_guard = stage_span.enter();

                    // queue
                    let queue = render_app
                        .schedule
                        .get_stage_mut::<SystemStage>(&RenderStage::Queue)
                        .unwrap();
                    queue.run(&mut render_app.world);
                }

                {
                    #[cfg(feature = "trace")]
                    let stage_span = bevy_utils::tracing::info_span!("stage", name = "sort");
                    #[cfg(feature = "trace")]
                    let _stage_guard = stage_span.enter();

                    // phase sort
                    let phase_sort = render_app
                        .schedule
                        .get_stage_mut::<SystemStage>(&RenderStage::PhaseSort)
                        .unwrap();
                    phase_sort.run(&mut render_app.world);
                }

                {
                    #[cfg(feature = "trace")]
                    let stage_span = bevy_utils::tracing::info_span!("stage", name = "render");
                    #[cfg(feature = "trace")]
                    let _stage_guard = stage_span.enter();

                    // render
                    let render = render_app
                        .schedule
                        .get_stage_mut::<SystemStage>(&RenderStage::Render)
                        .unwrap();
                    render.run(&mut render_app.world);
                }

                {
                    #[cfg(feature = "trace")]
                    let stage_span = bevy_utils::tracing::info_span!("stage", name = "cleanup");
                    #[cfg(feature = "trace")]
                    let _stage_guard = stage_span.enter();

                    // cleanup
                    let cleanup = render_app
                        .schedule
                        .get_stage_mut::<SystemStage>(&RenderStage::Cleanup)
                        .unwrap();
                    cleanup.run(&mut render_app.world);

                    render_app.world.clear_entities();
                }
            });
        }

        app.add_plugin(WindowRenderPlugin)
            .add_plugin(CameraPlugin)
            .add_plugin(ViewPlugin)
            .add_plugin(MeshPlugin)
            .add_plugin(ImagePlugin);
    }
}

/// Executes the [`Extract`](RenderStage::Extract) stage of the renderer.
/// This updates the render world with the extracted ECS data of the current frame.
fn extract(app_world: &mut World, render_app: &mut App) {
    let extract = render_app
        .schedule
        .get_stage_mut::<SystemStage>(&RenderStage::Extract)
        .unwrap();

    // temporarily add the render world to the app world as a resource
    let scratch_world = app_world.remove_resource::<ScratchRenderWorld>().unwrap();
    let render_world = std::mem::replace(&mut render_app.world, scratch_world.0);
    app_world.insert_resource(RenderWorld(render_world));

    extract.run(app_world);

    // add the render world back to the render app
    let render_world = app_world.remove_resource::<RenderWorld>().unwrap();
    let scratch_world = std::mem::replace(&mut render_app.world, render_world.0);
    app_world.insert_resource(ScratchRenderWorld(scratch_world));

    extract.apply_buffers(&mut render_app.world);
}<|MERGE_RESOLUTION|>--- conflicted
+++ resolved
@@ -115,108 +115,6 @@
             .get_resource::<options::WgpuOptions>()
             .cloned()
             .unwrap_or_default();
-<<<<<<< HEAD
-        let instance = wgpu::Instance::new(options.backends);
-        let surface = {
-            let world = app.world.cell();
-            let windows = world.get_resource_mut::<bevy_window::Windows>().unwrap();
-            let raw_handle = windows.get_primary().map(|window| unsafe {
-                let handle = window.raw_window_handle().get_handle();
-                instance.create_surface(&handle)
-            });
-            raw_handle
-        };
-        let request_adapter_options = wgpu::RequestAdapterOptions {
-            power_preference: options.power_preference,
-            compatible_surface: surface.as_ref(),
-            ..Default::default()
-        };
-        let (device, queue) = futures_lite::future::block_on(renderer::initialize_renderer(
-            &instance,
-            &mut options,
-            &request_adapter_options,
-        ));
-        debug!("Configured wgpu adapter Limits: {:#?}", &options.limits);
-        debug!("Configured wgpu adapter Features: {:#?}", &options.features);
-        app.insert_resource(device.clone())
-            .insert_resource(queue.clone())
-            .insert_resource(options.clone())
-            .add_asset::<Shader>()
-            .init_asset_loader::<ShaderLoader>()
-            .init_resource::<ScratchRenderWorld>()
-            .register_type::<Color>()
-            .register_type::<Frustum>()
-            .register_type::<CubemapFrusta>();
-        let render_pipeline_cache = RenderPipelineCache::new(device.clone());
-        let asset_server = app.world.get_resource::<AssetServer>().unwrap().clone();
-
-        let mut render_app = App::empty();
-        let mut extract_stage =
-            SystemStage::parallel().with_system(RenderPipelineCache::extract_shaders);
-        // don't apply buffers when the stage finishes running
-        // extract stage runs on the app world, but the buffers are applied to the render world
-        extract_stage.set_apply_buffers(false);
-        render_app
-            .add_stage(RenderStage::Extract, extract_stage)
-            .add_stage(RenderStage::Prepare, SystemStage::parallel())
-            .add_stage(RenderStage::Queue, SystemStage::parallel())
-            .add_stage(RenderStage::PhaseSort, SystemStage::parallel())
-            .add_stage(
-                RenderStage::Render,
-                SystemStage::parallel()
-                    .with_system(RenderPipelineCache::process_pipeline_queue_system)
-                    .with_system(render_system.exclusive_system().at_end()),
-            )
-            .add_stage(RenderStage::Cleanup, SystemStage::parallel())
-            .insert_resource(instance)
-            .insert_resource(device)
-            .insert_resource(queue)
-            .insert_resource(options)
-            .insert_resource(render_pipeline_cache)
-            .insert_resource(asset_server)
-            .init_resource::<RenderGraphs>();
-
-        let main_graph = RenderGraph::new(MAIN_GRAPH_ID);
-        let mut graphs = render_app.world.get_resource_mut::<RenderGraphs>().unwrap();
-        graphs.add_graph(main_graph);
-
-        app.add_sub_app(RenderApp, render_app, move |app_world, render_app| {
-            #[cfg(feature = "trace")]
-            let render_span = bevy_utils::tracing::info_span!("renderer subapp");
-            #[cfg(feature = "trace")]
-            let _render_guard = render_span.enter();
-            {
-                #[cfg(feature = "trace")]
-                let stage_span =
-                    bevy_utils::tracing::info_span!("stage", name = "reserve_and_flush");
-                #[cfg(feature = "trace")]
-                let _stage_guard = stage_span.enter();
-
-                // reserve all existing app entities for use in render_app
-                // they can only be spawned using `get_or_spawn()`
-                let meta_len = app_world.entities().meta.len();
-                render_app
-                    .world
-                    .entities()
-                    .reserve_entities(meta_len as u32);
-
-                // flushing as "invalid" ensures that app world entities aren't added as "empty archetype" entities by default
-                // these entities cannot be accessed without spawning directly onto them
-                // this _only_ works as expected because clear_entities() is called at the end of every frame.
-                render_app.world.entities_mut().flush_as_invalid();
-            }
-
-            {
-                #[cfg(feature = "trace")]
-                let stage_span = bevy_utils::tracing::info_span!("stage", name = "extract");
-                #[cfg(feature = "trace")]
-                let _stage_guard = stage_span.enter();
-
-                // extract
-                extract(app_world, render_app);
-            }
-=======
->>>>>>> 6bc5c609
 
         app.add_asset::<Shader>()
             .init_asset_loader::<ShaderLoader>()
