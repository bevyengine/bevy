--- conflicted
+++ resolved
@@ -25,15 +25,8 @@
 mod spatial_bundle;
 pub mod texture;
 pub mod view;
-<<<<<<< HEAD
-
-use bevy_hierarchy::ValidParentCheckPlugin;
-use bevy_reflect::TypeUuid;
-pub use extract_param::Extract;
 
 #[allow(missing_docs)]
-=======
->>>>>>> 8ace2ff9
 pub mod prelude {
     #[doc(hidden)]
     pub use crate::{
