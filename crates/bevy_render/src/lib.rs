--- conflicted
+++ resolved
@@ -294,14 +294,6 @@
                             gles_minor_version: settings.gles3_minor_version,
                         });
 
-<<<<<<< HEAD
-                        // SAFETY: Plugins should be set up on the main thread.
-                        let surface = primary_window.and_then(|wrapper| unsafe {
-                            let maybe_handle = wrapper.0.lock().expect("Couldn't get the window handle in time for renderer initialization");
-                            if let Some(wrapper) = maybe_handle.as_ref() {
-                                let handle = wrapper.get_handle();
-                                Some(instance.create_surface(handle).expect("Failed to create wgpu surface"))
-=======
                         let surface = primary_window.and_then(|wrapper| {
                             let maybe_handle = wrapper.0.lock().expect(
                                 "Couldn't get the window handle in time for renderer initialization",
@@ -314,7 +306,6 @@
                                         .create_surface(handle)
                                         .expect("Failed to create wgpu surface"),
                                 )
->>>>>>> 294e0db7
                             } else {
                                 None
                             }
