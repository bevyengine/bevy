--- conflicted
+++ resolved
@@ -24,11 +24,6 @@
 mod spatial_bundle;
 pub mod texture;
 pub mod view;
-
-use bevy_hierarchy::ValidParentCheckPlugin;
-use bevy_reflect::TypeUuid;
-pub use extract_param::Extract;
-
 pub mod prelude {
     #[doc(hidden)]
     pub use crate::{
@@ -43,6 +38,9 @@
     };
 }
 
+pub use extract_param::Extract;
+
+use bevy_hierarchy::ValidParentCheckPlugin;
 use bevy_window::{PrimaryWindow, RawHandleWrapper};
 use globals::GlobalsPlugin;
 use renderer::{RenderAdapter, RenderAdapterInfo, RenderDevice, RenderQueue};
@@ -58,11 +56,7 @@
     view::{ViewPlugin, WindowRenderPlugin},
 };
 use bevy_app::{App, AppLabel, Plugin, SubApp};
-<<<<<<< HEAD
-use bevy_asset::{AssetApp, AssetServer};
-=======
-use bevy_asset::{load_internal_asset, AddAsset, AssetServer, HandleUntyped};
->>>>>>> ee3cc8ca
+use bevy_asset::{load_internal_asset, AssetApp, AssetServer, Handle};
 use bevy_ecs::{prelude::*, schedule::ScheduleLabel, system::SystemState};
 use bevy_utils::tracing::debug;
 use std::{
@@ -236,8 +230,8 @@
 #[derive(Debug, Clone, Copy, Hash, PartialEq, Eq, AppLabel)]
 pub struct RenderApp;
 
-pub const INSTANCE_INDEX_SHADER_HANDLE: HandleUntyped =
-    HandleUntyped::weak_from_u64(Shader::TYPE_UUID, 10313207077636615845);
+pub const INSTANCE_INDEX_SHADER_HANDLE: Handle<Shader> =
+    Handle::weak_from_u128(10313207077636615845);
 
 impl Plugin for RenderPlugin {
     /// Initializes the renderer, sets up the [`RenderSet`](RenderSet) and creates the rendering sub-app.
