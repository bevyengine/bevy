pub mod camera;
pub mod color;
pub mod colorspace;
pub mod draw;
pub mod entity;
pub mod mesh;
pub mod pass;
pub mod pipeline;
pub mod render_graph;
pub mod renderer;
pub mod shader;
pub mod texture;
pub mod wireframe;

use bevy_ecs::{
    schedule::SystemStage,
    system::{IntoExclusiveSystem, IntoSystem},
};
use draw::Visible;
pub use once_cell;

pub mod prelude {
    pub use crate::{
        base::Msaa,
        color::Color,
        draw::{Draw, Visible},
        entity::*,
        mesh::{shape, Mesh},
        pass::ClearColor,
        pipeline::RenderPipelines,
        shader::Shader,
        texture::Texture,
    };
}

use crate::prelude::*;
use base::Msaa;
use bevy_app::prelude::*;
use bevy_asset::{AddAsset, AssetStage};
use bevy_ecs::schedule::StageLabel;
use camera::{
    ActiveCameras, Camera, DepthCalculation, OrthographicProjection, PerspectiveProjection,
    RenderLayers, ScalingMode, VisibleEntities, WindowOrigin,
};
use pipeline::{
    IndexFormat, PipelineCompiler, PipelineDescriptor, PipelineSpecialization, PrimitiveTopology,
    ShaderSpecialization, VertexBufferLayout,
};
use render_graph::{
    base::{self, BaseRenderGraphConfig, MainPass},
    RenderGraph,
};
use renderer::{AssetRenderResourceBindings, RenderResourceBindings};
use shader::ShaderLoader;
#[cfg(feature = "hdr")]
use texture::HdrTextureLoader;
#[cfg(feature = "png")]
use texture::ImageTextureLoader;

/// The names of "render" App stages
#[derive(Debug, Hash, PartialEq, Eq, Clone, StageLabel)]
pub enum RenderStage {
    /// Stage where render resources are set up
    RenderResource,
    /// Stage where Render Graph systems are run. In general you shouldn't add systems to this stage manually.
    RenderGraphSystems,
    // Stage where draw systems are executed. This is generally where Draw components are setup
    Draw,
    Render,
    PostRender,
}

/// Adds core render types and systems to an App
pub struct RenderPlugin {
    /// configures the "base render graph". If this is not `None`, the "base render graph" will be added
    pub base_render_graph_config: Option<BaseRenderGraphConfig>,
}

impl Default for RenderPlugin {
    fn default() -> Self {
        RenderPlugin {
            base_render_graph_config: Some(BaseRenderGraphConfig::default()),
        }
    }
}

impl Plugin for RenderPlugin {
    fn build(&self, app: &mut AppBuilder) {
        #[cfg(feature = "png")]
        {
            app.init_asset_loader::<ImageTextureLoader>();
        }
        #[cfg(feature = "hdr")]
        {
            app.init_asset_loader::<HdrTextureLoader>();
        }

        app.add_stage_after(
            AssetStage::AssetEvents,
            RenderStage::RenderResource,
            SystemStage::parallel(),
        )
        .add_stage_after(
            RenderStage::RenderResource,
            RenderStage::RenderGraphSystems,
            SystemStage::parallel(),
        )
        .add_stage_after(
            RenderStage::RenderGraphSystems,
            RenderStage::Draw,
            SystemStage::parallel(),
        )
        .add_stage_after(
            RenderStage::Draw,
            RenderStage::Render,
            SystemStage::parallel(),
        )
        .add_stage_after(
            RenderStage::Render,
            RenderStage::PostRender,
            SystemStage::parallel(),
        )
        .init_asset_loader::<ShaderLoader>()
        .add_asset::<Mesh>()
        .add_asset::<Texture>()
        .add_asset::<Shader>()
        .add_asset::<PipelineDescriptor>()
        .register_type::<Camera>()
        .register_type::<DepthCalculation>()
        .register_type::<Draw>()
        .register_type::<Visible>()
        .register_type::<RenderPipelines>()
        .register_type::<OrthographicProjection>()
        .register_type::<PerspectiveProjection>()
        .register_type::<MainPass>()
        .register_type::<VisibleEntities>()
        .register_type::<Color>()
        .register_type::<ShaderSpecialization>()
        .register_type::<PrimitiveTopology>()
        .register_type::<IndexFormat>()
        .register_type::<PipelineSpecialization>()
<<<<<<< HEAD
        .register_type::<RenderLayers>()
        .register_type::<ScalingMode>()
        .register_type::<VertexBufferLayout>()
        .register_type::<WindowOrigin>()
=======
        .init_resource::<ClearColor>()
>>>>>>> 03e0a9f2
        .init_resource::<RenderGraph>()
        .init_resource::<PipelineCompiler>()
        .init_resource::<Msaa>()
        .init_resource::<RenderResourceBindings>()
        .init_resource::<AssetRenderResourceBindings>()
        .init_resource::<ActiveCameras>()
        .add_system_to_stage(CoreStage::PreUpdate, draw::clear_draw_system.system())
        .add_system_to_stage(
            CoreStage::PostUpdate,
            camera::active_cameras_system.system(),
        )
        .add_system_to_stage(
            CoreStage::PostUpdate,
            camera::camera_system::<OrthographicProjection>.system(),
        )
        .add_system_to_stage(
            CoreStage::PostUpdate,
            camera::camera_system::<PerspectiveProjection>.system(),
        )
        // registration order matters here. this must come after all camera_system::<T> systems
        .add_system_to_stage(
            CoreStage::PostUpdate,
            camera::visible_entities_system.system(),
        )
        .add_system_to_stage(
            RenderStage::RenderResource,
            shader::shader_update_system.system(),
        )
        .add_system_to_stage(
            RenderStage::RenderResource,
            mesh::mesh_resource_provider_system.system(),
        )
        .add_system_to_stage(
            RenderStage::RenderResource,
            Texture::texture_resource_system.system(),
        )
        .add_system_to_stage(
            RenderStage::RenderGraphSystems,
            render_graph::render_graph_schedule_executor_system.exclusive_system(),
        )
        .add_system_to_stage(
            RenderStage::Draw,
            pipeline::draw_render_pipelines_system.system(),
        )
        .add_system_to_stage(
            RenderStage::PostRender,
            shader::clear_shader_defs_system.system(),
        );

        if let Some(ref config) = self.base_render_graph_config {
            crate::base::add_base_graph(config, app.world_mut());
            let mut active_cameras = app.world_mut().get_resource_mut::<ActiveCameras>().unwrap();
            if config.add_3d_camera {
                active_cameras.add(base::camera::CAMERA_3D);
            }

            if config.add_2d_camera {
                active_cameras.add(base::camera::CAMERA_2D);
            }
        }
    }
}<|MERGE_RESOLUTION|>--- conflicted
+++ resolved
@@ -139,14 +139,11 @@
         .register_type::<PrimitiveTopology>()
         .register_type::<IndexFormat>()
         .register_type::<PipelineSpecialization>()
-<<<<<<< HEAD
         .register_type::<RenderLayers>()
         .register_type::<ScalingMode>()
         .register_type::<VertexBufferLayout>()
         .register_type::<WindowOrigin>()
-=======
         .init_resource::<ClearColor>()
->>>>>>> 03e0a9f2
         .init_resource::<RenderGraph>()
         .init_resource::<PipelineCompiler>()
         .init_resource::<Msaa>()
