--- conflicted
+++ resolved
@@ -122,12 +122,7 @@
 use bitflags::bitflags;
 use core::ops::{Deref, DerefMut};
 use std::sync::Mutex;
-<<<<<<< HEAD
-use wgpu_wrapper::WgpuWrapper;
-=======
-use tracing::debug;
 pub use wgpu_wrapper::WgpuWrapper;
->>>>>>> b378e0ad
 
 /// Inline shader as an `embedded_asset` and load it permanently.
 ///
