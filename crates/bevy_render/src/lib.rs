--- conflicted
+++ resolved
@@ -90,13 +90,9 @@
     ManageViews,
     /// The copy of [`apply_deferred`] that runs immediately after [`ManageViews`](RenderSet::ManageViews).
     ManageViewsFlush,
-<<<<<<< HEAD
     /// blah
     PrepareKeys,
-    /// Queue drawable entities as phase items in [`RenderPhase`](crate::render_phase::RenderPhase)s
-=======
     /// Queue drawable entities as phase items in [`RenderPhase`](render_phase::RenderPhase)s
->>>>>>> 4d42713e
     /// ready for sorting
     Queue,
     /// A sub-set within [`Queue`](RenderSet::Queue) where mesh entity queue systems are executed. Ensures `prepare_assets::<Mesh>` is completed.
