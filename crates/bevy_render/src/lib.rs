pub mod camera;
pub mod color;
pub mod colorspace;
pub mod draw;
pub mod entity;
pub mod mesh;
pub mod pass;
pub mod pipeline;
pub mod render_graph;
pub mod renderer;
pub mod shader;
pub mod texture;
pub mod wireframe;

use bevy_ecs::{
    schedule::{ParallelSystemDescriptorCoercion, SystemStage},
    system::{IntoExclusiveSystem, IntoSystem, Res},
};
use bevy_transform::TransformSystem;
use bevy_utils::tracing::warn;
use draw::{OutsideFrustum, Visible};

pub use once_cell;

pub mod prelude {
    #[doc(hidden)]
    pub use crate::{
        base::Msaa,
        color::Color,
        draw::{Draw, Visible},
        entity::*,
        mesh::{shape, Mesh},
        pass::ClearColor,
        pipeline::RenderPipelines,
        shader::Shader,
        texture::Texture,
    };
}

use crate::prelude::*;
use base::Msaa;
use bevy_app::prelude::*;
use bevy_asset::{AddAsset, AssetStage};
use bevy_ecs::schedule::{StageLabel, SystemLabel};
use camera::{
    ActiveCameras, Camera, DepthCalculation, OrthographicProjection, PerspectiveProjection,
    RenderLayers, ScalingMode, VisibleEntities, WindowOrigin,
};
use pipeline::{
    IndexFormat, PipelineCompiler, PipelineDescriptor, PipelineSpecialization, PrimitiveTopology,
    ShaderSpecialization, VertexBufferLayout,
};
use render_graph::{
    base::{self, BaseRenderGraphConfig, MainPass},
    RenderGraph,
};
use renderer::{AssetRenderResourceBindings, RenderResourceBindings, RenderResourceContext};
use shader::ShaderLoader;
#[cfg(feature = "hdr")]
use texture::HdrTextureLoader;
#[cfg(feature = "png")]
use texture::ImageTextureLoader;

#[derive(Debug, Hash, PartialEq, Eq, Clone, SystemLabel)]
pub enum RenderSystem {
    VisibleEntities,
}

/// The names of "render" App stages
#[derive(Debug, Hash, PartialEq, Eq, Clone, StageLabel)]
pub enum RenderStage {
    /// Stage where render resources are set up
    RenderResource,
    /// Stage where Render Graph systems are run. In general you shouldn't add systems to this
    /// stage manually.
    RenderGraphSystems,
    // Stage where draw systems are executed. This is generally where Draw components are setup
    Draw,
    Render,
    PostRender,
}

/// Adds core render types and systems to an App
pub struct RenderPlugin {
    /// configures the "base render graph". If this is not `None`, the "base render graph" will be
    /// added
    pub base_render_graph_config: Option<BaseRenderGraphConfig>,
}

impl Default for RenderPlugin {
    fn default() -> Self {
        RenderPlugin {
            base_render_graph_config: Some(BaseRenderGraphConfig::default()),
        }
    }
}

impl Plugin for RenderPlugin {
    fn build(&self, app: &mut AppBuilder) {
        #[cfg(feature = "png")]
        {
            app.init_asset_loader::<ImageTextureLoader>();
        }
        #[cfg(feature = "hdr")]
        {
            app.init_asset_loader::<HdrTextureLoader>();
        }

        app.add_stage_after(
            AssetStage::AssetEvents,
            RenderStage::RenderResource,
            SystemStage::parallel(),
        )
        .add_stage_after(
            RenderStage::RenderResource,
            RenderStage::RenderGraphSystems,
            SystemStage::parallel(),
        )
        .add_stage_after(
            RenderStage::RenderGraphSystems,
            RenderStage::Draw,
            SystemStage::parallel(),
        )
        .add_stage_after(
            RenderStage::Draw,
            RenderStage::Render,
            SystemStage::parallel(),
        )
        .add_stage_after(
            RenderStage::Render,
            RenderStage::PostRender,
            SystemStage::parallel(),
        )
        .init_asset_loader::<ShaderLoader>()
        .add_asset::<Mesh>()
        .add_asset::<Texture>()
        .add_asset::<Shader>()
        .add_asset::<PipelineDescriptor>()
        .register_type::<Camera>()
        .register_type::<DepthCalculation>()
        .register_type::<Draw>()
        .register_type::<Visible>()
        .register_type::<OutsideFrustum>()
        .register_type::<RenderPipelines>()
        .register_type::<OrthographicProjection>()
        .register_type::<PerspectiveProjection>()
        .register_type::<MainPass>()
        .register_type::<VisibleEntities>()
        .register_type::<Color>()
        .register_type::<ShaderSpecialization>()
        .register_type::<PrimitiveTopology>()
        .register_type::<IndexFormat>()
        .register_type::<PipelineSpecialization>()
        .register_type::<RenderLayers>()
        .register_type::<ScalingMode>()
        .register_type::<VertexBufferLayout>()
        .register_type::<WindowOrigin>()
        .init_resource::<ClearColor>()
        .init_resource::<RenderGraph>()
        .init_resource::<PipelineCompiler>()
        .init_resource::<Msaa>()
        .init_resource::<RenderResourceBindings>()
        .init_resource::<AssetRenderResourceBindings>()
        .init_resource::<ActiveCameras>()
        .add_startup_system_to_stage(
            StartupStage::PreStartup,
            check_for_render_resource_context.system(),
        )
        .add_system_to_stage(CoreStage::PreUpdate, draw::clear_draw_system.system())
        .add_system_to_stage(
            CoreStage::PostUpdate,
            camera::active_cameras_system.system(),
        )
        .add_system_to_stage(
            CoreStage::PostUpdate,
            camera::camera_system::<OrthographicProjection>
                .system()
                .before(RenderSystem::VisibleEntities),
        )
        .add_system_to_stage(
            CoreStage::PostUpdate,
            camera::camera_system::<PerspectiveProjection>
                .system()
                .before(RenderSystem::VisibleEntities),
        )
        .add_system_to_stage(
            CoreStage::PostUpdate,
            camera::visible_entities_system
                .system()
                .label(RenderSystem::VisibleEntities)
                .after(TransformSystem::TransformPropagate),
        )
        .add_system_to_stage(
            RenderStage::RenderResource,
            shader::shader_update_system.system(),
        )
        .add_system_to_stage(
            RenderStage::RenderResource,
            mesh::mesh_resource_provider_system.system(),
        )
        .add_system_to_stage(
            RenderStage::RenderResource,
            Texture::texture_resource_system.system(),
        )
        .add_system_to_stage(
            RenderStage::RenderGraphSystems,
            render_graph::render_graph_schedule_executor_system.exclusive_system(),
        )
        .add_system_to_stage(
            RenderStage::Draw,
            pipeline::draw_render_pipelines_system.system(),
        )
        .add_system_to_stage(
            RenderStage::PostRender,
            shader::clear_shader_defs_system.system(),
        );

        if let Some(ref config) = self.base_render_graph_config {
<<<<<<< HEAD
            let resources = app.resources();
            let mut render_graph = resources.get_mut::<RenderGraph>().unwrap();
            let msaa = resources.get::<Msaa>().unwrap();
            render_graph.add_base_graph(config, &msaa);
            let mut active_cameras = resources.get_mut::<ActiveCameras>().unwrap();
            if config.add_xr_camera {
                active_cameras.add(base::camera::CAMERA_XR);
            }

=======
            crate::base::add_base_graph(config, app.world_mut());
            let mut active_cameras = app.world_mut().get_resource_mut::<ActiveCameras>().unwrap();
>>>>>>> 73f4a9d1
            if config.add_3d_camera {
                active_cameras.add(base::camera::CAMERA_3D);
            }

            if config.add_2d_camera {
                active_cameras.add(base::camera::CAMERA_2D);
            }
        }
    }
}

fn check_for_render_resource_context(context: Option<Res<Box<dyn RenderResourceContext>>>) {
    if context.is_none() {
        warn!(
            "bevy_render couldn't find a render backend. Perhaps try adding the bevy_wgpu feature/plugin!"
        );
    }
}<|MERGE_RESOLUTION|>--- conflicted
+++ resolved
@@ -216,20 +216,13 @@
         );
 
         if let Some(ref config) = self.base_render_graph_config {
-<<<<<<< HEAD
-            let resources = app.resources();
-            let mut render_graph = resources.get_mut::<RenderGraph>().unwrap();
-            let msaa = resources.get::<Msaa>().unwrap();
-            render_graph.add_base_graph(config, &msaa);
-            let mut active_cameras = resources.get_mut::<ActiveCameras>().unwrap();
+            crate::base::add_base_graph(config, app.world_mut());
+            let mut active_cameras = app.world_mut().get_resource_mut::<ActiveCameras>().unwrap();
+
             if config.add_xr_camera {
                 active_cameras.add(base::camera::CAMERA_XR);
             }
 
-=======
-            crate::base::add_base_graph(config, app.world_mut());
-            let mut active_cameras = app.world_mut().get_resource_mut::<ActiveCameras>().unwrap();
->>>>>>> 73f4a9d1
             if config.add_3d_camera {
                 active_cameras.add(base::camera::CAMERA_3D);
             }
