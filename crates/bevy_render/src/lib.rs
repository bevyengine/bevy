--- conflicted
+++ resolved
@@ -85,11 +85,7 @@
     mesh::{MeshPlugin, MorphPlugin, RenderMesh},
     render_asset::prepare_assets,
     render_resource::{init_empty_bind_group_layout, PipelineCache},
-<<<<<<< HEAD
-    renderer::render_system,
-=======
     renderer::{render_system, RenderAdapterInfo},
->>>>>>> a76e0a20
     settings::RenderCreation,
     storage::StoragePlugin,
     texture::TexturePlugin,
