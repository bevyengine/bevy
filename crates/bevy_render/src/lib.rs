#[cfg(target_pointer_width = "16")]
compile_error!("bevy_render cannot compile for a 16-bit platform.");

extern crate core;

pub mod batching;
pub mod camera;
pub mod color;
<<<<<<< HEAD
pub mod diagnostic;
=======
pub mod deterministic;
>>>>>>> d6f16496
pub mod extract_component;
pub mod extract_instances;
mod extract_param;
pub mod extract_resource;
pub mod globals;
pub mod gpu_component_array_buffer;
pub mod mesh;
#[cfg(not(target_arch = "wasm32"))]
pub mod pipelined_rendering;
pub mod primitives;
pub mod render_asset;
pub mod render_graph;
pub mod render_phase;
pub mod render_resource;
pub mod renderer;
pub mod settings;
mod spatial_bundle;
pub mod texture;
pub mod view;
pub mod prelude {
    #[doc(hidden)]
    pub use crate::{
        camera::{
            Camera, ClearColor, ClearColorConfig, OrthographicProjection, PerspectiveProjection,
            Projection,
        },
        color::Color,
        mesh::{morph::MorphWeights, primitives::Meshable, shape, Mesh},
        render_resource::Shader,
        spatial_bundle::SpatialBundle,
        texture::{Image, ImagePlugin},
        view::{InheritedVisibility, Msaa, ViewVisibility, Visibility, VisibilityBundle},
        ExtractSchedule,
    };
}

pub use extract_param::Extract;

use bevy_hierarchy::ValidParentCheckPlugin;
use bevy_window::{PrimaryWindow, RawHandleWrapper};
use globals::GlobalsPlugin;
use renderer::{RenderAdapter, RenderAdapterInfo, RenderDevice, RenderQueue};

use crate::deterministic::DeterministicRenderingConfig;
use crate::{
    camera::CameraPlugin,
    mesh::{morph::MorphPlugin, Mesh, MeshPlugin},
    render_asset::prepare_assets,
    render_resource::{PipelineCache, Shader, ShaderLoader},
    renderer::{render_system, RenderInstance},
    settings::RenderCreation,
    view::{ViewPlugin, WindowRenderPlugin},
};
use bevy_app::{App, AppLabel, Plugin, SubApp};
use bevy_asset::{load_internal_asset, AssetApp, AssetServer, Handle};
use bevy_ecs::{prelude::*, schedule::ScheduleLabel, system::SystemState};
use bevy_utils::tracing::debug;
use std::{
    ops::{Deref, DerefMut},
    sync::{Arc, Mutex},
};

/// Contains the default Bevy rendering backend based on wgpu.
///
/// Rendering is done in a [`SubApp`], which exchanges data with the main app
/// between main schedule iterations.
///
/// Rendering can be executed between iterations of the main schedule,
/// or it can be executed in parallel with main schedule when
/// [`PipelinedRenderingPlugin`](pipelined_rendering::PipelinedRenderingPlugin) is enabled.
#[derive(Default)]
pub struct RenderPlugin {
    pub render_creation: RenderCreation,
}

/// The labels of the default App rendering sets.
///
/// that runs immediately after the matching system set.
/// These can be useful for ordering, but you almost never want to add your systems to these sets.
#[derive(Debug, Hash, PartialEq, Eq, Clone, SystemSet)]
pub enum RenderSet {
    /// This is used for applying the commands from the [`ExtractSchedule`]
    ExtractCommands,
    /// Prepare assets that have been created/modified/removed this frame.
    PrepareAssets,
    /// Create any additional views such as those used for shadow mapping.
    ManageViews,
    /// Queue drawable entities as phase items in [`RenderPhase`](crate::render_phase::RenderPhase)s
    /// ready for sorting
    Queue,
    /// A sub-set within [`Queue`](RenderSet::Queue) where mesh entity queue systems are executed. Ensures `prepare_assets::<Mesh>` is completed.
    QueueMeshes,
    // TODO: This could probably be moved in favor of a system ordering abstraction in `Render` or `Queue`
    /// Sort the [`RenderPhases`](render_phase::RenderPhase) here.
    PhaseSort,
    /// Prepare render resources from extracted data for the GPU based on their sorted order.
    /// Create [`BindGroups`](render_resource::BindGroup) that depend on those data.
    Prepare,
    /// A sub-set within [`Prepare`](RenderSet::Prepare) for initializing buffers, textures and uniforms for use in bind groups.
    PrepareResources,
    /// Flush buffers after [`PrepareResources`](RenderSet::PrepareResources), but before ['PrepareBindGroups'](RenderSet::PrepareBindGroups).
    PrepareResourcesFlush,
    /// A sub-set within [`Prepare`](RenderSet::Prepare) for constructing bind groups, or other data that relies on render resources prepared in [`PrepareResources`](RenderSet::PrepareResources).
    PrepareBindGroups,
    /// Actual rendering happens here.
    /// In most cases, only the render backend should insert resources here.
    Render,
    /// Cleanup render resources here.
    Cleanup,
}

/// The main render schedule.
#[derive(ScheduleLabel, Debug, Hash, PartialEq, Eq, Clone)]
pub struct Render;

impl Render {
    /// Sets up the base structure of the rendering [`Schedule`].
    ///
    /// The sets defined in this enum are configured to run in order.
    pub fn base_schedule() -> Schedule {
        use RenderSet::*;

        let mut schedule = Schedule::new(Self);

        schedule.configure_sets(
            (
                ExtractCommands,
                ManageViews,
                Queue,
                PhaseSort,
                Prepare,
                Render,
                Cleanup,
            )
                .chain(),
        );

        schedule.configure_sets((ExtractCommands, PrepareAssets, Prepare).chain());
        schedule.configure_sets(QueueMeshes.in_set(Queue).after(prepare_assets::<Mesh>));
        schedule.configure_sets(
            (PrepareResources, PrepareResourcesFlush, PrepareBindGroups)
                .chain()
                .in_set(Prepare),
        );

        schedule
    }
}

/// Schedule which extract data from the main world and inserts it into the render world.
///
/// This step should be kept as short as possible to increase the "pipelining potential" for
/// running the next frame while rendering the current frame.
///
/// This schedule is run on the main world, but its buffers are not applied
/// until it is returned to the render world.
#[derive(ScheduleLabel, PartialEq, Eq, Debug, Clone, Hash)]
pub struct ExtractSchedule;

/// The simulation [`World`] of the application, stored as a resource.
/// This resource is only available during [`ExtractSchedule`] and not
/// during command application of that schedule.
/// See [`Extract`] for more details.
#[derive(Resource, Default)]
pub struct MainWorld(World);

impl Deref for MainWorld {
    type Target = World;

    fn deref(&self) -> &Self::Target {
        &self.0
    }
}

impl DerefMut for MainWorld {
    fn deref_mut(&mut self) -> &mut Self::Target {
        &mut self.0
    }
}

pub mod graph {
    use crate::render_graph::RenderLabel;

    #[derive(Debug, Hash, PartialEq, Eq, Clone, RenderLabel)]
    pub struct CameraDriverLabel;
}

#[derive(Resource)]
struct FutureRendererResources(
    Arc<
        Mutex<
            Option<(
                RenderDevice,
                RenderQueue,
                RenderAdapterInfo,
                RenderAdapter,
                RenderInstance,
            )>,
        >,
    >,
);

/// A Label for the rendering sub-app.
#[derive(Debug, Clone, Copy, Hash, PartialEq, Eq, AppLabel)]
pub struct RenderApp;

pub const INSTANCE_INDEX_SHADER_HANDLE: Handle<Shader> =
    Handle::weak_from_u128(10313207077636615845);
pub const MATHS_SHADER_HANDLE: Handle<Shader> = Handle::weak_from_u128(10665356303104593376);

impl Plugin for RenderPlugin {
    /// Initializes the renderer, sets up the [`RenderSet`] and creates the rendering sub-app.
    fn build(&self, app: &mut App) {
        app.init_resource::<DeterministicRenderingConfig>();

        app.init_asset::<Shader>()
            .init_asset_loader::<ShaderLoader>();

        match &self.render_creation {
            RenderCreation::Manual(device, queue, adapter_info, adapter, instance) => {
                let future_renderer_resources_wrapper = Arc::new(Mutex::new(Some((
                    device.clone(),
                    queue.clone(),
                    adapter_info.clone(),
                    adapter.clone(),
                    instance.clone(),
                ))));
                app.insert_resource(FutureRendererResources(
                    future_renderer_resources_wrapper.clone(),
                ));
                // SAFETY: Plugins should be set up on the main thread.
                unsafe { initialize_render_app(app) };
            }
            RenderCreation::Automatic(render_creation) => {
                if let Some(backends) = render_creation.backends {
                    let future_renderer_resources_wrapper = Arc::new(Mutex::new(None));
                    app.insert_resource(FutureRendererResources(
                        future_renderer_resources_wrapper.clone(),
                    ));

                    let mut system_state: SystemState<
                        Query<&RawHandleWrapper, With<PrimaryWindow>>,
                    > = SystemState::new(&mut app.world);
                    let primary_window = system_state.get(&app.world).get_single().ok().cloned();

                    let settings = render_creation.clone();
                    let async_renderer = async move {
                        let instance = wgpu::Instance::new(wgpu::InstanceDescriptor {
                            backends,
                            dx12_shader_compiler: settings.dx12_shader_compiler.clone(),
                            flags: settings.instance_flags,
                            gles_minor_version: settings.gles3_minor_version,
                        });

                        // SAFETY: Plugins should be set up on the main thread.
                        let surface = primary_window.map(|wrapper| unsafe {
                            let handle = wrapper.get_handle();
                            instance
                                .create_surface(handle)
                                .expect("Failed to create wgpu surface")
                        });

                        let request_adapter_options = wgpu::RequestAdapterOptions {
                            power_preference: settings.power_preference,
                            compatible_surface: surface.as_ref(),
                            ..Default::default()
                        };

                        let (device, queue, adapter_info, render_adapter) =
                            renderer::initialize_renderer(
                                &instance,
                                &settings,
                                &request_adapter_options,
                            )
                            .await;
                        debug!("Configured wgpu adapter Limits: {:#?}", device.limits());
                        debug!("Configured wgpu adapter Features: {:#?}", device.features());
                        let mut future_renderer_resources_inner =
                            future_renderer_resources_wrapper.lock().unwrap();
                        *future_renderer_resources_inner = Some((
                            device,
                            queue,
                            adapter_info,
                            render_adapter,
                            RenderInstance(Arc::new(instance)),
                        ));
                    };
                    // In wasm, spawn a task and detach it for execution
                    #[cfg(target_arch = "wasm32")]
                    bevy_tasks::IoTaskPool::get()
                        .spawn_local(async_renderer)
                        .detach();
                    // Otherwise, just block for it to complete
                    #[cfg(not(target_arch = "wasm32"))]
                    futures_lite::future::block_on(async_renderer);

                    // SAFETY: Plugins should be set up on the main thread.
                    unsafe { initialize_render_app(app) };
                }
            }
        };

        app.add_plugins((
            ValidParentCheckPlugin::<view::InheritedVisibility>::default(),
            WindowRenderPlugin,
            CameraPlugin,
            ViewPlugin,
            MeshPlugin,
            GlobalsPlugin,
            MorphPlugin,
        ));

        app.register_type::<color::Color>()
            .register_type::<primitives::Aabb>()
            .register_type::<primitives::CascadesFrusta>()
            .register_type::<primitives::CubemapFrusta>()
            .register_type::<primitives::Frustum>();
    }

    fn ready(&self, app: &App) -> bool {
        app.world
            .get_resource::<FutureRendererResources>()
            .and_then(|frr| frr.0.try_lock().map(|locked| locked.is_some()).ok())
            .unwrap_or(true)
    }

    fn finish(&self, app: &mut App) {
        load_internal_asset!(app, MATHS_SHADER_HANDLE, "maths.wgsl", Shader::from_wgsl);
        if let Some(future_renderer_resources) =
            app.world.remove_resource::<FutureRendererResources>()
        {
            let (device, queue, adapter_info, render_adapter, instance) =
                future_renderer_resources.0.lock().unwrap().take().unwrap();

            app.insert_resource(device.clone())
                .insert_resource(queue.clone())
                .insert_resource(adapter_info.clone())
                .insert_resource(render_adapter.clone());

            let render_app = app.sub_app_mut(RenderApp);

            render_app
                .insert_resource(instance)
                .insert_resource(PipelineCache::new(device.clone()))
                .insert_resource(device)
                .insert_resource(queue)
                .insert_resource(render_adapter)
                .insert_resource(adapter_info);
        }
    }
}

/// A "scratch" world used to avoid allocating new worlds every frame when
/// swapping out the [`MainWorld`] for [`ExtractSchedule`].
#[derive(Resource, Default)]
struct ScratchMainWorld(World);

/// Executes the [`ExtractSchedule`] step of the renderer.
/// This updates the render world with the extracted ECS data of the current frame.
fn extract(main_world: &mut World, render_app: &mut App) {
    // temporarily add the app world to the render world as a resource
    let scratch_world = main_world.remove_resource::<ScratchMainWorld>().unwrap();
    let inserted_world = std::mem::replace(main_world, scratch_world.0);
    render_app.world.insert_resource(MainWorld(inserted_world));

    render_app.world.run_schedule(ExtractSchedule);

    // move the app world back, as if nothing happened.
    let inserted_world = render_app.world.remove_resource::<MainWorld>().unwrap();
    let scratch_world = std::mem::replace(main_world, inserted_world.0);
    main_world.insert_resource(ScratchMainWorld(scratch_world));
}

/// SAFETY: this function must be called from the main thread.
unsafe fn initialize_render_app(app: &mut App) {
    app.init_resource::<ScratchMainWorld>();

    let mut render_app = App::empty();
    render_app.main_schedule_label = Render.intern();

    let mut extract_schedule = Schedule::new(ExtractSchedule);
    extract_schedule.set_apply_final_deferred(false);

    render_app
        .add_schedule(extract_schedule)
        .add_schedule(Render::base_schedule())
        .init_resource::<render_graph::RenderGraph>()
        .insert_resource(app.world.resource::<AssetServer>().clone())
        .add_systems(ExtractSchedule, PipelineCache::extract_shaders)
        .add_systems(
            Render,
            (
                // This set applies the commands from the extract schedule while the render schedule
                // is running in parallel with the main app.
                apply_extract_commands.in_set(RenderSet::ExtractCommands),
                (
                    PipelineCache::process_pipeline_queue_system.before(render_system),
                    render_system,
                )
                    .in_set(RenderSet::Render),
                World::clear_entities.in_set(RenderSet::Cleanup),
            ),
        );

    let (sender, receiver) = bevy_time::create_time_channels();
    app.insert_resource(receiver);
    render_app.insert_resource(sender);

    app.insert_sub_app(RenderApp, SubApp::new(render_app, move |main_world, render_app| {
        #[cfg(feature = "trace")]
        let _render_span = bevy_utils::tracing::info_span!("extract main app to render subapp").entered();
        {
            #[cfg(feature = "trace")]
            let _stage_span =
                bevy_utils::tracing::info_span!("reserve_and_flush")
                    .entered();

            // reserve all existing main world entities for use in render_app
            // they can only be spawned using `get_or_spawn()`
            let total_count = main_world.entities().total_count();

            assert_eq!(
                render_app.world.entities().len(),
                0,
                "An entity was spawned after the entity list was cleared last frame and before the extract schedule began. This is not supported",
            );

            // SAFETY: This is safe given the clear_entities call in the past frame and the assert above
            unsafe {
                render_app
                    .world
                    .entities_mut()
                    .flush_and_reserve_invalid_assuming_no_entities(total_count);
            }
        }

        // run extract schedule
        extract(main_world, render_app);
    }));
}

/// Applies the commands from the extract schedule. This happens during
/// the render schedule rather than during extraction to allow the commands to run in parallel with the
/// main app when pipelined rendering is enabled.
fn apply_extract_commands(render_world: &mut World) {
    render_world.resource_scope(|render_world, mut schedules: Mut<Schedules>| {
        schedules
            .get_mut(ExtractSchedule)
            .unwrap()
            .apply_deferred(render_world);
    });
}<|MERGE_RESOLUTION|>--- conflicted
+++ resolved
@@ -6,11 +6,8 @@
 pub mod batching;
 pub mod camera;
 pub mod color;
-<<<<<<< HEAD
 pub mod diagnostic;
-=======
 pub mod deterministic;
->>>>>>> d6f16496
 pub mod extract_component;
 pub mod extract_instances;
 mod extract_param;
