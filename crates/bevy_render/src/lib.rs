// FIXME(3492): remove once docs are ready
#![allow(missing_docs)]
#![allow(unsafe_code)]
#![cfg_attr(docsrs, feature(doc_auto_cfg))]
#![doc(
    html_logo_url = "https://bevyengine.org/assets/icon.png",
    html_favicon_url = "https://bevyengine.org/assets/icon.png"
)]

#[cfg(target_pointer_width = "16")]
compile_error!("bevy_render cannot compile for a 16-bit platform.");

extern crate core;

pub mod alpha;
pub mod batching;
pub mod camera;
pub mod diagnostic;
pub mod extract_component;
pub mod extract_instances;
mod extract_param;
pub mod extract_resource;
pub mod globals;
pub mod gpu_component_array_buffer;
pub mod mesh;
#[cfg(not(target_arch = "wasm32"))]
pub mod pipelined_rendering;
pub mod primitives;
pub mod render_asset;
pub mod render_graph;
pub mod render_phase;
pub mod render_resource;
pub mod renderer;
pub mod settings;
mod spatial_bundle;
pub mod texture;
pub mod view;
pub mod prelude {
    #[doc(hidden)]
    pub use crate::{
        alpha::AlphaMode,
        camera::{
            Camera, ClearColor, ClearColorConfig, OrthographicProjection, PerspectiveProjection,
            Projection,
        },
        mesh::{morph::MorphWeights, primitives::Meshable, Mesh},
        render_resource::Shader,
        spatial_bundle::SpatialBundle,
        texture::{Image, ImagePlugin},
        view::{InheritedVisibility, Msaa, ViewVisibility, Visibility, VisibilityBundle},
        ExtractSchedule,
    };
}

use bevy_ecs::schedule::ScheduleBuildSettings;
use bevy_utils::prelude::default;
pub use extract_param::Extract;

use bevy_hierarchy::ValidParentCheckPlugin;
use bevy_window::{PrimaryWindow, RawHandleWrapper};
use extract_resource::ExtractResourcePlugin;
use globals::GlobalsPlugin;
use render_asset::RenderAssetBytesPerFrame;
use renderer::{RenderAdapter, RenderAdapterInfo, RenderDevice, RenderQueue};

use crate::mesh::GpuMesh;
use crate::renderer::WgpuWrapper;
use crate::{
    camera::CameraPlugin,
    mesh::{morph::MorphPlugin, MeshPlugin},
    render_asset::prepare_assets,
    render_resource::{PipelineCache, Shader, ShaderLoader},
    renderer::{render_system, RenderInstance},
    settings::RenderCreation,
    view::{ViewPlugin, WindowRenderPlugin},
};
use bevy_app::{App, AppLabel, Plugin, SubApp};
use bevy_asset::{load_internal_asset, AssetApp, AssetServer, Handle};
use bevy_ecs::{prelude::*, schedule::ScheduleLabel, system::SystemState};
use bevy_utils::tracing::debug;
use std::{
    ops::{Deref, DerefMut},
    sync::{Arc, Mutex},
};

/// Contains the default Bevy rendering backend based on wgpu.
///
/// Rendering is done in a [`SubApp`], which exchanges data with the main app
/// between main schedule iterations.
///
/// Rendering can be executed between iterations of the main schedule,
/// or it can be executed in parallel with main schedule when
/// [`PipelinedRenderingPlugin`](pipelined_rendering::PipelinedRenderingPlugin) is enabled.
#[derive(Default)]
pub struct RenderPlugin {
    pub render_creation: RenderCreation,
    /// If `true`, disables asynchronous pipeline compilation.
    /// This has no effect on macOS, Wasm, iOS, or without the `multi-threaded` feature.
    pub synchronous_pipeline_compilation: bool,
}

/// The systems sets of the default [`App`] rendering schedule.
///
/// that runs immediately after the matching system set.
/// These can be useful for ordering, but you almost never want to add your systems to these sets.
#[derive(Debug, Hash, PartialEq, Eq, Clone, SystemSet)]
pub enum RenderSet {
    /// This is used for applying the commands from the [`ExtractSchedule`]
    ExtractCommands,
    /// Prepare assets that have been created/modified/removed this frame.
    PrepareAssets,
    /// Create any additional views such as those used for shadow mapping.
    ManageViews,
    /// Queue drawable entities as phase items in render phases ready for
    /// sorting (if necessary)
    Queue,
    /// A sub-set within [`Queue`](RenderSet::Queue) where mesh entity queue systems are executed. Ensures `prepare_assets::<GpuMesh>` is completed.
    QueueMeshes,
    // TODO: This could probably be moved in favor of a system ordering
    // abstraction in `Render` or `Queue`
    /// Sort the [`SortedRenderPhase`](render_phase::SortedRenderPhase)s and
    /// [`BinKey`](render_phase::BinnedPhaseItem::BinKey)s here.
    PhaseSort,
    /// Prepare render resources from extracted data for the GPU based on their sorted order.
    /// Create [`BindGroups`](render_resource::BindGroup) that depend on those data.
    Prepare,
    /// A sub-set within [`Prepare`](RenderSet::Prepare) for initializing buffers, textures and uniforms for use in bind groups.
    PrepareResources,
    /// Flush buffers after [`PrepareResources`](RenderSet::PrepareResources), but before [`PrepareBindGroups`](RenderSet::PrepareBindGroups).
    PrepareResourcesFlush,
    /// A sub-set within [`Prepare`](RenderSet::Prepare) for constructing bind groups, or other data that relies on render resources prepared in [`PrepareResources`](RenderSet::PrepareResources).
    PrepareBindGroups,
    /// Actual rendering happens here.
    /// In most cases, only the render backend should insert resources here.
    Render,
    /// Cleanup render resources here.
    Cleanup,
}

/// The main render schedule.
#[derive(ScheduleLabel, Debug, Hash, PartialEq, Eq, Clone)]
pub struct Render;

impl Render {
    /// Sets up the base structure of the rendering [`Schedule`].
    ///
    /// The sets defined in this enum are configured to run in order.
    pub fn base_schedule() -> Schedule {
        use RenderSet::*;

        let mut schedule = Schedule::new(Self);

        schedule.configure_sets(
            (
                ExtractCommands,
                ManageViews,
                Queue,
                PhaseSort,
                Prepare,
                Render,
                Cleanup,
            )
                .chain(),
        );

        schedule.configure_sets((ExtractCommands, PrepareAssets, Prepare).chain());
        schedule.configure_sets(QueueMeshes.in_set(Queue).after(prepare_assets::<GpuMesh>));
        schedule.configure_sets(
            (PrepareResources, PrepareResourcesFlush, PrepareBindGroups)
                .chain()
                .in_set(Prepare),
        );

        schedule
    }
}

/// Schedule which extract data from the main world and inserts it into the render world.
///
/// This step should be kept as short as possible to increase the "pipelining potential" for
/// running the next frame while rendering the current frame.
///
/// This schedule is run on the main world, but its buffers are not applied
/// until it is returned to the render world.
#[derive(ScheduleLabel, PartialEq, Eq, Debug, Clone, Hash)]
pub struct ExtractSchedule;

/// The simulation [`World`] of the application, stored as a resource.
/// This resource is only available during [`ExtractSchedule`] and not
/// during command application of that schedule.
/// See [`Extract`] for more details.
#[derive(Resource, Default)]
pub struct MainWorld(World);

impl Deref for MainWorld {
    type Target = World;

    fn deref(&self) -> &Self::Target {
        &self.0
    }
}

impl DerefMut for MainWorld {
    fn deref_mut(&mut self) -> &mut Self::Target {
        &mut self.0
    }
}

pub mod graph {
    use crate::render_graph::RenderLabel;

    #[derive(Debug, Hash, PartialEq, Eq, Clone, RenderLabel)]
    pub struct CameraDriverLabel;
}

#[derive(Resource)]
struct FutureRendererResources(
    Arc<
        Mutex<
            Option<(
                RenderDevice,
                RenderQueue,
                RenderAdapterInfo,
                RenderAdapter,
                RenderInstance,
            )>,
        >,
    >,
);

/// A label for the rendering sub-app.
#[derive(Debug, Clone, Copy, Hash, PartialEq, Eq, AppLabel)]
pub struct RenderApp;

pub const INSTANCE_INDEX_SHADER_HANDLE: Handle<Shader> =
    Handle::weak_from_u128(10313207077636615845);
pub const MATHS_SHADER_HANDLE: Handle<Shader> = Handle::weak_from_u128(10665356303104593376);

impl Plugin for RenderPlugin {
    /// Initializes the renderer, sets up the [`RenderSet`] and creates the rendering sub-app.
    fn build(&self, app: &mut App) {
        app.init_asset::<Shader>()
            .init_asset_loader::<ShaderLoader>();

        match &self.render_creation {
            RenderCreation::Manual(device, queue, adapter_info, adapter, instance) => {
                let future_renderer_resources_wrapper = Arc::new(Mutex::new(Some((
                    device.clone(),
                    queue.clone(),
                    adapter_info.clone(),
                    adapter.clone(),
                    instance.clone(),
                ))));
                app.insert_resource(FutureRendererResources(
                    future_renderer_resources_wrapper.clone(),
                ));
                // SAFETY: Plugins should be set up on the main thread.
                unsafe { initialize_render_app(app) };
            }
            RenderCreation::Automatic(render_creation) => {
                if let Some(backends) = render_creation.backends {
                    let future_renderer_resources_wrapper = Arc::new(Mutex::new(None));
                    app.insert_resource(FutureRendererResources(
                        future_renderer_resources_wrapper.clone(),
                    ));

                    let mut system_state: SystemState<
                        Query<&RawHandleWrapper, With<PrimaryWindow>>,
                    > = SystemState::new(app.world_mut());
                    let primary_window = system_state.get(app.world()).get_single().ok().cloned();

                    let settings = render_creation.clone();
                    let async_renderer = async move {
                        let instance = wgpu::Instance::new(wgpu::InstanceDescriptor {
                            backends,
                            dx12_shader_compiler: settings.dx12_shader_compiler.clone(),
                            flags: settings.instance_flags,
                            gles_minor_version: settings.gles3_minor_version,
                        });

                        // SAFETY: Plugins should be set up on the main thread.
                        let surface = primary_window.map(|wrapper| unsafe {
                            let handle = wrapper.get_handle();
                            instance
                                .create_surface(handle)
                                .expect("Failed to create wgpu surface")
                        });

                        let request_adapter_options = wgpu::RequestAdapterOptions {
                            power_preference: settings.power_preference,
                            compatible_surface: surface.as_ref(),
                            ..Default::default()
                        };

                        let (device, queue, adapter_info, render_adapter) =
                            renderer::initialize_renderer(
                                &instance,
                                &settings,
                                &request_adapter_options,
                            )
                            .await;
                        debug!("Configured wgpu adapter Limits: {:#?}", device.limits());
                        debug!("Configured wgpu adapter Features: {:#?}", device.features());
                        let mut future_renderer_resources_inner =
                            future_renderer_resources_wrapper.lock().unwrap();
                        *future_renderer_resources_inner = Some((
                            device,
                            queue,
                            adapter_info,
                            render_adapter,
                            RenderInstance(Arc::new(WgpuWrapper::new(instance))),
                        ));
                    };
                    // In wasm, spawn a task and detach it for execution
                    #[cfg(target_arch = "wasm32")]
                    bevy_tasks::IoTaskPool::get()
                        .spawn_local(async_renderer)
                        .detach();
                    // Otherwise, just block for it to complete
                    #[cfg(not(target_arch = "wasm32"))]
                    futures_lite::future::block_on(async_renderer);

                    // SAFETY: Plugins should be set up on the main thread.
                    unsafe { initialize_render_app(app) };
                }
            }
        };

        app.add_plugins((
            ValidParentCheckPlugin::<view::InheritedVisibility>::default(),
            WindowRenderPlugin,
            CameraPlugin,
            ViewPlugin,
            MeshPlugin,
            GlobalsPlugin,
            MorphPlugin,
        ));

        app.init_resource::<RenderAssetBytesPerFrame>()
<<<<<<< HEAD
            .add_plugins(ExtractResourcePlugin::<RenderAssetBytesPerFrame>::default());
=======
            .add_plugins(ExtractResourcePlugin::<RenderAssetBytesPerFrame>::default());        
>>>>>>> 7227a33e

        app.register_type::<alpha::AlphaMode>()
            // These types cannot be registered in bevy_color, as it does not depend on the rest of Bevy
            .register_type::<bevy_color::Color>()
            .register_type::<primitives::Aabb>()
            .register_type::<primitives::CascadesFrusta>()
            .register_type::<primitives::CubemapFrusta>()
            .register_type::<primitives::Frustum>();
    }

    fn ready(&self, app: &App) -> bool {
        app.world()
            .get_resource::<FutureRendererResources>()
            .and_then(|frr| frr.0.try_lock().map(|locked| locked.is_some()).ok())
            .unwrap_or(true)
    }

    fn finish(&self, app: &mut App) {
        load_internal_asset!(app, MATHS_SHADER_HANDLE, "maths.wgsl", Shader::from_wgsl);
        if let Some(future_renderer_resources) =
            app.world_mut().remove_resource::<FutureRendererResources>()
        {
            let (device, queue, adapter_info, render_adapter, instance) =
                future_renderer_resources.0.lock().unwrap().take().unwrap();

            app.insert_resource(device.clone())
                .insert_resource(queue.clone())
                .insert_resource(adapter_info.clone())
                .insert_resource(render_adapter.clone());

            let render_app = app.sub_app_mut(RenderApp);

            render_app
                .insert_resource(instance)
                .insert_resource(PipelineCache::new(
                    device.clone(),
                    render_adapter.clone(),
                    self.synchronous_pipeline_compilation,
                ))
                .insert_resource(device)
                .insert_resource(queue)
                .insert_resource(render_adapter)
                .insert_resource(adapter_info)
                .add_systems(
                    Render,
                    (|mut bpf: ResMut<RenderAssetBytesPerFrame>| {
                        bpf.reset();
                    })
                    .in_set(RenderSet::Cleanup),
<<<<<<< HEAD
                );
=======
                );                
>>>>>>> 7227a33e
        }
    }
}

/// A "scratch" world used to avoid allocating new worlds every frame when
/// swapping out the [`MainWorld`] for [`ExtractSchedule`].
#[derive(Resource, Default)]
struct ScratchMainWorld(World);

/// Executes the [`ExtractSchedule`] step of the renderer.
/// This updates the render world with the extracted ECS data of the current frame.
fn extract(main_world: &mut World, render_world: &mut World) {
    // temporarily add the app world to the render world as a resource
    let scratch_world = main_world.remove_resource::<ScratchMainWorld>().unwrap();
    let inserted_world = std::mem::replace(main_world, scratch_world.0);
    render_world.insert_resource(MainWorld(inserted_world));
    render_world.run_schedule(ExtractSchedule);

    // move the app world back, as if nothing happened.
    let inserted_world = render_world.remove_resource::<MainWorld>().unwrap();
    let scratch_world = std::mem::replace(main_world, inserted_world.0);
    main_world.insert_resource(ScratchMainWorld(scratch_world));
}

/// SAFETY: this function must be called from the main thread.
unsafe fn initialize_render_app(app: &mut App) {
    app.init_resource::<ScratchMainWorld>();

    let mut render_app = SubApp::new();
    render_app.update_schedule = Some(Render.intern());

    let mut extract_schedule = Schedule::new(ExtractSchedule);
    // We skip applying any commands during the ExtractSchedule
    // so commands can be applied on the render thread.
    extract_schedule.set_build_settings(ScheduleBuildSettings {
        auto_insert_apply_deferred: false,
        ..default()
    });
    extract_schedule.set_apply_final_deferred(false);

    render_app
        .add_schedule(extract_schedule)
        .add_schedule(Render::base_schedule())
        .init_resource::<render_graph::RenderGraph>()
        .insert_resource(app.world().resource::<AssetServer>().clone())
        .add_systems(ExtractSchedule, PipelineCache::extract_shaders)
        .add_systems(
            Render,
            (
                // This set applies the commands from the extract schedule while the render schedule
                // is running in parallel with the main app.
                apply_extract_commands.in_set(RenderSet::ExtractCommands),
                (
                    PipelineCache::process_pipeline_queue_system.before(render_system),
                    render_system,
                )
                    .in_set(RenderSet::Render),
                World::clear_entities.in_set(RenderSet::Cleanup),
            ),
        );

    render_app.set_extract(|main_world, render_world| {
        #[cfg(feature = "trace")]
        let _render_span = bevy_utils::tracing::info_span!("extract main app to render subapp").entered();
        {
            #[cfg(feature = "trace")]
            let _stage_span =
                bevy_utils::tracing::info_span!("reserve_and_flush")
                    .entered();

            // reserve all existing main world entities for use in render_app
            // they can only be spawned using `get_or_spawn()`
            let total_count = main_world.entities().total_count();

            assert_eq!(
                render_world.entities().len(),
                0,
                "An entity was spawned after the entity list was cleared last frame and before the extract schedule began. This is not supported",
            );

            // SAFETY: This is safe given the clear_entities call in the past frame and the assert above
            unsafe {
                render_world
                    .entities_mut()
                    .flush_and_reserve_invalid_assuming_no_entities(total_count);
            }
        }

        // run extract schedule
        extract(main_world, render_world);
    });

    let (sender, receiver) = bevy_time::create_time_channels();
    render_app.insert_resource(sender);
    app.insert_resource(receiver);
    app.insert_sub_app(RenderApp, render_app);
}

/// Applies the commands from the extract schedule. This happens during
/// the render schedule rather than during extraction to allow the commands to run in parallel with the
/// main app when pipelined rendering is enabled.
fn apply_extract_commands(render_world: &mut World) {
    render_world.resource_scope(|render_world, mut schedules: Mut<Schedules>| {
        schedules
            .get_mut(ExtractSchedule)
            .unwrap()
            .apply_deferred(render_world);
    });
}<|MERGE_RESOLUTION|>--- conflicted
+++ resolved
@@ -337,11 +337,7 @@
         ));
 
         app.init_resource::<RenderAssetBytesPerFrame>()
-<<<<<<< HEAD
-            .add_plugins(ExtractResourcePlugin::<RenderAssetBytesPerFrame>::default());
-=======
             .add_plugins(ExtractResourcePlugin::<RenderAssetBytesPerFrame>::default());        
->>>>>>> 7227a33e
 
         app.register_type::<alpha::AlphaMode>()
             // These types cannot be registered in bevy_color, as it does not depend on the rest of Bevy
@@ -391,11 +387,7 @@
                         bpf.reset();
                     })
                     .in_set(RenderSet::Cleanup),
-<<<<<<< HEAD
-                );
-=======
                 );                
->>>>>>> 7227a33e
         }
     }
 }
