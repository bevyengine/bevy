--- conflicted
+++ resolved
@@ -478,11 +478,7 @@
                     render_system,
                 )
                     .in_set(RenderSet::Render),
-<<<<<<< HEAD
-                despawn_fly_entity.in_set(RenderSet::Cleanup),
-=======
                 World::clear_entities.in_set(RenderSet::PostCleanup),
->>>>>>> 1caa64d9
             ),
         );
 
