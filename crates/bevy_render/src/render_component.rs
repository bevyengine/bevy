use crate::{
    render_resource::{std140::AsStd140, DynamicUniformVec},
    renderer::{RenderDevice, RenderQueue},
    RenderApp, RenderStage,
};
use bevy_app::{App, Plugin};
use bevy_asset::{Asset, Handle};
use bevy_ecs::{
    component::Component,
    prelude::*,
    query::{FilterFetch, QueryItem, WorldQuery},
    system::{
        lifetimeless::{Read, SCommands, SQuery},
        RunSystem, SystemParamItem,
    },
};
use std::{marker::PhantomData, ops::Deref};

/// Stores the index of a uniform inside of [`ComponentUniforms`].
#[derive(Component)]
pub struct DynamicUniformIndex<C: Component> {
    index: u32,
    marker: PhantomData<C>,
}

impl<C: Component> DynamicUniformIndex<C> {
    #[inline]
    pub fn index(&self) -> u32 {
        self.index
    }
}

/// Describes how a component gets extracted for rendering.
///
/// Therefore the component is transferred from the "app world" into the "render world"
/// in the [`RenderStage::Extract`](crate::RenderStage::Extract) step.
pub trait ExtractComponent: Component {
    /// ECS [`WorldQuery`] to fetch the components to extract.
    type Query: WorldQuery;
    /// Filters the entities with additional constraints.
    type Filter: WorldQuery;
    /// Defines how the component is transferred into the "render world".
    fn extract_component(item: QueryItem<Self::Query>) -> Self;
}

/// This plugin prepares the components of the corresponding type for the GPU
/// by transforming them into uniforms.
///
/// They can then be accessed from the [`ComponentUniforms`] resource.
/// For referencing the newly created uniforms a [`DynamicUniformIndex`] is inserted
/// for every processed entity.
///
/// Therefore it sets up the [`RenderStage::Prepare`](crate::RenderStage::Prepare) step
/// for the specified [`ExtractComponent`].
pub struct UniformComponentPlugin<C>(PhantomData<fn() -> C>);

impl<C> Default for UniformComponentPlugin<C> {
    fn default() -> Self {
        Self(PhantomData)
    }
}

impl<C: Component + AsStd140 + Clone> Plugin for UniformComponentPlugin<C> {
    fn build(&self, app: &mut App) {
        if let Ok(render_app) = app.get_sub_app_mut(RenderApp) {
            render_app
                .insert_resource(ComponentUniforms::<C>::default())
                .add_system_to_stage(RenderStage::Prepare, prepare_uniform_components::<C>);
        }
    }
}

/// Stores all uniforms of the component type.
pub struct ComponentUniforms<C: Component + AsStd140> {
    uniforms: DynamicUniformVec<C>,
}

impl<C: Component + AsStd140> Deref for ComponentUniforms<C> {
    type Target = DynamicUniformVec<C>;

    #[inline]
    fn deref(&self) -> &Self::Target {
        &self.uniforms
    }
}

impl<C: Component + AsStd140> ComponentUniforms<C> {
    #[inline]
    pub fn uniforms(&self) -> &DynamicUniformVec<C> {
        &self.uniforms
    }
}

impl<C: Component + AsStd140> Default for ComponentUniforms<C> {
    fn default() -> Self {
        Self {
            uniforms: Default::default(),
        }
    }
}

/// This system prepares all components of the corresponding component type.
/// They are transformed into uniforms and stored in the [`ComponentUniforms`] resource.
fn prepare_uniform_components<C: Component>(
    mut commands: Commands,
    render_device: Res<RenderDevice>,
    render_queue: Res<RenderQueue>,
    mut component_uniforms: ResMut<ComponentUniforms<C>>,
    components: Query<(Entity, &C)>,
) where
    C: AsStd140 + Clone,
{
    component_uniforms.uniforms.clear();
<<<<<<< HEAD
    for (entity, component) in components.iter() {
        commands
            .get_or_spawn(entity)
            .insert(DynamicUniformIndex::<C> {
                index: component_uniforms
                    .uniforms
                    .push_and_get_offset(component.clone()),
                marker: PhantomData,
            });
    }
=======
    let entities = components
        .iter()
        .map(|(entity, component)| {
            (
                entity,
                (DynamicUniformIndex::<C> {
                    index: component_uniforms.uniforms.push(component.clone()),
                    marker: PhantomData,
                },),
            )
        })
        .collect::<Vec<_>>();
    commands.insert_or_spawn_batch(entities);
>>>>>>> a291b5aa

    component_uniforms
        .uniforms
        .write_buffer(&render_device, &render_queue);
}

/// This plugin extracts the components into the "render world".
///
/// Therefore it sets up the [`RenderStage::Extract`](crate::RenderStage::Extract) step
/// for the specified [`ExtractComponent`].
pub struct ExtractComponentPlugin<C, F = ()>(PhantomData<fn() -> (C, F)>);

impl<C, F> Default for ExtractComponentPlugin<C, F> {
    fn default() -> Self {
        Self(PhantomData)
    }
}

impl<C: ExtractComponent> Plugin for ExtractComponentPlugin<C>
where
    <C::Filter as WorldQuery>::Fetch: FilterFetch,
{
    fn build(&self, app: &mut App) {
        let system = ExtractComponentSystem::<C>::system(&mut app.world);
        if let Ok(render_app) = app.get_sub_app_mut(RenderApp) {
            render_app.add_system_to_stage(RenderStage::Extract, system);
        }
    }
}

impl<T: Asset> ExtractComponent for Handle<T> {
    type Query = Read<Handle<T>>;
    type Filter = ();

    #[inline]
    fn extract_component(handle: QueryItem<Self::Query>) -> Self {
        handle.clone_weak()
    }
}

/// This system extracts all components of the corresponding [`ExtractComponent`] type.
pub struct ExtractComponentSystem<C: ExtractComponent>(PhantomData<C>);

impl<C: ExtractComponent> RunSystem for ExtractComponentSystem<C>
where
    <C::Filter as WorldQuery>::Fetch: FilterFetch,
{
    type Param = (
        SCommands,
        // the previous amount of extracted components
        Local<'static, usize>,
        SQuery<(Entity, C::Query), C::Filter>,
    );

    fn run((mut commands, mut previous_len, mut query): SystemParamItem<Self::Param>) {
        let mut values = Vec::with_capacity(*previous_len);
        for (entity, query_item) in query.iter_mut() {
            values.push((entity, (C::extract_component(query_item),)));
        }
        *previous_len = values.len();
        commands.insert_or_spawn_batch(values);
    }
}<|MERGE_RESOLUTION|>--- conflicted
+++ resolved
@@ -111,18 +111,6 @@
     C: AsStd140 + Clone,
 {
     component_uniforms.uniforms.clear();
-<<<<<<< HEAD
-    for (entity, component) in components.iter() {
-        commands
-            .get_or_spawn(entity)
-            .insert(DynamicUniformIndex::<C> {
-                index: component_uniforms
-                    .uniforms
-                    .push_and_get_offset(component.clone()),
-                marker: PhantomData,
-            });
-    }
-=======
     let entities = components
         .iter()
         .map(|(entity, component)| {
@@ -136,7 +124,6 @@
         })
         .collect::<Vec<_>>();
     commands.insert_or_spawn_batch(entities);
->>>>>>> a291b5aa
 
     component_uniforms
         .uniforms
