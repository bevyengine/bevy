--- conflicted
+++ resolved
@@ -524,11 +524,7 @@
     mut gpu_batched_instance_buffers: ResMut<
         BatchedInstanceBuffers<GFBD::BufferData, GFBD::BufferInputData>,
     >,
-<<<<<<< HEAD
-    view_targets: Query<Entity, With<ExtractedView>>,
-=======
     extracted_views: Query<Entity, With<ExtractedView>>,
->>>>>>> ae16bdf1
 ) where
     GFBD: GetFullBatchData,
 {
@@ -716,11 +712,11 @@
         for batch_set_key in &phase.multidrawable_mesh_keys {
             let mut batch_set = None;
             for (bin_key, bin) in &phase.multidrawable_mesh_values[batch_set_key] {
+                let first_output_index = data_buffer.len() as u32;
                 let mut batch: Option<BinnedRenderPhaseBatch> = None;
 
-                for &(entity, main_entity) in bin {
-                    let Some(input_index) =
-                        GFBD::get_binned_index(&system_param_item, (entity, main_entity))
+                for &(entity, main_entity) in &bin.entities {
+                    let Some(input_index) = GFBD::get_binned_index(&system_param_item, main_entity)
                     else {
                         continue;
                     };
@@ -732,34 +728,36 @@
                             batch.instance_range.end = output_index + 1;
                             work_item_buffer.buffer.push(PreprocessWorkItem {
                                 input_index: input_index.into(),
-                                output_index: match batch.extra_index {
+                                output_index: first_output_index,
+                                indirect_parameters_index: match batch.extra_index {
                                     PhaseItemExtraIndex::IndirectParametersIndex(ref range) => {
                                         range.start
                                     }
                                     PhaseItemExtraIndex::DynamicOffset(_)
-                                    | PhaseItemExtraIndex::None => output_index,
+                                    | PhaseItemExtraIndex::None => 0,
                                 },
                             });
                         }
 
                         None => {
                             // Start a new batch, in indirect mode.
-                            let indirect_parameters_index =
-                                GFBD::get_batch_indirect_parameters_index(
-                                    &system_param_item,
-                                    &mut indirect_parameters_buffer,
-                                    (entity, main_entity),
-                                    output_index,
-                                );
+                            let indirect_parameters_index = indirect_parameters_buffer.allocate(1);
+                            GFBD::write_batch_indirect_parameters(
+                                &system_param_item,
+                                &mut indirect_parameters_buffer,
+                                indirect_parameters_index,
+                                main_entity,
+                            );
                             work_item_buffer.buffer.push(PreprocessWorkItem {
                                 input_index: input_index.into(),
-                                output_index: indirect_parameters_index.unwrap_or_default().into(),
+                                output_index: first_output_index,
+                                indirect_parameters_index,
                             });
                             batch = Some(BinnedRenderPhaseBatch {
                                 representative_entity: (entity, main_entity),
                                 instance_range: output_index..output_index + 1,
                                 extra_index: PhaseItemExtraIndex::maybe_indirect_parameters_index(
-                                    indirect_parameters_index,
+                                    NonMaxU32::new(indirect_parameters_index),
                                 ),
                             });
                         }
