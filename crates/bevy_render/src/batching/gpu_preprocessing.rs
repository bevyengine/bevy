--- conflicted
+++ resolved
@@ -564,16 +564,14 @@
                 }
 
                 // Start a new batch.
-                let indirect_parameters_index = match *gpu_preprocessing_support {
-                    GpuPreprocessingSupport::Culling => GFBD::get_batch_indirect_parameters_index(
+                let indirect_parameters_index = match gpu_preprocessing_support.max_supported_mode {
+                    GpuPreprocessingMode::Culling => GFBD::get_batch_indirect_parameters_index(
                         &system_param_item,
                         &mut indirect_parameters_buffer,
                         entity,
                         output_index,
                     ),
-                    GpuPreprocessingSupport::None | GpuPreprocessingSupport::PreprocessingOnly => {
-                        None
-                    }
+                    GpuPreprocessingMode::None | GpuPreprocessingMode::PreprocessingOnly => None,
                 };
                 batch = Some(SortedRenderBatch {
                     phase_item_start_index: current_index as u32,
@@ -656,7 +654,7 @@
                 };
                 let output_index = data_buffer.add() as u32;
 
-                match (&mut batch, *gpu_preprocessing_support) {
+                match (&mut batch, gpu_preprocessing_support.max_supported_mode) {
                     (&mut Some(ref mut batch), _) => {
                         batch.instance_range.end = output_index + 1;
                         work_item_buffer.buffer.push(PreprocessWorkItem {
@@ -671,7 +669,7 @@
                         });
                     }
 
-                    (&mut None, GpuPreprocessingSupport::Culling) => {
+                    (&mut None, GpuPreprocessingMode::Culling) => {
                         let indirect_parameters_index = GFBD::get_batch_indirect_parameters_index(
                             &system_param_item,
                             &mut indirect_parameters_buffer,
@@ -691,8 +689,8 @@
                         });
                     }
 
-                    (&mut None, GpuPreprocessingSupport::None)
-                    | (&mut None, GpuPreprocessingSupport::PreprocessingOnly) => {
+                    (&mut None, GpuPreprocessingMode::None)
+                    | (&mut None, GpuPreprocessingMode::PreprocessingOnly) => {
                         work_item_buffer.buffer.push(PreprocessWorkItem {
                             input_index: input_index.into(),
                             output_index,
@@ -741,9 +739,8 @@
                 };
                 let output_index = data_buffer.add() as u32;
 
-<<<<<<< HEAD
-                match *gpu_preprocessing_support {
-                    GpuPreprocessingSupport::Culling => {
+                match gpu_preprocessing_support.max_supported_mode {
+                    GpuPreprocessingMode::Culling => {
                         let indirect_parameters_index = GFBD::get_batch_indirect_parameters_index(
                             &system_param_item,
                             &mut indirect_parameters_buffer,
@@ -759,54 +756,22 @@
                             .buffer_indices
                             .add(UnbatchableBinnedEntityIndices {
                                 instance_index: indirect_parameters_index.into(),
-                                extra_index: PhaseItemExtraIndex::indirect_parameters_index(
-                                    indirect_parameters_index.into(),
+                                extra_index: PhaseItemExtraIndex::IndirectParametersIndex(
+                                    u32::from(indirect_parameters_index)
+                                        ..(u32::from(indirect_parameters_index) + 1),
                                 ),
                             });
                     }
-                    GpuPreprocessingSupport::None | GpuPreprocessingSupport::PreprocessingOnly => {
+                    GpuPreprocessingMode::None | GpuPreprocessingMode::PreprocessingOnly => {
                         work_item_buffer.buffer.push(PreprocessWorkItem {
                             input_index: input_index.into(),
                             output_index,
-=======
-                if gpu_culling {
-                    let indirect_parameters_index = GFBD::get_batch_indirect_parameters_index(
-                        &system_param_item,
-                        &mut indirect_parameters_buffer,
-                        (entity, main_entity),
-                        output_index,
-                    )
-                    .unwrap_or_default();
-                    work_item_buffer.buffer.push(PreprocessWorkItem {
-                        input_index: input_index.into(),
-                        output_index: indirect_parameters_index.into(),
-                    });
-                    unbatchables
-                        .buffer_indices
-                        .add(UnbatchableBinnedEntityIndices {
-                            instance_index: indirect_parameters_index.into(),
-                            extra_index: PhaseItemExtraIndex::IndirectParametersIndex(
-                                u32::from(indirect_parameters_index)
-                                    ..(u32::from(indirect_parameters_index) + 1),
-                            ),
-                        });
-                } else {
-                    work_item_buffer.buffer.push(PreprocessWorkItem {
-                        input_index: input_index.into(),
-                        output_index,
-                    });
-                    unbatchables
-                        .buffer_indices
-                        .add(UnbatchableBinnedEntityIndices {
-                            instance_index: output_index,
-                            extra_index: PhaseItemExtraIndex::None,
->>>>>>> f5de3f08
                         });
                         unbatchables
                             .buffer_indices
                             .add(UnbatchableBinnedEntityIndices {
                                 instance_index: output_index,
-                                extra_index: PhaseItemExtraIndex::NONE,
+                                extra_index: PhaseItemExtraIndex::None,
                             });
                     }
                 }
