//! Batching functionality when GPU preprocessing is in use.

use bevy_app::{App, Plugin};
use bevy_derive::{Deref, DerefMut};
use bevy_ecs::{
    entity::Entity,
    query::{Has, With},
    schedule::IntoSystemConfigs as _,
    system::{Query, Res, ResMut, Resource, StaticSystemParam},
};
use bevy_encase_derive::ShaderType;
use bevy_utils::EntityHashMap;
use bytemuck::{Pod, Zeroable};
use nonmax::NonMaxU32;
use smallvec::smallvec;
use wgpu::{BindingResource, BufferUsages};

use crate::{
    render_phase::{
        BinnedPhaseItem, BinnedRenderPhase, BinnedRenderPhaseBatch, CachedRenderPipelinePhaseItem,
        PhaseItemExtraIndex, SortedPhaseItem, SortedRenderPhase, UnbatchableBinnedEntityIndices,
    },
    render_resource::{BufferVec, GpuArrayBufferable, UninitBufferVec},
    renderer::{RenderDevice, RenderQueue},
    view::{GpuCulling, ViewTarget},
    Render, RenderApp, RenderSet,
};

use super::{BatchMeta, GetBatchData, GetFullBatchData};

pub struct BatchingPlugin;

impl Plugin for BatchingPlugin {
    fn build(&self, app: &mut App) {
        let Some(render_app) = app.get_sub_app_mut(RenderApp) else {
            return;
        };

        render_app.add_systems(
            Render,
            write_indirect_parameters_buffer.in_set(RenderSet::PrepareResourcesFlush),
        );
    }
}
/// The GPU buffers holding the data needed to render batches.
///
/// For example, in the 3D PBR pipeline this holds `MeshUniform`s, which are the
/// `BD` type parameter in that mode.
///
/// We have a separate *buffer data input* type (`BDI`) here, which a compute
/// shader is expected to expand to the full buffer data (`BD`) type. GPU
/// uniform building is generally faster and uses less system RAM to VRAM bus
/// bandwidth, but only implemented for some pipelines (for example, not in the
/// 2D pipeline at present) and only when compute shader is available.
#[derive(Resource)]
pub struct BatchedInstanceBuffers<BD, BDI>
where
    BD: GpuArrayBufferable + Sync + Send + 'static,
    BDI: Pod,
{
    /// A storage area for the buffer data that the GPU compute shader is
    /// expected to write to.
    ///
    /// There will be one entry for each index.
    pub data_buffer: UninitBufferVec<BD>,

    /// The index of the buffer data in the current input buffer that
    /// corresponds to each instance.
    ///
    /// This is keyed off each view. Each view has a separate buffer.
    pub work_item_buffers: EntityHashMap<Entity, PreprocessWorkItemBuffer>,

    /// The uniform data inputs for the current frame.
    ///
    /// These are uploaded during the extraction phase.
    pub current_input_buffer: BufferVec<BDI>,

    /// The uniform data inputs for the previous frame.
    ///
    /// The indices don't generally line up between `current_input_buffer`
    /// and `previous_input_buffer`, because, among other reasons, entities
    /// can spawn or despawn between frames. Instead, each current buffer
    /// data input uniform is expected to contain the index of the
    /// corresponding buffer data input uniform in this list.
    pub previous_input_buffer: BufferVec<BDI>,
}

/// The buffer of GPU preprocessing work items for a single view.
pub struct PreprocessWorkItemBuffer {
    /// The buffer of work items.
    pub buffer: BufferVec<PreprocessWorkItem>,
    /// True if we're using GPU culling.
    pub gpu_culling: bool,
}

/// One invocation of the preprocessing shader: i.e. one mesh instance in a
/// view.
#[derive(Clone, Copy, Pod, Zeroable, ShaderType)]
#[repr(C)]
pub struct PreprocessWorkItem {
    /// The index of the batch input data in the input buffer that the shader
    /// reads from.
    pub input_index: u32,
    /// In direct mode, this is the index of the `MeshUniform` in the output
    /// buffer that we write to. In indirect mode, this is the index of the
    /// [`IndirectParameters`].
    pub output_index: u32,
}

/// The `wgpu` indirect parameters structure.
///
/// This is actually a union of the two following structures:
///
/// ```
/// #[repr(C)]
/// struct ArrayIndirectParameters {
///     vertex_count: u32,
///     instance_count: u32,
///     first_vertex: u32,
///     first_instance: u32,
/// }
///
/// #[repr(C)]
/// struct ElementIndirectParameters {
///     index_count: u32,
///     instance_count: u32,
///     first_vertex: u32,
///     base_vertex: u32,
///     first_instance: u32,
/// }
/// ```
///
/// We actually generally treat these two variants identically in code. To do
/// that, we make the following two observations:
///
/// 1. `instance_count` is in the same place in both structures. So we can
/// access it regardless of the structure we're looking at.
///
/// 2. The second structure is one word larger than the first. Thus we need to
/// pad out the first structure by one word in order to place both structures in
/// an array. If we pad out `ArrayIndirectParameters` by copying the
/// `first_instance` field into the padding, then the resulting union structure
/// will always have a read-only copy of `first_instance` in the final word. We
/// take advantage of this in the shader to eliminate branching.
#[derive(Clone, Copy, Pod, Zeroable, ShaderType)]
#[repr(C)]
pub struct IndirectParameters {
    /// For `ArrayIndirectParameters`, `vertex_count`; for
    /// `ElementIndirectParameters`, `index_count`.
    pub data0: u32,

    /// The number of instances we're going to draw.
    ///
    /// This field is in the same place in both structures.
    pub instance_count: u32,

    /// The index of the first vertex we're to draw.
    pub first_vertex: u32,

    /// For `ArrayIndirectParameters`, `first_instance`; for
    /// `ElementIndirectParameters`, `base_vertex`.`
    pub data1: u32,

    /// For `ArrayIndirectParameters`, this is padding; for
    /// `ElementIndirectParameters`, this is `first_instance`.
    ///
    /// Conventionally, we copy `first_instance` into this field when padding
    /// out `ArrayIndirectParameters`. That way, shader code can read this value
    /// at the same place, regardless of the specific structure this represents.
    pub first_instance: u32,
}

/// The buffer containing the list of [`IndirectParameters`], for draw commands.
#[derive(Resource, Deref, DerefMut)]
pub struct IndirectParametersBuffer(pub BufferVec<IndirectParameters>);

impl IndirectParametersBuffer {
    /// Creates the indirect parameters buffer.
    pub fn new() -> IndirectParametersBuffer {
        IndirectParametersBuffer(BufferVec::new(
            BufferUsages::STORAGE | BufferUsages::INDIRECT,
        ))
    }
}

impl Default for IndirectParametersBuffer {
    fn default() -> Self {
        Self::new()
    }
}

impl<BD, BDI> BatchedInstanceBuffers<BD, BDI>
where
    BD: GpuArrayBufferable + Sync + Send + 'static,
    BDI: Pod,
{
    /// Creates new buffers.
    pub fn new() -> Self {
        BatchedInstanceBuffers {
            data_buffer: UninitBufferVec::new(BufferUsages::STORAGE),
            work_item_buffers: EntityHashMap::default(),
            current_input_buffer: BufferVec::new(BufferUsages::STORAGE),
            previous_input_buffer: BufferVec::new(BufferUsages::STORAGE),
        }
    }

    /// Returns the binding of the buffer that contains the per-instance data.
    ///
    /// This buffer needs to be filled in via a compute shader.
    pub fn instance_data_binding(&self) -> Option<BindingResource> {
        self.data_buffer
            .buffer()
            .map(|buffer| buffer.as_entire_binding())
    }

    /// Clears out the buffers in preparation for a new frame.
    pub fn clear(&mut self) {
        self.data_buffer.clear();
        self.current_input_buffer.clear();
        self.previous_input_buffer.clear();
        for work_item_buffer in self.work_item_buffers.values_mut() {
            work_item_buffer.buffer.clear();
        }
    }
}

impl<BD, BDI> Default for BatchedInstanceBuffers<BD, BDI>
where
    BD: GpuArrayBufferable + Sync + Send + 'static,
    BDI: Pod,
{
    fn default() -> Self {
        Self::new()
    }
}

<<<<<<< HEAD
/// Information about a render batch that we're building up during a sorted
/// render phase.
struct SortedRenderBatch<F>
where
    F: GetBatchData,
{
    /// The index of the first phase item in this batch in the list of phase
    /// items.
    phase_item_start_index: u32,

    /// The index of the first instance in this batch in the instance buffer.
    instance_start_index: u32,

    /// The index of the indirect parameters for this batch in the
    /// [`IndirectParametersBuffer`].
    ///
    /// If CPU culling is being used, then this will be `None`.
    indirect_parameters_index: Option<NonMaxU32>,

    /// Metadata that can be used to determine whether an instance can be placed
    /// into this batch.
    meta: BatchMeta<F::CompareData>,
}

impl<F> SortedRenderBatch<F>
where
    F: GetBatchData,
{
    /// Finalizes this batch and updates the [`SortedRenderPhase`] with the
    /// appropriate indices.
    ///
    /// `instance_end_index` is the index of the last instance in this batch
    /// plus one.
    fn flush<I>(self, instance_end_index: u32, phase: &mut SortedRenderPhase<I>)
    where
        I: CachedRenderPipelinePhaseItem + SortedPhaseItem,
    {
        let (batch_range, batch_extra_index) =
            phase.items[self.phase_item_start_index as usize].batch_range_and_extra_index_mut();
        *batch_range = self.instance_start_index..instance_end_index;
        *batch_extra_index =
            PhaseItemExtraIndex::maybe_indirect_parameters_index(self.indirect_parameters_index);
=======
/// A system that runs early in extraction and clears out all the
/// [`BatchedInstanceBuffers`] for the frame.
///
/// We have to run this during extraction because, if GPU preprocessing is in
/// use, the extraction phase will write to the mesh input uniform buffers
/// directly, so the buffers need to be cleared before then.
pub fn clear_batched_gpu_instance_buffers<GFBD>(
    gpu_batched_instance_buffers: Option<
        ResMut<BatchedInstanceBuffers<GFBD::BufferData, GFBD::BufferInputData>>,
    >,
) where
    GFBD: GetFullBatchData,
{
    if let Some(mut gpu_batched_instance_buffers) = gpu_batched_instance_buffers {
        gpu_batched_instance_buffers.clear();
>>>>>>> 6d6810c9
    }
}

/// A system that removes GPU preprocessing work item buffers that correspond to
/// deleted [`ViewTarget`]s.
///
/// This is a separate system from [`clear_batched_gpu_instance_buffers`]
/// because [`ViewTarget`]s aren't created until after the extraction phase is
/// completed.
pub fn delete_old_work_item_buffers<GFBD>(
    mut gpu_batched_instance_buffers: ResMut<
        BatchedInstanceBuffers<GFBD::BufferData, GFBD::BufferInputData>,
    >,
    view_targets: Query<Entity, With<ViewTarget>>,
) where
    GFBD: GetFullBatchData,
{
    gpu_batched_instance_buffers
        .work_item_buffers
        .retain(|entity, _| view_targets.contains(*entity));
}

/// Batch the items in a sorted render phase, when GPU instance buffer building
/// is in use. This means comparing metadata needed to draw each phase item and
/// trying to combine the draws into a batch.
pub fn batch_and_prepare_sorted_render_phase<I, GFBD>(
    gpu_array_buffer: ResMut<BatchedInstanceBuffers<GFBD::BufferData, GFBD::BufferInputData>>,
    mut indirect_parameters_buffer: ResMut<IndirectParametersBuffer>,
    mut views: Query<(Entity, &mut SortedRenderPhase<I>, Has<GpuCulling>)>,
    system_param_item: StaticSystemParam<GFBD::Param>,
) where
    I: CachedRenderPipelinePhaseItem + SortedPhaseItem,
    GFBD: GetFullBatchData,
{
    // We only process GPU-built batch data in this function.
    let BatchedInstanceBuffers {
        ref mut data_buffer,
        ref mut work_item_buffers,
        ..
    } = gpu_array_buffer.into_inner();

    for (view, mut phase, gpu_culling) in &mut views {
        // Create the work item buffer if necessary.
        let work_item_buffer =
            work_item_buffers
                .entry(view)
                .or_insert_with(|| PreprocessWorkItemBuffer {
                    buffer: BufferVec::new(BufferUsages::STORAGE),
                    gpu_culling,
                });

        // Walk through the list of phase items, building up batches as we go.
        let mut batch: Option<SortedRenderBatch<GFBD>> = None;
        for current_index in 0..phase.items.len() {
            // Get the index of the input data, and comparison metadata, for
            // this entity.
            let current_batch_input_index = GFBD::get_index_and_compare_data(
                &system_param_item,
                phase.items[current_index].entity(),
            );

            // Unpack that index and metadata.
            let (current_input_index, current_meta);
            match current_batch_input_index {
                Some((input_index, Some(current_compare_data))) => {
                    current_input_index = Some(input_index);
                    current_meta = Some(BatchMeta::new(
                        &phase.items[current_index],
                        current_compare_data,
                    ));
                }
                _ => {
                    current_input_index = None;
                    current_meta = None;
                }
            }

            // Determine if this entity can be included in the batch we're
            // building up.
            let can_batch = batch.as_ref().is_some_and(|batch| {
                current_meta
                    .as_ref()
                    .is_some_and(|current_meta| batch.meta == *current_meta)
            });

            // Make space in the data buffer for this instance.
            let current_entity = phase.items[current_index].entity();
            let output_index = data_buffer.add() as u32;

            // If we can't batch, break the existing batch and make a new one.
            if !can_batch {
                // Break a batch if we need to.
                if let Some(batch) = batch.take() {
                    batch.flush(output_index, &mut phase);
                }

                // Start a new batch.
                batch = current_meta.map(|meta| {
                    let indirect_parameters_index = if gpu_culling {
                        GFBD::get_batch_indirect_parameters_index(
                            &system_param_item,
                            &mut indirect_parameters_buffer,
                            current_entity,
                            output_index,
                        )
                    } else {
                        None
                    };
                    SortedRenderBatch {
                        phase_item_start_index: current_index as u32,
                        instance_start_index: output_index,
                        indirect_parameters_index,
                        meta,
                    }
                });
            }

            // Add a new preprocessing work item so that the preprocessing
            // shader will copy the per-instance data over.
            if let (Some(batch), Some(input_index)) = (batch.as_ref(), current_input_index.as_ref())
            {
                work_item_buffer.buffer.push(PreprocessWorkItem {
                    input_index: (*input_index).into(),
                    output_index: match batch.indirect_parameters_index {
                        Some(indirect_parameters_index) => indirect_parameters_index.into(),
                        None => output_index,
                    },
                });
            }
        }

        // Flush the final batch if necessary.
        if let Some(batch) = batch.take() {
            batch.flush(data_buffer.len() as u32, &mut phase);
        }
    }
}

/// Creates batches for a render phase that uses bins.
pub fn batch_and_prepare_binned_render_phase<BPI, GFBD>(
    gpu_array_buffer: ResMut<BatchedInstanceBuffers<GFBD::BufferData, GFBD::BufferInputData>>,
    mut indirect_parameters_buffer: ResMut<IndirectParametersBuffer>,
    mut views: Query<(Entity, &mut BinnedRenderPhase<BPI>, Has<GpuCulling>)>,
    param: StaticSystemParam<GFBD::Param>,
) where
    BPI: BinnedPhaseItem,
    GFBD: GetFullBatchData,
{
    let system_param_item = param.into_inner();

    let BatchedInstanceBuffers {
        ref mut data_buffer,
        ref mut work_item_buffers,
        ..
    } = gpu_array_buffer.into_inner();

    for (view, mut phase, gpu_culling) in &mut views {
        let phase = &mut *phase; // Borrow checker.

        // Create the work item buffer if necessary; otherwise, just mark it as
        // used this frame.
        let work_item_buffer =
            work_item_buffers
                .entry(view)
                .or_insert_with(|| PreprocessWorkItemBuffer {
                    buffer: BufferVec::new(BufferUsages::STORAGE),
                    gpu_culling,
                });

        // Prepare batchables.

        for key in &phase.batchable_keys {
            let mut batch: Option<BinnedRenderPhaseBatch> = None;
            for &entity in &phase.batchable_values[key] {
                let Some(input_index) = GFBD::get_binned_index(&system_param_item, entity) else {
                    continue;
                };
                let output_index = data_buffer.add() as u32;

                match batch {
                    Some(ref mut batch) => {
                        batch.instance_range.end = output_index + 1;
                        work_item_buffer.buffer.push(PreprocessWorkItem {
                            input_index: input_index.into(),
                            output_index: batch
                                .extra_index
                                .as_indirect_parameters_index()
                                .unwrap_or(output_index),
                        });
                    }

                    None if gpu_culling => {
                        let indirect_parameters_index = GFBD::get_batch_indirect_parameters_index(
                            &system_param_item,
                            &mut indirect_parameters_buffer,
                            entity,
                            output_index,
                        );
                        work_item_buffer.buffer.push(PreprocessWorkItem {
                            input_index: input_index.into(),
                            output_index: indirect_parameters_index.unwrap_or_default().into(),
                        });
                        batch = Some(BinnedRenderPhaseBatch {
                            representative_entity: entity,
                            instance_range: output_index..output_index + 1,
                            extra_index: PhaseItemExtraIndex::maybe_indirect_parameters_index(
                                indirect_parameters_index,
                            ),
                        });
                    }

                    None => {
                        work_item_buffer.buffer.push(PreprocessWorkItem {
                            input_index: input_index.into(),
                            output_index,
                        });
                        batch = Some(BinnedRenderPhaseBatch {
                            representative_entity: entity,
                            instance_range: output_index..output_index + 1,
                            extra_index: PhaseItemExtraIndex::NONE,
                        });
                    }
                }
            }

            if let Some(batch) = batch {
                phase.batch_sets.push(smallvec![batch]);
            }
        }

        // Prepare unbatchables.
        for key in &phase.unbatchable_keys {
            let unbatchables = phase.unbatchable_values.get_mut(key).unwrap();
            for &entity in &unbatchables.entities {
                let Some(input_index) = GFBD::get_binned_index(&system_param_item, entity) else {
                    continue;
                };
                let output_index = data_buffer.add() as u32;

                if gpu_culling {
                    let indirect_parameters_index = GFBD::get_batch_indirect_parameters_index(
                        &system_param_item,
                        &mut indirect_parameters_buffer,
                        entity,
                        output_index,
                    )
                    .unwrap_or_default();
                    work_item_buffer.buffer.push(PreprocessWorkItem {
                        input_index: input_index.into(),
                        output_index: indirect_parameters_index.into(),
                    });
                    unbatchables
                        .buffer_indices
                        .add(UnbatchableBinnedEntityIndices {
                            instance_index: indirect_parameters_index.into(),
                            extra_index: PhaseItemExtraIndex::indirect_parameters_index(
                                indirect_parameters_index.into(),
                            ),
                        });
                } else {
                    work_item_buffer.buffer.push(PreprocessWorkItem {
                        input_index: input_index.into(),
                        output_index,
                    });
                    unbatchables
                        .buffer_indices
                        .add(UnbatchableBinnedEntityIndices {
                            instance_index: output_index,
                            extra_index: PhaseItemExtraIndex::NONE,
                        });
                }
            }
        }
    }
}

/// A system that writes all instance buffers to the GPU.
pub fn write_batched_instance_buffers<GFBD>(
    render_device: Res<RenderDevice>,
    render_queue: Res<RenderQueue>,
    gpu_array_buffer: ResMut<BatchedInstanceBuffers<GFBD::BufferData, GFBD::BufferInputData>>,
) where
    GFBD: GetFullBatchData,
{
    let BatchedInstanceBuffers {
        ref mut data_buffer,
        work_item_buffers: ref mut index_buffers,
        ref mut current_input_buffer,
        previous_input_buffer: _,
    } = gpu_array_buffer.into_inner();

    data_buffer.write_buffer(&render_device);
    current_input_buffer.write_buffer(&render_device, &render_queue);
    // There's no need to write `previous_input_buffer`, as we wrote
    // that on the previous frame, and it hasn't changed.

    for index_buffer in index_buffers.values_mut() {
        index_buffer
            .buffer
            .write_buffer(&render_device, &render_queue);
    }
}

/// Determines whether it's possible to run preprocessing on the GPU.
///
/// Currently, this simply checks to see whether compute shaders are supported.
pub fn can_preprocess_on_gpu(render_device: &RenderDevice) -> bool {
    render_device.limits().max_compute_workgroup_size_x > 0
}

pub fn write_indirect_parameters_buffer(
    render_device: Res<RenderDevice>,
    render_queue: Res<RenderQueue>,
    mut indirect_parameters_buffer: ResMut<IndirectParametersBuffer>,
) {
    indirect_parameters_buffer.write_buffer(&render_device, &render_queue);
    indirect_parameters_buffer.clear();
}<|MERGE_RESOLUTION|>--- conflicted
+++ resolved
@@ -234,7 +234,6 @@
     }
 }
 
-<<<<<<< HEAD
 /// Information about a render batch that we're building up during a sorted
 /// render phase.
 struct SortedRenderBatch<F>
@@ -277,7 +276,9 @@
         *batch_range = self.instance_start_index..instance_end_index;
         *batch_extra_index =
             PhaseItemExtraIndex::maybe_indirect_parameters_index(self.indirect_parameters_index);
-=======
+    }
+}
+
 /// A system that runs early in extraction and clears out all the
 /// [`BatchedInstanceBuffers`] for the frame.
 ///
@@ -293,7 +294,6 @@
 {
     if let Some(mut gpu_batched_instance_buffers) = gpu_batched_instance_buffers {
         gpu_batched_instance_buffers.clear();
->>>>>>> 6d6810c9
     }
 }
 
