--- conflicted
+++ resolved
@@ -1,13 +1,8 @@
 use bevy_ecs::{
     component::Component,
     prelude::Res,
-<<<<<<< HEAD
-    query::{Has, QueryItem, ReadOnlyWorldQueryData},
-    system::{Query, ResMut},
-=======
-    query::{QueryItem, ReadOnlyWorldQuery},
+    query::{QueryItem, ReadOnlyWorldQueryData, WorldQueryFilter},
     system::{Query, ResMut, StaticSystemParam, SystemParam, SystemParamItem},
->>>>>>> 4d286d08
 };
 use bevy_utils::nonmax::NonMaxU32;
 
@@ -61,13 +56,9 @@
 /// A trait to support getting data used for batching draw commands via phase
 /// items.
 pub trait GetBatchData {
-<<<<<<< HEAD
+    type Param: SystemParam + 'static;
     type Query: ReadOnlyWorldQueryData;
-=======
-    type Param: SystemParam + 'static;
-    type Query: ReadOnlyWorldQuery;
-    type QueryFilter: ReadOnlyWorldQuery;
->>>>>>> 4d286d08
+    type QueryFilter: WorldQueryFilter;
     /// Data used for comparison between phase items. If the pipeline id, draw
     /// function id, per-instance data buffer dynamic offset and this data
     /// matches, the draws can be batched.
