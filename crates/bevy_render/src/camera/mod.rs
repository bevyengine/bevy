--- conflicted
+++ resolved
@@ -22,32 +22,14 @@
     fn build(&self, app: &mut App) {
         app.register_type::<Camera>()
             .register_type::<Visibility>()
-<<<<<<< HEAD
             .register_type::<OrthographicProjection>()
             .register_type::<PerspectiveProjection>()
-=======
-            .register_type::<ComputedVisibility>()
->>>>>>> ab72c836
             .register_type::<VisibleEntities>()
             .register_type::<WindowOrigin>()
             .register_type::<ScalingMode>()
             .register_type::<DepthCalculation>()
             .register_type::<Aabb>()
-<<<<<<< HEAD
-            .register_type::<Camera3d>()
-            .register_type::<Camera2d>()
             .init_resource::<ComputedVisibility>()
-            .add_system_to_stage(
-                CoreStage::PostUpdate,
-                crate::camera::camera_system::<OrthographicProjection>.after(ModifiesWindows),
-            )
-            .add_system_to_stage(
-                CoreStage::PostUpdate,
-                crate::camera::camera_system::<PerspectiveProjection>.after(ModifiesWindows),
-            )
-            .add_plugin(CameraTypePlugin::<Camera3d>::default())
-            .add_plugin(CameraTypePlugin::<Camera2d>::default());
-=======
             .register_type::<CameraRenderGraph>()
             .add_plugin(CameraProjectionPlugin::<Projection>::default())
             .add_plugin(CameraProjectionPlugin::<OrthographicProjection>::default())
@@ -60,6 +42,5 @@
             let mut render_graph = render_app.world.resource_mut::<RenderGraph>();
             render_graph.add_node(crate::main_graph::node::CAMERA_DRIVER, camera_driver_node);
         }
->>>>>>> ab72c836
     }
 }