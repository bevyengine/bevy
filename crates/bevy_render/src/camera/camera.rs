--- conflicted
+++ resolved
@@ -228,8 +228,7 @@
 /// Adding a camera is typically done by adding a bundle, either the `Camera2dBundle` or the
 /// `Camera3dBundle`.
 #[derive(Component, Debug, Reflect, Clone)]
-<<<<<<< HEAD
-#[reflect(Component, Default)]
+#[reflect(Component, Default, Debug)]
 #[require(
     Frustum,
     CameraMainTextureUsages,
@@ -240,9 +239,6 @@
     ViewVisibility,
     Msaa
 )]
-=======
-#[reflect(Component, Default, Debug)]
->>>>>>> 378dcacf
 pub struct Camera {
     /// If set, this camera will render to the given [`Viewport`] rectangle within the configured [`RenderTarget`].
     pub viewport: Option<Viewport>,
