--- conflicted
+++ resolved
@@ -108,11 +108,7 @@
             viewport: None,
             computed: Default::default(),
             target: Default::default(),
-<<<<<<< HEAD
-            depth_calculation: Default::default(),
             hdr: true,
-=======
->>>>>>> 3689d5d0
         }
     }
 }
@@ -485,18 +481,13 @@
                 ExtractedView {
                     projection: camera.projection_matrix(),
                     transform: *transform,
-<<<<<<< HEAD
-                    width: viewport_size.x,
-                    height: viewport_size.y,
                     hdr: camera.hdr,
-=======
                     viewport: UVec4::new(
                         viewport_origin.x,
                         viewport_origin.y,
                         viewport_size.x,
                         viewport_size.y,
                     ),
->>>>>>> 3689d5d0
                 },
                 visible_entities.clone(),
             ));
