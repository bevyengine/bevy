use crate::{
    camera::CameraProjection,
    camera::{ManualTextureViewHandle, ManualTextureViews},
    prelude::Image,
    primitives::Frustum,
    render_asset::RenderAssets,
    render_graph::{InternedRenderSubGraph, RenderSubGraph},
    render_resource::TextureView,
    view::{ColorGrading, ExtractedView, ExtractedWindows, RenderLayers, VisibleEntities},
    Extract,
};
use bevy_asset::{AssetEvent, AssetId, Assets, Handle};
use bevy_derive::{Deref, DerefMut};
use bevy_ecs::{
    change_detection::DetectChanges,
    component::Component,
    entity::Entity,
    event::EventReader,
    prelude::With,
    reflect::ReflectComponent,
    system::{Commands, Query, Res, ResMut, Resource},
};
use bevy_log::warn;
use bevy_math::{
    primitives::Direction3d, vec2, Mat4, Ray3d, Rect, URect, UVec2, UVec4, Vec2, Vec3,
};
use bevy_reflect::prelude::*;
use bevy_render_macros::ExtractComponent;
use bevy_transform::components::GlobalTransform;
use bevy_utils::{HashMap, HashSet};
use bevy_window::{
    NormalizedWindowRef, PrimaryWindow, Window, WindowCreated, WindowRef, WindowResized,
    WindowScaleFactorChanged,
};
<<<<<<< HEAD
use std::ops::Range;
use wgpu::{BlendState, LoadOp, TextureFormat};
=======
use std::{borrow::Cow, ops::Range};
use wgpu::{BlendState, LoadOp, TextureFormat, TextureUsages};
>>>>>>> 143066de

use super::{ClearColorConfig, Projection};

/// Render viewport configuration for the [`Camera`] component.
///
/// The viewport defines the area on the render target to which the camera renders its image.
/// You can overlay multiple cameras in a single window using viewports to create effects like
/// split screen, minimaps, and character viewers.
#[derive(Reflect, Debug, Clone)]
#[reflect(Default)]
pub struct Viewport {
    /// The physical position to render this viewport to within the [`RenderTarget`] of this [`Camera`].
    /// (0,0) corresponds to the top-left corner
    pub physical_position: UVec2,
    /// The physical size of the viewport rectangle to render to within the [`RenderTarget`] of this [`Camera`].
    /// The origin of the rectangle is in the top-left corner.
    pub physical_size: UVec2,
    /// The minimum and maximum depth to render (on a scale from 0.0 to 1.0).
    pub depth: Range<f32>,
}

impl Default for Viewport {
    fn default() -> Self {
        Self {
            physical_position: Default::default(),
            physical_size: Default::default(),
            depth: 0.0..1.0,
        }
    }
}

/// Information about the current [`RenderTarget`].
#[derive(Default, Debug, Clone)]
pub struct RenderTargetInfo {
    /// The physical size of this render target (in physical pixels, ignoring scale factor).
    pub physical_size: UVec2,
    /// The scale factor of this render target.
    ///
    /// When rendering to a window, typically it is a value greater or equal than 1.0,
    /// representing the ratio between the size of the window in physical pixels and the logical size of the window.
    pub scale_factor: f32,
}

/// Holds internally computed [`Camera`] values.
#[derive(Default, Debug, Clone)]
pub struct ComputedCameraValues {
    projection_matrix: Mat4,
    target_info: Option<RenderTargetInfo>,
    // size of the `Viewport`
    old_viewport_size: Option<UVec2>,
}

/// How much energy a `Camera3d` absorbs from incoming light.
///
/// <https://en.wikipedia.org/wiki/Exposure_(photography)>
#[derive(Component)]
pub struct ExposureSettings {
    /// <https://en.wikipedia.org/wiki/Exposure_value#Tabulated_exposure_values>
    pub ev100: f32,
}

impl ExposureSettings {
    pub const EV100_SUNLIGHT: f32 = 15.0;
    pub const EV100_OVERCAST: f32 = 12.0;
    pub const EV100_INDOOR: f32 = 7.0;

    pub fn from_physical_camera(physical_camera_parameters: PhysicalCameraParameters) -> Self {
        Self {
            ev100: physical_camera_parameters.ev100(),
        }
    }

    /// Converts EV100 values to exposure values.
    /// <https://google.github.io/filament/Filament.md.html#imagingpipeline/physicallybasedcamera/exposure>
    #[inline]
    pub fn exposure(&self) -> f32 {
        (-self.ev100).exp2() / 1.2
    }
}

impl Default for ExposureSettings {
    fn default() -> Self {
        Self {
            ev100: Self::EV100_INDOOR,
        }
    }
}

/// Parameters based on physical camera characteristics for calculating
/// EV100 values for use with [`ExposureSettings`].
#[derive(Clone, Copy)]
pub struct PhysicalCameraParameters {
    /// <https://en.wikipedia.org/wiki/F-number>
    pub aperture_f_stops: f32,
    /// <https://en.wikipedia.org/wiki/Shutter_speed>
    pub shutter_speed_s: f32,
    /// <https://en.wikipedia.org/wiki/Film_speed>
    pub sensitivity_iso: f32,
}

impl PhysicalCameraParameters {
    /// Calculate the [EV100](https://en.wikipedia.org/wiki/Exposure_value).
    pub fn ev100(&self) -> f32 {
        (self.aperture_f_stops * self.aperture_f_stops * 100.0
            / (self.shutter_speed_s * self.sensitivity_iso))
            .log2()
    }
}

impl Default for PhysicalCameraParameters {
    fn default() -> Self {
        Self {
            aperture_f_stops: 1.0,
            shutter_speed_s: 1.0 / 125.0,
            sensitivity_iso: 100.0,
        }
    }
}

/// The defining [`Component`] for camera entities,
/// storing information about how and what to render through this camera.
///
/// The [`Camera`] component is added to an entity to define the properties of the viewpoint from
/// which rendering occurs. It defines the position of the view to render, the projection method
/// to transform the 3D objects into a 2D image, as well as the render target into which that image
/// is produced.
///
/// Adding a camera is typically done by adding a bundle, either the `Camera2dBundle` or the
/// `Camera3dBundle`.
#[derive(Component, Debug, Reflect, Clone)]
#[reflect(Component)]
pub struct Camera {
    /// If set, this camera will render to the given [`Viewport`] rectangle within the configured [`RenderTarget`].
    pub viewport: Option<Viewport>,
    /// Cameras with a higher order are rendered later, and thus on top of lower order cameras.
    pub order: isize,
    /// If this is set to `true`, this camera will be rendered to its specified [`RenderTarget`]. If `false`, this
    /// camera will not be rendered.
    pub is_active: bool,
    /// Computed values for this camera, such as the projection matrix and the render target size.
    #[reflect(ignore)]
    pub computed: ComputedCameraValues,
    /// The "target" that this camera will render to.
    #[reflect(ignore)]
    pub target: RenderTarget,
    /// If this is set to `true`, the camera will use an intermediate "high dynamic range" render texture.
    /// This allows rendering with a wider range of lighting values.
    pub hdr: bool,
    // todo: reflect this when #6042 lands
    /// The [`CameraOutputMode`] for this camera.
    #[reflect(ignore)]
    pub output_mode: CameraOutputMode,
    /// If this is enabled, a previous camera exists that shares this camera's render target, and this camera has MSAA enabled, then the previous camera's
    /// outputs will be written to the intermediate multi-sampled render target textures for this camera. This enables cameras with MSAA enabled to
    /// "write their results on top" of previous camera results, and include them as a part of their render results. This is enabled by default to ensure
    /// cameras with MSAA enabled layer their results in the same way as cameras without MSAA enabled by default.
    pub msaa_writeback: bool,
    /// The clear color operation to perform on the render target.
    pub clear_color: ClearColorConfig,
}

impl Default for Camera {
    fn default() -> Self {
        Self {
            is_active: true,
            order: 0,
            viewport: None,
            computed: Default::default(),
            target: Default::default(),
            output_mode: Default::default(),
            hdr: false,
            msaa_writeback: true,
            clear_color: Default::default(),
        }
    }
}

impl Camera {
    /// Converts a physical size in this `Camera` to a logical size.
    #[inline]
    pub fn to_logical(&self, physical_size: UVec2) -> Option<Vec2> {
        let scale = self.computed.target_info.as_ref()?.scale_factor;
        Some(physical_size.as_vec2() / scale)
    }

    /// The rendered physical bounds [`URect`] of the camera. If the `viewport` field is
    /// set to [`Some`], this will be the rect of that custom viewport. Otherwise it will default to
    /// the full physical rect of the current [`RenderTarget`].
    #[inline]
    pub fn physical_viewport_rect(&self) -> Option<URect> {
        let min = self
            .viewport
            .as_ref()
            .map(|v| v.physical_position)
            .unwrap_or(UVec2::ZERO);
        let max = min + self.physical_viewport_size()?;
        Some(URect { min, max })
    }

    /// The rendered logical bounds [`Rect`] of the camera. If the `viewport` field is set to
    /// [`Some`], this will be the rect of that custom viewport. Otherwise it will default to the
    /// full logical rect of the current [`RenderTarget`].
    #[inline]
    pub fn logical_viewport_rect(&self) -> Option<Rect> {
        let URect { min, max } = self.physical_viewport_rect()?;
        Some(Rect {
            min: self.to_logical(min)?,
            max: self.to_logical(max)?,
        })
    }

    /// The logical size of this camera's viewport. If the `viewport` field is set to [`Some`], this
    /// will be the size of that custom viewport. Otherwise it will default to the full logical size
    /// of the current [`RenderTarget`].
    ///  For logic that requires the full logical size of the
    /// [`RenderTarget`], prefer [`Camera::logical_target_size`].
    ///
    /// Returns `None` if either:
    /// - the function is called just after the `Camera` is created, before `camera_system` is executed,
    /// - the [`RenderTarget`] isn't correctly set:
    ///   - it references the [`PrimaryWindow`](RenderTarget::Window) when there is none,
    ///   - it references a [`Window`](RenderTarget::Window) entity that doesn't exist or doesn't actually have a `Window` component,
    ///   - it references an [`Image`](RenderTarget::Image) that doesn't exist (invalid handle),
    ///   - it references a [`TextureView`](RenderTarget::TextureView) that doesn't exist (invalid handle).
    #[inline]
    pub fn logical_viewport_size(&self) -> Option<Vec2> {
        self.viewport
            .as_ref()
            .and_then(|v| self.to_logical(v.physical_size))
            .or_else(|| self.logical_target_size())
    }

    /// The physical size of this camera's viewport (in physical pixels).
    /// If the `viewport` field is set to [`Some`], this
    /// will be the size of that custom viewport. Otherwise it will default to the full physical size of
    /// the current [`RenderTarget`].
    /// For logic that requires the full physical size of the [`RenderTarget`], prefer [`Camera::physical_target_size`].
    #[inline]
    pub fn physical_viewport_size(&self) -> Option<UVec2> {
        self.viewport
            .as_ref()
            .map(|v| v.physical_size)
            .or_else(|| self.physical_target_size())
    }

    /// The full logical size of this camera's [`RenderTarget`], ignoring custom `viewport` configuration.
    /// Note that if the `viewport` field is [`Some`], this will not represent the size of the rendered area.
    /// For logic that requires the size of the actually rendered area, prefer [`Camera::logical_viewport_size`].
    #[inline]
    pub fn logical_target_size(&self) -> Option<Vec2> {
        self.computed
            .target_info
            .as_ref()
            .and_then(|t| self.to_logical(t.physical_size))
    }

    /// The full physical size of this camera's [`RenderTarget`] (in physical pixels),
    /// ignoring custom `viewport` configuration.
    /// Note that if the `viewport` field is [`Some`], this will not represent the size of the rendered area.
    /// For logic that requires the size of the actually rendered area, prefer [`Camera::physical_viewport_size`].
    #[inline]
    pub fn physical_target_size(&self) -> Option<UVec2> {
        self.computed.target_info.as_ref().map(|t| t.physical_size)
    }

    #[inline]
    pub fn target_scaling_factor(&self) -> Option<f32> {
        self.computed.target_info.as_ref().map(|t| t.scale_factor)
    }

    /// The projection matrix computed using this camera's [`CameraProjection`].
    #[inline]
    pub fn projection_matrix(&self) -> Mat4 {
        self.computed.projection_matrix
    }

    /// Given a position in world space, use the camera to compute the viewport-space coordinates.
    ///
    /// To get the coordinates in Normalized Device Coordinates, you should use
    /// [`world_to_ndc`](Self::world_to_ndc).
    ///
    /// Returns `None` if any of these conditions occur:
    /// - The computed coordinates are beyond the near or far plane
    /// - The logical viewport size cannot be computed. See [`logical_viewport_size`](Camera::logical_viewport_size)
    /// - The world coordinates cannot be mapped to the Normalized Device Coordinates. See [`world_to_ndc`](Camera::world_to_ndc)
    /// May also panic if `glam_assert` is enabled. See [`world_to_ndc`](Camera::world_to_ndc).
    #[doc(alias = "world_to_screen")]
    pub fn world_to_viewport(
        &self,
        camera_transform: &GlobalTransform,
        world_position: Vec3,
    ) -> Option<Vec2> {
        let target_size = self.logical_viewport_size()?;
        let ndc_space_coords = self.world_to_ndc(camera_transform, world_position)?;
        // NDC z-values outside of 0 < z < 1 are outside the (implicit) camera frustum and are thus not in viewport-space
        if ndc_space_coords.z < 0.0 || ndc_space_coords.z > 1.0 {
            return None;
        }

        // Once in NDC space, we can discard the z element and rescale x/y to fit the screen
        let mut viewport_position = (ndc_space_coords.truncate() + Vec2::ONE) / 2.0 * target_size;
        // Flip the Y co-ordinate origin from the bottom to the top.
        viewport_position.y = target_size.y - viewport_position.y;
        Some(viewport_position)
    }

    /// Returns a ray originating from the camera, that passes through everything beyond `viewport_position`.
    ///
    /// The resulting ray starts on the near plane of the camera.
    ///
    /// If the camera's projection is orthographic the direction of the ray is always equal to `camera_transform.forward()`.
    ///
    /// To get the world space coordinates with Normalized Device Coordinates, you should use
    /// [`ndc_to_world`](Self::ndc_to_world).
    ///
    /// Returns `None` if any of these conditions occur:
    /// - The logical viewport size cannot be computed. See [`logical_viewport_size`](Camera::logical_viewport_size)
    /// - The near or far plane cannot be computed. This can happen if the `camera_transform`, the `world_position`, or the projection matrix defined by [`CameraProjection`] contain `NAN`.
    /// Panics if the projection matrix is null and `glam_assert` is enabled.
    pub fn viewport_to_world(
        &self,
        camera_transform: &GlobalTransform,
        mut viewport_position: Vec2,
    ) -> Option<Ray3d> {
        let target_size = self.logical_viewport_size()?;
        // Flip the Y co-ordinate origin from the top to the bottom.
        viewport_position.y = target_size.y - viewport_position.y;
        let ndc = viewport_position * 2. / target_size - Vec2::ONE;

        let ndc_to_world =
            camera_transform.compute_matrix() * self.computed.projection_matrix.inverse();
        let world_near_plane = ndc_to_world.project_point3(ndc.extend(1.));
        // Using EPSILON because an ndc with Z = 0 returns NaNs.
        let world_far_plane = ndc_to_world.project_point3(ndc.extend(f32::EPSILON));

        // The fallible direction constructor ensures that world_near_plane and world_far_plane aren't NaN.
        Direction3d::new(world_far_plane - world_near_plane).map_or(None, |direction| {
            Some(Ray3d {
                origin: world_near_plane,
                direction,
            })
        })
    }

    /// Returns a 2D world position computed from a position on this [`Camera`]'s viewport.
    ///
    /// Useful for 2D cameras and other cameras with an orthographic projection pointing along the Z axis.
    ///
    /// To get the world space coordinates with Normalized Device Coordinates, you should use
    /// [`ndc_to_world`](Self::ndc_to_world).
    ///
    /// Returns `None` if any of these conditions occur:
    /// - The logical viewport size cannot be computed. See [`logical_viewport_size`](Camera::logical_viewport_size)
    /// - The viewport position cannot be mapped to the world. See [`ndc_to_world`](Camera::ndc_to_world)
    /// May panic. See [`ndc_to_world`](Camera::ndc_to_world).
    pub fn viewport_to_world_2d(
        &self,
        camera_transform: &GlobalTransform,
        mut viewport_position: Vec2,
    ) -> Option<Vec2> {
        let target_size = self.logical_viewport_size()?;
        // Flip the Y co-ordinate origin from the top to the bottom.
        viewport_position.y = target_size.y - viewport_position.y;
        let ndc = viewport_position * 2. / target_size - Vec2::ONE;

        let world_near_plane = self.ndc_to_world(camera_transform, ndc.extend(1.))?;

        Some(world_near_plane.truncate())
    }

    /// Given a position in world space, use the camera's viewport to compute the Normalized Device Coordinates.
    ///
    /// When the position is within the viewport the values returned will be between -1.0 and 1.0 on the X and Y axes,
    /// and between 0.0 and 1.0 on the Z axis.
    /// To get the coordinates in the render target's viewport dimensions, you should use
    /// [`world_to_viewport`](Self::world_to_viewport).
    ///
    /// Returns `None` if the `camera_transform`, the `world_position`, or the projection matrix defined by [`CameraProjection`] contain `NAN`.
    /// Panics if the `camera_transform` contains `NAN` and the `glam_assert` feature is enabled.
    pub fn world_to_ndc(
        &self,
        camera_transform: &GlobalTransform,
        world_position: Vec3,
    ) -> Option<Vec3> {
        // Build a transformation matrix to convert from world space to NDC using camera data
        let world_to_ndc: Mat4 =
            self.computed.projection_matrix * camera_transform.compute_matrix().inverse();
        let ndc_space_coords: Vec3 = world_to_ndc.project_point3(world_position);

        (!ndc_space_coords.is_nan()).then_some(ndc_space_coords)
    }

    /// Given a position in Normalized Device Coordinates,
    /// use the camera's viewport to compute the world space position.
    ///
    /// When the position is within the viewport the values returned will be between -1.0 and 1.0 on the X and Y axes,
    /// and between 0.0 and 1.0 on the Z axis.
    /// To get the world space coordinates with the viewport position, you should use
    /// [`world_to_viewport`](Self::world_to_viewport).
    ///
    /// Returns `None` if the `camera_transform`, the `world_position`, or the projection matrix defined by [`CameraProjection`] contain `NAN`.
    /// Panics if the projection matrix is null and `glam_assert` is enabled.
    pub fn ndc_to_world(&self, camera_transform: &GlobalTransform, ndc: Vec3) -> Option<Vec3> {
        // Build a transformation matrix to convert from NDC to world space using camera data
        let ndc_to_world =
            camera_transform.compute_matrix() * self.computed.projection_matrix.inverse();

        let world_space_coords = ndc_to_world.project_point3(ndc);

        (!world_space_coords.is_nan()).then_some(world_space_coords)
    }
}

/// Control how this camera outputs once rendering is completed.
#[derive(Debug, Clone, Copy)]
pub enum CameraOutputMode {
    /// Writes the camera output to configured render target.
    Write {
        /// The blend state that will be used by the pipeline that writes the intermediate render textures to the final render target texture.
        blend_state: Option<BlendState>,
        /// The color attachment load operation that will be used by the pipeline that writes the intermediate render textures to the final render
        /// target texture.
        color_attachment_load_op: LoadOp<wgpu::Color>,
    },
    /// Skips writing the camera output to the configured render target. The output will remain in the
    /// Render Target's "intermediate" textures, which a camera with a higher order should write to the render target
    /// using [`CameraOutputMode::Write`]. The "skip" mode can easily prevent render results from being displayed, or cause
    /// them to be lost. Only use this if you know what you are doing!
    /// In camera setups with multiple active cameras rendering to the same RenderTarget, the Skip mode can be used to remove
    /// unnecessary / redundant writes to the final output texture, removing unnecessary render passes.
    Skip,
}

impl Default for CameraOutputMode {
    fn default() -> Self {
        CameraOutputMode::Write {
            blend_state: None,
            color_attachment_load_op: LoadOp::Clear(Default::default()),
        }
    }
}

/// Configures the [`RenderGraph`](crate::render_graph::RenderGraph) name assigned to be run for a given [`Camera`] entity.
#[derive(Component, Deref, DerefMut)]
pub struct CameraRenderGraph(InternedRenderSubGraph);

impl CameraRenderGraph {
    /// Creates a new [`CameraRenderGraph`] from any string-like type.
    #[inline]
    pub fn new<T: RenderSubGraph>(name: T) -> Self {
        Self(name.intern())
    }

    /// Sets the graph name.
    #[inline]
    pub fn set<T: RenderSubGraph>(&mut self, name: T) {
        self.0 = name.intern();
    }
}

/// The "target" that a [`Camera`] will render to. For example, this could be a [`Window`]
/// swapchain or an [`Image`].
#[derive(Debug, Clone, Reflect)]
pub enum RenderTarget {
    /// Window to which the camera's view is rendered.
    Window(WindowRef),
    /// Image to which the camera's view is rendered.
    Image(Handle<Image>),
    /// Texture View to which the camera's view is rendered.
    /// Useful when the texture view needs to be created outside of Bevy, for example OpenXR.
    TextureView(ManualTextureViewHandle),
}

impl From<Handle<Image>> for RenderTarget {
    fn from(handle: Handle<Image>) -> Self {
        Self::Image(handle)
    }
}

/// Normalized version of the render target.
///
/// Once we have this we shouldn't need to resolve it down anymore.
#[derive(Debug, Clone, Reflect, PartialEq, Eq, Hash, PartialOrd, Ord)]
pub enum NormalizedRenderTarget {
    /// Window to which the camera's view is rendered.
    Window(NormalizedWindowRef),
    /// Image to which the camera's view is rendered.
    Image(Handle<Image>),
    /// Texture View to which the camera's view is rendered.
    /// Useful when the texture view needs to be created outside of Bevy, for example OpenXR.
    TextureView(ManualTextureViewHandle),
}

impl Default for RenderTarget {
    fn default() -> Self {
        Self::Window(Default::default())
    }
}

impl RenderTarget {
    /// Normalize the render target down to a more concrete value, mostly used for equality comparisons.
    pub fn normalize(&self, primary_window: Option<Entity>) -> Option<NormalizedRenderTarget> {
        match self {
            RenderTarget::Window(window_ref) => window_ref
                .normalize(primary_window)
                .map(NormalizedRenderTarget::Window),
            RenderTarget::Image(handle) => Some(NormalizedRenderTarget::Image(handle.clone())),
            RenderTarget::TextureView(id) => Some(NormalizedRenderTarget::TextureView(*id)),
        }
    }

    /// Get a handle to the render target's image,
    /// or `None` if the render target is another variant.
    pub fn as_image(&self) -> Option<&Handle<Image>> {
        if let Self::Image(handle) = self {
            Some(handle)
        } else {
            None
        }
    }
}

impl NormalizedRenderTarget {
    pub fn get_texture_view<'a>(
        &self,
        windows: &'a ExtractedWindows,
        images: &'a RenderAssets<Image>,
        manual_texture_views: &'a ManualTextureViews,
    ) -> Option<&'a TextureView> {
        match self {
            NormalizedRenderTarget::Window(window_ref) => windows
                .get(&window_ref.entity())
                .and_then(|window| window.swap_chain_texture_view.as_ref()),
            NormalizedRenderTarget::Image(image_handle) => {
                images.get(image_handle).map(|image| &image.texture_view)
            }
            NormalizedRenderTarget::TextureView(id) => {
                manual_texture_views.get(id).map(|tex| &tex.texture_view)
            }
        }
    }

    /// Retrieves the [`TextureFormat`] of this render target, if it exists.
    pub fn get_texture_format<'a>(
        &self,
        windows: &'a ExtractedWindows,
        images: &'a RenderAssets<Image>,
        manual_texture_views: &'a ManualTextureViews,
    ) -> Option<TextureFormat> {
        match self {
            NormalizedRenderTarget::Window(window_ref) => windows
                .get(&window_ref.entity())
                .and_then(|window| window.swap_chain_texture_format),
            NormalizedRenderTarget::Image(image_handle) => {
                images.get(image_handle).map(|image| image.texture_format)
            }
            NormalizedRenderTarget::TextureView(id) => {
                manual_texture_views.get(id).map(|tex| tex.format)
            }
        }
    }

    pub fn get_render_target_info<'a>(
        &self,
        resolutions: impl IntoIterator<Item = (Entity, &'a Window)>,
        images: &Assets<Image>,
        manual_texture_views: &ManualTextureViews,
    ) -> Option<RenderTargetInfo> {
        match self {
            NormalizedRenderTarget::Window(window_ref) => resolutions
                .into_iter()
                .find(|(entity, _)| *entity == window_ref.entity())
                .map(|(_, window)| RenderTargetInfo {
                    physical_size: UVec2::new(
                        window.resolution.physical_width(),
                        window.resolution.physical_height(),
                    ),
                    scale_factor: window.resolution.scale_factor(),
                }),
            NormalizedRenderTarget::Image(image_handle) => {
                let image = images.get(image_handle)?;
                Some(RenderTargetInfo {
                    physical_size: image.size(),
                    scale_factor: 1.0,
                })
            }
            NormalizedRenderTarget::TextureView(id) => {
                manual_texture_views.get(id).map(|tex| RenderTargetInfo {
                    physical_size: tex.size,
                    scale_factor: 1.0,
                })
            }
        }
    }

    // Check if this render target is contained in the given changed windows or images.
    fn is_changed(
        &self,
        changed_window_ids: &HashSet<Entity>,
        changed_image_handles: &HashSet<&AssetId<Image>>,
    ) -> bool {
        match self {
            NormalizedRenderTarget::Window(window_ref) => {
                changed_window_ids.contains(&window_ref.entity())
            }
            NormalizedRenderTarget::Image(image_handle) => {
                changed_image_handles.contains(&image_handle.id())
            }
            NormalizedRenderTarget::TextureView(_) => true,
        }
    }
}

/// System in charge of updating a [`Camera`] when its window or projection changes.
///
/// The system detects window creation, resize, and scale factor change events to update the camera
/// projection if needed. It also queries any [`CameraProjection`] component associated with the same
/// entity as the [`Camera`] one, to automatically update the camera projection matrix.
///
/// The system function is generic over the camera projection type, and only instances of
/// [`OrthographicProjection`] and [`PerspectiveProjection`] are automatically added to
/// the app, as well as the runtime-selected [`Projection`].
/// The system runs during [`PostUpdate`](bevy_app::PostUpdate).
///
/// ## World Resources
///
/// [`Res<Assets<Image>>`](Assets<Image>) -- For cameras that render to an image, this resource is used to
/// inspect information about the render target. This system will not access any other image assets.
///
/// [`OrthographicProjection`]: crate::camera::OrthographicProjection
/// [`PerspectiveProjection`]: crate::camera::PerspectiveProjection
#[allow(clippy::too_many_arguments)]
pub fn camera_system<T: CameraProjection + Component>(
    mut window_resized_events: EventReader<WindowResized>,
    mut window_created_events: EventReader<WindowCreated>,
    mut window_scale_factor_changed_events: EventReader<WindowScaleFactorChanged>,
    mut image_asset_events: EventReader<AssetEvent<Image>>,
    primary_window: Query<Entity, With<PrimaryWindow>>,
    windows: Query<(Entity, &Window)>,
    images: Res<Assets<Image>>,
    manual_texture_views: Res<ManualTextureViews>,
    mut cameras: Query<(&mut Camera, &mut T)>,
) {
    let primary_window = primary_window.iter().next();

    let mut changed_window_ids = HashSet::new();
    changed_window_ids.extend(window_created_events.read().map(|event| event.window));
    changed_window_ids.extend(window_resized_events.read().map(|event| event.window));
    let scale_factor_changed_window_ids: HashSet<_> = window_scale_factor_changed_events
        .read()
        .map(|event| event.window)
        .collect();
    changed_window_ids.extend(scale_factor_changed_window_ids.clone());

    let changed_image_handles: HashSet<&AssetId<Image>> = image_asset_events
        .read()
        .filter_map(|event| match event {
            AssetEvent::Modified { id } | AssetEvent::Added { id } => Some(id),
            _ => None,
        })
        .collect();

    for (mut camera, mut camera_projection) in &mut cameras {
        let mut viewport_size = camera
            .viewport
            .as_ref()
            .map(|viewport| viewport.physical_size);

        if let Some(normalized_target) = camera.target.normalize(primary_window) {
            if normalized_target.is_changed(&changed_window_ids, &changed_image_handles)
                || camera.is_added()
                || camera_projection.is_changed()
                || camera.computed.old_viewport_size != viewport_size
            {
                let new_computed_target_info = normalized_target.get_render_target_info(
                    &windows,
                    &images,
                    &manual_texture_views,
                );
                // Check for the scale factor changing, and resize the viewport if needed.
                // This can happen when the window is moved between monitors with different DPIs.
                // Without this, the viewport will take a smaller portion of the window moved to
                // a higher DPI monitor.
                if normalized_target.is_changed(&scale_factor_changed_window_ids, &HashSet::new()) {
                    if let (Some(new_scale_factor), Some(old_scale_factor)) = (
                        new_computed_target_info
                            .as_ref()
                            .map(|info| info.scale_factor),
                        camera
                            .computed
                            .target_info
                            .as_ref()
                            .map(|info| info.scale_factor),
                    ) {
                        let resize_factor = new_scale_factor / old_scale_factor;
                        if let Some(ref mut viewport) = camera.viewport {
                            let resize = |vec: UVec2| (vec.as_vec2() * resize_factor).as_uvec2();
                            viewport.physical_position = resize(viewport.physical_position);
                            viewport.physical_size = resize(viewport.physical_size);
                            viewport_size = Some(viewport.physical_size);
                        }
                    }
                }
                camera.computed.target_info = new_computed_target_info;
                if let Some(size) = camera.logical_viewport_size() {
                    camera_projection.update(size.x, size.y);
                    camera.computed.projection_matrix = camera_projection.get_projection_matrix();
                }
            }
        }

        if camera.computed.old_viewport_size != viewport_size {
            camera.computed.old_viewport_size = viewport_size;
        }
    }
}

/// This component lets you control the [`TextureUsages`] field of the main texture generated for the camera
#[derive(Component, ExtractComponent, Clone, Copy)]
pub struct CameraMainTextureUsages(pub TextureUsages);
impl Default for CameraMainTextureUsages {
    fn default() -> Self {
        Self(
            TextureUsages::RENDER_ATTACHMENT
                | TextureUsages::TEXTURE_BINDING
                | TextureUsages::COPY_SRC,
        )
    }
}

#[derive(Component, Debug)]
pub struct ExtractedCamera {
    pub target: Option<NormalizedRenderTarget>,
    pub physical_viewport_size: Option<UVec2>,
    pub physical_target_size: Option<UVec2>,
    pub viewport: Option<Viewport>,
    pub render_graph: InternedRenderSubGraph,
    pub order: isize,
    pub output_mode: CameraOutputMode,
    pub msaa_writeback: bool,
    pub clear_color: ClearColorConfig,
    pub sorted_camera_index_for_target: usize,
    pub exposure: f32,
}

pub fn extract_cameras(
    mut commands: Commands,
    query: Extract<
        Query<(
            Entity,
            &Camera,
            &CameraRenderGraph,
            &GlobalTransform,
            &VisibleEntities,
            &Frustum,
            Option<&ColorGrading>,
            Option<&ExposureSettings>,
            Option<&TemporalJitter>,
            Option<&RenderLayers>,
            Option<&Projection>,
        )>,
    >,
    primary_window: Extract<Query<Entity, With<PrimaryWindow>>>,
) {
    let primary_window = primary_window.iter().next();
    for (
        entity,
        camera,
        camera_render_graph,
        transform,
        visible_entities,
        frustum,
        color_grading,
        exposure_settings,
        temporal_jitter,
        render_layers,
        projection,
    ) in query.iter()
    {
        let color_grading = *color_grading.unwrap_or(&ColorGrading::default());

        if !camera.is_active {
            continue;
        }

        if let (
            Some(URect {
                min: viewport_origin,
                ..
            }),
            Some(viewport_size),
            Some(target_size),
        ) = (
            camera.physical_viewport_rect(),
            camera.physical_viewport_size(),
            camera.physical_target_size(),
        ) {
            if target_size.x == 0 || target_size.y == 0 {
                continue;
            }

            let mut commands = commands.get_or_spawn(entity);

            commands.insert((
                ExtractedCamera {
                    target: camera.target.normalize(primary_window),
                    viewport: camera.viewport.clone(),
                    physical_viewport_size: Some(viewport_size),
                    physical_target_size: Some(target_size),
                    render_graph: camera_render_graph.0,
                    order: camera.order,
                    output_mode: camera.output_mode,
                    msaa_writeback: camera.msaa_writeback,
                    clear_color: camera.clear_color.clone(),
                    // this will be set in sort_cameras
                    sorted_camera_index_for_target: 0,
                    exposure: exposure_settings
                        .map(|e| e.exposure())
                        .unwrap_or_else(|| ExposureSettings::default().exposure()),
                },
                ExtractedView {
                    projection: camera.projection_matrix(),
                    transform: *transform,
                    view_projection: None,
                    hdr: camera.hdr,
                    viewport: UVec4::new(
                        viewport_origin.x,
                        viewport_origin.y,
                        viewport_size.x,
                        viewport_size.y,
                    ),
                    color_grading,
                },
                visible_entities.clone(),
                *frustum,
            ));

            if let Some(temporal_jitter) = temporal_jitter {
                commands.insert(temporal_jitter.clone());
            }

            if let Some(render_layers) = render_layers {
                commands.insert(*render_layers);
            }

            if let Some(perspective) = projection {
                commands.insert(perspective.clone());
            }
        }
    }
}

/// Cameras sorted by their order field. This is updated in the [`sort_cameras`] system.
#[derive(Resource, Default)]
pub struct SortedCameras(pub Vec<SortedCamera>);

pub struct SortedCamera {
    pub entity: Entity,
    pub order: isize,
    pub target: Option<NormalizedRenderTarget>,
}

pub fn sort_cameras(
    mut sorted_cameras: ResMut<SortedCameras>,
    mut cameras: Query<(Entity, &mut ExtractedCamera)>,
) {
    sorted_cameras.0.clear();
    for (entity, camera) in cameras.iter() {
        sorted_cameras.0.push(SortedCamera {
            entity,
            order: camera.order,
            target: camera.target.clone(),
        });
    }
    // sort by order and ensure within an order, RenderTargets of the same type are packed together
    sorted_cameras
        .0
        .sort_by(|c1, c2| match c1.order.cmp(&c2.order) {
            std::cmp::Ordering::Equal => c1.target.cmp(&c2.target),
            ord => ord,
        });
    let mut previous_order_target = None;
    let mut ambiguities = HashSet::new();
    let mut target_counts = HashMap::new();
    for sorted_camera in &mut sorted_cameras.0 {
        let new_order_target = (sorted_camera.order, sorted_camera.target.clone());
        if let Some(previous_order_target) = previous_order_target {
            if previous_order_target == new_order_target {
                ambiguities.insert(new_order_target.clone());
            }
        }
        if let Some(target) = &sorted_camera.target {
            let count = target_counts.entry(target.clone()).or_insert(0usize);
            let (_, mut camera) = cameras.get_mut(sorted_camera.entity).unwrap();
            camera.sorted_camera_index_for_target = *count;
            *count += 1;
        }
        previous_order_target = Some(new_order_target);
    }

    if !ambiguities.is_empty() {
        warn!(
            "Camera order ambiguities detected for active cameras with the following priorities: {:?}. \
            To fix this, ensure there is exactly one Camera entity spawned with a given order for a given RenderTarget. \
            Ambiguities should be resolved because either (1) multiple active cameras were spawned accidentally, which will \
            result in rendering multiple instances of the scene or (2) for cases where multiple active cameras is intentional, \
            ambiguities could result in unpredictable render results.",
            ambiguities
        );
    }
}

/// A subpixel offset to jitter a perspective camera's frustum by.
///
/// Useful for temporal rendering techniques.
///
/// Do not use with [`OrthographicProjection`].
///
/// [`OrthographicProjection`]: crate::camera::OrthographicProjection
#[derive(Component, Clone, Default)]
pub struct TemporalJitter {
    /// Offset is in range [-0.5, 0.5].
    pub offset: Vec2,
}

impl TemporalJitter {
    pub fn jitter_projection(&self, projection: &mut Mat4, view_size: Vec2) {
        if projection.w_axis.w == 1.0 {
            warn!(
                "TemporalJitter not supported with OrthographicProjection. Use PerspectiveProjection instead."
            );
            return;
        }

        // https://github.com/GPUOpen-LibrariesAndSDKs/FidelityFX-SDK/blob/d7531ae47d8b36a5d4025663e731a47a38be882f/docs/techniques/media/super-resolution-temporal/jitter-space.svg
        let jitter = (self.offset * vec2(2.0, -2.0)) / view_size;

        projection.z_axis.x += jitter.x;
        projection.z_axis.y += jitter.y;
    }
}

/// Camera component specifying a mip bias to apply when sampling from material textures.
///
/// Often used in conjunction with antialiasing post-process effects to reduce textures blurriness.
#[derive(Component)]
pub struct MipBias(pub f32);<|MERGE_RESOLUTION|>--- conflicted
+++ resolved
@@ -32,13 +32,8 @@
     NormalizedWindowRef, PrimaryWindow, Window, WindowCreated, WindowRef, WindowResized,
     WindowScaleFactorChanged,
 };
-<<<<<<< HEAD
-use std::ops::Range;
-use wgpu::{BlendState, LoadOp, TextureFormat};
-=======
 use std::{borrow::Cow, ops::Range};
 use wgpu::{BlendState, LoadOp, TextureFormat, TextureUsages};
->>>>>>> 143066de
 
 use super::{ClearColorConfig, Projection};
 
