--- conflicted
+++ resolved
@@ -1,9 +1,5 @@
 use super::{ClearColorConfig, Projection};
 use crate::{
-<<<<<<< HEAD
-=======
-    batching::gpu_preprocessing::{GpuPreprocessingMode, GpuPreprocessingSupport},
->>>>>>> f5de3f08
     camera::{CameraProjection, ManualTextureViewHandle, ManualTextureViews},
     primitives::Frustum,
     render_asset::RenderAssets,
@@ -1153,19 +1149,6 @@
             if let Some(perspective) = projection {
                 commands.insert(perspective.clone());
             }
-<<<<<<< HEAD
-=======
-
-            if gpu_culling {
-                if gpu_preprocessing_support.max_supported_mode == GpuPreprocessingMode::Culling {
-                    commands.insert(GpuCulling);
-                } else {
-                    warn_once!(
-                        "GPU culling isn't supported on this platform; ignoring `GpuCulling`."
-                    );
-                }
-            }
->>>>>>> f5de3f08
         };
     }
 }
