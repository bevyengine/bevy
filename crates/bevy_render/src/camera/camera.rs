use std::marker::PhantomData;

use crate::{
    camera::CameraProjection,
    prelude::Image,
    render_asset::RenderAssets,
    render_resource::TextureView,
    view::{ExtractedView, ExtractedWindows, VisibleEntities},
    RenderApp, RenderStage,
};
use bevy_app::{App, CoreStage, Plugin, StartupStage};
use bevy_asset::{AssetEvent, Assets, Handle};
use bevy_ecs::{
    change_detection::DetectChanges,
    component::Component,
    entity::Entity,
    event::EventReader,
    prelude::With,
    query::Added,
    reflect::ReflectComponent,
    system::{Commands, ParamSet, Query, Res, ResMut},
};
<<<<<<< HEAD
use bevy_math::{Mat4, Vec2, Vec3};
use bevy_reflect::std_traits::ReflectDefault;
=======
use bevy_math::{Mat4, UVec2, Vec2, Vec3};
>>>>>>> 7d21ca37
use bevy_reflect::{Reflect, ReflectDeserialize};
use bevy_transform::components::GlobalTransform;
use bevy_utils::HashSet;
use bevy_window::{WindowCreated, WindowId, WindowResized, Windows};
use serde::{Deserialize, Serialize};
use wgpu::Extent3d;

<<<<<<< HEAD
#[derive(Component, Default, Debug, Reflect)]
#[reflect(Component, Default)]
=======
#[derive(Component, Default, Debug, Reflect, Clone)]
#[reflect(Component)]
>>>>>>> 7d21ca37
pub struct Camera {
    pub projection_matrix: Mat4,
    #[reflect(ignore)]
    pub target: RenderTarget,
    #[reflect(ignore)]
    pub depth_calculation: DepthCalculation,
    pub near: f32,
    pub far: f32,
}

#[derive(Debug, Clone, Reflect, PartialEq, Eq, Hash)]
pub enum RenderTarget {
    /// Window to which the camera's view is rendered.
    Window(WindowId),
    /// Image to which the camera's view is rendered.
    Image(Handle<Image>),
}

impl Default for RenderTarget {
    fn default() -> Self {
        Self::Window(Default::default())
    }
}

impl RenderTarget {
    pub fn get_texture_view<'a>(
        &self,
        windows: &'a ExtractedWindows,
        images: &'a RenderAssets<Image>,
    ) -> Option<&'a TextureView> {
        match self {
            RenderTarget::Window(window_id) => windows
                .get(window_id)
                .and_then(|window| window.swap_chain_texture.as_ref()),
            RenderTarget::Image(image_handle) => {
                images.get(image_handle).map(|image| &image.texture_view)
            }
        }
    }
    pub fn get_physical_size(&self, windows: &Windows, images: &Assets<Image>) -> Option<UVec2> {
        match self {
            RenderTarget::Window(window_id) => windows
                .get(*window_id)
                .map(|window| UVec2::new(window.physical_width(), window.physical_height())),
            RenderTarget::Image(image_handle) => images.get(image_handle).map(|image| {
                let Extent3d { width, height, .. } = image.texture_descriptor.size;
                UVec2::new(width, height)
            }),
        }
        .filter(|size| size.x > 0 && size.y > 0)
    }
    pub fn get_logical_size(&self, windows: &Windows, images: &Assets<Image>) -> Option<Vec2> {
        match self {
            RenderTarget::Window(window_id) => windows
                .get(*window_id)
                .map(|window| Vec2::new(window.width(), window.height())),
            RenderTarget::Image(image_handle) => images.get(image_handle).map(|image| {
                let Extent3d { width, height, .. } = image.texture_descriptor.size;
                Vec2::new(width as f32, height as f32)
            }),
        }
    }
    // Check if this render target is contained in the given changed windows or images.
    fn is_changed(
        &self,
        changed_window_ids: &[WindowId],
        changed_image_handles: &HashSet<&Handle<Image>>,
    ) -> bool {
        match self {
            RenderTarget::Window(window_id) => changed_window_ids.contains(window_id),
            RenderTarget::Image(image_handle) => changed_image_handles.contains(&image_handle),
        }
    }
}

#[derive(Debug, Clone, Copy, Reflect, Serialize, Deserialize)]
#[reflect_value(Serialize, Deserialize)]
pub enum DepthCalculation {
    /// Pythagorean distance; works everywhere, more expensive to compute.
    Distance,
    /// Optimization for 2D; assuming the camera points towards -Z.
    ZDifference,
}

impl Default for DepthCalculation {
    fn default() -> Self {
        DepthCalculation::Distance
    }
}

impl Camera {
    /// Given a position in world space, use the camera to compute the screen space coordinates.
    pub fn world_to_screen(
        &self,
        windows: &Windows,
        images: &Assets<Image>,
        camera_transform: &GlobalTransform,
        world_position: Vec3,
    ) -> Option<Vec2> {
        let window_size = self.target.get_logical_size(windows, images)?;
        // Build a transform to convert from world to NDC using camera data
        let world_to_ndc: Mat4 =
            self.projection_matrix * camera_transform.compute_matrix().inverse();
        let ndc_space_coords: Vec3 = world_to_ndc.project_point3(world_position);
        // NDC z-values outside of 0 < z < 1 are outside the camera frustum and are thus not in screen space
        if ndc_space_coords.z < 0.0 || ndc_space_coords.z > 1.0 {
            return None;
        }
        // Once in NDC space, we can discard the z element and rescale x/y to fit the screen
        let screen_space_coords = (ndc_space_coords.truncate() + Vec2::ONE) / 2.0 * window_size;
        if !screen_space_coords.is_nan() {
            Some(screen_space_coords)
        } else {
            None
        }
    }
}

#[allow(clippy::type_complexity)]
pub fn camera_system<T: CameraProjection + Component>(
    mut window_resized_events: EventReader<WindowResized>,
    mut window_created_events: EventReader<WindowCreated>,
    mut image_asset_events: EventReader<AssetEvent<Image>>,
    windows: Res<Windows>,
    images: Res<Assets<Image>>,
    mut queries: ParamSet<(
        Query<(Entity, &mut Camera, &mut T)>,
        Query<Entity, Added<Camera>>,
    )>,
) {
    let mut changed_window_ids = Vec::new();
    // handle resize events. latest events are handled first because we only want to resize each
    // window once
    for event in window_resized_events.iter().rev() {
        if changed_window_ids.contains(&event.id) {
            continue;
        }

        changed_window_ids.push(event.id);
    }

    // handle resize events. latest events are handled first because we only want to resize each
    // window once
    for event in window_created_events.iter().rev() {
        if changed_window_ids.contains(&event.id) {
            continue;
        }

        changed_window_ids.push(event.id);
    }

    let changed_image_handles: HashSet<&Handle<Image>> = image_asset_events
        .iter()
        .filter_map(|event| {
            if let AssetEvent::Modified { handle } = event {
                Some(handle)
            } else {
                None
            }
        })
        .collect();

    let mut added_cameras = vec![];
    for entity in &mut queries.p1().iter() {
        added_cameras.push(entity);
    }
    for (entity, mut camera, mut camera_projection) in queries.p0().iter_mut() {
        if camera
            .target
            .is_changed(&changed_window_ids, &changed_image_handles)
            || added_cameras.contains(&entity)
            || camera_projection.is_changed()
        {
            if let Some(size) = camera.target.get_logical_size(&windows, &images) {
                camera_projection.update(size.x, size.y);
                camera.projection_matrix = camera_projection.get_projection_matrix();
                camera.depth_calculation = camera_projection.depth_calculation();
            }
        }
    }
}

pub struct CameraTypePlugin<T: Component + Default>(PhantomData<T>);

impl<T: Component + Default> Default for CameraTypePlugin<T> {
    fn default() -> Self {
        Self(Default::default())
    }
}

impl<T: Component + Default> Plugin for CameraTypePlugin<T> {
    fn build(&self, app: &mut App) {
        app.init_resource::<ActiveCamera<T>>()
            .add_startup_system_to_stage(StartupStage::PostStartup, set_active_camera::<T>)
            .add_system_to_stage(CoreStage::PostUpdate, set_active_camera::<T>);
        if let Ok(render_app) = app.get_sub_app_mut(RenderApp) {
            render_app.add_system_to_stage(RenderStage::Extract, extract_cameras::<T>);
        }
    }
}

/// The canonical source of the "active camera" of the given camera type `T`.
#[derive(Debug)]
pub struct ActiveCamera<T: Component> {
    camera: Option<Entity>,
    marker: PhantomData<T>,
}

impl<T: Component> Default for ActiveCamera<T> {
    fn default() -> Self {
        Self {
            camera: Default::default(),
            marker: Default::default(),
        }
    }
}

impl<T: Component> Clone for ActiveCamera<T> {
    fn clone(&self) -> Self {
        Self {
            camera: self.camera,
            marker: self.marker,
        }
    }
}

impl<T: Component> ActiveCamera<T> {
    /// Sets the active camera to the given `camera` entity.
    pub fn set(&mut self, camera: Entity) {
        self.camera = Some(camera);
    }

    /// Returns the active camera, if it exists.
    pub fn get(&self) -> Option<Entity> {
        self.camera
    }
}

pub fn set_active_camera<T: Component>(
    mut active_camera: ResMut<ActiveCamera<T>>,
    cameras: Query<Entity, (With<Camera>, With<T>)>,
) {
    // Check if there is already an active camera set and
    // that it has not been deleted on the previous frame
    if let Some(camera) = active_camera.get() {
        if cameras.contains(camera) {
            return;
        }
    }

    // If the previous active camera ceased to exist
    // fallback to another camera of the same type T
    if let Some(camera) = cameras.iter().next() {
        active_camera.camera = Some(camera);
    } else {
        active_camera.camera = None;
    }
}

#[derive(Component, Debug)]
pub struct ExtractedCamera {
    pub target: RenderTarget,
    pub physical_size: Option<UVec2>,
}

pub fn extract_cameras<M: Component + Default>(
    mut commands: Commands,
    windows: Res<Windows>,
    images: Res<Assets<Image>>,
    active_camera: Res<ActiveCamera<M>>,
    query: Query<(&Camera, &GlobalTransform, &VisibleEntities), With<M>>,
) {
    if let Some(entity) = active_camera.get() {
        if let Ok((camera, transform, visible_entities)) = query.get(entity) {
            if let Some(size) = camera.target.get_physical_size(&windows, &images) {
                commands.get_or_spawn(entity).insert_bundle((
                    ExtractedCamera {
                        target: camera.target.clone(),
                        physical_size: camera.target.get_physical_size(&windows, &images),
                    },
                    ExtractedView {
                        projection: camera.projection_matrix,
                        transform: *transform,
                        width: size.x,
                        height: size.y,
                        near: camera.near,
                        far: camera.far,
                    },
                    visible_entities.clone(),
                    M::default(),
                ));
            }
        }
    }

    commands.insert_resource(active_camera.clone())
}<|MERGE_RESOLUTION|>--- conflicted
+++ resolved
@@ -20,26 +20,16 @@
     reflect::ReflectComponent,
     system::{Commands, ParamSet, Query, Res, ResMut},
 };
-<<<<<<< HEAD
-use bevy_math::{Mat4, Vec2, Vec3};
-use bevy_reflect::std_traits::ReflectDefault;
-=======
 use bevy_math::{Mat4, UVec2, Vec2, Vec3};
->>>>>>> 7d21ca37
-use bevy_reflect::{Reflect, ReflectDeserialize};
+use bevy_reflect::prelude::*;
 use bevy_transform::components::GlobalTransform;
 use bevy_utils::HashSet;
 use bevy_window::{WindowCreated, WindowId, WindowResized, Windows};
 use serde::{Deserialize, Serialize};
 use wgpu::Extent3d;
 
-<<<<<<< HEAD
-#[derive(Component, Default, Debug, Reflect)]
+#[derive(Component, Default, Debug, Reflect, Clone)]
 #[reflect(Component, Default)]
-=======
-#[derive(Component, Default, Debug, Reflect, Clone)]
-#[reflect(Component)]
->>>>>>> 7d21ca37
 pub struct Camera {
     pub projection_matrix: Mat4,
     #[reflect(ignore)]
