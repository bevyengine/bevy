use crate::{
    camera::CameraProjection,
    prelude::Image,
    render_asset::RenderAssets,
    render_resource::TextureView,
    view::{ExtractedView, ExtractedWindows, VisibleEntities},
};
use bevy_asset::{AssetEvent, Assets, Handle};
use bevy_derive::{Deref, DerefMut};
use bevy_ecs::{
    change_detection::DetectChanges,
    component::Component,
    entity::Entity,
    event::EventReader,
    query::Added,
    reflect::ReflectComponent,
    system::{Commands, ParamSet, Query, Res},
};
use bevy_math::{Mat4, UVec2, Vec2, Vec3};
use bevy_reflect::prelude::*;
use bevy_transform::components::GlobalTransform;
use bevy_utils::HashSet;
use bevy_window::{WindowCreated, WindowId, WindowResized, Windows};
use serde::{Deserialize, Serialize};
use std::{borrow::Cow, ops::Range};
use wgpu::Extent3d;

/// Render viewport configuration for the [`Camera`] component.
///
/// The viewport defines the area on the render target to which the camera renders its image.
/// You can overlay multiple cameras in a single window using viewports to create effects like
/// split screen, minimaps, and character viewers.
// TODO: remove reflect_value when possible
#[derive(Reflect, Debug, Clone, Serialize, Deserialize)]
#[reflect_value(Default, Serialize, Deserialize)]
pub struct Viewport {
    /// The physical position to render this viewport to within the [`RenderTarget`] of this [`Camera`].
    /// (0,0) corresponds to the top-left corner
    pub physical_position: UVec2,
    /// The physical size of the viewport rectangle to render to within the [`RenderTarget`] of this [`Camera`].
    /// The origin of the rectangle is in the top-left corner.
    pub physical_size: UVec2,
    /// The minimum and maximum depth to render (on a scale from 0.0 to 1.0).
    pub depth: Range<f32>,
}

impl Default for Viewport {
    fn default() -> Self {
        Self {
            physical_position: Default::default(),
            physical_size: Default::default(),
            depth: 0.0..1.0,
        }
    }
}

/// Information about the current [`RenderTarget`].
#[derive(Default, Debug, Clone)]
pub struct RenderTargetInfo {
    /// The physical size of this render target (ignores scale factor).
    pub physical_size: UVec2,
    /// The scale factor of this render target.
    pub scale_factor: f64,
}

/// Holds internally computed [`Camera`] values.
#[derive(Default, Debug, Clone)]
pub struct ComputedCameraValues {
    projection_matrix: Mat4,
    target_info: Option<RenderTargetInfo>,
}

#[derive(Component, Debug, Reflect, Clone)]
#[reflect(Component)]
pub struct Camera {
    /// If set, this camera will render to the given [`Viewport`] rectangle within the configured [`RenderTarget`].
    pub viewport: Option<Viewport>,
    /// Cameras with a lower priority will be rendered before cameras with a higher priority.
    pub priority: isize,
    /// If this is set to true, this camera will be rendered to its specified [`RenderTarget`]. If false, this
    /// camera will not be rendered.
    pub is_active: bool,
    /// The method used to calculate this camera's depth. This will be used for projections and visibility.
    pub depth_calculation: DepthCalculation,
    /// Computed values for this camera, such as the projection matrix and the render target size.
    #[reflect(ignore)]
    pub computed: ComputedCameraValues,
    /// The "target" that this camera will render to.
    #[reflect(ignore)]
<<<<<<< HEAD
    pub depth_calculation: DepthCalculation,
    pub near: f32,
    pub far: f32,
    pub hdr: bool,
=======
    pub target: RenderTarget,
}

impl Default for Camera {
    fn default() -> Self {
        Self {
            is_active: true,
            priority: 0,
            viewport: None,
            computed: Default::default(),
            target: Default::default(),
            depth_calculation: Default::default(),
        }
    }
}

impl Camera {
    /// Converts a physical size in this `Camera` to a logical size.
    #[inline]
    pub fn to_logical(&self, physical_size: UVec2) -> Option<Vec2> {
        let scale = self.computed.target_info.as_ref()?.scale_factor;
        Some((physical_size.as_dvec2() / scale).as_vec2())
    }

    /// The rendered physical bounds (minimum, maximum) of the camera. If the `viewport` field is
    /// set to [`Some`], this will be the rect of that custom viewport. Otherwise it will default to
    /// the full physical rect of the current [`RenderTarget`].
    #[inline]
    pub fn physical_viewport_rect(&self) -> Option<(UVec2, UVec2)> {
        let min = self.viewport.as_ref()?.physical_position;
        let max = min + self.physical_viewport_size()?;
        Some((min, max))
    }

    /// The rendered logical bounds (minimum, maximum) of the camera. If the `viewport` field is set
    /// to [`Some`], this will be the rect of that custom viewport. Otherwise it will default to the
    /// full logical rect of the current [`RenderTarget`].
    #[inline]
    pub fn logical_viewport_rect(&self) -> Option<(Vec2, Vec2)> {
        let (min, max) = self.physical_viewport_rect()?;
        Some((self.to_logical(min)?, self.to_logical(max)?))
    }

    /// The logical size of this camera's viewport. If the `viewport` field is set to [`Some`], this
    /// will be the size of that custom viewport. Otherwise it will default to the full logical size
    /// of the current [`RenderTarget`].
    ///  For logic that requires the full logical size of the
    /// [`RenderTarget`], prefer [`Camera::logical_target_size`].
    #[inline]
    pub fn logical_viewport_size(&self) -> Option<Vec2> {
        self.viewport
            .as_ref()
            .and_then(|v| self.to_logical(v.physical_size))
            .or_else(|| self.logical_target_size())
    }

    /// The physical size of this camera's viewport. If the `viewport` field is set to [`Some`], this
    /// will be the size of that custom viewport. Otherwise it will default to the full physical size of
    /// the current [`RenderTarget`].
    /// For logic that requires the full physical size of the [`RenderTarget`], prefer [`Camera::physical_target_size`].
    #[inline]
    pub fn physical_viewport_size(&self) -> Option<UVec2> {
        self.viewport
            .as_ref()
            .map(|v| v.physical_size)
            .or_else(|| self.physical_target_size())
    }

    /// The full logical size of this camera's [`RenderTarget`], ignoring custom `viewport` configuration.
    /// Note that if the `viewport` field is [`Some`], this will not represent the size of the rendered area.
    /// For logic that requires the size of the actually rendered area, prefer [`Camera::logical_viewport_size`].
    #[inline]
    pub fn logical_target_size(&self) -> Option<Vec2> {
        self.computed
            .target_info
            .as_ref()
            .and_then(|t| self.to_logical(t.physical_size))
    }

    /// The full physical size of this camera's [`RenderTarget`], ignoring custom `viewport` configuration.
    /// Note that if the `viewport` field is [`Some`], this will not represent the size of the rendered area.
    /// For logic that requires the size of the actually rendered area, prefer [`Camera::physical_viewport_size`].
    #[inline]
    pub fn physical_target_size(&self) -> Option<UVec2> {
        self.computed.target_info.as_ref().map(|t| t.physical_size)
    }

    /// The projection matrix computed using this camera's [`CameraProjection`].
    #[inline]
    pub fn projection_matrix(&self) -> Mat4 {
        self.computed.projection_matrix
    }

    /// Given a position in world space, use the camera to compute the viewport-space coordinates.
    ///
    /// To get the coordinates in Normalized Device Coordinates, you should use
    /// [`world_to_ndc`](Self::world_to_ndc).
    pub fn world_to_viewport(
        &self,
        camera_transform: &GlobalTransform,
        world_position: Vec3,
    ) -> Option<Vec2> {
        let target_size = self.logical_viewport_size()?;
        let ndc_space_coords = self.world_to_ndc(camera_transform, world_position)?;
        // NDC z-values outside of 0 < z < 1 are outside the camera frustum and are thus not in viewport-space
        if ndc_space_coords.z < 0.0 || ndc_space_coords.z > 1.0 {
            return None;
        }

        // Once in NDC space, we can discard the z element and rescale x/y to fit the screen
        Some((ndc_space_coords.truncate() + Vec2::ONE) / 2.0 * target_size)
    }

    /// Given a position in world space, use the camera's viewport to compute the Normalized Device Coordinates.
    ///
    /// Values returned will be between -1.0 and 1.0 when the position is within the viewport.
    /// To get the coordinates in the render target's viewport dimensions, you should use
    /// [`world_to_viewport`](Self::world_to_viewport).
    pub fn world_to_ndc(
        &self,
        camera_transform: &GlobalTransform,
        world_position: Vec3,
    ) -> Option<Vec3> {
        // Build a transform to convert from world to NDC using camera data
        let world_to_ndc: Mat4 =
            self.computed.projection_matrix * camera_transform.compute_matrix().inverse();
        let ndc_space_coords: Vec3 = world_to_ndc.project_point3(world_position);

        if !ndc_space_coords.is_nan() {
            Some(ndc_space_coords)
        } else {
            None
        }
    }
>>>>>>> 57b4620a
}

/// Configures the [`RenderGraph`](crate::render_graph::RenderGraph) name assigned to be run for a given [`Camera`] entity.
#[derive(Component, Deref, DerefMut, Reflect, Default)]
#[reflect(Component)]
pub struct CameraRenderGraph(Cow<'static, str>);

impl CameraRenderGraph {
    #[inline]
    pub fn new<T: Into<Cow<'static, str>>>(name: T) -> Self {
        Self(name.into())
    }
}

/// The "target" that a [`Camera`] will render to. For example, this could be a [`Window`](bevy_window::Window)
/// swapchain or an [`Image`].
#[derive(Debug, Clone, Reflect, PartialEq, Eq, Hash, PartialOrd, Ord)]
pub enum RenderTarget {
    /// Window to which the camera's view is rendered.
    Window(WindowId),
    /// Image to which the camera's view is rendered.
    Image(Handle<Image>),
}

impl Default for RenderTarget {
    fn default() -> Self {
        Self::Window(Default::default())
    }
}

impl RenderTarget {
    pub fn get_texture_view<'a>(
        &self,
        windows: &'a ExtractedWindows,
        images: &'a RenderAssets<Image>,
    ) -> Option<&'a TextureView> {
        match self {
            RenderTarget::Window(window_id) => windows
                .get(window_id)
                .and_then(|window| window.swap_chain_texture.as_ref()),
            RenderTarget::Image(image_handle) => {
                images.get(image_handle).map(|image| &image.texture_view)
            }
        }
    }

    pub fn get_render_target_info(
        &self,
        windows: &Windows,
        images: &Assets<Image>,
    ) -> Option<RenderTargetInfo> {
        Some(match self {
            RenderTarget::Window(window_id) => {
                let window = windows.get(*window_id)?;
                RenderTargetInfo {
                    physical_size: UVec2::new(window.physical_width(), window.physical_height()),
                    scale_factor: window.scale_factor(),
                }
            }
            RenderTarget::Image(image_handle) => {
                let image = images.get(image_handle)?;
                let Extent3d { width, height, .. } = image.texture_descriptor.size;
                RenderTargetInfo {
                    physical_size: UVec2::new(width, height),
                    scale_factor: 1.0,
                }
            }
        })
    }
    // Check if this render target is contained in the given changed windows or images.
    fn is_changed(
        &self,
        changed_window_ids: &[WindowId],
        changed_image_handles: &HashSet<&Handle<Image>>,
    ) -> bool {
        match self {
            RenderTarget::Window(window_id) => changed_window_ids.contains(window_id),
            RenderTarget::Image(image_handle) => changed_image_handles.contains(&image_handle),
        }
    }
}

#[derive(Debug, Clone, Copy, Reflect, Serialize, Deserialize)]
#[reflect_value(Serialize, Deserialize)]
pub enum DepthCalculation {
    /// Pythagorean distance; works everywhere, more expensive to compute.
    Distance,
    /// Optimization for 2D; assuming the camera points towards -Z.
    ZDifference,
}

impl Default for DepthCalculation {
    fn default() -> Self {
        DepthCalculation::Distance
    }
}

pub fn camera_system<T: CameraProjection + Component>(
    mut window_resized_events: EventReader<WindowResized>,
    mut window_created_events: EventReader<WindowCreated>,
    mut image_asset_events: EventReader<AssetEvent<Image>>,
    windows: Res<Windows>,
    images: Res<Assets<Image>>,
    mut queries: ParamSet<(
        Query<(Entity, &mut Camera, &mut T)>,
        Query<Entity, Added<Camera>>,
    )>,
) {
    let mut changed_window_ids = Vec::new();
    // handle resize events. latest events are handled first because we only want to resize each
    // window once
    for event in window_resized_events.iter().rev() {
        if changed_window_ids.contains(&event.id) {
            continue;
        }

        changed_window_ids.push(event.id);
    }

    // handle resize events. latest events are handled first because we only want to resize each
    // window once
    for event in window_created_events.iter().rev() {
        if changed_window_ids.contains(&event.id) {
            continue;
        }

        changed_window_ids.push(event.id);
    }

    let changed_image_handles: HashSet<&Handle<Image>> = image_asset_events
        .iter()
        .filter_map(|event| {
            if let AssetEvent::Modified { handle } = event {
                Some(handle)
            } else {
                None
            }
        })
        .collect();

    let mut added_cameras = vec![];
    for entity in &mut queries.p1().iter() {
        added_cameras.push(entity);
    }
    for (entity, mut camera, mut camera_projection) in queries.p0().iter_mut() {
        if camera
            .target
            .is_changed(&changed_window_ids, &changed_image_handles)
            || added_cameras.contains(&entity)
            || camera_projection.is_changed()
        {
            camera.computed.target_info = camera.target.get_render_target_info(&windows, &images);
            if let Some(size) = camera.logical_viewport_size() {
                camera_projection.update(size.x, size.y);
                camera.computed.projection_matrix = camera_projection.get_projection_matrix();
                camera.depth_calculation = camera_projection.depth_calculation();
            }
        }
    }
}

#[derive(Component, Debug)]
pub struct ExtractedCamera {
    pub target: RenderTarget,
    pub physical_viewport_size: Option<UVec2>,
    pub physical_target_size: Option<UVec2>,
    pub viewport: Option<Viewport>,
    pub render_graph: Cow<'static, str>,
    pub priority: isize,
}

pub fn extract_cameras(
    mut commands: Commands,
    query: Query<(
        Entity,
        &Camera,
        &CameraRenderGraph,
        &GlobalTransform,
        &VisibleEntities,
    )>,
) {
<<<<<<< HEAD
    if let Some(entity) = active_camera.get() {
        if let Ok((camera, transform, visible_entities)) = query.get(entity) {
            if let Some(size) = camera.target.get_physical_size(&windows, &images) {
                commands.get_or_spawn(entity).insert_bundle((
                    ExtractedCamera {
                        target: camera.target.clone(),
                        physical_size: camera.target.get_physical_size(&windows, &images),
                    },
                    ExtractedView {
                        projection: camera.projection_matrix,
                        transform: *transform,
                        width: size.x.max(1),
                        height: size.y.max(1),
                        near: camera.near,
                        far: camera.far,
                        hdr: camera.hdr,
                    },
                    visible_entities.clone(),
                    M::default(),
                ));
=======
    for (entity, camera, camera_render_graph, transform, visible_entities) in query.iter() {
        if !camera.is_active {
            continue;
        }
        if let (Some(viewport_size), Some(target_size)) = (
            camera.physical_viewport_size(),
            camera.physical_target_size(),
        ) {
            if target_size.x == 0 || target_size.y == 0 {
                continue;
>>>>>>> 57b4620a
            }
            commands.get_or_spawn(entity).insert_bundle((
                ExtractedCamera {
                    target: camera.target.clone(),
                    viewport: camera.viewport.clone(),
                    physical_viewport_size: Some(viewport_size),
                    physical_target_size: Some(target_size),
                    render_graph: camera_render_graph.0.clone(),
                    priority: camera.priority,
                },
                ExtractedView {
                    projection: camera.projection_matrix(),
                    transform: *transform,
                    width: viewport_size.x,
                    height: viewport_size.y,
                },
                visible_entities.clone(),
            ));
        }
    }
}<|MERGE_RESOLUTION|>--- conflicted
+++ resolved
@@ -87,13 +87,8 @@
     pub computed: ComputedCameraValues,
     /// The "target" that this camera will render to.
     #[reflect(ignore)]
-<<<<<<< HEAD
-    pub depth_calculation: DepthCalculation,
-    pub near: f32,
-    pub far: f32,
+    pub target: RenderTarget,
     pub hdr: bool,
-=======
-    pub target: RenderTarget,
 }
 
 impl Default for Camera {
@@ -105,6 +100,7 @@
             computed: Default::default(),
             target: Default::default(),
             depth_calculation: Default::default(),
+            hdr: true,
         }
     }
 }
@@ -227,7 +223,6 @@
             None
         }
     }
->>>>>>> 57b4620a
 }
 
 /// Configures the [`RenderGraph`](crate::render_graph::RenderGraph) name assigned to be run for a given [`Camera`] entity.
@@ -409,28 +404,6 @@
         &VisibleEntities,
     )>,
 ) {
-<<<<<<< HEAD
-    if let Some(entity) = active_camera.get() {
-        if let Ok((camera, transform, visible_entities)) = query.get(entity) {
-            if let Some(size) = camera.target.get_physical_size(&windows, &images) {
-                commands.get_or_spawn(entity).insert_bundle((
-                    ExtractedCamera {
-                        target: camera.target.clone(),
-                        physical_size: camera.target.get_physical_size(&windows, &images),
-                    },
-                    ExtractedView {
-                        projection: camera.projection_matrix,
-                        transform: *transform,
-                        width: size.x.max(1),
-                        height: size.y.max(1),
-                        near: camera.near,
-                        far: camera.far,
-                        hdr: camera.hdr,
-                    },
-                    visible_entities.clone(),
-                    M::default(),
-                ));
-=======
     for (entity, camera, camera_render_graph, transform, visible_entities) in query.iter() {
         if !camera.is_active {
             continue;
@@ -441,7 +414,6 @@
         ) {
             if target_size.x == 0 || target_size.y == 0 {
                 continue;
->>>>>>> 57b4620a
             }
             commands.get_or_spawn(entity).insert_bundle((
                 ExtractedCamera {
@@ -457,6 +429,7 @@
                     transform: *transform,
                     width: viewport_size.x,
                     height: viewport_size.y,
+                    hdr: camera.hdr,
                 },
                 visible_entities.clone(),
             ));
