--- conflicted
+++ resolved
@@ -643,13 +643,6 @@
     }
 }
 
-<<<<<<< HEAD
-/// Camera component specifiying a mip bias to apply when sampling from material textures.
-///
-/// Often used in conjunction with antialiasing post-process effects to reduce textures blurriness.
-#[derive(Component)]
-pub struct MipBias(pub f32);
-=======
 /// Cameras sorted by their order field. This is updated in the [`sort_cameras`] system.
 #[derive(Resource, Default)]
 pub struct SortedCameras(pub Vec<SortedCamera>);
@@ -738,4 +731,9 @@
         projection.z_axis.y += jitter.y;
     }
 }
->>>>>>> ed50c8b4
+
+/// Camera component specifiying a mip bias to apply when sampling from material textures.
+///
+/// Often used in conjunction with antialiasing post-process effects to reduce textures blurriness.
+#[derive(Component)]
+pub struct MipBias(pub f32);