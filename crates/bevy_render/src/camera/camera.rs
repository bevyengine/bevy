--- conflicted
+++ resolved
@@ -405,28 +405,6 @@
         )>,
     >,
 ) {
-<<<<<<< HEAD
-    if let Some(entity) = active_camera.get() {
-        if let Ok((camera, transform, visible_entities)) = query.get(entity) {
-            if let Some(size) = camera.target.get_physical_size(&windows, &images) {
-                commands.get_or_spawn(entity).insert_bundle((
-                    ExtractedCamera {
-                        target: camera.target.clone(),
-                        physical_size: camera.target.get_physical_size(&windows, &images),
-                    },
-                    ExtractedView {
-                        projection: camera.projection_matrix,
-                        view: transform.compute_matrix(),
-                        position: transform.translation,
-                        width: size.x,
-                        height: size.y,
-                        near: camera.near,
-                        far: camera.far,
-                    },
-                    visible_entities.clone(),
-                    M::default(),
-                ));
-=======
     for (entity, camera, camera_render_graph, transform, visible_entities) in query.iter() {
         if !camera.is_active {
             continue;
@@ -437,8 +415,8 @@
         ) {
             if target_size.x == 0 || target_size.y == 0 {
                 continue;
->>>>>>> 44e9cd4b
-            }
+            }
+
             commands.get_or_spawn(entity).insert_bundle((
                 ExtractedCamera {
                     target: camera.target.clone(),
@@ -450,7 +428,8 @@
                 },
                 ExtractedView {
                     projection: camera.projection_matrix(),
-                    transform: *transform,
+                    view: transform.compute_matrix(),
+                    position: transform.translation(),
                     width: viewport_size.x,
                     height: viewport_size.y,
                 },
