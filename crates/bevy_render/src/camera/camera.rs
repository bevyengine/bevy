--- conflicted
+++ resolved
@@ -75,7 +75,6 @@
     old_viewport_size: Option<UVec2>,
 }
 
-<<<<<<< HEAD
 #[derive(Component)]
 pub struct ExposureSettings {
     pub aperture_f_stops: f32,
@@ -106,12 +105,8 @@
     }
 }
 
-/// The defining component for camera entities, storing information about how and what to render
-/// through this camera.
-=======
 /// The defining [`Component`] for camera entities,
 /// storing information about how and what to render through this camera.
->>>>>>> af0323a5
 ///
 /// The [`Camera`] component is added to an entity to define the properties of the viewpoint from
 /// which rendering occurs. It defines the position of the view to render, the projection method
