#![expect(
    clippy::module_inception,
    reason = "The parent module contains all things viewport-related, while this module handles cameras as a component. However, a rename/refactor which should clear up this lint is being discussed; see #17196."
)]
use super::{ClearColorConfig, Projection};
use crate::{
    batching::gpu_preprocessing::{GpuPreprocessingMode, GpuPreprocessingSupport},
    camera::{CameraProjection, ManualTextureViewHandle, ManualTextureViews},
    primitives::Frustum,
    render_asset::RenderAssets,
    render_graph::{InternedRenderSubGraph, RenderSubGraph},
    render_resource::TextureView,
    sync_world::{RenderEntity, SyncToRenderWorld},
    texture::GpuImage,
    view::{
        ColorGrading, ExtractedView, ExtractedWindows, Hdr, Msaa, NoIndirectDrawing, RenderLayers,
        RenderVisibleEntities, RetainedViewEntity, ViewUniformOffset, Visibility, VisibleEntities,
    },
    Extract,
};
use bevy_asset::{AssetEvent, AssetId, Assets, Handle};
use bevy_derive::{Deref, DerefMut};
use bevy_ecs::{
    change_detection::DetectChanges,
    component::{Component, HookContext},
    entity::{ContainsEntity, Entity},
    event::EventReader,
    prelude::With,
    query::Has,
    reflect::ReflectComponent,
    resource::Resource,
    system::{Commands, Query, Res, ResMut},
    world::DeferredWorld,
};
use bevy_image::Image;
use bevy_math::{ops, vec2, Dir3, FloatOrd, Mat4, Ray3d, Rect, URect, UVec2, UVec4, Vec2, Vec3};
use bevy_platform::collections::{HashMap, HashSet};
use bevy_reflect::prelude::*;
use bevy_render_macros::ExtractComponent;
use bevy_transform::components::{GlobalTransform, Transform};
use bevy_window::{
    NormalizedWindowRef, PrimaryWindow, Window, WindowCreated, WindowRef, WindowResized,
    WindowScaleFactorChanged,
};
use core::ops::Range;
use derive_more::derive::From;
use thiserror::Error;
use tracing::warn;
use wgpu::{BlendState, TextureFormat, TextureUsages};

/// Render viewport configuration for the [`Camera`] component.
///
/// The viewport defines the area on the render target to which the camera renders its image.
/// You can overlay multiple cameras in a single window using viewports to create effects like
/// split screen, minimaps, and character viewers.
#[derive(Reflect, Debug, Clone)]
#[reflect(Default, Clone)]
pub struct Viewport {
    /// The physical position to render this viewport to within the [`RenderTarget`] of this [`Camera`].
    /// (0,0) corresponds to the top-left corner
    pub physical_position: UVec2,
    /// The physical size of the viewport rectangle to render to within the [`RenderTarget`] of this [`Camera`].
    /// The origin of the rectangle is in the top-left corner.
    pub physical_size: UVec2,
    /// The minimum and maximum depth to render (on a scale from 0.0 to 1.0).
    pub depth: Range<f32>,
}

impl Default for Viewport {
    fn default() -> Self {
        Self {
            physical_position: Default::default(),
            physical_size: UVec2::new(1, 1),
            depth: 0.0..1.0,
        }
    }
}

impl Viewport {
    /// Cut the viewport rectangle so that it lies inside a rectangle of the
    /// given size.
    ///
    /// If either of the viewport's position coordinates lies outside the given
    /// dimensions, it will be moved just inside first. If either of the given
    /// dimensions is zero, the position and size of the viewport rectangle will
    /// both be set to zero in that dimension.
    pub fn clamp_to_size(&mut self, size: UVec2) {
        // If the origin of the viewport rect is outside, then adjust so that
        // it's just barely inside. Then, cut off the part that is outside.
        if self.physical_size.x + self.physical_position.x > size.x {
            if self.physical_position.x < size.x {
                self.physical_size.x = size.x - self.physical_position.x;
            } else if size.x > 0 {
                self.physical_position.x = size.x - 1;
                self.physical_size.x = 1;
            } else {
                self.physical_position.x = 0;
                self.physical_size.x = 0;
            }
        }
        if self.physical_size.y + self.physical_position.y > size.y {
            if self.physical_position.y < size.y {
                self.physical_size.y = size.y - self.physical_position.y;
            } else if size.y > 0 {
                self.physical_position.y = size.y - 1;
                self.physical_size.y = 1;
            } else {
                self.physical_position.y = 0;
                self.physical_size.y = 0;
            }
        }
    }
}

/// Settings to define a camera sub view.
///
/// When [`Camera::sub_camera_view`] is `Some`, only the sub-section of the
/// image defined by `size` and `offset` (relative to the `full_size` of the
/// whole image) is projected to the cameras viewport.
///
/// Take the example of the following multi-monitor setup:
/// ```css
/// ┌───┬───┐
/// │ A │ B │
/// ├───┼───┤
/// │ C │ D │
/// └───┴───┘
/// ```
/// If each monitor is 1920x1080, the whole image will have a resolution of
/// 3840x2160. For each monitor we can use a single camera with a viewport of
/// the same size as the monitor it corresponds to. To ensure that the image is
/// cohesive, we can use a different sub view on each camera:
/// - Camera A: `full_size` = 3840x2160, `size` = 1920x1080, `offset` = 0,0
/// - Camera B: `full_size` = 3840x2160, `size` = 1920x1080, `offset` = 1920,0
/// - Camera C: `full_size` = 3840x2160, `size` = 1920x1080, `offset` = 0,1080
/// - Camera D: `full_size` = 3840x2160, `size` = 1920x1080, `offset` =
///   1920,1080
///
/// However since only the ratio between the values is important, they could all
/// be divided by 120 and still produce the same image. Camera D would for
/// example have the following values:
/// `full_size` = 32x18, `size` = 16x9, `offset` = 16,9
#[derive(Debug, Clone, Copy, Reflect, PartialEq)]
#[reflect(Clone, PartialEq, Default)]
pub struct SubCameraView {
    /// Size of the entire camera view
    pub full_size: UVec2,
    /// Offset of the sub camera
    pub offset: Vec2,
    /// Size of the sub camera
    pub size: UVec2,
}

impl Default for SubCameraView {
    fn default() -> Self {
        Self {
            full_size: UVec2::new(1, 1),
            offset: Vec2::new(0., 0.),
            size: UVec2::new(1, 1),
        }
    }
}

/// Information about the current [`RenderTarget`].
#[derive(Default, Debug, Clone)]
pub struct RenderTargetInfo {
    /// The physical size of this render target (in physical pixels, ignoring scale factor).
    pub physical_size: UVec2,
    /// The scale factor of this render target.
    ///
    /// When rendering to a window, typically it is a value greater or equal than 1.0,
    /// representing the ratio between the size of the window in physical pixels and the logical size of the window.
    pub scale_factor: f32,
}

/// Holds internally computed [`Camera`] values.
#[derive(Default, Debug, Clone)]
pub struct ComputedCameraValues {
    clip_from_view: Mat4,
    target_info: Option<RenderTargetInfo>,
    // size of the `Viewport`
    old_viewport_size: Option<UVec2>,
    old_sub_camera_view: Option<SubCameraView>,
}

/// How much energy a `Camera3d` absorbs from incoming light.
///
/// <https://en.wikipedia.org/wiki/Exposure_(photography)>
#[derive(Component, Clone, Copy, Reflect)]
#[reflect(opaque)]
#[reflect(Component, Default, Clone)]
pub struct Exposure {
    /// <https://en.wikipedia.org/wiki/Exposure_value#Tabulated_exposure_values>
    pub ev100: f32,
}

impl Exposure {
    pub const SUNLIGHT: Self = Self {
        ev100: Self::EV100_SUNLIGHT,
    };
    pub const OVERCAST: Self = Self {
        ev100: Self::EV100_OVERCAST,
    };
    pub const INDOOR: Self = Self {
        ev100: Self::EV100_INDOOR,
    };
    /// This value was calibrated to match Blender's implicit/default exposure as closely as possible.
    /// It also happens to be a reasonable default.
    ///
    /// See <https://github.com/bevyengine/bevy/issues/11577> for details.
    pub const BLENDER: Self = Self {
        ev100: Self::EV100_BLENDER,
    };

    pub const EV100_SUNLIGHT: f32 = 15.0;
    pub const EV100_OVERCAST: f32 = 12.0;
    pub const EV100_INDOOR: f32 = 7.0;

    /// This value was calibrated to match Blender's implicit/default exposure as closely as possible.
    /// It also happens to be a reasonable default.
    ///
    /// See <https://github.com/bevyengine/bevy/issues/11577> for details.
    pub const EV100_BLENDER: f32 = 9.7;

    pub fn from_physical_camera(physical_camera_parameters: PhysicalCameraParameters) -> Self {
        Self {
            ev100: physical_camera_parameters.ev100(),
        }
    }

    /// Converts EV100 values to exposure values.
    /// <https://google.github.io/filament/Filament.md.html#imagingpipeline/physicallybasedcamera/exposure>
    #[inline]
    pub fn exposure(&self) -> f32 {
        ops::exp2(-self.ev100) / 1.2
    }
}

impl Default for Exposure {
    fn default() -> Self {
        Self::BLENDER
    }
}

/// Parameters based on physical camera characteristics for calculating EV100
/// values for use with [`Exposure`]. This is also used for depth of field.
#[derive(Clone, Copy)]
pub struct PhysicalCameraParameters {
    /// <https://en.wikipedia.org/wiki/F-number>
    pub aperture_f_stops: f32,
    /// <https://en.wikipedia.org/wiki/Shutter_speed>
    pub shutter_speed_s: f32,
    /// <https://en.wikipedia.org/wiki/Film_speed>
    pub sensitivity_iso: f32,
    /// The height of the [image sensor format] in meters.
    ///
    /// Focal length is derived from the FOV and this value. The default is
    /// 18.66mm, matching the [Super 35] format, which is popular in cinema.
    ///
    /// [image sensor format]: https://en.wikipedia.org/wiki/Image_sensor_format
    ///
    /// [Super 35]: https://en.wikipedia.org/wiki/Super_35
    pub sensor_height: f32,
}

impl PhysicalCameraParameters {
    /// Calculate the [EV100](https://en.wikipedia.org/wiki/Exposure_value).
    pub fn ev100(&self) -> f32 {
        ops::log2(
            self.aperture_f_stops * self.aperture_f_stops * 100.0
                / (self.shutter_speed_s * self.sensitivity_iso),
        )
    }
}

impl Default for PhysicalCameraParameters {
    fn default() -> Self {
        Self {
            aperture_f_stops: 1.0,
            shutter_speed_s: 1.0 / 125.0,
            sensitivity_iso: 100.0,
            sensor_height: 0.01866,
        }
    }
}

/// Error returned when a conversion between world-space and viewport-space coordinates fails.
///
/// See [`world_to_viewport`][Camera::world_to_viewport] and [`viewport_to_world`][Camera::viewport_to_world].
#[derive(Debug, Eq, PartialEq, Copy, Clone, Error)]
pub enum ViewportConversionError {
    /// The pre-computed size of the viewport was not available.
    ///
    /// This may be because the `Camera` was just created and [`camera_system`] has not been executed
    /// yet, or because the [`RenderTarget`] is misconfigured in one of the following ways:
    ///   - it references the [`PrimaryWindow`](RenderTarget::Window) when there is none,
    ///   - it references a [`Window`](RenderTarget::Window) entity that doesn't exist or doesn't actually have a `Window` component,
    ///   - it references an [`Image`](RenderTarget::Image) that doesn't exist (invalid handle),
    ///   - it references a [`TextureView`](RenderTarget::TextureView) that doesn't exist (invalid handle).
    #[error("pre-computed size of viewport not available")]
    NoViewportSize,
    /// The computed coordinate was beyond the `Camera`'s near plane.
    ///
    /// Only applicable when converting from world-space to viewport-space.
    #[error("computed coordinate beyond `Camera`'s near plane")]
    PastNearPlane,
    /// The computed coordinate was beyond the `Camera`'s far plane.
    ///
    /// Only applicable when converting from world-space to viewport-space.
    #[error("computed coordinate beyond `Camera`'s far plane")]
    PastFarPlane,
    /// The Normalized Device Coordinates could not be computed because the `camera_transform`, the
    /// `world_position`, or the projection matrix defined by [`CameraProjection`] contained `NAN`
    /// (see [`world_to_ndc`][Camera::world_to_ndc] and [`ndc_to_world`][Camera::ndc_to_world]).
    #[error("found NaN while computing NDC")]
    InvalidData,
}

/// The defining [`Component`] for camera entities,
/// storing information about how and what to render through this camera.
///
/// The [`Camera`] component is added to an entity to define the properties of the viewpoint from
/// which rendering occurs. It defines the position of the view to render, the projection method
/// to transform the 3D objects into a 2D image, as well as the render target into which that image
/// is produced.
///
/// Note that a [`Camera`] needs a [`CameraRenderGraph`] to render anything.
/// This is typically provided by adding a [`Camera2d`] or [`Camera3d`] component,
/// but custom render graphs can also be defined. Inserting a [`Camera`] with no render
/// graph will emit an error at runtime.
///
/// [`Camera2d`]: https://docs.rs/bevy/latest/bevy/core_pipeline/core_2d/struct.Camera2d.html
/// [`Camera3d`]: https://docs.rs/bevy/latest/bevy/core_pipeline/core_3d/struct.Camera3d.html
#[derive(Component, Debug, Reflect, Clone)]
#[reflect(Component, Default, Debug, Clone)]
#[component(on_add = warn_on_no_render_graph)]
#[require(
    Frustum,
    CameraMainTextureUsages,
    VisibleEntities,
    Transform,
    Visibility,
    Msaa,
    SyncToRenderWorld
)]
pub struct Camera {
    /// If set, this camera will render to the given [`Viewport`] rectangle within the configured [`RenderTarget`].
    pub viewport: Option<Viewport>,
    /// Cameras with a higher order are rendered later, and thus on top of lower order cameras.
    pub order: isize,
    /// If this is set to `true`, this camera will be rendered to its specified [`RenderTarget`]. If `false`, this
    /// camera will not be rendered.
    pub is_active: bool,
    /// Computed values for this camera, such as the projection matrix and the render target size.
    #[reflect(ignore, clone)]
    pub computed: ComputedCameraValues,
    /// The "target" that this camera will render to.
    pub target: RenderTarget,
    // todo: reflect this when #6042 lands
    /// The [`CameraOutputMode`] for this camera.
    #[reflect(ignore, clone)]
    pub output_mode: CameraOutputMode,
    /// If this is enabled, a previous camera exists that shares this camera's render target, and this camera has MSAA enabled, then the previous camera's
    /// outputs will be written to the intermediate multi-sampled render target textures for this camera. This enables cameras with MSAA enabled to
    /// "write their results on top" of previous camera results, and include them as a part of their render results. This is enabled by default to ensure
    /// cameras with MSAA enabled layer their results in the same way as cameras without MSAA enabled by default.
    pub msaa_writeback: bool,
    /// The clear color operation to perform on the render target.
    pub clear_color: ClearColorConfig,
    /// If set, this camera will be a sub camera of a large view, defined by a [`SubCameraView`].
    pub sub_camera_view: Option<SubCameraView>,
}

fn warn_on_no_render_graph(world: DeferredWorld, HookContext { entity, caller, .. }: HookContext) {
    if !world.entity(entity).contains::<CameraRenderGraph>() {
        warn!("{}Entity {entity} has a `Camera` component, but it doesn't have a render graph configured. Consider adding a `Camera2d` or `Camera3d` component, or manually adding a `CameraRenderGraph` component if you need a custom render graph.", caller.map(|location|format!("{location}: ")).unwrap_or_default());
    }
}

impl Default for Camera {
    fn default() -> Self {
        Self {
            is_active: true,
            order: 0,
            viewport: None,
            computed: Default::default(),
            target: Default::default(),
            output_mode: Default::default(),
            msaa_writeback: true,
            clear_color: Default::default(),
            sub_camera_view: None,
        }
    }
}

impl Camera {
    /// Converts a physical size in this `Camera` to a logical size.
    #[inline]
    pub fn to_logical(&self, physical_size: UVec2) -> Option<Vec2> {
        let scale = self.computed.target_info.as_ref()?.scale_factor;
        Some(physical_size.as_vec2() / scale)
    }

    /// The rendered physical bounds [`URect`] of the camera. If the `viewport` field is
    /// set to [`Some`], this will be the rect of that custom viewport. Otherwise it will default to
    /// the full physical rect of the current [`RenderTarget`].
    #[inline]
    pub fn physical_viewport_rect(&self) -> Option<URect> {
        let min = self
            .viewport
            .as_ref()
            .map(|v| v.physical_position)
            .unwrap_or(UVec2::ZERO);
        let max = min + self.physical_viewport_size()?;
        Some(URect { min, max })
    }

    /// The rendered logical bounds [`Rect`] of the camera. If the `viewport` field is set to
    /// [`Some`], this will be the rect of that custom viewport. Otherwise it will default to the
    /// full logical rect of the current [`RenderTarget`].
    #[inline]
    pub fn logical_viewport_rect(&self) -> Option<Rect> {
        let URect { min, max } = self.physical_viewport_rect()?;
        Some(Rect {
            min: self.to_logical(min)?,
            max: self.to_logical(max)?,
        })
    }

    /// The logical size of this camera's viewport. If the `viewport` field is set to [`Some`], this
    /// will be the size of that custom viewport. Otherwise it will default to the full logical size
    /// of the current [`RenderTarget`].
    ///  For logic that requires the full logical size of the
    /// [`RenderTarget`], prefer [`Camera::logical_target_size`].
    ///
    /// Returns `None` if either:
    /// - the function is called just after the `Camera` is created, before `camera_system` is executed,
    /// - the [`RenderTarget`] isn't correctly set:
    ///   - it references the [`PrimaryWindow`](RenderTarget::Window) when there is none,
    ///   - it references a [`Window`](RenderTarget::Window) entity that doesn't exist or doesn't actually have a `Window` component,
    ///   - it references an [`Image`](RenderTarget::Image) that doesn't exist (invalid handle),
    ///   - it references a [`TextureView`](RenderTarget::TextureView) that doesn't exist (invalid handle).
    #[inline]
    pub fn logical_viewport_size(&self) -> Option<Vec2> {
        self.viewport
            .as_ref()
            .and_then(|v| self.to_logical(v.physical_size))
            .or_else(|| self.logical_target_size())
    }

    /// The physical size of this camera's viewport (in physical pixels).
    /// If the `viewport` field is set to [`Some`], this
    /// will be the size of that custom viewport. Otherwise it will default to the full physical size of
    /// the current [`RenderTarget`].
    /// For logic that requires the full physical size of the [`RenderTarget`], prefer [`Camera::physical_target_size`].
    #[inline]
    pub fn physical_viewport_size(&self) -> Option<UVec2> {
        self.viewport
            .as_ref()
            .map(|v| v.physical_size)
            .or_else(|| self.physical_target_size())
    }

    /// The full logical size of this camera's [`RenderTarget`], ignoring custom `viewport` configuration.
    /// Note that if the `viewport` field is [`Some`], this will not represent the size of the rendered area.
    /// For logic that requires the size of the actually rendered area, prefer [`Camera::logical_viewport_size`].
    #[inline]
    pub fn logical_target_size(&self) -> Option<Vec2> {
        self.computed
            .target_info
            .as_ref()
            .and_then(|t| self.to_logical(t.physical_size))
    }

    /// The full physical size of this camera's [`RenderTarget`] (in physical pixels),
    /// ignoring custom `viewport` configuration.
    /// Note that if the `viewport` field is [`Some`], this will not represent the size of the rendered area.
    /// For logic that requires the size of the actually rendered area, prefer [`Camera::physical_viewport_size`].
    #[inline]
    pub fn physical_target_size(&self) -> Option<UVec2> {
        self.computed.target_info.as_ref().map(|t| t.physical_size)
    }

    #[inline]
    pub fn target_scaling_factor(&self) -> Option<f32> {
        self.computed
            .target_info
            .as_ref()
            .map(|t: &RenderTargetInfo| t.scale_factor)
    }

    /// The projection matrix computed using this camera's [`CameraProjection`].
    #[inline]
    pub fn clip_from_view(&self) -> Mat4 {
        self.computed.clip_from_view
    }

    /// Given a position in world space, use the camera to compute the viewport-space coordinates.
    ///
    /// To get the coordinates in Normalized Device Coordinates, you should use
    /// [`world_to_ndc`](Self::world_to_ndc).
    ///
    /// # Panics
    ///
    /// Will panic if `glam_assert` is enabled and the `camera_transform` contains `NAN`
    /// (see [`world_to_ndc`][Self::world_to_ndc]).
    #[doc(alias = "world_to_screen")]
    pub fn world_to_viewport(
        &self,
        camera_transform: &GlobalTransform,
        world_position: Vec3,
    ) -> Result<Vec2, ViewportConversionError> {
        let target_rect = self
            .logical_viewport_rect()
            .ok_or(ViewportConversionError::NoViewportSize)?;
        let mut ndc_space_coords = self
            .world_to_ndc(camera_transform, world_position)
            .ok_or(ViewportConversionError::InvalidData)?;
        // NDC z-values outside of 0 < z < 1 are outside the (implicit) camera frustum and are thus not in viewport-space
        if ndc_space_coords.z < 0.0 {
            return Err(ViewportConversionError::PastNearPlane);
        }
        if ndc_space_coords.z > 1.0 {
            return Err(ViewportConversionError::PastFarPlane);
        }

        // Flip the Y co-ordinate origin from the bottom to the top.
        ndc_space_coords.y = -ndc_space_coords.y;

        // Once in NDC space, we can discard the z element and map x/y to the viewport rect
        let viewport_position =
            (ndc_space_coords.truncate() + Vec2::ONE) / 2.0 * target_rect.size() + target_rect.min;
        Ok(viewport_position)
    }

    /// Given a position in world space, use the camera to compute the viewport-space coordinates and depth.
    ///
    /// To get the coordinates in Normalized Device Coordinates, you should use
    /// [`world_to_ndc`](Self::world_to_ndc).
    ///
    /// # Panics
    ///
    /// Will panic if `glam_assert` is enabled and the `camera_transform` contains `NAN`
    /// (see [`world_to_ndc`][Self::world_to_ndc]).
    #[doc(alias = "world_to_screen_with_depth")]
    pub fn world_to_viewport_with_depth(
        &self,
        camera_transform: &GlobalTransform,
        world_position: Vec3,
    ) -> Result<Vec3, ViewportConversionError> {
        let target_rect = self
            .logical_viewport_rect()
            .ok_or(ViewportConversionError::NoViewportSize)?;
        let mut ndc_space_coords = self
            .world_to_ndc(camera_transform, world_position)
            .ok_or(ViewportConversionError::InvalidData)?;
        // NDC z-values outside of 0 < z < 1 are outside the (implicit) camera frustum and are thus not in viewport-space
        if ndc_space_coords.z < 0.0 {
            return Err(ViewportConversionError::PastNearPlane);
        }
        if ndc_space_coords.z > 1.0 {
            return Err(ViewportConversionError::PastFarPlane);
        }

        // Stretching ndc depth to value via near plane and negating result to be in positive room again.
        let depth = -self.depth_ndc_to_view_z(ndc_space_coords.z);

        // Flip the Y co-ordinate origin from the bottom to the top.
        ndc_space_coords.y = -ndc_space_coords.y;

        // Once in NDC space, we can discard the z element and map x/y to the viewport rect
        let viewport_position =
            (ndc_space_coords.truncate() + Vec2::ONE) / 2.0 * target_rect.size() + target_rect.min;
        Ok(viewport_position.extend(depth))
    }

    /// Returns a ray originating from the camera, that passes through everything beyond `viewport_position`.
    ///
    /// The resulting ray starts on the near plane of the camera.
    ///
    /// If the camera's projection is orthographic the direction of the ray is always equal to `camera_transform.forward()`.
    ///
    /// To get the world space coordinates with Normalized Device Coordinates, you should use
    /// [`ndc_to_world`](Self::ndc_to_world).
    ///
    /// # Panics
    ///
    /// Will panic if the camera's projection matrix is invalid (has a determinant of 0) and
    /// `glam_assert` is enabled (see [`ndc_to_world`](Self::ndc_to_world).
    pub fn viewport_to_world(
        &self,
        camera_transform: &GlobalTransform,
        viewport_position: Vec2,
    ) -> Result<Ray3d, ViewportConversionError> {
        let target_rect = self
            .logical_viewport_rect()
            .ok_or(ViewportConversionError::NoViewportSize)?;
        let mut rect_relative = (viewport_position - target_rect.min) / target_rect.size();
        // Flip the Y co-ordinate origin from the top to the bottom.
        rect_relative.y = 1.0 - rect_relative.y;

        let ndc = rect_relative * 2. - Vec2::ONE;
        let ndc_to_world =
            camera_transform.compute_matrix() * self.computed.clip_from_view.inverse();
        let world_near_plane = ndc_to_world.project_point3(ndc.extend(1.));
        // Using EPSILON because an ndc with Z = 0 returns NaNs.
        let world_far_plane = ndc_to_world.project_point3(ndc.extend(f32::EPSILON));

        // The fallible direction constructor ensures that world_near_plane and world_far_plane aren't NaN.
        Dir3::new(world_far_plane - world_near_plane)
            .map_err(|_| ViewportConversionError::InvalidData)
            .map(|direction| Ray3d {
                origin: world_near_plane,
                direction,
            })
    }

    /// Returns a 2D world position computed from a position on this [`Camera`]'s viewport.
    ///
    /// Useful for 2D cameras and other cameras with an orthographic projection pointing along the Z axis.
    ///
    /// To get the world space coordinates with Normalized Device Coordinates, you should use
    /// [`ndc_to_world`](Self::ndc_to_world).
    ///
    /// # Panics
    ///
    /// Will panic if the camera's projection matrix is invalid (has a determinant of 0) and
    /// `glam_assert` is enabled (see [`ndc_to_world`](Self::ndc_to_world).
    pub fn viewport_to_world_2d(
        &self,
        camera_transform: &GlobalTransform,
        viewport_position: Vec2,
    ) -> Result<Vec2, ViewportConversionError> {
        let target_rect = self
            .logical_viewport_rect()
            .ok_or(ViewportConversionError::NoViewportSize)?;
        let mut rect_relative = (viewport_position - target_rect.min) / target_rect.size();

        // Flip the Y co-ordinate origin from the top to the bottom.
        rect_relative.y = 1.0 - rect_relative.y;

        let ndc = rect_relative * 2. - Vec2::ONE;

        let world_near_plane = self
            .ndc_to_world(camera_transform, ndc.extend(1.))
            .ok_or(ViewportConversionError::InvalidData)?;

        Ok(world_near_plane.truncate())
    }

    /// Given a position in world space, use the camera's viewport to compute the Normalized Device Coordinates.
    ///
    /// When the position is within the viewport the values returned will be between -1.0 and 1.0 on the X and Y axes,
    /// and between 0.0 and 1.0 on the Z axis.
    /// To get the coordinates in the render target's viewport dimensions, you should use
    /// [`world_to_viewport`](Self::world_to_viewport).
    ///
    /// Returns `None` if the `camera_transform`, the `world_position`, or the projection matrix defined by [`CameraProjection`] contain `NAN`.
    ///
    /// # Panics
    ///
    /// Will panic if the `camera_transform` contains `NAN` and the `glam_assert` feature is enabled.
    pub fn world_to_ndc(
        &self,
        camera_transform: &GlobalTransform,
        world_position: Vec3,
    ) -> Option<Vec3> {
        // Build a transformation matrix to convert from world space to NDC using camera data
        let clip_from_world: Mat4 =
            self.computed.clip_from_view * camera_transform.compute_matrix().inverse();
        let ndc_space_coords: Vec3 = clip_from_world.project_point3(world_position);

        (!ndc_space_coords.is_nan()).then_some(ndc_space_coords)
    }

    /// Given a position in Normalized Device Coordinates,
    /// use the camera's viewport to compute the world space position.
    ///
    /// When the position is within the viewport the values returned will be between -1.0 and 1.0 on the X and Y axes,
    /// and between 0.0 and 1.0 on the Z axis.
    /// To get the world space coordinates with the viewport position, you should use
    /// [`world_to_viewport`](Self::world_to_viewport).
    ///
    /// Returns `None` if the `camera_transform`, the `world_position`, or the projection matrix defined by [`CameraProjection`] contain `NAN`.
    ///
    /// # Panics
    ///
    /// Will panic if the projection matrix is invalid (has a determinant of 0) and `glam_assert` is enabled.
    pub fn ndc_to_world(&self, camera_transform: &GlobalTransform, ndc: Vec3) -> Option<Vec3> {
        // Build a transformation matrix to convert from NDC to world space using camera data
        let ndc_to_world =
            camera_transform.compute_matrix() * self.computed.clip_from_view.inverse();

        let world_space_coords = ndc_to_world.project_point3(ndc);

        (!world_space_coords.is_nan()).then_some(world_space_coords)
    }

    /// Converts the depth in Normalized Device Coordinates
    /// to linear view z for perspective projections.
    ///
    /// Note: Depth values in front of the camera will be negative as -z is forward
    pub fn depth_ndc_to_view_z(&self, ndc_depth: f32) -> f32 {
        let near = self.clip_from_view().w_axis.z; // [3][2]
        -near / ndc_depth
    }

    /// Converts the depth in Normalized Device Coordinates
    /// to linear view z for orthographic projections.
    ///
    /// Note: Depth values in front of the camera will be negative as -z is forward
    pub fn depth_ndc_to_view_z_2d(&self, ndc_depth: f32) -> f32 {
        -(self.clip_from_view().w_axis.z - ndc_depth) / self.clip_from_view().z_axis.z
        //                       [3][2]                                         [2][2]
    }
}

/// Control how this camera outputs once rendering is completed.
#[derive(Debug, Clone, Copy)]
pub enum CameraOutputMode {
    /// Writes the camera output to configured render target.
    Write {
        /// The blend state that will be used by the pipeline that writes the intermediate render textures to the final render target texture.
        blend_state: Option<BlendState>,
        /// The clear color operation to perform on the final render target texture.
        clear_color: ClearColorConfig,
    },
    /// Skips writing the camera output to the configured render target. The output will remain in the
    /// Render Target's "intermediate" textures, which a camera with a higher order should write to the render target
    /// using [`CameraOutputMode::Write`]. The "skip" mode can easily prevent render results from being displayed, or cause
    /// them to be lost. Only use this if you know what you are doing!
    /// In camera setups with multiple active cameras rendering to the same [`RenderTarget`], the Skip mode can be used to remove
    /// unnecessary / redundant writes to the final output texture, removing unnecessary render passes.
    Skip,
}

impl Default for CameraOutputMode {
    fn default() -> Self {
        CameraOutputMode::Write {
            blend_state: None,
            clear_color: ClearColorConfig::Default,
        }
    }
}

/// Configures the [`RenderGraph`](crate::render_graph::RenderGraph) name assigned to be run for a given [`Camera`] entity.
#[derive(Component, Debug, Deref, DerefMut, Reflect, Clone)]
#[reflect(opaque)]
#[reflect(Component, Debug, Clone)]
pub struct CameraRenderGraph(InternedRenderSubGraph);

impl CameraRenderGraph {
    /// Creates a new [`CameraRenderGraph`] from any string-like type.
    #[inline]
    pub fn new<T: RenderSubGraph>(name: T) -> Self {
        Self(name.intern())
    }

    /// Sets the graph name.
    #[inline]
    pub fn set<T: RenderSubGraph>(&mut self, name: T) {
        self.0 = name.intern();
    }
}

/// The "target" that a [`Camera`] will render to. For example, this could be a [`Window`]
/// swapchain or an [`Image`].
#[derive(Debug, Clone, Reflect, From)]
#[reflect(Clone)]
pub enum RenderTarget {
    /// Window to which the camera's view is rendered.
    Window(WindowRef),
    /// Image to which the camera's view is rendered.
    Image(ImageRenderTarget),
    /// Texture View to which the camera's view is rendered.
    /// Useful when the texture view needs to be created outside of Bevy, for example OpenXR.
    TextureView(ManualTextureViewHandle),
}

/// A render target that renders to an [`Image`].
#[derive(Debug, Clone, Reflect, PartialEq, Eq, Hash, PartialOrd, Ord)]
#[reflect(Clone, PartialEq, Hash)]
pub struct ImageRenderTarget {
    /// The image to render to.
    pub handle: Handle<Image>,
    /// The scale factor of the render target image, corresponding to the scale
    /// factor for a window target. This should almost always be 1.0.
    pub scale_factor: FloatOrd,
}

impl From<Handle<Image>> for RenderTarget {
    fn from(handle: Handle<Image>) -> Self {
        Self::Image(handle.into())
    }
}

impl From<Handle<Image>> for ImageRenderTarget {
    fn from(handle: Handle<Image>) -> Self {
        Self {
            handle,
            scale_factor: FloatOrd(1.0),
        }
    }
}

impl Default for RenderTarget {
    fn default() -> Self {
        Self::Window(Default::default())
    }
}

/// Normalized version of the render target.
///
/// Once we have this we shouldn't need to resolve it down anymore.
#[derive(Debug, Clone, Reflect, PartialEq, Eq, Hash, PartialOrd, Ord, From)]
#[reflect(Clone, PartialEq, Hash)]
pub enum NormalizedRenderTarget {
    /// Window to which the camera's view is rendered.
    Window(NormalizedWindowRef),
    /// Image to which the camera's view is rendered.
    Image(ImageRenderTarget),
    /// Texture View to which the camera's view is rendered.
    /// Useful when the texture view needs to be created outside of Bevy, for example OpenXR.
    TextureView(ManualTextureViewHandle),
}

impl RenderTarget {
    /// Normalize the render target down to a more concrete value, mostly used for equality comparisons.
    pub fn normalize(&self, primary_window: Option<Entity>) -> Option<NormalizedRenderTarget> {
        match self {
            RenderTarget::Window(window_ref) => window_ref
                .normalize(primary_window)
                .map(NormalizedRenderTarget::Window),
            RenderTarget::Image(handle) => Some(NormalizedRenderTarget::Image(handle.clone())),
            RenderTarget::TextureView(id) => Some(NormalizedRenderTarget::TextureView(*id)),
        }
    }

    /// Get a handle to the render target's image,
    /// or `None` if the render target is another variant.
    pub fn as_image(&self) -> Option<&Handle<Image>> {
        if let Self::Image(image_target) = self {
            Some(&image_target.handle)
        } else {
            None
        }
    }
}

impl NormalizedRenderTarget {
    pub fn get_texture_view<'a>(
        &self,
        windows: &'a ExtractedWindows,
        images: &'a RenderAssets<GpuImage>,
        manual_texture_views: &'a ManualTextureViews,
    ) -> Option<&'a TextureView> {
        match self {
            NormalizedRenderTarget::Window(window_ref) => windows
                .get(&window_ref.entity())
                .and_then(|window| window.swap_chain_texture_view.as_ref()),
            NormalizedRenderTarget::Image(image_target) => images
                .get(&image_target.handle)
                .map(|image| &image.texture_view),
            NormalizedRenderTarget::TextureView(id) => {
                manual_texture_views.get(id).map(|tex| &tex.texture_view)
            }
        }
    }

    /// Retrieves the [`TextureFormat`] of this render target, if it exists.
    pub fn get_texture_format<'a>(
        &self,
        windows: &'a ExtractedWindows,
        images: &'a RenderAssets<GpuImage>,
        manual_texture_views: &'a ManualTextureViews,
    ) -> Option<TextureFormat> {
        match self {
            NormalizedRenderTarget::Window(window_ref) => windows
                .get(&window_ref.entity())
                .and_then(|window| window.swap_chain_texture_format),
            NormalizedRenderTarget::Image(image_target) => images
                .get(&image_target.handle)
                .map(|image| image.texture_format),
            NormalizedRenderTarget::TextureView(id) => {
                manual_texture_views.get(id).map(|tex| tex.format)
            }
        }
    }

    pub fn get_render_target_info<'a>(
        &self,
        resolutions: impl IntoIterator<Item = (Entity, &'a Window)>,
        images: &Assets<Image>,
        manual_texture_views: &ManualTextureViews,
    ) -> Option<RenderTargetInfo> {
        match self {
            NormalizedRenderTarget::Window(window_ref) => resolutions
                .into_iter()
                .find(|(entity, _)| *entity == window_ref.entity())
                .map(|(_, window)| RenderTargetInfo {
                    physical_size: window.physical_size(),
                    scale_factor: window.resolution.scale_factor(),
                }),
            NormalizedRenderTarget::Image(image_target) => {
                let image = images.get(&image_target.handle)?;
                Some(RenderTargetInfo {
                    physical_size: image.size(),
                    scale_factor: image_target.scale_factor.0,
                })
            }
            NormalizedRenderTarget::TextureView(id) => {
                manual_texture_views.get(id).map(|tex| RenderTargetInfo {
                    physical_size: tex.size,
                    scale_factor: 1.0,
                })
            }
        }
    }

    // Check if this render target is contained in the given changed windows or images.
    fn is_changed(
        &self,
        changed_window_ids: &HashSet<Entity>,
        changed_image_handles: &HashSet<&AssetId<Image>>,
    ) -> bool {
        match self {
            NormalizedRenderTarget::Window(window_ref) => {
                changed_window_ids.contains(&window_ref.entity())
            }
            NormalizedRenderTarget::Image(image_target) => {
                changed_image_handles.contains(&image_target.handle.id())
            }
            NormalizedRenderTarget::TextureView(_) => true,
        }
    }
}

/// System in charge of updating a [`Camera`] when its window or projection changes.
///
/// The system detects window creation, resize, and scale factor change events to update the camera
/// [`Projection`] if needed.
///
/// ## World Resources
///
/// [`Res<Assets<Image>>`](Assets<Image>) -- For cameras that render to an image, this resource is used to
/// inspect information about the render target. This system will not access any other image assets.
///
/// [`OrthographicProjection`]: crate::camera::OrthographicProjection
/// [`PerspectiveProjection`]: crate::camera::PerspectiveProjection
pub fn camera_system(
    mut window_resized_events: EventReader<WindowResized>,
    mut window_created_events: EventReader<WindowCreated>,
    mut window_scale_factor_changed_events: EventReader<WindowScaleFactorChanged>,
    mut image_asset_events: EventReader<AssetEvent<Image>>,
    primary_window: Query<Entity, With<PrimaryWindow>>,
    windows: Query<(Entity, &Window)>,
    images: Res<Assets<Image>>,
    manual_texture_views: Res<ManualTextureViews>,
    mut cameras: Query<(&mut Camera, &mut Projection)>,
) {
    let primary_window = primary_window.iter().next();

    let mut changed_window_ids = <HashSet<_>>::default();
    changed_window_ids.extend(window_created_events.read().map(|event| event.window));
    changed_window_ids.extend(window_resized_events.read().map(|event| event.window));
    let scale_factor_changed_window_ids: HashSet<_> = window_scale_factor_changed_events
        .read()
        .map(|event| event.window)
        .collect();
    changed_window_ids.extend(scale_factor_changed_window_ids.clone());

    let changed_image_handles: HashSet<&AssetId<Image>> = image_asset_events
        .read()
        .filter_map(|event| match event {
            AssetEvent::Modified { id } | AssetEvent::Added { id } => Some(id),
            _ => None,
        })
        .collect();

    for (mut camera, mut camera_projection) in &mut cameras {
        let mut viewport_size = camera
            .viewport
            .as_ref()
            .map(|viewport| viewport.physical_size);

        if let Some(normalized_target) = camera.target.normalize(primary_window) {
            if normalized_target.is_changed(&changed_window_ids, &changed_image_handles)
                || camera.is_added()
                || camera_projection.is_changed()
                || camera.computed.old_viewport_size != viewport_size
                || camera.computed.old_sub_camera_view != camera.sub_camera_view
            {
                let new_computed_target_info = normalized_target.get_render_target_info(
                    windows,
                    &images,
                    &manual_texture_views,
                );
                // Check for the scale factor changing, and resize the viewport if needed.
                // This can happen when the window is moved between monitors with different DPIs.
                // Without this, the viewport will take a smaller portion of the window moved to
                // a higher DPI monitor.
                if normalized_target
                    .is_changed(&scale_factor_changed_window_ids, &HashSet::default())
                {
                    if let (Some(new_scale_factor), Some(old_scale_factor)) = (
                        new_computed_target_info
                            .as_ref()
                            .map(|info| info.scale_factor),
                        camera
                            .computed
                            .target_info
                            .as_ref()
                            .map(|info| info.scale_factor),
                    ) {
                        let resize_factor = new_scale_factor / old_scale_factor;
                        if let Some(ref mut viewport) = camera.viewport {
                            let resize = |vec: UVec2| (vec.as_vec2() * resize_factor).as_uvec2();
                            viewport.physical_position = resize(viewport.physical_position);
                            viewport.physical_size = resize(viewport.physical_size);
                            viewport_size = Some(viewport.physical_size);
                        }
                    }
                }
                // This check is needed because when changing WindowMode to Fullscreen, the viewport may have invalid
                // arguments due to a sudden change on the window size to a lower value.
                // If the size of the window is lower, the viewport will match that lower value.
                if let Some(viewport) = &mut camera.viewport {
                    let target_info = &new_computed_target_info;
                    if let Some(target) = target_info {
                        viewport.clamp_to_size(target.physical_size);
                    }
                }
                camera.computed.target_info = new_computed_target_info;
                if let Some(size) = camera.logical_viewport_size() {
                    if size.x != 0.0 && size.y != 0.0 {
                        camera_projection.update(size.x, size.y);
                        camera.computed.clip_from_view = match &camera.sub_camera_view {
                            Some(sub_view) => {
                                camera_projection.get_clip_from_view_for_sub(sub_view)
                            }
                            None => camera_projection.get_clip_from_view(),
                        }
                    }
                }
            }
        }

        if camera.computed.old_viewport_size != viewport_size {
            camera.computed.old_viewport_size = viewport_size;
        }

        if camera.computed.old_sub_camera_view != camera.sub_camera_view {
            camera.computed.old_sub_camera_view = camera.sub_camera_view;
        }
    }
}

/// This component lets you control the [`TextureUsages`] field of the main texture generated for the camera
#[derive(Component, ExtractComponent, Clone, Copy, Reflect)]
#[reflect(opaque)]
#[reflect(Component, Default, Clone)]
pub struct CameraMainTextureUsages(pub TextureUsages);
impl Default for CameraMainTextureUsages {
    fn default() -> Self {
        Self(
            TextureUsages::RENDER_ATTACHMENT
                | TextureUsages::TEXTURE_BINDING
                | TextureUsages::COPY_SRC,
        )
    }
}

#[derive(Component, Debug)]
pub struct ExtractedCamera {
    pub target: Option<NormalizedRenderTarget>,
    pub physical_viewport_size: Option<UVec2>,
    pub physical_target_size: Option<UVec2>,
    pub viewport: Option<Viewport>,
    pub render_graph: InternedRenderSubGraph,
    pub order: isize,
    pub output_mode: CameraOutputMode,
    pub msaa_writeback: bool,
    pub clear_color: ClearColorConfig,
    pub sorted_camera_index_for_target: usize,
    pub exposure: f32,
    pub hdr: bool,
}

pub fn extract_cameras(
    mut commands: Commands,
    query: Extract<
        Query<(
            Entity,
            RenderEntity,
            &Camera,
            &CameraRenderGraph,
            &GlobalTransform,
            &VisibleEntities,
            &Frustum,
            Has<Hdr>,
            Option<&ColorGrading>,
            Option<&Exposure>,
            Option<&TemporalJitter>,
            Option<&MipBias>,
            Option<&RenderLayers>,
            Option<&Projection>,
            Has<NoIndirectDrawing>,
        )>,
    >,
    primary_window: Extract<Query<Entity, With<PrimaryWindow>>>,
    gpu_preprocessing_support: Res<GpuPreprocessingSupport>,
    mapper: Extract<Query<&RenderEntity>>,
) {
    let primary_window = primary_window.iter().next();
    type ExtractedCameraComponents = (
        ExtractedCamera,
        ExtractedView,
        RenderVisibleEntities,
        TemporalJitter,
        RenderLayers,
        Projection,
        NoIndirectDrawing,
        ViewUniformOffset,
    );
    for (
        main_entity,
        render_entity,
        camera,
        camera_render_graph,
        transform,
        visible_entities,
        frustum,
        hdr,
        color_grading,
        exposure,
        temporal_jitter,
        mip_bias,
        render_layers,
        projection,
        no_indirect_drawing,
    ) in query.iter()
    {
        if !camera.is_active {
<<<<<<< HEAD
            commands
                .entity(render_entity)
                .remove::<ExtractedCameraComponents>();
=======
            commands.entity(render_entity).remove::<(
                ExtractedCamera,
                ExtractedView,
                RenderVisibleEntities,
                TemporalJitter,
                MipBias,
                RenderLayers,
                Projection,
                NoIndirectDrawing,
                ViewUniformOffset,
            )>();
>>>>>>> a35eed0e
            continue;
        }

        let color_grading = color_grading.unwrap_or(&ColorGrading::default()).clone();

        if let (
            Some(URect {
                min: viewport_origin,
                ..
            }),
            Some(viewport_size),
            Some(target_size),
        ) = (
            camera.physical_viewport_rect(),
            camera.physical_viewport_size(),
            camera.physical_target_size(),
        ) {
            if target_size.x == 0 || target_size.y == 0 {
                commands
                    .entity(render_entity)
                    .remove::<ExtractedCameraComponents>();
                continue;
            }

            let render_visible_entities = RenderVisibleEntities {
                entities: visible_entities
                    .entities
                    .iter()
                    .map(|(type_id, entities)| {
                        let entities = entities
                            .iter()
                            .map(|entity| {
                                let render_entity = mapper
                                    .get(*entity)
                                    .cloned()
                                    .map(|entity| entity.id())
                                    .unwrap_or(Entity::PLACEHOLDER);
                                (render_entity, (*entity).into())
                            })
                            .collect();
                        (*type_id, entities)
                    })
                    .collect(),
            };

            let mut commands = commands.entity(render_entity);
            commands.insert((
                ExtractedCamera {
                    target: camera.target.normalize(primary_window),
                    viewport: camera.viewport.clone(),
                    physical_viewport_size: Some(viewport_size),
                    physical_target_size: Some(target_size),
                    render_graph: camera_render_graph.0,
                    order: camera.order,
                    output_mode: camera.output_mode,
                    msaa_writeback: camera.msaa_writeback,
                    clear_color: camera.clear_color,
                    // this will be set in sort_cameras
                    sorted_camera_index_for_target: 0,
                    exposure: exposure
                        .map(Exposure::exposure)
                        .unwrap_or_else(|| Exposure::default().exposure()),
                    hdr,
                },
                ExtractedView {
                    retained_view_entity: RetainedViewEntity::new(main_entity.into(), None, 0),
                    clip_from_view: camera.clip_from_view(),
                    world_from_view: *transform,
                    clip_from_world: None,
                    hdr,
                    viewport: UVec4::new(
                        viewport_origin.x,
                        viewport_origin.y,
                        viewport_size.x,
                        viewport_size.y,
                    ),
                    color_grading,
                },
                render_visible_entities,
                *frustum,
            ));

            if let Some(temporal_jitter) = temporal_jitter {
                commands.insert(temporal_jitter.clone());
            } else {
                commands.remove::<TemporalJitter>();
            }

            if let Some(mip_bias) = mip_bias {
                commands.insert(mip_bias.clone());
            } else {
                commands.remove::<MipBias>();
            }

            if let Some(render_layers) = render_layers {
                commands.insert(render_layers.clone());
            } else {
                commands.remove::<RenderLayers>();
            }

            if let Some(perspective) = projection {
                commands.insert(perspective.clone());
            } else {
                commands.remove::<Projection>();
            }

            if no_indirect_drawing
                || !matches!(
                    gpu_preprocessing_support.max_supported_mode,
                    GpuPreprocessingMode::Culling
                )
            {
                commands.insert(NoIndirectDrawing);
            } else {
                commands.remove::<NoIndirectDrawing>();
            }
        };
    }
}

/// Cameras sorted by their order field. This is updated in the [`sort_cameras`] system.
#[derive(Resource, Default)]
pub struct SortedCameras(pub Vec<SortedCamera>);

pub struct SortedCamera {
    pub entity: Entity,
    pub order: isize,
    pub target: Option<NormalizedRenderTarget>,
    pub hdr: bool,
}

pub fn sort_cameras(
    mut sorted_cameras: ResMut<SortedCameras>,
    mut cameras: Query<(Entity, &mut ExtractedCamera)>,
) {
    sorted_cameras.0.clear();
    for (entity, camera) in cameras.iter() {
        sorted_cameras.0.push(SortedCamera {
            entity,
            order: camera.order,
            target: camera.target.clone(),
            hdr: camera.hdr,
        });
    }
    // sort by order and ensure within an order, RenderTargets of the same type are packed together
    sorted_cameras
        .0
        .sort_by(|c1, c2| (c1.order, &c1.target).cmp(&(c2.order, &c2.target)));
    let mut previous_order_target = None;
    let mut ambiguities = <HashSet<_>>::default();
    let mut target_counts = <HashMap<_, _>>::default();
    for sorted_camera in &mut sorted_cameras.0 {
        let new_order_target = (sorted_camera.order, sorted_camera.target.clone());
        if let Some(previous_order_target) = previous_order_target {
            if previous_order_target == new_order_target {
                ambiguities.insert(new_order_target.clone());
            }
        }
        if let Some(target) = &sorted_camera.target {
            let count = target_counts
                .entry((target.clone(), sorted_camera.hdr))
                .or_insert(0usize);
            let (_, mut camera) = cameras.get_mut(sorted_camera.entity).unwrap();
            camera.sorted_camera_index_for_target = *count;
            *count += 1;
        }
        previous_order_target = Some(new_order_target);
    }

    if !ambiguities.is_empty() {
        warn!(
            "Camera order ambiguities detected for active cameras with the following priorities: {:?}. \
            To fix this, ensure there is exactly one Camera entity spawned with a given order for a given RenderTarget. \
            Ambiguities should be resolved because either (1) multiple active cameras were spawned accidentally, which will \
            result in rendering multiple instances of the scene or (2) for cases where multiple active cameras is intentional, \
            ambiguities could result in unpredictable render results.",
            ambiguities
        );
    }
}

/// A subpixel offset to jitter a perspective camera's frustum by.
///
/// Useful for temporal rendering techniques.
///
/// Do not use with [`OrthographicProjection`].
///
/// [`OrthographicProjection`]: crate::camera::OrthographicProjection
#[derive(Component, Clone, Default, Reflect)]
#[reflect(Default, Component, Clone)]
pub struct TemporalJitter {
    /// Offset is in range [-0.5, 0.5].
    pub offset: Vec2,
}

impl TemporalJitter {
    pub fn jitter_projection(&self, clip_from_view: &mut Mat4, view_size: Vec2) {
        if clip_from_view.w_axis.w == 1.0 {
            warn!(
                "TemporalJitter not supported with OrthographicProjection. Use PerspectiveProjection instead."
            );
            return;
        }

        // https://github.com/GPUOpen-LibrariesAndSDKs/FidelityFX-SDK/blob/d7531ae47d8b36a5d4025663e731a47a38be882f/docs/techniques/media/super-resolution-temporal/jitter-space.svg
        let jitter = (self.offset * vec2(2.0, -2.0)) / view_size;

        clip_from_view.z_axis.x += jitter.x;
        clip_from_view.z_axis.y += jitter.y;
    }
}

/// Camera component specifying a mip bias to apply when sampling from material textures.
///
/// Often used in conjunction with antialiasing post-process effects to reduce textures blurriness.
#[derive(Component, Reflect, Clone)]
#[reflect(Default, Component)]
pub struct MipBias(pub f32);

impl Default for MipBias {
    fn default() -> Self {
        Self(-1.0)
    }
}<|MERGE_RESOLUTION|>--- conflicted
+++ resolved
@@ -1117,6 +1117,7 @@
         ExtractedView,
         RenderVisibleEntities,
         TemporalJitter,
+        MipBias,
         RenderLayers,
         Projection,
         NoIndirectDrawing,
@@ -1141,23 +1142,9 @@
     ) in query.iter()
     {
         if !camera.is_active {
-<<<<<<< HEAD
             commands
                 .entity(render_entity)
                 .remove::<ExtractedCameraComponents>();
-=======
-            commands.entity(render_entity).remove::<(
-                ExtractedCamera,
-                ExtractedView,
-                RenderVisibleEntities,
-                TemporalJitter,
-                MipBias,
-                RenderLayers,
-                Projection,
-                NoIndirectDrawing,
-                ViewUniformOffset,
-            )>();
->>>>>>> a35eed0e
             continue;
         }
 
