--- conflicted
+++ resolved
@@ -26,11 +26,7 @@
 pub fn visible_entities_system(
     mut camera_query: Query<(&Camera, &GlobalTransform, &mut VisibleEntities)>,
     draw_query: Query<(Entity, &Draw)>,
-<<<<<<< HEAD
-    draw_transform_query: Query<(&Draw, &GlobalTransform)>,
-=======
     draw_transform_query: Query<With<Draw, &GlobalTransform>>,
->>>>>>> 28e6271f
 ) {
     for (camera, camera_global_transform, mut visible_entities) in camera_query.iter_mut() {
         visible_entities.value.clear();
