use std::marker::PhantomData;
use std::ops::{Div, DivAssign, Mul, MulAssign};

use bevy_app::{App, Plugin, PostStartup, PostUpdate};
use bevy_ecs::{prelude::*, reflect::ReflectComponent};
use bevy_math::{AspectRatio, Mat4, Rect, Vec2, Vec3A};
use bevy_reflect::{
    std_traits::ReflectDefault, GetTypeRegistration, Reflect, ReflectDeserialize, ReflectSerialize,
};
use serde::{Deserialize, Serialize};

/// Adds [`Camera`](crate::camera::Camera) driver systems for a given projection type.
pub struct CameraProjectionPlugin<T: CameraProjection>(PhantomData<T>);

impl<T: CameraProjection> Default for CameraProjectionPlugin<T> {
    fn default() -> Self {
        Self(Default::default())
    }
}

/// Label for [`camera_system<T>`], shared across all `T`.
///
/// [`camera_system<T>`]: crate::camera::camera_system
#[derive(SystemSet, Clone, Eq, PartialEq, Hash, Debug)]
pub struct CameraUpdateSystem;

impl<T: CameraProjection + Component + GetTypeRegistration> Plugin for CameraProjectionPlugin<T> {
    fn build(&self, app: &mut App) {
        app.register_type::<T>()
            .add_systems(
                PostStartup,
                crate::camera::camera_system::<T>
                    .in_set(CameraUpdateSystem)
                    // We assume that each camera will only have one projection,
                    // so we can ignore ambiguities with all other monomorphizations.
                    // FIXME: Add an archetype invariant for this https://github.com/bevyengine/bevy/issues/1481.
                    .ambiguous_with(CameraUpdateSystem),
            )
            .add_systems(
                PostUpdate,
                crate::camera::camera_system::<T>
                    .in_set(CameraUpdateSystem)
                    // We assume that each camera will only have one projection,
                    // so we can ignore ambiguities with all other monomorphizations.
                    // FIXME: Add an archetype invariant for this https://github.com/bevyengine/bevy/issues/1481.
                    .ambiguous_with(CameraUpdateSystem),
            );
    }
}

/// Trait to control the projection matrix of a camera.
///
/// Components implementing this trait are automatically polled for changes, and used
/// to recompute the camera projection matrix of the [`Camera`] component attached to
/// the same entity as the component implementing this trait.
///
/// [`Camera`]: crate::camera::Camera
pub trait CameraProjection {
    fn get_projection_matrix(&self) -> Mat4;
    fn update(&mut self, width: f32, height: f32);
    fn far(&self) -> f32;
    fn get_frustum_corners(&self, z_near: f32, z_far: f32) -> [Vec3A; 8];
}

/// A configurable [`CameraProjection`] that can select its projection type at runtime.
#[derive(Component, Debug, Clone, Reflect)]
#[reflect(Component, Default)]
pub enum Projection {
    Perspective(PerspectiveProjection),
    Orthographic(OrthographicProjection),
}

impl From<PerspectiveProjection> for Projection {
    fn from(p: PerspectiveProjection) -> Self {
        Self::Perspective(p)
    }
}

impl From<OrthographicProjection> for Projection {
    fn from(p: OrthographicProjection) -> Self {
        Self::Orthographic(p)
    }
}

impl CameraProjection for Projection {
    fn get_projection_matrix(&self) -> Mat4 {
        match self {
            Projection::Perspective(projection) => projection.get_projection_matrix(),
            Projection::Orthographic(projection) => projection.get_projection_matrix(),
        }
    }

    fn update(&mut self, width: f32, height: f32) {
        match self {
            Projection::Perspective(projection) => projection.update(width, height),
            Projection::Orthographic(projection) => projection.update(width, height),
        }
    }

    fn far(&self) -> f32 {
        match self {
            Projection::Perspective(projection) => projection.far(),
            Projection::Orthographic(projection) => projection.far(),
        }
    }

    fn get_frustum_corners(&self, z_near: f32, z_far: f32) -> [Vec3A; 8] {
        match self {
            Projection::Perspective(projection) => projection.get_frustum_corners(z_near, z_far),
            Projection::Orthographic(projection) => projection.get_frustum_corners(z_near, z_far),
        }
    }
}

impl Default for Projection {
    fn default() -> Self {
        Projection::Perspective(Default::default())
    }
}

/// A 3D camera projection in which distant objects appear smaller than close objects.
#[derive(Component, Debug, Clone, Reflect)]
#[reflect(Component, Default)]
pub struct PerspectiveProjection {
    /// The vertical field of view (FOV) in radians.
    ///
    /// Defaults to a value of π/4 radians or 45 degrees.
    pub fov: f32,

    /// The aspect ratio (width divided by height) of the viewing frustum.
    ///
    /// Bevy's [`camera_system`](crate::camera::camera_system) automatically
    /// updates this value when the aspect ratio of the associated window changes.
    ///
    /// Defaults to a value of `1.0`.
    pub aspect_ratio: f32,

    /// The distance from the camera in world units of the viewing frustum's near plane.
    ///
    /// Objects closer to the camera than this value will not be visible.
    ///
    /// Defaults to a value of `0.1`.
    pub near: f32,

    /// The distance from the camera in world units of the viewing frustum's far plane.
    ///
    /// Objects farther from the camera than this value will not be visible.
    ///
    /// Defaults to a value of `1000.0`.
    pub far: f32,
}

impl CameraProjection for PerspectiveProjection {
    fn get_projection_matrix(&self) -> Mat4 {
        Mat4::perspective_infinite_reverse_rh(self.fov, self.aspect_ratio, self.near)
    }

    fn update(&mut self, width: f32, height: f32) {
        self.aspect_ratio = AspectRatio::new(width, height).into();
    }

    fn far(&self) -> f32 {
        self.far
    }

    fn get_frustum_corners(&self, z_near: f32, z_far: f32) -> [Vec3A; 8] {
        let tan_half_fov = (self.fov / 2.).tan();
        let a = z_near.abs() * tan_half_fov;
        let b = z_far.abs() * tan_half_fov;
        let aspect_ratio = self.aspect_ratio;
        // NOTE: These vertices are in the specific order required by [`calculate_cascade`].
        [
            Vec3A::new(a * aspect_ratio, -a, z_near),  // bottom right
            Vec3A::new(a * aspect_ratio, a, z_near),   // top right
            Vec3A::new(-a * aspect_ratio, a, z_near),  // top left
            Vec3A::new(-a * aspect_ratio, -a, z_near), // bottom left
            Vec3A::new(b * aspect_ratio, -b, z_far),   // bottom right
            Vec3A::new(b * aspect_ratio, b, z_far),    // top right
            Vec3A::new(-b * aspect_ratio, b, z_far),   // top left
            Vec3A::new(-b * aspect_ratio, -b, z_far),  // bottom left
        ]
    }
}

impl Default for PerspectiveProjection {
    fn default() -> Self {
        PerspectiveProjection {
            fov: std::f32::consts::PI / 4.0,
            near: 0.1,
            far: 1000.0,
            aspect_ratio: 1.0,
        }
    }
}

<<<<<<< HEAD
/// Scaling mode for [`OrthographicProjection`].
///
/// # Examples
///
/// Configure the orthographic projection to two world units per window height:
///
/// ```
/// # use bevy_render::camera::{OrthographicProjection, Projection, ScalingMode};
/// let projection = Projection::Orthographic(OrthographicProjection {
///    scaling_mode: ScalingMode::FixedVertical(2.0),
///    ..OrthographicProjection::default()
/// });
/// ```
#[derive(Debug, Clone, Reflect, Serialize, Deserialize)]
=======
#[derive(Debug, Clone, Copy, Reflect, Serialize, Deserialize)]
>>>>>>> b257fffe
#[reflect(Serialize, Deserialize)]
pub enum ScalingMode {
    /// Manually specify the projection's size, ignoring window resizing. The image will stretch.
    /// Arguments are in world units.
    Fixed { width: f32, height: f32 },
    /// Match the viewport size.
    /// The argument is the number of pixels that equals one world unit.
    WindowSize(f32),
    /// Keeping the aspect ratio while the axes can't be smaller than given minimum.
    /// Arguments are in world units.
    AutoMin { min_width: f32, min_height: f32 },
    /// Keeping the aspect ratio while the axes can't be bigger than given maximum.
    /// Arguments are in world units.
    AutoMax { max_width: f32, max_height: f32 },
    /// Keep the projection's height constant; width will be adjusted to match aspect ratio.
    /// The argument is the desired height of the projection in world units.
    FixedVertical(f32),
    /// Keep the projection's width constant; height will be adjusted to match aspect ratio.
    /// The argument is the desired width of the projection in world units.
    FixedHorizontal(f32),
}

impl Mul<f32> for ScalingMode {
    type Output = ScalingMode;

    /// Scale the `ScalingMode`. For example, multiplying by 2 makes the viewport twice as large.
    fn mul(self, rhs: f32) -> ScalingMode {
        match self {
            ScalingMode::Fixed { width, height } => ScalingMode::Fixed {
                width: width * rhs,
                height: height * rhs,
            },
            ScalingMode::WindowSize(pixels_per_world_unit) => {
                ScalingMode::WindowSize(pixels_per_world_unit / rhs)
            }
            ScalingMode::AutoMin {
                min_width,
                min_height,
            } => ScalingMode::AutoMin {
                min_width: min_width * rhs,
                min_height: min_height * rhs,
            },
            ScalingMode::AutoMax {
                max_width,
                max_height,
            } => ScalingMode::AutoMax {
                max_width: max_width * rhs,
                max_height: max_height * rhs,
            },
            ScalingMode::FixedVertical(size) => ScalingMode::FixedVertical(size * rhs),
            ScalingMode::FixedHorizontal(size) => ScalingMode::FixedHorizontal(size * rhs),
        }
    }
}

impl MulAssign<f32> for ScalingMode {
    fn mul_assign(&mut self, rhs: f32) {
        *self = *self * rhs;
    }
}

impl Div<f32> for ScalingMode {
    type Output = ScalingMode;

    /// Scale the `ScalingMode`. For example, dividing by 2 makes the viewport half as large.
    fn div(self, rhs: f32) -> ScalingMode {
        self * (1.0 / rhs)
    }
}

impl DivAssign<f32> for ScalingMode {
    fn div_assign(&mut self, rhs: f32) {
        *self = *self / rhs;
    }
}

/// Project a 3D space onto a 2D surface using parallel lines, i.e., unlike [`PerspectiveProjection`],
/// the size of objects remains the same regardless of their distance to the camera.
///
/// The volume contained in the projection is called the *view frustum*. Since the viewport is rectangular
/// and projection lines are parallel, the view frustum takes the shape of a cuboid.
///
/// Note that the scale of the projection and the apparent size of objects are inversely proportional.
/// As the size of the projection increases, the size of objects decreases.
///
/// # Examples
///
/// Configure the orthographic projection to one world unit per 100 window pixels:
///
/// ```
/// # use bevy_render::camera::{OrthographicProjection, Projection, ScalingMode};
/// let projection = Projection::Orthographic(OrthographicProjection {
///     scaling_mode: ScalingMode::WindowSize(100.0),
///     ..OrthographicProjection::default()
/// });
/// ```
#[derive(Component, Debug, Clone, Reflect)]
#[reflect(Component, Default)]
pub struct OrthographicProjection {
    /// The distance of the near clipping plane in world units.
    ///
    /// Objects closer than this will not be rendered.
    ///
    /// Defaults to `0.0`
    pub near: f32,
    /// The distance of the far clipping plane in world units.
    ///
    /// Objects further than this will not be rendered.
    ///
    /// Defaults to `1000.0`
    pub far: f32,
    /// Specifies the origin of the viewport as a normalized position from 0 to 1, where (0, 0) is the bottom left
    /// and (1, 1) is the top right. This determines where the camera's position sits inside the viewport.
    ///
    /// When the projection scales due to viewport resizing, the position of the camera, and thereby `viewport_origin`,
    /// remains at the same relative point.
    ///
    /// Consequently, this is pivot point when scaling. With a bottom left pivot, the projection will expand
    /// upwards and to the right. With a top right pivot, the projection will expand downwards and to the left.
    /// Values in between will caused the projection to scale proportionally on each axis.
    ///
    /// Defaults to `(0.5, 0.5)`, which makes scaling affect opposite sides equally, keeping the center
    /// point of the viewport centered.
    pub viewport_origin: Vec2,
    /// How the projection will scale to the viewport.
    ///
    /// Defaults to `ScalingMode::WindowSize(1.0)`
    pub scaling_mode: ScalingMode,
    /// Scales the projection.
    ///
    /// As scale increases, the apparent size of objects decreases, and vice versa.
    ///
    /// Note: scaling can be set by [`scaling_mode`](Self::scaling_mode) as well.
    /// This parameter scales on top of that.
    ///
    /// This property is particularly useful in implementing zoom functionality.
    ///
    /// Defaults to `1.0`.
    pub scale: f32,
    /// The area that the projection covers relative to `viewport_origin`.
    ///
    /// Bevy's [`camera_system`](crate::camera::camera_system) automatically
    /// updates this value when the viewport is resized depending on `OrthographicProjection`'s other fields.
    /// In this case, `area` should not be manually modified.
    ///
    /// It may be necessary to set this manually for shadow projections and such.
    pub area: Rect,
}

impl CameraProjection for OrthographicProjection {
    fn get_projection_matrix(&self) -> Mat4 {
        Mat4::orthographic_rh(
            self.area.min.x,
            self.area.max.x,
            self.area.min.y,
            self.area.max.y,
            // NOTE: near and far are swapped to invert the depth range from [0,1] to [1,0]
            // This is for interoperability with pipelines using infinite reverse perspective projections.
            self.far,
            self.near,
        )
    }

    fn update(&mut self, width: f32, height: f32) {
        let (projection_width, projection_height) = match self.scaling_mode {
            ScalingMode::WindowSize(pixel_scale) => (width / pixel_scale, height / pixel_scale),
            ScalingMode::AutoMin {
                min_width,
                min_height,
            } => {
                // Compare Pixels of current width and minimal height and Pixels of minimal width with current height.
                // Then use bigger (min_height when true) as what it refers to (height when true) and calculate rest so it can't get under minimum.
                if width * min_height > min_width * height {
                    (width * min_height / height, min_height)
                } else {
                    (min_width, height * min_width / width)
                }
            }
            ScalingMode::AutoMax {
                max_width,
                max_height,
            } => {
                // Compare Pixels of current width and maximal height and Pixels of maximal width with current height.
                // Then use smaller (max_height when true) as what it refers to (height when true) and calculate rest so it can't get over maximum.
                if width * max_height < max_width * height {
                    (width * max_height / height, max_height)
                } else {
                    (max_width, height * max_width / width)
                }
            }
            ScalingMode::FixedVertical(viewport_height) => {
                (width * viewport_height / height, viewport_height)
            }
            ScalingMode::FixedHorizontal(viewport_width) => {
                (viewport_width, height * viewport_width / width)
            }
            ScalingMode::Fixed { width, height } => (width, height),
        };

        let origin_x = projection_width * self.viewport_origin.x;
        let origin_y = projection_height * self.viewport_origin.y;

        self.area = Rect::new(
            self.scale * -origin_x,
            self.scale * -origin_y,
            self.scale * (projection_width - origin_x),
            self.scale * (projection_height - origin_y),
        );
    }

    fn far(&self) -> f32 {
        self.far
    }

    fn get_frustum_corners(&self, z_near: f32, z_far: f32) -> [Vec3A; 8] {
        let area = self.area;
        // NOTE: These vertices are in the specific order required by [`calculate_cascade`].
        [
            Vec3A::new(area.max.x, area.min.y, z_near), // bottom right
            Vec3A::new(area.max.x, area.max.y, z_near), // top right
            Vec3A::new(area.min.x, area.max.y, z_near), // top left
            Vec3A::new(area.min.x, area.min.y, z_near), // bottom left
            Vec3A::new(area.max.x, area.min.y, z_far),  // bottom right
            Vec3A::new(area.max.x, area.max.y, z_far),  // top right
            Vec3A::new(area.min.x, area.max.y, z_far),  // top left
            Vec3A::new(area.min.x, area.min.y, z_far),  // bottom left
        ]
    }
}

impl Default for OrthographicProjection {
    fn default() -> Self {
        OrthographicProjection {
            scale: 1.0,
            near: 0.0,
            far: 1000.0,
            viewport_origin: Vec2::new(0.5, 0.5),
            scaling_mode: ScalingMode::WindowSize(1.0),
            area: Rect::new(-1.0, -1.0, 1.0, 1.0),
        }
    }
}<|MERGE_RESOLUTION|>--- conflicted
+++ resolved
@@ -193,7 +193,6 @@
     }
 }
 
-<<<<<<< HEAD
 /// Scaling mode for [`OrthographicProjection`].
 ///
 /// # Examples
@@ -207,10 +206,7 @@
 ///    ..OrthographicProjection::default()
 /// });
 /// ```
-#[derive(Debug, Clone, Reflect, Serialize, Deserialize)]
-=======
 #[derive(Debug, Clone, Copy, Reflect, Serialize, Deserialize)]
->>>>>>> b257fffe
 #[reflect(Serialize, Deserialize)]
 pub enum ScalingMode {
     /// Manually specify the projection's size, ignoring window resizing. The image will stretch.
