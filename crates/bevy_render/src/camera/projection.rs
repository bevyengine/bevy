--- conflicted
+++ resolved
@@ -7,12 +7,8 @@
 use bevy_ecs::prelude::*;
 use bevy_math::{ops, AspectRatio, Mat4, Rect, Vec2, Vec3A, Vec4};
 use bevy_reflect::{std_traits::ReflectDefault, Reflect, ReflectDeserialize, ReflectSerialize};
-<<<<<<< HEAD
-use bevy_transform::{components::GlobalTransform, TransformSystem};
+use bevy_transform::{components::GlobalTransform, TransformSystems};
 use bevy_window::WindowPlugin;
-=======
-use bevy_transform::{components::GlobalTransform, TransformSystems};
->>>>>>> 86cc02dc
 use derive_more::derive::From;
 use serde::{Deserialize, Serialize};
 
@@ -33,7 +29,7 @@
                 crate::view::update_frusta
                     .in_set(VisibilitySystems::UpdateFrusta)
                     .after(crate::camera::camera_system)
-                    .after(TransformSystem::TransformPropagate),
+                    .after(TransformSystems::Propagate),
             );
 
         if app.is_plugin_added::<WindowPlugin>() {
@@ -43,11 +39,6 @@
             )
             .add_systems(
                 PostUpdate,
-<<<<<<< HEAD
-                (crate::camera::camera_system
-                    .in_set(CameraUpdateSystem)
-                    .before(AssetEvents),),
-=======
                 (
                     crate::camera::camera_system
                         .in_set(CameraUpdateSystems)
@@ -57,7 +48,6 @@
                         .after(crate::camera::camera_system)
                         .after(TransformSystems::Propagate),
                 ),
->>>>>>> 86cc02dc
             );
         }
     }
