use crate::{
    pipeline::{IndexFormat, PrimitiveTopology, RenderPipelines, VertexFormat},
    renderer::{BufferInfo, BufferUsage, RenderResourceContext, RenderResourceId},
};
use bevy_app::prelude::EventReader;
use bevy_asset::{AssetEvent, Assets, Handle};
use bevy_core::AsBytes;
use bevy_ecs::{Changed, Entity, Local, Mut, Query, QuerySet, Res, With};
use bevy_math::*;
use bevy_reflect::TypeUuid;
use std::borrow::Cow;

use crate::pipeline::{InputStepMode, VertexAttribute, VertexBufferLayout};
use bevy_utils::{HashMap, HashSet};

pub const INDEX_BUFFER_ASSET_INDEX: u64 = 0;
pub const VERTEX_ATTRIBUTE_BUFFER_ID: u64 = 10;

#[derive(Clone, Debug)]
pub enum VertexAttributeValues {
    Uchar4(Vec<[u8; 4]>),
    Ushort4(Vec<[u16; 4]>),
    Float(Vec<f32>),
    Int(Vec<i32>),
    Uint(Vec<u32>),
    Float2(Vec<[f32; 2]>),
    Int2(Vec<[i32; 2]>),
    Uint2(Vec<[u32; 2]>),
    Float3(Vec<[f32; 3]>),
    Int3(Vec<[i32; 3]>),
    Uint3(Vec<[u32; 3]>),
    Float4(Vec<[f32; 4]>),
    Int4(Vec<[i32; 4]>),
    Uint4(Vec<[u32; 4]>),
    Uchar4Norm(Vec<[u8; 4]>),
}

impl VertexAttributeValues {
    pub fn len(&self) -> usize {
        match *self {
            VertexAttributeValues::Uchar4(ref values) => values.len(),
            VertexAttributeValues::Ushort4(ref values) => values.len(),
            VertexAttributeValues::Float(ref values) => values.len(),
            VertexAttributeValues::Int(ref values) => values.len(),
            VertexAttributeValues::Uint(ref values) => values.len(),
            VertexAttributeValues::Float2(ref values) => values.len(),
            VertexAttributeValues::Int2(ref values) => values.len(),
            VertexAttributeValues::Uint2(ref values) => values.len(),
            VertexAttributeValues::Float3(ref values) => values.len(),
            VertexAttributeValues::Int3(ref values) => values.len(),
            VertexAttributeValues::Uint3(ref values) => values.len(),
            VertexAttributeValues::Float4(ref values) => values.len(),
            VertexAttributeValues::Int4(ref values) => values.len(),
            VertexAttributeValues::Uint4(ref values) => values.len(),
            VertexAttributeValues::Uchar4Norm(ref values) => values.len(),
        }
    }

    pub fn is_empty(&self) -> bool {
        self.len() == 0
    }

    // TODO: add vertex format as parameter here and perform type conversions
    pub fn get_bytes(&self) -> &[u8] {
        match self {
            VertexAttributeValues::Uchar4(values) => values.as_slice().as_bytes(),
            VertexAttributeValues::Ushort4(values) => values.as_slice().as_bytes(),
            VertexAttributeValues::Float(values) => values.as_slice().as_bytes(),
            VertexAttributeValues::Int(values) => values.as_slice().as_bytes(),
            VertexAttributeValues::Uint(values) => values.as_slice().as_bytes(),
            VertexAttributeValues::Float2(values) => values.as_slice().as_bytes(),
            VertexAttributeValues::Int2(values) => values.as_slice().as_bytes(),
            VertexAttributeValues::Uint2(values) => values.as_slice().as_bytes(),
            VertexAttributeValues::Float3(values) => values.as_slice().as_bytes(),
            VertexAttributeValues::Int3(values) => values.as_slice().as_bytes(),
            VertexAttributeValues::Uint3(values) => values.as_slice().as_bytes(),
            VertexAttributeValues::Float4(values) => values.as_slice().as_bytes(),
            VertexAttributeValues::Int4(values) => values.as_slice().as_bytes(),
            VertexAttributeValues::Uint4(values) => values.as_slice().as_bytes(),
            VertexAttributeValues::Uchar4Norm(values) => values.as_slice().as_bytes(),
        }
    }
}

impl From<&VertexAttributeValues> for VertexFormat {
    fn from(values: &VertexAttributeValues) -> Self {
        match values {
            VertexAttributeValues::Uchar4(_) => VertexFormat::Uchar4,
            VertexAttributeValues::Ushort4(_) => VertexFormat::Ushort4,
            VertexAttributeValues::Float(_) => VertexFormat::Float,
            VertexAttributeValues::Int(_) => VertexFormat::Int,
            VertexAttributeValues::Uint(_) => VertexFormat::Uint,
            VertexAttributeValues::Float2(_) => VertexFormat::Float2,
            VertexAttributeValues::Int2(_) => VertexFormat::Int2,
            VertexAttributeValues::Uint2(_) => VertexFormat::Uint2,
            VertexAttributeValues::Float3(_) => VertexFormat::Float3,
            VertexAttributeValues::Int3(_) => VertexFormat::Int3,
            VertexAttributeValues::Uint3(_) => VertexFormat::Uint3,
            VertexAttributeValues::Float4(_) => VertexFormat::Float4,
            VertexAttributeValues::Int4(_) => VertexFormat::Int4,
            VertexAttributeValues::Uint4(_) => VertexFormat::Uint4,
            VertexAttributeValues::Uchar4Norm(_) => VertexFormat::Uchar4Norm,
        }
    }
}

impl From<Vec<f32>> for VertexAttributeValues {
    fn from(vec: Vec<f32>) -> Self {
        VertexAttributeValues::Float(vec)
    }
}

impl From<Vec<i32>> for VertexAttributeValues {
    fn from(vec: Vec<i32>) -> Self {
        VertexAttributeValues::Int(vec)
    }
}

impl From<Vec<u32>> for VertexAttributeValues {
    fn from(vec: Vec<u32>) -> Self {
        VertexAttributeValues::Uint(vec)
    }
}

impl From<Vec<[f32; 2]>> for VertexAttributeValues {
    fn from(vec: Vec<[f32; 2]>) -> Self {
        VertexAttributeValues::Float2(vec)
    }
}

impl From<Vec<[i32; 2]>> for VertexAttributeValues {
    fn from(vec: Vec<[i32; 2]>) -> Self {
        VertexAttributeValues::Int2(vec)
    }
}

impl From<Vec<[u32; 2]>> for VertexAttributeValues {
    fn from(vec: Vec<[u32; 2]>) -> Self {
        VertexAttributeValues::Uint2(vec)
    }
}

impl From<Vec<[f32; 3]>> for VertexAttributeValues {
    fn from(vec: Vec<[f32; 3]>) -> Self {
        VertexAttributeValues::Float3(vec)
    }
}

impl From<Vec<[i32; 3]>> for VertexAttributeValues {
    fn from(vec: Vec<[i32; 3]>) -> Self {
        VertexAttributeValues::Int3(vec)
    }
}

impl From<Vec<[u32; 3]>> for VertexAttributeValues {
    fn from(vec: Vec<[u32; 3]>) -> Self {
        VertexAttributeValues::Uint3(vec)
    }
}

impl From<Vec<[f32; 4]>> for VertexAttributeValues {
    fn from(vec: Vec<[f32; 4]>) -> Self {
        VertexAttributeValues::Float4(vec)
    }
}

impl From<Vec<[i32; 4]>> for VertexAttributeValues {
    fn from(vec: Vec<[i32; 4]>) -> Self {
        VertexAttributeValues::Int4(vec)
    }
}

impl From<Vec<[u32; 4]>> for VertexAttributeValues {
    fn from(vec: Vec<[u32; 4]>) -> Self {
        VertexAttributeValues::Uint4(vec)
    }
}

impl From<Vec<[u8; 4]>> for VertexAttributeValues {
    fn from(vec: Vec<[u8; 4]>) -> Self {
        VertexAttributeValues::Uchar4Norm(vec)
    }
}

#[derive(Debug)]
pub enum Indices {
    U16(Vec<u16>),
    U32(Vec<u32>),
}

impl From<&Indices> for IndexFormat {
    fn from(indices: &Indices) -> Self {
        match indices {
            Indices::U16(_) => IndexFormat::Uint16,
            Indices::U32(_) => IndexFormat::Uint32,
        }
    }
}

// TODO: allow values to be unloaded after been submitting to the GPU to conserve memory
#[derive(Debug, TypeUuid)]
#[uuid = "8ecbac0f-f545-4473-ad43-e1f4243af51e"]
pub struct Mesh {
    primitive_topology: PrimitiveTopology,
    /// `bevy_utils::HashMap` with all defined vertex attributes (Positions, Normals, ...) for this mesh. Attribute name maps to attribute values.
    attributes: HashMap<Cow<'static, str>, VertexAttributeValues>,
    indices: Option<Indices>,
}

impl Mesh {
    pub const ATTRIBUTE_COLOR: &'static str = "Vertex_Color";
    pub const ATTRIBUTE_JOINT: &'static str = "Vertex_Join";
    pub const ATTRIBUTE_NORMAL: &'static str = "Vertex_Normal";
    pub const ATTRIBUTE_POSITION: &'static str = "Vertex_Position";
    pub const ATTRIBUTE_UV_0: &'static str = "Vertex_Uv";
    pub const ATTRIBUTE_WEIGHT: &'static str = "Vertex_Weight";
<<<<<<< HEAD
    pub const ATTRIBUTE_JOINT: &'static str = "Vertex_Join";
=======
>>>>>>> 853411a1

    pub fn new(primitive_topology: PrimitiveTopology) -> Self {
        Mesh {
            primitive_topology,
            attributes: Default::default(),
            indices: None,
        }
    }

    pub fn primitive_topology(&self) -> PrimitiveTopology {
        self.primitive_topology
    }

    pub fn set_attribute(
        &mut self,
        name: impl Into<Cow<'static, str>>,
        values: impl Into<VertexAttributeValues>,
    ) {
        let values: VertexAttributeValues = values.into();
        self.attributes.insert(name.into(), values);
    }

    pub fn attribute(&self, name: impl Into<Cow<'static, str>>) -> Option<&VertexAttributeValues> {
        self.attributes.get(&name.into())
    }

    pub fn attribute_mut(
        &mut self,
        name: impl Into<Cow<'static, str>>,
    ) -> Option<&mut VertexAttributeValues> {
        self.attributes.get_mut(&name.into())
    }

    pub fn set_indices(&mut self, indices: Option<Indices>) {
        self.indices = indices;
    }

    pub fn indices(&self) -> Option<&Indices> {
        self.indices.as_ref()
    }

    pub fn indices_mut(&mut self) -> Option<&mut Indices> {
        self.indices.as_mut()
    }

    pub fn get_index_buffer_bytes(&self) -> Option<Vec<u8>> {
        self.indices.as_ref().map(|indices| match &indices {
            Indices::U16(indices) => indices.as_slice().as_bytes().to_vec(),
            Indices::U32(indices) => indices.as_slice().as_bytes().to_vec(),
        })
    }

    pub fn get_vertex_buffer_layout(&self) -> VertexBufferLayout {
        let mut attributes = Vec::new();
        let mut accumulated_offset = 0;
        for (attribute_name, attribute_values) in self.attributes.iter() {
            let vertex_format = VertexFormat::from(attribute_values);
            attributes.push(VertexAttribute {
                name: attribute_name.clone(),
                offset: accumulated_offset,
                format: vertex_format,
                shader_location: 0,
            });
            accumulated_offset += vertex_format.get_size();
        }

        VertexBufferLayout {
            name: Default::default(),
            stride: accumulated_offset,
            step_mode: InputStepMode::Vertex,
            attributes,
        }
    }

    pub fn count_vertices(&self) -> usize {
        let mut vertex_count: Option<usize> = None;
        for (attribute_name, attribute_data) in self.attributes.iter() {
            let attribute_len = attribute_data.len();
            if let Some(previous_vertex_count) = vertex_count {
                assert_eq!(previous_vertex_count, attribute_len,
                        "Attribute {} has a different vertex count ({}) than other attributes ({}) in this mesh.", attribute_name, attribute_len, previous_vertex_count);
            }
            vertex_count = Some(attribute_len);
        }

        vertex_count.unwrap_or(0)
    }

    pub fn get_vertex_buffer_data(&self) -> Vec<u8> {
        let mut vertex_size = 0;
        for attribute_values in self.attributes.values() {
            let vertex_format = VertexFormat::from(attribute_values);
            vertex_size += vertex_format.get_size() as usize;
        }

        let vertex_count = self.count_vertices();
        let mut attributes_interleaved_buffer = vec![0; vertex_count * vertex_size];
        // bundle into interleaved buffers
        let mut attribute_offset = 0;
        for attribute_values in self.attributes.values() {
            let vertex_format = VertexFormat::from(attribute_values);
            let attribute_size = vertex_format.get_size() as usize;
            let attributes_bytes = attribute_values.get_bytes();
            for (vertex_index, attribute_bytes) in
                attributes_bytes.chunks_exact(attribute_size).enumerate()
            {
                let offset = vertex_index * vertex_size + attribute_offset;
                attributes_interleaved_buffer[offset..offset + attribute_size]
                    .copy_from_slice(attribute_bytes);
            }

            attribute_offset += attribute_size;
        }

        attributes_interleaved_buffer
    }
}

fn remove_resource_save(
    render_resource_context: &dyn RenderResourceContext,
    handle: &Handle<Mesh>,
    index: u64,
) {
    if let Some(RenderResourceId::Buffer(buffer)) =
        render_resource_context.get_asset_resource(&handle, index)
    {
        render_resource_context.remove_buffer(buffer);
        render_resource_context.remove_asset_resource(handle, index);
    }
}
fn remove_current_mesh_resources(
    render_resource_context: &dyn RenderResourceContext,
    handle: &Handle<Mesh>,
) {
    remove_resource_save(render_resource_context, handle, VERTEX_ATTRIBUTE_BUFFER_ID);
    remove_resource_save(render_resource_context, handle, INDEX_BUFFER_ASSET_INDEX);
}

#[derive(Default)]
pub struct MeshEntities {
    entities: HashSet<Entity>,
}

#[derive(Default)]
pub struct MeshResourceProviderState {
    mesh_entities: HashMap<Handle<Mesh>, MeshEntities>,
}

pub fn mesh_resource_provider_system(
    mut state: Local<MeshResourceProviderState>,
    render_resource_context: Res<Box<dyn RenderResourceContext>>,
    meshes: Res<Assets<Mesh>>,
    mut mesh_events: EventReader<AssetEvent<Mesh>>,
    mut queries: QuerySet<(
        Query<&mut RenderPipelines, With<Handle<Mesh>>>,
        Query<(Entity, &Handle<Mesh>, &mut RenderPipelines), Changed<Handle<Mesh>>>,
    )>,
) {
    let mut changed_meshes = HashSet::default();
    let render_resource_context = &**render_resource_context;
    for event in mesh_events.iter() {
        match event {
            AssetEvent::Created { ref handle } => {
                changed_meshes.insert(handle.clone_weak());
            }
            AssetEvent::Modified { ref handle } => {
                changed_meshes.insert(handle.clone_weak());
                remove_current_mesh_resources(render_resource_context, handle);
            }
            AssetEvent::Removed { ref handle } => {
                remove_current_mesh_resources(render_resource_context, handle);
                // if mesh was modified and removed in the same update, ignore the modification
                // events are ordered so future modification events are ok
                changed_meshes.remove(handle);
            }
        }
    }

    // update changed mesh data
    for changed_mesh_handle in changed_meshes.iter() {
        if let Some(mesh) = meshes.get(changed_mesh_handle) {
            // TODO: check for individual buffer changes in non-interleaved mode
            if let Some(data) = mesh.get_index_buffer_bytes() {
                let index_buffer = render_resource_context.create_buffer_with_data(
                    BufferInfo {
                        buffer_usage: BufferUsage::INDEX,
                        ..Default::default()
                    },
                    &data,
                );

                render_resource_context.set_asset_resource(
                    changed_mesh_handle,
                    RenderResourceId::Buffer(index_buffer),
                    INDEX_BUFFER_ASSET_INDEX,
                );
            }

            let interleaved_buffer = mesh.get_vertex_buffer_data();

            render_resource_context.set_asset_resource(
                changed_mesh_handle,
                RenderResourceId::Buffer(render_resource_context.create_buffer_with_data(
                    BufferInfo {
                        buffer_usage: BufferUsage::VERTEX,
                        ..Default::default()
                    },
                    &interleaved_buffer,
                )),
                VERTEX_ATTRIBUTE_BUFFER_ID,
            );

            if let Some(mesh_entities) = state.mesh_entities.get_mut(changed_mesh_handle) {
                for entity in mesh_entities.entities.iter() {
                    if let Ok(render_pipelines) = queries.q0_mut().get_mut(*entity) {
                        update_entity_mesh(
                            render_resource_context,
                            mesh,
                            changed_mesh_handle,
                            render_pipelines,
                        );
                    }
                }
            }
        }
    }

    // handover buffers to pipeline
    for (entity, handle, render_pipelines) in queries.q1_mut().iter_mut() {
        let mesh_entities = state
            .mesh_entities
            .entry(handle.clone_weak())
            .or_insert_with(MeshEntities::default);
        mesh_entities.entities.insert(entity);
        if let Some(mesh) = meshes.get(handle) {
            update_entity_mesh(render_resource_context, mesh, handle, render_pipelines);
        }
    }
}

fn update_entity_mesh(
    render_resource_context: &dyn RenderResourceContext,
    mesh: &Mesh,
    handle: &Handle<Mesh>,
    mut render_pipelines: Mut<RenderPipelines>,
) {
    for render_pipeline in render_pipelines.pipelines.iter_mut() {
        render_pipeline.specialization.primitive_topology = mesh.primitive_topology;
        // TODO: don't allocate a new vertex buffer descriptor for every entity
        render_pipeline.specialization.vertex_buffer_layout = mesh.get_vertex_buffer_layout();
        if let PrimitiveTopology::LineStrip | PrimitiveTopology::TriangleStrip =
            mesh.primitive_topology
        {
            render_pipeline.specialization.strip_index_format =
                mesh.indices().map(|indices| indices.into());
        }
    }
    if let Some(RenderResourceId::Buffer(index_buffer_resource)) =
        render_resource_context.get_asset_resource(handle, INDEX_BUFFER_ASSET_INDEX)
    {
        let index_format: IndexFormat = mesh.indices().unwrap().into();
        // set index buffer into binding
        render_pipelines
            .bindings
            .set_index_buffer(index_buffer_resource, index_format);
    }

    if let Some(RenderResourceId::Buffer(vertex_attribute_buffer_resource)) =
        render_resource_context.get_asset_resource(handle, VERTEX_ATTRIBUTE_BUFFER_ID)
    {
        // set index buffer into binding
        render_pipelines.bindings.vertex_attribute_buffer = Some(vertex_attribute_buffer_resource);
    }
}<|MERGE_RESOLUTION|>--- conflicted
+++ resolved
@@ -214,10 +214,6 @@
     pub const ATTRIBUTE_POSITION: &'static str = "Vertex_Position";
     pub const ATTRIBUTE_UV_0: &'static str = "Vertex_Uv";
     pub const ATTRIBUTE_WEIGHT: &'static str = "Vertex_Weight";
-<<<<<<< HEAD
-    pub const ATTRIBUTE_JOINT: &'static str = "Vertex_Join";
-=======
->>>>>>> 853411a1
 
     pub fn new(primitive_topology: PrimitiveTopology) -> Self {
         Mesh {
