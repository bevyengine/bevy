use crate::{
    pipeline::{IndexFormat, PrimitiveTopology, RenderPipelines, VertexFormat},
    renderer::{BufferInfo, BufferUsage, RenderResourceContext, RenderResourceId},
};
use bevy_app::prelude::EventReader;
use bevy_asset::{AssetEvent, Assets, Handle};
use bevy_core::AsBytes;
use bevy_ecs::{
    entity::Entity,
    query::{Changed, With},
    system::{Local, Query, QuerySet, Res},
    world::Mut,
};
use bevy_math::*;
use bevy_reflect::{Reflect, TypeUuid};
use std::borrow::Cow;

use crate::pipeline::{InputStepMode, VertexAttribute, VertexBufferLayout};
use bevy_utils::{HashMap, HashSet};

pub const INDEX_BUFFER_ASSET_INDEX: u64 = 0;
pub const VERTEX_ATTRIBUTE_BUFFER_ID: u64 = 10;

/// An array where each entry describes a property of a single vertex.
#[derive(Clone, Debug)]
pub enum VertexAttributeValues {
    Uchar4(Vec<[u8; 4]>),
    Ushort4(Vec<[u16; 4]>),
    Float(Vec<f32>),
    Int(Vec<i32>),
    Uint(Vec<u32>),
    Float2(Vec<[f32; 2]>),
    Int2(Vec<[i32; 2]>),
    Uint2(Vec<[u32; 2]>),
    Float3(Vec<[f32; 3]>),
    Int3(Vec<[i32; 3]>),
    Uint3(Vec<[u32; 3]>),
    Float4(Vec<[f32; 4]>),
    Int4(Vec<[i32; 4]>),
    Uint4(Vec<[u32; 4]>),
    Uchar4Norm(Vec<[u8; 4]>),
    Ushort4(Vec<[u16; 4]>),
}

impl VertexAttributeValues {
    /// Returns the number of vertices in this VertexAttribute. For a single
    /// mesh, all of the VertexAttributeValues must have the same length.
    pub fn len(&self) -> usize {
        match *self {
            VertexAttributeValues::Uchar4(ref values) => values.len(),
            VertexAttributeValues::Ushort4(ref values) => values.len(),
            VertexAttributeValues::Float(ref values) => values.len(),
            VertexAttributeValues::Int(ref values) => values.len(),
            VertexAttributeValues::Uint(ref values) => values.len(),
            VertexAttributeValues::Float2(ref values) => values.len(),
            VertexAttributeValues::Int2(ref values) => values.len(),
            VertexAttributeValues::Uint2(ref values) => values.len(),
            VertexAttributeValues::Float3(ref values) => values.len(),
            VertexAttributeValues::Int3(ref values) => values.len(),
            VertexAttributeValues::Uint3(ref values) => values.len(),
            VertexAttributeValues::Float4(ref values) => values.len(),
            VertexAttributeValues::Int4(ref values) => values.len(),
            VertexAttributeValues::Uint4(ref values) => values.len(),
            VertexAttributeValues::Uchar4Norm(ref values) => values.len(),
            VertexAttributeValues::Ushort4(ref values) => values.len(),
        }
    }

    /// Returns `true` if there are no vertices in this VertexAttributeValue
    pub fn is_empty(&self) -> bool {
        self.len() == 0
    }

    // TODO: add vertex format as parameter here and perform type conversions
    /// Flattens the VertexAttributeArray into a sequence of bytes. This is
    /// useful for serialization and sending to the GPU.
    pub fn get_bytes(&self) -> &[u8] {
        match self {
            VertexAttributeValues::Uchar4(values) => values.as_slice().as_bytes(),
            VertexAttributeValues::Ushort4(values) => values.as_slice().as_bytes(),
            VertexAttributeValues::Float(values) => values.as_slice().as_bytes(),
            VertexAttributeValues::Int(values) => values.as_slice().as_bytes(),
            VertexAttributeValues::Uint(values) => values.as_slice().as_bytes(),
            VertexAttributeValues::Float2(values) => values.as_slice().as_bytes(),
            VertexAttributeValues::Int2(values) => values.as_slice().as_bytes(),
            VertexAttributeValues::Uint2(values) => values.as_slice().as_bytes(),
            VertexAttributeValues::Float3(values) => values.as_slice().as_bytes(),
            VertexAttributeValues::Int3(values) => values.as_slice().as_bytes(),
            VertexAttributeValues::Uint3(values) => values.as_slice().as_bytes(),
            VertexAttributeValues::Float4(values) => values.as_slice().as_bytes(),
            VertexAttributeValues::Int4(values) => values.as_slice().as_bytes(),
            VertexAttributeValues::Uint4(values) => values.as_slice().as_bytes(),
            VertexAttributeValues::Uchar4Norm(values) => values.as_slice().as_bytes(),
            VertexAttributeValues::Ushort4(values) => values.as_slice().as_bytes(),
        }
    }
}

impl From<&VertexAttributeValues> for VertexFormat {
    fn from(values: &VertexAttributeValues) -> Self {
        match values {
            VertexAttributeValues::Uchar4(_) => VertexFormat::Uchar4,
            VertexAttributeValues::Ushort4(_) => VertexFormat::Ushort4,
            VertexAttributeValues::Float(_) => VertexFormat::Float,
            VertexAttributeValues::Int(_) => VertexFormat::Int,
            VertexAttributeValues::Uint(_) => VertexFormat::Uint,
            VertexAttributeValues::Float2(_) => VertexFormat::Float2,
            VertexAttributeValues::Int2(_) => VertexFormat::Int2,
            VertexAttributeValues::Uint2(_) => VertexFormat::Uint2,
            VertexAttributeValues::Float3(_) => VertexFormat::Float3,
            VertexAttributeValues::Int3(_) => VertexFormat::Int3,
            VertexAttributeValues::Uint3(_) => VertexFormat::Uint3,
            VertexAttributeValues::Float4(_) => VertexFormat::Float4,
            VertexAttributeValues::Int4(_) => VertexFormat::Int4,
            VertexAttributeValues::Uint4(_) => VertexFormat::Uint4,
            VertexAttributeValues::Uchar4Norm(_) => VertexFormat::Uchar4Norm,
            VertexAttributeValues::Ushort4(_) => VertexFormat::Ushort4,
        }
    }
}

impl From<Vec<f32>> for VertexAttributeValues {
    fn from(vec: Vec<f32>) -> Self {
        VertexAttributeValues::Float(vec)
    }
}

impl From<Vec<i32>> for VertexAttributeValues {
    fn from(vec: Vec<i32>) -> Self {
        VertexAttributeValues::Int(vec)
    }
}

impl From<Vec<u32>> for VertexAttributeValues {
    fn from(vec: Vec<u32>) -> Self {
        VertexAttributeValues::Uint(vec)
    }
}

impl From<Vec<[f32; 2]>> for VertexAttributeValues {
    fn from(vec: Vec<[f32; 2]>) -> Self {
        VertexAttributeValues::Float2(vec)
    }
}

impl From<Vec<[i32; 2]>> for VertexAttributeValues {
    fn from(vec: Vec<[i32; 2]>) -> Self {
        VertexAttributeValues::Int2(vec)
    }
}

impl From<Vec<[u32; 2]>> for VertexAttributeValues {
    fn from(vec: Vec<[u32; 2]>) -> Self {
        VertexAttributeValues::Uint2(vec)
    }
}

impl From<Vec<[f32; 3]>> for VertexAttributeValues {
    fn from(vec: Vec<[f32; 3]>) -> Self {
        VertexAttributeValues::Float3(vec)
    }
}

impl From<Vec<[i32; 3]>> for VertexAttributeValues {
    fn from(vec: Vec<[i32; 3]>) -> Self {
        VertexAttributeValues::Int3(vec)
    }
}

impl From<Vec<[u32; 3]>> for VertexAttributeValues {
    fn from(vec: Vec<[u32; 3]>) -> Self {
        VertexAttributeValues::Uint3(vec)
    }
}

impl From<Vec<[f32; 4]>> for VertexAttributeValues {
    fn from(vec: Vec<[f32; 4]>) -> Self {
        VertexAttributeValues::Float4(vec)
    }
}

impl From<Vec<[i32; 4]>> for VertexAttributeValues {
    fn from(vec: Vec<[i32; 4]>) -> Self {
        VertexAttributeValues::Int4(vec)
    }
}

impl From<Vec<[u32; 4]>> for VertexAttributeValues {
    fn from(vec: Vec<[u32; 4]>) -> Self {
        VertexAttributeValues::Uint4(vec)
    }
}

impl From<Vec<[u8; 4]>> for VertexAttributeValues {
    fn from(vec: Vec<[u8; 4]>) -> Self {
        VertexAttributeValues::Uchar4Norm(vec)
    }
}

/// An array of indices into the VertexAttributeValues for a mesh.
///
/// It describes the order in which the vertex attributes should be joined into faces.
#[derive(Debug, Clone)]
pub enum Indices {
    U16(Vec<u16>),
    U32(Vec<u32>),
}

impl From<&Indices> for IndexFormat {
    fn from(indices: &Indices) -> Self {
        match indices {
            Indices::U16(_) => IndexFormat::Uint16,
            Indices::U32(_) => IndexFormat::Uint32,
        }
    }
}

// TODO: allow values to be unloaded after been submitting to the GPU to conserve memory
#[derive(Debug, TypeUuid, Clone, Reflect)]
#[uuid = "8ecbac0f-f545-4473-ad43-e1f4243af51e"]
pub struct Mesh {
    #[reflect(ignore)]
    primitive_topology: PrimitiveTopology,
    /// `bevy_utils::HashMap` with all defined vertex attributes (Positions, Normals, ...) for this
    /// mesh. Attribute name maps to attribute values.
    #[reflect(ignore)]
    attributes: HashMap<Cow<'static, str>, VertexAttributeValues>,
    #[reflect(ignore)]
    indices: Option<Indices>,
}

impl Default for Mesh {
    /// Creates a empty triangle list mesh
    fn default() -> Self {
        Mesh::new(PrimitiveTopology::TriangleList)
    }
}

/// Contains geometry in the form of a mesh.
///
/// Often meshes are automatically generated by bevy's asset loaders or primitives, such as
/// [`crate::shape::Cube`] or [`crate::shape::Box`], but you can also construct
/// one yourself.
///
/// Example of constructing a mesh:
/// ```
/// # use bevy_render::mesh::{Mesh, Indices};
/// # use bevy_render::pipeline::PrimitiveTopology;
/// fn create_triangle() -> Mesh {
///     let mut mesh = Mesh::new(PrimitiveTopology::TriangleList);
///     mesh.set_attribute(Mesh::ATTRIBUTE_POSITION, vec![[1.0, 0.0, 0.0], [0.0, 1.0, 0.0], [1.0, 1.0, 0.0]]);
///     mesh.set_indices(Some(Indices::U32(vec![0,1,2])));
///     mesh
/// }
/// ```
impl Mesh {
    /// Per vertex coloring. Use in conjunction with [`Mesh::set_attribute`]
    pub const ATTRIBUTE_COLOR: &'static str = "Vertex_Color";
    /// The direction the vertex normal is facing in.
    /// Use in conjunction with [`Mesh::set_attribute`]
    pub const ATTRIBUTE_NORMAL: &'static str = "Vertex_Normal";
    /// The direction of the vertex tangent. Used for normal mapping
    pub const ATTRIBUTE_TANGENT: &'static str = "Vertex_Tangent";

    /// Where the vertex is located in space. Use in conjunction with [`Mesh::set_attribute`]
    pub const ATTRIBUTE_POSITION: &'static str = "Vertex_Position";
    /// Texture coordinates for the vertex. Use in conjunction with [`Mesh::set_attribute`]
    pub const ATTRIBUTE_UV_0: &'static str = "Vertex_Uv";

    /// Per vertex joint transform matrix weight. Use in conjunction with [`Mesh::set_attribute`]
<<<<<<< HEAD
    pub const ATTRIBUTE_WEIGHT: &'static str = "Vertex_JointWeight";
    /// Per vertex joint transform matrix index. Use in conjunction with [`Mesh::set_attribute`]
    pub const ATTRIBUTE_JOINT: &'static str = "Vertex_JointIndex";
=======
    pub const ATTRIBUTE_JOINT_WEIGHT: &'static str = "Vertex_JointWeight";
    /// Per vertex joint transform matrix index. Use in conjunction with [`Mesh::set_attribute`]
    pub const ATTRIBUTE_JOINT_INDEX: &'static str = "Vertex_JointIndex";
>>>>>>> 202ed1d3

    /// Construct a new mesh. You need to provide a PrimitiveTopology so that the
    /// renderer knows how to treat the vertex data. Most of the time this will be
    /// `PrimitiveTopology::TriangleList`.
    pub fn new(primitive_topology: PrimitiveTopology) -> Self {
        Mesh {
            primitive_topology,
            attributes: Default::default(),
            indices: None,
        }
    }

    pub fn primitive_topology(&self) -> PrimitiveTopology {
        self.primitive_topology
    }

    /// Sets the data for a vertex attribute (position, normal etc.). The name will
    /// often be one of the associated constants such as [`Mesh::ATTRIBUTE_POSITION`]
    pub fn set_attribute(
        &mut self,
        name: impl Into<Cow<'static, str>>,
        values: impl Into<VertexAttributeValues>,
    ) {
        let values: VertexAttributeValues = values.into();
        self.attributes.insert(name.into(), values);
    }

    /// Retrieve the data currently set behind a vertex attribute.
    pub fn attribute(&self, name: impl Into<Cow<'static, str>>) -> Option<&VertexAttributeValues> {
        self.attributes.get(&name.into())
    }

    pub fn attribute_mut(
        &mut self,
        name: impl Into<Cow<'static, str>>,
    ) -> Option<&mut VertexAttributeValues> {
        self.attributes.get_mut(&name.into())
    }

    /// Indices describe how triangles are constructed out of the vertex attributes.
    /// They are only useful for the [`crate::pipeline::PrimitiveTopology`] variants that use
    /// triangles
    pub fn set_indices(&mut self, indices: Option<Indices>) {
        self.indices = indices;
    }

    pub fn indices(&self) -> Option<&Indices> {
        self.indices.as_ref()
    }

    pub fn indices_mut(&mut self) -> Option<&mut Indices> {
        self.indices.as_mut()
    }

    pub fn get_index_buffer_bytes(&self) -> Option<Vec<u8>> {
        self.indices.as_ref().map(|indices| match &indices {
            Indices::U16(indices) => indices.as_slice().as_bytes().to_vec(),
            Indices::U32(indices) => indices.as_slice().as_bytes().to_vec(),
        })
    }

    pub fn get_vertex_buffer_layout(&self) -> VertexBufferLayout {
        let mut attributes = Vec::new();
        let mut accumulated_offset = 0;
        for (attribute_name, attribute_values) in self.attributes.iter() {
            let vertex_format = VertexFormat::from(attribute_values);
            attributes.push(VertexAttribute {
                name: attribute_name.clone(),
                offset: accumulated_offset,
                format: vertex_format,
                shader_location: 0,
            });
            accumulated_offset += vertex_format.get_size();
        }

        VertexBufferLayout {
            name: Default::default(),
            stride: accumulated_offset,
            step_mode: InputStepMode::Vertex,
            attributes,
        }
    }

    pub fn count_vertices(&self) -> usize {
        let mut vertex_count: Option<usize> = None;
        for (attribute_name, attribute_data) in self.attributes.iter() {
            let attribute_len = attribute_data.len();
            if let Some(previous_vertex_count) = vertex_count {
                assert_eq!(previous_vertex_count, attribute_len,
                        "Attribute {} has a different vertex count ({}) than other attributes ({}) in this mesh.", attribute_name, attribute_len, previous_vertex_count);
            }
            vertex_count = Some(attribute_len);
        }

        vertex_count.unwrap_or(0)
    }

    pub fn get_vertex_buffer_data(&self) -> Vec<u8> {
        let mut vertex_size = 0;
        for attribute_values in self.attributes.values() {
            let vertex_format = VertexFormat::from(attribute_values);
            vertex_size += vertex_format.get_size() as usize;
        }

        let vertex_count = self.count_vertices();
        let mut attributes_interleaved_buffer = vec![0; vertex_count * vertex_size];
        // bundle into interleaved buffers
        let mut attribute_offset = 0;
        for attribute_values in self.attributes.values() {
            let vertex_format = VertexFormat::from(attribute_values);
            let attribute_size = vertex_format.get_size() as usize;
            let attributes_bytes = attribute_values.get_bytes();
            for (vertex_index, attribute_bytes) in
                attributes_bytes.chunks_exact(attribute_size).enumerate()
            {
                let offset = vertex_index * vertex_size + attribute_offset;
                attributes_interleaved_buffer[offset..offset + attribute_size]
                    .copy_from_slice(attribute_bytes);
            }

            attribute_offset += attribute_size;
        }

        attributes_interleaved_buffer
    }
}

fn remove_resource_save(
    render_resource_context: &dyn RenderResourceContext,
    handle: &Handle<Mesh>,
    index: u64,
) {
    if let Some(RenderResourceId::Buffer(buffer)) =
        render_resource_context.get_asset_resource(&handle, index)
    {
        render_resource_context.remove_buffer(buffer);
        render_resource_context.remove_asset_resource(handle, index);
    }
}
fn remove_current_mesh_resources(
    render_resource_context: &dyn RenderResourceContext,
    handle: &Handle<Mesh>,
) {
    remove_resource_save(render_resource_context, handle, VERTEX_ATTRIBUTE_BUFFER_ID);
    remove_resource_save(render_resource_context, handle, INDEX_BUFFER_ASSET_INDEX);
}

#[derive(Default)]
pub struct MeshEntities {
    entities: HashSet<Entity>,
}

#[derive(Default)]
pub struct MeshResourceProviderState {
    mesh_entities: HashMap<Handle<Mesh>, MeshEntities>,
}

pub fn mesh_resource_provider_system(
    mut state: Local<MeshResourceProviderState>,
    render_resource_context: Res<Box<dyn RenderResourceContext>>,
    meshes: Res<Assets<Mesh>>,
    mut mesh_events: EventReader<AssetEvent<Mesh>>,
    mut queries: QuerySet<(
        Query<&mut RenderPipelines, With<Handle<Mesh>>>,
        Query<(Entity, &Handle<Mesh>, &mut RenderPipelines), Changed<Handle<Mesh>>>,
    )>,
) {
    let mut changed_meshes = HashSet::default();
    let render_resource_context = &**render_resource_context;
    for event in mesh_events.iter() {
        match event {
            AssetEvent::Created { ref handle } => {
                changed_meshes.insert(handle.clone_weak());
            }
            AssetEvent::Modified { ref handle } => {
                changed_meshes.insert(handle.clone_weak());
                remove_current_mesh_resources(render_resource_context, handle);
            }
            AssetEvent::Removed { ref handle } => {
                remove_current_mesh_resources(render_resource_context, handle);
                // if mesh was modified and removed in the same update, ignore the modification
                // events are ordered so future modification events are ok
                changed_meshes.remove(handle);
            }
        }
    }

    // update changed mesh data
    for changed_mesh_handle in changed_meshes.iter() {
        if let Some(mesh) = meshes.get(changed_mesh_handle) {
            // TODO: check for individual buffer changes in non-interleaved mode
            if let Some(data) = mesh.get_index_buffer_bytes() {
                let index_buffer = render_resource_context.create_buffer_with_data(
                    BufferInfo {
                        buffer_usage: BufferUsage::INDEX,
                        ..Default::default()
                    },
                    &data,
                );

                render_resource_context.set_asset_resource(
                    changed_mesh_handle,
                    RenderResourceId::Buffer(index_buffer),
                    INDEX_BUFFER_ASSET_INDEX,
                );
            }

            let interleaved_buffer = mesh.get_vertex_buffer_data();

            render_resource_context.set_asset_resource(
                changed_mesh_handle,
                RenderResourceId::Buffer(render_resource_context.create_buffer_with_data(
                    BufferInfo {
                        buffer_usage: BufferUsage::VERTEX,
                        ..Default::default()
                    },
                    &interleaved_buffer,
                )),
                VERTEX_ATTRIBUTE_BUFFER_ID,
            );

            if let Some(mesh_entities) = state.mesh_entities.get_mut(changed_mesh_handle) {
                for entity in mesh_entities.entities.iter() {
                    if let Ok(render_pipelines) = queries.q0_mut().get_mut(*entity) {
                        update_entity_mesh(
                            render_resource_context,
                            mesh,
                            changed_mesh_handle,
                            render_pipelines,
                        );
                    }
                }
            }
        }
    }

    // handover buffers to pipeline
    for (entity, handle, render_pipelines) in queries.q1_mut().iter_mut() {
        let mesh_entities = state
            .mesh_entities
            .entry(handle.clone_weak())
            .or_insert_with(MeshEntities::default);
        mesh_entities.entities.insert(entity);
        if let Some(mesh) = meshes.get(handle) {
            update_entity_mesh(render_resource_context, mesh, handle, render_pipelines);
        }
    }
}

fn update_entity_mesh(
    render_resource_context: &dyn RenderResourceContext,
    mesh: &Mesh,
    handle: &Handle<Mesh>,
    mut render_pipelines: Mut<RenderPipelines>,
) {
    for render_pipeline in render_pipelines.pipelines.iter_mut() {
        render_pipeline.specialization.primitive_topology = mesh.primitive_topology;
        // TODO: don't allocate a new vertex buffer descriptor for every entity
        render_pipeline.specialization.vertex_buffer_layout = mesh.get_vertex_buffer_layout();
        if let PrimitiveTopology::LineStrip | PrimitiveTopology::TriangleStrip =
            mesh.primitive_topology
        {
            render_pipeline.specialization.strip_index_format =
                mesh.indices().map(|indices| indices.into());
        }
    }
    if let Some(RenderResourceId::Buffer(index_buffer_resource)) =
        render_resource_context.get_asset_resource(handle, INDEX_BUFFER_ASSET_INDEX)
    {
        let index_format: IndexFormat = mesh.indices().unwrap().into();
        // set index buffer into binding
        render_pipelines
            .bindings
            .set_index_buffer(index_buffer_resource, index_format);
    }

    if let Some(RenderResourceId::Buffer(vertex_attribute_buffer_resource)) =
        render_resource_context.get_asset_resource(handle, VERTEX_ATTRIBUTE_BUFFER_ID)
    {
        // set index buffer into binding
        render_pipelines.bindings.vertex_attribute_buffer = Some(vertex_attribute_buffer_resource);
    }
}<|MERGE_RESOLUTION|>--- conflicted
+++ resolved
@@ -24,8 +24,6 @@
 /// An array where each entry describes a property of a single vertex.
 #[derive(Clone, Debug)]
 pub enum VertexAttributeValues {
-    Uchar4(Vec<[u8; 4]>),
-    Ushort4(Vec<[u16; 4]>),
     Float(Vec<f32>),
     Int(Vec<i32>),
     Uint(Vec<u32>),
@@ -268,15 +266,9 @@
     pub const ATTRIBUTE_UV_0: &'static str = "Vertex_Uv";
 
     /// Per vertex joint transform matrix weight. Use in conjunction with [`Mesh::set_attribute`]
-<<<<<<< HEAD
-    pub const ATTRIBUTE_WEIGHT: &'static str = "Vertex_JointWeight";
-    /// Per vertex joint transform matrix index. Use in conjunction with [`Mesh::set_attribute`]
-    pub const ATTRIBUTE_JOINT: &'static str = "Vertex_JointIndex";
-=======
     pub const ATTRIBUTE_JOINT_WEIGHT: &'static str = "Vertex_JointWeight";
     /// Per vertex joint transform matrix index. Use in conjunction with [`Mesh::set_attribute`]
     pub const ATTRIBUTE_JOINT_INDEX: &'static str = "Vertex_JointIndex";
->>>>>>> 202ed1d3
 
     /// Construct a new mesh. You need to provide a PrimitiveTopology so that the
     /// renderer knows how to treat the vertex data. Most of the time this will be
