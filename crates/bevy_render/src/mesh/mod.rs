use bevy_math::Vec3;
pub use bevy_mesh::*;
use morph::{MeshMorphWeights, MorphWeights};
pub mod allocator;
mod components;
use crate::{
    primitives::Aabb,
    render_asset::{PrepareAssetError, RenderAsset, RenderAssetPlugin, RenderAssets},
    render_resource::TextureView,
    texture::GpuImage,
    view::VisibilitySystems,
    RenderApp,
};
use allocator::MeshAllocatorPlugin;
use bevy_app::{App, Plugin, PostUpdate};
use bevy_asset::{AssetApp, AssetId, RenderAssetUsages};
use bevy_ecs::{
<<<<<<< HEAD
    prelude::*,
=======
    entity::Entity,
    query::{Changed, With},
    schedule::IntoSystemConfigs,
    system::Query,
};
use bevy_ecs::{
    query::Without,
>>>>>>> 72f70745
    system::{
        lifetimeless::{SRes, SResMut},
        SystemParamItem,
    },
};
pub use components::{Mesh2d, Mesh3d};
use wgpu::IndexFormat;

/// Adds the [`Mesh`] as an asset and makes sure that they are extracted and prepared for the GPU.
pub struct MeshPlugin;

impl Plugin for MeshPlugin {
    fn build(&self, app: &mut App) {
        app.init_asset::<Mesh>()
            .init_asset::<skinning::SkinnedMeshInverseBindposes>()
            .register_asset_reflect::<Mesh>()
            .register_type::<Mesh3d>()
            .register_type::<skinning::SkinnedMesh>()
            .register_type::<Vec<Entity>>()
            // 'Mesh' must be prepared after 'Image' as meshes rely on the morph target image being ready
            .add_plugins(RenderAssetPlugin::<RenderMesh, GpuImage>::default())
            .add_plugins(MeshAllocatorPlugin)
            .add_systems(
                PostUpdate,
                components::mark_3d_meshes_as_changed_if_their_assets_changed
                    .ambiguous_with(VisibilitySystems::CalculateBounds),
            );

        let Some(render_app) = app.get_sub_app_mut(RenderApp) else {
            return;
        };

        render_app.init_resource::<MeshVertexBufferLayouts>();
    }
}

/// [Inherit weights](inherit_weights) from glTF mesh parent entity to direct
/// bevy mesh child entities (ie: glTF primitive).
pub struct MorphPlugin;
impl Plugin for MorphPlugin {
    fn build(&self, app: &mut App) {
        app.register_type::<MorphWeights>()
            .register_type::<MeshMorphWeights>()
            .add_systems(PostUpdate, inherit_weights);
    }
}

/// Bevy meshes are gltf primitives, [`MorphWeights`] on the bevy node entity
/// should be inherited by children meshes.
///
/// Only direct children are updated, to fulfill the expectations of glTF spec.
pub fn inherit_weights(
    morph_nodes: Query<(&Children, &MorphWeights), (Without<Mesh3d>, Changed<MorphWeights>)>,
    mut morph_primitives: Query<&mut MeshMorphWeights, With<Mesh3d>>,
) {
    for (children, parent_weights) in &morph_nodes {
        let mut iter = morph_primitives.iter_many_mut(children);
        while let Some(mut child_weight) = iter.fetch_next() {
            child_weight.clear_weights();
            child_weight.extend_weights(parent_weights.weights());
        }
    }
}

pub trait MeshAabb {
    /// Compute the Axis-Aligned Bounding Box of the mesh vertices in model space
    ///
    /// Returns `None` if `self` doesn't have [`Mesh::ATTRIBUTE_POSITION`] of
    /// type [`VertexAttributeValues::Float32x3`], or if `self` doesn't have any vertices.
    fn compute_aabb(&self) -> Option<Aabb>;
}

impl MeshAabb for Mesh {
    fn compute_aabb(&self) -> Option<Aabb> {
        let Some(VertexAttributeValues::Float32x3(values)) =
            self.attribute(Mesh::ATTRIBUTE_POSITION)
        else {
            return None;
        };

        Aabb::enclosing(values.iter().map(|p| Vec3::from_slice(p)))
    }
}

/// The render world representation of a [`Mesh`].
#[derive(Debug, Clone)]
pub struct RenderMesh {
    /// The number of vertices in the mesh.
    pub vertex_count: u32,

    /// Morph targets for the mesh, if present.
    pub morph_targets: Option<TextureView>,

    /// Information about the mesh data buffers, including whether the mesh uses
    /// indices or not.
    pub buffer_info: RenderMeshBufferInfo,

    /// Precomputed pipeline key bits for this mesh.
    pub key_bits: BaseMeshPipelineKey,

    /// A reference to the vertex buffer layout.
    ///
    /// Combined with [`RenderMesh::buffer_info`], this specifies the complete
    /// layout of the buffers associated with this mesh.
    pub layout: MeshVertexBufferLayoutRef,
}

impl RenderMesh {
    /// Returns the primitive topology of this mesh (triangles, triangle strips,
    /// etc.)
    #[inline]
    pub fn primitive_topology(&self) -> PrimitiveTopology {
        self.key_bits.primitive_topology()
    }

    /// Returns true if this mesh uses an index buffer or false otherwise.
    #[inline]
    pub fn indexed(&self) -> bool {
        matches!(self.buffer_info, RenderMeshBufferInfo::Indexed { .. })
    }
}

/// The index/vertex buffer info of a [`RenderMesh`].
#[derive(Debug, Clone)]
pub enum RenderMeshBufferInfo {
    Indexed {
        count: u32,
        index_format: IndexFormat,
    },
    NonIndexed,
}

impl RenderAsset for RenderMesh {
    type SourceAsset = Mesh;
    type Param = (
        SRes<RenderAssets<GpuImage>>,
        SResMut<MeshVertexBufferLayouts>,
    );

    #[inline]
    fn asset_usage(mesh: &Self::SourceAsset) -> RenderAssetUsages {
        mesh.asset_usage
    }

    fn byte_len(mesh: &Self::SourceAsset) -> Option<usize> {
        let mut vertex_size = 0;
        for attribute_data in mesh.attributes() {
            let vertex_format = attribute_data.0.format;
            vertex_size += vertex_format.get_size() as usize;
        }

        let vertex_count = mesh.count_vertices();
        let index_bytes = mesh.get_index_buffer_bytes().map(<[_]>::len).unwrap_or(0);
        Some(vertex_size * vertex_count + index_bytes)
    }

    /// Converts the extracted mesh into a [`RenderMesh`].
    fn prepare_asset(
        mesh: Self::SourceAsset,
        _: AssetId<Self::SourceAsset>,
        (images, ref mut mesh_vertex_buffer_layouts): &mut SystemParamItem<Self::Param>,
    ) -> Result<Self, PrepareAssetError<Self::SourceAsset>> {
        let morph_targets = match mesh.morph_targets() {
            Some(mt) => {
                let Some(target_image) = images.get(mt) else {
                    return Err(PrepareAssetError::RetryNextUpdate(mesh));
                };
                Some(target_image.texture_view.clone())
            }
            None => None,
        };

        let buffer_info = match mesh.indices() {
            Some(indices) => RenderMeshBufferInfo::Indexed {
                count: indices.len() as u32,
                index_format: indices.into(),
            },
            None => RenderMeshBufferInfo::NonIndexed,
        };

        let mesh_vertex_buffer_layout =
            mesh.get_mesh_vertex_buffer_layout(mesh_vertex_buffer_layouts);

        let mut key_bits = BaseMeshPipelineKey::from_primitive_topology(mesh.primitive_topology());
        key_bits.set(
            BaseMeshPipelineKey::MORPH_TARGETS,
            mesh.morph_targets().is_some(),
        );

        Ok(RenderMesh {
            vertex_count: mesh.count_vertices() as u32,
            buffer_info,
            key_bits,
            layout: mesh_vertex_buffer_layout,
            morph_targets,
        })
    }
}<|MERGE_RESOLUTION|>--- conflicted
+++ resolved
@@ -15,17 +15,7 @@
 use bevy_app::{App, Plugin, PostUpdate};
 use bevy_asset::{AssetApp, AssetId, RenderAssetUsages};
 use bevy_ecs::{
-<<<<<<< HEAD
     prelude::*,
-=======
-    entity::Entity,
-    query::{Changed, With},
-    schedule::IntoSystemConfigs,
-    system::Query,
-};
-use bevy_ecs::{
-    query::Without,
->>>>>>> 72f70745
     system::{
         lifetimeless::{SRes, SResMut},
         SystemParamItem,
