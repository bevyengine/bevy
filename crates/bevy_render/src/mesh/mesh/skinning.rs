--- conflicted
+++ resolved
@@ -6,11 +6,7 @@
     reflect::ReflectMapEntities,
 };
 use bevy_math::Mat4;
-<<<<<<< HEAD
-use bevy_reflect::Reflect;
-=======
-use bevy_reflect::{Reflect, TypePath, TypeUuid};
->>>>>>> 2551ccbe
+use bevy_reflect::{Reflect, TypePath};
 use std::ops::Deref;
 
 #[derive(Component, Debug, Default, Clone, Reflect)]
@@ -28,12 +24,7 @@
     }
 }
 
-<<<<<<< HEAD
-#[derive(Asset, Debug)]
-=======
-#[derive(Debug, TypeUuid, TypePath)]
-#[uuid = "b9f155a9-54ec-4026-988f-e0a03e99a76f"]
->>>>>>> 2551ccbe
+#[derive(Asset, TypePath, Debug)]
 pub struct SkinnedMeshInverseBindposes(Box<[Mat4]>);
 
 impl From<Vec<Mat4>> for SkinnedMeshInverseBindposes {
