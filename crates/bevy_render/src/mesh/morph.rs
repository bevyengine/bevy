use crate::{
    mesh::Mesh,
    render_asset::RenderAssetUsages,
    render_resource::{Extent3d, TextureDimension, TextureFormat},
    texture::Image,
};
use bevy_app::{Plugin, PostUpdate};
use bevy_asset::Handle;
use bevy_ecs::prelude::*;
use bevy_hierarchy::Children;
use bevy_math::Vec3;
use bevy_reflect::prelude::*;
use bytemuck::{Pod, Zeroable};
<<<<<<< HEAD
use core::{iter, mem::size_of};
=======
use std::iter;
>>>>>>> 13ca08f3
use thiserror::Error;

const MAX_TEXTURE_WIDTH: u32 = 2048;
// NOTE: "component" refers to the element count of math objects,
// Vec3 has 3 components, Mat2 has 4 components.
const MAX_COMPONENTS: u32 = MAX_TEXTURE_WIDTH * MAX_TEXTURE_WIDTH;

/// Max target count available for [morph targets](MorphWeights).
pub const MAX_MORPH_WEIGHTS: usize = 64;

/// [Inherit weights](inherit_weights) from glTF mesh parent entity to direct
/// bevy mesh child entities (ie: glTF primitive).
pub struct MorphPlugin;
impl Plugin for MorphPlugin {
    fn build(&self, app: &mut bevy_app::App) {
        app.register_type::<MorphWeights>()
            .register_type::<MeshMorphWeights>()
            .add_systems(PostUpdate, inherit_weights);
    }
}

#[derive(Error, Clone, Debug)]
pub enum MorphBuildError {
    #[error(
        "Too many vertex×components in morph target, max is {MAX_COMPONENTS}, \
        got {vertex_count}×{component_count} = {}",
        *vertex_count * *component_count as usize
    )]
    TooManyAttributes {
        vertex_count: usize,
        component_count: u32,
    },
    #[error(
        "Bevy only supports up to {} morph targets (individual poses), tried to \
        create a model with {target_count} morph targets",
        MAX_MORPH_WEIGHTS
    )]
    TooManyTargets { target_count: usize },
}

/// An image formatted for use with [`MorphWeights`] for rendering the morph target.
#[derive(Debug)]
pub struct MorphTargetImage(pub Image);

impl MorphTargetImage {
    /// Generate textures for each morph target.
    ///
    /// This accepts an "iterator of [`MorphAttributes`] iterators". Each item iterated in the top level
    /// iterator corresponds "the attributes of a specific morph target".
    ///
    /// Each pixel of the texture is a component of morph target animated
    /// attributes. So a set of 9 pixels is this morph's displacement for
    /// position, normal and tangents of a single vertex (each taking 3 pixels).
    pub fn new(
        targets: impl ExactSizeIterator<Item = impl Iterator<Item = MorphAttributes>>,
        vertex_count: usize,
        asset_usage: RenderAssetUsages,
    ) -> Result<Self, MorphBuildError> {
        let max = MAX_TEXTURE_WIDTH;
        let target_count = targets.len();
        if target_count > MAX_MORPH_WEIGHTS {
            return Err(MorphBuildError::TooManyTargets { target_count });
        }
        let component_count = (vertex_count * MorphAttributes::COMPONENT_COUNT) as u32;
        let Some((Rect(width, height), padding)) = lowest_2d(component_count, max) else {
            return Err(MorphBuildError::TooManyAttributes {
                vertex_count,
                component_count,
            });
        };
        let data = targets
            .flat_map(|mut attributes| {
                let layer_byte_count = (padding + component_count) as usize * size_of::<f32>();
                let mut buffer = Vec::with_capacity(layer_byte_count);
                for _ in 0..vertex_count {
                    let Some(to_add) = attributes.next() else {
                        break;
                    };
                    buffer.extend_from_slice(bytemuck::bytes_of(&to_add));
                }
                // Pad each layer so that they fit width * height
                buffer.extend(iter::repeat(0).take(padding as usize * size_of::<f32>()));
                debug_assert_eq!(buffer.len(), layer_byte_count);
                buffer
            })
            .collect();
        let extents = Extent3d {
            width,
            height,
            depth_or_array_layers: target_count as u32,
        };
        let image = Image::new(
            extents,
            TextureDimension::D3,
            data,
            TextureFormat::R32Float,
            asset_usage,
        );
        Ok(MorphTargetImage(image))
    }
}

/// Controls the [morph targets] for all child [`Handle<Mesh>`] entities. In most cases, [`MorphWeights`] should be considered
/// the "source of truth" when writing morph targets for meshes. However you can choose to write child [`MeshMorphWeights`]
/// if your situation requires more granularity. Just note that if you set [`MorphWeights`], it will overwrite child
/// [`MeshMorphWeights`] values.
///
/// This exists because Bevy's [`Mesh`] corresponds to a _single_ surface / material, whereas morph targets
/// as defined in the GLTF spec exist on "multi-primitive meshes" (where each primitive is its own surface with its own material).
/// Therefore in Bevy [`MorphWeights`] an a parent entity are the "canonical weights" from a GLTF perspective, which then
/// synchronized to child [`Handle<Mesh>`] / [`MeshMorphWeights`] (which correspond to "primitives" / "surfaces" from a GLTF perspective).
///
/// Add this to the parent of one or more [`Entities`](`Entity`) with a [`Handle<Mesh>`] with a [`MeshMorphWeights`].
///
/// [morph targets]: https://en.wikipedia.org/wiki/Morph_target_animation
#[derive(Reflect, Default, Debug, Clone, Component)]
#[reflect(Debug, Component, Default)]
pub struct MorphWeights {
    weights: Vec<f32>,
    /// The first mesh primitive assigned to these weights
    first_mesh: Option<Handle<Mesh>>,
}
impl MorphWeights {
    pub fn new(
        weights: Vec<f32>,
        first_mesh: Option<Handle<Mesh>>,
    ) -> Result<Self, MorphBuildError> {
        if weights.len() > MAX_MORPH_WEIGHTS {
            let target_count = weights.len();
            return Err(MorphBuildError::TooManyTargets { target_count });
        }
        Ok(MorphWeights {
            weights,
            first_mesh,
        })
    }
    /// The first child [`Handle<Mesh>`] primitive controlled by these weights.
    /// This can be used to look up metadata information such as [`Mesh::morph_target_names`].
    pub fn first_mesh(&self) -> Option<&Handle<Mesh>> {
        self.first_mesh.as_ref()
    }
    pub fn weights(&self) -> &[f32] {
        &self.weights
    }
    pub fn weights_mut(&mut self) -> &mut [f32] {
        &mut self.weights
    }
}

/// Control a specific [`Mesh`] instance's [morph targets]. These control the weights of
/// specific "mesh primitives" in scene formats like GLTF. They can be set manually, but
/// in most cases they should "automatically" synced by setting the [`MorphWeights`] component
/// on a parent entity.
///
/// See [`MorphWeights`] for more details on Bevy's morph target implementation.
///
/// Add this to an [`Entity`] with a [`Handle<Mesh>`] with a [`MorphAttributes`] set
/// to control individual weights of each morph target.
///
/// [morph targets]: https://en.wikipedia.org/wiki/Morph_target_animation
#[derive(Reflect, Default, Debug, Clone, Component)]
#[reflect(Debug, Component, Default)]
pub struct MeshMorphWeights {
    weights: Vec<f32>,
}
impl MeshMorphWeights {
    pub fn new(weights: Vec<f32>) -> Result<Self, MorphBuildError> {
        if weights.len() > MAX_MORPH_WEIGHTS {
            let target_count = weights.len();
            return Err(MorphBuildError::TooManyTargets { target_count });
        }
        Ok(MeshMorphWeights { weights })
    }
    pub fn weights(&self) -> &[f32] {
        &self.weights
    }
    pub fn weights_mut(&mut self) -> &mut [f32] {
        &mut self.weights
    }
}

/// Bevy meshes are gltf primitives, [`MorphWeights`] on the bevy node entity
/// should be inherited by children meshes.
///
/// Only direct children are updated, to fulfill the expectations of glTF spec.
pub fn inherit_weights(
    morph_nodes: Query<(&Children, &MorphWeights), (Without<Handle<Mesh>>, Changed<MorphWeights>)>,
    mut morph_primitives: Query<&mut MeshMorphWeights, With<Handle<Mesh>>>,
) {
    for (children, parent_weights) in &morph_nodes {
        let mut iter = morph_primitives.iter_many_mut(children);
        while let Some(mut child_weight) = iter.fetch_next() {
            child_weight.weights.clear();
            child_weight.weights.extend(&parent_weights.weights);
        }
    }
}

/// Attributes **differences** used for morph targets.
///
/// See [`MorphTargetImage`] for more information.
#[derive(Copy, Clone, PartialEq, Pod, Zeroable, Default)]
#[repr(C)]
pub struct MorphAttributes {
    /// The vertex position difference between base mesh and this target.
    pub position: Vec3,
    /// The vertex normal difference between base mesh and this target.
    pub normal: Vec3,
    /// The vertex tangent difference between base mesh and this target.
    ///
    /// Note that tangents are a `Vec4`, but only the `xyz` components are
    /// animated, as the `w` component is the sign and cannot be animated.
    pub tangent: Vec3,
}
impl From<[Vec3; 3]> for MorphAttributes {
    fn from([position, normal, tangent]: [Vec3; 3]) -> Self {
        MorphAttributes {
            position,
            normal,
            tangent,
        }
    }
}
impl MorphAttributes {
    /// How many components `MorphAttributes` has.
    ///
    /// Each `Vec3` has 3 components, we have 3 `Vec3`, for a total of 9.
    pub const COMPONENT_COUNT: usize = 9;

    pub fn new(position: Vec3, normal: Vec3, tangent: Vec3) -> Self {
        MorphAttributes {
            position,
            normal,
            tangent,
        }
    }
}

/// Integer division rounded up.
const fn div_ceil(lhf: u32, rhs: u32) -> u32 {
    (lhf + rhs - 1) / rhs
}
struct Rect(u32, u32);

/// Find the smallest rectangle of maximum edge size `max_edge` that contains
/// at least `min_includes` cells. `u32` is how many extra cells the rectangle
/// has.
///
/// The following rectangle contains 27 cells, and its longest edge is 9:
/// ```text
/// ----------------------------
/// |1 |2 |3 |4 |5 |6 |7 |8 |9 |
/// ----------------------------
/// |2 |  |  |  |  |  |  |  |  |
/// ----------------------------
/// |3 |  |  |  |  |  |  |  |  |
/// ----------------------------
/// ```
///
/// Returns `None` if `max_edge` is too small to build a rectangle
/// containing `min_includes` cells.
fn lowest_2d(min_includes: u32, max_edge: u32) -> Option<(Rect, u32)> {
    (1..=max_edge)
        .filter_map(|a| {
            let b = div_ceil(min_includes, a);
            let diff = (a * b).checked_sub(min_includes)?;
            Some((Rect(a, b), diff))
        })
        .filter_map(|(rect, diff)| (rect.1 <= max_edge).then_some((rect, diff)))
        .min_by_key(|(_, diff)| *diff)
}<|MERGE_RESOLUTION|>--- conflicted
+++ resolved
@@ -11,11 +11,7 @@
 use bevy_math::Vec3;
 use bevy_reflect::prelude::*;
 use bytemuck::{Pod, Zeroable};
-<<<<<<< HEAD
-use core::{iter, mem::size_of};
-=======
-use std::iter;
->>>>>>> 13ca08f3
+use core::iter;
 use thiserror::Error;
 
 const MAX_TEXTURE_WIDTH: u32 = 2048;
