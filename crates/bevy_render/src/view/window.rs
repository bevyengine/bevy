use crate::{
    render_resource::{PipelineCache, SpecializedRenderPipelines, SurfaceTexture, TextureView},
    renderer::{RenderAdapter, RenderDevice, RenderInstance},
    texture::TextureFormatPixelInfo,
    Extract, RenderApp, RenderStage,
};
use bevy_app::{App, Plugin};
use bevy_ecs::prelude::*;
use bevy_utils::{tracing::debug, HashMap, HashSet};
use bevy_window::{
    CompositeAlphaMode, PresentMode, PrimaryWindow, RawHandleWrapper, Window, WindowClosed,
};
use std::ops::{Deref, DerefMut};
use wgpu::{BufferUsages, TextureFormat, TextureUsages};

pub mod screenshot;

use screenshot::{
    ScreenshotManager, ScreenshotPlugin, ScreenshotPreparedState, ScreenshotToScreenPipeline,
};

/// Token to ensure a system runs on the main thread.
#[derive(Resource, Default)]
pub struct NonSendMarker;

pub struct WindowRenderPlugin;

#[derive(SystemLabel, Debug, Clone, PartialEq, Eq, Hash)]
pub enum WindowSystem {
    Prepare,
}

impl Plugin for WindowRenderPlugin {
    fn build(&self, app: &mut App) {
        app.add_plugin(ScreenshotPlugin);

        if let Ok(render_app) = app.get_sub_app_mut(RenderApp) {
            render_app
                .init_resource::<ExtractedWindows>()
                .init_resource::<WindowSurfaces>()
                .init_resource::<ScreenshotToScreenPipeline>()
                .init_non_send_resource::<NonSendMarker>()
                .add_system_to_stage(RenderStage::Extract, extract_windows)
                .add_system_to_stage(
                    RenderStage::Prepare,
                    prepare_windows.label(WindowSystem::Prepare),
                );
        }
    }
}

pub struct ExtractedWindow {
    /// An entity that contains the components in [`Window`].
    pub entity: Entity,
    pub handle: RawHandleWrapper,
    pub physical_width: u32,
    pub physical_height: u32,
    pub present_mode: PresentMode,
    /// Note: this will not always be the swap chain texture view. When taking a screenshot,
    /// this will point to an alternative texture instead to allow for copying the render result
    /// to CPU memory.
    pub swap_chain_texture_view: Option<TextureView>,
    pub swap_chain_texture: Option<SurfaceTexture>,
    pub swap_chain_texture_format: Option<TextureFormat>,
    pub screenshot_memory: Option<ScreenshotPreparedState>,
    pub size_changed: bool,
    pub present_mode_changed: bool,
    pub alpha_mode: CompositeAlphaMode,
    pub screenshot_func: Option<screenshot::ScreenshotFn>,
}

impl ExtractedWindow {
    fn set_swapchain_texture(&mut self, frame: wgpu::SurfaceTexture) {
        self.swap_chain_texture_view = Some(TextureView::from(
            frame.texture.create_view(&Default::default()),
        ));
        self.swap_chain_texture = Some(SurfaceTexture::from(frame));
    }
}

#[derive(Default, Resource)]
pub struct ExtractedWindows {
    pub primary: Option<Entity>,
    pub windows: HashMap<Entity, ExtractedWindow>,
}

impl Deref for ExtractedWindows {
    type Target = HashMap<Entity, ExtractedWindow>;

    fn deref(&self) -> &Self::Target {
        &self.windows
    }
}

impl DerefMut for ExtractedWindows {
    fn deref_mut(&mut self) -> &mut Self::Target {
        &mut self.windows
    }
}

fn extract_windows(
    mut extracted_windows: ResMut<ExtractedWindows>,
    screenshot_manager: Extract<Res<ScreenshotManager>>,
    mut closed: Extract<EventReader<WindowClosed>>,
    windows: Extract<Query<(Entity, &Window, &RawHandleWrapper, Option<&PrimaryWindow>)>>,
) {
    for (entity, window, handle, primary) in windows.iter() {
        if primary.is_some() {
            extracted_windows.primary = Some(entity);
        }

        let (new_width, new_height) = (
            window.resolution.physical_width().max(1),
            window.resolution.physical_height().max(1),
        );

<<<<<<< HEAD
        let mut extracted_window =
            extracted_windows
                .entry(window.id())
                .or_insert(ExtractedWindow {
                    id: window.id(),
                    raw_handle: window.raw_handle(),
                    physical_width: new_width,
                    physical_height: new_height,
                    present_mode: window.present_mode(),
                    swap_chain_texture_view: None,
                    swap_chain_texture: None,
                    screenshot_memory: None,
                    swap_chain_texture_format: None,
                    size_changed: false,
                    present_mode_changed: false,
                    alpha_mode: window.alpha_mode(),
                    screenshot_func: None,
                });
=======
        let mut extracted_window = extracted_windows.entry(entity).or_insert(ExtractedWindow {
            entity,
            handle: handle.clone(),
            physical_width: new_width,
            physical_height: new_height,
            present_mode: window.present_mode,
            swap_chain_texture: None,
            size_changed: false,
            swap_chain_texture_format: None,
            present_mode_changed: false,
            alpha_mode: window.composite_alpha_mode,
        });
>>>>>>> 8cd59b6a

        // NOTE: Drop the swap chain frame here
        extracted_window.swap_chain_texture_view = None;
        extracted_window.size_changed = new_width != extracted_window.physical_width
            || new_height != extracted_window.physical_height;
        extracted_window.present_mode_changed =
            window.present_mode != extracted_window.present_mode;

        if extracted_window.size_changed {
            debug!(
                "Window size changed from {}x{} to {}x{}",
                extracted_window.physical_width,
                extracted_window.physical_height,
                new_width,
                new_height
            );
            extracted_window.physical_width = new_width;
            extracted_window.physical_height = new_height;
        }

        if extracted_window.present_mode_changed {
            debug!(
                "Window Present Mode changed from {:?} to {:?}",
                extracted_window.present_mode, window.present_mode
            );
            extracted_window.present_mode = window.present_mode;
        }
    }

    for closed_window in closed.iter() {
        extracted_windows.remove(&closed_window.window);
    }
    // This lock will never block because `callbacks` is `pub(crate)` and this is the singular callsite where it's locked.
    // Even if a user had multiple copies of this system, since the system has a mutable resource access the two systems would never run
    // at the same time
    // TODO: since this is guaranteed, should the lock be replaced with an UnsafeCell to remove the overhead, or is it minor enough to be ignored?
    for (window, screenshot_func) in screenshot_manager.callbacks.lock().drain() {
        if let Some(window) = extracted_windows.get_mut(&window) {
            window.screenshot_func = Some(screenshot_func);
        }
    }
}

struct SurfaceData {
    surface: wgpu::Surface,
    format: TextureFormat,
}

#[derive(Resource, Default)]
pub struct WindowSurfaces {
    surfaces: HashMap<Entity, SurfaceData>,
    /// List of windows that we have already called the initial `configure_surface` for
    configured_windows: HashSet<Entity>,
}

/// Creates and (re)configures window surfaces, and obtains a swapchain texture for rendering.
///
/// NOTE: `get_current_texture` in `prepare_windows` can take a long time if the GPU workload is
/// the performance bottleneck. This can be seen in profiles as multiple prepare-stage systems all
/// taking an unusually long time to complete, and all finishing at about the same time as the
/// `prepare_windows` system. Improvements in bevy are planned to avoid this happening when it
/// should not but it will still happen as it is easy for a user to create a large GPU workload
/// relative to the GPU performance and/or CPU workload.
/// This can be caused by many reasons, but several of them are:
/// - GPU workload is more than your current GPU can manage
/// - Error / performance bug in your custom shaders
/// - wgpu was unable to detect a proper GPU hardware-accelerated device given the chosen
///   [`Backends`](crate::settings::Backends), [`WgpuLimits`](crate::settings::WgpuLimits),
///   and/or [`WgpuFeatures`](crate::settings::WgpuFeatures). For example, on Windows currently
///   `DirectX 11` is not supported by wgpu 0.12 and so if your GPU/drivers do not support Vulkan,
///   it may be that a software renderer called "Microsoft Basic Render Driver" using `DirectX 12`
///   will be chosen and performance will be very poor. This is visible in a log message that is
///   output during renderer initialization. Future versions of wgpu will support `DirectX 11`, but
///   another alternative is to try to use [`ANGLE`](https://github.com/gfx-rs/wgpu#angle) and
///   [`Backends::GL`](crate::settings::Backends::GL) if your GPU/drivers support `OpenGL 4.3` / `OpenGL ES 3.0` or
///   later.
#[allow(clippy::too_many_arguments)]
pub fn prepare_windows(
    // By accessing a NonSend resource, we tell the scheduler to put this system on the main thread,
    // which is necessary for some OS s
    _marker: NonSend<NonSendMarker>,
    mut windows: ResMut<ExtractedWindows>,
    mut window_surfaces: ResMut<WindowSurfaces>,
    render_device: Res<RenderDevice>,
    render_instance: Res<RenderInstance>,
    render_adapter: Res<RenderAdapter>,
    screenshot_pipeline: Res<ScreenshotToScreenPipeline>,
    mut pipeline_cache: ResMut<PipelineCache>,
    mut pipelines: ResMut<SpecializedRenderPipelines<ScreenshotToScreenPipeline>>,
) {
    for window in windows.windows.values_mut() {
        let window_surfaces = window_surfaces.deref_mut();
        let surface_data = window_surfaces
            .surfaces
            .entry(window.entity)
            .or_insert_with(|| unsafe {
                // NOTE: On some OSes this MUST be called from the main thread.
                let surface = render_instance.create_surface(&window.handle.get_handle());
                let format = *surface
                    .get_supported_formats(&render_adapter)
                    .get(0)
                    .unwrap_or_else(|| {
                        panic!(
                            "No supported formats found for surface {surface:?} on adapter {render_adapter:?}"
                        )
                    });
                SurfaceData { surface, format }
            });

        let surface_configuration = wgpu::SurfaceConfiguration {
            format: surface_data.format,
            width: window.physical_width,
            height: window.physical_height,
            usage: wgpu::TextureUsages::RENDER_ATTACHMENT,
            present_mode: match window.present_mode {
                PresentMode::Fifo => wgpu::PresentMode::Fifo,
                PresentMode::Mailbox => wgpu::PresentMode::Mailbox,
                PresentMode::Immediate => wgpu::PresentMode::Immediate,
                PresentMode::AutoVsync => wgpu::PresentMode::AutoVsync,
                PresentMode::AutoNoVsync => wgpu::PresentMode::AutoNoVsync,
            },
            alpha_mode: match window.alpha_mode {
                CompositeAlphaMode::Auto => wgpu::CompositeAlphaMode::Auto,
                CompositeAlphaMode::Opaque => wgpu::CompositeAlphaMode::Opaque,
                CompositeAlphaMode::PreMultiplied => wgpu::CompositeAlphaMode::PreMultiplied,
                CompositeAlphaMode::PostMultiplied => wgpu::CompositeAlphaMode::PostMultiplied,
                CompositeAlphaMode::Inherit => wgpu::CompositeAlphaMode::Inherit,
            },
        };

        // A recurring issue is hitting `wgpu::SurfaceError::Timeout` on certain Linux
        // mesa driver implementations. This seems to be a quirk of some drivers.
        // We'd rather keep panicking when not on Linux mesa, because in those case,
        // the `Timeout` is still probably the symptom of a degraded unrecoverable
        // application state.
        // see https://github.com/bevyengine/bevy/pull/5957
        // and https://github.com/gfx-rs/wgpu/issues/1218
        #[cfg(target_os = "linux")]
        let may_erroneously_timeout = || {
            render_instance
                .enumerate_adapters(wgpu::Backends::VULKAN)
                .any(|adapter| {
                    let name = adapter.get_info().name;
                    name.starts_with("AMD") || name.starts_with("Intel")
                })
        };

        let not_already_configured = window_surfaces.configured_windows.insert(window.entity);

        let surface = &surface_data.surface;
        if not_already_configured || window.size_changed || window.present_mode_changed {
            render_device.configure_surface(surface, &surface_configuration);
            let frame = surface
                .get_current_texture()
                .expect("Error configuring surface");
            window.set_swapchain_texture(frame);
        } else {
            match surface.get_current_texture() {
                Ok(frame) => {
                    window.set_swapchain_texture(frame);
                }
                Err(wgpu::SurfaceError::Outdated) => {
                    render_device.configure_surface(surface, &surface_configuration);
                    let frame = surface
                        .get_current_texture()
                        .expect("Error reconfiguring surface");
                    window.set_swapchain_texture(frame);
                }
                #[cfg(target_os = "linux")]
                Err(wgpu::SurfaceError::Timeout) if may_erroneously_timeout() => {
                    bevy_utils::tracing::trace!(
                        "Couldn't get swap chain texture. This is probably a quirk \
                        of your Linux GPU driver, so it can be safely ignored."
                    );
                }
                Err(err) => {
                    panic!("Couldn't get swap chain texture, operation unrecoverable: {err}");
                }
            }
        };
        window.swap_chain_texture_format = Some(surface_data.format);

        if window.screenshot_func.is_some() {
            let texture = render_device.create_texture(&wgpu::TextureDescriptor {
                label: Some("screenshot-capture-rendertarget"),
                size: wgpu::Extent3d {
                    width: surface_configuration.width,
                    height: surface_configuration.height,
                    depth_or_array_layers: 1,
                },
                mip_level_count: 1,
                sample_count: 1,
                dimension: wgpu::TextureDimension::D2,
                format: surface_configuration.format,
                usage: TextureUsages::RENDER_ATTACHMENT
                    | TextureUsages::COPY_SRC
                    | TextureUsages::TEXTURE_BINDING,
            });
            let texture_view = texture.create_view(&Default::default());
            let buffer = render_device.create_buffer(&wgpu::BufferDescriptor {
                label: Some("screenshot-transfer-buffer"),
                size: screenshot::get_aligned_size(
                    window.physical_width,
                    window.physical_height,
                    surface_data.format.pixel_size() as u32,
                ) as u64,
                usage: BufferUsages::MAP_READ | BufferUsages::COPY_DST,
                mapped_at_creation: false,
            });
            let bind_group = render_device.create_bind_group(&wgpu::BindGroupDescriptor {
                label: Some("screenshot-to-screen-bind-group"),
                layout: &screenshot_pipeline.bind_group_layout,
                entries: &[wgpu::BindGroupEntry {
                    binding: 0,
                    resource: wgpu::BindingResource::TextureView(&texture_view),
                }],
            });
            let pipeline_id = pipelines.specialize(
                &mut pipeline_cache,
                &screenshot_pipeline,
                surface_configuration.format,
            );
            window.swap_chain_texture_view = Some(texture_view);
            window.screenshot_memory = Some(ScreenshotPreparedState {
                texture,
                buffer,
                bind_group,
                pipeline_id,
            });
        }
    }
}<|MERGE_RESOLUTION|>--- conflicted
+++ resolved
@@ -114,26 +114,6 @@
             window.resolution.physical_height().max(1),
         );
 
-<<<<<<< HEAD
-        let mut extracted_window =
-            extracted_windows
-                .entry(window.id())
-                .or_insert(ExtractedWindow {
-                    id: window.id(),
-                    raw_handle: window.raw_handle(),
-                    physical_width: new_width,
-                    physical_height: new_height,
-                    present_mode: window.present_mode(),
-                    swap_chain_texture_view: None,
-                    swap_chain_texture: None,
-                    screenshot_memory: None,
-                    swap_chain_texture_format: None,
-                    size_changed: false,
-                    present_mode_changed: false,
-                    alpha_mode: window.alpha_mode(),
-                    screenshot_func: None,
-                });
-=======
         let mut extracted_window = extracted_windows.entry(entity).or_insert(ExtractedWindow {
             entity,
             handle: handle.clone(),
@@ -141,12 +121,14 @@
             physical_height: new_height,
             present_mode: window.present_mode,
             swap_chain_texture: None,
+            swap_chain_texture_view: None,
             size_changed: false,
             swap_chain_texture_format: None,
             present_mode_changed: false,
             alpha_mode: window.composite_alpha_mode,
+            screenshot_func: None,
+            screenshot_memory: None,
         });
->>>>>>> 8cd59b6a
 
         // NOTE: Drop the swap chain frame here
         extracted_window.swap_chain_texture_view = None;
