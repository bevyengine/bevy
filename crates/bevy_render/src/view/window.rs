--- conflicted
+++ resolved
@@ -217,13 +217,10 @@
     render_device: Res<RenderDevice>,
     render_instance: Res<RenderInstance>,
     render_adapter: Res<RenderAdapter>,
-<<<<<<< HEAD
     screenshot_pipeline: Res<ScreenshotToScreenPipeline>,
     pipeline_cache: Res<PipelineCache>,
     mut pipelines: ResMut<SpecializedRenderPipelines<ScreenshotToScreenPipeline>>,
-=======
     mut msaa: ResMut<Msaa>,
->>>>>>> a441939b
 ) {
     for window in windows.windows.values_mut() {
         let window_surfaces = window_surfaces.deref_mut();
