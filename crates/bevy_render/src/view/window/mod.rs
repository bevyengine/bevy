--- conflicted
+++ resolved
@@ -37,12 +37,7 @@
                 .init_resource::<WindowSurfaces>()
                 .init_non_send_resource::<NonSendMarker>()
                 .add_systems(ExtractSchedule, extract_windows)
-<<<<<<< HEAD
-                .configure_sets(Render, WindowSystem::Prepare.in_set(RenderSet::Prepare))
-                .add_systems(Render, prepare_windows.in_set(WindowSystem::Prepare));
-=======
                 .add_systems(Render, prepare_windows.in_set(RenderSet::ManageViews));
->>>>>>> 02025eff
         }
     }
 
