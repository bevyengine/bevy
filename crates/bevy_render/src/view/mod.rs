pub mod visibility;
pub mod window;

use bevy_camera::{
    primitives::Frustum, CameraMainTextureUsages, ClearColor, ClearColorConfig, Exposure,
};
use bevy_diagnostic::FrameCount;
pub use visibility::*;
pub use window::*;

use crate::{
<<<<<<< HEAD
    camera::{
        CameraMainTextureUsages, ClearColor, ClearColorConfig, Exposure, ExtractedCamera,
        MainPassResolutionOverride, ManualTextureViews, MipBias, NormalizedRenderTarget,
        TemporalJitter,
    },
=======
    camera::{ExtractedCamera, MipBias, NormalizedRenderTarget, TemporalJitter},
>>>>>>> 15792567
    experimental::occlusion_culling::OcclusionCulling,
    extract_component::ExtractComponentPlugin,
    load_shader_library,
    render_asset::RenderAssets,
    render_phase::ViewRangefinder3d,
    render_resource::{DynamicUniformBuffer, ShaderType, Texture, TextureView},
    renderer::{RenderDevice, RenderQueue},
    sync_world::MainEntity,
    texture::{
        CachedTexture, ColorAttachment, DepthAttachment, GpuImage, ManualTextureViews,
        OutputColorAttachment, TextureCache,
    },
    Render, RenderApp, RenderSystems,
};
use alloc::sync::Arc;
use bevy_app::{App, Plugin};
use bevy_color::LinearRgba;
use bevy_derive::{Deref, DerefMut};
use bevy_ecs::prelude::*;
use bevy_image::{BevyDefault as _, ToExtents};
use bevy_math::{mat3, vec2, vec3, Mat3, Mat4, UVec4, Vec2, Vec3, Vec4, Vec4Swizzles};
use bevy_platform::collections::{hash_map::Entry, HashMap};
use bevy_reflect::{std_traits::ReflectDefault, Reflect};
use bevy_render_macros::ExtractComponent;
use bevy_transform::components::GlobalTransform;
use core::{
    ops::Range,
    sync::atomic::{AtomicUsize, Ordering},
};
use wgpu::{
    BufferUsages, RenderPassColorAttachment, RenderPassDepthStencilAttachment, StoreOp,
    TextureDescriptor, TextureDimension, TextureFormat, TextureUsages,
};

/// The matrix that converts from the RGB to the LMS color space.
///
/// To derive this, first we convert from RGB to [CIE 1931 XYZ]:
///
/// ```text
/// ⎡ X ⎤   ⎡ 0.490  0.310  0.200 ⎤ ⎡ R ⎤
/// ⎢ Y ⎥ = ⎢ 0.177  0.812  0.011 ⎥ ⎢ G ⎥
/// ⎣ Z ⎦   ⎣ 0.000  0.010  0.990 ⎦ ⎣ B ⎦
/// ```
///
/// Then we convert to LMS according to the [CAM16 standard matrix]:
///
/// ```text
/// ⎡ L ⎤   ⎡  0.401   0.650  -0.051 ⎤ ⎡ X ⎤
/// ⎢ M ⎥ = ⎢ -0.250   1.204   0.046 ⎥ ⎢ Y ⎥
/// ⎣ S ⎦   ⎣ -0.002   0.049   0.953 ⎦ ⎣ Z ⎦
/// ```
///
/// The resulting matrix is just the concatenation of these two matrices, to do
/// the conversion in one step.
///
/// [CIE 1931 XYZ]: https://en.wikipedia.org/wiki/CIE_1931_color_space
/// [CAM16 standard matrix]: https://en.wikipedia.org/wiki/LMS_color_space
static RGB_TO_LMS: Mat3 = mat3(
    vec3(0.311692, 0.0905138, 0.00764433),
    vec3(0.652085, 0.901341, 0.0486554),
    vec3(0.0362225, 0.00814478, 0.943700),
);

/// The inverse of the [`RGB_TO_LMS`] matrix, converting from the LMS color
/// space back to RGB.
static LMS_TO_RGB: Mat3 = mat3(
    vec3(4.06305, -0.40791, -0.0118812),
    vec3(-2.93241, 1.40437, -0.0486532),
    vec3(-0.130646, 0.00353630, 1.0605344),
);

/// The [CIE 1931] *xy* chromaticity coordinates of the [D65 white point].
///
/// [CIE 1931]: https://en.wikipedia.org/wiki/CIE_1931_color_space
/// [D65 white point]: https://en.wikipedia.org/wiki/Standard_illuminant#D65_values
static D65_XY: Vec2 = vec2(0.31272, 0.32903);

/// The [D65 white point] in [LMS color space].
///
/// [LMS color space]: https://en.wikipedia.org/wiki/LMS_color_space
/// [D65 white point]: https://en.wikipedia.org/wiki/Standard_illuminant#D65_values
static D65_LMS: Vec3 = vec3(0.975538, 1.01648, 1.08475);

pub struct ViewPlugin;

impl Plugin for ViewPlugin {
    fn build(&self, app: &mut App) {
        load_shader_library!(app, "view.wgsl");

        app.register_type::<Msaa>()
            .register_type::<ColorGrading>()
            .register_type::<OcclusionCulling>()
            // NOTE: windows.is_changed() handles cases where a window was resized
            .add_plugins((
                ExtractComponentPlugin::<Hdr>::default(),
                ExtractComponentPlugin::<Msaa>::default(),
                ExtractComponentPlugin::<OcclusionCulling>::default(),
                RenderVisibilityRangePlugin,
            ));

        if let Some(render_app) = app.get_sub_app_mut(RenderApp) {
            render_app.add_systems(
                Render,
                (
                    // `TextureView`s need to be dropped before reconfiguring window surfaces.
                    clear_view_attachments
                        .in_set(RenderSystems::ManageViews)
                        .before(create_surfaces),
                    prepare_view_attachments
                        .in_set(RenderSystems::ManageViews)
                        .before(prepare_view_targets)
                        .after(prepare_windows),
                    prepare_view_targets
                        .in_set(RenderSystems::ManageViews)
                        .after(prepare_windows)
                        .after(crate::render_asset::prepare_assets::<GpuImage>)
                        .ambiguous_with(crate::camera::sort_cameras), // doesn't use `sorted_camera_index_for_target`
                    prepare_view_uniforms.in_set(RenderSystems::PrepareResources),
                ),
            );
        }
    }

    fn finish(&self, app: &mut App) {
        if let Some(render_app) = app.get_sub_app_mut(RenderApp) {
            render_app
                .init_resource::<ViewUniforms>()
                .init_resource::<ViewTargetAttachments>();
        }
    }
}

/// Component for configuring the number of samples for [Multi-Sample Anti-Aliasing](https://en.wikipedia.org/wiki/Multisample_anti-aliasing)
/// for a [`Camera`](crate::camera::Camera).
///
/// Defaults to 4 samples. A higher number of samples results in smoother edges.
///
/// Some advanced rendering features may require that MSAA is disabled.
///
/// Note that the web currently only supports 1 or 4 samples.
#[derive(
    Component,
    Default,
    Clone,
    Copy,
    ExtractComponent,
    Reflect,
    PartialEq,
    PartialOrd,
    Eq,
    Hash,
    Debug,
)]
#[reflect(Component, Default, PartialEq, Hash, Debug)]
pub enum Msaa {
    Off = 1,
    Sample2 = 2,
    #[default]
    Sample4 = 4,
    Sample8 = 8,
}

impl Msaa {
    #[inline]
    pub fn samples(&self) -> u32 {
        *self as u32
    }

    pub fn from_samples(samples: u32) -> Self {
        match samples {
            1 => Msaa::Off,
            2 => Msaa::Sample2,
            4 => Msaa::Sample4,
            8 => Msaa::Sample8,
            _ => panic!("Unsupported MSAA sample count: {samples}"),
        }
    }
}

/// If this component is added to a camera, the camera will use an intermediate "high dynamic range" render texture.
/// This allows rendering with a wider range of lighting values. However, this does *not* affect
/// whether the camera will render with hdr display output (which bevy does not support currently)
/// and only affects the intermediate render texture.
#[derive(
    Component, Default, Copy, Clone, ExtractComponent, Reflect, PartialEq, Eq, Hash, Debug,
)]
#[reflect(Component, Default, PartialEq, Hash, Debug)]
pub struct Hdr;

/// An identifier for a view that is stable across frames.
///
/// We can't use [`Entity`] for this because render world entities aren't
/// stable, and we can't use just [`MainEntity`] because some main world views
/// extract to multiple render world views. For example, a directional light
/// extracts to one render world view per cascade, and a point light extracts to
/// one render world view per cubemap face. So we pair the main entity with an
/// *auxiliary entity* and a *subview index*, which *together* uniquely identify
/// a view in the render world in a way that's stable from frame to frame.
#[derive(Clone, Copy, Debug, PartialEq, Eq, Hash)]
pub struct RetainedViewEntity {
    /// The main entity that this view corresponds to.
    pub main_entity: MainEntity,

    /// Another entity associated with the view entity.
    ///
    /// This is currently used for shadow cascades. If there are multiple
    /// cameras, each camera needs to have its own set of shadow cascades. Thus
    /// the light and subview index aren't themselves enough to uniquely
    /// identify a shadow cascade: we need the camera that the cascade is
    /// associated with as well. This entity stores that camera.
    ///
    /// If not present, this will be `MainEntity(Entity::PLACEHOLDER)`.
    pub auxiliary_entity: MainEntity,

    /// The index of the view corresponding to the entity.
    ///
    /// For example, for point lights that cast shadows, this is the index of
    /// the cubemap face (0 through 5 inclusive). For directional lights, this
    /// is the index of the cascade.
    pub subview_index: u32,
}

impl RetainedViewEntity {
    /// Creates a new [`RetainedViewEntity`] from the given main world entity,
    /// auxiliary main world entity, and subview index.
    ///
    /// See [`RetainedViewEntity::subview_index`] for an explanation of what
    /// `auxiliary_entity` and `subview_index` are.
    pub fn new(
        main_entity: MainEntity,
        auxiliary_entity: Option<MainEntity>,
        subview_index: u32,
    ) -> Self {
        Self {
            main_entity,
            auxiliary_entity: auxiliary_entity.unwrap_or(Entity::PLACEHOLDER.into()),
            subview_index,
        }
    }
}

/// Describes a camera in the render world.
///
/// Each entity in the main world can potentially extract to multiple subviews,
/// each of which has a [`RetainedViewEntity::subview_index`]. For instance, 3D
/// cameras extract to both a 3D camera subview with index 0 and a special UI
/// subview with index 1. Likewise, point lights with shadows extract to 6
/// subviews, one for each side of the shadow cubemap.
#[derive(Component)]
pub struct ExtractedView {
    /// The entity in the main world corresponding to this render world view.
    pub retained_view_entity: RetainedViewEntity,
    /// Typically a column-major right-handed projection matrix, one of either:
    ///
    /// Perspective (infinite reverse z)
    /// ```text
    /// f = 1 / tan(fov_y_radians / 2)
    ///
    /// ⎡ f / aspect  0   0     0 ⎤
    /// ⎢          0  f   0     0 ⎥
    /// ⎢          0  0   0  near ⎥
    /// ⎣          0  0  -1     0 ⎦
    /// ```
    ///
    /// Orthographic
    /// ```text
    /// w = right - left
    /// h = top - bottom
    /// d = far - near
    /// cw = -right - left
    /// ch = -top - bottom
    ///
    /// ⎡ 2 / w      0      0   cw / w ⎤
    /// ⎢     0  2 / h      0   ch / h ⎥
    /// ⎢     0      0  1 / d  far / d ⎥
    /// ⎣     0      0      0        1 ⎦
    /// ```
    ///
    /// `clip_from_view[3][3] == 1.0` is the standard way to check if a projection is orthographic
    ///
    /// Glam matrices are column major, so for example getting the near plane of a perspective projection is `clip_from_view[3][2]`
    ///
    /// Custom projections are also possible however.
    pub clip_from_view: Mat4,
    pub world_from_view: GlobalTransform,
    // The view-projection matrix. When provided it is used instead of deriving it from
    // `projection` and `transform` fields, which can be helpful in cases where numerical
    // stability matters and there is a more direct way to derive the view-projection matrix.
    pub clip_from_world: Option<Mat4>,
    pub hdr: bool,
    // uvec4(origin.x, origin.y, width, height)
    pub viewport: UVec4,
    pub color_grading: ColorGrading,
}

impl ExtractedView {
    /// Creates a 3D rangefinder for a view
    pub fn rangefinder3d(&self) -> ViewRangefinder3d {
        ViewRangefinder3d::from_world_from_view(&self.world_from_view.to_matrix())
    }
}

/// Configures filmic color grading parameters to adjust the image appearance.
///
/// Color grading is applied just before tonemapping for a given
/// [`Camera`](crate::camera::Camera) entity, with the sole exception of the
/// `post_saturation` value in [`ColorGradingGlobal`], which is applied after
/// tonemapping.
#[derive(Component, Reflect, Debug, Default, Clone)]
#[reflect(Component, Default, Debug, Clone)]
pub struct ColorGrading {
    /// Filmic color grading values applied to the image as a whole (as opposed
    /// to individual sections, like shadows and highlights).
    pub global: ColorGradingGlobal,

    /// Color grading values that are applied to the darker parts of the image.
    ///
    /// The cutoff points can be customized with the
    /// [`ColorGradingGlobal::midtones_range`] field.
    pub shadows: ColorGradingSection,

    /// Color grading values that are applied to the parts of the image with
    /// intermediate brightness.
    ///
    /// The cutoff points can be customized with the
    /// [`ColorGradingGlobal::midtones_range`] field.
    pub midtones: ColorGradingSection,

    /// Color grading values that are applied to the lighter parts of the image.
    ///
    /// The cutoff points can be customized with the
    /// [`ColorGradingGlobal::midtones_range`] field.
    pub highlights: ColorGradingSection,
}

/// Filmic color grading values applied to the image as a whole (as opposed to
/// individual sections, like shadows and highlights).
#[derive(Clone, Debug, Reflect)]
#[reflect(Default, Clone)]
pub struct ColorGradingGlobal {
    /// Exposure value (EV) offset, measured in stops.
    pub exposure: f32,

    /// An adjustment made to the [CIE 1931] chromaticity *x* value.
    ///
    /// Positive values make the colors redder. Negative values make the colors
    /// bluer. This has no effect on luminance (brightness).
    ///
    /// [CIE 1931]: https://en.wikipedia.org/wiki/CIE_1931_color_space#CIE_xy_chromaticity_diagram_and_the_CIE_xyY_color_space
    pub temperature: f32,

    /// An adjustment made to the [CIE 1931] chromaticity *y* value.
    ///
    /// Positive values make the colors more magenta. Negative values make the
    /// colors greener. This has no effect on luminance (brightness).
    ///
    /// [CIE 1931]: https://en.wikipedia.org/wiki/CIE_1931_color_space#CIE_xy_chromaticity_diagram_and_the_CIE_xyY_color_space
    pub tint: f32,

    /// An adjustment to the [hue], in radians.
    ///
    /// Adjusting this value changes the perceived colors in the image: red to
    /// yellow to green to blue, etc. It has no effect on the saturation or
    /// brightness of the colors.
    ///
    /// [hue]: https://en.wikipedia.org/wiki/HSL_and_HSV#Formal_derivation
    pub hue: f32,

    /// Saturation adjustment applied after tonemapping.
    /// Values below 1.0 desaturate, with a value of 0.0 resulting in a grayscale image
    /// with luminance defined by ITU-R BT.709
    /// Values above 1.0 increase saturation.
    pub post_saturation: f32,

    /// The luminance (brightness) ranges that are considered part of the
    /// "midtones" of the image.
    ///
    /// This affects which [`ColorGradingSection`]s apply to which colors. Note
    /// that the sections smoothly blend into one another, to avoid abrupt
    /// transitions.
    ///
    /// The default value is 0.2 to 0.7.
    pub midtones_range: Range<f32>,
}

/// The [`ColorGrading`] structure, packed into the most efficient form for the
/// GPU.
#[derive(Clone, Copy, Debug, ShaderType)]
pub struct ColorGradingUniform {
    pub balance: Mat3,
    pub saturation: Vec3,
    pub contrast: Vec3,
    pub gamma: Vec3,
    pub gain: Vec3,
    pub lift: Vec3,
    pub midtone_range: Vec2,
    pub exposure: f32,
    pub hue: f32,
    pub post_saturation: f32,
}

/// A section of color grading values that can be selectively applied to
/// shadows, midtones, and highlights.
#[derive(Reflect, Debug, Copy, Clone, PartialEq)]
#[reflect(Clone, PartialEq)]
pub struct ColorGradingSection {
    /// Values below 1.0 desaturate, with a value of 0.0 resulting in a grayscale image
    /// with luminance defined by ITU-R BT.709.
    /// Values above 1.0 increase saturation.
    pub saturation: f32,

    /// Adjusts the range of colors.
    ///
    /// A value of 1.0 applies no changes. Values below 1.0 move the colors more
    /// toward a neutral gray. Values above 1.0 spread the colors out away from
    /// the neutral gray.
    pub contrast: f32,

    /// A nonlinear luminance adjustment, mainly affecting the high end of the
    /// range.
    ///
    /// This is the *n* exponent in the standard [ASC CDL] formula for color
    /// correction:
    ///
    /// ```text
    /// out = (i × s + o)ⁿ
    /// ```
    ///
    /// [ASC CDL]: https://en.wikipedia.org/wiki/ASC_CDL#Combined_Function
    pub gamma: f32,

    /// A linear luminance adjustment, mainly affecting the middle part of the
    /// range.
    ///
    /// This is the *s* factor in the standard [ASC CDL] formula for color
    /// correction:
    ///
    /// ```text
    /// out = (i × s + o)ⁿ
    /// ```
    ///
    /// [ASC CDL]: https://en.wikipedia.org/wiki/ASC_CDL#Combined_Function
    pub gain: f32,

    /// A fixed luminance adjustment, mainly affecting the lower part of the
    /// range.
    ///
    /// This is the *o* term in the standard [ASC CDL] formula for color
    /// correction:
    ///
    /// ```text
    /// out = (i × s + o)ⁿ
    /// ```
    ///
    /// [ASC CDL]: https://en.wikipedia.org/wiki/ASC_CDL#Combined_Function
    pub lift: f32,
}

impl Default for ColorGradingGlobal {
    fn default() -> Self {
        Self {
            exposure: 0.0,
            temperature: 0.0,
            tint: 0.0,
            hue: 0.0,
            post_saturation: 1.0,
            midtones_range: 0.2..0.7,
        }
    }
}

impl Default for ColorGradingSection {
    fn default() -> Self {
        Self {
            saturation: 1.0,
            contrast: 1.0,
            gamma: 1.0,
            gain: 1.0,
            lift: 0.0,
        }
    }
}

impl ColorGrading {
    /// Creates a new [`ColorGrading`] instance in which shadows, midtones, and
    /// highlights all have the same set of color grading values.
    pub fn with_identical_sections(
        global: ColorGradingGlobal,
        section: ColorGradingSection,
    ) -> ColorGrading {
        ColorGrading {
            global,
            highlights: section,
            midtones: section,
            shadows: section,
        }
    }

    /// Returns an iterator that visits the shadows, midtones, and highlights
    /// sections, in that order.
    pub fn all_sections(&self) -> impl Iterator<Item = &ColorGradingSection> {
        [&self.shadows, &self.midtones, &self.highlights].into_iter()
    }

    /// Applies the given mutating function to the shadows, midtones, and
    /// highlights sections, in that order.
    ///
    /// Returns an array composed of the results of such evaluation, in that
    /// order.
    pub fn all_sections_mut(&mut self) -> impl Iterator<Item = &mut ColorGradingSection> {
        [&mut self.shadows, &mut self.midtones, &mut self.highlights].into_iter()
    }
}

#[derive(Clone, ShaderType)]
pub struct ViewUniform {
    pub clip_from_world: Mat4,
    pub unjittered_clip_from_world: Mat4,
    pub world_from_clip: Mat4,
    pub world_from_view: Mat4,
    pub view_from_world: Mat4,
    /// Typically a column-major right-handed projection matrix, one of either:
    ///
    /// Perspective (infinite reverse z)
    /// ```text
    /// f = 1 / tan(fov_y_radians / 2)
    ///
    /// ⎡ f / aspect  0   0     0 ⎤
    /// ⎢          0  f   0     0 ⎥
    /// ⎢          0  0   0  near ⎥
    /// ⎣          0  0  -1     0 ⎦
    /// ```
    ///
    /// Orthographic
    /// ```text
    /// w = right - left
    /// h = top - bottom
    /// d = far - near
    /// cw = -right - left
    /// ch = -top - bottom
    ///
    /// ⎡ 2 / w      0      0   cw / w ⎤
    /// ⎢     0  2 / h      0   ch / h ⎥
    /// ⎢     0      0  1 / d  far / d ⎥
    /// ⎣     0      0      0        1 ⎦
    /// ```
    ///
    /// `clip_from_view[3][3] == 1.0` is the standard way to check if a projection is orthographic
    ///
    /// Glam matrices are column major, so for example getting the near plane of a perspective projection is `clip_from_view[3][2]`
    ///
    /// Custom projections are also possible however.
    pub clip_from_view: Mat4,
    pub view_from_clip: Mat4,
    pub world_position: Vec3,
    pub exposure: f32,
    // viewport(x_origin, y_origin, width, height)
    pub viewport: Vec4,
    /// 6 world-space half spaces (normal: vec3, distance: f32) ordered left, right, top, bottom, near, far.
    /// The normal vectors point towards the interior of the frustum.
    /// A half space contains `p` if `normal.dot(p) + distance > 0.`
    pub frustum: [Vec4; 6],
    pub color_grading: ColorGradingUniform,
    pub mip_bias: f32,
    pub frame_count: u32,
}

#[derive(Resource)]
pub struct ViewUniforms {
    pub uniforms: DynamicUniformBuffer<ViewUniform>,
}

impl FromWorld for ViewUniforms {
    fn from_world(world: &mut World) -> Self {
        let mut uniforms = DynamicUniformBuffer::default();
        uniforms.set_label(Some("view_uniforms_buffer"));

        let render_device = world.resource::<RenderDevice>();
        if render_device.limits().max_storage_buffers_per_shader_stage > 0 {
            uniforms.add_usages(BufferUsages::STORAGE);
        }

        Self { uniforms }
    }
}

#[derive(Component)]
pub struct ViewUniformOffset {
    pub offset: u32,
}

#[derive(Component)]
pub struct ViewTarget {
    main_textures: MainTargetTextures,
    main_texture_format: TextureFormat,
    /// 0 represents `main_textures.a`, 1 represents `main_textures.b`
    /// This is shared across view targets with the same render target
    main_texture: Arc<AtomicUsize>,
    out_texture: OutputColorAttachment,
}

/// Contains [`OutputColorAttachment`] used for each target present on any view in the current
/// frame, after being prepared by [`prepare_view_attachments`]. Users that want to override
/// the default output color attachment for a specific target can do so by adding a
/// [`OutputColorAttachment`] to this resource before [`prepare_view_targets`] is called.
#[derive(Resource, Default, Deref, DerefMut)]
pub struct ViewTargetAttachments(HashMap<NormalizedRenderTarget, OutputColorAttachment>);

pub struct PostProcessWrite<'a> {
    pub source: &'a TextureView,
    pub source_texture: &'a Texture,
    pub destination: &'a TextureView,
    pub destination_texture: &'a Texture,
}

impl From<ColorGrading> for ColorGradingUniform {
    fn from(component: ColorGrading) -> Self {
        // Compute the balance matrix that will be used to apply the white
        // balance adjustment to an RGB color. Our general approach will be to
        // convert both the color and the developer-supplied white point to the
        // LMS color space, apply the conversion, and then convert back.
        //
        // First, we start with the CIE 1931 *xy* values of the standard D65
        // illuminant:
        // <https://en.wikipedia.org/wiki/Standard_illuminant#D65_values>
        //
        // We then adjust them based on the developer's requested white balance.
        let white_point_xy = D65_XY + vec2(-component.global.temperature, component.global.tint);

        // Convert the white point from CIE 1931 *xy* to LMS. First, we convert to XYZ:
        //
        //                  Y          Y
        //     Y = 1    X = ─ x    Z = ─ (1 - x - y)
        //                  y          y
        //
        // Then we convert from XYZ to LMS color space, using the CAM16 matrix
        // from <https://en.wikipedia.org/wiki/LMS_color_space#Later_CIECAMs>:
        //
        //     ⎡ L ⎤   ⎡  0.401   0.650  -0.051 ⎤ ⎡ X ⎤
        //     ⎢ M ⎥ = ⎢ -0.250   1.204   0.046 ⎥ ⎢ Y ⎥
        //     ⎣ S ⎦   ⎣ -0.002   0.049   0.953 ⎦ ⎣ Z ⎦
        //
        // The following formula is just a simplification of the above.

        let white_point_lms = vec3(0.701634, 1.15856, -0.904175)
            + (vec3(-0.051461, 0.045854, 0.953127)
                + vec3(0.452749, -0.296122, -0.955206) * white_point_xy.x)
                / white_point_xy.y;

        // Now that we're in LMS space, perform the white point scaling.
        let white_point_adjustment = Mat3::from_diagonal(D65_LMS / white_point_lms);

        // Finally, combine the RGB → LMS → corrected LMS → corrected RGB
        // pipeline into a single 3×3 matrix.
        let balance = LMS_TO_RGB * white_point_adjustment * RGB_TO_LMS;

        Self {
            balance,
            saturation: vec3(
                component.shadows.saturation,
                component.midtones.saturation,
                component.highlights.saturation,
            ),
            contrast: vec3(
                component.shadows.contrast,
                component.midtones.contrast,
                component.highlights.contrast,
            ),
            gamma: vec3(
                component.shadows.gamma,
                component.midtones.gamma,
                component.highlights.gamma,
            ),
            gain: vec3(
                component.shadows.gain,
                component.midtones.gain,
                component.highlights.gain,
            ),
            lift: vec3(
                component.shadows.lift,
                component.midtones.lift,
                component.highlights.lift,
            ),
            midtone_range: vec2(
                component.global.midtones_range.start,
                component.global.midtones_range.end,
            ),
            exposure: component.global.exposure,
            hue: component.global.hue,
            post_saturation: component.global.post_saturation,
        }
    }
}

/// Add this component to a camera to disable *indirect mode*.
///
/// Indirect mode, automatically enabled on supported hardware, allows Bevy to
/// offload transform and cull operations to the GPU, reducing CPU overhead.
/// Doing this, however, reduces the amount of control that your app has over
/// instancing decisions. In certain circumstances, you may want to disable
/// indirect drawing so that your app can manually instance meshes as it sees
/// fit. See the `custom_shader_instancing` example.
///
/// The vast majority of applications will not need to use this component, as it
/// generally reduces rendering performance.
///
/// Note: This component should only be added when initially spawning a camera. Adding
/// or removing after spawn can result in unspecified behavior.
#[derive(Component, Default)]
pub struct NoIndirectDrawing;

impl ViewTarget {
    pub const TEXTURE_FORMAT_HDR: TextureFormat = TextureFormat::Rgba16Float;

    /// Retrieve this target's main texture's color attachment.
    pub fn get_color_attachment(&self) -> RenderPassColorAttachment {
        if self.main_texture.load(Ordering::SeqCst) == 0 {
            self.main_textures.a.get_attachment()
        } else {
            self.main_textures.b.get_attachment()
        }
    }

    /// Retrieve this target's "unsampled" main texture's color attachment.
    pub fn get_unsampled_color_attachment(&self) -> RenderPassColorAttachment {
        if self.main_texture.load(Ordering::SeqCst) == 0 {
            self.main_textures.a.get_unsampled_attachment()
        } else {
            self.main_textures.b.get_unsampled_attachment()
        }
    }

    /// The "main" unsampled texture.
    pub fn main_texture(&self) -> &Texture {
        if self.main_texture.load(Ordering::SeqCst) == 0 {
            &self.main_textures.a.texture.texture
        } else {
            &self.main_textures.b.texture.texture
        }
    }

    /// The _other_ "main" unsampled texture.
    /// In most cases you should use [`Self::main_texture`] instead and never this.
    /// The textures will naturally be swapped when [`Self::post_process_write`] is called.
    ///
    /// A use case for this is to be able to prepare a bind group for all main textures
    /// ahead of time.
    pub fn main_texture_other(&self) -> &Texture {
        if self.main_texture.load(Ordering::SeqCst) == 0 {
            &self.main_textures.b.texture.texture
        } else {
            &self.main_textures.a.texture.texture
        }
    }

    /// The "main" unsampled texture.
    pub fn main_texture_view(&self) -> &TextureView {
        if self.main_texture.load(Ordering::SeqCst) == 0 {
            &self.main_textures.a.texture.default_view
        } else {
            &self.main_textures.b.texture.default_view
        }
    }

    /// The _other_ "main" unsampled texture view.
    /// In most cases you should use [`Self::main_texture_view`] instead and never this.
    /// The textures will naturally be swapped when [`Self::post_process_write`] is called.
    ///
    /// A use case for this is to be able to prepare a bind group for all main textures
    /// ahead of time.
    pub fn main_texture_other_view(&self) -> &TextureView {
        if self.main_texture.load(Ordering::SeqCst) == 0 {
            &self.main_textures.b.texture.default_view
        } else {
            &self.main_textures.a.texture.default_view
        }
    }

    /// The "main" sampled texture.
    pub fn sampled_main_texture(&self) -> Option<&Texture> {
        self.main_textures
            .a
            .resolve_target
            .as_ref()
            .map(|sampled| &sampled.texture)
    }

    /// The "main" sampled texture view.
    pub fn sampled_main_texture_view(&self) -> Option<&TextureView> {
        self.main_textures
            .a
            .resolve_target
            .as_ref()
            .map(|sampled| &sampled.default_view)
    }

    #[inline]
    pub fn main_texture_format(&self) -> TextureFormat {
        self.main_texture_format
    }

    /// Returns `true` if and only if the main texture is [`Self::TEXTURE_FORMAT_HDR`]
    #[inline]
    pub fn is_hdr(&self) -> bool {
        self.main_texture_format == ViewTarget::TEXTURE_FORMAT_HDR
    }

    /// The final texture this view will render to.
    #[inline]
    pub fn out_texture(&self) -> &TextureView {
        &self.out_texture.view
    }

    pub fn out_texture_color_attachment(
        &self,
        clear_color: Option<LinearRgba>,
    ) -> RenderPassColorAttachment {
        self.out_texture.get_attachment(clear_color)
    }

    /// The format of the final texture this view will render to
    #[inline]
    pub fn out_texture_format(&self) -> TextureFormat {
        self.out_texture.format
    }

    /// This will start a new "post process write", which assumes that the caller
    /// will write the [`PostProcessWrite`]'s `source` to the `destination`.
    ///
    /// `source` is the "current" main texture. This will internally flip this
    /// [`ViewTarget`]'s main texture to the `destination` texture, so the caller
    /// _must_ ensure `source` is copied to `destination`, with or without modifications.
    /// Failing to do so will cause the current main texture information to be lost.
    pub fn post_process_write(&self) -> PostProcessWrite {
        let old_is_a_main_texture = self.main_texture.fetch_xor(1, Ordering::SeqCst);
        // if the old main texture is a, then the post processing must write from a to b
        if old_is_a_main_texture == 0 {
            self.main_textures.b.mark_as_cleared();
            PostProcessWrite {
                source: &self.main_textures.a.texture.default_view,
                source_texture: &self.main_textures.a.texture.texture,
                destination: &self.main_textures.b.texture.default_view,
                destination_texture: &self.main_textures.b.texture.texture,
            }
        } else {
            self.main_textures.a.mark_as_cleared();
            PostProcessWrite {
                source: &self.main_textures.b.texture.default_view,
                source_texture: &self.main_textures.b.texture.texture,
                destination: &self.main_textures.a.texture.default_view,
                destination_texture: &self.main_textures.a.texture.texture,
            }
        }
    }
}

#[derive(Component)]
pub struct ViewDepthTexture {
    pub texture: Texture,
    attachment: DepthAttachment,
}

impl ViewDepthTexture {
    pub fn new(texture: CachedTexture, clear_value: Option<f32>) -> Self {
        Self {
            texture: texture.texture,
            attachment: DepthAttachment::new(texture.default_view, clear_value),
        }
    }

    pub fn get_attachment(&self, store: StoreOp) -> RenderPassDepthStencilAttachment {
        self.attachment.get_attachment(store)
    }

    pub fn view(&self) -> &TextureView {
        &self.attachment.view
    }
}

pub fn prepare_view_uniforms(
    mut commands: Commands,
    render_device: Res<RenderDevice>,
    render_queue: Res<RenderQueue>,
    mut view_uniforms: ResMut<ViewUniforms>,
    views: Query<(
        Entity,
        Option<&ExtractedCamera>,
        &ExtractedView,
        Option<&Frustum>,
        Option<&TemporalJitter>,
        Option<&MipBias>,
        Option<&MainPassResolutionOverride>,
    )>,
    frame_count: Res<FrameCount>,
) {
    let view_iter = views.iter();
    let view_count = view_iter.len();
    let Some(mut writer) =
        view_uniforms
            .uniforms
            .get_writer(view_count, &render_device, &render_queue)
    else {
        return;
    };
    for (
        entity,
        extracted_camera,
        extracted_view,
        frustum,
        temporal_jitter,
        mip_bias,
        resolution_override,
    ) in &views
    {
        let viewport = extracted_view.viewport.as_vec4();
        let unjittered_projection = extracted_view.clip_from_view;
        let mut clip_from_view = unjittered_projection;

        if let Some(temporal_jitter) = temporal_jitter {
            let jitter_view_size = resolution_override.map_or(viewport.zw(), |v| v.0.as_vec2());
            temporal_jitter.jitter_projection(&mut clip_from_view, jitter_view_size);
        }

        let view_from_clip = clip_from_view.inverse();
        let world_from_view = extracted_view.world_from_view.to_matrix();
        let view_from_world = world_from_view.inverse();

        let clip_from_world = if temporal_jitter.is_some() {
            clip_from_view * view_from_world
        } else {
            extracted_view
                .clip_from_world
                .unwrap_or_else(|| clip_from_view * view_from_world)
        };

        // Map Frustum type to shader array<vec4<f32>, 6>
        let frustum = frustum
            .map(|frustum| frustum.half_spaces.map(|h| h.normal_d()))
            .unwrap_or([Vec4::ZERO; 6]);

        let view_uniforms = ViewUniformOffset {
            offset: writer.write(&ViewUniform {
                clip_from_world,
                unjittered_clip_from_world: unjittered_projection * view_from_world,
                world_from_clip: world_from_view * view_from_clip,
                world_from_view,
                view_from_world,
                clip_from_view,
                view_from_clip,
                world_position: extracted_view.world_from_view.translation(),
                exposure: extracted_camera
                    .map(|c| c.exposure)
                    .unwrap_or_else(|| Exposure::default().exposure()),
                viewport,
                frustum,
                color_grading: extracted_view.color_grading.clone().into(),
                mip_bias: mip_bias.unwrap_or(&MipBias(0.0)).0,
                frame_count: frame_count.0,
            }),
        };

        commands.entity(entity).insert(view_uniforms);
    }
}

#[derive(Clone)]
struct MainTargetTextures {
    a: ColorAttachment,
    b: ColorAttachment,
    /// 0 represents `main_textures.a`, 1 represents `main_textures.b`
    /// This is shared across view targets with the same render target
    main_texture: Arc<AtomicUsize>,
}

/// Prepares the view target [`OutputColorAttachment`] for each view in the current frame.
pub fn prepare_view_attachments(
    windows: Res<ExtractedWindows>,
    images: Res<RenderAssets<GpuImage>>,
    manual_texture_views: Res<ManualTextureViews>,
    cameras: Query<&ExtractedCamera>,
    mut view_target_attachments: ResMut<ViewTargetAttachments>,
) {
    for camera in cameras.iter() {
        let Some(target) = &camera.target else {
            continue;
        };

        match view_target_attachments.entry(target.clone()) {
            Entry::Occupied(_) => {}
            Entry::Vacant(entry) => {
                let Some(attachment) = target
                    .get_texture_view(&windows, &images, &manual_texture_views)
                    .cloned()
                    .zip(target.get_texture_format(&windows, &images, &manual_texture_views))
                    .map(|(view, format)| {
                        OutputColorAttachment::new(view.clone(), format.add_srgb_suffix())
                    })
                else {
                    continue;
                };
                entry.insert(attachment);
            }
        };
    }
}

/// Clears the view target [`OutputColorAttachment`]s.
pub fn clear_view_attachments(mut view_target_attachments: ResMut<ViewTargetAttachments>) {
    view_target_attachments.clear();
}

pub fn prepare_view_targets(
    mut commands: Commands,
    clear_color_global: Res<ClearColor>,
    render_device: Res<RenderDevice>,
    mut texture_cache: ResMut<TextureCache>,
    cameras: Query<(
        Entity,
        &ExtractedCamera,
        &ExtractedView,
        &CameraMainTextureUsages,
        &Msaa,
    )>,
    view_target_attachments: Res<ViewTargetAttachments>,
) {
    let mut textures = <HashMap<_, _>>::default();
    for (entity, camera, view, texture_usage, msaa) in cameras.iter() {
        let (Some(target_size), Some(target)) = (camera.physical_target_size, &camera.target)
        else {
            continue;
        };

        let Some(out_attachment) = view_target_attachments.get(target) else {
            continue;
        };

        let main_texture_format = if view.hdr {
            ViewTarget::TEXTURE_FORMAT_HDR
        } else {
            TextureFormat::bevy_default()
        };

        let clear_color = match camera.clear_color {
            ClearColorConfig::Custom(color) => Some(color),
            ClearColorConfig::None => None,
            _ => Some(clear_color_global.0),
        };

        let (a, b, sampled, main_texture) = textures
            .entry((camera.target.clone(), texture_usage.0, view.hdr, msaa))
            .or_insert_with(|| {
                let descriptor = TextureDescriptor {
                    label: None,
                    size: target_size.to_extents(),
                    mip_level_count: 1,
                    sample_count: 1,
                    dimension: TextureDimension::D2,
                    format: main_texture_format,
                    usage: texture_usage.0,
                    view_formats: match main_texture_format {
                        TextureFormat::Bgra8Unorm => &[TextureFormat::Bgra8UnormSrgb],
                        TextureFormat::Rgba8Unorm => &[TextureFormat::Rgba8UnormSrgb],
                        _ => &[],
                    },
                };
                let a = texture_cache.get(
                    &render_device,
                    TextureDescriptor {
                        label: Some("main_texture_a"),
                        ..descriptor
                    },
                );
                let b = texture_cache.get(
                    &render_device,
                    TextureDescriptor {
                        label: Some("main_texture_b"),
                        ..descriptor
                    },
                );
                let sampled = if msaa.samples() > 1 {
                    let sampled = texture_cache.get(
                        &render_device,
                        TextureDescriptor {
                            label: Some("main_texture_sampled"),
                            size: target_size.to_extents(),
                            mip_level_count: 1,
                            sample_count: msaa.samples(),
                            dimension: TextureDimension::D2,
                            format: main_texture_format,
                            usage: TextureUsages::RENDER_ATTACHMENT,
                            view_formats: descriptor.view_formats,
                        },
                    );
                    Some(sampled)
                } else {
                    None
                };
                let main_texture = Arc::new(AtomicUsize::new(0));
                (a, b, sampled, main_texture)
            });

        let converted_clear_color = clear_color.map(Into::into);

        let main_textures = MainTargetTextures {
            a: ColorAttachment::new(a.clone(), sampled.clone(), converted_clear_color),
            b: ColorAttachment::new(b.clone(), sampled.clone(), converted_clear_color),
            main_texture: main_texture.clone(),
        };

        commands.entity(entity).insert(ViewTarget {
            main_texture: main_textures.main_texture.clone(),
            main_textures,
            main_texture_format,
            out_texture: out_attachment.clone(),
        });
    }
}<|MERGE_RESOLUTION|>--- conflicted
+++ resolved
@@ -9,15 +9,7 @@
 pub use window::*;
 
 use crate::{
-<<<<<<< HEAD
-    camera::{
-        CameraMainTextureUsages, ClearColor, ClearColorConfig, Exposure, ExtractedCamera,
-        MainPassResolutionOverride, ManualTextureViews, MipBias, NormalizedRenderTarget,
-        TemporalJitter,
-    },
-=======
     camera::{ExtractedCamera, MipBias, NormalizedRenderTarget, TemporalJitter},
->>>>>>> 15792567
     experimental::occlusion_culling::OcclusionCulling,
     extract_component::ExtractComponentPlugin,
     load_shader_library,
