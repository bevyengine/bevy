pub mod visibility;
pub mod window;

use bevy_asset::{load_internal_asset, HandleUntyped};
pub use visibility::*;
pub use window::*;

use crate::{
<<<<<<< HEAD
    camera::{ExtractedCamera, ManualTextureViews},
=======
    camera::{ExtractedCamera, TemporalJitter},
>>>>>>> 5f0abbfd
    extract_resource::{ExtractResource, ExtractResourcePlugin},
    prelude::{Image, Shader},
    render_asset::RenderAssets,
    render_phase::ViewRangefinder3d,
    render_resource::{DynamicUniformBuffer, ShaderType, Texture, TextureView},
    renderer::{RenderDevice, RenderQueue},
    texture::{BevyDefault, TextureCache},
    Render, RenderApp, RenderSet,
};
use bevy_app::{App, Plugin};
use bevy_ecs::prelude::*;
use bevy_math::{Mat4, UVec4, Vec3, Vec4, Vec4Swizzles};
use bevy_reflect::{Reflect, TypeUuid};
use bevy_transform::components::GlobalTransform;
use bevy_utils::HashMap;
use std::sync::{
    atomic::{AtomicUsize, Ordering},
    Arc,
};
use wgpu::{
    Color, Extent3d, Operations, RenderPassColorAttachment, TextureDescriptor, TextureDimension,
    TextureFormat, TextureUsages,
};

pub const VIEW_TYPE_HANDLE: HandleUntyped =
    HandleUntyped::weak_from_u64(Shader::TYPE_UUID, 15421373904451797197);

pub struct ViewPlugin;

impl Plugin for ViewPlugin {
    fn build(&self, app: &mut App) {
        load_internal_asset!(app, VIEW_TYPE_HANDLE, "view.wgsl", Shader::from_wgsl);

        app.register_type::<ComputedVisibility>()
            .register_type::<ComputedVisibilityFlags>()
            .register_type::<Msaa>()
            .register_type::<RenderLayers>()
            .register_type::<Visibility>()
            .register_type::<VisibleEntities>()
            .register_type::<ColorGrading>()
            .init_resource::<Msaa>()
            // NOTE: windows.is_changed() handles cases where a window was resized
            .add_plugin(ExtractResourcePlugin::<Msaa>::default())
            .add_plugin(VisibilityPlugin);

        if let Ok(render_app) = app.get_sub_app_mut(RenderApp) {
            render_app
                .init_resource::<ViewUniforms>()
                .configure_set(Render, ViewSet::PrepareUniforms.in_set(RenderSet::Prepare))
                .add_systems(
                    Render,
                    (
                        prepare_view_uniforms.in_set(ViewSet::PrepareUniforms),
                        prepare_view_targets
                            .after(WindowSystem::Prepare)
                            .in_set(RenderSet::Prepare)
                            .after(crate::render_asset::prepare_assets::<Image>),
                    ),
                );
        }
    }
}

/// Configuration resource for [Multi-Sample Anti-Aliasing](https://en.wikipedia.org/wiki/Multisample_anti-aliasing).
///
/// The number of samples to run for Multi-Sample Anti-Aliasing. Higher numbers result in
/// smoother edges.
/// Defaults to 4 samples.
///
/// Note that web currently only supports 1 or 4 samples.
///
/// # Example
/// ```
/// # use bevy_app::prelude::App;
/// # use bevy_render::prelude::Msaa;
/// App::new()
///     .insert_resource(Msaa::default())
///     .run();
/// ```
#[derive(Resource, Default, Clone, Copy, ExtractResource, Reflect, PartialEq, PartialOrd)]
#[reflect(Resource)]
pub enum Msaa {
    Off = 1,
    Sample2 = 2,
    #[default]
    Sample4 = 4,
    Sample8 = 8,
}

impl Msaa {
    #[inline]
    pub fn samples(&self) -> u32 {
        *self as u32
    }
}

#[derive(Component)]
pub struct ExtractedView {
    pub projection: Mat4,
    pub transform: GlobalTransform,
    // The view-projection matrix. When provided it is used instead of deriving it from
    // `projection` and `transform` fields, which can be helpful in cases where numerical
    // stability matters and there is a more direct way to derive the view-projection matrix.
    pub view_projection: Option<Mat4>,
    pub hdr: bool,
    // uvec4(origin.x, origin.y, width, height)
    pub viewport: UVec4,
    pub color_grading: ColorGrading,
}

impl ExtractedView {
    /// Creates a 3D rangefinder for a view
    pub fn rangefinder3d(&self) -> ViewRangefinder3d {
        ViewRangefinder3d::from_view_matrix(&self.transform.compute_matrix())
    }
}

/// Configures basic color grading parameters to adjust the image appearance. Grading is applied just before/after tonemapping for a given [`Camera`](crate::camera::Camera) entity.
#[derive(Component, Reflect, Debug, Copy, Clone, ShaderType)]
#[reflect(Component)]
pub struct ColorGrading {
    /// Exposure value (EV) offset, measured in stops.
    pub exposure: f32,

    /// Non-linear luminance adjustment applied before tonemapping. y = pow(x, gamma)
    pub gamma: f32,

    /// Saturation adjustment applied before tonemapping.
    /// Values below 1.0 desaturate, with a value of 0.0 resulting in a grayscale image
    /// with luminance defined by ITU-R BT.709.
    /// Values above 1.0 increase saturation.
    pub pre_saturation: f32,

    /// Saturation adjustment applied after tonemapping.
    /// Values below 1.0 desaturate, with a value of 0.0 resulting in a grayscale image
    /// with luminance defined by ITU-R BT.709
    /// Values above 1.0 increase saturation.
    pub post_saturation: f32,
}

impl Default for ColorGrading {
    fn default() -> Self {
        Self {
            exposure: 0.0,
            gamma: 1.0,
            pre_saturation: 1.0,
            post_saturation: 1.0,
        }
    }
}

#[derive(Clone, ShaderType)]
pub struct ViewUniform {
    view_proj: Mat4,
    unjittered_view_proj: Mat4,
    inverse_view_proj: Mat4,
    view: Mat4,
    inverse_view: Mat4,
    projection: Mat4,
    inverse_projection: Mat4,
    world_position: Vec3,
    // viewport(x_origin, y_origin, width, height)
    viewport: Vec4,
    color_grading: ColorGrading,
}

#[derive(Resource, Default)]
pub struct ViewUniforms {
    pub uniforms: DynamicUniformBuffer<ViewUniform>,
}

#[derive(Component)]
pub struct ViewUniformOffset {
    pub offset: u32,
}

#[derive(Component)]
pub struct ViewTarget {
    main_textures: MainTargetTextures,
    main_texture_format: TextureFormat,
    /// 0 represents `main_textures.a`, 1 represents `main_textures.b`
    /// This is shared across view targets with the same render target
    main_texture: Arc<AtomicUsize>,
    out_texture: TextureView,
    out_texture_format: TextureFormat,
}

pub struct PostProcessWrite<'a> {
    pub source: &'a TextureView,
    pub destination: &'a TextureView,
}

impl ViewTarget {
    pub const TEXTURE_FORMAT_HDR: TextureFormat = TextureFormat::Rgba16Float;

    /// Retrieve this target's color attachment. This will use [`Self::sampled_main_texture`] and resolve to [`Self::main_texture`] if
    /// the target has sampling enabled. Otherwise it will use [`Self::main_texture`] directly.
    pub fn get_color_attachment(&self, ops: Operations<Color>) -> RenderPassColorAttachment {
        match &self.main_textures.sampled {
            Some(sampled_texture) => RenderPassColorAttachment {
                view: sampled_texture,
                resolve_target: Some(self.main_texture()),
                ops,
            },
            None => self.get_unsampled_color_attachment(ops),
        }
    }

    /// Retrieve an "unsampled" color attachment using [`Self::main_texture`].
    pub fn get_unsampled_color_attachment(
        &self,
        ops: Operations<Color>,
    ) -> RenderPassColorAttachment {
        RenderPassColorAttachment {
            view: self.main_texture(),
            resolve_target: None,
            ops,
        }
    }

    /// The "main" unsampled texture.
    pub fn main_texture(&self) -> &TextureView {
        if self.main_texture.load(Ordering::SeqCst) == 0 {
            &self.main_textures.a
        } else {
            &self.main_textures.b
        }
    }

    /// The _other_ "main" unsampled texture.
    /// In most cases you should use [`Self::main_texture`] instead and never this.
    /// The textures will naturally be swapped when [`Self::post_process_write`] is called.
    ///
    /// A use case for this is to be able to prepare a bind group for all main textures
    /// ahead of time.
    pub fn main_texture_other(&self) -> &TextureView {
        if self.main_texture.load(Ordering::SeqCst) == 0 {
            &self.main_textures.b
        } else {
            &self.main_textures.a
        }
    }

    /// The "main" sampled texture.
    pub fn sampled_main_texture(&self) -> Option<&TextureView> {
        self.main_textures.sampled.as_ref()
    }

    #[inline]
    pub fn main_texture_format(&self) -> TextureFormat {
        self.main_texture_format
    }

    /// Returns `true` if and only if the main texture is [`Self::TEXTURE_FORMAT_HDR`]
    #[inline]
    pub fn is_hdr(&self) -> bool {
        self.main_texture_format == ViewTarget::TEXTURE_FORMAT_HDR
    }

    /// The final texture this view will render to.
    #[inline]
    pub fn out_texture(&self) -> &TextureView {
        &self.out_texture
    }

    /// The format of the final texture this view will render to
    #[inline]
    pub fn out_texture_format(&self) -> TextureFormat {
        self.out_texture_format
    }

    /// This will start a new "post process write", which assumes that the caller
    /// will write the [`PostProcessWrite`]'s `source` to the `destination`.
    ///
    /// `source` is the "current" main texture. This will internally flip this
    /// [`ViewTarget`]'s main texture to the `destination` texture, so the caller
    /// _must_ ensure `source` is copied to `destination`, with or without modifications.
    /// Failing to do so will cause the current main texture information to be lost.
    pub fn post_process_write(&self) -> PostProcessWrite {
        let old_is_a_main_texture = self.main_texture.fetch_xor(1, Ordering::SeqCst);
        // if the old main texture is a, then the post processing must write from a to b
        if old_is_a_main_texture == 0 {
            PostProcessWrite {
                source: &self.main_textures.a,
                destination: &self.main_textures.b,
            }
        } else {
            PostProcessWrite {
                source: &self.main_textures.b,
                destination: &self.main_textures.a,
            }
        }
    }
}

#[derive(Component)]
pub struct ViewDepthTexture {
    pub texture: Texture,
    pub view: TextureView,
}

pub fn prepare_view_uniforms(
    mut commands: Commands,
    render_device: Res<RenderDevice>,
    render_queue: Res<RenderQueue>,
    mut view_uniforms: ResMut<ViewUniforms>,
    views: Query<(Entity, &ExtractedView, Option<&TemporalJitter>)>,
) {
    view_uniforms.uniforms.clear();

    for (entity, camera, temporal_jitter) in &views {
        let viewport = camera.viewport.as_vec4();
        let unjittered_projection = camera.projection;
        let mut projection = unjittered_projection;

        if let Some(temporal_jitter) = temporal_jitter {
            temporal_jitter.jitter_projection(&mut projection, viewport.zw());
        }

        let inverse_projection = projection.inverse();
        let view = camera.transform.compute_matrix();
        let inverse_view = view.inverse();

        let view_uniforms = ViewUniformOffset {
            offset: view_uniforms.uniforms.push(ViewUniform {
                view_proj: camera
                    .view_projection
                    .unwrap_or_else(|| projection * inverse_view),
                unjittered_view_proj: unjittered_projection * inverse_view,
                inverse_view_proj: view * inverse_projection,
                view,
                inverse_view,
                projection,
                inverse_projection,
                world_position: camera.transform.translation(),
                viewport,
                color_grading: camera.color_grading,
            }),
        };

        commands.entity(entity).insert(view_uniforms);
    }

    view_uniforms
        .uniforms
        .write_buffer(&render_device, &render_queue);
}

#[derive(Clone)]
struct MainTargetTextures {
    a: TextureView,
    b: TextureView,
    sampled: Option<TextureView>,
    /// 0 represents `main_textures.a`, 1 represents `main_textures.b`
    /// This is shared across view targets with the same render target
    main_texture: Arc<AtomicUsize>,
}

#[allow(clippy::too_many_arguments)]
fn prepare_view_targets(
    mut commands: Commands,
    windows: Res<ExtractedWindows>,
    images: Res<RenderAssets<Image>>,
    msaa: Res<Msaa>,
    render_device: Res<RenderDevice>,
    mut texture_cache: ResMut<TextureCache>,
    cameras: Query<(Entity, &ExtractedCamera, &ExtractedView)>,
    manual_texture_views: Res<ManualTextureViews>,
) {
    let mut textures = HashMap::default();
    for (entity, camera, view) in cameras.iter() {
        if let (Some(target_size), Some(target)) = (camera.physical_target_size, &camera.target) {
            if let (Some(out_texture_view), Some(out_texture_format)) = (
                target.get_texture_view(&windows, &images, &manual_texture_views),
                target.get_texture_format(&windows, &images),
            ) {
                let size = Extent3d {
                    width: target_size.x,
                    height: target_size.y,
                    depth_or_array_layers: 1,
                };

                let main_texture_format = if view.hdr {
                    ViewTarget::TEXTURE_FORMAT_HDR
                } else {
                    TextureFormat::bevy_default()
                };

                let main_textures = textures
                    .entry((camera.target.clone(), view.hdr))
                    .or_insert_with(|| {
                        let descriptor = TextureDescriptor {
                            label: None,
                            size,
                            mip_level_count: 1,
                            sample_count: 1,
                            dimension: TextureDimension::D2,
                            format: main_texture_format,
                            usage: TextureUsages::RENDER_ATTACHMENT
                                | TextureUsages::TEXTURE_BINDING,
                            // TODO: Consider changing this if main_texture_format is not sRGB
                            view_formats: &[],
                        };
                        MainTargetTextures {
                            a: texture_cache
                                .get(
                                    &render_device,
                                    TextureDescriptor {
                                        label: Some("main_texture_a"),
                                        ..descriptor
                                    },
                                )
                                .default_view,
                            b: texture_cache
                                .get(
                                    &render_device,
                                    TextureDescriptor {
                                        label: Some("main_texture_b"),
                                        ..descriptor
                                    },
                                )
                                .default_view,
                            sampled: (msaa.samples() > 1).then(|| {
                                texture_cache
                                    .get(
                                        &render_device,
                                        TextureDescriptor {
                                            label: Some("main_texture_sampled"),
                                            size,
                                            mip_level_count: 1,
                                            sample_count: msaa.samples(),
                                            dimension: TextureDimension::D2,
                                            format: main_texture_format,
                                            usage: TextureUsages::RENDER_ATTACHMENT,
                                            view_formats: &[],
                                        },
                                    )
                                    .default_view
                            }),
                            main_texture: Arc::new(AtomicUsize::new(0)),
                        }
                    });

                commands.entity(entity).insert(ViewTarget {
                    main_textures: main_textures.clone(),
                    main_texture_format,
                    main_texture: main_textures.main_texture.clone(),
                    out_texture: out_texture_view.clone(),
                    out_texture_format,
                });
            }
        }
    }
}

/// System sets for the [`view`](crate::view) module.
#[derive(SystemSet, PartialEq, Eq, Hash, Debug, Clone)]
pub enum ViewSet {
    /// Prepares view uniforms
    PrepareUniforms,
}<|MERGE_RESOLUTION|>--- conflicted
+++ resolved
@@ -6,11 +6,7 @@
 pub use window::*;
 
 use crate::{
-<<<<<<< HEAD
-    camera::{ExtractedCamera, ManualTextureViews},
-=======
-    camera::{ExtractedCamera, TemporalJitter},
->>>>>>> 5f0abbfd
+    camera::{ExtractedCamera, ManualTextureViews, TemporalJitter},
     extract_resource::{ExtractResource, ExtractResourcePlugin},
     prelude::{Image, Shader},
     render_asset::RenderAssets,
