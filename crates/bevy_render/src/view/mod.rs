--- conflicted
+++ resolved
@@ -6,11 +6,7 @@
 pub use window::*;
 
 use crate::{
-<<<<<<< HEAD
-    camera::{ExtractedCamera, MipBias},
-=======
-    camera::{ExtractedCamera, TemporalJitter},
->>>>>>> ed50c8b4
+    camera::{ExtractedCamera, MipBias, TemporalJitter},
     extract_resource::{ExtractResource, ExtractResourcePlugin},
     prelude::{Image, Shader},
     render_asset::RenderAssets,
@@ -174,11 +170,8 @@
     world_position: Vec3,
     // viewport(x_origin, y_origin, width, height)
     viewport: Vec4,
-<<<<<<< HEAD
+    color_grading: ColorGrading,
     mip_bias: f32,
-=======
-    color_grading: ColorGrading,
->>>>>>> ed50c8b4
 }
 
 #[derive(Resource, Default)]
@@ -321,14 +314,12 @@
     render_device: Res<RenderDevice>,
     render_queue: Res<RenderQueue>,
     mut view_uniforms: ResMut<ViewUniforms>,
-<<<<<<< HEAD
-    views: Query<(Entity, &ExtractedView, Option<&MipBias>)>,
-) {
-    view_uniforms.uniforms.clear();
-    for (entity, camera, mip_bias) in &views {
-        let projection = camera.projection;
-=======
-    views: Query<(Entity, &ExtractedView, Option<&TemporalJitter>)>,
+    views: Query<(
+        Entity,
+        &ExtractedView,
+        Option<&TemporalJitter>,
+        Option<&MipBias>,
+    )>,
 ) {
     view_uniforms.uniforms.clear();
 
@@ -341,7 +332,6 @@
             temporal_jitter.jitter_projection(&mut projection, viewport.zw());
         }
 
->>>>>>> ed50c8b4
         let inverse_projection = projection.inverse();
         let view = camera.transform.compute_matrix();
         let inverse_view = view.inverse();
@@ -358,13 +348,9 @@
                 projection,
                 inverse_projection,
                 world_position: camera.transform.translation(),
-<<<<<<< HEAD
-                viewport: camera.viewport.as_vec4(),
-                mip_bias: mip_bias.unwrap_or(&MipBias(0.0)).0,
-=======
                 viewport,
                 color_grading: camera.color_grading,
->>>>>>> ed50c8b4
+                mip_bias: mip_bias.unwrap_or(&MipBias(0.0)).0,
             }),
         };
 
