pub mod visibility;
pub mod window;

use bevy_asset::{load_internal_asset, HandleUntyped};
pub use visibility::*;
pub use window::*;

use crate::{
<<<<<<< HEAD
    camera::{ExtractedCamera, MipBias, TemporalJitter},
=======
    camera::{ExtractedCamera, ManualTextureViews, TemporalJitter},
>>>>>>> c6170d48
    extract_resource::{ExtractResource, ExtractResourcePlugin},
    prelude::{Image, Shader},
    render_asset::RenderAssets,
    render_phase::ViewRangefinder3d,
    render_resource::{DynamicUniformBuffer, ShaderType, Texture, TextureView},
    renderer::{RenderDevice, RenderQueue},
    texture::{BevyDefault, CachedTexture, TextureCache},
    Render, RenderApp, RenderSet,
};
use bevy_app::{App, Plugin};
use bevy_ecs::prelude::*;
use bevy_math::{Mat4, UVec4, Vec3, Vec4, Vec4Swizzles};
use bevy_reflect::{Reflect, TypeUuid};
use bevy_transform::components::GlobalTransform;
use bevy_utils::HashMap;
use std::sync::{
    atomic::{AtomicUsize, Ordering},
    Arc,
};
use wgpu::{
    Color, Extent3d, Operations, RenderPassColorAttachment, TextureDescriptor, TextureDimension,
    TextureFormat, TextureUsages,
};

pub const VIEW_TYPE_HANDLE: HandleUntyped =
    HandleUntyped::weak_from_u64(Shader::TYPE_UUID, 15421373904451797197);

pub struct ViewPlugin;

impl Plugin for ViewPlugin {
    fn build(&self, app: &mut App) {
        load_internal_asset!(app, VIEW_TYPE_HANDLE, "view.wgsl", Shader::from_wgsl);

        app.register_type::<ComputedVisibility>()
            .register_type::<ComputedVisibilityFlags>()
            .register_type::<Msaa>()
            .register_type::<NoFrustumCulling>()
            .register_type::<RenderLayers>()
            .register_type::<Visibility>()
            .register_type::<VisibleEntities>()
            .register_type::<ColorGrading>()
            .init_resource::<Msaa>()
            // NOTE: windows.is_changed() handles cases where a window was resized
            .add_plugins((ExtractResourcePlugin::<Msaa>::default(), VisibilityPlugin));

        if let Ok(render_app) = app.get_sub_app_mut(RenderApp) {
            render_app
                .init_resource::<ViewUniforms>()
                .configure_set(Render, ViewSet::PrepareUniforms.in_set(RenderSet::Prepare))
                .add_systems(
                    Render,
                    (
                        prepare_view_uniforms.in_set(ViewSet::PrepareUniforms),
                        prepare_view_targets
                            .after(WindowSystem::Prepare)
                            .in_set(RenderSet::Prepare)
                            .after(crate::render_asset::prepare_assets::<Image>),
                    ),
                );
        }
    }
}

/// Configuration resource for [Multi-Sample Anti-Aliasing](https://en.wikipedia.org/wiki/Multisample_anti-aliasing).
///
/// The number of samples to run for Multi-Sample Anti-Aliasing. Higher numbers result in
/// smoother edges.
/// Defaults to 4 samples.
///
/// Note that web currently only supports 1 or 4 samples.
///
/// # Example
/// ```
/// # use bevy_app::prelude::App;
/// # use bevy_render::prelude::Msaa;
/// App::new()
///     .insert_resource(Msaa::default())
///     .run();
/// ```
#[derive(
    Resource, Default, Clone, Copy, ExtractResource, Reflect, PartialEq, PartialOrd, Debug,
)]
#[reflect(Resource)]
pub enum Msaa {
    Off = 1,
    Sample2 = 2,
    #[default]
    Sample4 = 4,
    Sample8 = 8,
}

impl Msaa {
    #[inline]
    pub fn samples(&self) -> u32 {
        *self as u32
    }
}

#[derive(Component)]
pub struct ExtractedView {
    pub projection: Mat4,
    pub transform: GlobalTransform,
    // The view-projection matrix. When provided it is used instead of deriving it from
    // `projection` and `transform` fields, which can be helpful in cases where numerical
    // stability matters and there is a more direct way to derive the view-projection matrix.
    pub view_projection: Option<Mat4>,
    pub hdr: bool,
    // uvec4(origin.x, origin.y, width, height)
    pub viewport: UVec4,
    pub color_grading: ColorGrading,
}

impl ExtractedView {
    /// Creates a 3D rangefinder for a view
    pub fn rangefinder3d(&self) -> ViewRangefinder3d {
        ViewRangefinder3d::from_view_matrix(&self.transform.compute_matrix())
    }
}

/// Configures basic color grading parameters to adjust the image appearance. Grading is applied just before/after tonemapping for a given [`Camera`](crate::camera::Camera) entity.
#[derive(Component, Reflect, Debug, Copy, Clone, ShaderType)]
#[reflect(Component)]
pub struct ColorGrading {
    /// Exposure value (EV) offset, measured in stops.
    pub exposure: f32,

    /// Non-linear luminance adjustment applied before tonemapping. y = pow(x, gamma)
    pub gamma: f32,

    /// Saturation adjustment applied before tonemapping.
    /// Values below 1.0 desaturate, with a value of 0.0 resulting in a grayscale image
    /// with luminance defined by ITU-R BT.709.
    /// Values above 1.0 increase saturation.
    pub pre_saturation: f32,

    /// Saturation adjustment applied after tonemapping.
    /// Values below 1.0 desaturate, with a value of 0.0 resulting in a grayscale image
    /// with luminance defined by ITU-R BT.709
    /// Values above 1.0 increase saturation.
    pub post_saturation: f32,
}

impl Default for ColorGrading {
    fn default() -> Self {
        Self {
            exposure: 0.0,
            gamma: 1.0,
            pre_saturation: 1.0,
            post_saturation: 1.0,
        }
    }
}

#[derive(Clone, ShaderType)]
pub struct ViewUniform {
    view_proj: Mat4,
    unjittered_view_proj: Mat4,
    inverse_view_proj: Mat4,
    view: Mat4,
    inverse_view: Mat4,
    projection: Mat4,
    inverse_projection: Mat4,
    world_position: Vec3,
    // viewport(x_origin, y_origin, width, height)
    viewport: Vec4,
    color_grading: ColorGrading,
    mip_bias: f32,
}

#[derive(Resource, Default)]
pub struct ViewUniforms {
    pub uniforms: DynamicUniformBuffer<ViewUniform>,
}

#[derive(Component)]
pub struct ViewUniformOffset {
    pub offset: u32,
}

#[derive(Component)]
pub struct ViewTarget {
    main_textures: MainTargetTextures,
    main_texture_format: TextureFormat,
    /// 0 represents `main_textures.a`, 1 represents `main_textures.b`
    /// This is shared across view targets with the same render target
    main_texture: Arc<AtomicUsize>,
    out_texture: TextureView,
    out_texture_format: TextureFormat,
}

pub struct PostProcessWrite<'a> {
    pub source: &'a TextureView,
    pub destination: &'a TextureView,
}

impl ViewTarget {
    pub const TEXTURE_FORMAT_HDR: TextureFormat = TextureFormat::Rgba16Float;

    /// Retrieve this target's color attachment. This will use [`Self::sampled_main_texture_view`] and resolve to [`Self::main_texture`] if
    /// the target has sampling enabled. Otherwise it will use [`Self::main_texture`] directly.
    pub fn get_color_attachment(&self, ops: Operations<Color>) -> RenderPassColorAttachment {
        match &self.main_textures.sampled {
            Some(CachedTexture {
                default_view: sampled_texture_view,
                ..
            }) => RenderPassColorAttachment {
                view: sampled_texture_view,
                resolve_target: Some(self.main_texture_view()),
                ops,
            },
            None => self.get_unsampled_color_attachment(ops),
        }
    }

    /// Retrieve an "unsampled" color attachment using [`Self::main_texture`].
    pub fn get_unsampled_color_attachment(
        &self,
        ops: Operations<Color>,
    ) -> RenderPassColorAttachment {
        RenderPassColorAttachment {
            view: self.main_texture_view(),
            resolve_target: None,
            ops,
        }
    }

    /// The "main" unsampled texture.
    pub fn main_texture(&self) -> &Texture {
        if self.main_texture.load(Ordering::SeqCst) == 0 {
            &self.main_textures.a.texture
        } else {
            &self.main_textures.b.texture
        }
    }

    /// The _other_ "main" unsampled texture.
    /// In most cases you should use [`Self::main_texture`] instead and never this.
    /// The textures will naturally be swapped when [`Self::post_process_write`] is called.
    ///
    /// A use case for this is to be able to prepare a bind group for all main textures
    /// ahead of time.
    pub fn main_texture_other(&self) -> &Texture {
        if self.main_texture.load(Ordering::SeqCst) == 0 {
            &self.main_textures.b.texture
        } else {
            &self.main_textures.a.texture
        }
    }

    /// The "main" unsampled texture.
    pub fn main_texture_view(&self) -> &TextureView {
        if self.main_texture.load(Ordering::SeqCst) == 0 {
            &self.main_textures.a.default_view
        } else {
            &self.main_textures.b.default_view
        }
    }

    /// The _other_ "main" unsampled texture view.
    /// In most cases you should use [`Self::main_texture_view`] instead and never this.
    /// The textures will naturally be swapped when [`Self::post_process_write`] is called.
    ///
    /// A use case for this is to be able to prepare a bind group for all main textures
    /// ahead of time.
    pub fn main_texture_other_view(&self) -> &TextureView {
        if self.main_texture.load(Ordering::SeqCst) == 0 {
            &self.main_textures.b.default_view
        } else {
            &self.main_textures.a.default_view
        }
    }

    /// The "main" sampled texture.
    pub fn sampled_main_texture(&self) -> Option<&Texture> {
        self.main_textures
            .sampled
            .as_ref()
            .map(|sampled| &sampled.texture)
    }

    /// The "main" sampled texture view.
    pub fn sampled_main_texture_view(&self) -> Option<&TextureView> {
        self.main_textures
            .sampled
            .as_ref()
            .map(|sampled| &sampled.default_view)
    }

    #[inline]
    pub fn main_texture_format(&self) -> TextureFormat {
        self.main_texture_format
    }

    /// Returns `true` if and only if the main texture is [`Self::TEXTURE_FORMAT_HDR`]
    #[inline]
    pub fn is_hdr(&self) -> bool {
        self.main_texture_format == ViewTarget::TEXTURE_FORMAT_HDR
    }

    /// The final texture this view will render to.
    #[inline]
    pub fn out_texture(&self) -> &TextureView {
        &self.out_texture
    }

    /// The format of the final texture this view will render to
    #[inline]
    pub fn out_texture_format(&self) -> TextureFormat {
        self.out_texture_format
    }

    /// This will start a new "post process write", which assumes that the caller
    /// will write the [`PostProcessWrite`]'s `source` to the `destination`.
    ///
    /// `source` is the "current" main texture. This will internally flip this
    /// [`ViewTarget`]'s main texture to the `destination` texture, so the caller
    /// _must_ ensure `source` is copied to `destination`, with or without modifications.
    /// Failing to do so will cause the current main texture information to be lost.
    pub fn post_process_write(&self) -> PostProcessWrite {
        let old_is_a_main_texture = self.main_texture.fetch_xor(1, Ordering::SeqCst);
        // if the old main texture is a, then the post processing must write from a to b
        if old_is_a_main_texture == 0 {
            PostProcessWrite {
                source: &self.main_textures.a.default_view,
                destination: &self.main_textures.b.default_view,
            }
        } else {
            PostProcessWrite {
                source: &self.main_textures.b.default_view,
                destination: &self.main_textures.a.default_view,
            }
        }
    }
}

#[derive(Component)]
pub struct ViewDepthTexture {
    pub texture: Texture,
    pub view: TextureView,
}

pub fn prepare_view_uniforms(
    mut commands: Commands,
    render_device: Res<RenderDevice>,
    render_queue: Res<RenderQueue>,
    mut view_uniforms: ResMut<ViewUniforms>,
    views: Query<(
        Entity,
        &ExtractedView,
        Option<&TemporalJitter>,
        Option<&MipBias>,
    )>,
) {
    view_uniforms.uniforms.clear();

    for (entity, camera, temporal_jitter, mip_bias) in &views {
        let viewport = camera.viewport.as_vec4();
        let unjittered_projection = camera.projection;
        let mut projection = unjittered_projection;

        if let Some(temporal_jitter) = temporal_jitter {
            temporal_jitter.jitter_projection(&mut projection, viewport.zw());
        }

        let inverse_projection = projection.inverse();
        let view = camera.transform.compute_matrix();
        let inverse_view = view.inverse();

        let view_uniforms = ViewUniformOffset {
            offset: view_uniforms.uniforms.push(ViewUniform {
                view_proj: camera
                    .view_projection
                    .unwrap_or_else(|| projection * inverse_view),
                unjittered_view_proj: unjittered_projection * inverse_view,
                inverse_view_proj: view * inverse_projection,
                view,
                inverse_view,
                projection,
                inverse_projection,
                world_position: camera.transform.translation(),
                viewport,
                color_grading: camera.color_grading,
                mip_bias: mip_bias.unwrap_or(&MipBias(0.0)).0,
            }),
        };

        commands.entity(entity).insert(view_uniforms);
    }

    view_uniforms
        .uniforms
        .write_buffer(&render_device, &render_queue);
}

#[derive(Clone)]
struct MainTargetTextures {
    a: CachedTexture,
    b: CachedTexture,
    sampled: Option<CachedTexture>,
    /// 0 represents `main_textures.a`, 1 represents `main_textures.b`
    /// This is shared across view targets with the same render target
    main_texture: Arc<AtomicUsize>,
}

#[allow(clippy::too_many_arguments)]
fn prepare_view_targets(
    mut commands: Commands,
    windows: Res<ExtractedWindows>,
    images: Res<RenderAssets<Image>>,
    msaa: Res<Msaa>,
    render_device: Res<RenderDevice>,
    mut texture_cache: ResMut<TextureCache>,
    cameras: Query<(Entity, &ExtractedCamera, &ExtractedView)>,
    manual_texture_views: Res<ManualTextureViews>,
) {
    let mut textures = HashMap::default();
    for (entity, camera, view) in cameras.iter() {
        if let (Some(target_size), Some(target)) = (camera.physical_target_size, &camera.target) {
            if let (Some(out_texture_view), Some(out_texture_format)) = (
                target.get_texture_view(&windows, &images, &manual_texture_views),
                target.get_texture_format(&windows, &images, &manual_texture_views),
            ) {
                let size = Extent3d {
                    width: target_size.x,
                    height: target_size.y,
                    depth_or_array_layers: 1,
                };

                let main_texture_format = if view.hdr {
                    ViewTarget::TEXTURE_FORMAT_HDR
                } else {
                    TextureFormat::bevy_default()
                };

                let main_textures = textures
                    .entry((camera.target.clone(), view.hdr))
                    .or_insert_with(|| {
                        let descriptor = TextureDescriptor {
                            label: None,
                            size,
                            mip_level_count: 1,
                            sample_count: 1,
                            dimension: TextureDimension::D2,
                            format: main_texture_format,
                            usage: TextureUsages::RENDER_ATTACHMENT
                                | TextureUsages::TEXTURE_BINDING
                                | TextureUsages::COPY_SRC,
                            view_formats: match main_texture_format {
                                TextureFormat::Bgra8Unorm => &[TextureFormat::Bgra8UnormSrgb],
                                TextureFormat::Rgba8Unorm => &[TextureFormat::Rgba8UnormSrgb],
                                _ => &[],
                            },
                        };
                        let a = texture_cache.get(
                            &render_device,
                            TextureDescriptor {
                                label: Some("main_texture_a"),
                                ..descriptor
                            },
                        );
                        let b = texture_cache.get(
                            &render_device,
                            TextureDescriptor {
                                label: Some("main_texture_b"),
                                ..descriptor
                            },
                        );
                        let sampled = if msaa.samples() > 1 {
                            let sampled = texture_cache.get(
                                &render_device,
                                TextureDescriptor {
                                    label: Some("main_texture_sampled"),
                                    size,
                                    mip_level_count: 1,
                                    sample_count: msaa.samples(),
                                    dimension: TextureDimension::D2,
                                    format: main_texture_format,
                                    usage: TextureUsages::RENDER_ATTACHMENT,
                                    view_formats: descriptor.view_formats,
                                },
                            );
                            Some(sampled)
                        } else {
                            None
                        };
                        MainTargetTextures {
                            a,
                            b,
                            sampled,
                            main_texture: Arc::new(AtomicUsize::new(0)),
                        }
                    });

                commands.entity(entity).insert(ViewTarget {
                    main_textures: main_textures.clone(),
                    main_texture_format,
                    main_texture: main_textures.main_texture.clone(),
                    out_texture: out_texture_view.clone(),
                    out_texture_format: out_texture_format.add_srgb_suffix(),
                });
            }
        }
    }
}

/// System sets for the [`view`](crate::view) module.
#[derive(SystemSet, PartialEq, Eq, Hash, Debug, Clone)]
pub enum ViewSet {
    /// Prepares view uniforms
    PrepareUniforms,
}<|MERGE_RESOLUTION|>--- conflicted
+++ resolved
@@ -6,11 +6,7 @@
 pub use window::*;
 
 use crate::{
-<<<<<<< HEAD
-    camera::{ExtractedCamera, MipBias, TemporalJitter},
-=======
-    camera::{ExtractedCamera, ManualTextureViews, TemporalJitter},
->>>>>>> c6170d48
+    camera::{ExtractedCamera, ManualTextureViews, MipBias, TemporalJitter},
     extract_resource::{ExtractResource, ExtractResourcePlugin},
     prelude::{Image, Shader},
     render_asset::RenderAssets,
