pub mod visibility;
pub mod window;

use bevy_utils::HashMap;
pub use visibility::*;
use wgpu::{
    Color, Extent3d, Operations, RenderPassColorAttachment, TextureDescriptor, TextureDimension,
    TextureUsages,
};
pub use window::*;

use crate::{
    camera::ExtractedCamera,
    extract_resource::{ExtractResource, ExtractResourcePlugin},
    prelude::Image,
    rangefinder::ViewRangefinder3d,
    render_asset::RenderAssets,
    render_resource::{DynamicUniformBuffer, ShaderType, Texture, TextureView},
    renderer::{RenderDevice, RenderQueue, RenderTextureFormat},
    texture::TextureCache,
    RenderApp, RenderStage,
};
use bevy_app::{App, Plugin};
use bevy_ecs::prelude::*;
use bevy_math::{Mat4, UVec4, Vec3, Vec4};
use bevy_reflect::Reflect;
use bevy_transform::components::GlobalTransform;

pub struct ViewPlugin;

impl Plugin for ViewPlugin {
    fn build(&self, app: &mut App) {
        app.register_type::<Msaa>()
            .init_resource::<Msaa>()
            // NOTE: windows.is_changed() handles cases where a window was resized
            .add_plugin(ExtractResourcePlugin::<Msaa>::default())
            .add_plugin(VisibilityPlugin);

        if let Ok(render_app) = app.get_sub_app_mut(RenderApp) {
            render_app
                .init_resource::<ViewUniforms>()
                .add_system_to_stage(RenderStage::Prepare, prepare_view_uniforms)
                .add_system_to_stage(
                    RenderStage::Prepare,
                    prepare_view_targets.after(WindowSystem::Prepare),
                );
        }
    }
}

/// Configuration resource for [Multi-Sample Anti-Aliasing](https://en.wikipedia.org/wiki/Multisample_anti-aliasing).
///
/// # Example
/// ```
/// # use bevy_app::prelude::App;
/// # use bevy_render::prelude::Msaa;
/// App::new()
///     .insert_resource(Msaa { samples: 4 })
///     .run();
/// ```
#[derive(Resource, Clone, ExtractResource, Reflect)]
#[reflect(Resource)]
pub struct Msaa {
    /// The number of samples to run for Multi-Sample Anti-Aliasing. Higher numbers result in
    /// smoother edges.
    /// Defaults to 4.
    ///
    /// Note that WGPU currently only supports 1 or 4 samples.
    /// Ultimately we plan on supporting whatever is natively supported on a given device.
    /// Check out this issue for more info: <https://github.com/gfx-rs/wgpu/issues/1832>
    pub samples: u32,
}

impl Default for Msaa {
    fn default() -> Self {
        Self { samples: 4 }
    }
}

#[derive(Component)]
pub struct ExtractedView {
    pub projection: Mat4,
    pub transform: GlobalTransform,
<<<<<<< HEAD
    pub width: u32,
    pub height: u32,
    pub hdr: bool,
=======
    // uvec4(origin.x, origin.y, width, height)
    pub viewport: UVec4,
>>>>>>> 3689d5d0
}

impl ExtractedView {
    /// Creates a 3D rangefinder for a view
    pub fn rangefinder3d(&self) -> ViewRangefinder3d {
        ViewRangefinder3d::from_view_matrix(&self.transform.compute_matrix())
    }
}

#[derive(Clone, ShaderType)]
pub struct ViewUniform {
    view_proj: Mat4,
    inverse_view_proj: Mat4,
    view: Mat4,
    inverse_view: Mat4,
    projection: Mat4,
    inverse_projection: Mat4,
    world_position: Vec3,
    // viewport(x_origin, y_origin, width, height)
    viewport: Vec4,
}

#[derive(Resource, Default)]
pub struct ViewUniforms {
    pub uniforms: DynamicUniformBuffer<ViewUniform>,
}

#[derive(Component)]
pub struct ViewUniformOffset {
    pub offset: u32,
}

#[derive(Clone)]
pub enum ViewMainTexture {
    Hdr {
        hdr_texture: TextureView,
        sampled_hdr_texture: Option<TextureView>,

        ldr_texture: TextureView,
    },
    Sdr {
        texture: TextureView,
        sampled_texture: Option<TextureView>,
    },
}

impl ViewMainTexture {
    pub fn texture(&self) -> &TextureView {
        match self {
            ViewMainTexture::Hdr { hdr_texture, .. } => hdr_texture,
            ViewMainTexture::Sdr { texture, .. } => texture,
        }
    }
}

#[derive(Component)]
pub struct ViewTarget {
    pub main_texture: ViewMainTexture,
    pub out_texture: TextureView,
}

impl ViewTarget {
    pub const TEXTURE_FORMAT_HDR: TextureFormat = TextureFormat::Rgba16Float;

    pub fn get_color_attachment(&self, ops: Operations<Color>) -> RenderPassColorAttachment {
        let (target, sampled) = match &self.main_texture {
            ViewMainTexture::Hdr {
                hdr_texture,
                sampled_hdr_texture,
                ..
            } => (hdr_texture, sampled_hdr_texture),
            ViewMainTexture::Sdr {
                texture,
                sampled_texture,
            } => (texture, sampled_texture),
        };
        match sampled {
            Some(sampled_target) => RenderPassColorAttachment {
                view: sampled_target,
                resolve_target: Some(target),
                ops,
            },
            None => RenderPassColorAttachment {
                view: target,
                resolve_target: None,
                ops,
            },
        }
    }
}

#[derive(Component)]
pub struct ViewDepthTexture {
    pub texture: Texture,
    pub view: TextureView,
}

fn prepare_view_uniforms(
    mut commands: Commands,
    render_device: Res<RenderDevice>,
    render_queue: Res<RenderQueue>,
    mut view_uniforms: ResMut<ViewUniforms>,
    views: Query<(Entity, &ExtractedView)>,
) {
    view_uniforms.uniforms.clear();
    for (entity, camera) in &views {
        let projection = camera.projection;
        let inverse_projection = projection.inverse();
        let view = camera.transform.compute_matrix();
        let inverse_view = view.inverse();
        let view_uniforms = ViewUniformOffset {
            offset: view_uniforms.uniforms.push(ViewUniform {
                view_proj: projection * inverse_view,
                inverse_view_proj: view * inverse_projection,
                view,
                inverse_view,
                projection,
                inverse_projection,
                world_position: camera.transform.translation(),
                viewport: camera.viewport.as_vec4(),
            }),
        };

        commands.entity(entity).insert(view_uniforms);
    }

    view_uniforms
        .uniforms
        .write_buffer(&render_device, &render_queue);
}

#[allow(clippy::too_many_arguments)]
fn prepare_view_targets(
    mut commands: Commands,
    windows: Res<ExtractedWindows>,
    images: Res<RenderAssets<Image>>,
    msaa: Res<Msaa>,
    render_device: Res<RenderDevice>,
    texture_format: Res<RenderTextureFormat>,
    mut texture_cache: ResMut<TextureCache>,
    cameras: Query<(Entity, &ExtractedCamera, &ExtractedView)>,
) {
    let mut textures = HashMap::default();
    for (entity, camera, view) in cameras.iter() {
        if let Some(target_size) = camera.physical_target_size {
            if let Some(texture_view) = camera.target.get_texture_view(&windows, &images) {
                let size = Extent3d {
                    width: target_size.x,
                    height: target_size.y,
                    depth_or_array_layers: 1,
                };

                let main_texture = textures
                    .entry((camera.target.clone(), view.hdr))
                    .or_insert_with(|| {
                        let main_texture_format = if view.hdr {
                            ViewTarget::TEXTURE_FORMAT_HDR
                        } else {
                            TextureFormat::bevy_default()
                        };

                        let main_texture = texture_cache.get(
                            &render_device,
                            TextureDescriptor {
                                label: Some("main_texture"),
                                size,
                                mip_level_count: 1,
                                sample_count: 1,
                                dimension: TextureDimension::D2,
                                format: main_texture_format,
                                usage: TextureUsages::RENDER_ATTACHMENT
                                    | TextureUsages::TEXTURE_BINDING,
                            },
                        );

                        let sampled_main_texture = (msaa.samples > 1).then(|| {
                            texture_cache
                                .get(
                                    &render_device,
                                    TextureDescriptor {
                                        label: Some("main_texture_sampled"),
                                        size,
                                        mip_level_count: 1,
                                        sample_count: msaa.samples,
                                        dimension: TextureDimension::D2,
                                        format: main_texture_format,
                                        usage: TextureUsages::RENDER_ATTACHMENT,
                                    },
                                )
                                .default_view
                        });
                        if view.hdr {
                            let ldr_texture = texture_cache.get(
                                &render_device,
                                TextureDescriptor {
                                    label: Some("ldr_texture"),
                                    size,
                                    mip_level_count: 1,
                                    sample_count: 1,
                                    dimension: TextureDimension::D2,
<<<<<<< HEAD
                                    format: TextureFormat::bevy_default(),
                                    usage: TextureUsages::RENDER_ATTACHMENT
                                        | TextureUsages::TEXTURE_BINDING,
=======
                                    format: **texture_format,
                                    usage: TextureUsages::RENDER_ATTACHMENT,
>>>>>>> 3689d5d0
                                },
                            );

                            ViewMainTexture::Hdr {
                                hdr_texture: main_texture.default_view,
                                sampled_hdr_texture: sampled_main_texture,
                                ldr_texture: ldr_texture.default_view,
                            }
                        } else {
                            ViewMainTexture::Sdr {
                                texture: main_texture.default_view,
                                sampled_texture: sampled_main_texture,
                            }
                        }
                    });

                commands.entity(entity).insert(ViewTarget {
                    main_texture: main_texture.clone(),
                    out_texture: texture_view.clone(),
                });
            }
        }
    }
}<|MERGE_RESOLUTION|>--- conflicted
+++ resolved
@@ -5,7 +5,7 @@
 pub use visibility::*;
 use wgpu::{
     Color, Extent3d, Operations, RenderPassColorAttachment, TextureDescriptor, TextureDimension,
-    TextureUsages,
+    TextureFormat, TextureUsages,
 };
 pub use window::*;
 
@@ -16,8 +16,8 @@
     rangefinder::ViewRangefinder3d,
     render_asset::RenderAssets,
     render_resource::{DynamicUniformBuffer, ShaderType, Texture, TextureView},
-    renderer::{RenderDevice, RenderQueue, RenderTextureFormat},
-    texture::TextureCache,
+    renderer::{RenderDevice, RenderQueue},
+    texture::{BevyDefault, TextureCache},
     RenderApp, RenderStage,
 };
 use bevy_app::{App, Plugin};
@@ -81,14 +81,9 @@
 pub struct ExtractedView {
     pub projection: Mat4,
     pub transform: GlobalTransform,
-<<<<<<< HEAD
-    pub width: u32,
-    pub height: u32,
     pub hdr: bool,
-=======
     // uvec4(origin.x, origin.y, width, height)
     pub viewport: UVec4,
->>>>>>> 3689d5d0
 }
 
 impl ExtractedView {
@@ -227,7 +222,6 @@
     images: Res<RenderAssets<Image>>,
     msaa: Res<Msaa>,
     render_device: Res<RenderDevice>,
-    texture_format: Res<RenderTextureFormat>,
     mut texture_cache: ResMut<TextureCache>,
     cameras: Query<(Entity, &ExtractedCamera, &ExtractedView)>,
 ) {
@@ -289,14 +283,9 @@
                                     mip_level_count: 1,
                                     sample_count: 1,
                                     dimension: TextureDimension::D2,
-<<<<<<< HEAD
                                     format: TextureFormat::bevy_default(),
                                     usage: TextureUsages::RENDER_ATTACHMENT
                                         | TextureUsages::TEXTURE_BINDING,
-=======
-                                    format: **texture_format,
-                                    usage: TextureUsages::RENDER_ATTACHMENT,
->>>>>>> 3689d5d0
                                 },
                             );
 
