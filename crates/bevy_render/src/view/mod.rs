pub mod visibility;
pub mod window;

use bevy_asset::{load_internal_asset, Handle};
pub use visibility::*;
pub use window::*;

use crate::{
    camera::{
        ClearColor, ClearColorConfig, ExtractedCamera, ManualTextureViews, MipBias, TemporalJitter,
    },
    extract_resource::{ExtractResource, ExtractResourcePlugin},
    prelude::{Image, Shader},
    primitives::Frustum,
    render_asset::RenderAssets,
    render_phase::ViewRangefinder3d,
    render_resource::{DynamicUniformBuffer, ShaderType, Texture, TextureView},
    renderer::{RenderDevice, RenderQueue},
    texture::{BevyDefault, CachedTexture, ColorAttachment, DepthAttachment, TextureCache},
    Render, RenderApp, RenderSet,
};
use bevy_app::{App, Plugin};
use bevy_ecs::prelude::*;
use bevy_math::{Mat4, UVec4, Vec3, Vec4, Vec4Swizzles};
use bevy_reflect::Reflect;
use bevy_transform::components::GlobalTransform;
use bevy_utils::HashMap;
use std::sync::{
    atomic::{AtomicBool, AtomicUsize, Ordering},
    Arc,
};
use wgpu::{
    Extent3d, RenderPassColorAttachment, RenderPassDepthStencilAttachment, StoreOp,
    TextureDescriptor, TextureDimension, TextureFormat, TextureUsages,
};

pub const VIEW_TYPE_HANDLE: Handle<Shader> = Handle::weak_from_u128(15421373904451797197);

pub struct ViewPlugin;

impl Plugin for ViewPlugin {
    fn build(&self, app: &mut App) {
        load_internal_asset!(app, VIEW_TYPE_HANDLE, "view.wgsl", Shader::from_wgsl);

        app.register_type::<InheritedVisibility>()
            .register_type::<ViewVisibility>()
            .register_type::<Msaa>()
            .register_type::<NoFrustumCulling>()
            .register_type::<RenderLayers>()
            .register_type::<Visibility>()
            .register_type::<VisibleEntities>()
            .register_type::<ColorGrading>()
            .init_resource::<Msaa>()
            // NOTE: windows.is_changed() handles cases where a window was resized
            .add_plugins((ExtractResourcePlugin::<Msaa>::default(), VisibilityPlugin));

        if let Ok(render_app) = app.get_sub_app_mut(RenderApp) {
            render_app.init_resource::<ViewUniforms>().add_systems(
                Render,
                (
                    prepare_view_targets
                        .in_set(RenderSet::ManageViews)
                        .after(prepare_windows)
                        .after(crate::render_asset::prepare_assets::<Image>),
                    prepare_view_uniforms.in_set(RenderSet::PrepareResources),
                ),
            );
        }
    }
}

/// Configuration resource for [Multi-Sample Anti-Aliasing](https://en.wikipedia.org/wiki/Multisample_anti-aliasing).
///
/// The number of samples to run for Multi-Sample Anti-Aliasing. Higher numbers result in
/// smoother edges.
/// Defaults to 4 samples.
///
/// Note that web currently only supports 1 or 4 samples.
///
/// # Example
/// ```
/// # use bevy_app::prelude::App;
/// # use bevy_render::prelude::Msaa;
/// App::new()
///     .insert_resource(Msaa::default())
///     .run();
/// ```
#[derive(
    Resource, Default, Clone, Copy, ExtractResource, Reflect, PartialEq, PartialOrd, Debug,
)]
#[reflect(Resource)]
pub enum Msaa {
    Off = 1,
    Sample2 = 2,
    #[default]
    Sample4 = 4,
    Sample8 = 8,
}

impl Msaa {
    #[inline]
    pub fn samples(&self) -> u32 {
        *self as u32
    }
}

#[derive(Component)]
pub struct ExtractedView {
    pub projection: Mat4,
    pub transform: GlobalTransform,
    // The view-projection matrix. When provided it is used instead of deriving it from
    // `projection` and `transform` fields, which can be helpful in cases where numerical
    // stability matters and there is a more direct way to derive the view-projection matrix.
    pub view_projection: Option<Mat4>,
    pub hdr: bool,
    // uvec4(origin.x, origin.y, width, height)
    pub viewport: UVec4,
    pub color_grading: ColorGrading,
}

impl ExtractedView {
    /// Creates a 3D rangefinder for a view
    pub fn rangefinder3d(&self) -> ViewRangefinder3d {
        ViewRangefinder3d::from_view_matrix(&self.transform.compute_matrix())
    }
}

/// Configures basic color grading parameters to adjust the image appearance. Grading is applied just before/after tonemapping for a given [`Camera`](crate::camera::Camera) entity.
#[derive(Component, Reflect, Debug, Copy, Clone, ShaderType)]
#[reflect(Component)]
pub struct ColorGrading {
    /// Exposure value (EV) offset, measured in stops.
    pub exposure: f32,

    /// Non-linear luminance adjustment applied before tonemapping. y = pow(x, gamma)
    pub gamma: f32,

    /// Saturation adjustment applied before tonemapping.
    /// Values below 1.0 desaturate, with a value of 0.0 resulting in a grayscale image
    /// with luminance defined by ITU-R BT.709.
    /// Values above 1.0 increase saturation.
    pub pre_saturation: f32,

    /// Saturation adjustment applied after tonemapping.
    /// Values below 1.0 desaturate, with a value of 0.0 resulting in a grayscale image
    /// with luminance defined by ITU-R BT.709
    /// Values above 1.0 increase saturation.
    pub post_saturation: f32,
}

impl Default for ColorGrading {
    fn default() -> Self {
        Self {
            exposure: 0.0,
            gamma: 1.0,
            pre_saturation: 1.0,
            post_saturation: 1.0,
        }
    }
}

#[derive(Clone, ShaderType)]
pub struct ViewUniform {
    view_proj: Mat4,
    unjittered_view_proj: Mat4,
    inverse_view_proj: Mat4,
    view: Mat4,
    inverse_view: Mat4,
    projection: Mat4,
    inverse_projection: Mat4,
    world_position: Vec3,
    // viewport(x_origin, y_origin, width, height)
    viewport: Vec4,
    frustum: [Vec4; 6],
    color_grading: ColorGrading,
    mip_bias: f32,
    render_layers: u32,
}

#[derive(Resource, Default)]
pub struct ViewUniforms {
    pub uniforms: DynamicUniformBuffer<ViewUniform>,
}

#[derive(Component)]
pub struct ViewUniformOffset {
    pub offset: u32,
}

#[derive(Component)]
pub struct ViewTarget {
    main_textures: MainTargetTextures,
    main_texture_format: TextureFormat,
    /// 0 represents `main_textures.a`, 1 represents `main_textures.b`
    /// This is shared across view targets with the same render target
    main_texture: Arc<AtomicUsize>,
    out_texture: TextureView,
    out_texture_format: TextureFormat,
    first_write: Arc<AtomicBool>,
}

pub struct PostProcessWrite<'a> {
    pub source: &'a TextureView,
    pub destination: &'a TextureView,
}

impl ViewTarget {
    pub const TEXTURE_FORMAT_HDR: TextureFormat = TextureFormat::Rgba16Float;

    /// Retrieve this target's main texture's color attachment.
    pub fn get_color_attachment(&self) -> RenderPassColorAttachment {
        if self.main_texture.load(Ordering::SeqCst) == 0 {
            self.main_textures.a.get_attachment()
        } else {
            self.main_textures.b.get_attachment()
        }
    }

    /// Retrieve this target's "unsampled" main texture's color attachment.
    pub fn get_unsampled_color_attachment(&self) -> RenderPassColorAttachment {
        if self.main_texture.load(Ordering::SeqCst) == 0 {
            self.main_textures.a.get_unsampled_attachment()
        } else {
            self.main_textures.b.get_unsampled_attachment()
        }
    }

    /// The "main" unsampled texture.
    pub fn main_texture(&self) -> &Texture {
        if self.main_texture.load(Ordering::SeqCst) == 0 {
            &self.main_textures.a.texture.texture
        } else {
            &self.main_textures.b.texture.texture
        }
    }

    /// The _other_ "main" unsampled texture.
    /// In most cases you should use [`Self::main_texture`] instead and never this.
    /// The textures will naturally be swapped when [`Self::post_process_write`] is called.
    ///
    /// A use case for this is to be able to prepare a bind group for all main textures
    /// ahead of time.
    pub fn main_texture_other(&self) -> &Texture {
        if self.main_texture.load(Ordering::SeqCst) == 0 {
            &self.main_textures.b.texture.texture
        } else {
            &self.main_textures.a.texture.texture
        }
    }

    /// The "main" unsampled texture.
    pub fn main_texture_view(&self) -> &TextureView {
        if self.main_texture.load(Ordering::SeqCst) == 0 {
            &self.main_textures.a.texture.default_view
        } else {
            &self.main_textures.b.texture.default_view
        }
    }

    /// The _other_ "main" unsampled texture view.
    /// In most cases you should use [`Self::main_texture_view`] instead and never this.
    /// The textures will naturally be swapped when [`Self::post_process_write`] is called.
    ///
    /// A use case for this is to be able to prepare a bind group for all main textures
    /// ahead of time.
    pub fn main_texture_other_view(&self) -> &TextureView {
        if self.main_texture.load(Ordering::SeqCst) == 0 {
            &self.main_textures.b.texture.default_view
        } else {
            &self.main_textures.a.texture.default_view
        }
    }

    /// The "main" sampled texture.
    pub fn sampled_main_texture(&self) -> Option<&Texture> {
        self.main_textures
            .a
            .resolve_target
            .as_ref()
            .map(|sampled| &sampled.texture)
    }

    /// The "main" sampled texture view.
    pub fn sampled_main_texture_view(&self) -> Option<&TextureView> {
        self.main_textures
            .a
            .resolve_target
            .as_ref()
            .map(|sampled| &sampled.default_view)
    }

    #[inline]
    pub fn main_texture_format(&self) -> TextureFormat {
        self.main_texture_format
    }

    /// Returns `true` if and only if the main texture is [`Self::TEXTURE_FORMAT_HDR`]
    #[inline]
    pub fn is_hdr(&self) -> bool {
        self.main_texture_format == ViewTarget::TEXTURE_FORMAT_HDR
    }

    /// The final texture this view will render to.
    #[inline]
    pub fn out_texture(&self) -> &TextureView {
        &self.out_texture
    }

    /// The format of the final texture this view will render to
    #[inline]
    pub fn out_texture_format(&self) -> TextureFormat {
        self.out_texture_format
    }

    /// This will start a new "post process write", which assumes that the caller
    /// will write the [`PostProcessWrite`]'s `source` to the `destination`.
    ///
    /// `source` is the "current" main texture. This will internally flip this
    /// [`ViewTarget`]'s main texture to the `destination` texture, so the caller
    /// _must_ ensure `source` is copied to `destination`, with or without modifications.
    /// Failing to do so will cause the current main texture information to be lost.
    pub fn post_process_write(&self) -> PostProcessWrite {
        let old_is_a_main_texture = self.main_texture.fetch_xor(1, Ordering::SeqCst);
        // if the old main texture is a, then the post processing must write from a to b
        if old_is_a_main_texture == 0 {
            self.main_textures.b.mark_as_cleared();
            PostProcessWrite {
                source: &self.main_textures.a.texture.default_view,
                destination: &self.main_textures.b.texture.default_view,
            }
        } else {
            self.main_textures.a.mark_as_cleared();
            PostProcessWrite {
                source: &self.main_textures.b.texture.default_view,
                destination: &self.main_textures.a.texture.default_view,
            }
        }
    }

    pub fn is_first_write(&self) -> bool {
        self.first_write.fetch_and(false, Ordering::SeqCst)
    }
}

#[derive(Component)]
pub struct ViewDepthTexture {
    pub texture: Texture,
<<<<<<< HEAD
    pub view: TextureView,
    first_write: Arc<AtomicBool>,
}

impl ViewDepthTexture {
    pub fn new(texture: Texture, view: TextureView) -> Self {
        Self {
            texture,
            view,
            first_write: Arc::new(AtomicBool::new(true)),
        }
    }

    pub fn is_first_write(&self) -> bool {
        self.first_write.fetch_and(false, Ordering::SeqCst)
=======
    attachment: DepthAttachment,
}

impl ViewDepthTexture {
    pub fn new(texture: CachedTexture, clear_value: Option<f32>) -> Self {
        Self {
            texture: texture.texture,
            attachment: DepthAttachment::new(texture.default_view, clear_value),
        }
    }

    pub fn get_attachment(&self, store: StoreOp) -> RenderPassDepthStencilAttachment {
        self.attachment.get_attachment(store)
>>>>>>> 1ced9ff4
    }
}

pub fn prepare_view_uniforms(
    mut commands: Commands,
    render_device: Res<RenderDevice>,
    render_queue: Res<RenderQueue>,
    mut view_uniforms: ResMut<ViewUniforms>,
    views: Query<(
        Entity,
        &ExtractedView,
        Option<&Frustum>,
        Option<&TemporalJitter>,
        Option<&MipBias>,
        Option<&RenderLayers>,
    )>,
) {
    let view_iter = views.iter();
    let view_count = view_iter.len();
    let Some(mut writer) =
        view_uniforms
            .uniforms
            .get_writer(view_count, &render_device, &render_queue)
    else {
        return;
    };
    for (entity, camera, frustum, temporal_jitter, mip_bias, maybe_layers) in &views {
        let viewport = camera.viewport.as_vec4();
        let unjittered_projection = camera.projection;
        let mut projection = unjittered_projection;

        if let Some(temporal_jitter) = temporal_jitter {
            temporal_jitter.jitter_projection(&mut projection, viewport.zw());
        }

        let inverse_projection = projection.inverse();
        let view = camera.transform.compute_matrix();
        let inverse_view = view.inverse();

        let view_proj = if temporal_jitter.is_some() {
            projection * inverse_view
        } else {
            camera
                .view_projection
                .unwrap_or_else(|| projection * inverse_view)
        };

        // Map Frustum type to shader array<vec4<f32>, 6>
        let frustum = frustum
            .map(|frustum| frustum.half_spaces.map(|h| h.normal_d()))
            .unwrap_or([Vec4::ZERO; 6]);

        let view_uniforms = ViewUniformOffset {
            offset: writer.write(&ViewUniform {
                view_proj,
                unjittered_view_proj: unjittered_projection * inverse_view,
                inverse_view_proj: view * inverse_projection,
                view,
                inverse_view,
                projection,
                inverse_projection,
                world_position: camera.transform.translation(),
                viewport,
                frustum,
                color_grading: camera.color_grading,
                mip_bias: mip_bias.unwrap_or(&MipBias(0.0)).0,
                render_layers: maybe_layers.copied().unwrap_or_default().bits(),
            }),
        };

        commands.entity(entity).insert(view_uniforms);
    }
}

#[derive(Clone)]
struct MainTargetTextures {
    a: ColorAttachment,
    b: ColorAttachment,
    /// 0 represents `main_textures.a`, 1 represents `main_textures.b`
    /// This is shared across view targets with the same render target
    main_texture: Arc<AtomicUsize>,
}

#[allow(clippy::too_many_arguments)]
fn prepare_view_targets(
    mut commands: Commands,
    windows: Res<ExtractedWindows>,
    images: Res<RenderAssets<Image>>,
    msaa: Res<Msaa>,
    clear_color_global: Res<ClearColor>,
    render_device: Res<RenderDevice>,
    mut texture_cache: ResMut<TextureCache>,
    cameras: Query<(Entity, &ExtractedCamera, &ExtractedView)>,
    manual_texture_views: Res<ManualTextureViews>,
) {
    let mut textures = HashMap::default();
    for (entity, camera, view) in cameras.iter() {
        if let (Some(target_size), Some(target)) = (camera.physical_target_size, &camera.target) {
            if let (Some(out_texture_view), Some(out_texture_format)) = (
                target.get_texture_view(&windows, &images, &manual_texture_views),
                target.get_texture_format(&windows, &images, &manual_texture_views),
            ) {
                let size = Extent3d {
                    width: target_size.x,
                    height: target_size.y,
                    depth_or_array_layers: 1,
                };

                let main_texture_format = if view.hdr {
                    ViewTarget::TEXTURE_FORMAT_HDR
                } else {
                    TextureFormat::bevy_default()
                };

                let clear_color = match camera.clear_color {
                    ClearColorConfig::Custom(color) => color,
                    _ => clear_color_global.0,
                };

                let (a, b, sampled) = textures
                    .entry((camera.target.clone(), view.hdr))
                    .or_insert_with(|| {
                        let descriptor = TextureDescriptor {
                            label: None,
                            size,
                            mip_level_count: 1,
                            sample_count: 1,
                            dimension: TextureDimension::D2,
                            format: main_texture_format,
                            usage: TextureUsages::RENDER_ATTACHMENT
                                | TextureUsages::TEXTURE_BINDING
                                | TextureUsages::COPY_SRC,
                            view_formats: match main_texture_format {
                                TextureFormat::Bgra8Unorm => &[TextureFormat::Bgra8UnormSrgb],
                                TextureFormat::Rgba8Unorm => &[TextureFormat::Rgba8UnormSrgb],
                                _ => &[],
                            },
                        };
                        let a = texture_cache.get(
                            &render_device,
                            TextureDescriptor {
                                label: Some("main_texture_a"),
                                ..descriptor
                            },
                        );
                        let b = texture_cache.get(
                            &render_device,
                            TextureDescriptor {
                                label: Some("main_texture_b"),
                                ..descriptor
                            },
                        );
                        let sampled = if msaa.samples() > 1 {
                            let sampled = texture_cache.get(
                                &render_device,
                                TextureDescriptor {
                                    label: Some("main_texture_sampled"),
                                    size,
                                    mip_level_count: 1,
                                    sample_count: msaa.samples(),
                                    dimension: TextureDimension::D2,
                                    format: main_texture_format,
                                    usage: TextureUsages::RENDER_ATTACHMENT,
                                    view_formats: descriptor.view_formats,
                                },
                            );
                            Some(sampled)
                        } else {
                            None
                        };
                        (a, b, sampled)
                    });

                let main_textures = MainTargetTextures {
                    a: ColorAttachment::new(a.clone(), sampled.clone(), clear_color),
                    b: ColorAttachment::new(b.clone(), sampled.clone(), clear_color),
                    main_texture: Arc::new(AtomicUsize::new(0)),
                };

                commands.entity(entity).insert(ViewTarget {
                    main_texture: main_textures.main_texture.clone(),
                    main_textures,
                    main_texture_format,
                    out_texture: out_texture_view.clone(),
                    out_texture_format: out_texture_format.add_srgb_suffix(),
                    first_write: Arc::new(AtomicBool::new(true)),
                });
            }
        }
    }
}<|MERGE_RESOLUTION|>--- conflicted
+++ resolved
@@ -345,23 +345,6 @@
 #[derive(Component)]
 pub struct ViewDepthTexture {
     pub texture: Texture,
-<<<<<<< HEAD
-    pub view: TextureView,
-    first_write: Arc<AtomicBool>,
-}
-
-impl ViewDepthTexture {
-    pub fn new(texture: Texture, view: TextureView) -> Self {
-        Self {
-            texture,
-            view,
-            first_write: Arc::new(AtomicBool::new(true)),
-        }
-    }
-
-    pub fn is_first_write(&self) -> bool {
-        self.first_write.fetch_and(false, Ordering::SeqCst)
-=======
     attachment: DepthAttachment,
 }
 
@@ -375,7 +358,6 @@
 
     pub fn get_attachment(&self, store: StoreOp) -> RenderPassDepthStencilAttachment {
         self.attachment.get_attachment(store)
->>>>>>> 1ced9ff4
     }
 }
 
