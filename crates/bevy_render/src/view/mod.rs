pub mod visibility;
pub mod window;

use bevy_asset::{load_internal_asset, weak_handle, Handle};
use bevy_diagnostic::FrameCount;
pub use visibility::*;
pub use window::*;

use crate::{
    camera::{
        CameraMainTextureUsages, ClearColor, ClearColorConfig, Exposure, ExtractedCamera,
        ManualTextureViews, MipBias, NormalizedRenderTarget, TemporalJitter,
    },
    experimental::occlusion_culling::OcclusionCulling,
    extract_component::ExtractComponentPlugin,
    prelude::Shader,
    primitives::Frustum,
    render_asset::RenderAssets,
    render_phase::ViewRangefinder3d,
    render_resource::{DynamicUniformBuffer, ShaderType, Texture, TextureView},
    renderer::{RenderDevice, RenderQueue},
    sync_world::MainEntity,
    texture::{
        CachedTexture, ColorAttachment, DepthAttachment, GpuImage, OutputColorAttachment,
        TextureCache,
    },
    Render, RenderApp, RenderSystems,
};
use alloc::sync::Arc;
use bevy_app::{App, Plugin};
use bevy_color::LinearRgba;
use bevy_derive::{Deref, DerefMut};
use bevy_ecs::prelude::*;
use bevy_image::BevyDefault as _;
use bevy_math::{mat3, vec2, vec3, Mat3, Mat4, UVec4, Vec2, Vec3, Vec4, Vec4Swizzles};
use bevy_platform::collections::{hash_map::Entry, HashMap};
use bevy_reflect::{std_traits::ReflectDefault, Reflect};
use bevy_render_macros::ExtractComponent;
use bevy_transform::components::GlobalTransform;
use core::{
    ops::Range,
    sync::atomic::{AtomicUsize, Ordering},
};
use wgpu::{
    BufferUsages, Extent3d, RenderPassColorAttachment, RenderPassDepthStencilAttachment, StoreOp,
    TextureDescriptor, TextureDimension, TextureFormat, TextureUsages,
};

pub const VIEW_TYPE_HANDLE: Handle<Shader> = weak_handle!("7234423c-38bb-411c-acec-f67730f6db5b");

/// The matrix that converts from the RGB to the LMS color space.
///
/// To derive this, first we convert from RGB to [CIE 1931 XYZ]:
///
/// ```text
/// ⎡ X ⎤   ⎡ 0.490  0.310  0.200 ⎤ ⎡ R ⎤
/// ⎢ Y ⎥ = ⎢ 0.177  0.812  0.011 ⎥ ⎢ G ⎥
/// ⎣ Z ⎦   ⎣ 0.000  0.010  0.990 ⎦ ⎣ B ⎦
/// ```
///
/// Then we convert to LMS according to the [CAM16 standard matrix]:
///
/// ```text
/// ⎡ L ⎤   ⎡  0.401   0.650  -0.051 ⎤ ⎡ X ⎤
/// ⎢ M ⎥ = ⎢ -0.250   1.204   0.046 ⎥ ⎢ Y ⎥
/// ⎣ S ⎦   ⎣ -0.002   0.049   0.953 ⎦ ⎣ Z ⎦
/// ```
///
/// The resulting matrix is just the concatenation of these two matrices, to do
/// the conversion in one step.
///
/// [CIE 1931 XYZ]: https://en.wikipedia.org/wiki/CIE_1931_color_space
/// [CAM16 standard matrix]: https://en.wikipedia.org/wiki/LMS_color_space
static RGB_TO_LMS: Mat3 = mat3(
    vec3(0.311692, 0.0905138, 0.00764433),
    vec3(0.652085, 0.901341, 0.0486554),
    vec3(0.0362225, 0.00814478, 0.943700),
);

/// The inverse of the [`RGB_TO_LMS`] matrix, converting from the LMS color
/// space back to RGB.
static LMS_TO_RGB: Mat3 = mat3(
    vec3(4.06305, -0.40791, -0.0118812),
    vec3(-2.93241, 1.40437, -0.0486532),
    vec3(-0.130646, 0.00353630, 1.0605344),
);

/// The [CIE 1931] *xy* chromaticity coordinates of the [D65 white point].
///
/// [CIE 1931]: https://en.wikipedia.org/wiki/CIE_1931_color_space
/// [D65 white point]: https://en.wikipedia.org/wiki/Standard_illuminant#D65_values
static D65_XY: Vec2 = vec2(0.31272, 0.32903);

/// The [D65 white point] in [LMS color space].
///
/// [LMS color space]: https://en.wikipedia.org/wiki/LMS_color_space
/// [D65 white point]: https://en.wikipedia.org/wiki/Standard_illuminant#D65_values
static D65_LMS: Vec3 = vec3(0.975538, 1.01648, 1.08475);

pub struct ViewPlugin;

impl Plugin for ViewPlugin {
    fn build(&self, app: &mut App) {
        load_internal_asset!(app, VIEW_TYPE_HANDLE, "view.wgsl", Shader::from_wgsl);

        app.register_type::<InheritedVisibility>()
            .register_type::<ViewVisibility>()
            .register_type::<Msaa>()
            .register_type::<NoFrustumCulling>()
            .register_type::<RenderLayers>()
            .register_type::<Visibility>()
            .register_type::<VisibleEntities>()
            .register_type::<ColorGrading>()
            .register_type::<OcclusionCulling>()
            // NOTE: windows.is_changed() handles cases where a window was resized
            .add_plugins((
                ExtractComponentPlugin::<Msaa>::default(),
                ExtractComponentPlugin::<OcclusionCulling>::default(),
                VisibilityPlugin,
                VisibilityRangePlugin,
            ));

        let has_windows_render_plugin = app.is_plugin_added::<WindowRenderPlugin>();

        if let Some(render_app) = app.get_sub_app_mut(RenderApp) {
            render_app.add_systems(
                Render,
                (
                    // `TextureView`s need to be dropped before reconfiguring window surfaces.
                    clear_view_attachments
                        .in_set(RenderSystems::ManageViews)
                        .before(create_surfaces),
<<<<<<< HEAD
                    prepare_view_uniforms.in_set(RenderSet::PrepareResources),
=======
                    prepare_view_attachments
                        .in_set(RenderSystems::ManageViews)
                        .before(prepare_view_targets)
                        .after(prepare_windows),
                    prepare_view_targets
                        .in_set(RenderSystems::ManageViews)
                        .after(prepare_windows)
                        .after(crate::render_asset::prepare_assets::<GpuImage>)
                        .ambiguous_with(crate::camera::sort_cameras), // doesn't use `sorted_camera_index_for_target`
                    prepare_view_uniforms.in_set(RenderSystems::PrepareResources),
>>>>>>> 86cc02dc
                ),
            );

            if has_windows_render_plugin {
                render_app.add_systems(
                    Render,
                    (
                        prepare_view_attachments
                            .in_set(RenderSet::ManageViews)
                            .before(prepare_view_targets)
                            .after(prepare_windows),
                        prepare_view_targets
                            .in_set(RenderSet::ManageViews)
                            .after(prepare_windows)
                            .after(crate::render_asset::prepare_assets::<GpuImage>)
                            .ambiguous_with(crate::camera::sort_cameras), // doesn't use `sorted_camera_index_for_target`
                    ),
                );
            }
        }
    }

    fn finish(&self, app: &mut App) {
        if let Some(render_app) = app.get_sub_app_mut(RenderApp) {
            render_app
                .init_resource::<ViewUniforms>()
                .init_resource::<ViewTargetAttachments>();
        }
    }
}

/// Component for configuring the number of samples for [Multi-Sample Anti-Aliasing](https://en.wikipedia.org/wiki/Multisample_anti-aliasing)
/// for a [`Camera`](crate::camera::Camera).
///
/// Defaults to 4 samples. A higher number of samples results in smoother edges.
///
/// Some advanced rendering features may require that MSAA is disabled.
///
/// Note that the web currently only supports 1 or 4 samples.
#[derive(
    Component,
    Default,
    Clone,
    Copy,
    ExtractComponent,
    Reflect,
    PartialEq,
    PartialOrd,
    Eq,
    Hash,
    Debug,
)]
#[reflect(Component, Default, PartialEq, Hash, Debug)]
pub enum Msaa {
    Off = 1,
    Sample2 = 2,
    #[default]
    Sample4 = 4,
    Sample8 = 8,
}

impl Msaa {
    #[inline]
    pub fn samples(&self) -> u32 {
        *self as u32
    }

    pub fn from_samples(samples: u32) -> Self {
        match samples {
            1 => Msaa::Off,
            2 => Msaa::Sample2,
            4 => Msaa::Sample4,
            8 => Msaa::Sample8,
            _ => panic!("Unsupported MSAA sample count: {}", samples),
        }
    }
}

/// An identifier for a view that is stable across frames.
///
/// We can't use [`Entity`] for this because render world entities aren't
/// stable, and we can't use just [`MainEntity`] because some main world views
/// extract to multiple render world views. For example, a directional light
/// extracts to one render world view per cascade, and a point light extracts to
/// one render world view per cubemap face. So we pair the main entity with an
/// *auxiliary entity* and a *subview index*, which *together* uniquely identify
/// a view in the render world in a way that's stable from frame to frame.
#[derive(Clone, Copy, Debug, PartialEq, Eq, Hash)]
pub struct RetainedViewEntity {
    /// The main entity that this view corresponds to.
    pub main_entity: MainEntity,

    /// Another entity associated with the view entity.
    ///
    /// This is currently used for shadow cascades. If there are multiple
    /// cameras, each camera needs to have its own set of shadow cascades. Thus
    /// the light and subview index aren't themselves enough to uniquely
    /// identify a shadow cascade: we need the camera that the cascade is
    /// associated with as well. This entity stores that camera.
    ///
    /// If not present, this will be `MainEntity(Entity::PLACEHOLDER)`.
    pub auxiliary_entity: MainEntity,

    /// The index of the view corresponding to the entity.
    ///
    /// For example, for point lights that cast shadows, this is the index of
    /// the cubemap face (0 through 5 inclusive). For directional lights, this
    /// is the index of the cascade.
    pub subview_index: u32,
}

impl RetainedViewEntity {
    /// Creates a new [`RetainedViewEntity`] from the given main world entity,
    /// auxiliary main world entity, and subview index.
    ///
    /// See [`RetainedViewEntity::subview_index`] for an explanation of what
    /// `auxiliary_entity` and `subview_index` are.
    pub fn new(
        main_entity: MainEntity,
        auxiliary_entity: Option<MainEntity>,
        subview_index: u32,
    ) -> Self {
        Self {
            main_entity,
            auxiliary_entity: auxiliary_entity.unwrap_or(Entity::PLACEHOLDER.into()),
            subview_index,
        }
    }
}

/// Describes a camera in the render world.
///
/// Each entity in the main world can potentially extract to multiple subviews,
/// each of which has a [`RetainedViewEntity::subview_index`]. For instance, 3D
/// cameras extract to both a 3D camera subview with index 0 and a special UI
/// subview with index 1. Likewise, point lights with shadows extract to 6
/// subviews, one for each side of the shadow cubemap.
#[derive(Component)]
pub struct ExtractedView {
    /// The entity in the main world corresponding to this render world view.
    pub retained_view_entity: RetainedViewEntity,
    /// Typically a right-handed projection matrix, one of either:
    ///
    /// Perspective (infinite reverse z)
    /// ```text
    /// f = 1 / tan(fov_y_radians / 2)
    ///
    /// ⎡ f / aspect  0     0   0 ⎤
    /// ⎢          0  f     0   0 ⎥
    /// ⎢          0  0     0  -1 ⎥
    /// ⎣          0  0  near   0 ⎦
    /// ```
    ///
    /// Orthographic
    /// ```text
    /// w = right - left
    /// h = top - bottom
    /// d = near - far
    /// cw = -right - left
    /// ch = -top - bottom
    ///
    /// ⎡  2 / w       0         0  0 ⎤
    /// ⎢      0   2 / h         0  0 ⎥
    /// ⎢      0       0     1 / d  0 ⎥
    /// ⎣ cw / w  ch / h  near / d  1 ⎦
    /// ```
    ///
    /// `clip_from_view[3][3] == 1.0` is the standard way to check if a projection is orthographic
    ///
    /// Custom projections are also possible however.
    pub clip_from_view: Mat4,
    pub world_from_view: GlobalTransform,
    // The view-projection matrix. When provided it is used instead of deriving it from
    // `projection` and `transform` fields, which can be helpful in cases where numerical
    // stability matters and there is a more direct way to derive the view-projection matrix.
    pub clip_from_world: Option<Mat4>,
    pub hdr: bool,
    // uvec4(origin.x, origin.y, width, height)
    pub viewport: UVec4,
    pub color_grading: ColorGrading,
}

impl ExtractedView {
    /// Creates a 3D rangefinder for a view
    pub fn rangefinder3d(&self) -> ViewRangefinder3d {
        ViewRangefinder3d::from_world_from_view(&self.world_from_view.compute_matrix())
    }
}

/// Configures filmic color grading parameters to adjust the image appearance.
///
/// Color grading is applied just before tonemapping for a given
/// [`Camera`](crate::camera::Camera) entity, with the sole exception of the
/// `post_saturation` value in [`ColorGradingGlobal`], which is applied after
/// tonemapping.
#[derive(Component, Reflect, Debug, Default, Clone)]
#[reflect(Component, Default, Debug, Clone)]
pub struct ColorGrading {
    /// Filmic color grading values applied to the image as a whole (as opposed
    /// to individual sections, like shadows and highlights).
    pub global: ColorGradingGlobal,

    /// Color grading values that are applied to the darker parts of the image.
    ///
    /// The cutoff points can be customized with the
    /// [`ColorGradingGlobal::midtones_range`] field.
    pub shadows: ColorGradingSection,

    /// Color grading values that are applied to the parts of the image with
    /// intermediate brightness.
    ///
    /// The cutoff points can be customized with the
    /// [`ColorGradingGlobal::midtones_range`] field.
    pub midtones: ColorGradingSection,

    /// Color grading values that are applied to the lighter parts of the image.
    ///
    /// The cutoff points can be customized with the
    /// [`ColorGradingGlobal::midtones_range`] field.
    pub highlights: ColorGradingSection,
}

/// Filmic color grading values applied to the image as a whole (as opposed to
/// individual sections, like shadows and highlights).
#[derive(Clone, Debug, Reflect)]
#[reflect(Default, Clone)]
pub struct ColorGradingGlobal {
    /// Exposure value (EV) offset, measured in stops.
    pub exposure: f32,

    /// An adjustment made to the [CIE 1931] chromaticity *x* value.
    ///
    /// Positive values make the colors redder. Negative values make the colors
    /// bluer. This has no effect on luminance (brightness).
    ///
    /// [CIE 1931]: https://en.wikipedia.org/wiki/CIE_1931_color_space#CIE_xy_chromaticity_diagram_and_the_CIE_xyY_color_space
    pub temperature: f32,

    /// An adjustment made to the [CIE 1931] chromaticity *y* value.
    ///
    /// Positive values make the colors more magenta. Negative values make the
    /// colors greener. This has no effect on luminance (brightness).
    ///
    /// [CIE 1931]: https://en.wikipedia.org/wiki/CIE_1931_color_space#CIE_xy_chromaticity_diagram_and_the_CIE_xyY_color_space
    pub tint: f32,

    /// An adjustment to the [hue], in radians.
    ///
    /// Adjusting this value changes the perceived colors in the image: red to
    /// yellow to green to blue, etc. It has no effect on the saturation or
    /// brightness of the colors.
    ///
    /// [hue]: https://en.wikipedia.org/wiki/HSL_and_HSV#Formal_derivation
    pub hue: f32,

    /// Saturation adjustment applied after tonemapping.
    /// Values below 1.0 desaturate, with a value of 0.0 resulting in a grayscale image
    /// with luminance defined by ITU-R BT.709
    /// Values above 1.0 increase saturation.
    pub post_saturation: f32,

    /// The luminance (brightness) ranges that are considered part of the
    /// "midtones" of the image.
    ///
    /// This affects which [`ColorGradingSection`]s apply to which colors. Note
    /// that the sections smoothly blend into one another, to avoid abrupt
    /// transitions.
    ///
    /// The default value is 0.2 to 0.7.
    pub midtones_range: Range<f32>,
}

/// The [`ColorGrading`] structure, packed into the most efficient form for the
/// GPU.
#[derive(Clone, Copy, Debug, ShaderType)]
pub struct ColorGradingUniform {
    pub balance: Mat3,
    pub saturation: Vec3,
    pub contrast: Vec3,
    pub gamma: Vec3,
    pub gain: Vec3,
    pub lift: Vec3,
    pub midtone_range: Vec2,
    pub exposure: f32,
    pub hue: f32,
    pub post_saturation: f32,
}

/// A section of color grading values that can be selectively applied to
/// shadows, midtones, and highlights.
#[derive(Reflect, Debug, Copy, Clone, PartialEq)]
#[reflect(Clone, PartialEq)]
pub struct ColorGradingSection {
    /// Values below 1.0 desaturate, with a value of 0.0 resulting in a grayscale image
    /// with luminance defined by ITU-R BT.709.
    /// Values above 1.0 increase saturation.
    pub saturation: f32,

    /// Adjusts the range of colors.
    ///
    /// A value of 1.0 applies no changes. Values below 1.0 move the colors more
    /// toward a neutral gray. Values above 1.0 spread the colors out away from
    /// the neutral gray.
    pub contrast: f32,

    /// A nonlinear luminance adjustment, mainly affecting the high end of the
    /// range.
    ///
    /// This is the *n* exponent in the standard [ASC CDL] formula for color
    /// correction:
    ///
    /// ```text
    /// out = (i × s + o)ⁿ
    /// ```
    ///
    /// [ASC CDL]: https://en.wikipedia.org/wiki/ASC_CDL#Combined_Function
    pub gamma: f32,

    /// A linear luminance adjustment, mainly affecting the middle part of the
    /// range.
    ///
    /// This is the *s* factor in the standard [ASC CDL] formula for color
    /// correction:
    ///
    /// ```text
    /// out = (i × s + o)ⁿ
    /// ```
    ///
    /// [ASC CDL]: https://en.wikipedia.org/wiki/ASC_CDL#Combined_Function
    pub gain: f32,

    /// A fixed luminance adjustment, mainly affecting the lower part of the
    /// range.
    ///
    /// This is the *o* term in the standard [ASC CDL] formula for color
    /// correction:
    ///
    /// ```text
    /// out = (i × s + o)ⁿ
    /// ```
    ///
    /// [ASC CDL]: https://en.wikipedia.org/wiki/ASC_CDL#Combined_Function
    pub lift: f32,
}

impl Default for ColorGradingGlobal {
    fn default() -> Self {
        Self {
            exposure: 0.0,
            temperature: 0.0,
            tint: 0.0,
            hue: 0.0,
            post_saturation: 1.0,
            midtones_range: 0.2..0.7,
        }
    }
}

impl Default for ColorGradingSection {
    fn default() -> Self {
        Self {
            saturation: 1.0,
            contrast: 1.0,
            gamma: 1.0,
            gain: 1.0,
            lift: 0.0,
        }
    }
}

impl ColorGrading {
    /// Creates a new [`ColorGrading`] instance in which shadows, midtones, and
    /// highlights all have the same set of color grading values.
    pub fn with_identical_sections(
        global: ColorGradingGlobal,
        section: ColorGradingSection,
    ) -> ColorGrading {
        ColorGrading {
            global,
            highlights: section,
            midtones: section,
            shadows: section,
        }
    }

    /// Returns an iterator that visits the shadows, midtones, and highlights
    /// sections, in that order.
    pub fn all_sections(&self) -> impl Iterator<Item = &ColorGradingSection> {
        [&self.shadows, &self.midtones, &self.highlights].into_iter()
    }

    /// Applies the given mutating function to the shadows, midtones, and
    /// highlights sections, in that order.
    ///
    /// Returns an array composed of the results of such evaluation, in that
    /// order.
    pub fn all_sections_mut(&mut self) -> impl Iterator<Item = &mut ColorGradingSection> {
        [&mut self.shadows, &mut self.midtones, &mut self.highlights].into_iter()
    }
}

#[derive(Clone, ShaderType)]
pub struct ViewUniform {
    pub clip_from_world: Mat4,
    pub unjittered_clip_from_world: Mat4,
    pub world_from_clip: Mat4,
    pub world_from_view: Mat4,
    pub view_from_world: Mat4,
    /// Typically a right-handed projection matrix, one of either:
    ///
    /// Perspective (infinite reverse z)
    /// ```text
    /// f = 1 / tan(fov_y_radians / 2)
    ///
    /// ⎡ f / aspect  0     0   0 ⎤
    /// ⎢          0  f     0   0 ⎥
    /// ⎢          0  0     0  -1 ⎥
    /// ⎣          0  0  near   0 ⎦
    /// ```
    ///
    /// Orthographic
    /// ```text
    /// w = right - left
    /// h = top - bottom
    /// d = near - far
    /// cw = -right - left
    /// ch = -top - bottom
    ///
    /// ⎡  2 / w       0         0  0 ⎤
    /// ⎢      0   2 / h         0  0 ⎥
    /// ⎢      0       0     1 / d  0 ⎥
    /// ⎣ cw / w  ch / h  near / d  1 ⎦
    /// ```
    ///
    /// `clip_from_view[3][3] == 1.0` is the standard way to check if a projection is orthographic
    ///
    /// Custom projections are also possible however.
    pub clip_from_view: Mat4,
    pub view_from_clip: Mat4,
    pub world_position: Vec3,
    pub exposure: f32,
    // viewport(x_origin, y_origin, width, height)
    pub viewport: Vec4,
    /// 6 world-space half spaces (normal: vec3, distance: f32) ordered left, right, top, bottom, near, far.
    /// The normal vectors point towards the interior of the frustum.
    /// A half space contains `p` if `normal.dot(p) + distance > 0.`
    pub frustum: [Vec4; 6],
    pub color_grading: ColorGradingUniform,
    pub mip_bias: f32,
    pub frame_count: u32,
}

#[derive(Resource)]
pub struct ViewUniforms {
    pub uniforms: DynamicUniformBuffer<ViewUniform>,
}

impl FromWorld for ViewUniforms {
    fn from_world(world: &mut World) -> Self {
        let mut uniforms = DynamicUniformBuffer::default();
        uniforms.set_label(Some("view_uniforms_buffer"));

        let render_device = world.resource::<RenderDevice>();
        if render_device.limits().max_storage_buffers_per_shader_stage > 0 {
            uniforms.add_usages(BufferUsages::STORAGE);
        }

        Self { uniforms }
    }
}

#[derive(Component)]
pub struct ViewUniformOffset {
    pub offset: u32,
}

#[derive(Component)]
pub struct ViewTarget {
    main_textures: MainTargetTextures,
    main_texture_format: TextureFormat,
    /// 0 represents `main_textures.a`, 1 represents `main_textures.b`
    /// This is shared across view targets with the same render target
    main_texture: Arc<AtomicUsize>,
    out_texture: OutputColorAttachment,
}

/// Contains [`OutputColorAttachment`] used for each target present on any view in the current
/// frame, after being prepared by [`prepare_view_attachments`]. Users that want to override
/// the default output color attachment for a specific target can do so by adding a
/// [`OutputColorAttachment`] to this resource before [`prepare_view_targets`] is called.
#[derive(Resource, Default, Deref, DerefMut)]
pub struct ViewTargetAttachments(HashMap<NormalizedRenderTarget, OutputColorAttachment>);

pub struct PostProcessWrite<'a> {
    pub source: &'a TextureView,
    pub source_texture: &'a Texture,
    pub destination: &'a TextureView,
    pub destination_texture: &'a Texture,
}

impl From<ColorGrading> for ColorGradingUniform {
    fn from(component: ColorGrading) -> Self {
        // Compute the balance matrix that will be used to apply the white
        // balance adjustment to an RGB color. Our general approach will be to
        // convert both the color and the developer-supplied white point to the
        // LMS color space, apply the conversion, and then convert back.
        //
        // First, we start with the CIE 1931 *xy* values of the standard D65
        // illuminant:
        // <https://en.wikipedia.org/wiki/Standard_illuminant#D65_values>
        //
        // We then adjust them based on the developer's requested white balance.
        let white_point_xy = D65_XY + vec2(-component.global.temperature, component.global.tint);

        // Convert the white point from CIE 1931 *xy* to LMS. First, we convert to XYZ:
        //
        //                  Y          Y
        //     Y = 1    X = ─ x    Z = ─ (1 - x - y)
        //                  y          y
        //
        // Then we convert from XYZ to LMS color space, using the CAM16 matrix
        // from <https://en.wikipedia.org/wiki/LMS_color_space#Later_CIECAMs>:
        //
        //     ⎡ L ⎤   ⎡  0.401   0.650  -0.051 ⎤ ⎡ X ⎤
        //     ⎢ M ⎥ = ⎢ -0.250   1.204   0.046 ⎥ ⎢ Y ⎥
        //     ⎣ S ⎦   ⎣ -0.002   0.049   0.953 ⎦ ⎣ Z ⎦
        //
        // The following formula is just a simplification of the above.

        let white_point_lms = vec3(0.701634, 1.15856, -0.904175)
            + (vec3(-0.051461, 0.045854, 0.953127)
                + vec3(0.452749, -0.296122, -0.955206) * white_point_xy.x)
                / white_point_xy.y;

        // Now that we're in LMS space, perform the white point scaling.
        let white_point_adjustment = Mat3::from_diagonal(D65_LMS / white_point_lms);

        // Finally, combine the RGB → LMS → corrected LMS → corrected RGB
        // pipeline into a single 3×3 matrix.
        let balance = LMS_TO_RGB * white_point_adjustment * RGB_TO_LMS;

        Self {
            balance,
            saturation: vec3(
                component.shadows.saturation,
                component.midtones.saturation,
                component.highlights.saturation,
            ),
            contrast: vec3(
                component.shadows.contrast,
                component.midtones.contrast,
                component.highlights.contrast,
            ),
            gamma: vec3(
                component.shadows.gamma,
                component.midtones.gamma,
                component.highlights.gamma,
            ),
            gain: vec3(
                component.shadows.gain,
                component.midtones.gain,
                component.highlights.gain,
            ),
            lift: vec3(
                component.shadows.lift,
                component.midtones.lift,
                component.highlights.lift,
            ),
            midtone_range: vec2(
                component.global.midtones_range.start,
                component.global.midtones_range.end,
            ),
            exposure: component.global.exposure,
            hue: component.global.hue,
            post_saturation: component.global.post_saturation,
        }
    }
}

/// Add this component to a camera to disable *indirect mode*.
///
/// Indirect mode, automatically enabled on supported hardware, allows Bevy to
/// offload transform and cull operations to the GPU, reducing CPU overhead.
/// Doing this, however, reduces the amount of control that your app has over
/// instancing decisions. In certain circumstances, you may want to disable
/// indirect drawing so that your app can manually instance meshes as it sees
/// fit. See the `custom_shader_instancing` example.
///
/// The vast majority of applications will not need to use this component, as it
/// generally reduces rendering performance.
///
/// Note: This component should only be added when initially spawning a camera. Adding
/// or removing after spawn can result in unspecified behavior.
#[derive(Component, Default)]
pub struct NoIndirectDrawing;

#[derive(Component, Default)]
pub struct NoCpuCulling;

impl ViewTarget {
    pub const TEXTURE_FORMAT_HDR: TextureFormat = TextureFormat::Rgba16Float;

    /// Retrieve this target's main texture's color attachment.
    pub fn get_color_attachment(&self) -> RenderPassColorAttachment {
        if self.main_texture.load(Ordering::SeqCst) == 0 {
            self.main_textures.a.get_attachment()
        } else {
            self.main_textures.b.get_attachment()
        }
    }

    /// Retrieve this target's "unsampled" main texture's color attachment.
    pub fn get_unsampled_color_attachment(&self) -> RenderPassColorAttachment {
        if self.main_texture.load(Ordering::SeqCst) == 0 {
            self.main_textures.a.get_unsampled_attachment()
        } else {
            self.main_textures.b.get_unsampled_attachment()
        }
    }

    /// The "main" unsampled texture.
    pub fn main_texture(&self) -> &Texture {
        if self.main_texture.load(Ordering::SeqCst) == 0 {
            &self.main_textures.a.texture.texture
        } else {
            &self.main_textures.b.texture.texture
        }
    }

    /// The _other_ "main" unsampled texture.
    /// In most cases you should use [`Self::main_texture`] instead and never this.
    /// The textures will naturally be swapped when [`Self::post_process_write`] is called.
    ///
    /// A use case for this is to be able to prepare a bind group for all main textures
    /// ahead of time.
    pub fn main_texture_other(&self) -> &Texture {
        if self.main_texture.load(Ordering::SeqCst) == 0 {
            &self.main_textures.b.texture.texture
        } else {
            &self.main_textures.a.texture.texture
        }
    }

    /// The "main" unsampled texture.
    pub fn main_texture_view(&self) -> &TextureView {
        if self.main_texture.load(Ordering::SeqCst) == 0 {
            &self.main_textures.a.texture.default_view
        } else {
            &self.main_textures.b.texture.default_view
        }
    }

    /// The _other_ "main" unsampled texture view.
    /// In most cases you should use [`Self::main_texture_view`] instead and never this.
    /// The textures will naturally be swapped when [`Self::post_process_write`] is called.
    ///
    /// A use case for this is to be able to prepare a bind group for all main textures
    /// ahead of time.
    pub fn main_texture_other_view(&self) -> &TextureView {
        if self.main_texture.load(Ordering::SeqCst) == 0 {
            &self.main_textures.b.texture.default_view
        } else {
            &self.main_textures.a.texture.default_view
        }
    }

    /// The "main" sampled texture.
    pub fn sampled_main_texture(&self) -> Option<&Texture> {
        self.main_textures
            .a
            .resolve_target
            .as_ref()
            .map(|sampled| &sampled.texture)
    }

    /// The "main" sampled texture view.
    pub fn sampled_main_texture_view(&self) -> Option<&TextureView> {
        self.main_textures
            .a
            .resolve_target
            .as_ref()
            .map(|sampled| &sampled.default_view)
    }

    #[inline]
    pub fn main_texture_format(&self) -> TextureFormat {
        self.main_texture_format
    }

    /// Returns `true` if and only if the main texture is [`Self::TEXTURE_FORMAT_HDR`]
    #[inline]
    pub fn is_hdr(&self) -> bool {
        self.main_texture_format == ViewTarget::TEXTURE_FORMAT_HDR
    }

    /// The final texture this view will render to.
    #[inline]
    pub fn out_texture(&self) -> &TextureView {
        &self.out_texture.view
    }

    pub fn out_texture_color_attachment(
        &self,
        clear_color: Option<LinearRgba>,
    ) -> RenderPassColorAttachment {
        self.out_texture.get_attachment(clear_color)
    }

    /// The format of the final texture this view will render to
    #[inline]
    pub fn out_texture_format(&self) -> TextureFormat {
        self.out_texture.format
    }

    /// This will start a new "post process write", which assumes that the caller
    /// will write the [`PostProcessWrite`]'s `source` to the `destination`.
    ///
    /// `source` is the "current" main texture. This will internally flip this
    /// [`ViewTarget`]'s main texture to the `destination` texture, so the caller
    /// _must_ ensure `source` is copied to `destination`, with or without modifications.
    /// Failing to do so will cause the current main texture information to be lost.
    pub fn post_process_write(&self) -> PostProcessWrite {
        let old_is_a_main_texture = self.main_texture.fetch_xor(1, Ordering::SeqCst);
        // if the old main texture is a, then the post processing must write from a to b
        if old_is_a_main_texture == 0 {
            self.main_textures.b.mark_as_cleared();
            PostProcessWrite {
                source: &self.main_textures.a.texture.default_view,
                source_texture: &self.main_textures.a.texture.texture,
                destination: &self.main_textures.b.texture.default_view,
                destination_texture: &self.main_textures.b.texture.texture,
            }
        } else {
            self.main_textures.a.mark_as_cleared();
            PostProcessWrite {
                source: &self.main_textures.b.texture.default_view,
                source_texture: &self.main_textures.b.texture.texture,
                destination: &self.main_textures.a.texture.default_view,
                destination_texture: &self.main_textures.a.texture.texture,
            }
        }
    }
}

#[derive(Component)]
pub struct ViewDepthTexture {
    pub texture: Texture,
    attachment: DepthAttachment,
}

impl ViewDepthTexture {
    pub fn new(texture: CachedTexture, clear_value: Option<f32>) -> Self {
        Self {
            texture: texture.texture,
            attachment: DepthAttachment::new(texture.default_view, clear_value),
        }
    }

    pub fn get_attachment(&self, store: StoreOp) -> RenderPassDepthStencilAttachment {
        self.attachment.get_attachment(store)
    }

    pub fn view(&self) -> &TextureView {
        &self.attachment.view
    }
}

pub fn prepare_view_uniforms(
    mut commands: Commands,
    render_device: Res<RenderDevice>,
    render_queue: Res<RenderQueue>,
    mut view_uniforms: ResMut<ViewUniforms>,
    views: Query<(
        Entity,
        Option<&ExtractedCamera>,
        &ExtractedView,
        Option<&Frustum>,
        Option<&TemporalJitter>,
        Option<&MipBias>,
    )>,
    frame_count: Res<FrameCount>,
) {
    let view_iter = views.iter();
    let view_count = view_iter.len();
    let Some(mut writer) =
        view_uniforms
            .uniforms
            .get_writer(view_count, &render_device, &render_queue)
    else {
        return;
    };
    for (entity, extracted_camera, extracted_view, frustum, temporal_jitter, mip_bias) in &views {
        let viewport = extracted_view.viewport.as_vec4();
        let unjittered_projection = extracted_view.clip_from_view;
        let mut clip_from_view = unjittered_projection;

        if let Some(temporal_jitter) = temporal_jitter {
            temporal_jitter.jitter_projection(&mut clip_from_view, viewport.zw());
        }

        let view_from_clip = clip_from_view.inverse();
        let world_from_view = extracted_view.world_from_view.compute_matrix();
        let view_from_world = world_from_view.inverse();

        let clip_from_world = if temporal_jitter.is_some() {
            clip_from_view * view_from_world
        } else {
            extracted_view
                .clip_from_world
                .unwrap_or_else(|| clip_from_view * view_from_world)
        };

        // Map Frustum type to shader array<vec4<f32>, 6>
        let frustum = frustum
            .map(|frustum| frustum.half_spaces.map(|h| h.normal_d()))
            .unwrap_or([Vec4::ZERO; 6]);

        let view_uniforms = ViewUniformOffset {
            offset: writer.write(&ViewUniform {
                clip_from_world,
                unjittered_clip_from_world: unjittered_projection * view_from_world,
                world_from_clip: world_from_view * view_from_clip,
                world_from_view,
                view_from_world,
                clip_from_view,
                view_from_clip,
                world_position: extracted_view.world_from_view.translation(),
                exposure: extracted_camera
                    .map(|c| c.exposure)
                    .unwrap_or_else(|| Exposure::default().exposure()),
                viewport,
                frustum,
                color_grading: extracted_view.color_grading.clone().into(),
                mip_bias: mip_bias.unwrap_or(&MipBias(0.0)).0,
                frame_count: frame_count.0,
            }),
        };

        commands.entity(entity).insert(view_uniforms);
    }
}

#[derive(Clone)]
struct MainTargetTextures {
    a: ColorAttachment,
    b: ColorAttachment,
    /// 0 represents `main_textures.a`, 1 represents `main_textures.b`
    /// This is shared across view targets with the same render target
    main_texture: Arc<AtomicUsize>,
}

/// Prepares the view target [`OutputColorAttachment`] for each view in the current frame.
pub fn prepare_view_attachments(
    windows: Res<ExtractedWindows>,
    images: Res<RenderAssets<GpuImage>>,
    manual_texture_views: Res<ManualTextureViews>,
    cameras: Query<&ExtractedCamera>,
    mut view_target_attachments: ResMut<ViewTargetAttachments>,
) {
    for camera in cameras.iter() {
        let Some(target) = &camera.target else {
            continue;
        };

        match view_target_attachments.entry(target.clone()) {
            Entry::Occupied(_) => {}
            Entry::Vacant(entry) => {
                let Some(attachment) = target
                    .get_texture_view(&windows, &images, &manual_texture_views)
                    .cloned()
                    .zip(target.get_texture_format(&windows, &images, &manual_texture_views))
                    .map(|(view, format)| {
                        OutputColorAttachment::new(view.clone(), format.add_srgb_suffix())
                    })
                else {
                    continue;
                };
                entry.insert(attachment);
            }
        };
    }
}

/// Clears the view target [`OutputColorAttachment`]s.
pub fn clear_view_attachments(mut view_target_attachments: ResMut<ViewTargetAttachments>) {
    view_target_attachments.clear();
}

pub fn prepare_view_targets(
    mut commands: Commands,
    clear_color_global: Res<ClearColor>,
    render_device: Res<RenderDevice>,
    mut texture_cache: ResMut<TextureCache>,
    cameras: Query<(
        Entity,
        &ExtractedCamera,
        &ExtractedView,
        &CameraMainTextureUsages,
        &Msaa,
    )>,
    view_target_attachments: Res<ViewTargetAttachments>,
) {
    let mut textures = <HashMap<_, _>>::default();
    for (entity, camera, view, texture_usage, msaa) in cameras.iter() {
        let (Some(target_size), Some(target)) = (camera.physical_target_size, &camera.target)
        else {
            continue;
        };

        let Some(out_attachment) = view_target_attachments.get(target) else {
            continue;
        };

        let size = Extent3d {
            width: target_size.x,
            height: target_size.y,
            depth_or_array_layers: 1,
        };

        let main_texture_format = if view.hdr {
            ViewTarget::TEXTURE_FORMAT_HDR
        } else {
            TextureFormat::bevy_default()
        };

        let clear_color = match camera.clear_color {
            ClearColorConfig::Custom(color) => Some(color),
            ClearColorConfig::None => None,
            _ => Some(clear_color_global.0),
        };

        let (a, b, sampled, main_texture) = textures
            .entry((camera.target.clone(), texture_usage.0, view.hdr, msaa))
            .or_insert_with(|| {
                let descriptor = TextureDescriptor {
                    label: None,
                    size,
                    mip_level_count: 1,
                    sample_count: 1,
                    dimension: TextureDimension::D2,
                    format: main_texture_format,
                    usage: texture_usage.0,
                    view_formats: match main_texture_format {
                        TextureFormat::Bgra8Unorm => &[TextureFormat::Bgra8UnormSrgb],
                        TextureFormat::Rgba8Unorm => &[TextureFormat::Rgba8UnormSrgb],
                        _ => &[],
                    },
                };
                let a = texture_cache.get(
                    &render_device,
                    TextureDescriptor {
                        label: Some("main_texture_a"),
                        ..descriptor
                    },
                );
                let b = texture_cache.get(
                    &render_device,
                    TextureDescriptor {
                        label: Some("main_texture_b"),
                        ..descriptor
                    },
                );
                let sampled = if msaa.samples() > 1 {
                    let sampled = texture_cache.get(
                        &render_device,
                        TextureDescriptor {
                            label: Some("main_texture_sampled"),
                            size,
                            mip_level_count: 1,
                            sample_count: msaa.samples(),
                            dimension: TextureDimension::D2,
                            format: main_texture_format,
                            usage: TextureUsages::RENDER_ATTACHMENT,
                            view_formats: descriptor.view_formats,
                        },
                    );
                    Some(sampled)
                } else {
                    None
                };
                let main_texture = Arc::new(AtomicUsize::new(0));
                (a, b, sampled, main_texture)
            });

        let converted_clear_color = clear_color.map(Into::into);

        let main_textures = MainTargetTextures {
            a: ColorAttachment::new(a.clone(), sampled.clone(), converted_clear_color),
            b: ColorAttachment::new(b.clone(), sampled.clone(), converted_clear_color),
            main_texture: main_texture.clone(),
        };

        commands.entity(entity).insert(ViewTarget {
            main_texture: main_textures.main_texture.clone(),
            main_textures,
            main_texture_format,
            out_texture: out_attachment.clone(),
        });
    }
}<|MERGE_RESOLUTION|>--- conflicted
+++ resolved
@@ -130,20 +130,7 @@
                     clear_view_attachments
                         .in_set(RenderSystems::ManageViews)
                         .before(create_surfaces),
-<<<<<<< HEAD
-                    prepare_view_uniforms.in_set(RenderSet::PrepareResources),
-=======
-                    prepare_view_attachments
-                        .in_set(RenderSystems::ManageViews)
-                        .before(prepare_view_targets)
-                        .after(prepare_windows),
-                    prepare_view_targets
-                        .in_set(RenderSystems::ManageViews)
-                        .after(prepare_windows)
-                        .after(crate::render_asset::prepare_assets::<GpuImage>)
-                        .ambiguous_with(crate::camera::sort_cameras), // doesn't use `sorted_camera_index_for_target`
                     prepare_view_uniforms.in_set(RenderSystems::PrepareResources),
->>>>>>> 86cc02dc
                 ),
             );
 
@@ -152,11 +139,11 @@
                     Render,
                     (
                         prepare_view_attachments
-                            .in_set(RenderSet::ManageViews)
+                            .in_set(RenderSystems::ManageViews)
                             .before(prepare_view_targets)
                             .after(prepare_windows),
                         prepare_view_targets
-                            .in_set(RenderSet::ManageViews)
+                            .in_set(RenderSystems::ManageViews)
                             .after(prepare_windows)
                             .after(crate::render_asset::prepare_assets::<GpuImage>)
                             .ambiguous_with(crate::camera::sort_cameras), // doesn't use `sorted_camera_index_for_target`
