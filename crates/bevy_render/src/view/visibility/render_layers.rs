use bevy_ecs::prelude::{Component, ReflectComponent};
use bevy_reflect::std_traits::ReflectDefault;
use bevy_reflect::Reflect;
use smallvec::SmallVec;

pub const DEFAULT_LAYERS: &RenderLayers = &RenderLayers::layer(0);

/// An identifier for a rendering layer.
pub type Layer = usize;

/// Describes which rendering layers an entity belongs to.
///
/// Cameras with this component will only render entities with intersecting
/// layers.
///
/// Entities may belong to one or more layers, or no layer at all.
///
/// The [`Default`] instance of `RenderLayers` contains layer `0`, the first layer.
///
/// An entity with this component without any layers is invisible.
///
/// Entities without this component belong to layer `0`.
#[derive(Component, Clone, Reflect, PartialEq, Eq, PartialOrd, Ord)]
#[reflect(Component, Default, PartialEq)]
pub struct RenderLayers(SmallVec<[u64; INLINE_BLOCKS]>);

/// The number of memory blocks stored inline
const INLINE_BLOCKS: usize = 1;

impl Default for &RenderLayers {
    fn default() -> Self {
        DEFAULT_LAYERS
    }
}

impl std::fmt::Debug for RenderLayers {
    fn fmt(&self, f: &mut std::fmt::Formatter<'_>) -> std::fmt::Result {
        f.debug_tuple("RenderLayers")
            .field(&self.iter().collect::<Vec<_>>())
            .finish()
    }
}

impl FromIterator<Layer> for RenderLayers {
    fn from_iter<T: IntoIterator<Item = Layer>>(i: T) -> Self {
        i.into_iter().fold(Self::none(), |mask, g| mask.with(g))
    }
}

impl Default for RenderLayers {
    /// By default, this structure includes layer `0`, which represents the first layer.
    ///
    /// This is distinct from [`RenderLayers::none`], which doesn't belong to any layers.
    fn default() -> Self {
<<<<<<< HEAD
        const { Self::layer(0) }
=======
        Self::layer(0)
>>>>>>> f607be87
    }
}

impl RenderLayers {
    /// Create a new `RenderLayers` belonging to the given layer.
    pub const fn layer(n: Layer) -> Self {
        let (buffer_index, bit) = Self::layer_info(n);
        assert!(
            buffer_index < INLINE_BLOCKS,
            "layer is out of bounds for const construction"
        );
        let mut buffer = [0; INLINE_BLOCKS];
        buffer[buffer_index] = bit;
        RenderLayers(SmallVec::from_const(buffer))
    }

    /// Create a new `RenderLayers` that belongs to no layers.
    ///
    /// This is distinct from [`RenderLayers::default`], which belongs to the first layer.
    pub const fn none() -> Self {
        RenderLayers(SmallVec::from_const([0; INLINE_BLOCKS]))
    }

    /// Create a `RenderLayers` from a list of layers.
    pub fn from_layers(layers: &[Layer]) -> Self {
        layers.iter().copied().collect()
    }

    /// Add the given layer.
    ///
    /// This may be called multiple times to allow an entity to belong
    /// to multiple rendering layers.
    #[must_use]
    pub fn with(mut self, layer: Layer) -> Self {
        let (buffer_index, bit) = Self::layer_info(layer);
        self.extend_buffer(buffer_index + 1);
        self.0[buffer_index] |= bit;
        self
    }

    /// Removes the given rendering layer.
    #[must_use]
    pub fn without(mut self, layer: Layer) -> Self {
        let (buffer_index, bit) = Self::layer_info(layer);
        if buffer_index < self.0.len() {
            self.0[buffer_index] &= !bit;
            // Drop trailing zero memory blocks.
            // NOTE: This is not just an optimization, it is necessary for the derived PartialEq impl to be correct.
            if buffer_index == self.0.len() - 1 {
                self = self.shrink();
            }
        }
        self
    }

    /// Get an iterator of the layers.
    pub fn iter(&self) -> impl Iterator<Item = Layer> + '_ {
        self.0.iter().copied().zip(0..).flat_map(Self::iter_layers)
    }

    /// Determine if a `RenderLayers` intersects another.
    ///
    /// `RenderLayers`s intersect if they share any common layers.
    ///
    /// A `RenderLayers` with no layers will not match any other
    /// `RenderLayers`, even another with no layers.
    pub fn intersects(&self, other: &RenderLayers) -> bool {
        // Check for the common case where the view layer and entity layer
        // both point towards our default layer.
        if self.0.as_ptr() == other.0.as_ptr() {
            return true;
        }

        for (self_layer, other_layer) in self.0.iter().zip(other.0.iter()) {
            if (*self_layer & *other_layer) != 0 {
                return true;
            }
        }

        false
    }

    /// get the bitmask representation of the contained layers
    pub fn bits(&self) -> &[u64] {
        self.0.as_slice()
    }

    const fn layer_info(layer: usize) -> (usize, u64) {
        let buffer_index = layer / 64;
        let bit_index = layer % 64;
        let bit = 1u64 << bit_index;

        (buffer_index, bit)
    }

    fn extend_buffer(&mut self, other_len: usize) {
        let new_size = std::cmp::max(self.0.len(), other_len);
        self.0.reserve_exact(new_size - self.0.len());
        self.0.resize(new_size, 0u64);
    }

    fn iter_layers(buffer_and_offset: (u64, usize)) -> impl Iterator<Item = Layer> + 'static {
        let (mut buffer, mut layer) = buffer_and_offset;
        layer *= 64;
        std::iter::from_fn(move || {
            if buffer == 0 {
                return None;
            }
            let next = buffer.trailing_zeros() + 1;
            buffer >>= next;
            layer += next as usize;
            Some(layer - 1)
        })
    }

    /// Returns the set of [layers](Layer) shared by two instances of [`RenderLayers`].
    ///
    /// This corresponds to the `self & other` operation.
    pub fn intersection(&self, other: &Self) -> Self {
        self.combine_blocks(other, |a, b| a & b).shrink()
    }

    /// Returns all [layers](Layer) included in either instance of [`RenderLayers`].
    ///
    /// This corresponds to the `self | other` operation.
    pub fn union(&self, other: &Self) -> Self {
        self.combine_blocks(other, |a, b| a | b) // doesn't need to be shrunk, if the inputs are nonzero then the result will be too
    }

    /// Returns all [layers](Layer) included in exactly one of the instances of [`RenderLayers`].
    ///
    /// This corresponds to the "exclusive or" (XOR) operation: `self ^ other`.
    pub fn symmetric_difference(&self, other: &Self) -> Self {
        self.combine_blocks(other, |a, b| a ^ b).shrink()
    }

    /// Deallocates any trailing-zero memory blocks from this instance
    fn shrink(mut self) -> Self {
        let mut any_dropped = false;
        while self.0.len() > INLINE_BLOCKS && self.0.last() == Some(&0) {
            self.0.pop();
            any_dropped = true;
        }
        if any_dropped && self.0.len() <= INLINE_BLOCKS {
            self.0.shrink_to_fit();
        }
        self
    }

    /// Creates a new instance of [`RenderLayers`] by applying a function to the memory blocks
    /// of self and another instance.
    ///
    /// If the function `f` might return `0` for non-zero inputs, you should call [`Self::shrink`]
    /// on the output to ensure that there are no trailing zero memory blocks that would break
    /// this type's equality comparison.
    fn combine_blocks(&self, other: &Self, mut f: impl FnMut(u64, u64) -> u64) -> Self {
        let mut a = self.0.iter();
        let mut b = other.0.iter();
        let mask = std::iter::from_fn(|| {
            let a = a.next().copied();
            let b = b.next().copied();
            if a.is_none() && b.is_none() {
                return None;
            }
            Some(f(a.unwrap_or_default(), b.unwrap_or_default()))
        });
        Self(mask.collect())
    }
}

impl std::ops::BitAnd for RenderLayers {
    type Output = Self;
    fn bitand(self, rhs: Self) -> Self::Output {
        self.intersection(&rhs)
    }
}

impl std::ops::BitOr for RenderLayers {
    type Output = Self;
    fn bitor(self, rhs: Self) -> Self::Output {
        self.union(&rhs)
    }
}

impl std::ops::BitXor for RenderLayers {
    type Output = Self;
    fn bitxor(self, rhs: Self) -> Self::Output {
        self.symmetric_difference(&rhs)
    }
}

#[cfg(test)]
mod rendering_mask_tests {
    use super::{Layer, RenderLayers};
    use smallvec::SmallVec;

    #[test]
    fn rendering_mask_sanity() {
        let layer_0 = RenderLayers::layer(0);
        assert_eq!(layer_0.0.len(), 1, "layer 0 is one buffer");
        assert_eq!(layer_0.0[0], 1, "layer 0 is mask 1");
        let layer_1 = RenderLayers::layer(1);
        assert_eq!(layer_1.0.len(), 1, "layer 1 is one buffer");
        assert_eq!(layer_1.0[0], 2, "layer 1 is mask 2");
        let layer_0_1 = RenderLayers::layer(0).with(1);
        assert_eq!(layer_0_1.0.len(), 1, "layer 0 + 1 is one buffer");
        assert_eq!(layer_0_1.0[0], 3, "layer 0 + 1 is mask 3");
        let layer_0_1_without_0 = layer_0_1.without(0);
        assert_eq!(
            layer_0_1_without_0.0.len(),
            1,
            "layer 0 + 1 - 0 is one buffer"
        );
        assert_eq!(layer_0_1_without_0.0[0], 2, "layer 0 + 1 - 0 is mask 2");
        let layer_0_2345 = RenderLayers::layer(0).with(2345);
        assert_eq!(layer_0_2345.0.len(), 37, "layer 0 + 2345 is 37 buffers");
        assert_eq!(layer_0_2345.0[0], 1, "layer 0 + 2345 is mask 1");
        assert_eq!(
            layer_0_2345.0[36], 2199023255552,
            "layer 0 + 2345 is mask 2199023255552"
        );
        assert!(
            layer_0_2345.intersects(&layer_0),
            "layer 0 + 2345 intersects 0"
        );
        assert!(
            RenderLayers::layer(1).intersects(&RenderLayers::layer(1)),
            "layers match like layers"
        );
        assert!(
            RenderLayers::layer(0).intersects(&RenderLayers(SmallVec::from_const([1]))),
            "a layer of 0 means the mask is just 1 bit"
        );

        assert!(
            RenderLayers::layer(0)
                .with(3)
                .intersects(&RenderLayers::layer(3)),
            "a mask will match another mask containing any similar layers"
        );

        assert!(
            RenderLayers::default().intersects(&RenderLayers::default()),
            "default masks match each other"
        );

        assert!(
            !RenderLayers::layer(0).intersects(&RenderLayers::layer(1)),
            "masks with differing layers do not match"
        );
        assert!(
            !RenderLayers::none().intersects(&RenderLayers::none()),
            "empty masks don't match"
        );
        assert_eq!(
            RenderLayers::from_layers(&[0, 2, 16, 30])
                .iter()
                .collect::<Vec<_>>(),
            vec![0, 2, 16, 30],
            "from_layers and get_layers should roundtrip"
        );
        assert_eq!(
            format!("{:?}", RenderLayers::from_layers(&[0, 1, 2, 3])).as_str(),
            "RenderLayers([0, 1, 2, 3])",
            "Debug instance shows layers"
        );
        assert_eq!(
            RenderLayers::from_layers(&[0, 1, 2]),
            <RenderLayers as FromIterator<Layer>>::from_iter(vec![0, 1, 2]),
            "from_layers and from_iter are equivalent"
        );

        let tricky_layers = vec![0, 5, 17, 55, 999, 1025, 1026];
        let layers = RenderLayers::from_layers(&tricky_layers);
        let out = layers.iter().collect::<Vec<_>>();
        assert_eq!(tricky_layers, out, "tricky layers roundtrip");
    }

    const MANY: RenderLayers = RenderLayers(SmallVec::from_const([u64::MAX]));

    #[test]
    fn render_layer_ops() {
        let a = RenderLayers::from_layers(&[2, 4, 6]);
        let b = RenderLayers::from_layers(&[1, 2, 3, 4, 5]);

        assert_eq!(
            a.clone() | b.clone(),
            RenderLayers::from_layers(&[1, 2, 3, 4, 5, 6])
        );
        assert_eq!(a.clone() & b.clone(), RenderLayers::from_layers(&[2, 4]));
        assert_eq!(a ^ b, RenderLayers::from_layers(&[1, 3, 5, 6]));

        assert_eq!(RenderLayers::none() & MANY, RenderLayers::none());
        assert_eq!(RenderLayers::none() | MANY, MANY);
        assert_eq!(RenderLayers::none() ^ MANY, MANY);
    }

    #[test]
    fn render_layer_shrink() {
        // Since it has layers greater than 64, the instance should take up two memory blocks
        let layers = RenderLayers::from_layers(&[1, 77]);
        assert!(layers.0.len() == 2);
        // When excluding that layer, it should drop the extra memory block
        let layers = layers.without(77);
        assert!(layers.0.len() == 1);
    }
}<|MERGE_RESOLUTION|>--- conflicted
+++ resolved
@@ -52,11 +52,7 @@
     ///
     /// This is distinct from [`RenderLayers::none`], which doesn't belong to any layers.
     fn default() -> Self {
-<<<<<<< HEAD
         const { Self::layer(0) }
-=======
-        Self::layer(0)
->>>>>>> f607be87
     }
 }
 
