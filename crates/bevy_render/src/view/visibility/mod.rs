--- conflicted
+++ resolved
@@ -537,10 +537,6 @@
     use super::*;
     use bevy_app::prelude::*;
     use bevy_hierarchy::BuildChildren;
-<<<<<<< HEAD
-    use core::mem::size_of;
-=======
->>>>>>> 13ca08f3
 
     fn visibility_bundle(visibility: Visibility) -> VisibilityBundle {
         VisibilityBundle {
