mod render_layers;

use std::any::TypeId;

use bevy_derive::Deref;
use bevy_ecs::query::QueryFilter;
pub use render_layers::*;

use bevy_app::{Plugin, PostUpdate};
use bevy_asset::{Assets, Handle};
use bevy_ecs::prelude::*;
use bevy_hierarchy::{Children, Parent};
use bevy_reflect::{std_traits::ReflectDefault, Reflect};
use bevy_transform::{components::GlobalTransform, TransformSystem};
use bevy_utils::{Parallel, TypeIdMap};

use crate::{
    camera::{
        camera_system, Camera, CameraProjection, OrthographicProjection, PerspectiveProjection,
        Projection,
    },
    mesh::Mesh,
    primitives::{Aabb, Frustum, Sphere},
};

/// User indication of whether an entity is visible. Propagates down the entity hierarchy.
///
/// If an entity is hidden in this way, all [`Children`] (and all of their children and so on) who
/// are set to [`Inherited`](Self::Inherited) will also be hidden.
///
/// This is done by the `visibility_propagate_system` which uses the entity hierarchy and
/// `Visibility` to set the values of each entity's [`InheritedVisibility`] component.
#[derive(Component, Clone, Copy, Reflect, Debug, PartialEq, Eq, Default)]
#[reflect(Component, Default)]
pub enum Visibility {
    /// An entity with `Visibility::Inherited` will inherit the Visibility of its [`Parent`].
    ///
    /// A root-level entity that is set to `Inherited` will be visible.
    #[default]
    Inherited,
    /// An entity with `Visibility::Hidden` will be unconditionally hidden.
    Hidden,
    /// An entity with `Visibility::Visible` will be unconditionally visible.
    ///
    /// Note that an entity with `Visibility::Visible` will be visible regardless of whether the
    /// [`Parent`] entity is hidden.
    Visible,
}

// Allows `&Visibility == Visibility`
impl PartialEq<Visibility> for &Visibility {
    #[inline]
    fn eq(&self, other: &Visibility) -> bool {
        // Use the base Visibility == Visibility implementation.
        <Visibility as PartialEq<Visibility>>::eq(*self, other)
    }
}

// Allows `Visibility == &Visibility`
impl PartialEq<&Visibility> for Visibility {
    #[inline]
    fn eq(&self, other: &&Visibility) -> bool {
        // Use the base Visibility == Visibility implementation.
        <Visibility as PartialEq<Visibility>>::eq(self, *other)
    }
}

/// Whether or not an entity is visible in the hierarchy.
/// This will not be accurate until [`VisibilityPropagate`] runs in the [`PostUpdate`] schedule.
///
/// If this is false, then [`ViewVisibility`] should also be false.
///
/// [`VisibilityPropagate`]: VisibilitySystems::VisibilityPropagate
#[derive(Component, Deref, Debug, Default, Clone, Copy, Reflect, PartialEq, Eq)]
#[reflect(Component, Default)]
pub struct InheritedVisibility(bool);

impl InheritedVisibility {
    /// An entity that is invisible in the hierarchy.
    pub const HIDDEN: Self = Self(false);
    /// An entity that is visible in the hierarchy.
    pub const VISIBLE: Self = Self(true);

    /// Returns `true` if the entity is visible in the hierarchy.
    /// Otherwise, returns `false`.
    #[inline]
    pub fn get(self) -> bool {
        self.0
    }
}

/// Algorithmically-computed indication of whether an entity is visible and should be extracted for rendering.
///
/// Each frame, this will be reset to `false` during [`VisibilityPropagate`] systems in [`PostUpdate`].
/// Later in the frame, systems in [`CheckVisibility`] will mark any visible entities using [`ViewVisibility::set`].
/// Because of this, values of this type will be marked as changed every frame, even when they do not change.
///
/// If you wish to add custom visibility system that sets this value, make sure you add it to the [`CheckVisibility`] set.
///
/// [`VisibilityPropagate`]: VisibilitySystems::VisibilityPropagate
/// [`CheckVisibility`]: VisibilitySystems::CheckVisibility
#[derive(Component, Deref, Debug, Default, Clone, Copy, Reflect, PartialEq, Eq)]
#[reflect(Component, Default)]
pub struct ViewVisibility(bool);

impl ViewVisibility {
    /// An entity that cannot be seen from any views.
    pub const HIDDEN: Self = Self(false);

    /// Returns `true` if the entity is visible in any view.
    /// Otherwise, returns `false`.
    #[inline]
    pub fn get(self) -> bool {
        self.0
    }

    /// Sets the visibility to `true`. This should not be considered reversible for a given frame,
    /// as this component tracks whether or not the entity visible in _any_ view.
    ///
    /// This will be automatically reset to `false` every frame in [`VisibilityPropagate`] and then set
    /// to the proper value in [`CheckVisibility`].
    ///
    /// You should only manually set this if you are defining a custom visibility system,
    /// in which case the system should be placed in the [`CheckVisibility`] set.
    /// For normal user-defined entity visibility, see [`Visibility`].
    ///
    /// [`VisibilityPropagate`]: VisibilitySystems::VisibilityPropagate
    /// [`CheckVisibility`]: VisibilitySystems::CheckVisibility
    #[inline]
    pub fn set(&mut self) {
        self.0 = true;
    }
}

/// A [`Bundle`] of the [`Visibility`], [`InheritedVisibility`], and [`ViewVisibility`]
/// [`Component`]s, which describe the visibility of an entity.
///
/// * To show or hide an entity, you should set its [`Visibility`].
/// * To get the inherited visibility of an entity, you should get its [`InheritedVisibility`].
/// * For visibility hierarchies to work correctly, you must have both all of [`Visibility`], [`InheritedVisibility`], and [`ViewVisibility`].
///   * You may use the [`VisibilityBundle`] to guarantee this.
#[derive(Bundle, Debug, Clone, Default)]
pub struct VisibilityBundle {
    /// The visibility of the entity.
    pub visibility: Visibility,
    // The inherited visibility of the entity.
    pub inherited_visibility: InheritedVisibility,
    // The computed visibility of the entity.
    pub view_visibility: ViewVisibility,
}

/// Use this component to opt-out of built-in frustum culling for entities, see
/// [`Frustum`].
///
/// It can be used for example:
/// - when a [`Mesh`] is updated but its [`Aabb`] is not, which might happen with animations,
/// - when using some light effects, like wanting a [`Mesh`] out of the [`Frustum`]
/// to appear in the reflection of a [`Mesh`] within.
#[derive(Component, Default, Reflect)]
#[reflect(Component, Default)]
pub struct NoFrustumCulling;

/// Collection of entities visible from the current view.
///
/// This component contains all entities which are visible from the currently
/// rendered view. The collection is updated automatically by the [`VisibilitySystems::CheckVisibility`]
/// system set, and renderers can use it to optimize rendering of a particular view, to
/// prevent drawing items not visible from that view.
///
/// This component is intended to be attached to the same entity as the [`Camera`] and
/// the [`Frustum`] defining the view.
#[derive(Clone, Component, Default, Debug, Reflect)]
#[reflect(Component, Default)]
pub struct VisibleEntities {
    #[reflect(ignore)]
    pub entities: TypeIdMap<Vec<Entity>>,
}

impl VisibleEntities {
    pub fn get<QF>(&self) -> &[Entity]
    where
        QF: 'static,
    {
        match self.entities.get(&TypeId::of::<QF>()) {
            Some(entities) => &entities[..],
            None => &[],
        }
    }

    pub fn get_mut<QF>(&mut self) -> &mut Vec<Entity>
    where
        QF: 'static,
    {
        self.entities.entry(TypeId::of::<QF>()).or_default()
    }

    pub fn iter<QF>(&self) -> impl DoubleEndedIterator<Item = &Entity>
    where
        QF: 'static,
    {
        self.get::<QF>().iter()
    }

    pub fn len<QF>(&self) -> usize
    where
        QF: 'static,
    {
        self.get::<QF>().len()
    }

    pub fn is_empty<QF>(&self) -> bool
    where
        QF: 'static,
    {
        self.get::<QF>().is_empty()
    }

    pub fn clear<QF>(&mut self)
    where
        QF: 'static,
    {
        self.get_mut::<QF>().clear();
    }

    pub fn push<QF>(&mut self, entity: Entity)
    where
        QF: 'static,
    {
        self.get_mut::<QF>().push(entity);
    }
}

/// A convenient alias for `With<Handle<Mesh>>`, for use with
/// [`VisibleEntities`].
pub type WithMesh = With<Handle<Mesh>>;

#[derive(Debug, Hash, PartialEq, Eq, Clone, SystemSet)]
pub enum VisibilitySystems {
    /// Label for the [`calculate_bounds`], `calculate_bounds_2d` and `calculate_bounds_text2d` systems,
    /// calculating and inserting an [`Aabb`] to relevant entities.
    CalculateBounds,
    /// Label for the [`update_frusta<OrthographicProjection>`] system.
    UpdateOrthographicFrusta,
    /// Label for the [`update_frusta<PerspectiveProjection>`] system.
    UpdatePerspectiveFrusta,
    /// Label for the [`update_frusta<Projection>`] system.
    UpdateProjectionFrusta,
    /// Label for the system propagating the [`InheritedVisibility`] in a
    /// [`hierarchy`](bevy_hierarchy).
    VisibilityPropagate,
    /// Label for the [`check_visibility`] system updating [`ViewVisibility`]
    /// of each entity and the [`VisibleEntities`] of each view.
    CheckVisibility,
}

pub struct VisibilityPlugin;

impl Plugin for VisibilityPlugin {
    fn build(&self, app: &mut bevy_app::App) {
        use VisibilitySystems::*;

        app.configure_sets(
            PostUpdate,
            (
                CalculateBounds,
                UpdateOrthographicFrusta,
                UpdatePerspectiveFrusta,
                UpdateProjectionFrusta,
                VisibilityPropagate,
            )
                .before(CheckVisibility)
                .after(TransformSystem::TransformPropagate),
        )
        .add_systems(
            PostUpdate,
            (
                calculate_bounds.in_set(CalculateBounds),
                update_frusta::<OrthographicProjection>
                    .in_set(UpdateOrthographicFrusta)
                    .after(camera_system::<OrthographicProjection>)
                    // We assume that no camera will have more than one projection component,
                    // so these systems will run independently of one another.
                    // FIXME: Add an archetype invariant for this https://github.com/bevyengine/bevy/issues/1481.
                    .ambiguous_with(update_frusta::<PerspectiveProjection>)
                    .ambiguous_with(update_frusta::<Projection>),
                update_frusta::<PerspectiveProjection>
                    .in_set(UpdatePerspectiveFrusta)
                    .after(camera_system::<PerspectiveProjection>)
                    // We assume that no camera will have more than one projection component,
                    // so these systems will run independently of one another.
                    // FIXME: Add an archetype invariant for this https://github.com/bevyengine/bevy/issues/1481.
                    .ambiguous_with(update_frusta::<Projection>),
                update_frusta::<Projection>
                    .in_set(UpdateProjectionFrusta)
                    .after(camera_system::<Projection>),
                (visibility_propagate_system, reset_view_visibility).in_set(VisibilityPropagate),
                check_visibility::<WithMesh>.in_set(CheckVisibility),
            ),
        );
    }
}

/// Computes and adds an [`Aabb`] component to entities with a
/// [`Handle<Mesh>`](Mesh) component and without a [`NoFrustumCulling`] component.
///
/// This system is used in system set [`VisibilitySystems::CalculateBounds`].
pub fn calculate_bounds(
    mut commands: Commands,
    meshes: Res<Assets<Mesh>>,
    without_aabb: Query<(Entity, &Handle<Mesh>), (Without<Aabb>, Without<NoFrustumCulling>)>,
) {
    for (entity, mesh_handle) in &without_aabb {
        if let Some(mesh) = meshes.get(mesh_handle) {
            if let Some(aabb) = mesh.compute_aabb() {
                commands.entity(entity).try_insert(aabb);
            }
        }
    }
}

/// Updates [`Frustum`].
///
/// This system is used in system sets [`VisibilitySystems::UpdateProjectionFrusta`],
/// [`VisibilitySystems::UpdatePerspectiveFrusta`], and
/// [`VisibilitySystems::UpdateOrthographicFrusta`].
pub fn update_frusta<T: Component + CameraProjection + Send + Sync + 'static>(
    mut views: Query<
        (&GlobalTransform, &T, &mut Frustum),
        Or<(Changed<GlobalTransform>, Changed<T>)>,
    >,
) {
    for (transform, projection, mut frustum) in &mut views {
        *frustum = projection.compute_frustum(transform);
    }
}

fn visibility_propagate_system(
    changed: Query<
        (Entity, &Visibility, Option<&Parent>, Option<&Children>),
        (With<InheritedVisibility>, Changed<Visibility>),
    >,
    mut visibility_query: Query<(&Visibility, &mut InheritedVisibility)>,
    children_query: Query<&Children, (With<Visibility>, With<InheritedVisibility>)>,
) {
    for (entity, visibility, parent, children) in &changed {
        let is_visible = match visibility {
            Visibility::Visible => true,
            Visibility::Hidden => false,
            // fall back to true if no parent is found or parent lacks components
            Visibility::Inherited => parent
                .and_then(|p| visibility_query.get(p.get()).ok())
                .map_or(true, |(_, x)| x.get()),
        };
        let (_, mut inherited_visibility) = visibility_query
            .get_mut(entity)
            .expect("With<InheritedVisibility> ensures this query will return a value");

        // Only update the visibility if it has changed.
        // This will also prevent the visibility from propagating multiple times in the same frame
        // if this entity's visibility has been updated recursively by its parent.
        if inherited_visibility.get() != is_visible {
            inherited_visibility.0 = is_visible;

            // Recursively update the visibility of each child.
            for &child in children.into_iter().flatten() {
                let _ =
                    propagate_recursive(is_visible, child, &mut visibility_query, &children_query);
            }
        }
    }
}

fn propagate_recursive(
    parent_is_visible: bool,
    entity: Entity,
    visibility_query: &mut Query<(&Visibility, &mut InheritedVisibility)>,
    children_query: &Query<&Children, (With<Visibility>, With<InheritedVisibility>)>,
    // BLOCKED: https://github.com/rust-lang/rust/issues/31436
    // We use a result here to use the `?` operator. Ideally we'd use a try block instead
) -> Result<(), ()> {
    // Get the visibility components for the current entity.
    // If the entity does not have the required components, just return early.
    let (visibility, mut inherited_visibility) = visibility_query.get_mut(entity).map_err(drop)?;

    let is_visible = match visibility {
        Visibility::Visible => true,
        Visibility::Hidden => false,
        Visibility::Inherited => parent_is_visible,
    };

    // Only update the visibility if it has changed.
    if inherited_visibility.get() != is_visible {
        inherited_visibility.0 = is_visible;

        // Recursively update the visibility of each child.
        for &child in children_query.get(entity).ok().into_iter().flatten() {
            let _ = propagate_recursive(is_visible, child, visibility_query, children_query);
        }
    }

    Ok(())
}

/// Resets the view visibility of every entity.
/// Entities that are visible will be marked as such later this frame
/// by a [`VisibilitySystems::CheckVisibility`] system.
fn reset_view_visibility(mut query: Query<&mut ViewVisibility>) {
    query.iter_mut().for_each(|mut view_visibility| {
        // NOTE: We do not use `set_if_neq` here, as we don't care about
        // change detection for view visibility, and adding a branch to every
        // loop iteration would pessimize performance.
        *view_visibility.bypass_change_detection() = ViewVisibility::HIDDEN;
    });
}

/// System updating the visibility of entities each frame.
///
/// The system is part of the [`VisibilitySystems::CheckVisibility`] set. Each
/// frame, it updates the [`ViewVisibility`] of all entities, and for each view
/// also compute the [`VisibleEntities`] for that view.
///
/// This system needs to be run for each type of renderable entity. If you add a
/// new type of renderable entity, you'll need to add an instantiation of this
/// system to the [`VisibilitySystems::CheckVisibility`] set so that Bevy will
/// detect visibility properly for those entities.
pub fn check_visibility<QF>(
    mut thread_queues: Local<Parallel<Vec<Entity>>>,
    mut view_query: Query<(
        &mut VisibleEntities,
        &Frustum,
        Option<&RenderLayers>,
        &Camera,
    )>,
    mut visible_aabb_query: Query<
        (
            Entity,
            &InheritedVisibility,
            &mut ViewVisibility,
            Option<&RenderLayers>,
            Option<&Aabb>,
            &GlobalTransform,
            Has<NoFrustumCulling>,
        ),
        QF,
    >,
) where
    QF: QueryFilter + 'static,
{
    for (mut visible_entities, frustum, maybe_view_mask, camera) in &mut view_query {
        if !camera.is_active {
            continue;
        }

        let view_mask = maybe_view_mask.copied().unwrap_or_default();

<<<<<<< HEAD
        visible_entities.entities.clear();
        visible_aabb_query.par_iter_mut().for_each_init(
            || thread_queues.borrow_local_mut(),
            |queue, query_item| {
                let (
                    entity,
                    inherited_visibility,
                    mut view_visibility,
                    maybe_entity_mask,
                    maybe_model_aabb,
                    transform,
                    no_frustum_culling,
                ) = query_item;

                // Skip computing visibility for entities that are configured to be hidden.
                // ViewVisibility has already been reset in `reset_view_visibility`.
                if !inherited_visibility.get() {
                    return;
                }
=======
        visible_aabb_query.par_iter_mut().for_each(|query_item| {
            let (
                entity,
                inherited_visibility,
                mut view_visibility,
                maybe_entity_mask,
                maybe_model_aabb,
                transform,
                no_frustum_culling,
            ) = query_item;

            // Skip computing visibility for entities that are configured to be hidden.
            // ViewVisibility has already been reset in `reset_view_visibility`.
            if !inherited_visibility.get() {
                return;
            }
>>>>>>> b1ab0363

                let entity_mask = maybe_entity_mask.copied().unwrap_or_default();
                if !view_mask.intersects(&entity_mask) {
                    return;
                }

                // If we have an aabb, do frustum culling
                if !no_frustum_culling {
                    if let Some(model_aabb) = maybe_model_aabb {
                        let model = transform.affine();
                        let model_sphere = Sphere {
                            center: model.transform_point3a(model_aabb.center),
                            radius: transform.radius_vec3a(model_aabb.half_extents),
                        };
                        // Do quick sphere-based frustum culling
                        if !frustum.intersects_sphere(&model_sphere, false) {
                            return;
                        }
                        // Do aabb-based frustum culling
                        if !frustum.intersects_obb(model_aabb, &model, true, false) {
                            return;
                        }
                    }
                }

                view_visibility.set();
                queue.push(entity);
            },
        );

        visible_entities.clear::<QF>();
        thread_queues.drain_into(visible_entities.get_mut::<QF>());
    }
}

#[cfg(test)]
mod test {
    use bevy_app::prelude::*;
    use bevy_ecs::prelude::*;

    use super::*;

    use bevy_hierarchy::BuildWorldChildren;

    fn visibility_bundle(visibility: Visibility) -> VisibilityBundle {
        VisibilityBundle {
            visibility,
            ..Default::default()
        }
    }

    #[test]
    fn visibility_propagation() {
        let mut app = App::new();
        app.add_systems(Update, visibility_propagate_system);

        let root1 = app
            .world_mut()
            .spawn(visibility_bundle(Visibility::Hidden))
            .id();
        let root1_child1 = app.world_mut().spawn(VisibilityBundle::default()).id();
        let root1_child2 = app
            .world_mut()
            .spawn(visibility_bundle(Visibility::Hidden))
            .id();
        let root1_child1_grandchild1 = app.world_mut().spawn(VisibilityBundle::default()).id();
        let root1_child2_grandchild1 = app.world_mut().spawn(VisibilityBundle::default()).id();

        app.world_mut()
            .entity_mut(root1)
            .push_children(&[root1_child1, root1_child2]);
        app.world_mut()
            .entity_mut(root1_child1)
            .push_children(&[root1_child1_grandchild1]);
        app.world_mut()
            .entity_mut(root1_child2)
            .push_children(&[root1_child2_grandchild1]);

        let root2 = app.world_mut().spawn(VisibilityBundle::default()).id();
        let root2_child1 = app.world_mut().spawn(VisibilityBundle::default()).id();
        let root2_child2 = app
            .world_mut()
            .spawn(visibility_bundle(Visibility::Hidden))
            .id();
        let root2_child1_grandchild1 = app.world_mut().spawn(VisibilityBundle::default()).id();
        let root2_child2_grandchild1 = app.world_mut().spawn(VisibilityBundle::default()).id();

        app.world_mut()
            .entity_mut(root2)
            .push_children(&[root2_child1, root2_child2]);
        app.world_mut()
            .entity_mut(root2_child1)
            .push_children(&[root2_child1_grandchild1]);
        app.world_mut()
            .entity_mut(root2_child2)
            .push_children(&[root2_child2_grandchild1]);

        app.update();

        let is_visible = |e: Entity| {
            app.world()
                .entity(e)
                .get::<InheritedVisibility>()
                .unwrap()
                .get()
        };
        assert!(
            !is_visible(root1),
            "invisibility propagates down tree from root"
        );
        assert!(
            !is_visible(root1_child1),
            "invisibility propagates down tree from root"
        );
        assert!(
            !is_visible(root1_child2),
            "invisibility propagates down tree from root"
        );
        assert!(
            !is_visible(root1_child1_grandchild1),
            "invisibility propagates down tree from root"
        );
        assert!(
            !is_visible(root1_child2_grandchild1),
            "invisibility propagates down tree from root"
        );

        assert!(
            is_visible(root2),
            "visibility propagates down tree from root"
        );
        assert!(
            is_visible(root2_child1),
            "visibility propagates down tree from root"
        );
        assert!(
            !is_visible(root2_child2),
            "visibility propagates down tree from root, but local invisibility is preserved"
        );
        assert!(
            is_visible(root2_child1_grandchild1),
            "visibility propagates down tree from root"
        );
        assert!(
            !is_visible(root2_child2_grandchild1),
            "child's invisibility propagates down to grandchild"
        );
    }

    #[test]
    fn visibility_propagation_unconditional_visible() {
        use Visibility::{Hidden, Inherited, Visible};

        let mut app = App::new();
        app.add_systems(Update, visibility_propagate_system);

        let root1 = app.world_mut().spawn(visibility_bundle(Visible)).id();
        let root1_child1 = app.world_mut().spawn(visibility_bundle(Inherited)).id();
        let root1_child2 = app.world_mut().spawn(visibility_bundle(Hidden)).id();
        let root1_child1_grandchild1 = app.world_mut().spawn(visibility_bundle(Visible)).id();
        let root1_child2_grandchild1 = app.world_mut().spawn(visibility_bundle(Visible)).id();

        let root2 = app.world_mut().spawn(visibility_bundle(Inherited)).id();
        let root3 = app.world_mut().spawn(visibility_bundle(Hidden)).id();

        app.world_mut()
            .entity_mut(root1)
            .push_children(&[root1_child1, root1_child2]);
        app.world_mut()
            .entity_mut(root1_child1)
            .push_children(&[root1_child1_grandchild1]);
        app.world_mut()
            .entity_mut(root1_child2)
            .push_children(&[root1_child2_grandchild1]);

        app.update();

        let is_visible = |e: Entity| {
            app.world()
                .entity(e)
                .get::<InheritedVisibility>()
                .unwrap()
                .get()
        };
        assert!(
            is_visible(root1),
            "an unconditionally visible root is visible"
        );
        assert!(
            is_visible(root1_child1),
            "an inheriting child of an unconditionally visible parent is visible"
        );
        assert!(
            !is_visible(root1_child2),
            "a hidden child on an unconditionally visible parent is hidden"
        );
        assert!(
            is_visible(root1_child1_grandchild1),
            "an unconditionally visible child of an inheriting parent is visible"
        );
        assert!(
            is_visible(root1_child2_grandchild1),
            "an unconditionally visible child of a hidden parent is visible"
        );
        assert!(is_visible(root2), "an inheriting root is visible");
        assert!(!is_visible(root3), "a hidden root is hidden");
    }

    #[test]
    fn visibility_propagation_change_detection() {
        let mut world = World::new();
        let mut schedule = Schedule::default();
        schedule.add_systems(visibility_propagate_system);

        // Set up an entity hierarchy.

        let id1 = world.spawn(VisibilityBundle::default()).id();

        let id2 = world.spawn(VisibilityBundle::default()).id();
        world.entity_mut(id1).push_children(&[id2]);

        let id3 = world.spawn(visibility_bundle(Visibility::Hidden)).id();
        world.entity_mut(id2).push_children(&[id3]);

        let id4 = world.spawn(VisibilityBundle::default()).id();
        world.entity_mut(id3).push_children(&[id4]);

        // Test the hierarchy.

        // Make sure the hierarchy is up-to-date.
        schedule.run(&mut world);
        world.clear_trackers();

        let mut q = world.query::<Ref<InheritedVisibility>>();

        assert!(!q.get(&world, id1).unwrap().is_changed());
        assert!(!q.get(&world, id2).unwrap().is_changed());
        assert!(!q.get(&world, id3).unwrap().is_changed());
        assert!(!q.get(&world, id4).unwrap().is_changed());

        world.clear_trackers();
        world.entity_mut(id1).insert(Visibility::Hidden);
        schedule.run(&mut world);

        assert!(q.get(&world, id1).unwrap().is_changed());
        assert!(q.get(&world, id2).unwrap().is_changed());
        assert!(!q.get(&world, id3).unwrap().is_changed());
        assert!(!q.get(&world, id4).unwrap().is_changed());

        world.clear_trackers();
        schedule.run(&mut world);

        assert!(!q.get(&world, id1).unwrap().is_changed());
        assert!(!q.get(&world, id2).unwrap().is_changed());
        assert!(!q.get(&world, id3).unwrap().is_changed());
        assert!(!q.get(&world, id4).unwrap().is_changed());

        world.clear_trackers();
        world.entity_mut(id3).insert(Visibility::Inherited);
        schedule.run(&mut world);

        assert!(!q.get(&world, id1).unwrap().is_changed());
        assert!(!q.get(&world, id2).unwrap().is_changed());
        assert!(!q.get(&world, id3).unwrap().is_changed());
        assert!(!q.get(&world, id4).unwrap().is_changed());

        world.clear_trackers();
        world.entity_mut(id2).insert(Visibility::Visible);
        schedule.run(&mut world);

        assert!(!q.get(&world, id1).unwrap().is_changed());
        assert!(q.get(&world, id2).unwrap().is_changed());
        assert!(q.get(&world, id3).unwrap().is_changed());
        assert!(q.get(&world, id4).unwrap().is_changed());

        world.clear_trackers();
        schedule.run(&mut world);

        assert!(!q.get(&world, id1).unwrap().is_changed());
        assert!(!q.get(&world, id2).unwrap().is_changed());
        assert!(!q.get(&world, id3).unwrap().is_changed());
        assert!(!q.get(&world, id4).unwrap().is_changed());
    }

    #[test]
    fn visibility_propagation_with_invalid_parent() {
        let mut world = World::new();
        let mut schedule = Schedule::default();
        schedule.add_systems(visibility_propagate_system);

        let parent = world.spawn(()).id();
        let child = world.spawn(VisibilityBundle::default()).id();
        world.entity_mut(parent).push_children(&[child]);

        schedule.run(&mut world);
        world.clear_trackers();

        let child_visible = world.entity(child).get::<InheritedVisibility>().unwrap().0;
        // defaults to same behavior of parent not found: visible = true
        assert!(child_visible);
    }

    #[test]
    fn ensure_visibility_enum_size() {
        use std::mem;
        assert_eq!(1, mem::size_of::<Visibility>());
        assert_eq!(1, mem::size_of::<Option<Visibility>>());
    }
}<|MERGE_RESOLUTION|>--- conflicted
+++ resolved
@@ -453,27 +453,6 @@
 
         let view_mask = maybe_view_mask.copied().unwrap_or_default();
 
-<<<<<<< HEAD
-        visible_entities.entities.clear();
-        visible_aabb_query.par_iter_mut().for_each_init(
-            || thread_queues.borrow_local_mut(),
-            |queue, query_item| {
-                let (
-                    entity,
-                    inherited_visibility,
-                    mut view_visibility,
-                    maybe_entity_mask,
-                    maybe_model_aabb,
-                    transform,
-                    no_frustum_culling,
-                ) = query_item;
-
-                // Skip computing visibility for entities that are configured to be hidden.
-                // ViewVisibility has already been reset in `reset_view_visibility`.
-                if !inherited_visibility.get() {
-                    return;
-                }
-=======
         visible_aabb_query.par_iter_mut().for_each(|query_item| {
             let (
                 entity,
@@ -485,12 +464,11 @@
                 no_frustum_culling,
             ) = query_item;
 
-            // Skip computing visibility for entities that are configured to be hidden.
-            // ViewVisibility has already been reset in `reset_view_visibility`.
-            if !inherited_visibility.get() {
-                return;
-            }
->>>>>>> b1ab0363
+                // Skip computing visibility for entities that are configured to be hidden.
+                // ViewVisibility has already been reset in `reset_view_visibility`.
+                if !inherited_visibility.get() {
+                    return;
+                }
 
                 let entity_mask = maybe_entity_mask.copied().unwrap_or_default();
                 if !view_mask.intersects(&entity_mask) {
