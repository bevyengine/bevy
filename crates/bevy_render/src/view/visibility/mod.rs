--- conflicted
+++ resolved
@@ -369,18 +369,13 @@
 /// [`ViewVisibility`] of all entities, and for each view also compute the [`VisibleEntities`]
 /// for that view.
 pub fn check_visibility(
-<<<<<<< HEAD
     mut thread_queues: Local<Parallel<Vec<Entity>>>,
-    mut view_query: Query<(&mut VisibleEntities, &Frustum, Option<&RenderLayers>), With<Camera>>,
-=======
-    mut thread_queues: Local<ThreadLocal<Cell<Vec<Entity>>>>,
     mut view_query: Query<(
         &mut VisibleEntities,
         &Frustum,
         Option<&RenderLayers>,
         &Camera,
     )>,
->>>>>>> 2bc48254
     mut visible_aabb_query: Query<(
         Entity,
         &InheritedVisibility,
@@ -447,39 +442,13 @@
             });
         });
 
-<<<<<<< HEAD
-        visible_no_aabb_query.par_iter_mut().for_each(|query_item| {
-            let (entity, inherited_visibility, mut view_visibility, maybe_entity_mask) = query_item;
-
-            // Skip computing visibility for entities that are configured to be hidden.
-            // `ViewVisibility` has already been reset in `reset_view_visibility`.
-            if !inherited_visibility.get() {
-                return;
-            }
-
-            let entity_mask = maybe_entity_mask.copied().unwrap_or_default();
-            if !view_mask.intersects(&entity_mask) {
-                return;
-            }
-
-            view_visibility.set();
-            thread_queues.scope(|queue| {
-                queue.push(entity);
-            });
-        });
-
         visible_entities.entities.clear();
         thread_queues.drain_into(&mut visible_entities.entities);
-=======
-        for cell in &mut thread_queues {
-            visible_entities.entities.append(cell.get_mut());
-        }
         if deterministic_rendering_config.stable_sort_z_fighting {
             // We can use the faster unstable sort here because
             // the values (`Entity`) are guaranteed to be unique.
             visible_entities.entities.sort_unstable();
         }
->>>>>>> 2bc48254
     }
 }
 
