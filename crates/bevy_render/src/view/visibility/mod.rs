--- conflicted
+++ resolved
@@ -9,7 +9,6 @@
 use bevy_ecs::prelude::*;
 use bevy_reflect::std_traits::ReflectDefault;
 use bevy_reflect::Reflect;
-use bevy_tasks::ComputeTaskPool;
 use bevy_transform::components::GlobalTransform;
 use bevy_transform::TransformSystem;
 use fixedbitset::FixedBitSet;
@@ -169,28 +168,19 @@
 
 pub fn check_visibility(
     entities: &Entities,
-    task_pool: Res<ComputeTaskPool>,
     mut thread_queues: Local<ThreadLocal<Cell<Vec<Entity>>>>,
     mut queues: Local<Vec<Vec<Entity>>>,
     mut view_query: Query<(&mut VisibleEntities, &Frustum, Option<&RenderLayers>), With<Camera>>,
-<<<<<<< HEAD
     mut computed_visibility: ResMut<ComputedVisibility>,
     visible_entity_query: Query<(
         Entity,
         &Visibility,
-=======
-    mut visible_entity_query: Query<(
-        Entity,
-        &Visibility,
-        &mut ComputedVisibility,
->>>>>>> ab72c836
         Option<&RenderLayers>,
         Option<&Aabb>,
         Option<&NoFrustumCulling>,
         Option<&GlobalTransform>,
     )>,
 ) {
-<<<<<<< HEAD
     // Reset the computed visibility to false
     computed_visibility.clear();
     computed_visibility.reserve(entities);
@@ -199,33 +189,18 @@
         *queue.get_mut() = queues.pop().unwrap_or_default();
     }
 
-=======
->>>>>>> ab72c836
     for (mut visible_entities, frustum, maybe_view_mask) in view_query.iter_mut() {
         let view_mask = maybe_view_mask.copied().unwrap_or_default();
-<<<<<<< HEAD
-
         visible_entity_query.par_for_each(
-            &*task_pool,
-=======
-        let (visible_entity_sender, visible_entity_receiver) = crossbeam_channel::unbounded();
-
-        visible_entity_query.par_for_each_mut(
->>>>>>> ab72c836
             1024,
             |(
                 entity,
                 visibility,
-<<<<<<< HEAD
-=======
-                mut computed_visibility,
->>>>>>> ab72c836
                 maybe_entity_mask,
                 maybe_aabb,
                 maybe_no_frustum_culling,
                 maybe_transform,
             )| {
-<<<<<<< HEAD
                 if !visibility.is_visible {
                     return;
                 }
@@ -269,43 +244,6 @@
             visible_entities.entities.append(&mut queue);
             cell.set(queue);
         }
-=======
-                // Reset visibility
-                computed_visibility.is_visible = false;
-
-                if !visibility.is_visible {
-                    return;
-                }
-                let entity_mask = maybe_entity_mask.copied().unwrap_or_default();
-                if !view_mask.intersects(&entity_mask) {
-                    return;
-                }
-
-                // If we have an aabb and transform, do frustum culling
-                if let (Some(model_aabb), None, Some(transform)) =
-                    (maybe_aabb, maybe_no_frustum_culling, maybe_transform)
-                {
-                    let model = transform.compute_matrix();
-                    let model_sphere = Sphere {
-                        center: model.transform_point3a(model_aabb.center),
-                        radius: (Vec3A::from(transform.scale) * model_aabb.half_extents).length(),
-                    };
-                    // Do quick sphere-based frustum culling
-                    if !frustum.intersects_sphere(&model_sphere, false) {
-                        return;
-                    }
-                    // If we have an aabb, do aabb-based frustum culling
-                    if !frustum.intersects_obb(model_aabb, &model, false) {
-                        return;
-                    }
-                }
->>>>>>> ab72c836
-
-                computed_visibility.is_visible = true;
-                visible_entity_sender.send(entity).ok();
-            },
-        );
-        visible_entities.entities = visible_entity_receiver.try_iter().collect();
     }
 
     queues.clear();
