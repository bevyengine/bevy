#![allow(deprecated)]

mod range;
mod render_layers;

use std::any::TypeId;

pub use range::*;
pub use render_layers::*;

use bevy_app::{Plugin, PostUpdate};
use bevy_asset::{Assets, Handle};
use bevy_derive::Deref;
use bevy_ecs::{prelude::*, query::QueryFilter};
use bevy_hierarchy::{Children, Parent};
use bevy_reflect::{std_traits::ReflectDefault, Reflect};
use bevy_transform::{components::GlobalTransform, TransformSystem};
use bevy_utils::{Parallel, TypeIdMap};

use crate::{
    camera::{Camera, CameraProjection},
    mesh::Mesh,
    primitives::{Aabb, Frustum, Sphere},
};

use super::NoCpuCulling;

/// User indication of whether an entity is visible. Propagates down the entity hierarchy.
///
/// If an entity is hidden in this way, all [`Children`] (and all of their children and so on) who
/// are set to [`Inherited`](Self::Inherited) will also be hidden.
///
/// This is done by the `visibility_propagate_system` which uses the entity hierarchy and
/// `Visibility` to set the values of each entity's [`InheritedVisibility`] component.
#[derive(Component, Clone, Copy, Reflect, Debug, PartialEq, Eq, Default)]
<<<<<<< HEAD
#[reflect(Component, Default)]
#[require(InheritedVisibility, ViewVisibility)]
=======
#[reflect(Component, Default, Debug, PartialEq)]
>>>>>>> 378dcacf
pub enum Visibility {
    /// An entity with `Visibility::Inherited` will inherit the Visibility of its [`Parent`].
    ///
    /// A root-level entity that is set to `Inherited` will be visible.
    #[default]
    Inherited,
    /// An entity with `Visibility::Hidden` will be unconditionally hidden.
    Hidden,
    /// An entity with `Visibility::Visible` will be unconditionally visible.
    ///
    /// Note that an entity with `Visibility::Visible` will be visible regardless of whether the
    /// [`Parent`] entity is hidden.
    Visible,
}

impl Visibility {
    /// Toggles between `Visibility::Inherited` and `Visibility::Visible`.
    /// If the value is `Visibility::Hidden`, it remains unaffected.
    #[inline]
    pub fn toggle_inherited_visible(&mut self) {
        *self = match *self {
            Visibility::Inherited => Visibility::Visible,
            Visibility::Visible => Visibility::Inherited,
            _ => *self,
        };
    }
    /// Toggles between `Visibility::Inherited` and `Visibility::Hidden`.
    /// If the value is `Visibility::Visible`, it remains unaffected.
    #[inline]
    pub fn toggle_inherited_hidden(&mut self) {
        *self = match *self {
            Visibility::Inherited => Visibility::Hidden,
            Visibility::Hidden => Visibility::Inherited,
            _ => *self,
        };
    }
    /// Toggles between `Visibility::Visible` and `Visibility::Hidden`.
    /// If the value is `Visibility::Inherited`, it remains unaffected.
    #[inline]
    pub fn toggle_visible_hidden(&mut self) {
        *self = match *self {
            Visibility::Visible => Visibility::Hidden,
            Visibility::Hidden => Visibility::Visible,
            _ => *self,
        };
    }
}

// Allows `&Visibility == Visibility`
impl PartialEq<Visibility> for &Visibility {
    #[inline]
    fn eq(&self, other: &Visibility) -> bool {
        // Use the base Visibility == Visibility implementation.
        <Visibility as PartialEq<Visibility>>::eq(*self, other)
    }
}

// Allows `Visibility == &Visibility`
impl PartialEq<&Visibility> for Visibility {
    #[inline]
    fn eq(&self, other: &&Visibility) -> bool {
        // Use the base Visibility == Visibility implementation.
        <Visibility as PartialEq<Visibility>>::eq(self, *other)
    }
}

/// Whether or not an entity is visible in the hierarchy.
/// This will not be accurate until [`VisibilityPropagate`] runs in the [`PostUpdate`] schedule.
///
/// If this is false, then [`ViewVisibility`] should also be false.
///
/// [`VisibilityPropagate`]: VisibilitySystems::VisibilityPropagate
#[derive(Component, Deref, Debug, Default, Clone, Copy, Reflect, PartialEq, Eq)]
#[reflect(Component, Default, Debug, PartialEq)]
pub struct InheritedVisibility(bool);

impl InheritedVisibility {
    /// An entity that is invisible in the hierarchy.
    pub const HIDDEN: Self = Self(false);
    /// An entity that is visible in the hierarchy.
    pub const VISIBLE: Self = Self(true);

    /// Returns `true` if the entity is visible in the hierarchy.
    /// Otherwise, returns `false`.
    #[inline]
    pub fn get(self) -> bool {
        self.0
    }
}

/// Algorithmically-computed indication of whether an entity is visible and should be extracted for rendering.
///
/// Each frame, this will be reset to `false` during [`VisibilityPropagate`] systems in [`PostUpdate`].
/// Later in the frame, systems in [`CheckVisibility`] will mark any visible entities using [`ViewVisibility::set`].
/// Because of this, values of this type will be marked as changed every frame, even when they do not change.
///
/// If you wish to add custom visibility system that sets this value, make sure you add it to the [`CheckVisibility`] set.
///
/// [`VisibilityPropagate`]: VisibilitySystems::VisibilityPropagate
/// [`CheckVisibility`]: VisibilitySystems::CheckVisibility
#[derive(Component, Deref, Debug, Default, Clone, Copy, Reflect, PartialEq, Eq)]
#[reflect(Component, Default, Debug, PartialEq)]
pub struct ViewVisibility(bool);

impl ViewVisibility {
    /// An entity that cannot be seen from any views.
    pub const HIDDEN: Self = Self(false);

    /// Returns `true` if the entity is visible in any view.
    /// Otherwise, returns `false`.
    #[inline]
    pub fn get(self) -> bool {
        self.0
    }

    /// Sets the visibility to `true`. This should not be considered reversible for a given frame,
    /// as this component tracks whether or not the entity visible in _any_ view.
    ///
    /// This will be automatically reset to `false` every frame in [`VisibilityPropagate`] and then set
    /// to the proper value in [`CheckVisibility`].
    ///
    /// You should only manually set this if you are defining a custom visibility system,
    /// in which case the system should be placed in the [`CheckVisibility`] set.
    /// For normal user-defined entity visibility, see [`Visibility`].
    ///
    /// [`VisibilityPropagate`]: VisibilitySystems::VisibilityPropagate
    /// [`CheckVisibility`]: VisibilitySystems::CheckVisibility
    #[inline]
    pub fn set(&mut self) {
        self.0 = true;
    }
}

/// A [`Bundle`] of the [`Visibility`], [`InheritedVisibility`], and [`ViewVisibility`]
/// [`Component`]s, which describe the visibility of an entity.
///
/// * To show or hide an entity, you should set its [`Visibility`].
/// * To get the inherited visibility of an entity, you should get its [`InheritedVisibility`].
/// * For visibility hierarchies to work correctly, you must have both all of [`Visibility`], [`InheritedVisibility`], and [`ViewVisibility`].
///   * You may use the [`VisibilityBundle`] to guarantee this.
#[derive(Bundle, Debug, Clone, Default)]
#[deprecated(
    since = "0.15.0",
    note = "Use `Visibility` directly instead. `InheritedVisibility` and `ViewVisibility` are now inserted automatically."
)]
pub struct VisibilityBundle {
    /// The visibility of the entity.
    pub visibility: Visibility,
    // The inherited visibility of the entity.
    pub inherited_visibility: InheritedVisibility,
    // The computed visibility of the entity.
    pub view_visibility: ViewVisibility,
}

/// Use this component to opt-out of built-in frustum culling for entities, see
/// [`Frustum`].
///
/// It can be used for example:
/// - when a [`Mesh`] is updated but its [`Aabb`] is not, which might happen with animations,
/// - when using some light effects, like wanting a [`Mesh`] out of the [`Frustum`]
///     to appear in the reflection of a [`Mesh`] within.
#[derive(Debug, Component, Default, Reflect)]
#[reflect(Component, Default, Debug)]
pub struct NoFrustumCulling;

/// Collection of entities visible from the current view.
///
/// This component contains all entities which are visible from the currently
/// rendered view. The collection is updated automatically by the [`VisibilitySystems::CheckVisibility`]
/// system set, and renderers can use it to optimize rendering of a particular view, to
/// prevent drawing items not visible from that view.
///
/// This component is intended to be attached to the same entity as the [`Camera`] and
/// the [`Frustum`] defining the view.
#[derive(Clone, Component, Default, Debug, Reflect)]
#[reflect(Component, Default, Debug)]
pub struct VisibleEntities {
    #[reflect(ignore)]
    pub entities: TypeIdMap<Vec<Entity>>,
}

impl VisibleEntities {
    pub fn get<QF>(&self) -> &[Entity]
    where
        QF: 'static,
    {
        match self.entities.get(&TypeId::of::<QF>()) {
            Some(entities) => &entities[..],
            None => &[],
        }
    }

    pub fn get_mut<QF>(&mut self) -> &mut Vec<Entity>
    where
        QF: 'static,
    {
        self.entities.entry(TypeId::of::<QF>()).or_default()
    }

    pub fn iter<QF>(&self) -> impl DoubleEndedIterator<Item = &Entity>
    where
        QF: 'static,
    {
        self.get::<QF>().iter()
    }

    pub fn len<QF>(&self) -> usize
    where
        QF: 'static,
    {
        self.get::<QF>().len()
    }

    pub fn is_empty<QF>(&self) -> bool
    where
        QF: 'static,
    {
        self.get::<QF>().is_empty()
    }

    pub fn clear<QF>(&mut self)
    where
        QF: 'static,
    {
        self.get_mut::<QF>().clear();
    }

    pub fn push<QF>(&mut self, entity: Entity)
    where
        QF: 'static,
    {
        self.get_mut::<QF>().push(entity);
    }
}

/// A convenient alias for `With<Handle<Mesh>>`, for use with
/// [`VisibleEntities`].
pub type WithMesh = With<Handle<Mesh>>;

#[derive(Debug, Hash, PartialEq, Eq, Clone, SystemSet)]
pub enum VisibilitySystems {
    /// Label for the [`calculate_bounds`], `calculate_bounds_2d` and `calculate_bounds_text2d` systems,
    /// calculating and inserting an [`Aabb`] to relevant entities.
    CalculateBounds,
    /// Label for [`update_frusta`] in [`CameraProjectionPlugin`](crate::camera::CameraProjectionPlugin).
    UpdateFrusta,
    /// Label for the system propagating the [`InheritedVisibility`] in a
    /// [`hierarchy`](bevy_hierarchy).
    VisibilityPropagate,
    /// Label for the [`check_visibility`] system updating [`ViewVisibility`]
    /// of each entity and the [`VisibleEntities`] of each view.\
    ///
    /// System order ambiguities between systems in this set are ignored:
    /// the order of systems within this set is irrelevant, as [`check_visibility`]
    /// assumes that its operations are irreversible during the frame.
    CheckVisibility,
}

pub struct VisibilityPlugin;

impl Plugin for VisibilityPlugin {
    fn build(&self, app: &mut bevy_app::App) {
        use VisibilitySystems::*;

        app.configure_sets(
            PostUpdate,
            (CalculateBounds, UpdateFrusta, VisibilityPropagate)
                .before(CheckVisibility)
                .after(TransformSystem::TransformPropagate),
        )
        .configure_sets(PostUpdate, CheckVisibility.ambiguous_with(CheckVisibility))
        .add_systems(
            PostUpdate,
            (
                calculate_bounds.in_set(CalculateBounds),
                (visibility_propagate_system, reset_view_visibility).in_set(VisibilityPropagate),
                check_visibility::<WithMesh>.in_set(CheckVisibility),
            ),
        );
    }
}

/// Computes and adds an [`Aabb`] component to entities with a
/// [`Handle<Mesh>`](Mesh) component and without a [`NoFrustumCulling`] component.
///
/// This system is used in system set [`VisibilitySystems::CalculateBounds`].
pub fn calculate_bounds(
    mut commands: Commands,
    meshes: Res<Assets<Mesh>>,
    without_aabb: Query<(Entity, &Handle<Mesh>), (Without<Aabb>, Without<NoFrustumCulling>)>,
) {
    for (entity, mesh_handle) in &without_aabb {
        if let Some(mesh) = meshes.get(mesh_handle) {
            if let Some(aabb) = mesh.compute_aabb() {
                commands.entity(entity).try_insert(aabb);
            }
        }
    }
}

/// Updates [`Frustum`].
///
/// This system is used in [`CameraProjectionPlugin`](crate::camera::CameraProjectionPlugin).
pub fn update_frusta<T: Component + CameraProjection + Send + Sync + 'static>(
    mut views: Query<
        (&GlobalTransform, &T, &mut Frustum),
        Or<(Changed<GlobalTransform>, Changed<T>)>,
    >,
) {
    for (transform, projection, mut frustum) in &mut views {
        *frustum = projection.compute_frustum(transform);
    }
}

fn visibility_propagate_system(
    changed: Query<
        (Entity, &Visibility, Option<&Parent>, Option<&Children>),
        (With<InheritedVisibility>, Changed<Visibility>),
    >,
    mut visibility_query: Query<(&Visibility, &mut InheritedVisibility)>,
    children_query: Query<&Children, (With<Visibility>, With<InheritedVisibility>)>,
) {
    for (entity, visibility, parent, children) in &changed {
        let is_visible = match visibility {
            Visibility::Visible => true,
            Visibility::Hidden => false,
            // fall back to true if no parent is found or parent lacks components
            Visibility::Inherited => parent
                .and_then(|p| visibility_query.get(p.get()).ok())
                .map_or(true, |(_, x)| x.get()),
        };
        let (_, mut inherited_visibility) = visibility_query
            .get_mut(entity)
            .expect("With<InheritedVisibility> ensures this query will return a value");

        // Only update the visibility if it has changed.
        // This will also prevent the visibility from propagating multiple times in the same frame
        // if this entity's visibility has been updated recursively by its parent.
        if inherited_visibility.get() != is_visible {
            inherited_visibility.0 = is_visible;

            // Recursively update the visibility of each child.
            for &child in children.into_iter().flatten() {
                let _ =
                    propagate_recursive(is_visible, child, &mut visibility_query, &children_query);
            }
        }
    }
}

fn propagate_recursive(
    parent_is_visible: bool,
    entity: Entity,
    visibility_query: &mut Query<(&Visibility, &mut InheritedVisibility)>,
    children_query: &Query<&Children, (With<Visibility>, With<InheritedVisibility>)>,
    // BLOCKED: https://github.com/rust-lang/rust/issues/31436
    // We use a result here to use the `?` operator. Ideally we'd use a try block instead
) -> Result<(), ()> {
    // Get the visibility components for the current entity.
    // If the entity does not have the required components, just return early.
    let (visibility, mut inherited_visibility) = visibility_query.get_mut(entity).map_err(drop)?;

    let is_visible = match visibility {
        Visibility::Visible => true,
        Visibility::Hidden => false,
        Visibility::Inherited => parent_is_visible,
    };

    // Only update the visibility if it has changed.
    if inherited_visibility.get() != is_visible {
        inherited_visibility.0 = is_visible;

        // Recursively update the visibility of each child.
        for &child in children_query.get(entity).ok().into_iter().flatten() {
            let _ = propagate_recursive(is_visible, child, visibility_query, children_query);
        }
    }

    Ok(())
}

/// Resets the view visibility of every entity.
/// Entities that are visible will be marked as such later this frame
/// by a [`VisibilitySystems::CheckVisibility`] system.
fn reset_view_visibility(mut query: Query<&mut ViewVisibility>) {
    query.iter_mut().for_each(|mut view_visibility| {
        // NOTE: We do not use `set_if_neq` here, as we don't care about
        // change detection for view visibility, and adding a branch to every
        // loop iteration would pessimize performance.
        *view_visibility.bypass_change_detection() = ViewVisibility::HIDDEN;
    });
}

/// System updating the visibility of entities each frame.
///
/// The system is part of the [`VisibilitySystems::CheckVisibility`] set. Each
/// frame, it updates the [`ViewVisibility`] of all entities, and for each view
/// also compute the [`VisibleEntities`] for that view.
///
/// This system needs to be run for each type of renderable entity. If you add a
/// new type of renderable entity, you'll need to add an instantiation of this
/// system to the [`VisibilitySystems::CheckVisibility`] set so that Bevy will
/// detect visibility properly for those entities.
pub fn check_visibility<QF>(
    mut thread_queues: Local<Parallel<Vec<Entity>>>,
    mut view_query: Query<(
        Entity,
        &mut VisibleEntities,
        &Frustum,
        Option<&RenderLayers>,
        &Camera,
        Has<NoCpuCulling>,
    )>,
    mut visible_aabb_query: Query<
        (
            Entity,
            &InheritedVisibility,
            &mut ViewVisibility,
            Option<&RenderLayers>,
            Option<&Aabb>,
            &GlobalTransform,
            Has<NoFrustumCulling>,
            Has<VisibilityRange>,
        ),
        QF,
    >,
    visible_entity_ranges: Option<Res<VisibleEntityRanges>>,
) where
    QF: QueryFilter + 'static,
{
    let visible_entity_ranges = visible_entity_ranges.as_deref();

    for (view, mut visible_entities, frustum, maybe_view_mask, camera, no_cpu_culling) in
        &mut view_query
    {
        if !camera.is_active {
            continue;
        }

        let view_mask = maybe_view_mask.unwrap_or_default();

        visible_aabb_query.par_iter_mut().for_each_init(
            || thread_queues.borrow_local_mut(),
            |queue, query_item| {
                let (
                    entity,
                    inherited_visibility,
                    mut view_visibility,
                    maybe_entity_mask,
                    maybe_model_aabb,
                    transform,
                    no_frustum_culling,
                    has_visibility_range,
                ) = query_item;

                // Skip computing visibility for entities that are configured to be hidden.
                // ViewVisibility has already been reset in `reset_view_visibility`.
                if !inherited_visibility.get() {
                    return;
                }

                let entity_mask = maybe_entity_mask.unwrap_or_default();
                if !view_mask.intersects(entity_mask) {
                    return;
                }

                // If outside of the visibility range, cull.
                if has_visibility_range
                    && visible_entity_ranges.is_some_and(|visible_entity_ranges| {
                        !visible_entity_ranges.entity_is_in_range_of_view(entity, view)
                    })
                {
                    return;
                }

                // If we have an aabb, do frustum culling
                if !no_frustum_culling && !no_cpu_culling {
                    if let Some(model_aabb) = maybe_model_aabb {
                        let world_from_local = transform.affine();
                        let model_sphere = Sphere {
                            center: world_from_local.transform_point3a(model_aabb.center),
                            radius: transform.radius_vec3a(model_aabb.half_extents),
                        };
                        // Do quick sphere-based frustum culling
                        if !frustum.intersects_sphere(&model_sphere, false) {
                            return;
                        }
                        // Do aabb-based frustum culling
                        if !frustum.intersects_obb(model_aabb, &world_from_local, true, false) {
                            return;
                        }
                    }
                }

                view_visibility.set();
                queue.push(entity);
            },
        );

        visible_entities.clear::<QF>();
        thread_queues.drain_into(visible_entities.get_mut::<QF>());
    }
}

#[cfg(test)]
mod test {
    use super::*;
    use bevy_app::prelude::*;
    use bevy_hierarchy::BuildChildren;
    use std::mem::size_of;

    #[test]
    fn visibility_propagation() {
        let mut app = App::new();
        app.add_systems(Update, visibility_propagate_system);

        let root1 = app.world_mut().spawn(Visibility::Hidden).id();
        let root1_child1 = app.world_mut().spawn(Visibility::default()).id();
        let root1_child2 = app.world_mut().spawn(Visibility::Hidden).id();
        let root1_child1_grandchild1 = app.world_mut().spawn(Visibility::default()).id();
        let root1_child2_grandchild1 = app.world_mut().spawn(Visibility::default()).id();

        app.world_mut()
            .entity_mut(root1)
            .add_children(&[root1_child1, root1_child2]);
        app.world_mut()
            .entity_mut(root1_child1)
            .add_children(&[root1_child1_grandchild1]);
        app.world_mut()
            .entity_mut(root1_child2)
            .add_children(&[root1_child2_grandchild1]);

        let root2 = app.world_mut().spawn(Visibility::default()).id();
        let root2_child1 = app.world_mut().spawn(Visibility::default()).id();
        let root2_child2 = app.world_mut().spawn(Visibility::Hidden).id();
        let root2_child1_grandchild1 = app.world_mut().spawn(Visibility::default()).id();
        let root2_child2_grandchild1 = app.world_mut().spawn(Visibility::default()).id();

        app.world_mut()
            .entity_mut(root2)
            .add_children(&[root2_child1, root2_child2]);
        app.world_mut()
            .entity_mut(root2_child1)
            .add_children(&[root2_child1_grandchild1]);
        app.world_mut()
            .entity_mut(root2_child2)
            .add_children(&[root2_child2_grandchild1]);

        app.update();

        let is_visible = |e: Entity| {
            app.world()
                .entity(e)
                .get::<InheritedVisibility>()
                .unwrap()
                .get()
        };
        assert!(
            !is_visible(root1),
            "invisibility propagates down tree from root"
        );
        assert!(
            !is_visible(root1_child1),
            "invisibility propagates down tree from root"
        );
        assert!(
            !is_visible(root1_child2),
            "invisibility propagates down tree from root"
        );
        assert!(
            !is_visible(root1_child1_grandchild1),
            "invisibility propagates down tree from root"
        );
        assert!(
            !is_visible(root1_child2_grandchild1),
            "invisibility propagates down tree from root"
        );

        assert!(
            is_visible(root2),
            "visibility propagates down tree from root"
        );
        assert!(
            is_visible(root2_child1),
            "visibility propagates down tree from root"
        );
        assert!(
            !is_visible(root2_child2),
            "visibility propagates down tree from root, but local invisibility is preserved"
        );
        assert!(
            is_visible(root2_child1_grandchild1),
            "visibility propagates down tree from root"
        );
        assert!(
            !is_visible(root2_child2_grandchild1),
            "child's invisibility propagates down to grandchild"
        );
    }

    #[test]
    fn visibility_propagation_unconditional_visible() {
        use Visibility::{Hidden, Inherited, Visible};

        let mut app = App::new();
        app.add_systems(Update, visibility_propagate_system);

        let root1 = app.world_mut().spawn(Visible).id();
        let root1_child1 = app.world_mut().spawn(Inherited).id();
        let root1_child2 = app.world_mut().spawn(Hidden).id();
        let root1_child1_grandchild1 = app.world_mut().spawn(Visible).id();
        let root1_child2_grandchild1 = app.world_mut().spawn(Visible).id();

        let root2 = app.world_mut().spawn(Inherited).id();
        let root3 = app.world_mut().spawn(Hidden).id();

        app.world_mut()
            .entity_mut(root1)
            .add_children(&[root1_child1, root1_child2]);
        app.world_mut()
            .entity_mut(root1_child1)
            .add_children(&[root1_child1_grandchild1]);
        app.world_mut()
            .entity_mut(root1_child2)
            .add_children(&[root1_child2_grandchild1]);

        app.update();

        let is_visible = |e: Entity| {
            app.world()
                .entity(e)
                .get::<InheritedVisibility>()
                .unwrap()
                .get()
        };
        assert!(
            is_visible(root1),
            "an unconditionally visible root is visible"
        );
        assert!(
            is_visible(root1_child1),
            "an inheriting child of an unconditionally visible parent is visible"
        );
        assert!(
            !is_visible(root1_child2),
            "a hidden child on an unconditionally visible parent is hidden"
        );
        assert!(
            is_visible(root1_child1_grandchild1),
            "an unconditionally visible child of an inheriting parent is visible"
        );
        assert!(
            is_visible(root1_child2_grandchild1),
            "an unconditionally visible child of a hidden parent is visible"
        );
        assert!(is_visible(root2), "an inheriting root is visible");
        assert!(!is_visible(root3), "a hidden root is hidden");
    }

    #[test]
    fn visibility_propagation_change_detection() {
        let mut world = World::new();
        let mut schedule = Schedule::default();
        schedule.add_systems(visibility_propagate_system);

        // Set up an entity hierarchy.

        let id1 = world.spawn(Visibility::default()).id();

<<<<<<< HEAD
        let id2 = world.spawn(Visibility::default()).id();
        world.entity_mut(id1).push_children(&[id2]);

        let id3 = world.spawn(Visibility::Hidden).id();
        world.entity_mut(id2).push_children(&[id3]);

        let id4 = world.spawn(Visibility::default()).id();
        world.entity_mut(id3).push_children(&[id4]);
=======
        let id2 = world.spawn(VisibilityBundle::default()).id();
        world.entity_mut(id1).add_children(&[id2]);

        let id3 = world.spawn(visibility_bundle(Visibility::Hidden)).id();
        world.entity_mut(id2).add_children(&[id3]);

        let id4 = world.spawn(VisibilityBundle::default()).id();
        world.entity_mut(id3).add_children(&[id4]);
>>>>>>> 378dcacf

        // Test the hierarchy.

        // Make sure the hierarchy is up-to-date.
        schedule.run(&mut world);
        world.clear_trackers();

        let mut q = world.query::<Ref<InheritedVisibility>>();

        assert!(!q.get(&world, id1).unwrap().is_changed());
        assert!(!q.get(&world, id2).unwrap().is_changed());
        assert!(!q.get(&world, id3).unwrap().is_changed());
        assert!(!q.get(&world, id4).unwrap().is_changed());

        world.clear_trackers();
        world.entity_mut(id1).insert(Visibility::Hidden);
        schedule.run(&mut world);

        assert!(q.get(&world, id1).unwrap().is_changed());
        assert!(q.get(&world, id2).unwrap().is_changed());
        assert!(!q.get(&world, id3).unwrap().is_changed());
        assert!(!q.get(&world, id4).unwrap().is_changed());

        world.clear_trackers();
        schedule.run(&mut world);

        assert!(!q.get(&world, id1).unwrap().is_changed());
        assert!(!q.get(&world, id2).unwrap().is_changed());
        assert!(!q.get(&world, id3).unwrap().is_changed());
        assert!(!q.get(&world, id4).unwrap().is_changed());

        world.clear_trackers();
        world.entity_mut(id3).insert(Visibility::Inherited);
        schedule.run(&mut world);

        assert!(!q.get(&world, id1).unwrap().is_changed());
        assert!(!q.get(&world, id2).unwrap().is_changed());
        assert!(!q.get(&world, id3).unwrap().is_changed());
        assert!(!q.get(&world, id4).unwrap().is_changed());

        world.clear_trackers();
        world.entity_mut(id2).insert(Visibility::Visible);
        schedule.run(&mut world);

        assert!(!q.get(&world, id1).unwrap().is_changed());
        assert!(q.get(&world, id2).unwrap().is_changed());
        assert!(q.get(&world, id3).unwrap().is_changed());
        assert!(q.get(&world, id4).unwrap().is_changed());

        world.clear_trackers();
        schedule.run(&mut world);

        assert!(!q.get(&world, id1).unwrap().is_changed());
        assert!(!q.get(&world, id2).unwrap().is_changed());
        assert!(!q.get(&world, id3).unwrap().is_changed());
        assert!(!q.get(&world, id4).unwrap().is_changed());
    }

    #[test]
    fn visibility_propagation_with_invalid_parent() {
        let mut world = World::new();
        let mut schedule = Schedule::default();
        schedule.add_systems(visibility_propagate_system);

        let parent = world.spawn(()).id();
<<<<<<< HEAD
        let child = world.spawn(Visibility::default()).id();
        world.entity_mut(parent).push_children(&[child]);
=======
        let child = world.spawn(VisibilityBundle::default()).id();
        world.entity_mut(parent).add_children(&[child]);
>>>>>>> 378dcacf

        schedule.run(&mut world);
        world.clear_trackers();

        let child_visible = world.entity(child).get::<InheritedVisibility>().unwrap().0;
        // defaults to same behavior of parent not found: visible = true
        assert!(child_visible);
    }

    #[test]
    fn ensure_visibility_enum_size() {
        assert_eq!(1, size_of::<Visibility>());
        assert_eq!(1, size_of::<Option<Visibility>>());
    }
}<|MERGE_RESOLUTION|>--- conflicted
+++ resolved
@@ -33,12 +33,8 @@
 /// This is done by the `visibility_propagate_system` which uses the entity hierarchy and
 /// `Visibility` to set the values of each entity's [`InheritedVisibility`] component.
 #[derive(Component, Clone, Copy, Reflect, Debug, PartialEq, Eq, Default)]
-<<<<<<< HEAD
-#[reflect(Component, Default)]
+#[reflect(Component, Default, Debug, PartialEq)]
 #[require(InheritedVisibility, ViewVisibility)]
-=======
-#[reflect(Component, Default, Debug, PartialEq)]
->>>>>>> 378dcacf
 pub enum Visibility {
     /// An entity with `Visibility::Inherited` will inherit the Visibility of its [`Parent`].
     ///
@@ -708,25 +704,14 @@
 
         let id1 = world.spawn(Visibility::default()).id();
 
-<<<<<<< HEAD
         let id2 = world.spawn(Visibility::default()).id();
-        world.entity_mut(id1).push_children(&[id2]);
+        world.entity_mut(id1).add_children(&[id2]);
 
         let id3 = world.spawn(Visibility::Hidden).id();
-        world.entity_mut(id2).push_children(&[id3]);
+        world.entity_mut(id2).add_children(&[id3]);
 
         let id4 = world.spawn(Visibility::default()).id();
-        world.entity_mut(id3).push_children(&[id4]);
-=======
-        let id2 = world.spawn(VisibilityBundle::default()).id();
-        world.entity_mut(id1).add_children(&[id2]);
-
-        let id3 = world.spawn(visibility_bundle(Visibility::Hidden)).id();
-        world.entity_mut(id2).add_children(&[id3]);
-
-        let id4 = world.spawn(VisibilityBundle::default()).id();
         world.entity_mut(id3).add_children(&[id4]);
->>>>>>> 378dcacf
 
         // Test the hierarchy.
 
@@ -792,13 +777,8 @@
         schedule.add_systems(visibility_propagate_system);
 
         let parent = world.spawn(()).id();
-<<<<<<< HEAD
         let child = world.spawn(Visibility::default()).id();
-        world.entity_mut(parent).push_children(&[child]);
-=======
-        let child = world.spawn(VisibilityBundle::default()).id();
         world.entity_mut(parent).add_children(&[child]);
->>>>>>> 378dcacf
 
         schedule.run(&mut world);
         world.clear_trackers();
