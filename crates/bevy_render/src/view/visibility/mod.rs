mod range;
mod render_layers;

use std::any::TypeId;

use bevy_derive::Deref;
<<<<<<< HEAD
pub use range::*;
=======
use bevy_ecs::query::QueryFilter;
>>>>>>> 5caf085d
pub use render_layers::*;

use bevy_app::{Plugin, PostUpdate};
use bevy_asset::{Assets, Handle};
use bevy_ecs::prelude::*;
use bevy_hierarchy::{Children, Parent};
use bevy_reflect::{std_traits::ReflectDefault, Reflect};
use bevy_transform::{components::GlobalTransform, TransformSystem};
use bevy_utils::{Parallel, TypeIdMap};

use crate::{
    camera::{
        camera_system, Camera, CameraProjection, OrthographicProjection, PerspectiveProjection,
        Projection,
    },
    mesh::Mesh,
    primitives::{Aabb, Frustum, Sphere},
};

/// User indication of whether an entity is visible. Propagates down the entity hierarchy.
///
/// If an entity is hidden in this way, all [`Children`] (and all of their children and so on) who
/// are set to [`Inherited`](Self::Inherited) will also be hidden.
///
/// This is done by the `visibility_propagate_system` which uses the entity hierarchy and
/// `Visibility` to set the values of each entity's [`InheritedVisibility`] component.
#[derive(Component, Clone, Copy, Reflect, Debug, PartialEq, Eq, Default)]
#[reflect(Component, Default)]
pub enum Visibility {
    /// An entity with `Visibility::Inherited` will inherit the Visibility of its [`Parent`].
    ///
    /// A root-level entity that is set to `Inherited` will be visible.
    #[default]
    Inherited,
    /// An entity with `Visibility::Hidden` will be unconditionally hidden.
    Hidden,
    /// An entity with `Visibility::Visible` will be unconditionally visible.
    ///
    /// Note that an entity with `Visibility::Visible` will be visible regardless of whether the
    /// [`Parent`] entity is hidden.
    Visible,
}

// Allows `&Visibility == Visibility`
impl PartialEq<Visibility> for &Visibility {
    #[inline]
    fn eq(&self, other: &Visibility) -> bool {
        // Use the base Visibility == Visibility implementation.
        <Visibility as PartialEq<Visibility>>::eq(*self, other)
    }
}

// Allows `Visibility == &Visibility`
impl PartialEq<&Visibility> for Visibility {
    #[inline]
    fn eq(&self, other: &&Visibility) -> bool {
        // Use the base Visibility == Visibility implementation.
        <Visibility as PartialEq<Visibility>>::eq(self, *other)
    }
}

/// Whether or not an entity is visible in the hierarchy.
/// This will not be accurate until [`VisibilityPropagate`] runs in the [`PostUpdate`] schedule.
///
/// If this is false, then [`ViewVisibility`] should also be false.
///
/// [`VisibilityPropagate`]: VisibilitySystems::VisibilityPropagate
#[derive(Component, Deref, Debug, Default, Clone, Copy, Reflect, PartialEq, Eq)]
#[reflect(Component, Default)]
pub struct InheritedVisibility(bool);

impl InheritedVisibility {
    /// An entity that is invisible in the hierarchy.
    pub const HIDDEN: Self = Self(false);
    /// An entity that is visible in the hierarchy.
    pub const VISIBLE: Self = Self(true);

    /// Returns `true` if the entity is visible in the hierarchy.
    /// Otherwise, returns `false`.
    #[inline]
    pub fn get(self) -> bool {
        self.0
    }
}

/// Algorithmically-computed indication of whether an entity is visible and should be extracted for rendering.
///
/// Each frame, this will be reset to `false` during [`VisibilityPropagate`] systems in [`PostUpdate`].
/// Later in the frame, systems in [`CheckVisibility`] will mark any visible entities using [`ViewVisibility::set`].
/// Because of this, values of this type will be marked as changed every frame, even when they do not change.
///
/// If you wish to add custom visibility system that sets this value, make sure you add it to the [`CheckVisibility`] set.
///
/// [`VisibilityPropagate`]: VisibilitySystems::VisibilityPropagate
/// [`CheckVisibility`]: VisibilitySystems::CheckVisibility
#[derive(Component, Deref, Debug, Default, Clone, Copy, Reflect, PartialEq, Eq)]
#[reflect(Component, Default)]
pub struct ViewVisibility(bool);

impl ViewVisibility {
    /// An entity that cannot be seen from any views.
    pub const HIDDEN: Self = Self(false);

    /// Returns `true` if the entity is visible in any view.
    /// Otherwise, returns `false`.
    #[inline]
    pub fn get(self) -> bool {
        self.0
    }

    /// Sets the visibility to `true`. This should not be considered reversible for a given frame,
    /// as this component tracks whether or not the entity visible in _any_ view.
    ///
    /// This will be automatically reset to `false` every frame in [`VisibilityPropagate`] and then set
    /// to the proper value in [`CheckVisibility`].
    ///
    /// You should only manually set this if you are defining a custom visibility system,
    /// in which case the system should be placed in the [`CheckVisibility`] set.
    /// For normal user-defined entity visibility, see [`Visibility`].
    ///
    /// [`VisibilityPropagate`]: VisibilitySystems::VisibilityPropagate
    /// [`CheckVisibility`]: VisibilitySystems::CheckVisibility
    #[inline]
    pub fn set(&mut self) {
        self.0 = true;
    }
}

/// A [`Bundle`] of the [`Visibility`], [`InheritedVisibility`], and [`ViewVisibility`]
/// [`Component`]s, which describe the visibility of an entity.
///
/// * To show or hide an entity, you should set its [`Visibility`].
/// * To get the inherited visibility of an entity, you should get its [`InheritedVisibility`].
/// * For visibility hierarchies to work correctly, you must have both all of [`Visibility`], [`InheritedVisibility`], and [`ViewVisibility`].
///   * You may use the [`VisibilityBundle`] to guarantee this.
#[derive(Bundle, Debug, Clone, Default)]
pub struct VisibilityBundle {
    /// The visibility of the entity.
    pub visibility: Visibility,
    // The inherited visibility of the entity.
    pub inherited_visibility: InheritedVisibility,
    // The computed visibility of the entity.
    pub view_visibility: ViewVisibility,
}

/// Use this component to opt-out of built-in frustum culling for entities, see
/// [`Frustum`].
///
/// It can be used for example:
/// - when a [`Mesh`] is updated but its [`Aabb`] is not, which might happen with animations,
/// - when using some light effects, like wanting a [`Mesh`] out of the [`Frustum`]
/// to appear in the reflection of a [`Mesh`] within.
#[derive(Component, Default, Reflect)]
#[reflect(Component, Default)]
pub struct NoFrustumCulling;

/// Collection of entities visible from the current view.
///
/// This component contains all entities which are visible from the currently
/// rendered view. The collection is updated automatically by the [`VisibilitySystems::CheckVisibility`]
/// system set, and renderers can use it to optimize rendering of a particular view, to
/// prevent drawing items not visible from that view.
///
/// This component is intended to be attached to the same entity as the [`Camera`] and
/// the [`Frustum`] defining the view.
#[derive(Clone, Component, Default, Debug, Reflect)]
#[reflect(Component, Default)]
pub struct VisibleEntities {
    #[reflect(ignore)]
    pub entities: TypeIdMap<Vec<Entity>>,
}

impl VisibleEntities {
    pub fn get<QF>(&self) -> &[Entity]
    where
        QF: 'static,
    {
        match self.entities.get(&TypeId::of::<QF>()) {
            Some(entities) => &entities[..],
            None => &[],
        }
    }

    pub fn get_mut<QF>(&mut self) -> &mut Vec<Entity>
    where
        QF: 'static,
    {
        self.entities.entry(TypeId::of::<QF>()).or_default()
    }

    pub fn iter<QF>(&self) -> impl DoubleEndedIterator<Item = &Entity>
    where
        QF: 'static,
    {
        self.get::<QF>().iter()
    }

    pub fn len<QF>(&self) -> usize
    where
        QF: 'static,
    {
        self.get::<QF>().len()
    }

    pub fn is_empty<QF>(&self) -> bool
    where
        QF: 'static,
    {
        self.get::<QF>().is_empty()
    }

    pub fn clear<QF>(&mut self)
    where
        QF: 'static,
    {
        self.get_mut::<QF>().clear();
    }

    pub fn push<QF>(&mut self, entity: Entity)
    where
        QF: 'static,
    {
        self.get_mut::<QF>().push(entity);
    }
}

/// A convenient alias for `With<Handle<Mesh>>`, for use with
/// [`VisibleEntities`].
pub type WithMesh = With<Handle<Mesh>>;

#[derive(Debug, Hash, PartialEq, Eq, Clone, SystemSet)]
pub enum VisibilitySystems {
    /// Label for the [`calculate_bounds`], `calculate_bounds_2d` and `calculate_bounds_text2d` systems,
    /// calculating and inserting an [`Aabb`] to relevant entities.
    CalculateBounds,
    /// Label for the [`update_frusta<OrthographicProjection>`] system.
    UpdateOrthographicFrusta,
    /// Label for the [`update_frusta<PerspectiveProjection>`] system.
    UpdatePerspectiveFrusta,
    /// Label for the [`update_frusta<Projection>`] system.
    UpdateProjectionFrusta,
    /// Label for the system propagating the [`InheritedVisibility`] in a
    /// [`hierarchy`](bevy_hierarchy).
    VisibilityPropagate,
    /// Label for the [`check_visibility`] system updating [`ViewVisibility`]
    /// of each entity and the [`VisibleEntities`] of each view.
    CheckVisibility,
}

pub struct VisibilityPlugin;

impl Plugin for VisibilityPlugin {
    fn build(&self, app: &mut bevy_app::App) {
        use VisibilitySystems::*;

        app.add_systems(
            PostUpdate,
            (
                calculate_bounds.in_set(CalculateBounds),
                update_frusta::<OrthographicProjection>
                    .in_set(UpdateOrthographicFrusta)
                    .after(camera_system::<OrthographicProjection>)
                    .after(TransformSystem::TransformPropagate)
                    // We assume that no camera will have more than one projection component,
                    // so these systems will run independently of one another.
                    // FIXME: Add an archetype invariant for this https://github.com/bevyengine/bevy/issues/1481.
                    .ambiguous_with(update_frusta::<PerspectiveProjection>)
                    .ambiguous_with(update_frusta::<Projection>),
                update_frusta::<PerspectiveProjection>
                    .in_set(UpdatePerspectiveFrusta)
                    .after(camera_system::<PerspectiveProjection>)
                    .after(TransformSystem::TransformPropagate)
                    // We assume that no camera will have more than one projection component,
                    // so these systems will run independently of one another.
                    // FIXME: Add an archetype invariant for this https://github.com/bevyengine/bevy/issues/1481.
                    .ambiguous_with(update_frusta::<Projection>),
                update_frusta::<Projection>
                    .in_set(UpdateProjectionFrusta)
                    .after(camera_system::<Projection>)
                    .after(TransformSystem::TransformPropagate),
                (visibility_propagate_system, reset_view_visibility).in_set(VisibilityPropagate),
                check_visibility::<WithMesh>
                    .in_set(CheckVisibility)
                    .after(CalculateBounds)
                    .after(UpdateOrthographicFrusta)
                    .after(UpdatePerspectiveFrusta)
                    .after(UpdateProjectionFrusta)
                    .after(VisibilityPropagate)
                    .after(TransformSystem::TransformPropagate),
            ),
        );
    }
}

/// Computes and adds an [`Aabb`] component to entities with a
/// [`Handle<Mesh>`](Mesh) component and without a [`NoFrustumCulling`] component.
///
/// This system is used in system set [`VisibilitySystems::CalculateBounds`].
pub fn calculate_bounds(
    mut commands: Commands,
    meshes: Res<Assets<Mesh>>,
    without_aabb: Query<(Entity, &Handle<Mesh>), (Without<Aabb>, Without<NoFrustumCulling>)>,
) {
    for (entity, mesh_handle) in &without_aabb {
        if let Some(mesh) = meshes.get(mesh_handle) {
            if let Some(aabb) = mesh.compute_aabb() {
                commands.entity(entity).try_insert(aabb);
            }
        }
    }
}

/// Updates [`Frustum`].
///
/// This system is used in system sets [`VisibilitySystems::UpdateProjectionFrusta`],
/// [`VisibilitySystems::UpdatePerspectiveFrusta`], and
/// [`VisibilitySystems::UpdateOrthographicFrusta`].
pub fn update_frusta<T: Component + CameraProjection + Send + Sync + 'static>(
    mut views: Query<
        (&GlobalTransform, &T, &mut Frustum),
        Or<(Changed<GlobalTransform>, Changed<T>)>,
    >,
) {
    for (transform, projection, mut frustum) in &mut views {
        *frustum = projection.compute_frustum(transform);
    }
}

fn visibility_propagate_system(
    changed: Query<
        (Entity, &Visibility, Option<&Parent>, Option<&Children>),
        (With<InheritedVisibility>, Changed<Visibility>),
    >,
    mut visibility_query: Query<(&Visibility, &mut InheritedVisibility)>,
    children_query: Query<&Children, (With<Visibility>, With<InheritedVisibility>)>,
) {
    for (entity, visibility, parent, children) in &changed {
        let is_visible = match visibility {
            Visibility::Visible => true,
            Visibility::Hidden => false,
            // fall back to true if no parent is found or parent lacks components
            Visibility::Inherited => parent
                .and_then(|p| visibility_query.get(p.get()).ok())
                .map_or(true, |(_, x)| x.get()),
        };
        let (_, mut inherited_visibility) = visibility_query
            .get_mut(entity)
            .expect("With<InheritedVisibility> ensures this query will return a value");

        // Only update the visibility if it has changed.
        // This will also prevent the visibility from propagating multiple times in the same frame
        // if this entity's visibility has been updated recursively by its parent.
        if inherited_visibility.get() != is_visible {
            inherited_visibility.0 = is_visible;

            // Recursively update the visibility of each child.
            for &child in children.into_iter().flatten() {
                let _ =
                    propagate_recursive(is_visible, child, &mut visibility_query, &children_query);
            }
        }
    }
}

fn propagate_recursive(
    parent_is_visible: bool,
    entity: Entity,
    visibility_query: &mut Query<(&Visibility, &mut InheritedVisibility)>,
    children_query: &Query<&Children, (With<Visibility>, With<InheritedVisibility>)>,
    // BLOCKED: https://github.com/rust-lang/rust/issues/31436
    // We use a result here to use the `?` operator. Ideally we'd use a try block instead
) -> Result<(), ()> {
    // Get the visibility components for the current entity.
    // If the entity does not have the required components, just return early.
    let (visibility, mut inherited_visibility) = visibility_query.get_mut(entity).map_err(drop)?;

    let is_visible = match visibility {
        Visibility::Visible => true,
        Visibility::Hidden => false,
        Visibility::Inherited => parent_is_visible,
    };

    // Only update the visibility if it has changed.
    if inherited_visibility.get() != is_visible {
        inherited_visibility.0 = is_visible;

        // Recursively update the visibility of each child.
        for &child in children_query.get(entity).ok().into_iter().flatten() {
            let _ = propagate_recursive(is_visible, child, visibility_query, children_query);
        }
    }

    Ok(())
}

/// Resets the view visibility of every entity.
/// Entities that are visible will be marked as such later this frame
/// by a [`VisibilitySystems::CheckVisibility`] system.
fn reset_view_visibility(mut query: Query<&mut ViewVisibility>) {
    query.iter_mut().for_each(|mut view_visibility| {
        // NOTE: We do not use `set_if_neq` here, as we don't care about
        // change detection for view visibility, and adding a branch to every
        // loop iteration would pessimize performance.
        *view_visibility.bypass_change_detection() = ViewVisibility::HIDDEN;
    });
}

/// System updating the visibility of entities each frame.
///
/// The system is part of the [`VisibilitySystems::CheckVisibility`] set. Each
/// frame, it updates the [`ViewVisibility`] of all entities, and for each view
/// also compute the [`VisibleEntities`] for that view.
///
/// This system needs to be run for each type of renderable entity. If you add a
/// new type of renderable entity, you'll need to add an instantiation of this
/// system to the [`VisibilitySystems::CheckVisibility`] set so that Bevy will
/// detect visibility properly for those entities.
pub fn check_visibility<QF>(
    mut thread_queues: Local<Parallel<Vec<Entity>>>,
    mut view_query: Query<(
        Entity,
        &mut VisibleEntities,
        &Frustum,
        Option<&RenderLayers>,
        &Camera,
    )>,
<<<<<<< HEAD
    mut visible_aabb_query: Query<(
        Entity,
        &InheritedVisibility,
        &mut ViewVisibility,
        Option<&RenderLayers>,
        Option<&Aabb>,
        &GlobalTransform,
        Has<NoFrustumCulling>,
        Has<VisibilityRange>,
    )>,
    visible_entity_ranges: Option<Res<VisibleEntityRanges>>,
) {
    let visible_entity_ranges = visible_entity_ranges.as_deref();

    for (view, mut visible_entities, frustum, maybe_view_mask, camera) in &mut view_query {
=======
    mut visible_aabb_query: Query<
        (
            Entity,
            &InheritedVisibility,
            &mut ViewVisibility,
            Option<&RenderLayers>,
            Option<&Aabb>,
            &GlobalTransform,
            Has<NoFrustumCulling>,
        ),
        QF,
    >,
) where
    QF: QueryFilter + 'static,
{
    for (mut visible_entities, frustum, maybe_view_mask, camera) in &mut view_query {
>>>>>>> 5caf085d
        if !camera.is_active {
            continue;
        }

        let view_mask = maybe_view_mask.copied().unwrap_or_default();

        visible_aabb_query.par_iter_mut().for_each(|query_item| {
            let (
                entity,
                inherited_visibility,
                mut view_visibility,
                maybe_entity_mask,
                maybe_model_aabb,
                transform,
                no_frustum_culling,
                has_visibility_range,
            ) = query_item;

            // Skip computing visibility for entities that are configured to be hidden.
            // ViewVisibility has already been reset in `reset_view_visibility`.
            if !inherited_visibility.get() {
                return;
            }

            let entity_mask = maybe_entity_mask.copied().unwrap_or_default();
            if !view_mask.intersects(&entity_mask) {
                return;
            }

            // If outside of the visibility range, cull.
            if has_visibility_range
                && visible_entity_ranges.is_some_and(|visible_entity_ranges| {
                    !visible_entity_ranges.entity_is_in_range_of_view(entity, view)
                })
            {
                return;
            }

            // If we have an aabb, do frustum culling
            if !no_frustum_culling {
                if let Some(model_aabb) = maybe_model_aabb {
                    let model = transform.affine();
                    let model_sphere = Sphere {
                        center: model.transform_point3a(model_aabb.center),
                        radius: transform.radius_vec3a(model_aabb.half_extents),
                    };
                    // Do quick sphere-based frustum culling
                    if !frustum.intersects_sphere(&model_sphere, false) {
                        return;
                    }
                    // Do aabb-based frustum culling
                    if !frustum.intersects_obb(model_aabb, &model, true, false) {
                        return;
                    }
                }
            }

            view_visibility.set();
            thread_queues.scope(|queue| {
                queue.push(entity);
            });
        });

        visible_entities.clear::<QF>();
        thread_queues.drain_into(visible_entities.get_mut::<QF>());
    }
}

#[cfg(test)]
mod test {
    use bevy_app::prelude::*;
    use bevy_ecs::prelude::*;

    use super::*;

    use bevy_hierarchy::BuildWorldChildren;

    fn visibility_bundle(visibility: Visibility) -> VisibilityBundle {
        VisibilityBundle {
            visibility,
            ..Default::default()
        }
    }

    #[test]
    fn visibility_propagation() {
        let mut app = App::new();
        app.add_systems(Update, visibility_propagate_system);

        let root1 = app
            .world_mut()
            .spawn(visibility_bundle(Visibility::Hidden))
            .id();
        let root1_child1 = app.world_mut().spawn(VisibilityBundle::default()).id();
        let root1_child2 = app
            .world_mut()
            .spawn(visibility_bundle(Visibility::Hidden))
            .id();
        let root1_child1_grandchild1 = app.world_mut().spawn(VisibilityBundle::default()).id();
        let root1_child2_grandchild1 = app.world_mut().spawn(VisibilityBundle::default()).id();

        app.world_mut()
            .entity_mut(root1)
            .push_children(&[root1_child1, root1_child2]);
        app.world_mut()
            .entity_mut(root1_child1)
            .push_children(&[root1_child1_grandchild1]);
        app.world_mut()
            .entity_mut(root1_child2)
            .push_children(&[root1_child2_grandchild1]);

        let root2 = app.world_mut().spawn(VisibilityBundle::default()).id();
        let root2_child1 = app.world_mut().spawn(VisibilityBundle::default()).id();
        let root2_child2 = app
            .world_mut()
            .spawn(visibility_bundle(Visibility::Hidden))
            .id();
        let root2_child1_grandchild1 = app.world_mut().spawn(VisibilityBundle::default()).id();
        let root2_child2_grandchild1 = app.world_mut().spawn(VisibilityBundle::default()).id();

        app.world_mut()
            .entity_mut(root2)
            .push_children(&[root2_child1, root2_child2]);
        app.world_mut()
            .entity_mut(root2_child1)
            .push_children(&[root2_child1_grandchild1]);
        app.world_mut()
            .entity_mut(root2_child2)
            .push_children(&[root2_child2_grandchild1]);

        app.update();

        let is_visible = |e: Entity| {
            app.world()
                .entity(e)
                .get::<InheritedVisibility>()
                .unwrap()
                .get()
        };
        assert!(
            !is_visible(root1),
            "invisibility propagates down tree from root"
        );
        assert!(
            !is_visible(root1_child1),
            "invisibility propagates down tree from root"
        );
        assert!(
            !is_visible(root1_child2),
            "invisibility propagates down tree from root"
        );
        assert!(
            !is_visible(root1_child1_grandchild1),
            "invisibility propagates down tree from root"
        );
        assert!(
            !is_visible(root1_child2_grandchild1),
            "invisibility propagates down tree from root"
        );

        assert!(
            is_visible(root2),
            "visibility propagates down tree from root"
        );
        assert!(
            is_visible(root2_child1),
            "visibility propagates down tree from root"
        );
        assert!(
            !is_visible(root2_child2),
            "visibility propagates down tree from root, but local invisibility is preserved"
        );
        assert!(
            is_visible(root2_child1_grandchild1),
            "visibility propagates down tree from root"
        );
        assert!(
            !is_visible(root2_child2_grandchild1),
            "child's invisibility propagates down to grandchild"
        );
    }

    #[test]
    fn visibility_propagation_unconditional_visible() {
        use Visibility::{Hidden, Inherited, Visible};

        let mut app = App::new();
        app.add_systems(Update, visibility_propagate_system);

        let root1 = app.world_mut().spawn(visibility_bundle(Visible)).id();
        let root1_child1 = app.world_mut().spawn(visibility_bundle(Inherited)).id();
        let root1_child2 = app.world_mut().spawn(visibility_bundle(Hidden)).id();
        let root1_child1_grandchild1 = app.world_mut().spawn(visibility_bundle(Visible)).id();
        let root1_child2_grandchild1 = app.world_mut().spawn(visibility_bundle(Visible)).id();

        let root2 = app.world_mut().spawn(visibility_bundle(Inherited)).id();
        let root3 = app.world_mut().spawn(visibility_bundle(Hidden)).id();

        app.world_mut()
            .entity_mut(root1)
            .push_children(&[root1_child1, root1_child2]);
        app.world_mut()
            .entity_mut(root1_child1)
            .push_children(&[root1_child1_grandchild1]);
        app.world_mut()
            .entity_mut(root1_child2)
            .push_children(&[root1_child2_grandchild1]);

        app.update();

        let is_visible = |e: Entity| {
            app.world()
                .entity(e)
                .get::<InheritedVisibility>()
                .unwrap()
                .get()
        };
        assert!(
            is_visible(root1),
            "an unconditionally visible root is visible"
        );
        assert!(
            is_visible(root1_child1),
            "an inheriting child of an unconditionally visible parent is visible"
        );
        assert!(
            !is_visible(root1_child2),
            "a hidden child on an unconditionally visible parent is hidden"
        );
        assert!(
            is_visible(root1_child1_grandchild1),
            "an unconditionally visible child of an inheriting parent is visible"
        );
        assert!(
            is_visible(root1_child2_grandchild1),
            "an unconditionally visible child of a hidden parent is visible"
        );
        assert!(is_visible(root2), "an inheriting root is visible");
        assert!(!is_visible(root3), "a hidden root is hidden");
    }

    #[test]
    fn visibility_propagation_change_detection() {
        let mut world = World::new();
        let mut schedule = Schedule::default();
        schedule.add_systems(visibility_propagate_system);

        // Set up an entity hierarchy.

        let id1 = world.spawn(VisibilityBundle::default()).id();

        let id2 = world.spawn(VisibilityBundle::default()).id();
        world.entity_mut(id1).push_children(&[id2]);

        let id3 = world.spawn(visibility_bundle(Visibility::Hidden)).id();
        world.entity_mut(id2).push_children(&[id3]);

        let id4 = world.spawn(VisibilityBundle::default()).id();
        world.entity_mut(id3).push_children(&[id4]);

        // Test the hierarchy.

        // Make sure the hierarchy is up-to-date.
        schedule.run(&mut world);
        world.clear_trackers();

        let mut q = world.query::<Ref<InheritedVisibility>>();

        assert!(!q.get(&world, id1).unwrap().is_changed());
        assert!(!q.get(&world, id2).unwrap().is_changed());
        assert!(!q.get(&world, id3).unwrap().is_changed());
        assert!(!q.get(&world, id4).unwrap().is_changed());

        world.clear_trackers();
        world.entity_mut(id1).insert(Visibility::Hidden);
        schedule.run(&mut world);

        assert!(q.get(&world, id1).unwrap().is_changed());
        assert!(q.get(&world, id2).unwrap().is_changed());
        assert!(!q.get(&world, id3).unwrap().is_changed());
        assert!(!q.get(&world, id4).unwrap().is_changed());

        world.clear_trackers();
        schedule.run(&mut world);

        assert!(!q.get(&world, id1).unwrap().is_changed());
        assert!(!q.get(&world, id2).unwrap().is_changed());
        assert!(!q.get(&world, id3).unwrap().is_changed());
        assert!(!q.get(&world, id4).unwrap().is_changed());

        world.clear_trackers();
        world.entity_mut(id3).insert(Visibility::Inherited);
        schedule.run(&mut world);

        assert!(!q.get(&world, id1).unwrap().is_changed());
        assert!(!q.get(&world, id2).unwrap().is_changed());
        assert!(!q.get(&world, id3).unwrap().is_changed());
        assert!(!q.get(&world, id4).unwrap().is_changed());

        world.clear_trackers();
        world.entity_mut(id2).insert(Visibility::Visible);
        schedule.run(&mut world);

        assert!(!q.get(&world, id1).unwrap().is_changed());
        assert!(q.get(&world, id2).unwrap().is_changed());
        assert!(q.get(&world, id3).unwrap().is_changed());
        assert!(q.get(&world, id4).unwrap().is_changed());

        world.clear_trackers();
        schedule.run(&mut world);

        assert!(!q.get(&world, id1).unwrap().is_changed());
        assert!(!q.get(&world, id2).unwrap().is_changed());
        assert!(!q.get(&world, id3).unwrap().is_changed());
        assert!(!q.get(&world, id4).unwrap().is_changed());
    }

    #[test]
    fn visibility_propagation_with_invalid_parent() {
        let mut world = World::new();
        let mut schedule = Schedule::default();
        schedule.add_systems(visibility_propagate_system);

        let parent = world.spawn(()).id();
        let child = world.spawn(VisibilityBundle::default()).id();
        world.entity_mut(parent).push_children(&[child]);

        schedule.run(&mut world);
        world.clear_trackers();

        let child_visible = world.entity(child).get::<InheritedVisibility>().unwrap().0;
        // defaults to same behavior of parent not found: visible = true
        assert!(child_visible);
    }

    #[test]
    fn ensure_visibility_enum_size() {
        use std::mem;
        assert_eq!(1, mem::size_of::<Visibility>());
        assert_eq!(1, mem::size_of::<Option<Visibility>>());
    }
}<|MERGE_RESOLUTION|>--- conflicted
+++ resolved
@@ -3,17 +3,13 @@
 
 use std::any::TypeId;
 
-use bevy_derive::Deref;
-<<<<<<< HEAD
 pub use range::*;
-=======
-use bevy_ecs::query::QueryFilter;
->>>>>>> 5caf085d
 pub use render_layers::*;
 
 use bevy_app::{Plugin, PostUpdate};
 use bevy_asset::{Assets, Handle};
-use bevy_ecs::prelude::*;
+use bevy_derive::Deref;
+use bevy_ecs::{prelude::*, query::QueryFilter};
 use bevy_hierarchy::{Children, Parent};
 use bevy_reflect::{std_traits::ReflectDefault, Reflect};
 use bevy_transform::{components::GlobalTransform, TransformSystem};
@@ -435,23 +431,6 @@
         Option<&RenderLayers>,
         &Camera,
     )>,
-<<<<<<< HEAD
-    mut visible_aabb_query: Query<(
-        Entity,
-        &InheritedVisibility,
-        &mut ViewVisibility,
-        Option<&RenderLayers>,
-        Option<&Aabb>,
-        &GlobalTransform,
-        Has<NoFrustumCulling>,
-        Has<VisibilityRange>,
-    )>,
-    visible_entity_ranges: Option<Res<VisibleEntityRanges>>,
-) {
-    let visible_entity_ranges = visible_entity_ranges.as_deref();
-
-    for (view, mut visible_entities, frustum, maybe_view_mask, camera) in &mut view_query {
-=======
     mut visible_aabb_query: Query<
         (
             Entity,
@@ -461,14 +440,17 @@
             Option<&Aabb>,
             &GlobalTransform,
             Has<NoFrustumCulling>,
+            Has<VisibilityRange>,
         ),
         QF,
     >,
+    visible_entity_ranges: Option<Res<VisibleEntityRanges>>,
 ) where
     QF: QueryFilter + 'static,
 {
-    for (mut visible_entities, frustum, maybe_view_mask, camera) in &mut view_query {
->>>>>>> 5caf085d
+    let visible_entity_ranges = visible_entity_ranges.as_deref();
+
+    for (view, mut visible_entities, frustum, maybe_view_mask, camera) in &mut view_query {
         if !camera.is_active {
             continue;
         }
