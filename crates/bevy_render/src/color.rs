use super::texture::Texture;
use crate::{
    impl_render_resource_bytes,
    renderer::{RenderResource, RenderResourceType},
};
use bevy_asset::Handle;
use bevy_core::{Byteable, Bytes};
use bevy_math::{Vec3, Vec4};
use bevy_property::Property;
use serde::{Deserialize, Serialize};
use std::ops::{Add, AddAssign, Mul, MulAssign};

/// A RGBA color
#[repr(C)]
#[derive(Debug, Clone, Copy, PartialEq, Serialize, Deserialize, Property)]
pub struct Color {
    pub r: f32,
    pub g: f32,
    pub b: f32,
    pub a: f32,
}

unsafe impl Byteable for Color {}

impl Color {
    pub const BLACK: Color = Color::rgb(0.0, 0.0, 0.0);
    pub const BLUE: Color = Color::rgb(0.0, 0.0, 1.0);
    pub const GREEN: Color = Color::rgb(0.0, 1.0, 0.0);
    pub const NONE: Color = Color::rgba(0.0, 0.0, 0.0, 0.0);
    pub const RED: Color = Color::rgb(1.0, 0.0, 0.0);
    pub const WHITE: Color = Color::rgb(1.0, 1.0, 1.0);

    pub const fn rgb(r: f32, g: f32, b: f32) -> Color {
        Color { r, g, b, a: 1.0 }
    }

    pub const fn rgba(r: f32, g: f32, b: f32, a: f32) -> Color {
        Color { r, g, b, a }
    }

<<<<<<< HEAD
    pub fn hex<T: AsRef<str>>(hex: T) -> Color {
        let hex = hex.as_ref();

        // RGB
        if hex.len() == 3 {
            let mut data = [0; 6];
            for (i, ch) in hex.chars().enumerate() {
                data[i * 2] = ch as u8;
                data[i * 2 + 1] = ch as u8;
            }
            return decode_rgb(&data);
        }

        // RGBA
        if hex.len() == 4 {
            let mut data = [0; 8];
            for (i, ch) in hex.chars().enumerate() {
                data[i * 2] = ch as u8;
                data[i * 2 + 1] = ch as u8;
            }
            return decode_rgba(&data);
        }

        // RRGGBB
        if hex.len() == 6 {
            return decode_rgb(hex.as_bytes());
        }

        // RRGGBBAA
        if hex.len() == 8 {
            return decode_rgba(hex.as_bytes());
        }

        // Invalid value, use default color
        Color::default()
=======
    pub fn rgb_u8(r: u8, g: u8, b: u8) -> Color {
        Color::rgba_u8(r, g, b, u8::MAX)
    }

    // Float operations in const fn are not stable yet
    // see https://github.com/rust-lang/rust/issues/57241
    pub fn rgba_u8(r: u8, g: u8, b: u8, a: u8) -> Color {
        Color::rgba(
            r as f32 / u8::MAX as f32,
            g as f32 / u8::MAX as f32,
            b as f32 / u8::MAX as f32,
            a as f32 / u8::MAX as f32,
        )
>>>>>>> db8ec7d5
    }
}

impl Default for Color {
    fn default() -> Self {
        Color::WHITE
    }
}

impl AddAssign<Color> for Color {
    fn add_assign(&mut self, rhs: Color) {
        *self = Color {
            r: self.r + rhs.r,
            g: self.g + rhs.g,
            b: self.b + rhs.b,
            a: self.a + rhs.a,
        }
    }
}

impl Add<Color> for Color {
    type Output = Color;

    fn add(self, rhs: Color) -> Self::Output {
        Color {
            r: self.r + rhs.r,
            g: self.g + rhs.g,
            b: self.b + rhs.b,
            a: self.a + rhs.a,
        }
    }
}

impl Add<Vec4> for Color {
    type Output = Color;

    fn add(self, rhs: Vec4) -> Self::Output {
        Color {
            r: self.r + rhs.x(),
            g: self.g + rhs.y(),
            b: self.b + rhs.z(),
            a: self.a + rhs.w(),
        }
    }
}

impl From<Vec4> for Color {
    fn from(vec4: Vec4) -> Self {
        Color {
            r: vec4.x(),
            g: vec4.y(),
            b: vec4.z(),
            a: vec4.w(),
        }
    }
}

impl Into<[f32; 4]> for Color {
    fn into(self) -> [f32; 4] {
        [self.r, self.g, self.b, self.a]
    }
}
impl Mul<f32> for Color {
    type Output = Color;

    fn mul(self, rhs: f32) -> Self::Output {
        Color {
            r: self.r * rhs,
            g: self.g * rhs,
            b: self.b * rhs,
            a: self.a * rhs,
        }
    }
}

impl MulAssign<f32> for Color {
    fn mul_assign(&mut self, rhs: f32) {
        self.r *= rhs;
        self.g *= rhs;
        self.b *= rhs;
        self.a *= rhs;
    }
}

impl Mul<Vec4> for Color {
    type Output = Color;

    fn mul(self, rhs: Vec4) -> Self::Output {
        Color {
            r: self.r * rhs.x(),
            g: self.g * rhs.y(),
            b: self.b * rhs.z(),
            a: self.a * rhs.w(),
        }
    }
}

impl MulAssign<Vec4> for Color {
    fn mul_assign(&mut self, rhs: Vec4) {
        self.r *= rhs.x();
        self.g *= rhs.y();
        self.b *= rhs.z();
        self.a *= rhs.w();
    }
}

impl Mul<Vec3> for Color {
    type Output = Color;

    fn mul(self, rhs: Vec3) -> Self::Output {
        Color {
            r: self.r * rhs.x(),
            g: self.g * rhs.y(),
            b: self.b * rhs.z(),
            a: self.a,
        }
    }
}

impl MulAssign<Vec3> for Color {
    fn mul_assign(&mut self, rhs: Vec3) {
        self.r *= rhs.x();
        self.g *= rhs.y();
        self.b *= rhs.z();
    }
}

impl Bytes for ColorSource {
    fn write_bytes(&self, buffer: &mut [u8]) {
        match *self {
            ColorSource::Color(ref color) => color.write_bytes(buffer),
            ColorSource::Texture(_) => {} // Texture is not a uniform
        }
    }

    fn byte_len(&self) -> usize {
        match *self {
            ColorSource::Color(ref color) => color.byte_len(),
            ColorSource::Texture(_) => 0, // Texture is not a uniform
        }
    }
}

/// A source of color
pub enum ColorSource {
    Color(Color),
    Texture(Handle<Texture>),
}

impl From<Vec4> for ColorSource {
    fn from(vec4: Vec4) -> Self {
        ColorSource::Color(vec4.into())
    }
}

impl From<Color> for ColorSource {
    fn from(color: Color) -> Self {
        ColorSource::Color(color)
    }
}

impl From<Handle<Texture>> for ColorSource {
    fn from(texture: Handle<Texture>) -> Self {
        ColorSource::Texture(texture)
    }
}

impl_render_resource_bytes!(Color);

fn decode_rgb(data: &[u8]) -> Color {
    let mut buf = [0; 3];
    if hex::decode_to_slice(data, &mut buf).is_ok() {
        let r = buf[0] as f32 / 255.0;
        let g = buf[1] as f32 / 255.0;
        let b = buf[2] as f32 / 255.0;
        Color::rgb(r, g, b)
    } else {
        Color::default()
    }
}

fn decode_rgba(data: &[u8]) -> Color {
    let mut buf = [0; 4];
    if hex::decode_to_slice(data, &mut buf).is_ok() {
        let r = buf[0] as f32 / 255.0;
        let g = buf[1] as f32 / 255.0;
        let b = buf[2] as f32 / 255.0;
        let a = buf[3] as f32 / 255.0;
        Color::rgba(r, g, b, a)
    } else {
        Color::default()
    }
}

#[test]
fn test_hex_color() {
    assert_eq!(Color::hex("FFF"), Color::rgb(1.0, 1.0, 1.0));
    assert_eq!(Color::hex("000"), Color::rgb(0.0, 0.0, 0.0));
    assert_eq!(Color::hex("---"), Color::default());

    assert_eq!(Color::hex("FFFF"), Color::rgba(1.0, 1.0, 1.0, 1.0));
    assert_eq!(Color::hex("0000"), Color::rgba(0.0, 0.0, 0.0, 0.0));
    assert_eq!(Color::hex("----"), Color::default());

    assert_eq!(Color::hex("FFFFFF"), Color::rgb(1.0, 1.0, 1.0));
    assert_eq!(Color::hex("000000"), Color::rgb(0.0, 0.0, 0.0));
    assert_eq!(Color::hex("------"), Color::default());

    assert_eq!(Color::hex("FFFFFFFF"), Color::rgba(1.0, 1.0, 1.0, 1.0));
    assert_eq!(Color::hex("00000000"), Color::rgba(0.0, 0.0, 0.0, 0.0));
    assert_eq!(Color::hex("--------"), Color::default());

    assert_eq!(Color::hex("1234567890"), Color::default());
}<|MERGE_RESOLUTION|>--- conflicted
+++ resolved
@@ -38,7 +38,6 @@
         Color { r, g, b, a }
     }
 
-<<<<<<< HEAD
     pub fn hex<T: AsRef<str>>(hex: T) -> Color {
         let hex = hex.as_ref();
 
@@ -74,7 +73,8 @@
 
         // Invalid value, use default color
         Color::default()
-=======
+    }
+
     pub fn rgb_u8(r: u8, g: u8, b: u8) -> Color {
         Color::rgba_u8(r, g, b, u8::MAX)
     }
@@ -88,7 +88,6 @@
             b as f32 / u8::MAX as f32,
             a as f32 / u8::MAX as f32,
         )
->>>>>>> db8ec7d5
     }
 }
 
