--- conflicted
+++ resolved
@@ -20,13 +20,8 @@
     primitives::Frustum,
     visibility::{self, RenderLayers, VisibleEntities},
     Camera, Camera2d, Camera3d, CameraMainTextureUsages, CameraOutputMode, CameraUpdateSystems,
-<<<<<<< HEAD
-    ClearColor, ClearColorConfig, Exposure, ManualTextureViewHandle, NormalizedRenderTarget,
-    Projection, RenderTarget, RenderTargetInfo, Viewport,
-=======
     ClearColor, ClearColorConfig, Exposure, ManualTextureViewHandle, MsaaWriteback,
-    NormalizedRenderTarget, Projection, RenderTargetInfo, Viewport,
->>>>>>> f2592b0a
+    NormalizedRenderTarget, Projection, RenderTarget, RenderTargetInfo, Viewport,
 };
 use bevy_derive::{Deref, DerefMut};
 use bevy_ecs::{
