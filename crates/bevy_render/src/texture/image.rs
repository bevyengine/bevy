--- conflicted
+++ resolved
@@ -109,8 +109,7 @@
     pub texture_descriptor: wgpu::TextureDescriptor<'static>,
     /// The [`ImageSampler`] to use during rendering.
     pub sampler: ImageSampler,
-<<<<<<< HEAD
-    pub texture_view_descriptor: Option<wgpu::TextureViewDescriptor<'static>>,
+    pub texture_view_descriptor: Option<TextureViewDescriptor<'static>>,
     /// If false, this asset will be unloaded from `Assets<Image>` via `remove()`
     /// once it has been uploaded to the GPU.
     ///
@@ -122,9 +121,6 @@
     /// image initially. This flag only controls whether or not the asset is accessible via `Assets<Image>`
     /// in future frames, once it's been added to `Assets<Image>`.
     pub cpu_persistent_access: bool,
-=======
-    pub texture_view_descriptor: Option<TextureViewDescriptor<'static>>,
->>>>>>> 0a588dbf
 }
 
 /// Used in [`Image`], this determines what image sampler to use when rendering. The default setting,
