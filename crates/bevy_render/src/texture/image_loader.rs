use bevy_asset::{io::Reader, AssetLoader, AsyncReadExt, LoadContext};
use bevy_ecs::prelude::{FromWorld, World};
use thiserror::Error;

use crate::{
    render_asset::RenderAssetUsages,
    renderer::RenderDevice,
    texture::{Image, ImageFormat, ImageType, TextureError},
};

use super::{CompressedImageFormats, ImageSampler};
use serde::{Deserialize, Serialize};

/// Loader for images that can be read by the `image` crate.
#[derive(Clone)]
pub struct ImageLoader {
    supported_compressed_formats: CompressedImageFormats,
}

pub(crate) const IMG_FILE_EXTENSIONS: &[&str] = &[
    #[cfg(feature = "basis-universal")]
    "basis",
    #[cfg(feature = "bmp")]
    "bmp",
    #[cfg(feature = "png")]
    "png",
    #[cfg(feature = "dds")]
    "dds",
    #[cfg(feature = "tga")]
    "tga",
    #[cfg(feature = "jpeg")]
    "jpg",
    #[cfg(feature = "jpeg")]
    "jpeg",
    #[cfg(feature = "ktx2")]
    "ktx2",
    #[cfg(feature = "webp")]
    "webp",
    #[cfg(feature = "pnm")]
    "pam",
    #[cfg(feature = "pnm")]
    "pbm",
    #[cfg(feature = "pnm")]
    "pgm",
    #[cfg(feature = "pnm")]
    "ppm",
];

#[derive(Serialize, Deserialize, Default, Debug)]
pub enum ImageFormatSetting {
    #[default]
    FromExtension,
    Format(ImageFormat),
}

#[derive(Serialize, Deserialize, Debug)]
pub struct ImageLoaderSettings {
    pub format: ImageFormatSetting,
    pub is_srgb: bool,
    pub sampler: ImageSampler,
    pub asset_usage: RenderAssetUsages,
}

impl Default for ImageLoaderSettings {
    fn default() -> Self {
        Self {
            format: ImageFormatSetting::default(),
            is_srgb: true,
            sampler: ImageSampler::Default,
            asset_usage: RenderAssetUsages::default(),
        }
    }
}

#[non_exhaustive]
#[derive(Debug, Error)]
pub enum ImageLoaderError {
    #[error("Could load shader: {0}")]
    Io(#[from] std::io::Error),
    #[error("Could not load texture file: {0}")]
    FileTexture(#[from] FileTextureError),
}

impl AssetLoader for ImageLoader {
    type Asset = Image;
    type Settings = ImageLoaderSettings;
    type Error = ImageLoaderError;
    async fn load(
        &self,
        reader: &mut Reader<'_>,
        settings: &ImageLoaderSettings,
        load_context: &mut LoadContext<'_>,
    ) -> Result<Image, Self::Error> {
        // use the file extension for the image type
        let ext = load_context.path().extension().unwrap().to_str().unwrap();

        let mut bytes = Vec::new();
        reader.read_to_end(&mut bytes).await?;
        let image_type = match settings.format {
            ImageFormatSetting::FromExtension => ImageType::Extension(ext),
            ImageFormatSetting::Format(format) => ImageType::Format(format),
        };
        Ok(Image::from_buffer(
<<<<<<< HEAD
            #[cfg(all(debug_assertions, feature = "dds"))]
            load_context.path().display().to_string(),
=======
>>>>>>> c3bdb69d
            &bytes,
            image_type,
            self.supported_compressed_formats,
            settings.is_srgb,
            settings.sampler.clone(),
            settings.asset_usage,
        )
        .map_err(|err| FileTextureError {
            error: err,
            path: format!("{}", load_context.path().display()),
        })?)
    }

    fn extensions(&self) -> &[&str] {
        IMG_FILE_EXTENSIONS
    }
}

impl FromWorld for ImageLoader {
    fn from_world(world: &mut World) -> Self {
        let supported_compressed_formats = match world.get_resource::<RenderDevice>() {
            Some(render_device) => CompressedImageFormats::from_features(render_device.features()),

            None => CompressedImageFormats::NONE,
        };
        Self {
            supported_compressed_formats,
        }
    }
}

/// An error that occurs when loading a texture from a file.
#[derive(Error, Debug)]
pub struct FileTextureError {
    error: TextureError,
    path: String,
}
impl std::fmt::Display for FileTextureError {
    fn fmt(&self, f: &mut std::fmt::Formatter<'_>) -> Result<(), std::fmt::Error> {
        write!(
            f,
            "Error reading image file {}: {}, this is an error in `bevy_render`.",
            self.path, self.error
        )
    }
}<|MERGE_RESOLUTION|>--- conflicted
+++ resolved
@@ -101,11 +101,6 @@
             ImageFormatSetting::Format(format) => ImageType::Format(format),
         };
         Ok(Image::from_buffer(
-<<<<<<< HEAD
-            #[cfg(all(debug_assertions, feature = "dds"))]
-            load_context.path().display().to_string(),
-=======
->>>>>>> c3bdb69d
             &bytes,
             image_type,
             self.supported_compressed_formats,
