--- conflicted
+++ resolved
@@ -94,7 +94,6 @@
         // use the file extension for the image type
         let ext = load_context.path().extension().unwrap().to_str().unwrap();
 
-<<<<<<< HEAD
         let mut bytes = Vec::new();
         reader.read_to_end(&mut bytes).await?;
         let image_type = match settings.format {
@@ -107,33 +106,12 @@
             self.supported_compressed_formats,
             settings.is_srgb,
             settings.sampler.clone(),
-            settings.cpu_persistent_access,
+            settings.asset_usage,
         )
         .map_err(|err| FileTextureError {
             error: err,
             path: format!("{}", load_context.path().display()),
         })?)
-=======
-            let mut bytes = Vec::new();
-            reader.read_to_end(&mut bytes).await?;
-            let image_type = match settings.format {
-                ImageFormatSetting::FromExtension => ImageType::Extension(ext),
-                ImageFormatSetting::Format(format) => ImageType::Format(format),
-            };
-            Ok(Image::from_buffer(
-                &bytes,
-                image_type,
-                self.supported_compressed_formats,
-                settings.is_srgb,
-                settings.sampler.clone(),
-                settings.asset_usage,
-            )
-            .map_err(|err| FileTextureError {
-                error: err,
-                path: format!("{}", load_context.path().display()),
-            })?)
-        })
->>>>>>> 71be08af
     }
 
     fn extensions(&self) -> &[&str] {
