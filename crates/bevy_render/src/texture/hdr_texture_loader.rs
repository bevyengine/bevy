--- conflicted
+++ resolved
@@ -58,7 +58,6 @@
             rgba_data.extend_from_slice(&alpha.to_ne_bytes());
         }
 
-<<<<<<< HEAD
         Ok(Image::new(
             Extent3d {
                 width: info.width,
@@ -68,22 +67,8 @@
             TextureDimension::D2,
             rgba_data,
             format,
-            settings.cpu_persistent_access,
+            settings.asset_usage,
         ))
-=======
-            Ok(Image::new(
-                Extent3d {
-                    width: info.width,
-                    height: info.height,
-                    depth_or_array_layers: 1,
-                },
-                TextureDimension::D2,
-                rgba_data,
-                format,
-                settings.asset_usage,
-            ))
-        })
->>>>>>> 71be08af
     }
 
     fn extensions(&self) -> &[&str] {
