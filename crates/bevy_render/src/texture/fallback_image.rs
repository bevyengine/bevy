--- conflicted
+++ resolved
@@ -71,7 +71,7 @@
         },
     };
 
-<<<<<<< HEAD
+    let image_dimension = dimension.compatible_texture_dimension();
     let mut image = if format.is_depth_stencil_format() {
         let mut image = Image::default();
         image.texture_descriptor.dimension = TextureDimension::D2;
@@ -80,13 +80,8 @@
         image
     } else {
         let data = vec![value; format.pixel_size()];
-        Image::new_fill(extents, TextureDimension::D2, &data, format)
-    };
-=======
-    let image_dimension = dimension.compatible_texture_dimension();
-
-    let mut image = Image::new_fill(extents, image_dimension, &data, format);
->>>>>>> bb59509d
+        Image::new_fill(extents, image_dimension, &data, format)
+    };
     image.texture_descriptor.sample_count = samples;
     if image_dimension == TextureDimension::D2 {
         image.texture_descriptor.usage |= TextureUsages::RENDER_ATTACHMENT;
