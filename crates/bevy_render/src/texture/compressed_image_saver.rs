--- conflicted
+++ resolved
@@ -56,12 +56,9 @@
                 format: ImageFormatSetting::Format(ImageFormat::Basis),
                 is_srgb,
                 sampler: image.sampler.clone(),
-<<<<<<< HEAD
                 cpu_persistent_access: image.cpu_persistent_access,
+                asset_usage: image.asset_usage,
                 ..Default::default()
-=======
-                asset_usage: image.asset_usage,
->>>>>>> b66f2fd7
             })
         }
         .boxed()
