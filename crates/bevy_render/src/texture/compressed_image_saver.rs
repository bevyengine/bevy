use crate::texture::{Image, ImageFormat, ImageFormatSetting, ImageLoader, ImageLoaderSettings};
use bevy_asset::saver::{AssetSaver, SavedAsset};
use futures_lite::AsyncWriteExt;
use thiserror::Error;

pub struct CompressedImageSaver;

#[non_exhaustive]
#[derive(Debug, Error)]
pub enum CompressedImageSaverError {
    #[error(transparent)]
    Io(#[from] std::io::Error),
}

impl AssetSaver for CompressedImageSaver {
    type Asset = Image;

    type Settings = ();
    type OutputLoader = ImageLoader;
    type Error = CompressedImageSaverError;

    async fn save(
        &self,
        writer: &mut bevy_asset::io::Writer,
        image: SavedAsset<'_, Self::Asset>,
        _settings: &Self::Settings,
    ) -> Result<ImageLoaderSettings, Self::Error> {
        let is_srgb = image.texture_descriptor.format.is_srgb();
<<<<<<< HEAD

        let compressed_basis_data = {
            let mut compressor_params = basis_universal::CompressorParams::new();
            compressor_params.set_basis_format(basis_universal::BasisTextureFormat::UASTC4x4);
            compressor_params.set_generate_mipmaps(true);
            let color_space = if is_srgb {
                basis_universal::ColorSpace::Srgb
            } else {
                basis_universal::ColorSpace::Linear
            };
            compressor_params.set_color_space(color_space);
            compressor_params.set_uastc_quality_level(basis_universal::UASTC_QUALITY_DEFAULT);

            let mut source_image = compressor_params.source_image_mut(0);
            let size = image.size();
            source_image.init(&image.data, size.x, size.y, 4);

            let mut compressor = basis_universal::Compressor::new(4);
            // SAFETY: the CompressorParams are "valid" to the best of our knowledge. The basis-universal
            // library bindings note that invalid params might produce undefined behavior.
            unsafe {
                compressor.init(&compressor_params);
                compressor.process().unwrap();
            }
            compressor.basis_file().to_vec()
        };

        writer.write_all(&compressed_basis_data).await?;

=======

        let compressed_basis_data = {
            let mut compressor_params = basis_universal::CompressorParams::new();
            compressor_params.set_basis_format(basis_universal::BasisTextureFormat::UASTC4x4);
            compressor_params.set_generate_mipmaps(true);
            let color_space = if is_srgb {
                basis_universal::ColorSpace::Srgb
            } else {
                basis_universal::ColorSpace::Linear
            };
            compressor_params.set_color_space(color_space);
            compressor_params.set_uastc_quality_level(basis_universal::UASTC_QUALITY_DEFAULT);

            let mut source_image = compressor_params.source_image_mut(0);
            let size = image.size();
            source_image.init(&image.data, size.x, size.y, 4);

            let mut compressor = basis_universal::Compressor::new(4);
            // SAFETY: the CompressorParams are "valid" to the best of our knowledge. The basis-universal
            // library bindings note that invalid params might produce undefined behavior.
            unsafe {
                compressor.init(&compressor_params);
                compressor.process().unwrap();
            }
            compressor.basis_file().to_vec()
        };

        writer.write_all(&compressed_basis_data).await?;
>>>>>>> c3bdb69d
        Ok(ImageLoaderSettings {
            format: ImageFormatSetting::Format(ImageFormat::Basis),
            is_srgb,
            sampler: image.sampler.clone(),
            asset_usage: image.asset_usage,
        })
    }
}<|MERGE_RESOLUTION|>--- conflicted
+++ resolved
@@ -26,7 +26,6 @@
         _settings: &Self::Settings,
     ) -> Result<ImageLoaderSettings, Self::Error> {
         let is_srgb = image.texture_descriptor.format.is_srgb();
-<<<<<<< HEAD
 
         let compressed_basis_data = {
             let mut compressor_params = basis_universal::CompressorParams::new();
@@ -55,37 +54,6 @@
         };
 
         writer.write_all(&compressed_basis_data).await?;
-
-=======
-
-        let compressed_basis_data = {
-            let mut compressor_params = basis_universal::CompressorParams::new();
-            compressor_params.set_basis_format(basis_universal::BasisTextureFormat::UASTC4x4);
-            compressor_params.set_generate_mipmaps(true);
-            let color_space = if is_srgb {
-                basis_universal::ColorSpace::Srgb
-            } else {
-                basis_universal::ColorSpace::Linear
-            };
-            compressor_params.set_color_space(color_space);
-            compressor_params.set_uastc_quality_level(basis_universal::UASTC_QUALITY_DEFAULT);
-
-            let mut source_image = compressor_params.source_image_mut(0);
-            let size = image.size();
-            source_image.init(&image.data, size.x, size.y, 4);
-
-            let mut compressor = basis_universal::Compressor::new(4);
-            // SAFETY: the CompressorParams are "valid" to the best of our knowledge. The basis-universal
-            // library bindings note that invalid params might produce undefined behavior.
-            unsafe {
-                compressor.init(&compressor_params);
-                compressor.process().unwrap();
-            }
-            compressor.basis_file().to_vec()
-        };
-
-        writer.write_all(&compressed_basis_data).await?;
->>>>>>> c3bdb69d
         Ok(ImageLoaderSettings {
             format: ImageFormatSetting::Format(ImageFormat::Basis),
             is_srgb,
