use crate::{
    render_resource::AsBindGroupError, Extract, ExtractSchedule, MainWorld, Render, RenderApp,
    RenderSet,
};
use bevy_app::{App, Plugin, SubApp};
pub use bevy_asset::RenderAssetUsages;
use bevy_asset::{Asset, AssetEvent, AssetId, Assets};
use bevy_ecs::{
<<<<<<< HEAD
    prelude::{Commands, EventReader, IntoScheduleConfigs, ResMut, Resource},
    schedule::{ScheduleConfigs, SystemSet},
    system::{ScheduleSystem, StaticSystemParam, SystemParam, SystemParamItem, SystemState},
=======
    prelude::{Commands, EventReader, IntoSystemConfigs, Res, ResMut, Resource},
    schedule::{SystemConfigs, SystemSet},
    system::{StaticSystemParam, SystemParam, SystemParamItem, SystemState},
>>>>>>> 3b9e2e64
    world::{FromWorld, Mut},
};
use bevy_platform_support::collections::{HashMap, HashSet};
use core::marker::PhantomData;
use core::sync::atomic::{AtomicUsize, Ordering};
use thiserror::Error;
use tracing::{debug, error};

#[derive(Debug, Error)]
pub enum PrepareAssetError<E: Send + Sync + 'static> {
    #[error("Failed to prepare asset")]
    RetryNextUpdate(E),
    #[error("Failed to build bind group: {0}")]
    AsBindGroupError(AsBindGroupError),
}

/// The system set during which we extract modified assets to the render world.
#[derive(SystemSet, Clone, PartialEq, Eq, Debug, Hash)]
pub struct ExtractAssetsSet;

/// Describes how an asset gets extracted and prepared for rendering.
///
/// In the [`ExtractSchedule`] step the [`RenderAsset::SourceAsset`] is transferred
/// from the "main world" into the "render world".
///
/// After that in the [`RenderSet::PrepareAssets`] step the extracted asset
/// is transformed into its GPU-representation of type [`RenderAsset`].
pub trait RenderAsset: Send + Sync + 'static + Sized {
    /// The representation of the asset in the "main world".
    type SourceAsset: Asset + Clone;

    /// Specifies all ECS data required by [`RenderAsset::prepare_asset`].
    ///
    /// For convenience use the [`lifetimeless`](bevy_ecs::system::lifetimeless) [`SystemParam`].
    type Param: SystemParam;

    /// Whether or not to unload the asset after extracting it to the render world.
    #[inline]
    fn asset_usage(_source_asset: &Self::SourceAsset) -> RenderAssetUsages {
        RenderAssetUsages::default()
    }

    /// Size of the data the asset will upload to the gpu. Specifying a return value
    /// will allow the asset to be throttled via [`RenderAssetBytesPerFrame`].
    #[inline]
    #[expect(
        unused_variables,
        reason = "The parameters here are intentionally unused by the default implementation; however, putting underscores here will result in the underscores being copied by rust-analyzer's tab completion."
    )]
    fn byte_len(source_asset: &Self::SourceAsset) -> Option<usize> {
        None
    }

    /// Prepares the [`RenderAsset::SourceAsset`] for the GPU by transforming it into a [`RenderAsset`].
    ///
    /// ECS data may be accessed via `param`.
    fn prepare_asset(
        source_asset: Self::SourceAsset,
        asset_id: AssetId<Self::SourceAsset>,
        param: &mut SystemParamItem<Self::Param>,
    ) -> Result<Self, PrepareAssetError<Self::SourceAsset>>;

    /// Called whenever the [`RenderAsset::SourceAsset`] has been removed.
    ///
    /// You can implement this method if you need to access ECS data (via
    /// `_param`) in order to perform cleanup tasks when the asset is removed.
    ///
    /// The default implementation does nothing.
    fn unload_asset(
        _source_asset: AssetId<Self::SourceAsset>,
        _param: &mut SystemParamItem<Self::Param>,
    ) {
    }
}

/// This plugin extracts the changed assets from the "app world" into the "render world"
/// and prepares them for the GPU. They can then be accessed from the [`RenderAssets`] resource.
///
/// Therefore it sets up the [`ExtractSchedule`] and
/// [`RenderSet::PrepareAssets`] steps for the specified [`RenderAsset`].
///
/// The `AFTER` generic parameter can be used to specify that `A::prepare_asset` should not be run until
/// `prepare_assets::<AFTER>` has completed. This allows the `prepare_asset` function to depend on another
/// prepared [`RenderAsset`], for example `Mesh::prepare_asset` relies on `RenderAssets::<GpuImage>` for morph
/// targets, so the plugin is created as `RenderAssetPlugin::<RenderMesh, GpuImage>::default()`.
pub struct RenderAssetPlugin<A: RenderAsset, AFTER: RenderAssetDependency + 'static = ()> {
    phantom: PhantomData<fn() -> (A, AFTER)>,
}

impl<A: RenderAsset, AFTER: RenderAssetDependency + 'static> Default
    for RenderAssetPlugin<A, AFTER>
{
    fn default() -> Self {
        Self {
            phantom: Default::default(),
        }
    }
}

impl<A: RenderAsset, AFTER: RenderAssetDependency + 'static> Plugin
    for RenderAssetPlugin<A, AFTER>
{
    fn build(&self, app: &mut App) {
        app.init_resource::<CachedExtractRenderAssetSystemState<A>>();
        if let Some(render_app) = app.get_sub_app_mut(RenderApp) {
            render_app
                .init_resource::<ExtractedAssets<A>>()
                .init_resource::<RenderAssets<A>>()
                .init_resource::<PrepareNextFrameAssets<A>>()
                .add_systems(
                    ExtractSchedule,
                    extract_render_asset::<A>.in_set(ExtractAssetsSet),
                );
            AFTER::register_system(
                render_app,
                prepare_assets::<A>.in_set(RenderSet::PrepareAssets),
            );
        }
    }
}

// helper to allow specifying dependencies between render assets
pub trait RenderAssetDependency {
    fn register_system(render_app: &mut SubApp, system: ScheduleConfigs<ScheduleSystem>);
}

impl RenderAssetDependency for () {
    fn register_system(render_app: &mut SubApp, system: ScheduleConfigs<ScheduleSystem>) {
        render_app.add_systems(Render, system);
    }
}

impl<A: RenderAsset> RenderAssetDependency for A {
    fn register_system(render_app: &mut SubApp, system: ScheduleConfigs<ScheduleSystem>) {
        render_app.add_systems(Render, system.after(prepare_assets::<A>));
    }
}

/// Temporarily stores the extracted and removed assets of the current frame.
#[derive(Resource)]
pub struct ExtractedAssets<A: RenderAsset> {
    /// The assets extracted this frame.
    pub extracted: Vec<(AssetId<A::SourceAsset>, A::SourceAsset)>,

    /// IDs of the assets removed this frame.
    ///
    /// These assets will not be present in [`ExtractedAssets::extracted`].
    pub removed: HashSet<AssetId<A::SourceAsset>>,

    /// IDs of the assets added this frame.
    pub added: HashSet<AssetId<A::SourceAsset>>,
}

impl<A: RenderAsset> Default for ExtractedAssets<A> {
    fn default() -> Self {
        Self {
            extracted: Default::default(),
            removed: Default::default(),
            added: Default::default(),
        }
    }
}

/// Stores all GPU representations ([`RenderAsset`])
/// of [`RenderAsset::SourceAsset`] as long as they exist.
#[derive(Resource)]
pub struct RenderAssets<A: RenderAsset>(HashMap<AssetId<A::SourceAsset>, A>);

impl<A: RenderAsset> Default for RenderAssets<A> {
    fn default() -> Self {
        Self(Default::default())
    }
}

impl<A: RenderAsset> RenderAssets<A> {
    pub fn get(&self, id: impl Into<AssetId<A::SourceAsset>>) -> Option<&A> {
        self.0.get(&id.into())
    }

    pub fn get_mut(&mut self, id: impl Into<AssetId<A::SourceAsset>>) -> Option<&mut A> {
        self.0.get_mut(&id.into())
    }

    pub fn insert(&mut self, id: impl Into<AssetId<A::SourceAsset>>, value: A) -> Option<A> {
        self.0.insert(id.into(), value)
    }

    pub fn remove(&mut self, id: impl Into<AssetId<A::SourceAsset>>) -> Option<A> {
        self.0.remove(&id.into())
    }

    pub fn iter(&self) -> impl Iterator<Item = (AssetId<A::SourceAsset>, &A)> {
        self.0.iter().map(|(k, v)| (*k, v))
    }

    pub fn iter_mut(&mut self) -> impl Iterator<Item = (AssetId<A::SourceAsset>, &mut A)> {
        self.0.iter_mut().map(|(k, v)| (*k, v))
    }
}

#[derive(Resource)]
struct CachedExtractRenderAssetSystemState<A: RenderAsset> {
    state: SystemState<(
        EventReader<'static, 'static, AssetEvent<A::SourceAsset>>,
        ResMut<'static, Assets<A::SourceAsset>>,
    )>,
}

impl<A: RenderAsset> FromWorld for CachedExtractRenderAssetSystemState<A> {
    fn from_world(world: &mut bevy_ecs::world::World) -> Self {
        Self {
            state: SystemState::new(world),
        }
    }
}

/// This system extracts all created or modified assets of the corresponding [`RenderAsset::SourceAsset`] type
/// into the "render world".
pub(crate) fn extract_render_asset<A: RenderAsset>(
    mut commands: Commands,
    mut main_world: ResMut<MainWorld>,
) {
    main_world.resource_scope(
        |world, mut cached_state: Mut<CachedExtractRenderAssetSystemState<A>>| {
            let (mut events, mut assets) = cached_state.state.get_mut(world);

            let mut changed_assets = <HashSet<_>>::default();
            let mut removed = <HashSet<_>>::default();

            for event in events.read() {
                #[expect(
                    clippy::match_same_arms,
                    reason = "LoadedWithDependencies is marked as a TODO, so it's likely this will no longer lint soon."
                )]
                match event {
                    AssetEvent::Added { id } | AssetEvent::Modified { id } => {
                        changed_assets.insert(*id);
                    }
                    AssetEvent::Removed { .. } => {}
                    AssetEvent::Unused { id } => {
                        changed_assets.remove(id);
                        removed.insert(*id);
                    }
                    AssetEvent::LoadedWithDependencies { .. } => {
                        // TODO: handle this
                    }
                }
            }

            let mut extracted_assets = Vec::new();
            let mut added = <HashSet<_>>::default();
            for id in changed_assets.drain() {
                if let Some(asset) = assets.get(id) {
                    let asset_usage = A::asset_usage(asset);
                    if asset_usage.contains(RenderAssetUsages::RENDER_WORLD) {
                        if asset_usage == RenderAssetUsages::RENDER_WORLD {
                            if let Some(asset) = assets.remove(id) {
                                extracted_assets.push((id, asset));
                                added.insert(id);
                            }
                        } else {
                            extracted_assets.push((id, asset.clone()));
                            added.insert(id);
                        }
                    }
                }
            }

            commands.insert_resource(ExtractedAssets::<A> {
                extracted: extracted_assets,
                removed,
                added,
            });
            cached_state.state.apply(world);
        },
    );
}

// TODO: consider storing inside system?
/// All assets that should be prepared next frame.
#[derive(Resource)]
pub struct PrepareNextFrameAssets<A: RenderAsset> {
    assets: Vec<(AssetId<A::SourceAsset>, A::SourceAsset)>,
}

impl<A: RenderAsset> Default for PrepareNextFrameAssets<A> {
    fn default() -> Self {
        Self {
            assets: Default::default(),
        }
    }
}

/// This system prepares all assets of the corresponding [`RenderAsset::SourceAsset`] type
/// which where extracted this frame for the GPU.
pub fn prepare_assets<A: RenderAsset>(
    mut extracted_assets: ResMut<ExtractedAssets<A>>,
    mut render_assets: ResMut<RenderAssets<A>>,
    mut prepare_next_frame: ResMut<PrepareNextFrameAssets<A>>,
    param: StaticSystemParam<<A as RenderAsset>::Param>,
    bpf: Res<RenderAssetBytesPerFrameLimiter>,
) {
    let mut wrote_asset_count = 0;

    let mut param = param.into_inner();
    let queued_assets = core::mem::take(&mut prepare_next_frame.assets);
    for (id, extracted_asset) in queued_assets {
        if extracted_assets.removed.contains(&id) || extracted_assets.added.contains(&id) {
            // skip previous frame's assets that have been removed or updated
            continue;
        }

        let write_bytes = if let Some(size) = A::byte_len(&extracted_asset) {
            // we could check if available bytes > byte_len here, but we want to make some
            // forward progress even if the asset is larger than the max bytes per frame.
            // this way we always write at least one (sized) asset per frame.
            // in future we could also consider partial asset uploads.
            if bpf.exhausted() {
                prepare_next_frame.assets.push((id, extracted_asset));
                continue;
            }
            size
        } else {
            0
        };

        match A::prepare_asset(extracted_asset, id, &mut param) {
            Ok(prepared_asset) => {
                render_assets.insert(id, prepared_asset);
                bpf.write_bytes(write_bytes);
                wrote_asset_count += 1;
            }
            Err(PrepareAssetError::RetryNextUpdate(extracted_asset)) => {
                prepare_next_frame.assets.push((id, extracted_asset));
            }
            Err(PrepareAssetError::AsBindGroupError(e)) => {
                error!(
                    "{} Bind group construction failed: {e}",
                    core::any::type_name::<A>()
                );
            }
        }
    }

    for removed in extracted_assets.removed.drain() {
        render_assets.remove(removed);
        A::unload_asset(removed, &mut param);
    }

    for (id, extracted_asset) in extracted_assets.extracted.drain(..) {
        // we remove previous here to ensure that if we are updating the asset then
        // any users will not see the old asset after a new asset is extracted,
        // even if the new asset is not yet ready or we are out of bytes to write.
        render_assets.remove(id);

        let write_bytes = if let Some(size) = A::byte_len(&extracted_asset) {
            if bpf.exhausted() {
                prepare_next_frame.assets.push((id, extracted_asset));
                continue;
            }
            size
        } else {
            0
        };

        match A::prepare_asset(extracted_asset, id, &mut param) {
            Ok(prepared_asset) => {
                render_assets.insert(id, prepared_asset);
                bpf.write_bytes(write_bytes);
                wrote_asset_count += 1;
            }
            Err(PrepareAssetError::RetryNextUpdate(extracted_asset)) => {
                prepare_next_frame.assets.push((id, extracted_asset));
            }
            Err(PrepareAssetError::AsBindGroupError(e)) => {
                error!(
                    "{} Bind group construction failed: {e}",
                    core::any::type_name::<A>()
                );
            }
        }
    }

    if bpf.exhausted() && !prepare_next_frame.assets.is_empty() {
        debug!(
            "{} write budget exhausted with {} assets remaining (wrote {})",
            core::any::type_name::<A>(),
            prepare_next_frame.assets.len(),
            wrote_asset_count
        );
    }
}

pub fn reset_render_asset_bytes_per_frame(
    mut bpf_limiter: ResMut<RenderAssetBytesPerFrameLimiter>,
) {
    bpf_limiter.reset();
}

pub fn extract_render_asset_bytes_per_frame(
    bpf: Extract<Res<RenderAssetBytesPerFrame>>,
    mut bpf_limiter: ResMut<RenderAssetBytesPerFrameLimiter>,
) {
    bpf_limiter.max_bytes = bpf.max_bytes;
}

/// A resource that defines the amount of data allowed to be transferred from CPU to GPU
/// each frame, preventing choppy frames at the cost of waiting longer for GPU assets
/// to become available.
#[derive(Resource, Default)]
pub struct RenderAssetBytesPerFrame {
    pub max_bytes: Option<usize>,
}

impl RenderAssetBytesPerFrame {
    /// `max_bytes`: the number of bytes to write per frame.
    ///
    /// This is a soft limit: only full assets are written currently, uploading stops
    /// after the first asset that exceeds the limit.
    ///
    /// To participate, assets should implement [`RenderAsset::byte_len`]. If the default
    /// is not overridden, the assets are assumed to be small enough to upload without restriction.
    pub fn new(max_bytes: usize) -> Self {
        Self {
            max_bytes: Some(max_bytes),
        }
    }
}

/// A render-world resource that facilitates limiting the data transferred from CPU to GPU
/// each frame, preventing choppy frames at the cost of waiting longer for GPU assets
/// to become available.
#[derive(Resource, Default)]
pub struct RenderAssetBytesPerFrameLimiter {
    /// Populated by [`RenderAssetBytesPerFrame`] during extraction.
    pub max_bytes: Option<usize>,
    /// Bytes written this frame.
    pub bytes_written: AtomicUsize,
}

impl RenderAssetBytesPerFrameLimiter {
    /// Reset the available bytes. Called once per frame during extraction by [`crate::RenderPlugin`].
    pub fn reset(&mut self) {
        if self.max_bytes.is_none() {
            return;
        }
        self.bytes_written.store(0, Ordering::Relaxed);
    }

    /// Check how many bytes are available for writing.
    pub fn available_bytes(&self, required_bytes: usize) -> usize {
        if let Some(max_bytes) = self.max_bytes {
            let total_bytes = self
                .bytes_written
                .fetch_add(required_bytes, Ordering::Relaxed);

            // The bytes available is the inverse of the amount we overshot max_bytes
            if total_bytes >= max_bytes {
                required_bytes.saturating_sub(total_bytes - max_bytes)
            } else {
                required_bytes
            }
        } else {
            required_bytes
        }
    }

    /// Decreases the available bytes for the current frame.
    fn write_bytes(&self, bytes: usize) {
        if self.max_bytes.is_some() && bytes > 0 {
            self.bytes_written.fetch_add(bytes, Ordering::Relaxed);
        }
    }

    /// Returns `true` if there are no remaining bytes available for writing this frame.
    fn exhausted(&self) -> bool {
        if let Some(max_bytes) = self.max_bytes {
            let bytes_written = self.bytes_written.load(Ordering::Relaxed);
            bytes_written >= max_bytes
        } else {
            false
        }
    }
}<|MERGE_RESOLUTION|>--- conflicted
+++ resolved
@@ -6,15 +6,10 @@
 pub use bevy_asset::RenderAssetUsages;
 use bevy_asset::{Asset, AssetEvent, AssetId, Assets};
 use bevy_ecs::{
-<<<<<<< HEAD
     prelude::{Commands, EventReader, IntoScheduleConfigs, ResMut, Resource},
     schedule::{ScheduleConfigs, SystemSet},
     system::{ScheduleSystem, StaticSystemParam, SystemParam, SystemParamItem, SystemState},
-=======
-    prelude::{Commands, EventReader, IntoSystemConfigs, Res, ResMut, Resource},
-    schedule::{SystemConfigs, SystemSet},
-    system::{StaticSystemParam, SystemParam, SystemParamItem, SystemState},
->>>>>>> 3b9e2e64
+
     world::{FromWorld, Mut},
 };
 use bevy_platform_support::collections::{HashMap, HashSet};
