--- conflicted
+++ resolved
@@ -58,16 +58,11 @@
     ShaderModule, ShaderModuleDescriptor, ShaderSource, ShaderStages, StencilFaceState,
     StencilOperation, StencilState, StorageTextureAccess, StoreOp, TexelCopyBufferInfo,
     TexelCopyBufferLayout, TexelCopyTextureInfo, TextureAspect, TextureDescriptor,
-<<<<<<< HEAD
-    TextureDimension, TextureFormat, TextureSampleType, TextureUsages,
-    TextureView as WgpuTextureView, TextureViewDescriptor, TextureViewDimension, Tlas,
-    TlasInstance, TlasPackage, VertexAttribute, VertexBufferLayout as RawVertexBufferLayout,
-=======
     TextureDimension, TextureFormat, TextureFormatFeatureFlags, TextureFormatFeatures,
     TextureSampleType, TextureUsages, TextureView as WgpuTextureView, TextureViewDescriptor,
-    TextureViewDimension, VertexAttribute, VertexBufferLayout as RawVertexBufferLayout,
->>>>>>> 73f03327
-    VertexFormat, VertexState as RawVertexState, VertexStepMode, COPY_BUFFER_ALIGNMENT,
+    TextureViewDimension, Tlas, TlasInstance, TlasPackage, VertexAttribute,
+    VertexBufferLayout as RawVertexBufferLayout, VertexFormat, VertexState as RawVertexState,
+    VertexStepMode, COPY_BUFFER_ALIGNMENT,
 };
 
 pub use crate::mesh::VertexBufferLayout;
