<<<<<<< HEAD
use core::{iter, marker::PhantomData, mem::size_of};
=======
use std::{iter, marker::PhantomData};
>>>>>>> 13ca08f3

use crate::{
    render_resource::Buffer,
    renderer::{RenderDevice, RenderQueue},
};
use bytemuck::{must_cast_slice, NoUninit};
use encase::{
    internal::{WriteInto, Writer},
    ShaderType,
};
use wgpu::{BindingResource, BufferAddress, BufferUsages};

use super::GpuArrayBufferable;

/// A structure for storing raw bytes that have already been properly formatted
/// for use by the GPU.
///
/// "Properly formatted" means that item data already meets the alignment and padding
/// requirements for how it will be used on the GPU. The item type must implement [`NoUninit`]
/// for its data representation to be directly copyable.
///
/// Index, vertex, and instance-rate vertex buffers have no alignment nor padding requirements and
/// so this helper type is a good choice for them.
///
/// The contained data is stored in system RAM. Calling [`reserve`](RawBufferVec::reserve)
/// allocates VRAM from the [`RenderDevice`].
/// [`write_buffer`](RawBufferVec::write_buffer) queues copying of the data
/// from system RAM to VRAM.
///
/// Other options for storing GPU-accessible data are:
/// * [`StorageBuffer`](crate::render_resource::StorageBuffer)
/// * [`DynamicStorageBuffer`](crate::render_resource::DynamicStorageBuffer)
/// * [`UniformBuffer`](crate::render_resource::UniformBuffer)
/// * [`DynamicUniformBuffer`](crate::render_resource::DynamicUniformBuffer)
/// * [`GpuArrayBuffer`](crate::render_resource::GpuArrayBuffer)
/// * [`BufferVec`]
/// * [`Texture`](crate::render_resource::Texture)
pub struct RawBufferVec<T: NoUninit> {
    values: Vec<T>,
    buffer: Option<Buffer>,
    capacity: usize,
    item_size: usize,
    buffer_usage: BufferUsages,
    label: Option<String>,
    changed: bool,
}

impl<T: NoUninit> RawBufferVec<T> {
    /// Creates a new [`RawBufferVec`] with the given [`BufferUsages`].
    pub const fn new(buffer_usage: BufferUsages) -> Self {
        Self {
            values: Vec::new(),
            buffer: None,
            capacity: 0,
            item_size: size_of::<T>(),
            buffer_usage,
            label: None,
            changed: false,
        }
    }

    /// Returns a handle to the buffer, if the data has been uploaded.
    #[inline]
    pub fn buffer(&self) -> Option<&Buffer> {
        self.buffer.as_ref()
    }

    /// Returns the binding for the buffer if the data has been uploaded.
    #[inline]
    pub fn binding(&self) -> Option<BindingResource> {
        Some(BindingResource::Buffer(
            self.buffer()?.as_entire_buffer_binding(),
        ))
    }

    /// Returns the amount of space that the GPU will use before reallocating.
    #[inline]
    pub fn capacity(&self) -> usize {
        self.capacity
    }

    /// Returns the number of items that have been pushed to this buffer.
    #[inline]
    pub fn len(&self) -> usize {
        self.values.len()
    }

    /// Returns true if the buffer is empty.
    #[inline]
    pub fn is_empty(&self) -> bool {
        self.values.is_empty()
    }

    /// Adds a new value and returns its index.
    pub fn push(&mut self, value: T) -> usize {
        let index = self.values.len();
        self.values.push(value);
        index
    }

    pub fn append(&mut self, other: &mut RawBufferVec<T>) {
        self.values.append(&mut other.values);
    }

    /// Changes the debugging label of the buffer.
    ///
    /// The next time the buffer is updated (via [`reserve`](Self::reserve)), Bevy will inform
    /// the driver of the new label.
    pub fn set_label(&mut self, label: Option<&str>) {
        let label = label.map(str::to_string);

        if label != self.label {
            self.changed = true;
        }

        self.label = label;
    }

    /// Returns the label
    pub fn get_label(&self) -> Option<&str> {
        self.label.as_deref()
    }

    /// Creates a [`Buffer`] on the [`RenderDevice`] with size
<<<<<<< HEAD
    /// at least `core::mem::size_of::<T>() * capacity`, unless a such a buffer already exists.
=======
    /// at least `size_of::<T>() * capacity`, unless a such a buffer already exists.
>>>>>>> 13ca08f3
    ///
    /// If a [`Buffer`] exists, but is too small, references to it will be discarded,
    /// and a new [`Buffer`] will be created. Any previously created [`Buffer`]s
    /// that are no longer referenced will be deleted by the [`RenderDevice`]
    /// once it is done using them (typically 1-2 frames).
    ///
    /// In addition to any [`BufferUsages`] provided when
    /// the `RawBufferVec` was created, the buffer on the [`RenderDevice`]
    /// is marked as [`BufferUsages::COPY_DST`](BufferUsages).
    pub fn reserve(&mut self, capacity: usize, device: &RenderDevice) {
        let size = self.item_size * capacity;
        if capacity > self.capacity || (self.changed && size > 0) {
            self.capacity = capacity;
            self.buffer = Some(device.create_buffer(&wgpu::BufferDescriptor {
                label: self.label.as_deref(),
                size: size as BufferAddress,
                usage: BufferUsages::COPY_DST | self.buffer_usage,
                mapped_at_creation: false,
            }));
            self.changed = false;
        }
    }

    /// Queues writing of data from system RAM to VRAM using the [`RenderDevice`]
    /// and the provided [`RenderQueue`].
    ///
    /// Before queuing the write, a [`reserve`](RawBufferVec::reserve) operation
    /// is executed.
    pub fn write_buffer(&mut self, device: &RenderDevice, queue: &RenderQueue) {
        if self.values.is_empty() {
            return;
        }
        self.reserve(self.values.len(), device);
        if let Some(buffer) = &self.buffer {
            let range = 0..self.item_size * self.values.len();
            let bytes: &[u8] = must_cast_slice(&self.values);
            queue.write_buffer(buffer, 0, &bytes[range]);
        }
    }

    /// Reduces the length of the buffer.
    pub fn truncate(&mut self, len: usize) {
        self.values.truncate(len);
    }

    /// Removes all elements from the buffer.
    pub fn clear(&mut self) {
        self.values.clear();
    }

    pub fn values(&self) -> &Vec<T> {
        &self.values
    }

    pub fn values_mut(&mut self) -> &mut Vec<T> {
        &mut self.values
    }
}

impl<T: NoUninit> Extend<T> for RawBufferVec<T> {
    #[inline]
    fn extend<I: IntoIterator<Item = T>>(&mut self, iter: I) {
        self.values.extend(iter);
    }
}

/// Like [`RawBufferVec`], but doesn't require that the data type `T` be
/// [`NoUninit`].
///
/// This is a high-performance data structure that you should use whenever
/// possible if your data is more complex than is suitable for [`RawBufferVec`].
/// The [`ShaderType`] trait from the `encase` library is used to ensure that
/// the data is correctly aligned for use by the GPU.
///
/// For performance reasons, unlike [`RawBufferVec`], this type doesn't allow
/// CPU access to the data after it's been added via [`BufferVec::push`]. If you
/// need CPU access to the data, consider another type, such as
/// [`StorageBuffer`][super::StorageBuffer].
pub struct BufferVec<T>
where
    T: ShaderType + WriteInto,
{
    data: Vec<u8>,
    buffer: Option<Buffer>,
    capacity: usize,
    buffer_usage: BufferUsages,
    label: Option<String>,
    label_changed: bool,
    phantom: PhantomData<T>,
}

impl<T> BufferVec<T>
where
    T: ShaderType + WriteInto,
{
    /// Creates a new [`BufferVec`] with the given [`BufferUsages`].
    pub const fn new(buffer_usage: BufferUsages) -> Self {
        Self {
            data: vec![],
            buffer: None,
            capacity: 0,
            buffer_usage,
            label: None,
            label_changed: false,
            phantom: PhantomData,
        }
    }

    /// Returns a handle to the buffer, if the data has been uploaded.
    #[inline]
    pub fn buffer(&self) -> Option<&Buffer> {
        self.buffer.as_ref()
    }

    /// Returns the binding for the buffer if the data has been uploaded.
    #[inline]
    pub fn binding(&self) -> Option<BindingResource> {
        Some(BindingResource::Buffer(
            self.buffer()?.as_entire_buffer_binding(),
        ))
    }

    /// Returns the amount of space that the GPU will use before reallocating.
    #[inline]
    pub fn capacity(&self) -> usize {
        self.capacity
    }

    /// Returns the number of items that have been pushed to this buffer.
    #[inline]
    pub fn len(&self) -> usize {
        self.data.len() / u64::from(T::min_size()) as usize
    }

    /// Returns true if the buffer is empty.
    #[inline]
    pub fn is_empty(&self) -> bool {
        self.data.is_empty()
    }

    /// Adds a new value and returns its index.
    pub fn push(&mut self, value: T) -> usize {
        let element_size = u64::from(T::min_size()) as usize;
        let offset = self.data.len();

        // TODO: Consider using unsafe code to push uninitialized, to prevent
        // the zeroing. It shows up in profiles.
        self.data.extend(iter::repeat(0).take(element_size));

        // Take a slice of the new data for `write_into` to use. This is
        // important: it hoists the bounds check up here so that the compiler
        // can eliminate all the bounds checks that `write_into` will emit.
        let mut dest = &mut self.data[offset..(offset + element_size)];
        value.write_into(&mut Writer::new(&value, &mut dest, 0).unwrap());

        offset / u64::from(T::min_size()) as usize
    }

    /// Changes the debugging label of the buffer.
    ///
    /// The next time the buffer is updated (via [`Self::reserve`]), Bevy will inform
    /// the driver of the new label.
    pub fn set_label(&mut self, label: Option<&str>) {
        let label = label.map(str::to_string);

        if label != self.label {
            self.label_changed = true;
        }

        self.label = label;
    }

    /// Returns the label
    pub fn get_label(&self) -> Option<&str> {
        self.label.as_deref()
    }

    /// Creates a [`Buffer`] on the [`RenderDevice`] with size
<<<<<<< HEAD
    /// at least `core::mem::size_of::<T>() * capacity`, unless such a buffer already exists.
=======
    /// at least `size_of::<T>() * capacity`, unless such a buffer already exists.
>>>>>>> 13ca08f3
    ///
    /// If a [`Buffer`] exists, but is too small, references to it will be discarded,
    /// and a new [`Buffer`] will be created. Any previously created [`Buffer`]s
    /// that are no longer referenced will be deleted by the [`RenderDevice`]
    /// once it is done using them (typically 1-2 frames).
    ///
    /// In addition to any [`BufferUsages`] provided when
    /// the `BufferVec` was created, the buffer on the [`RenderDevice`]
    /// is marked as [`BufferUsages::COPY_DST`](BufferUsages).
    pub fn reserve(&mut self, capacity: usize, device: &RenderDevice) {
        if capacity <= self.capacity && !self.label_changed {
            return;
        }

        self.capacity = capacity;
        let size = u64::from(T::min_size()) as usize * capacity;
        self.buffer = Some(device.create_buffer(&wgpu::BufferDescriptor {
            label: self.label.as_deref(),
            size: size as BufferAddress,
            usage: BufferUsages::COPY_DST | self.buffer_usage,
            mapped_at_creation: false,
        }));
        self.label_changed = false;
    }

    /// Queues writing of data from system RAM to VRAM using the [`RenderDevice`]
    /// and the provided [`RenderQueue`].
    ///
    /// Before queuing the write, a [`reserve`](BufferVec::reserve) operation is
    /// executed.
    pub fn write_buffer(&mut self, device: &RenderDevice, queue: &RenderQueue) {
        if self.data.is_empty() {
            return;
        }

        self.reserve(self.data.len() / u64::from(T::min_size()) as usize, device);

        let Some(buffer) = &self.buffer else { return };
        queue.write_buffer(buffer, 0, &self.data);
    }

    /// Reduces the length of the buffer.
    pub fn truncate(&mut self, len: usize) {
        self.data.truncate(u64::from(T::min_size()) as usize * len);
    }

    /// Removes all elements from the buffer.
    pub fn clear(&mut self) {
        self.data.clear();
    }
}

/// Like a [`BufferVec`], but only reserves space on the GPU for elements
/// instead of initializing them CPU-side.
///
/// This type is useful when you're accumulating "output slots" for a GPU
/// compute shader to write into.
///
/// The type `T` need not be [`NoUninit`], unlike [`RawBufferVec`]; it only has to
/// be [`GpuArrayBufferable`].
pub struct UninitBufferVec<T>
where
    T: GpuArrayBufferable,
{
    buffer: Option<Buffer>,
    len: usize,
    capacity: usize,
    item_size: usize,
    buffer_usage: BufferUsages,
    label: Option<String>,
    label_changed: bool,
    phantom: PhantomData<T>,
}

impl<T> UninitBufferVec<T>
where
    T: GpuArrayBufferable,
{
    /// Creates a new [`UninitBufferVec`] with the given [`BufferUsages`].
    pub const fn new(buffer_usage: BufferUsages) -> Self {
        Self {
            len: 0,
            buffer: None,
            capacity: 0,
            item_size: size_of::<T>(),
            buffer_usage,
            label: None,
            label_changed: false,
            phantom: PhantomData,
        }
    }

    /// Returns the buffer, if allocated.
    #[inline]
    pub fn buffer(&self) -> Option<&Buffer> {
        self.buffer.as_ref()
    }

    /// Returns the binding for the buffer if the data has been uploaded.
    #[inline]
    pub fn binding(&self) -> Option<BindingResource> {
        Some(BindingResource::Buffer(
            self.buffer()?.as_entire_buffer_binding(),
        ))
    }

    /// Reserves space for one more element in the buffer and returns its index.
    pub fn add(&mut self) -> usize {
        let index = self.len;
        self.len += 1;
        index
    }

    /// Returns true if no elements have been added to this [`UninitBufferVec`].
    pub fn is_empty(&self) -> bool {
        self.len == 0
    }

    /// Removes all elements from the buffer.
    pub fn clear(&mut self) {
        self.len = 0;
    }

    /// Returns the length of the buffer.
    pub fn len(&self) -> usize {
        self.len
    }

    /// Materializes the buffer on the GPU with space for `capacity` elements.
    ///
    /// If the buffer is already big enough, this function doesn't reallocate
    /// the buffer.
    pub fn reserve(&mut self, capacity: usize, device: &RenderDevice) {
        if capacity <= self.capacity && !self.label_changed {
            return;
        }

        self.capacity = capacity;
        let size = self.item_size * capacity;
        self.buffer = Some(device.create_buffer(&wgpu::BufferDescriptor {
            label: self.label.as_deref(),
            size: size as BufferAddress,
            usage: BufferUsages::COPY_DST | self.buffer_usage,
            mapped_at_creation: false,
        }));

        self.label_changed = false;
    }

    /// Materializes the buffer on the GPU, with an appropriate size for the
    /// elements that have been pushed so far.
    pub fn write_buffer(&mut self, device: &RenderDevice) {
        if !self.is_empty() {
            self.reserve(self.len, device);
        }
    }
}<|MERGE_RESOLUTION|>--- conflicted
+++ resolved
@@ -1,8 +1,4 @@
-<<<<<<< HEAD
-use core::{iter, marker::PhantomData, mem::size_of};
-=======
-use std::{iter, marker::PhantomData};
->>>>>>> 13ca08f3
+use core::{iter, marker::PhantomData};
 
 use crate::{
     render_resource::Buffer,
@@ -127,11 +123,7 @@
     }
 
     /// Creates a [`Buffer`] on the [`RenderDevice`] with size
-<<<<<<< HEAD
-    /// at least `core::mem::size_of::<T>() * capacity`, unless a such a buffer already exists.
-=======
     /// at least `size_of::<T>() * capacity`, unless a such a buffer already exists.
->>>>>>> 13ca08f3
     ///
     /// If a [`Buffer`] exists, but is too small, references to it will be discarded,
     /// and a new [`Buffer`] will be created. Any previously created [`Buffer`]s
@@ -310,11 +302,7 @@
     }
 
     /// Creates a [`Buffer`] on the [`RenderDevice`] with size
-<<<<<<< HEAD
-    /// at least `core::mem::size_of::<T>() * capacity`, unless such a buffer already exists.
-=======
     /// at least `size_of::<T>() * capacity`, unless such a buffer already exists.
->>>>>>> 13ca08f3
     ///
     /// If a [`Buffer`] exists, but is too small, references to it will be discarded,
     /// and a new [`Buffer`] will be created. Any previously created [`Buffer`]s
