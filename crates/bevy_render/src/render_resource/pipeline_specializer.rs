use crate::{
    mesh::{MeshVertexBufferLayoutRef, MissingVertexAttributeError, VertexBufferLayout},
    render_resource::{
        CachedComputePipelineId, CachedRenderPipelineId, ComputePipelineDescriptor, PipelineCache,
        RenderPipelineDescriptor,
    },
};
<<<<<<< HEAD
use bevy_ecs::system::Resource;
use bevy_platform_support::{
    collections::{
        hash_map::{Entry, RawEntryMut, VacantEntry},
        HashMap,
    },
    hash::FixedHasher,
=======
use bevy_ecs::resource::Resource;
use bevy_utils::{
    default,
    hashbrown::hash_map::{RawEntryMut, VacantEntry},
    Entry, FixedHasher, HashMap,
>>>>>>> 44ad3bf6
};
use bevy_utils::default;
use core::{fmt::Debug, hash::Hash};
use thiserror::Error;
use tracing::error;

pub trait SpecializedRenderPipeline {
    type Key: Clone + Hash + PartialEq + Eq;
    fn specialize(&self, key: Self::Key) -> RenderPipelineDescriptor;
}

#[derive(Resource)]
pub struct SpecializedRenderPipelines<S: SpecializedRenderPipeline> {
    cache: HashMap<S::Key, CachedRenderPipelineId>,
}

impl<S: SpecializedRenderPipeline> Default for SpecializedRenderPipelines<S> {
    fn default() -> Self {
        Self { cache: default() }
    }
}

impl<S: SpecializedRenderPipeline> SpecializedRenderPipelines<S> {
    pub fn specialize(
        &mut self,
        cache: &PipelineCache,
        specialize_pipeline: &S,
        key: S::Key,
    ) -> CachedRenderPipelineId {
        *self.cache.entry(key.clone()).or_insert_with(|| {
            let descriptor = specialize_pipeline.specialize(key);
            cache.queue_render_pipeline(descriptor)
        })
    }
}

pub trait SpecializedComputePipeline {
    type Key: Clone + Hash + PartialEq + Eq;
    fn specialize(&self, key: Self::Key) -> ComputePipelineDescriptor;
}

#[derive(Resource)]
pub struct SpecializedComputePipelines<S: SpecializedComputePipeline> {
    cache: HashMap<S::Key, CachedComputePipelineId>,
}

impl<S: SpecializedComputePipeline> Default for SpecializedComputePipelines<S> {
    fn default() -> Self {
        Self { cache: default() }
    }
}

impl<S: SpecializedComputePipeline> SpecializedComputePipelines<S> {
    pub fn specialize(
        &mut self,
        cache: &PipelineCache,
        specialize_pipeline: &S,
        key: S::Key,
    ) -> CachedComputePipelineId {
        *self.cache.entry(key.clone()).or_insert_with(|| {
            let descriptor = specialize_pipeline.specialize(key);
            cache.queue_compute_pipeline(descriptor)
        })
    }
}

pub trait SpecializedMeshPipeline {
    type Key: Clone + Hash + PartialEq + Eq;
    fn specialize(
        &self,
        key: Self::Key,
        layout: &MeshVertexBufferLayoutRef,
    ) -> Result<RenderPipelineDescriptor, SpecializedMeshPipelineError>;
}

#[derive(Resource)]
pub struct SpecializedMeshPipelines<S: SpecializedMeshPipeline> {
    mesh_layout_cache: HashMap<(MeshVertexBufferLayoutRef, S::Key), CachedRenderPipelineId>,
    vertex_layout_cache: VertexLayoutCache<S>,
}

pub type VertexLayoutCache<S> = HashMap<
    VertexBufferLayout,
    HashMap<<S as SpecializedMeshPipeline>::Key, CachedRenderPipelineId>,
>;

impl<S: SpecializedMeshPipeline> Default for SpecializedMeshPipelines<S> {
    fn default() -> Self {
        Self {
            mesh_layout_cache: Default::default(),
            vertex_layout_cache: Default::default(),
        }
    }
}

impl<S: SpecializedMeshPipeline> SpecializedMeshPipelines<S> {
    #[inline]
    pub fn specialize(
        &mut self,
        cache: &PipelineCache,
        specialize_pipeline: &S,
        key: S::Key,
        layout: &MeshVertexBufferLayoutRef,
    ) -> Result<CachedRenderPipelineId, SpecializedMeshPipelineError> {
        return match self.mesh_layout_cache.entry((layout.clone(), key.clone())) {
            Entry::Occupied(entry) => Ok(*entry.into_mut()),
            Entry::Vacant(entry) => specialize_slow(
                &mut self.vertex_layout_cache,
                cache,
                specialize_pipeline,
                key,
                layout,
                entry,
            ),
        };

        #[cold]
        fn specialize_slow<S>(
            vertex_layout_cache: &mut VertexLayoutCache<S>,
            cache: &PipelineCache,
            specialize_pipeline: &S,
            key: S::Key,
            layout: &MeshVertexBufferLayoutRef,
            entry: VacantEntry<
                (MeshVertexBufferLayoutRef, S::Key),
                CachedRenderPipelineId,
                FixedHasher,
            >,
        ) -> Result<CachedRenderPipelineId, SpecializedMeshPipelineError>
        where
            S: SpecializedMeshPipeline,
        {
            let descriptor = specialize_pipeline
                .specialize(key.clone(), layout)
                .map_err(|mut err| {
                    {
                        let SpecializedMeshPipelineError::MissingVertexAttribute(err) = &mut err;
                        err.pipeline_type = Some(core::any::type_name::<S>());
                    }
                    err
                })?;
            // Different MeshVertexBufferLayouts can produce the same final VertexBufferLayout
            // We want compatible vertex buffer layouts to use the same pipelines, so we must "deduplicate" them
            let layout_map = match vertex_layout_cache
                .raw_entry_mut()
                .from_key(&descriptor.vertex.buffers[0])
            {
                RawEntryMut::Occupied(entry) => entry.into_mut(),
                RawEntryMut::Vacant(entry) => {
                    entry
                        .insert(descriptor.vertex.buffers[0].clone(), Default::default())
                        .1
                }
            };
            Ok(*entry.insert(match layout_map.entry(key) {
                Entry::Occupied(entry) => {
                    if cfg!(debug_assertions) {
                        let stored_descriptor = cache.get_render_pipeline_descriptor(*entry.get());
                        if stored_descriptor != &descriptor {
                            error!(
                                "The cached pipeline descriptor for {} is not \
                                    equal to the generated descriptor for the given key. \
                                    This means the SpecializePipeline implementation uses \
                                    unused' MeshVertexBufferLayout information to specialize \
                                    the pipeline. This is not allowed because it would invalidate \
                                    the pipeline cache.",
                                core::any::type_name::<S>()
                            );
                        }
                    }
                    *entry.into_mut()
                }
                Entry::Vacant(entry) => *entry.insert(cache.queue_render_pipeline(descriptor)),
            }))
        }
    }
}

#[derive(Error, Debug)]
pub enum SpecializedMeshPipelineError {
    #[error(transparent)]
    MissingVertexAttribute(#[from] MissingVertexAttributeError),
}<|MERGE_RESOLUTION|>--- conflicted
+++ resolved
@@ -5,21 +5,13 @@
         RenderPipelineDescriptor,
     },
 };
-<<<<<<< HEAD
-use bevy_ecs::system::Resource;
+use bevy_ecs::resource::Resource;
 use bevy_platform_support::{
     collections::{
         hash_map::{Entry, RawEntryMut, VacantEntry},
         HashMap,
     },
     hash::FixedHasher,
-=======
-use bevy_ecs::resource::Resource;
-use bevy_utils::{
-    default,
-    hashbrown::hash_map::{RawEntryMut, VacantEntry},
-    Entry, FixedHasher, HashMap,
->>>>>>> 44ad3bf6
 };
 use bevy_utils::default;
 use core::{fmt::Debug, hash::Hash};
