use crate::{
    auto_binding::AutoBindingsIndex,
    render_resource::{
        BindGroupLayout, BindGroupLayoutId, ComputePipeline, ComputePipelineDescriptor,
        RawComputePipelineDescriptor, RawFragmentState, RawRenderPipelineDescriptor,
        RawVertexState, RenderPipeline, RenderPipelineDescriptor, Shader, ShaderImport, Source,
    },
    renderer::RenderDevice,
    Extract,
};
use bevy_asset::{AssetEvent, Assets, Handle};
use bevy_ecs::system::{Res, ResMut};
use bevy_ecs::{event::EventReader, system::Resource};
use bevy_utils::{
    default,
    tracing::{debug, error},
    Entry, HashMap, HashSet,
};
use naga::valid::Capabilities;
<<<<<<< HEAD
use std::{borrow::Cow, hash::Hash, mem, ops::Deref, sync::Arc};
use thiserror::Error;
use wgpu::{
    util::make_spirv, BufferBindingType, Features, PipelineLayoutDescriptor, ShaderModule,
=======
use std::{borrow::Cow, hash::Hash, mem, ops::Deref};
use thiserror::Error;
use wgpu::{
    util::make_spirv, BufferBindingType, Features, PipelineLayoutDescriptor,
>>>>>>> 7304db3b
    ShaderModuleDescriptor, VertexBufferLayout as RawVertexBufferLayout,
};

use crate::render_resource::resource_macros::*;

render_resource_wrapper!(ErasedShaderModule, wgpu::ShaderModule);
render_resource_wrapper!(ErasedPipelineLayout, wgpu::PipelineLayout);

/// A descriptor for a [`Pipeline`].
///
/// Used to store an heterogenous collection of render and compute pipeline descriptors together.
#[derive(Debug)]
pub enum PipelineDescriptor {
    RenderPipelineDescriptor(Box<RenderPipelineDescriptor>),
    ComputePipelineDescriptor(Box<ComputePipelineDescriptor>),
}

/// A pipeline defining the data layout and shader logic for a specific GPU task.
///
/// Used to store an heterogenous collection of render and compute pipelines together.
#[derive(Debug)]
pub enum Pipeline {
    RenderPipeline(RenderPipeline),
    ComputePipeline(ComputePipeline),
}

type CachedPipelineId = usize;

/// Index of a cached render pipeline in a [`PipelineCache`].
#[derive(Copy, Clone, Debug, Hash, Eq, PartialEq)]
pub struct CachedRenderPipelineId(CachedPipelineId);

impl CachedRenderPipelineId {
    /// An invalid cached render pipeline index, often used to initialize a variable.
    pub const INVALID: Self = CachedRenderPipelineId(usize::MAX);
}

/// Index of a cached compute pipeline in a [`PipelineCache`].
#[derive(Copy, Clone, Debug, Hash, Eq, PartialEq)]
pub struct CachedComputePipelineId(CachedPipelineId);

impl CachedComputePipelineId {
    /// An invalid cached compute pipeline index, often used to initialize a variable.
    pub const INVALID: Self = CachedComputePipelineId(usize::MAX);
}

pub struct CachedPipeline {
    pub descriptor: PipelineDescriptor,
    pub state: CachedPipelineState,
}

/// State of a cached pipeline inserted into a [`PipelineCache`].
#[derive(Debug)]
pub enum CachedPipelineState {
    /// The pipeline GPU object is queued for creation.
    Queued,
    /// The pipeline GPU object was created successfully and is available (allocated on the GPU).
    Ok(Pipeline),
    /// An error occurred while trying to create the pipeline GPU object.
    Err(PipelineCacheError),
}

impl CachedPipelineState {
    /// Convenience method to "unwrap" a pipeline state into its underlying GPU object.
    ///
    /// # Returns
    ///
    /// The method returns the allocated pipeline GPU object.
    ///
    /// # Panics
    ///
    /// This method panics if the pipeline GPU object is not available, either because it is
    /// pending creation or because an error occurred while attempting to create GPU object.
    pub fn unwrap(&self) -> &Pipeline {
        match self {
            CachedPipelineState::Ok(pipeline) => pipeline,
            CachedPipelineState::Queued => {
                panic!("Pipeline has not been compiled yet. It is still in the 'Queued' state.")
            }
            CachedPipelineState::Err(err) => panic!("{}", err),
        }
    }
}

#[derive(Default)]
struct ShaderData {
    pipelines: HashSet<CachedPipelineId>,
    processed_shaders: HashMap<Vec<ShaderDefVal>, ErasedShaderModule>,
    resolved_imports: HashMap<ShaderImport, Handle<Shader>>,
    dependents: HashSet<Handle<Shader>>,
}

struct ShaderCache {
    data: HashMap<Handle<Shader>, ShaderData>,
    shaders: HashMap<Handle<Shader>, Shader>,
    import_path_shaders: HashMap<ShaderImport, Handle<Shader>>,
    waiting_on_import: HashMap<ShaderImport, Vec<Handle<Shader>>>,
    composer: naga_oil::compose::Composer,
<<<<<<< HEAD
=======
}

#[derive(Clone, PartialEq, Eq, Debug, Hash)]
pub enum ShaderDefVal {
    Bool(String, bool),
    Int(String, i32),
}

impl From<&str> for ShaderDefVal {
    fn from(key: &str) -> Self {
        ShaderDefVal::Bool(key.to_string(), true)
    }
}

impl From<String> for ShaderDefVal {
    fn from(key: String) -> Self {
        ShaderDefVal::Bool(key, true)
    }
>>>>>>> 7304db3b
}

impl ShaderCache {
    fn new(render_device: &RenderDevice) -> Self {
        const CAPABILITIES: &[(Features, Capabilities)] = &[
            (Features::PUSH_CONSTANTS, Capabilities::PUSH_CONSTANT),
            (Features::SHADER_FLOAT64, Capabilities::FLOAT64),
            (
                Features::SHADER_PRIMITIVE_INDEX,
                Capabilities::PRIMITIVE_INDEX,
            ),
        ];
        let features = render_device.features();
        let mut capabilities = Capabilities::empty();
        for (feature, capability) in CAPABILITIES {
            if features.contains(*feature) {
                capabilities |= *capability;
            }
        }

        #[cfg(debug_assertions)]
        let composer = naga_oil::compose::Composer::default();
        #[cfg(not(debug_assertions))]
        let composer = naga_oil::compose::Composer::non_validating();

        let composer = composer.with_capabilities(capabilities);

        Self {
            composer,
            data: Default::default(),
            shaders: Default::default(),
            import_path_shaders: Default::default(),
            waiting_on_import: Default::default(),
        }
    }

    fn add_import_to_composer(
        composer: &mut naga_oil::compose::Composer,
        import_path_shaders: &HashMap<ShaderImport, Handle<Shader>>,
        shaders: &HashMap<Handle<Shader>, Shader>,
        import: &ShaderImport,
    ) -> Result<(), PipelineCacheError> {
        if !composer.contains_module(import.as_str()) {
            if let Some(shader_handle) = import_path_shaders.get(import) {
                if let Some(shader) = shaders.get(shader_handle) {
                    for import in &shader.imports {
                        Self::add_import_to_composer(
                            composer,
                            import_path_shaders,
                            shaders,
                            import,
                        )?;
                    }

                    composer.add_composable_module(shader.into())?;
                }
            }
            // if we fail to add a module the composer will tell us what is missing
        }

        Ok(())
    }

    fn get(
        &mut self,
        render_device: &RenderDevice,
        pipeline: CachedPipelineId,
        handle: &Handle<Shader>,
<<<<<<< HEAD
        shader_defs: &[String],
        auto_bindings: &HashMap<String, u32>,
    ) -> Result<Arc<ShaderModule>, PipelineCacheError> {
=======
        shader_defs: &[ShaderDefVal],
    ) -> Result<ErasedShaderModule, PipelineCacheError> {
>>>>>>> 7304db3b
        let shader = self
            .shaders
            .get(handle)
            .ok_or_else(|| PipelineCacheError::ShaderNotLoaded(handle.clone_weak()))?;
        let data = self.data.entry(handle.clone_weak()).or_default();
        let n_asset_imports = shader
            .imports()
            .filter(|import| matches!(import, ShaderImport::AssetPath(_)))
            .count();
        let n_resolved_asset_imports = data
            .resolved_imports
            .keys()
            .filter(|import| matches!(import, ShaderImport::AssetPath(_)))
            .count();
        if n_asset_imports != n_resolved_asset_imports {
            return Err(PipelineCacheError::ShaderImportNotYetAvailable);
        }

        data.pipelines.insert(pipeline);

        // PERF: this shader_defs clone isn't great. use raw_entry_mut when it stabilizes
        let module = match data.processed_shaders.entry(shader_defs.to_vec()) {
            Entry::Occupied(entry) => entry.into_mut(),
            Entry::Vacant(entry) => {
                let mut shader_defs = shader_defs.to_vec();
                #[cfg(feature = "webgl")]
                {
                    shader_defs.push("NO_ARRAY_TEXTURES_SUPPORT".into());
                    shader_defs.push("SIXTEEN_BYTE_ALIGNMENT".into());
                }

                // 3 is the value from CLUSTERED_FORWARD_STORAGE_BUFFER_COUNT declared in bevy_pbr
                // Using the value directly here to avoid the cyclic dependency
                if matches!(
                    render_device.get_supported_read_only_binding_type(3),
                    BufferBindingType::Storage { .. }
                ) {
                    shader_defs.push(ShaderDefVal::Int(
                        String::from("AVAILABLE_STORAGE_BUFFER_BINDINGS"),
                        3,
                    ));
                }

                debug!(
                    "processing shader {:?}, with shader defs {:?}",
                    handle, shader_defs
                );
                let shader_source = match &shader.source {
                    Source::SpirV(data) => make_spirv(data),
                    _ => {
                        for import in shader.imports() {
                            Self::add_import_to_composer(
                                &mut self.composer,
                                &self.import_path_shaders,
                                &self.shaders,
                                import,
                            )?;
                        }

<<<<<<< HEAD
                        let mut naga = self.composer.make_naga_module(
                            naga_oil::compose::NagaModuleDescriptor {
                                shader_defs: &shader_defs,
=======
                        let shader_defs = shader_defs
                            .into_iter()
                            .map(|def| match def {
                                ShaderDefVal::Bool(k, v) => {
                                    (k, naga_oil::compose::ShaderDefValue::Bool(v))
                                }
                                ShaderDefVal::Int(k, v) => {
                                    (k, naga_oil::compose::ShaderDefValue::Int(v))
                                }
                            })
                            .collect::<std::collections::HashMap<_, _>>();

                        let naga = self.composer.make_naga_module(
                            naga_oil::compose::NagaModuleDescriptor {
                                shader_defs,
>>>>>>> 7304db3b
                                ..shader.into()
                            },
                        )?;

<<<<<<< HEAD
                        // map auto bindings
                        for (_, gv) in naga.global_variables.iter_mut() {
                            if let Some(name) = &gv.name {
                                if let Some(index) = auto_bindings.get(name) {
                                    if let Some(binding) = gv.binding.as_mut() {
                                        binding.binding = *index;
                                    }
                                }
                            }
                        }

=======
>>>>>>> 7304db3b
                        wgpu::ShaderSource::Naga(Cow::Owned(naga))
                    }
                };

                let module_descriptor = ShaderModuleDescriptor {
                    label: None,
                    source: shader_source,
                };

                render_device
                    .wgpu_device()
                    .push_error_scope(wgpu::ErrorFilter::Validation);
                let shader_module = render_device.create_shader_module(module_descriptor);
                let error = render_device.wgpu_device().pop_error_scope();

                // `now_or_never` will return Some if the future is ready and None otherwise.
                // On native platforms, wgpu will yield the error immediatly while on wasm it may take longer since the browser APIs are asynchronous.
                // So to keep the complexity of the ShaderCache low, we will only catch this error early on native platforms,
                // and on wasm the error will be handled by wgpu and crash the application.
                if let Some(Some(wgpu::Error::Validation { description, .. })) =
                    bevy_utils::futures::now_or_never(error)
                {
                    return Err(PipelineCacheError::CreateShaderModule(description));
                }

                entry.insert(ErasedShaderModule::new(shader_module))
            }
        };

        Ok(module.clone())
    }

    fn clear(&mut self, handle: &Handle<Shader>) -> Vec<CachedPipelineId> {
        let mut shaders_to_clear = vec![handle.clone_weak()];
        let mut pipelines_to_queue = Vec::new();
        while let Some(handle) = shaders_to_clear.pop() {
            if let Some(data) = self.data.get_mut(&handle) {
                data.processed_shaders.clear();
                pipelines_to_queue.extend(data.pipelines.iter().cloned());
                shaders_to_clear.extend(data.dependents.iter().map(|h| h.clone_weak()));

                if let Some(Shader {
                    import_path: Some(import_path),
                    ..
                }) = self.shaders.get(&handle)
                {
                    self.composer.remove_composable_module(import_path.as_str());
                }
            }
        }

        pipelines_to_queue
    }

    fn set_shader(&mut self, handle: &Handle<Shader>, shader: Shader) -> Vec<CachedPipelineId> {
        let pipelines_to_queue = self.clear(handle);
        if let Some(path) = shader.import_path() {
            self.import_path_shaders
                .insert(path.clone(), handle.clone_weak());
            if let Some(waiting_shaders) = self.waiting_on_import.get_mut(path) {
                for waiting_shader in waiting_shaders.drain(..) {
                    // resolve waiting shader import
                    let data = self.data.entry(waiting_shader.clone_weak()).or_default();
                    data.resolved_imports
                        .insert(path.clone(), handle.clone_weak());
                    // add waiting shader as dependent of this shader
                    let data = self.data.entry(handle.clone_weak()).or_default();
                    data.dependents.insert(waiting_shader.clone_weak());
                }
            }
        }

        for import in shader.imports() {
            if let Some(import_handle) = self.import_path_shaders.get(import) {
                // resolve import because it is currently available
                let data = self.data.entry(handle.clone_weak()).or_default();
                data.resolved_imports
                    .insert(import.clone(), import_handle.clone_weak());
                // add this shader as a dependent of the import
                let data = self.data.entry(import_handle.clone_weak()).or_default();
                data.dependents.insert(handle.clone_weak());
            } else {
                let waiting = self.waiting_on_import.entry(import.clone()).or_default();
                waiting.push(handle.clone_weak());
            }
        }

        self.shaders.insert(handle.clone_weak(), shader);
        pipelines_to_queue
    }

    fn remove(&mut self, handle: &Handle<Shader>) -> Vec<CachedPipelineId> {
        let pipelines_to_queue = self.clear(handle);
        if let Some(shader) = self.shaders.remove(handle) {
            if let Some(import_path) = shader.import_path() {
                self.import_path_shaders.remove(import_path);
            }
        }

        pipelines_to_queue
    }
}

#[derive(Default)]
struct LayoutCache {
    layouts: HashMap<Vec<BindGroupLayoutId>, ErasedPipelineLayout>,
}

impl LayoutCache {
    fn get(
        &mut self,
        render_device: &RenderDevice,
        bind_group_layouts: &[BindGroupLayout],
    ) -> &wgpu::PipelineLayout {
        let key = bind_group_layouts.iter().map(|l| l.id()).collect();
        self.layouts.entry(key).or_insert_with(|| {
            let bind_group_layouts = bind_group_layouts
                .iter()
                .map(|l| l.value())
                .collect::<Vec<_>>();
            ErasedPipelineLayout::new(render_device.create_pipeline_layout(
                &PipelineLayoutDescriptor {
                    bind_group_layouts: &bind_group_layouts,
                    ..default()
                },
            ))
        })
    }
}

/// Cache for render and compute pipelines.
///
/// The cache stores existing render and compute pipelines allocated on the GPU, as well as
/// pending creation. Pipelines inserted into the cache are identified by a unique ID, which
/// can be used to retrieve the actual GPU object once it's ready. The creation of the GPU
/// pipeline object is deferred to the [`RenderStage::Render`] stage, just before the render
/// graph starts being processed, as this requires access to the GPU.
///
/// Note that the cache do not perform automatic deduplication of identical pipelines. It is
/// up to the user not to insert the same pipeline twice to avoid wasting GPU resources.
///
/// [`RenderStage::Render`]: crate::RenderStage::Render
#[derive(Resource)]
pub struct PipelineCache {
    layout_cache: LayoutCache,
    shader_cache: ShaderCache,
    auto_bindings: HashMap<String, u32>,
    device: RenderDevice,
    pipelines: Vec<CachedPipeline>,
    waiting_pipelines: HashSet<CachedPipelineId>,
}

impl PipelineCache {
    pub fn pipelines(&self) -> impl Iterator<Item = &CachedPipeline> {
        self.pipelines.iter()
    }

    /// Create a new pipeline cache associated with the given render device.
    pub fn new(device: RenderDevice) -> Self {
        Self {
            shader_cache: ShaderCache::new(&device),
            device,
            layout_cache: default(),
            waiting_pipelines: default(),
            pipelines: default(),
            auto_bindings: default(),
        }
    }

    /// Get the state of a cached render pipeline.
    ///
    /// See [`PipelineCache::queue_render_pipeline()`].
    #[inline]
    pub fn get_render_pipeline_state(&self, id: CachedRenderPipelineId) -> &CachedPipelineState {
        &self.pipelines[id.0].state
    }

    /// Get the state of a cached compute pipeline.
    ///
    /// See [`PipelineCache::queue_compute_pipeline()`].
    #[inline]
    pub fn get_compute_pipeline_state(&self, id: CachedComputePipelineId) -> &CachedPipelineState {
        &self.pipelines[id.0].state
    }

    /// Get the render pipeline descriptor a cached render pipeline was inserted from.
    ///
    /// See [`PipelineCache::queue_render_pipeline()`].
    #[inline]
    pub fn get_render_pipeline_descriptor(
        &self,
        id: CachedRenderPipelineId,
    ) -> &RenderPipelineDescriptor {
        match &self.pipelines[id.0].descriptor {
            PipelineDescriptor::RenderPipelineDescriptor(descriptor) => descriptor,
            PipelineDescriptor::ComputePipelineDescriptor(_) => unreachable!(),
        }
    }

    /// Get the compute pipeline descriptor a cached render pipeline was inserted from.
    ///
    /// See [`PipelineCache::queue_compute_pipeline()`].
    #[inline]
    pub fn get_compute_pipeline_descriptor(
        &self,
        id: CachedComputePipelineId,
    ) -> &ComputePipelineDescriptor {
        match &self.pipelines[id.0].descriptor {
            PipelineDescriptor::RenderPipelineDescriptor(_) => unreachable!(),
            PipelineDescriptor::ComputePipelineDescriptor(descriptor) => descriptor,
        }
    }

    /// Try to retrieve a render pipeline GPU object from a cached ID.
    ///
    /// # Returns
    ///
    /// This method returns a successfully created render pipeline if any, or `None` if the pipeline
    /// was not created yet or if there was an error during creation. You can check the actual creation
    /// state with [`PipelineCache::get_render_pipeline_state()`].
    #[inline]
    pub fn get_render_pipeline(&self, id: CachedRenderPipelineId) -> Option<&RenderPipeline> {
        if let CachedPipelineState::Ok(Pipeline::RenderPipeline(pipeline)) =
            &self.pipelines[id.0].state
        {
            Some(pipeline)
        } else {
            None
        }
    }

    /// Try to retrieve a compute pipeline GPU object from a cached ID.
    ///
    /// # Returns
    ///
    /// This method returns a successfully created compute pipeline if any, or `None` if the pipeline
    /// was not created yet or if there was an error during creation. You can check the actual creation
    /// state with [`PipelineCache::get_compute_pipeline_state()`].
    #[inline]
    pub fn get_compute_pipeline(&self, id: CachedComputePipelineId) -> Option<&ComputePipeline> {
        if let CachedPipelineState::Ok(Pipeline::ComputePipeline(pipeline)) =
            &self.pipelines[id.0].state
        {
            Some(pipeline)
        } else {
            None
        }
    }

    /// Insert a render pipeline into the cache, and queue its creation.
    ///
    /// The pipeline is always inserted and queued for creation. There is no attempt to deduplicate it with
    /// an already cached pipeline.
    ///
    /// # Returns
    ///
    /// This method returns the unique render shader ID of the cached pipeline, which can be used to query
    /// the caching state with [`get_render_pipeline_state()`] and to retrieve the created GPU pipeline once
    /// it's ready with [`get_render_pipeline()`].
    ///
    /// [`get_render_pipeline_state()`]: PipelineCache::get_render_pipeline_state
    /// [`get_render_pipeline()`]: PipelineCache::get_render_pipeline
    pub fn queue_render_pipeline(
        &mut self,
        descriptor: RenderPipelineDescriptor,
    ) -> CachedRenderPipelineId {
        let id = CachedRenderPipelineId(self.pipelines.len());
        self.pipelines.push(CachedPipeline {
            descriptor: PipelineDescriptor::RenderPipelineDescriptor(Box::new(descriptor)),
            state: CachedPipelineState::Queued,
        });
        self.waiting_pipelines.insert(id.0);
        id
    }

    /// Insert a compute pipeline into the cache, and queue its creation.
    ///
    /// The pipeline is always inserted and queued for creation. There is no attempt to deduplicate it with
    /// an already cached pipeline.
    ///
    /// # Returns
    ///
    /// This method returns the unique compute shader ID of the cached pipeline, which can be used to query
    /// the caching state with [`get_compute_pipeline_state()`] and to retrieve the created GPU pipeline once
    /// it's ready with [`get_compute_pipeline()`].
    ///
    /// [`get_compute_pipeline_state()`]: PipelineCache::get_compute_pipeline_state
    /// [`get_compute_pipeline()`]: PipelineCache::get_compute_pipeline
    pub fn queue_compute_pipeline(
        &mut self,
        descriptor: ComputePipelineDescriptor,
    ) -> CachedComputePipelineId {
        let id = CachedComputePipelineId(self.pipelines.len());
        self.pipelines.push(CachedPipeline {
            descriptor: PipelineDescriptor::ComputePipelineDescriptor(Box::new(descriptor)),
            state: CachedPipelineState::Queued,
        });
        self.waiting_pipelines.insert(id.0);
        id
    }

    fn set_shader(&mut self, handle: &Handle<Shader>, shader: &Shader) {
        let pipelines_to_queue = self.shader_cache.set_shader(handle, shader.clone());
        for cached_pipeline in pipelines_to_queue {
            self.pipelines[cached_pipeline].state = CachedPipelineState::Queued;
            self.waiting_pipelines.insert(cached_pipeline);
        }
    }

    fn remove_shader(&mut self, shader: &Handle<Shader>) {
        let pipelines_to_queue = self.shader_cache.remove(shader);
        for cached_pipeline in pipelines_to_queue {
            self.pipelines[cached_pipeline].state = CachedPipelineState::Queued;
            self.waiting_pipelines.insert(cached_pipeline);
        }
    }

    fn process_render_pipeline(
        &mut self,
        id: CachedPipelineId,
        descriptor: &RenderPipelineDescriptor,
    ) -> CachedPipelineState {
        let vertex_module = match self.shader_cache.get(
            &self.device,
            id,
            &descriptor.vertex.shader,
            &descriptor.vertex.shader_defs,
            &self.auto_bindings,
        ) {
            Ok(module) => module,
            Err(err) => {
                return CachedPipelineState::Err(err);
            }
        };

        let fragment_data = if let Some(fragment) = &descriptor.fragment {
            let fragment_module = match self.shader_cache.get(
                &self.device,
                id,
                &fragment.shader,
                &fragment.shader_defs,
                &self.auto_bindings,
            ) {
                Ok(module) => module,
                Err(err) => {
                    return CachedPipelineState::Err(err);
                }
            };
            Some((
                fragment_module,
                fragment.entry_point.deref(),
                fragment.targets.as_slice(),
            ))
        } else {
            None
        };

        let vertex_buffer_layouts = descriptor
            .vertex
            .buffers
            .iter()
            .map(|layout| RawVertexBufferLayout {
                array_stride: layout.array_stride,
                attributes: &layout.attributes,
                step_mode: layout.step_mode,
            })
            .collect::<Vec<_>>();

        let layout = if let Some(layout) = &descriptor.layout {
            Some(self.layout_cache.get(&self.device, layout))
        } else {
            None
        };

        let descriptor = RawRenderPipelineDescriptor {
            multiview: None,
            depth_stencil: descriptor.depth_stencil.clone(),
            label: descriptor.label.as_deref(),
            layout,
            multisample: descriptor.multisample,
            primitive: descriptor.primitive,
            vertex: RawVertexState {
                buffers: &vertex_buffer_layouts,
                entry_point: descriptor.vertex.entry_point.deref(),
                module: &vertex_module,
            },
            fragment: fragment_data
                .as_ref()
                .map(|(module, entry_point, targets)| RawFragmentState {
                    entry_point,
                    module,
                    targets,
                }),
        };

        let pipeline = self.device.create_render_pipeline(&descriptor);

        CachedPipelineState::Ok(Pipeline::RenderPipeline(pipeline))
    }

    fn process_compute_pipeline(
        &mut self,
        id: CachedPipelineId,
        descriptor: &ComputePipelineDescriptor,
    ) -> CachedPipelineState {
        let compute_module = match self.shader_cache.get(
            &self.device,
            id,
            &descriptor.shader,
            &descriptor.shader_defs,
            &self.auto_bindings,
        ) {
            Ok(module) => module,
            Err(err) => {
                return CachedPipelineState::Err(err);
            }
        };

        let layout = if let Some(layout) = &descriptor.layout {
            Some(self.layout_cache.get(&self.device, layout))
        } else {
            None
        };

        let descriptor = RawComputePipelineDescriptor {
            label: descriptor.label.as_deref(),
            layout,
            module: &compute_module,
            entry_point: descriptor.entry_point.as_ref(),
        };

        let pipeline = self.device.create_compute_pipeline(&descriptor);

        CachedPipelineState::Ok(Pipeline::ComputePipeline(pipeline))
    }

    /// Process the pipeline queue and create all pending pipelines if possible.
    ///
    /// This is generally called automatically during the [`RenderStage::Render`] stage, but can
    /// be called manually to force creation at a different time.
    ///
    /// [`RenderStage::Render`]: crate::RenderStage::Render
    pub fn process_queue(&mut self) {
        let waiting_pipelines = mem::take(&mut self.waiting_pipelines);
        let mut pipelines = mem::take(&mut self.pipelines);

        for id in waiting_pipelines {
            let pipeline = &mut pipelines[id];
            if matches!(pipeline.state, CachedPipelineState::Ok(_)) {
                continue;
            }

            pipeline.state = match &pipeline.descriptor {
                PipelineDescriptor::RenderPipelineDescriptor(descriptor) => {
                    self.process_render_pipeline(id, descriptor)
                }
                PipelineDescriptor::ComputePipelineDescriptor(descriptor) => {
                    self.process_compute_pipeline(id, descriptor)
                }
            };

            if let CachedPipelineState::Err(err) = &pipeline.state {
                match err {
                    PipelineCacheError::ShaderNotLoaded(_)
                    | PipelineCacheError::ShaderImportNotYetAvailable => {
                        // retry
                        self.waiting_pipelines.insert(id);
                    }
                    // shader could not be processed ... retrying won't help
                    PipelineCacheError::ProcessShaderError(err) => {
                        let error_detail = err.emit_to_string(&self.shader_cache.composer);
                        error!("failed to process shader:\n{}", error_detail);
                        continue;
                    }
                    PipelineCacheError::CreateShaderModule(description) => {
                        error!("failed to create shader module: {}", description);
                        continue;
                    }
                }
            }
        }

        self.pipelines = pipelines;
    }

    pub(crate) fn process_pipeline_queue_system(
        mut cache: ResMut<Self>,
        auto_bindings: Res<AutoBindingsIndex>,
    ) {
        if auto_bindings.is_changed() {
            cache.auto_bindings = auto_bindings.lookup.clone();
        }
        cache.process_queue();
    }

    pub(crate) fn extract_shaders(
        mut cache: ResMut<Self>,
        shaders: Extract<Res<Assets<Shader>>>,
        mut events: Extract<EventReader<AssetEvent<Shader>>>,
    ) {
        for event in events.iter() {
            match event {
                AssetEvent::Created { handle } | AssetEvent::Modified { handle } => {
                    if let Some(shader) = shaders.get(handle) {
                        cache.set_shader(handle, shader);
                    }
                }
                AssetEvent::Removed { handle } => cache.remove_shader(handle),
            }
        }
    }
}

/// Type of error returned by a [`PipelineCache`] when the creation of a GPU pipeline object failed.
#[derive(Error, Debug)]
pub enum PipelineCacheError {
    #[error(
        "Pipeline cound not be compiled because the following shader is not loaded yet: {0:?}"
    )]
    ShaderNotLoaded(Handle<Shader>),
    #[error(transparent)]
    ProcessShaderError(#[from] naga_oil::compose::ComposerError),
    #[error("Shader import not yet available.")]
    ShaderImportNotYetAvailable,
    #[error("Could not create shader module: {0}")]
    CreateShaderModule(String),
}<|MERGE_RESOLUTION|>--- conflicted
+++ resolved
@@ -17,17 +17,10 @@
     Entry, HashMap, HashSet,
 };
 use naga::valid::Capabilities;
-<<<<<<< HEAD
-use std::{borrow::Cow, hash::Hash, mem, ops::Deref, sync::Arc};
-use thiserror::Error;
-use wgpu::{
-    util::make_spirv, BufferBindingType, Features, PipelineLayoutDescriptor, ShaderModule,
-=======
 use std::{borrow::Cow, hash::Hash, mem, ops::Deref};
 use thiserror::Error;
 use wgpu::{
     util::make_spirv, BufferBindingType, Features, PipelineLayoutDescriptor,
->>>>>>> 7304db3b
     ShaderModuleDescriptor, VertexBufferLayout as RawVertexBufferLayout,
 };
 
@@ -126,8 +119,6 @@
     import_path_shaders: HashMap<ShaderImport, Handle<Shader>>,
     waiting_on_import: HashMap<ShaderImport, Vec<Handle<Shader>>>,
     composer: naga_oil::compose::Composer,
-<<<<<<< HEAD
-=======
 }
 
 #[derive(Clone, PartialEq, Eq, Debug, Hash)]
@@ -146,7 +137,6 @@
     fn from(key: String) -> Self {
         ShaderDefVal::Bool(key, true)
     }
->>>>>>> 7304db3b
 }
 
 impl ShaderCache {
@@ -215,14 +205,9 @@
         render_device: &RenderDevice,
         pipeline: CachedPipelineId,
         handle: &Handle<Shader>,
-<<<<<<< HEAD
-        shader_defs: &[String],
+        shader_defs: &[ShaderDefVal],
         auto_bindings: &HashMap<String, u32>,
-    ) -> Result<Arc<ShaderModule>, PipelineCacheError> {
-=======
-        shader_defs: &[ShaderDefVal],
     ) -> Result<ErasedShaderModule, PipelineCacheError> {
->>>>>>> 7304db3b
         let shader = self
             .shaders
             .get(handle)
@@ -282,11 +267,6 @@
                             )?;
                         }
 
-<<<<<<< HEAD
-                        let mut naga = self.composer.make_naga_module(
-                            naga_oil::compose::NagaModuleDescriptor {
-                                shader_defs: &shader_defs,
-=======
                         let shader_defs = shader_defs
                             .into_iter()
                             .map(|def| match def {
@@ -299,15 +279,13 @@
                             })
                             .collect::<std::collections::HashMap<_, _>>();
 
-                        let naga = self.composer.make_naga_module(
+                        let mut naga = self.composer.make_naga_module(
                             naga_oil::compose::NagaModuleDescriptor {
                                 shader_defs,
->>>>>>> 7304db3b
                                 ..shader.into()
                             },
                         )?;
 
-<<<<<<< HEAD
                         // map auto bindings
                         for (_, gv) in naga.global_variables.iter_mut() {
                             if let Some(name) = &gv.name {
@@ -319,8 +297,6 @@
                             }
                         }
 
-=======
->>>>>>> 7304db3b
                         wgpu::ShaderSource::Naga(Cow::Owned(naga))
                     }
                 };
