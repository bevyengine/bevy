use crate::{
    render_resource::{
        BindGroupLayout, BindGroupLayoutId, ComputePipeline, ComputePipelineDescriptor,
        RawComputePipelineDescriptor, RawFragmentState, RawRenderPipelineDescriptor,
        RawVertexState, RenderPipeline, RenderPipelineDescriptor, Shader, ShaderImport, Source,
    },
    renderer::RenderDevice,
    Extract,
};
use bevy_asset::{AssetEvent, Assets, Handle};
use bevy_ecs::system::{Res, ResMut};
use bevy_ecs::{event::EventReader, system::Resource};
use bevy_utils::{
    default,
    tracing::{debug, error},
    Entry, HashMap, HashSet,
};
use naga::valid::Capabilities;
use std::{hash::Hash, mem, ops::Deref, sync::Arc};
use thiserror::Error;
use wgpu::{
    util::make_spirv, BufferBindingType, Features, PipelineLayoutDescriptor, ShaderModule,
    ShaderModuleDescriptor, VertexBufferLayout as RawVertexBufferLayout,
};

/// A descriptor for a [`Pipeline`].
///
/// Used to store an heterogenous collection of render and compute pipeline descriptors together.
#[derive(Debug)]
pub enum PipelineDescriptor {
    RenderPipelineDescriptor(Box<RenderPipelineDescriptor>),
    ComputePipelineDescriptor(Box<ComputePipelineDescriptor>),
}

/// A pipeline defining the data layout and shader logic for a specific GPU task.
///
/// Used to store an heterogenous collection of render and compute pipelines together.
#[derive(Debug)]
pub enum Pipeline {
    RenderPipeline(RenderPipeline),
    ComputePipeline(ComputePipeline),
}

type CachedPipelineId = usize;

/// Index of a cached render pipeline in a [`PipelineCache`].
#[derive(Copy, Clone, Debug, Hash, Eq, PartialEq)]
pub struct CachedRenderPipelineId(CachedPipelineId);

impl CachedRenderPipelineId {
    /// An invalid cached render pipeline index, often used to initialize a variable.
    pub const INVALID: Self = CachedRenderPipelineId(usize::MAX);
}

/// Index of a cached compute pipeline in a [`PipelineCache`].
#[derive(Copy, Clone, Debug, Hash, Eq, PartialEq)]
pub struct CachedComputePipelineId(CachedPipelineId);

impl CachedComputePipelineId {
    /// An invalid cached compute pipeline index, often used to initialize a variable.
    pub const INVALID: Self = CachedComputePipelineId(usize::MAX);
}

pub struct CachedPipeline {
    pub descriptor: PipelineDescriptor,
    pub state: CachedPipelineState,
}

/// State of a cached pipeline inserted into a [`PipelineCache`].
#[derive(Debug)]
pub enum CachedPipelineState {
    /// The pipeline GPU object is queued for creation.
    Queued,
    /// The pipeline GPU object was created successfully and is available (allocated on the GPU).
    Ok(Pipeline),
    /// An error occurred while trying to create the pipeline GPU object.
    Err(PipelineCacheError),
}

impl CachedPipelineState {
    /// Convenience method to "unwrap" a pipeline state into its underlying GPU object.
    ///
    /// # Returns
    ///
    /// The method returns the allocated pipeline GPU object.
    ///
    /// # Panics
    ///
    /// This method panics if the pipeline GPU object is not available, either because it is
    /// pending creation or because an error occurred while attempting to create GPU object.
    pub fn unwrap(&self) -> &Pipeline {
        match self {
            CachedPipelineState::Ok(pipeline) => pipeline,
            CachedPipelineState::Queued => {
                panic!("Pipeline has not been compiled yet. It is still in the 'Queued' state.")
            }
            CachedPipelineState::Err(err) => panic!("{}", err),
        }
    }
}

#[derive(Default)]
struct ShaderData {
    pipelines: HashSet<CachedPipelineId>,
    processed_shaders: HashMap<Vec<String>, Arc<ShaderModule>>,
    resolved_imports: HashMap<ShaderImport, Handle<Shader>>,
    dependents: HashSet<Handle<Shader>>,
}

struct ShaderCache {
    data: HashMap<Handle<Shader>, ShaderData>,
    shaders: HashMap<Handle<Shader>, Shader>,
    import_path_shaders: HashMap<ShaderImport, Handle<Shader>>,
    waiting_on_import: HashMap<ShaderImport, Vec<Handle<Shader>>>,
    composer: naga_oil::compose::Composer,
}

impl ShaderCache {
    fn new(render_device: &RenderDevice) -> Self {
        const CAPABILITIES: &[(Features, Capabilities)] = &[
            (Features::PUSH_CONSTANTS, Capabilities::PUSH_CONSTANT),
            (Features::SHADER_FLOAT64, Capabilities::FLOAT64),
            (
                Features::SHADER_PRIMITIVE_INDEX,
                Capabilities::PRIMITIVE_INDEX,
            ),
        ];
        let features = render_device.features();
        let mut capabilities = Capabilities::empty();
        for (feature, capability) in CAPABILITIES {
            if features.contains(*feature) {
                capabilities |= *capability;
            }
        }

        #[cfg(debug_assertions)]
        let composer = naga_oil::compose::Composer::default();
        #[cfg(not(debug_assertions))]
        let composer = naga_oil::compose::Composer::non_validating();

        let composer = composer.with_capabilities(capabilities);

        Self {
            composer,
            data: Default::default(),
            shaders: Default::default(),
            import_path_shaders: Default::default(),
            waiting_on_import: Default::default(),
        }
    }

    fn add_import_to_composer(
        composer: &mut naga_oil::compose::Composer,
        import_path_shaders: &HashMap<ShaderImport, Handle<Shader>>,
        shaders: &HashMap<Handle<Shader>, Shader>,
        import: &ShaderImport,
    ) -> Result<(), PipelineCacheError> {
        if !composer.contains_module(import.as_str()) {
            if let Some(shader_handle) = import_path_shaders.get(import) {
                if let Some(shader) = shaders.get(shader_handle) {
                    for import in &shader.imports {
                        Self::add_import_to_composer(
                            composer,
                            import_path_shaders,
                            shaders,
                            import,
                        )?;
                    }

                    composer.add_composable_module(shader.into())?;
                }
            }
            // if we fail to add a module the composer will tell us what is missing
        }

        Ok(())
    }

    fn get(
        &mut self,
        render_device: &RenderDevice,
        pipeline: CachedPipelineId,
        handle: &Handle<Shader>,
        shader_defs: &[String],
    ) -> Result<Arc<ShaderModule>, PipelineCacheError> {
        let shader = self
            .shaders
            .get(handle)
            .ok_or_else(|| PipelineCacheError::ShaderNotLoaded(handle.clone_weak()))?;
        let data = self.data.entry(handle.clone_weak()).or_default();
        let n_asset_imports = shader
            .imports()
            .filter(|import| matches!(import, ShaderImport::AssetPath(_)))
            .count();
        let n_resolved_asset_imports = data
            .resolved_imports
            .keys()
            .filter(|import| matches!(import, ShaderImport::AssetPath(_)))
            .count();
        if n_asset_imports != n_resolved_asset_imports {
            return Err(PipelineCacheError::ShaderImportNotYetAvailable);
        }

        data.pipelines.insert(pipeline);

        // PERF: this shader_defs clone isn't great. use raw_entry_mut when it stabilizes
        let module = match data.processed_shaders.entry(shader_defs.to_vec()) {
            Entry::Occupied(entry) => entry.into_mut(),
            Entry::Vacant(entry) => {
                let mut shader_defs = shader_defs.to_vec();
                #[cfg(feature = "webgl")]
                shader_defs.push(String::from("NO_ARRAY_TEXTURES_SUPPORT"));

                // TODO: 3 is the value from CLUSTERED_FORWARD_STORAGE_BUFFER_COUNT declared in bevy_pbr
                // consider exposing this in shaders in a more generally useful way, such as:
                // # if AVAILABLE_STORAGE_BUFFER_BINDINGS == 3
                // /* use storage buffers here */
                // # elif
                // /* use uniforms here */
                if !matches!(
                    render_device.get_supported_read_only_binding_type(3),
                    BufferBindingType::Storage { .. }
                ) {
                    shader_defs.push(String::from("NO_STORAGE_BUFFERS_SUPPORT"));
                }

                debug!(
                    "processing shader {:?}, with shader defs {:?}",
                    handle, shader_defs
                );
                let shader_source = match &shader.source {
                    Source::SpirV(data) => make_spirv(data),
                    _ => {
                        for import in shader.imports() {
                            Self::add_import_to_composer(
                                &mut self.composer,
                                &self.import_path_shaders,
                                &self.shaders,
                                import,
                            )?;
                        }

                        let naga = self.composer.make_naga_module(
                            naga_oil::compose::NagaModuleDescriptor {
                                shader_defs: &shader_defs,
                                ..shader.into()
                            },
                        )?;

                        wgpu::ShaderSource::Naga(naga)
                    }
                };

                let module_descriptor = ShaderModuleDescriptor {
                    label: None,
                    source: shader_source,
                };

                render_device
                    .wgpu_device()
                    .push_error_scope(wgpu::ErrorFilter::Validation);
                let shader_module = render_device.create_shader_module(module_descriptor);
                let error = render_device.wgpu_device().pop_error_scope();

                // `now_or_never` will return Some if the future is ready and None otherwise.
                // On native platforms, wgpu will yield the error immediatly while on wasm it may take longer since the browser APIs are asynchronous.
                // So to keep the complexity of the ShaderCache low, we will only catch this error early on native platforms,
                // and on wasm the error will be handled by wgpu and crash the application.
                if let Some(Some(wgpu::Error::Validation { description, .. })) =
                    bevy_utils::futures::now_or_never(error)
                {
                    return Err(PipelineCacheError::CreateShaderModule(description));
                }

                entry.insert(Arc::new(shader_module))
            }
        };

        Ok(module.clone())
    }

    fn clear(&mut self, handle: &Handle<Shader>) -> Vec<CachedPipelineId> {
        let mut shaders_to_clear = vec![handle.clone_weak()];
        let mut pipelines_to_queue = Vec::new();
        while let Some(handle) = shaders_to_clear.pop() {
            if let Some(data) = self.data.get_mut(&handle) {
                data.processed_shaders.clear();
                pipelines_to_queue.extend(data.pipelines.iter().cloned());
                shaders_to_clear.extend(data.dependents.iter().map(|h| h.clone_weak()));

                if let Some(Shader {
                    import_path: Some(import_path),
                    ..
                }) = self.shaders.get(&handle)
                {
                    self.composer.remove_composable_module(import_path.as_str());
                }
            }
        }

        pipelines_to_queue
    }

    fn set_shader(&mut self, handle: &Handle<Shader>, shader: Shader) -> Vec<CachedPipelineId> {
        let pipelines_to_queue = self.clear(handle);
        if let Some(path) = shader.import_path() {
            self.import_path_shaders
                .insert(path.clone(), handle.clone_weak());
            if let Some(waiting_shaders) = self.waiting_on_import.get_mut(path) {
                for waiting_shader in waiting_shaders.drain(..) {
                    // resolve waiting shader import
                    let data = self.data.entry(waiting_shader.clone_weak()).or_default();
                    data.resolved_imports
                        .insert(path.clone(), handle.clone_weak());
                    // add waiting shader as dependent of this shader
                    let data = self.data.entry(handle.clone_weak()).or_default();
                    data.dependents.insert(waiting_shader.clone_weak());
                }
            }
        }

        for import in shader.imports() {
            if let Some(import_handle) = self.import_path_shaders.get(import) {
                // resolve import because it is currently available
                let data = self.data.entry(handle.clone_weak()).or_default();
                data.resolved_imports
                    .insert(import.clone(), import_handle.clone_weak());
                // add this shader as a dependent of the import
                let data = self.data.entry(import_handle.clone_weak()).or_default();
                data.dependents.insert(handle.clone_weak());
            } else {
                let waiting = self.waiting_on_import.entry(import.clone()).or_default();
                waiting.push(handle.clone_weak());
            }
        }

        self.shaders.insert(handle.clone_weak(), shader);
        pipelines_to_queue
    }

    fn remove(&mut self, handle: &Handle<Shader>) -> Vec<CachedPipelineId> {
        let pipelines_to_queue = self.clear(handle);
        if let Some(shader) = self.shaders.remove(handle) {
            if let Some(import_path) = shader.import_path() {
                self.import_path_shaders.remove(import_path);
            }
        }

        pipelines_to_queue
    }
}

#[derive(Default)]
struct LayoutCache {
    layouts: HashMap<Vec<BindGroupLayoutId>, wgpu::PipelineLayout>,
}

impl LayoutCache {
    fn get(
        &mut self,
        render_device: &RenderDevice,
        bind_group_layouts: &[BindGroupLayout],
    ) -> &wgpu::PipelineLayout {
        let key = bind_group_layouts.iter().map(|l| l.id()).collect();
        self.layouts.entry(key).or_insert_with(|| {
            let bind_group_layouts = bind_group_layouts
                .iter()
                .map(|l| l.value())
                .collect::<Vec<_>>();
            render_device.create_pipeline_layout(&PipelineLayoutDescriptor {
                bind_group_layouts: &bind_group_layouts,
                ..default()
            })
        })
    }
}

/// Cache for render and compute pipelines.
///
/// The cache stores existing render and compute pipelines allocated on the GPU, as well as
/// pending creation. Pipelines inserted into the cache are identified by a unique ID, which
/// can be used to retrieve the actual GPU object once it's ready. The creation of the GPU
/// pipeline object is deferred to the [`RenderStage::Render`] stage, just before the render
/// graph starts being processed, as this requires access to the GPU.
///
/// Note that the cache do not perform automatic deduplication of identical pipelines. It is
/// up to the user not to insert the same pipeline twice to avoid wasting GPU resources.
///
/// [`RenderStage::Render`]: crate::RenderStage::Render
#[derive(Resource)]
pub struct PipelineCache {
    layout_cache: LayoutCache,
    shader_cache: ShaderCache,
    device: RenderDevice,
    pipelines: Vec<CachedPipeline>,
    waiting_pipelines: HashSet<CachedPipelineId>,
}

impl PipelineCache {
    pub fn pipelines(&self) -> impl Iterator<Item = &CachedPipeline> {
        self.pipelines.iter()
    }

    /// Create a new pipeline cache associated with the given render device.
    pub fn new(device: RenderDevice) -> Self {
        Self {
            shader_cache: ShaderCache::new(&device),
            device,
            layout_cache: default(),
            waiting_pipelines: default(),
            pipelines: default(),
        }
    }

    /// Get the state of a cached render pipeline.
    ///
    /// See [`PipelineCache::queue_render_pipeline()`].
    #[inline]
    pub fn get_render_pipeline_state(&self, id: CachedRenderPipelineId) -> &CachedPipelineState {
        &self.pipelines[id.0].state
    }

    /// Get the state of a cached compute pipeline.
    ///
    /// See [`PipelineCache::queue_compute_pipeline()`].
    #[inline]
    pub fn get_compute_pipeline_state(&self, id: CachedComputePipelineId) -> &CachedPipelineState {
        &self.pipelines[id.0].state
    }

    /// Get the render pipeline descriptor a cached render pipeline was inserted from.
    ///
    /// See [`PipelineCache::queue_render_pipeline()`].
    #[inline]
    pub fn get_render_pipeline_descriptor(
        &self,
        id: CachedRenderPipelineId,
    ) -> &RenderPipelineDescriptor {
        match &self.pipelines[id.0].descriptor {
            PipelineDescriptor::RenderPipelineDescriptor(descriptor) => descriptor,
            PipelineDescriptor::ComputePipelineDescriptor(_) => unreachable!(),
        }
    }

    /// Get the compute pipeline descriptor a cached render pipeline was inserted from.
    ///
    /// See [`PipelineCache::queue_compute_pipeline()`].
    #[inline]
    pub fn get_compute_pipeline_descriptor(
        &self,
        id: CachedComputePipelineId,
    ) -> &ComputePipelineDescriptor {
        match &self.pipelines[id.0].descriptor {
            PipelineDescriptor::RenderPipelineDescriptor(_) => unreachable!(),
            PipelineDescriptor::ComputePipelineDescriptor(descriptor) => descriptor,
        }
    }

    /// Try to retrieve a render pipeline GPU object from a cached ID.
    ///
    /// # Returns
    ///
    /// This method returns a successfully created render pipeline if any, or `None` if the pipeline
    /// was not created yet or if there was an error during creation. You can check the actual creation
    /// state with [`PipelineCache::get_render_pipeline_state()`].
    #[inline]
    pub fn get_render_pipeline(&self, id: CachedRenderPipelineId) -> Option<&RenderPipeline> {
        if let CachedPipelineState::Ok(Pipeline::RenderPipeline(pipeline)) =
            &self.pipelines[id.0].state
        {
            Some(pipeline)
        } else {
            None
        }
    }

    /// Try to retrieve a compute pipeline GPU object from a cached ID.
    ///
    /// # Returns
    ///
    /// This method returns a successfully created compute pipeline if any, or `None` if the pipeline
    /// was not created yet or if there was an error during creation. You can check the actual creation
    /// state with [`PipelineCache::get_compute_pipeline_state()`].
    #[inline]
    pub fn get_compute_pipeline(&self, id: CachedComputePipelineId) -> Option<&ComputePipeline> {
        if let CachedPipelineState::Ok(Pipeline::ComputePipeline(pipeline)) =
            &self.pipelines[id.0].state
        {
            Some(pipeline)
        } else {
            None
        }
    }

    /// Insert a render pipeline into the cache, and queue its creation.
    ///
    /// The pipeline is always inserted and queued for creation. There is no attempt to deduplicate it with
    /// an already cached pipeline.
    ///
    /// # Returns
    ///
    /// This method returns the unique render shader ID of the cached pipeline, which can be used to query
    /// the caching state with [`get_render_pipeline_state()`] and to retrieve the created GPU pipeline once
    /// it's ready with [`get_render_pipeline()`].
    ///
    /// [`get_render_pipeline_state()`]: PipelineCache::get_render_pipeline_state
    /// [`get_render_pipeline()`]: PipelineCache::get_render_pipeline
    pub fn queue_render_pipeline(
        &mut self,
        descriptor: RenderPipelineDescriptor,
    ) -> CachedRenderPipelineId {
        let id = CachedRenderPipelineId(self.pipelines.len());
        self.pipelines.push(CachedPipeline {
            descriptor: PipelineDescriptor::RenderPipelineDescriptor(Box::new(descriptor)),
            state: CachedPipelineState::Queued,
        });
        self.waiting_pipelines.insert(id.0);
        id
    }

    /// Insert a compute pipeline into the cache, and queue its creation.
    ///
    /// The pipeline is always inserted and queued for creation. There is no attempt to deduplicate it with
    /// an already cached pipeline.
    ///
    /// # Returns
    ///
    /// This method returns the unique compute shader ID of the cached pipeline, which can be used to query
    /// the caching state with [`get_compute_pipeline_state()`] and to retrieve the created GPU pipeline once
    /// it's ready with [`get_compute_pipeline()`].
    ///
    /// [`get_compute_pipeline_state()`]: PipelineCache::get_compute_pipeline_state
    /// [`get_compute_pipeline()`]: PipelineCache::get_compute_pipeline
    pub fn queue_compute_pipeline(
        &mut self,
        descriptor: ComputePipelineDescriptor,
    ) -> CachedComputePipelineId {
        let id = CachedComputePipelineId(self.pipelines.len());
        self.pipelines.push(CachedPipeline {
            descriptor: PipelineDescriptor::ComputePipelineDescriptor(Box::new(descriptor)),
            state: CachedPipelineState::Queued,
        });
        self.waiting_pipelines.insert(id.0);
        id
    }

    fn set_shader(&mut self, handle: &Handle<Shader>, shader: &Shader) {
        let pipelines_to_queue = self.shader_cache.set_shader(handle, shader.clone());
        for cached_pipeline in pipelines_to_queue {
            self.pipelines[cached_pipeline].state = CachedPipelineState::Queued;
            self.waiting_pipelines.insert(cached_pipeline);
        }
    }

    fn remove_shader(&mut self, shader: &Handle<Shader>) {
        let pipelines_to_queue = self.shader_cache.remove(shader);
        for cached_pipeline in pipelines_to_queue {
            self.pipelines[cached_pipeline].state = CachedPipelineState::Queued;
            self.waiting_pipelines.insert(cached_pipeline);
        }
    }

    fn process_render_pipeline(
        &mut self,
        id: CachedPipelineId,
        descriptor: &RenderPipelineDescriptor,
    ) -> CachedPipelineState {
        let vertex_module = match self.shader_cache.get(
            &self.device,
            id,
            &descriptor.vertex.shader,
            &descriptor.vertex.shader_defs,
        ) {
            Ok(module) => module,
            Err(err) => {
                return CachedPipelineState::Err(err);
            }
        };

        let fragment_data = if let Some(fragment) = &descriptor.fragment {
            let fragment_module = match self.shader_cache.get(
                &self.device,
                id,
                &fragment.shader,
                &fragment.shader_defs,
            ) {
                Ok(module) => module,
                Err(err) => {
                    return CachedPipelineState::Err(err);
                }
            };
            Some((
                fragment_module,
                fragment.entry_point.deref(),
                fragment.targets.as_slice(),
            ))
        } else {
            None
        };

        let vertex_buffer_layouts = descriptor
            .vertex
            .buffers
            .iter()
            .map(|layout| RawVertexBufferLayout {
                array_stride: layout.array_stride,
                attributes: &layout.attributes,
                step_mode: layout.step_mode,
            })
            .collect::<Vec<_>>();

        let layout = if let Some(layout) = &descriptor.layout {
            Some(self.layout_cache.get(&self.device, layout))
        } else {
            None
        };

        let descriptor = RawRenderPipelineDescriptor {
            multiview: None,
            depth_stencil: descriptor.depth_stencil.clone(),
            label: descriptor.label.as_deref(),
            layout,
            multisample: descriptor.multisample,
            primitive: descriptor.primitive,
            vertex: RawVertexState {
                buffers: &vertex_buffer_layouts,
                entry_point: descriptor.vertex.entry_point.deref(),
                module: &vertex_module,
            },
            fragment: fragment_data
                .as_ref()
                .map(|(module, entry_point, targets)| RawFragmentState {
                    entry_point,
                    module,
                    targets,
                }),
        };

        let pipeline = self.device.create_render_pipeline(&descriptor);

        CachedPipelineState::Ok(Pipeline::RenderPipeline(pipeline))
    }

    fn process_compute_pipeline(
        &mut self,
        id: CachedPipelineId,
        descriptor: &ComputePipelineDescriptor,
    ) -> CachedPipelineState {
        let compute_module = match self.shader_cache.get(
            &self.device,
            id,
            &descriptor.shader,
            &descriptor.shader_defs,
        ) {
            Ok(module) => module,
            Err(err) => {
                return CachedPipelineState::Err(err);
            }
        };

        let layout = if let Some(layout) = &descriptor.layout {
            Some(self.layout_cache.get(&self.device, layout))
        } else {
            None
        };

        let descriptor = RawComputePipelineDescriptor {
            label: descriptor.label.as_deref(),
            layout,
            module: &compute_module,
            entry_point: descriptor.entry_point.as_ref(),
        };

        let pipeline = self.device.create_compute_pipeline(&descriptor);

        CachedPipelineState::Ok(Pipeline::ComputePipeline(pipeline))
    }

    /// Process the pipeline queue and create all pending pipelines if possible.
    ///
    /// This is generally called automatically during the [`RenderStage::Render`] stage, but can
    /// be called manually to force creation at a different time.
    ///
    /// [`RenderStage::Render`]: crate::RenderStage::Render
    pub fn process_queue(&mut self) {
        let waiting_pipelines = mem::take(&mut self.waiting_pipelines);
        let mut pipelines = mem::take(&mut self.pipelines);

        for id in waiting_pipelines {
            let pipeline = &mut pipelines[id];
<<<<<<< HEAD
            match &pipeline.state {
                CachedPipelineState::Ok(_) => continue,
                CachedPipelineState::Queued => {}
                CachedPipelineState::Err(err) => {
                    match err {
                        PipelineCacheError::ShaderNotLoaded(_)
                        | PipelineCacheError::ShaderImportNotYetAvailable => { /* retry */ }
                        // shader could not be processed ... retrying won't help
                        PipelineCacheError::ProcessShaderError(err) => {
                            let error_detail = err.emit_to_string(&self.shader_cache.composer);
                            error!("failed to process shader:\n{}", error_detail);
                            continue;
                        }
                        PipelineCacheError::CreateShaderModule(description) => {
                            error!("failed to create shader module: {}", description);
                            continue;
                        }
                    }
                }
=======
            if matches!(pipeline.state, CachedPipelineState::Ok(_)) {
                continue;
>>>>>>> 92ba6224
            }

            pipeline.state = match &pipeline.descriptor {
                PipelineDescriptor::RenderPipelineDescriptor(descriptor) => {
                    self.process_render_pipeline(id, descriptor)
                }
                PipelineDescriptor::ComputePipelineDescriptor(descriptor) => {
                    self.process_compute_pipeline(id, descriptor)
                }
            };

            if let CachedPipelineState::Err(err) = &pipeline.state {
                match err {
                    PipelineCacheError::ShaderNotLoaded(_)
                    | PipelineCacheError::ShaderImportNotYetAvailable => {
                        // retry
                        self.waiting_pipelines.insert(id);
                    }
                    // shader could not be processed ... retrying won't help
                    PipelineCacheError::ProcessShaderError(err) => {
                        error!("failed to process shader: {}", err);
                        continue;
                    }
                    PipelineCacheError::AsModuleDescriptorError(err, source) => {
                        log_shader_error(source, err);
                        continue;
                    }
                    PipelineCacheError::CreateShaderModule(description) => {
                        error!("failed to create shader module: {}", description);
                        continue;
                    }
                }
            }
        }

        self.pipelines = pipelines;
    }

    pub(crate) fn process_pipeline_queue_system(mut cache: ResMut<Self>) {
        cache.process_queue();
    }

    pub(crate) fn extract_shaders(
        mut cache: ResMut<Self>,
        shaders: Extract<Res<Assets<Shader>>>,
        mut events: Extract<EventReader<AssetEvent<Shader>>>,
    ) {
        for event in events.iter() {
            match event {
                AssetEvent::Created { handle } | AssetEvent::Modified { handle } => {
                    if let Some(shader) = shaders.get(handle) {
                        cache.set_shader(handle, shader);
                    }
                }
                AssetEvent::Removed { handle } => cache.remove_shader(handle),
            }
        }
    }
}

/// Type of error returned by a [`PipelineCache`] when the creation of a GPU pipeline object failed.
#[derive(Error, Debug)]
pub enum PipelineCacheError {
    #[error(
        "Pipeline cound not be compiled because the following shader is not loaded yet: {0:?}"
    )]
    ShaderNotLoaded(Handle<Shader>),
    #[error(transparent)]
    ProcessShaderError(#[from] naga_oil::compose::ComposerError),
    #[error("Shader import not yet available.")]
    ShaderImportNotYetAvailable,
    #[error("Could not create shader module: {0}")]
    CreateShaderModule(String),
}<|MERGE_RESOLUTION|>--- conflicted
+++ resolved
@@ -688,30 +688,8 @@
 
         for id in waiting_pipelines {
             let pipeline = &mut pipelines[id];
-<<<<<<< HEAD
-            match &pipeline.state {
-                CachedPipelineState::Ok(_) => continue,
-                CachedPipelineState::Queued => {}
-                CachedPipelineState::Err(err) => {
-                    match err {
-                        PipelineCacheError::ShaderNotLoaded(_)
-                        | PipelineCacheError::ShaderImportNotYetAvailable => { /* retry */ }
-                        // shader could not be processed ... retrying won't help
-                        PipelineCacheError::ProcessShaderError(err) => {
-                            let error_detail = err.emit_to_string(&self.shader_cache.composer);
-                            error!("failed to process shader:\n{}", error_detail);
-                            continue;
-                        }
-                        PipelineCacheError::CreateShaderModule(description) => {
-                            error!("failed to create shader module: {}", description);
-                            continue;
-                        }
-                    }
-                }
-=======
             if matches!(pipeline.state, CachedPipelineState::Ok(_)) {
                 continue;
->>>>>>> 92ba6224
             }
 
             pipeline.state = match &pipeline.descriptor {
@@ -732,11 +710,8 @@
                     }
                     // shader could not be processed ... retrying won't help
                     PipelineCacheError::ProcessShaderError(err) => {
-                        error!("failed to process shader: {}", err);
-                        continue;
-                    }
-                    PipelineCacheError::AsModuleDescriptorError(err, source) => {
-                        log_shader_error(source, err);
+                        let error_detail = err.emit_to_string(&self.shader_cache.composer);
+                        error!("failed to process shader:\n{}", error_detail);
                         continue;
                     }
                     PipelineCacheError::CreateShaderModule(description) => {
