--- conflicted
+++ resolved
@@ -14,12 +14,8 @@
 use bevy_ecs::system::{Commands, Res, ResMut};
 use bevy_ecs::world::{FromWorld, World};
 use bevy_utils::{default, tracing::error, Entry, HashMap, HashSet};
-<<<<<<< HEAD
 use parking_lot::{RwLock, RwLockReadGuard, RwLockWriteGuard};
-use std::{hash::Hash, mem, ops::Deref, sync::Arc};
-=======
 use std::{hash::Hash, iter::FusedIterator, mem, ops::Deref, sync::Arc};
->>>>>>> 57b4620a
 use thiserror::Error;
 use wgpu::{PipelineLayoutDescriptor, ShaderModule, VertexBufferLayout as RawVertexBufferLayout};
 
@@ -711,14 +707,12 @@
     }
 }
 
-<<<<<<< HEAD
+impl<'a> FusedIterator for ErrorSources<'a> {}
+
 pub(crate) fn lock_pipeline_cache(mut commands: Commands) {
     commands.init_resource::<LockablePipelineCache>();
 }
 
 pub(crate) fn unlock_pipeline_cache(mut commands: Commands) {
     commands.init_resource::<PipelineCache>();
-}
-=======
-impl<'a> FusedIterator for ErrorSources<'a> {}
->>>>>>> 57b4620a
+}