--- conflicted
+++ resolved
@@ -15,13 +15,9 @@
     tracing::{debug, error},
     Entry, HashMap, HashSet,
 };
-<<<<<<< HEAD
+use parking_lot::Mutex;
 use naga::valid::Capabilities;
 use std::{borrow::Cow, hash::Hash, mem, ops::Deref};
-=======
-use parking_lot::Mutex;
-use std::{hash::Hash, iter::FusedIterator, mem, ops::Deref};
->>>>>>> bfd1d4b0
 use thiserror::Error;
 use wgpu::{
     util::make_spirv, Features, PipelineLayoutDescriptor, ShaderModuleDescriptor,
@@ -162,6 +158,18 @@
             (
                 Features::SHADER_PRIMITIVE_INDEX,
                 Capabilities::PRIMITIVE_INDEX,
+            ),
+            (
+                Features::SAMPLED_TEXTURE_AND_STORAGE_BUFFER_ARRAY_NON_UNIFORM_INDEXING,
+                Capabilities::SAMPLED_TEXTURE_AND_STORAGE_BUFFER_ARRAY_NON_UNIFORM_INDEXING,
+            ),
+            (
+                Features::SAMPLED_TEXTURE_AND_STORAGE_BUFFER_ARRAY_NON_UNIFORM_INDEXING,
+                Capabilities::SAMPLER_NON_UNIFORM_INDEXING,
+            ),
+            (
+                Features::UNIFORM_BUFFER_AND_STORAGE_TEXTURE_ARRAY_NON_UNIFORM_INDEXING,
+                Capabilities::UNIFORM_BUFFER_AND_STORAGE_TEXTURE_ARRAY_NON_UNIFORM_INDEXING,
             ),
         ];
         let features = render_device.features();
