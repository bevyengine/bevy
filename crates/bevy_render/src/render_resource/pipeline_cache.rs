--- conflicted
+++ resolved
@@ -20,12 +20,9 @@
 use std::{borrow::Cow, hash::Hash, mem, ops::Deref};
 use thiserror::Error;
 use wgpu::{
-<<<<<<< HEAD
     util::make_spirv, Features, PipelineLayoutDescriptor, ShaderModuleDescriptor,
     VertexBufferLayout as RawVertexBufferLayout,
-=======
-    PipelineLayoutDescriptor, PushConstantRange, VertexBufferLayout as RawVertexBufferLayout,
->>>>>>> 0d971a63
+    PushConstantRange,
 };
 
 use crate::render_resource::resource_macros::*;
