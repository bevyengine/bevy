use crate::{
    render_resource::{
        AsModuleDescriptorError, BindGroupLayout, BindGroupLayoutId, ComputePipeline,
        ComputePipelineDescriptor, ProcessShaderError, ProcessedShader,
        RawComputePipelineDescriptor, RawFragmentState, RawRenderPipelineDescriptor,
        RawVertexState, RenderPipeline, RenderPipelineDescriptor, Shader, ShaderImport,
        ShaderProcessor, ShaderReflectError,
    },
    renderer::RenderDevice,
    Extract,
};
use bevy_asset::{AssetEvent, Assets, Handle};
use bevy_ecs::system::{Res, ResMut};
use bevy_ecs::{event::EventReader, system::Resource};
use bevy_utils::{
    default,
    tracing::{debug, error},
    Entry, HashMap, HashSet,
};
use std::{hash::Hash, iter::FusedIterator, mem, ops::Deref, sync::Arc};
use thiserror::Error;
use wgpu::{
    BufferBindingType, PipelineLayoutDescriptor, ShaderModule,
    VertexBufferLayout as RawVertexBufferLayout,
};

pub enum PipelineDescriptor {
    RenderPipelineDescriptor(Box<RenderPipelineDescriptor>),
    ComputePipelineDescriptor(Box<ComputePipelineDescriptor>),
}

/// A pipeline defining the data layout and shader logic for a specific GPU task.
///
/// Used to store an heterogenous collection of render and compute pipelines together.
#[derive(Debug)]
pub enum Pipeline {
    RenderPipeline(RenderPipeline),
    ComputePipeline(ComputePipeline),
}

type CachedPipelineId = usize;

#[derive(Copy, Clone, Debug, Hash, Eq, PartialEq)]
pub struct CachedRenderPipelineId(CachedPipelineId);

impl CachedRenderPipelineId {
    pub const INVALID: Self = CachedRenderPipelineId(usize::MAX);
}

#[derive(Copy, Clone, Debug, Hash, Eq, PartialEq)]
pub struct CachedComputePipelineId(CachedPipelineId);

impl CachedComputePipelineId {
    pub const INVALID: Self = CachedComputePipelineId(usize::MAX);
}

pub struct CachedPipeline {
    pub descriptor: PipelineDescriptor,
    pub state: CachedPipelineState,
}

/// State of a cached render pipeline.
#[derive(Debug)]
pub enum CachedPipelineState {
    /// The pipeline GPU object is queued for creation.
    Queued,
    /// The pipeline GPU object was created successfully and is available (allocated on the GPU).
    Ok(Pipeline),
    /// An error occurred while trying to create the pipeline GPU object.
    Err(PipelineCacheError),
}

impl CachedPipelineState {
    /// Convenience method to "unwrap" a pipeline state into its underlying GPU object.
    ///
    /// # Returns
    ///
    /// The method returns the allocated pipeline GPU object.
    ///
    /// # Panics
    ///
    /// This method panics if the pipeline GPU object is not available, either because it is
    /// pending creation or because an error occurred while attempting to create GPU object.
    pub fn unwrap(&self) -> &Pipeline {
        match self {
            CachedPipelineState::Ok(pipeline) => pipeline,
            CachedPipelineState::Queued => {
                panic!("Pipeline has not been compiled yet. It is still in the 'Queued' state.")
            }
            CachedPipelineState::Err(err) => panic!("{}", err),
        }
    }
}

#[derive(Default)]
struct ShaderData {
    pipelines: HashSet<CachedPipelineId>,
    processed_shaders: HashMap<Vec<String>, Arc<ShaderModule>>,
    resolved_imports: HashMap<ShaderImport, Handle<Shader>>,
    dependents: HashSet<Handle<Shader>>,
}

#[derive(Default)]
struct ShaderCache {
    data: HashMap<Handle<Shader>, ShaderData>,
    shaders: HashMap<Handle<Shader>, Shader>,
    import_path_shaders: HashMap<ShaderImport, Handle<Shader>>,
    waiting_on_import: HashMap<ShaderImport, Vec<Handle<Shader>>>,
    processor: ShaderProcessor,
}

impl ShaderCache {
    fn get(
        &mut self,
        render_device: &RenderDevice,
        pipeline: CachedPipelineId,
        handle: &Handle<Shader>,
        shader_defs: &[String],
    ) -> Result<Arc<ShaderModule>, PipelineCacheError> {
        let shader = self
            .shaders
            .get(handle)
            .ok_or_else(|| PipelineCacheError::ShaderNotLoaded(handle.clone_weak()))?;
        let data = self.data.entry(handle.clone_weak()).or_default();
        let n_asset_imports = shader
            .imports()
            .filter(|import| matches!(import, ShaderImport::AssetPath(_)))
            .count();
        let n_resolved_asset_imports = data
            .resolved_imports
            .keys()
            .filter(|import| matches!(import, ShaderImport::AssetPath(_)))
            .count();
        if n_asset_imports != n_resolved_asset_imports {
            return Err(PipelineCacheError::ShaderImportNotYetAvailable);
        }

        data.pipelines.insert(pipeline);

        // PERF: this shader_defs clone isn't great. use raw_entry_mut when it stabilizes
        let module = match data.processed_shaders.entry(shader_defs.to_vec()) {
            Entry::Occupied(entry) => entry.into_mut(),
            Entry::Vacant(entry) => {
                let mut shader_defs = shader_defs.to_vec();
                #[cfg(feature = "webgl")]
                shader_defs.push(String::from("NO_ARRAY_TEXTURES_SUPPORT"));

                // TODO: 3 is the value from CLUSTERED_FORWARD_STORAGE_BUFFER_COUNT declared in bevy_pbr
                // consider exposing this in shaders in a more generally useful way, such as:
                // # if AVAILABLE_STORAGE_BUFFER_BINDINGS == 3
                // /* use storage buffers here */
                // # elif
                // /* use uniforms here */
                if !matches!(
                    render_device.get_supported_read_only_binding_type(3),
                    BufferBindingType::Storage { .. }
                ) {
                    shader_defs.push(String::from("NO_STORAGE_BUFFERS_SUPPORT"));
                }

                debug!(
                    "processing shader {:?}, with shader defs {:?}",
                    handle, shader_defs
                );
                let processed = self.processor.process(
                    shader,
                    &shader_defs,
                    &self.shaders,
                    &self.import_path_shaders,
                )?;
                let module_descriptor = match processed
                    .get_module_descriptor(render_device.features())
                {
                    Ok(module_descriptor) => module_descriptor,
                    Err(err) => {
                        return Err(PipelineCacheError::AsModuleDescriptorError(err, processed));
                    }
                };

                render_device
                    .wgpu_device()
                    .push_error_scope(wgpu::ErrorFilter::Validation);
                let shader_module = render_device.create_shader_module(module_descriptor);
                let error = render_device.wgpu_device().pop_error_scope();

                // `now_or_never` will return Some if the future is ready and None otherwise.
                // On native platforms, wgpu will yield the error immediatly while on wasm it may take longer since the browser APIs are asynchronous.
                // So to keep the complexity of the ShaderCache low, we will only catch this error early on native platforms,
                // and on wasm the error will be handled by wgpu and crash the application.
                if let Some(Some(wgpu::Error::Validation { description, .. })) =
                    bevy_utils::futures::now_or_never(error)
                {
                    return Err(PipelineCacheError::CreateShaderModule(description));
                }

                entry.insert(Arc::new(shader_module))
            }
        };

        Ok(module.clone())
    }

    fn clear(&mut self, handle: &Handle<Shader>) -> Vec<CachedPipelineId> {
        let mut shaders_to_clear = vec![handle.clone_weak()];
        let mut pipelines_to_queue = Vec::new();
        while let Some(handle) = shaders_to_clear.pop() {
            if let Some(data) = self.data.get_mut(&handle) {
                data.processed_shaders.clear();
                pipelines_to_queue.extend(data.pipelines.iter().cloned());
                shaders_to_clear.extend(data.dependents.iter().map(|h| h.clone_weak()));
            }
        }

        pipelines_to_queue
    }

    fn set_shader(&mut self, handle: &Handle<Shader>, shader: Shader) -> Vec<CachedPipelineId> {
        let pipelines_to_queue = self.clear(handle);
        if let Some(path) = shader.import_path() {
            self.import_path_shaders
                .insert(path.clone(), handle.clone_weak());
            if let Some(waiting_shaders) = self.waiting_on_import.get_mut(path) {
                for waiting_shader in waiting_shaders.drain(..) {
                    // resolve waiting shader import
                    let data = self.data.entry(waiting_shader.clone_weak()).or_default();
                    data.resolved_imports
                        .insert(path.clone(), handle.clone_weak());
                    // add waiting shader as dependent of this shader
                    let data = self.data.entry(handle.clone_weak()).or_default();
                    data.dependents.insert(waiting_shader.clone_weak());
                }
            }
        }

        for import in shader.imports() {
            if let Some(import_handle) = self.import_path_shaders.get(import) {
                // resolve import because it is currently available
                let data = self.data.entry(handle.clone_weak()).or_default();
                data.resolved_imports
                    .insert(import.clone(), import_handle.clone_weak());
                // add this shader as a dependent of the import
                let data = self.data.entry(import_handle.clone_weak()).or_default();
                data.dependents.insert(handle.clone_weak());
            } else {
                let waiting = self.waiting_on_import.entry(import.clone()).or_default();
                waiting.push(handle.clone_weak());
            }
        }

        self.shaders.insert(handle.clone_weak(), shader);
        pipelines_to_queue
    }

    fn remove(&mut self, handle: &Handle<Shader>) -> Vec<CachedPipelineId> {
        let pipelines_to_queue = self.clear(handle);
        if let Some(shader) = self.shaders.remove(handle) {
            if let Some(import_path) = shader.import_path() {
                self.import_path_shaders.remove(import_path);
            }
        }

        pipelines_to_queue
    }
}

#[derive(Default)]
struct LayoutCache {
    layouts: HashMap<Vec<BindGroupLayoutId>, wgpu::PipelineLayout>,
}

impl LayoutCache {
    fn get(
        &mut self,
        render_device: &RenderDevice,
        bind_group_layouts: &[BindGroupLayout],
    ) -> &wgpu::PipelineLayout {
        let key = bind_group_layouts.iter().map(|l| l.id()).collect();
        self.layouts.entry(key).or_insert_with(|| {
            let bind_group_layouts = bind_group_layouts
                .iter()
                .map(|l| l.value())
                .collect::<Vec<_>>();
            render_device.create_pipeline_layout(&PipelineLayoutDescriptor {
                bind_group_layouts: &bind_group_layouts,
                ..default()
            })
        })
    }
}

/// Cache for render and compute pipelines.
///
/// The cache stores existing render and compute pipelines allocated on the GPU, as well as
/// pending creation. Pipelines inserted into the cache are identified by a unique ID, which
/// can be used to retrieve the actual GPU object once it's ready. The creation of the GPU
/// pipeline object is deferred to the [`RenderStage::Render`] stage, just before the render
/// graph starts being processed, as this requires access to the GPU.
///
/// Note that the cache do not perform automatic deduplication of identical pipelines. It is
/// up to the user not to insert the same pipeline twice to avoid wasting GPU resources.
///
/// [`RenderStage::Render`]: crate::RenderStage::Render
#[derive(Resource)]
pub struct PipelineCache {
    layout_cache: LayoutCache,
    shader_cache: ShaderCache,
    device: RenderDevice,
    pipelines: Vec<CachedPipeline>,
    waiting_pipelines: HashSet<CachedPipelineId>,
}

impl PipelineCache {
<<<<<<< HEAD
    /// Create a new pipeline cache associated with the given render device.
=======
    pub fn pipelines(&self) -> impl Iterator<Item = &CachedPipeline> {
        self.pipelines.iter()
    }

>>>>>>> 7511c9bf
    pub fn new(device: RenderDevice) -> Self {
        Self {
            device,
            layout_cache: default(),
            shader_cache: default(),
            waiting_pipelines: default(),
            pipelines: default(),
        }
    }

    /// Get the state of a cached render pipeline.
    ///
    /// See [`PipelineCache::queue_render_pipeline()`].
    #[inline]
    pub fn get_render_pipeline_state(&self, id: CachedRenderPipelineId) -> &CachedPipelineState {
        &self.pipelines[id.0].state
    }

    /// Get the state of a cached compute pipeline.
    ///
    /// See [`PipelineCache::queue_compute_pipeline()`].
    #[inline]
    pub fn get_compute_pipeline_state(&self, id: CachedComputePipelineId) -> &CachedPipelineState {
        &self.pipelines[id.0].state
    }

    /// Get the render pipeline descriptor a cached render pipeline was inserted from.
    ///
    /// See [`PipelineCache::queue_render_pipeline()`].
    #[inline]
    pub fn get_render_pipeline_descriptor(
        &self,
        id: CachedRenderPipelineId,
    ) -> &RenderPipelineDescriptor {
        match &self.pipelines[id.0].descriptor {
            PipelineDescriptor::RenderPipelineDescriptor(descriptor) => descriptor,
            PipelineDescriptor::ComputePipelineDescriptor(_) => unreachable!(),
        }
    }

    /// Get the compute pipeline descriptor a cached render pipeline was inserted from.
    ///
    /// See [`PipelineCache::queue_compute_pipeline()`].
    #[inline]
    pub fn get_compute_pipeline_descriptor(
        &self,
        id: CachedComputePipelineId,
    ) -> &ComputePipelineDescriptor {
        match &self.pipelines[id.0].descriptor {
            PipelineDescriptor::RenderPipelineDescriptor(_) => unreachable!(),
            PipelineDescriptor::ComputePipelineDescriptor(descriptor) => descriptor,
        }
    }

    /// Try to retrieve a render pipeline GPU object from a cached ID.
    ///
    /// # Returns
    ///
    /// This method returns a successfully created render pipeline if any, or `None` if the pipeline
    /// was not created yet or if there was an error during creation. You can check the actual creation
    /// state with [`PipelineCache::get_render_pipeline_state()`].
    #[inline]
    pub fn get_render_pipeline(&self, id: CachedRenderPipelineId) -> Option<&RenderPipeline> {
        if let CachedPipelineState::Ok(Pipeline::RenderPipeline(pipeline)) =
            &self.pipelines[id.0].state
        {
            Some(pipeline)
        } else {
            None
        }
    }

    /// Try to retrieve a compute pipeline GPU object from a cached ID.
    ///
    /// # Returns
    ///
    /// This method returns a successfully created compute pipeline if any, or `None` if the pipeline
    /// was not created yet or if there was an error during creation. You can check the actual creation
    /// state with [`PipelineCache::get_compute_pipeline_state()`].
    #[inline]
    pub fn get_compute_pipeline(&self, id: CachedComputePipelineId) -> Option<&ComputePipeline> {
        if let CachedPipelineState::Ok(Pipeline::ComputePipeline(pipeline)) =
            &self.pipelines[id.0].state
        {
            Some(pipeline)
        } else {
            None
        }
    }

    /// Insert a render pipeline into the cache, and queue its creation.
    ///
    /// The pipeline is always inserted and queued for creation. There is no attempt to deduplicate it with
    /// an already cached pipeline.
    ///
    /// # Returns
    ///
    /// This method returns the unique render shader ID of the cached pipeline, which can be used to query
    /// the caching state with [`get_render_pipeline_state()`] and to retrieve the created GPU pipeline once
    /// it's ready with [`get_render_pipeline()`].
    ///
    /// [`get_render_pipeline_state()`]: PipelineCache::get_render_pipeline_state
    /// [`get_render_pipeline()`]: PipelineCache::get_render_pipeline
    pub fn queue_render_pipeline(
        &mut self,
        descriptor: RenderPipelineDescriptor,
    ) -> CachedRenderPipelineId {
        let id = CachedRenderPipelineId(self.pipelines.len());
        self.pipelines.push(CachedPipeline {
            descriptor: PipelineDescriptor::RenderPipelineDescriptor(Box::new(descriptor)),
            state: CachedPipelineState::Queued,
        });
        self.waiting_pipelines.insert(id.0);
        id
    }

    /// Insert a compute pipeline into the cache, and queue its creation.
    ///
    /// The pipeline is always inserted and queued for creation. There is no attempt to deduplicate it with
    /// an already cached pipeline.
    ///
    /// # Returns
    ///
    /// This method returns the unique compute shader ID of the cached pipeline, which can be used to query
    /// the caching state with [`get_compute_pipeline_state()`] and to retrieve the created GPU pipeline once
    /// it's ready with [`get_compute_pipeline()`].
    ///
    /// [`get_compute_pipeline_state()`]: PipelineCache::get_compute_pipeline_state
    /// [`get_compute_pipeline()`]: PipelineCache::get_compute_pipeline
    pub fn queue_compute_pipeline(
        &mut self,
        descriptor: ComputePipelineDescriptor,
    ) -> CachedComputePipelineId {
        let id = CachedComputePipelineId(self.pipelines.len());
        self.pipelines.push(CachedPipeline {
            descriptor: PipelineDescriptor::ComputePipelineDescriptor(Box::new(descriptor)),
            state: CachedPipelineState::Queued,
        });
        self.waiting_pipelines.insert(id.0);
        id
    }

    fn set_shader(&mut self, handle: &Handle<Shader>, shader: &Shader) {
        let pipelines_to_queue = self.shader_cache.set_shader(handle, shader.clone());
        for cached_pipeline in pipelines_to_queue {
            self.pipelines[cached_pipeline].state = CachedPipelineState::Queued;
            self.waiting_pipelines.insert(cached_pipeline);
        }
    }

    fn remove_shader(&mut self, shader: &Handle<Shader>) {
        let pipelines_to_queue = self.shader_cache.remove(shader);
        for cached_pipeline in pipelines_to_queue {
            self.pipelines[cached_pipeline].state = CachedPipelineState::Queued;
            self.waiting_pipelines.insert(cached_pipeline);
        }
    }

    fn process_render_pipeline(
        &mut self,
        id: CachedPipelineId,
        descriptor: &RenderPipelineDescriptor,
    ) -> CachedPipelineState {
        let vertex_module = match self.shader_cache.get(
            &self.device,
            id,
            &descriptor.vertex.shader,
            &descriptor.vertex.shader_defs,
        ) {
            Ok(module) => module,
            Err(err) => {
                return CachedPipelineState::Err(err);
            }
        };

        let fragment_data = if let Some(fragment) = &descriptor.fragment {
            let fragment_module = match self.shader_cache.get(
                &self.device,
                id,
                &fragment.shader,
                &fragment.shader_defs,
            ) {
                Ok(module) => module,
                Err(err) => {
                    return CachedPipelineState::Err(err);
                }
            };
            Some((
                fragment_module,
                fragment.entry_point.deref(),
                fragment.targets.as_slice(),
            ))
        } else {
            None
        };

        let vertex_buffer_layouts = descriptor
            .vertex
            .buffers
            .iter()
            .map(|layout| RawVertexBufferLayout {
                array_stride: layout.array_stride,
                attributes: &layout.attributes,
                step_mode: layout.step_mode,
            })
            .collect::<Vec<_>>();

        let layout = if let Some(layout) = &descriptor.layout {
            Some(self.layout_cache.get(&self.device, layout))
        } else {
            None
        };

        let descriptor = RawRenderPipelineDescriptor {
            multiview: None,
            depth_stencil: descriptor.depth_stencil.clone(),
            label: descriptor.label.as_deref(),
            layout,
            multisample: descriptor.multisample,
            primitive: descriptor.primitive,
            vertex: RawVertexState {
                buffers: &vertex_buffer_layouts,
                entry_point: descriptor.vertex.entry_point.deref(),
                module: &vertex_module,
            },
            fragment: fragment_data
                .as_ref()
                .map(|(module, entry_point, targets)| RawFragmentState {
                    entry_point,
                    module,
                    targets,
                }),
        };

        let pipeline = self.device.create_render_pipeline(&descriptor);

        CachedPipelineState::Ok(Pipeline::RenderPipeline(pipeline))
    }

    fn process_compute_pipeline(
        &mut self,
        id: CachedPipelineId,
        descriptor: &ComputePipelineDescriptor,
    ) -> CachedPipelineState {
        let compute_module = match self.shader_cache.get(
            &self.device,
            id,
            &descriptor.shader,
            &descriptor.shader_defs,
        ) {
            Ok(module) => module,
            Err(err) => {
                return CachedPipelineState::Err(err);
            }
        };

        let layout = if let Some(layout) = &descriptor.layout {
            Some(self.layout_cache.get(&self.device, layout))
        } else {
            None
        };

        let descriptor = RawComputePipelineDescriptor {
            label: descriptor.label.as_deref(),
            layout,
            module: &compute_module,
            entry_point: descriptor.entry_point.as_ref(),
        };

        let pipeline = self.device.create_compute_pipeline(&descriptor);

        CachedPipelineState::Ok(Pipeline::ComputePipeline(pipeline))
    }

    /// Process the pipeline queue and create all pending pipelines if possible.
    ///
    /// This is generally called automatically during the [`RenderStage::Render`] stage, but can
    /// be called manually to force creation at a different time.
    ///
    /// [`RenderStage::Render`]: crate::RenderStage::Render
    pub fn process_queue(&mut self) {
        let waiting_pipelines = mem::take(&mut self.waiting_pipelines);
        let mut pipelines = mem::take(&mut self.pipelines);

        for id in waiting_pipelines {
            let pipeline = &mut pipelines[id];
            match &pipeline.state {
                CachedPipelineState::Ok(_) => continue,
                CachedPipelineState::Queued => {}
                CachedPipelineState::Err(err) => {
                    match err {
                        PipelineCacheError::ShaderNotLoaded(_)
                        | PipelineCacheError::ShaderImportNotYetAvailable => { /* retry */ }
                        // shader could not be processed ... retrying won't help
                        PipelineCacheError::ProcessShaderError(err) => {
                            error!("failed to process shader: {}", err);
                            continue;
                        }
                        PipelineCacheError::AsModuleDescriptorError(err, source) => {
                            log_shader_error(source, err);
                            continue;
                        }
                        PipelineCacheError::CreateShaderModule(description) => {
                            error!("failed to create shader module: {}", description);
                            continue;
                        }
                    }
                }
            }

            pipeline.state = match &pipeline.descriptor {
                PipelineDescriptor::RenderPipelineDescriptor(descriptor) => {
                    self.process_render_pipeline(id, descriptor)
                }
                PipelineDescriptor::ComputePipelineDescriptor(descriptor) => {
                    self.process_compute_pipeline(id, descriptor)
                }
            };

            if let CachedPipelineState::Err(_) = pipeline.state {
                self.waiting_pipelines.insert(id);
            }
        }

        self.pipelines = pipelines;
    }

    pub(crate) fn process_pipeline_queue_system(mut cache: ResMut<Self>) {
        cache.process_queue();
    }

    pub(crate) fn extract_shaders(
        mut cache: ResMut<Self>,
        shaders: Extract<Res<Assets<Shader>>>,
        mut events: Extract<EventReader<AssetEvent<Shader>>>,
    ) {
        for event in events.iter() {
            match event {
                AssetEvent::Created { handle } | AssetEvent::Modified { handle } => {
                    if let Some(shader) = shaders.get(handle) {
                        cache.set_shader(handle, shader);
                    }
                }
                AssetEvent::Removed { handle } => cache.remove_shader(handle),
            }
        }
    }
}

fn log_shader_error(source: &ProcessedShader, error: &AsModuleDescriptorError) {
    use codespan_reporting::{
        diagnostic::{Diagnostic, Label},
        files::SimpleFile,
        term,
    };

    match error {
        AsModuleDescriptorError::ShaderReflectError(error) => match error {
            ShaderReflectError::WgslParse(error) => {
                let source = source
                    .get_wgsl_source()
                    .expect("non-wgsl source for wgsl error");
                let msg = error.emit_to_string(source);
                error!("failed to process shader:\n{}", msg);
            }
            ShaderReflectError::GlslParse(errors) => {
                let source = source
                    .get_glsl_source()
                    .expect("non-glsl source for glsl error");
                let files = SimpleFile::new("glsl", source);
                let config = codespan_reporting::term::Config::default();
                let mut writer = term::termcolor::Ansi::new(Vec::new());

                for err in errors {
                    let mut diagnostic = Diagnostic::error().with_message(err.kind.to_string());

                    if let Some(range) = err.meta.to_range() {
                        diagnostic = diagnostic.with_labels(vec![Label::primary((), range)]);
                    }

                    term::emit(&mut writer, &config, &files, &diagnostic)
                        .expect("cannot write error");
                }

                let msg = writer.into_inner();
                let msg = String::from_utf8_lossy(&msg);

                error!("failed to process shader: \n{}", msg);
            }
            ShaderReflectError::SpirVParse(error) => {
                error!("failed to process shader:\n{}", error);
            }
            ShaderReflectError::Validation(error) => {
                let (filename, source) = match source {
                    ProcessedShader::Wgsl(source) => ("wgsl", source.as_ref()),
                    ProcessedShader::Glsl(source, _) => ("glsl", source.as_ref()),
                    ProcessedShader::SpirV(_) => {
                        error!("failed to process shader:\n{}", error);
                        return;
                    }
                };

                let files = SimpleFile::new(filename, source);
                let config = term::Config::default();
                let mut writer = term::termcolor::Ansi::new(Vec::new());

                let diagnostic = Diagnostic::error()
                    .with_message(error.to_string())
                    .with_labels(
                        error
                            .spans()
                            .map(|(span, desc)| {
                                Label::primary((), span.to_range().unwrap())
                                    .with_message(desc.to_owned())
                            })
                            .collect(),
                    )
                    .with_notes(
                        ErrorSources::of(error)
                            .map(|source| source.to_string())
                            .collect(),
                    );

                term::emit(&mut writer, &config, &files, &diagnostic).expect("cannot write error");

                let msg = writer.into_inner();
                let msg = String::from_utf8_lossy(&msg);

                error!("failed to process shader: \n{}", msg);
            }
        },
        AsModuleDescriptorError::WgslConversion(error) => {
            error!("failed to convert shader to wgsl: \n{}", error);
        }
        AsModuleDescriptorError::SpirVConversion(error) => {
            error!("failed to convert shader to spirv: \n{}", error);
        }
    }
}

/// Type of error returned by a [`PipelineCache`] when the creation of a GPU pipeline object failed.
#[derive(Error, Debug)]
pub enum PipelineCacheError {
    #[error(
        "Pipeline cound not be compiled because the following shader is not loaded yet: {0:?}"
    )]
    ShaderNotLoaded(Handle<Shader>),
    #[error(transparent)]
    ProcessShaderError(#[from] ProcessShaderError),
    #[error("{0}")]
    AsModuleDescriptorError(AsModuleDescriptorError, ProcessedShader),
    #[error("Shader import not yet available.")]
    ShaderImportNotYetAvailable,
    #[error("Could not create shader module: {0}")]
    CreateShaderModule(String),
}

struct ErrorSources<'a> {
    current: Option<&'a (dyn std::error::Error + 'static)>,
}

impl<'a> ErrorSources<'a> {
    fn of(error: &'a dyn std::error::Error) -> Self {
        Self {
            current: error.source(),
        }
    }
}

impl<'a> Iterator for ErrorSources<'a> {
    type Item = &'a (dyn std::error::Error + 'static);

    fn next(&mut self) -> Option<Self::Item> {
        let current = self.current;
        self.current = self.current.and_then(std::error::Error::source);
        current
    }
}

impl<'a> FusedIterator for ErrorSources<'a> {}<|MERGE_RESOLUTION|>--- conflicted
+++ resolved
@@ -310,14 +310,11 @@
 }
 
 impl PipelineCache {
-<<<<<<< HEAD
-    /// Create a new pipeline cache associated with the given render device.
-=======
     pub fn pipelines(&self) -> impl Iterator<Item = &CachedPipeline> {
         self.pipelines.iter()
     }
 
->>>>>>> 7511c9bf
+    /// Create a new pipeline cache associated with the given render device.
     pub fn new(device: RenderDevice) -> Self {
         Self {
             device,
