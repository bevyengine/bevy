--- conflicted
+++ resolved
@@ -114,10 +114,7 @@
     pub zero_initialize_workgroup_memory: bool,
 }
 
-<<<<<<< HEAD
-#[derive(Clone, Debug, Eq, PartialEq)]
-=======
-#[derive(Copy, Clone, Debug, Error)]
+#[derive(Copy, Clone, Debug, Error, Eq, PartialEq)]
 #[error("RenderPipelineDescriptor has no FragmentState configured")]
 pub struct NoFragmentStateError;
 
@@ -131,8 +128,7 @@
     }
 }
 
-#[derive(Clone, Debug, Eq, PartialEq, Default)]
->>>>>>> acc8f6d4
+#[derive(Clone, Debug, Eq, PartialEq)]
 pub struct VertexState {
     /// The compiled shader module for this stage.
     pub shader: Handle<Shader>,
@@ -168,7 +164,6 @@
     pub targets: Vec<Option<ColorTargetState>>,
 }
 
-<<<<<<< HEAD
 impl Default for FragmentState {
     fn default() -> Self {
         Self {
@@ -177,11 +172,12 @@
             entry_point: Default::default(),
             targets: Default::default(),
         }
-=======
+    }
+}
+
 impl FragmentState {
     pub fn set_target(&mut self, index: usize, target: ColorTargetState) {
         filling_set_at(&mut self.targets, index, None, Some(target));
->>>>>>> acc8f6d4
     }
 }
 
@@ -202,7 +198,6 @@
     pub zero_initialize_workgroup_memory: bool,
 }
 
-<<<<<<< HEAD
 impl Default for ComputePipelineDescriptor {
     fn default() -> Self {
         Self {
@@ -215,12 +210,12 @@
             zero_initialize_workgroup_memory: Default::default(),
         }
     }
-=======
+}
+
 // utility function to set a value at the specified index, extending with
 // a filler value if the index is out of bounds.
 fn filling_set_at<T: Clone>(vec: &mut Vec<T>, index: usize, filler: T, value: T) {
     let num_to_fill = (index + 1).saturating_sub(vec.len());
     vec.extend(iter::repeat_n(filler, num_to_fill));
     vec[index] = value;
->>>>>>> acc8f6d4
 }