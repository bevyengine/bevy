--- conflicted
+++ resolved
@@ -85,7 +85,7 @@
         &mut self.value
     }
 
-<<<<<<< HEAD
+
     pub fn set_label(&mut self, label: Option<&str>) {
         let label = label.map(str::to_string);
 
@@ -100,13 +100,12 @@
         self.label.as_deref()
     }
 
-=======
+
     /// Queues writing of data from system RAM to VRAM using the [`RenderDevice`](crate::renderer::RenderDevice)
     /// and the provided [`RenderQueue`](crate::renderer::RenderQueue), if a GPU-side backing buffer already exists.
     ///
     /// If a GPU-side buffer does not already exist for this data, such a buffer is initialized with currently
     /// available data.
->>>>>>> 4e2600b7
     pub fn write_buffer(&mut self, device: &RenderDevice, queue: &RenderQueue) {
         self.scratch.write(&self.value).unwrap();
 
@@ -197,7 +196,6 @@
         offset
     }
 
-<<<<<<< HEAD
     pub fn set_label(&mut self, label: Option<&str>) {
         let label = label.map(str::to_string);
 
@@ -212,13 +210,11 @@
         self.label.as_deref()
     }
 
-=======
     /// Queues writing of data from system RAM to VRAM using the [`RenderDevice`](crate::renderer::RenderDevice)
     /// and the provided [`RenderQueue`](crate::renderer::RenderQueue).
     ///
     /// If there is no GPU-side buffer allocated to hold the data currently stored, or if a GPU-side buffer previously
     /// allocated does not have enough capacity, a new GPU-side buffer is created.
->>>>>>> 4e2600b7
     #[inline]
     pub fn write_buffer(&mut self, device: &RenderDevice, queue: &RenderQueue) {
         let size = self.scratch.as_ref().len();
