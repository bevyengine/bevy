use bevy_asset::{AssetLoader, AssetPath, Handle, LoadContext, LoadedAsset};
use bevy_reflect::{TypeUuid, Uuid};
use bevy_utils::{tracing::error, BoxedFuture};
use once_cell::sync::Lazy;
use regex::Regex;
<<<<<<< HEAD
use std::{borrow::Cow, marker::Copy, path::PathBuf, str::FromStr};
=======
use std::{borrow::Cow, marker::Copy, ops::Deref, path::PathBuf, str::FromStr};
>>>>>>> 38273161
use thiserror::Error;

use super::ShaderDefVal;

#[derive(Copy, Clone, Hash, Eq, PartialEq, Debug)]
pub struct ShaderId(Uuid);

impl ShaderId {
    #[allow(clippy::new_without_default)]
    pub fn new() -> Self {
        ShaderId(Uuid::new_v4())
    }
}

#[derive(Error, Debug)]
pub enum ShaderReflectError {
    #[error(transparent)]
    WgslParse(#[from] naga::front::wgsl::ParseError),
    #[error("GLSL Parse Error: {0:?}")]
    GlslParse(Vec<naga::front::glsl::Error>),
    #[error(transparent)]
    SpirVParse(#[from] naga::front::spv::Error),
    #[error(transparent)]
    Validation(#[from] naga::WithSpan<naga::valid::ValidationError>),
}
/// A shader, as defined by its [`ShaderSource`](wgpu::ShaderSource) and [`ShaderStage`](naga::ShaderStage)
/// This is an "unprocessed" shader. It can contain preprocessor directives.
#[derive(Debug, Clone, TypeUuid)]
#[uuid = "d95bc916-6c55-4de3-9622-37e7b6969fda"]
pub struct Shader {
    pub path: Option<String>,
    pub source: Source,
    pub import_path: Option<ShaderImport>,
    pub imports: Vec<ShaderImport>,
    // extra imports not specified in the source string
    pub additional_imports: Vec<naga_oil::compose::ImportDefinition>,
}

impl Shader {
    pub fn from_wgsl_with_path(
        source: impl Into<Cow<'static, str>>,
        path: impl Into<String>,
    ) -> Shader {
        Self {
            path: Some(path.into()),
            ..Self::from_wgsl(source)
        }
    }

    pub fn from_wgsl(source: impl Into<Cow<'static, str>>) -> Shader {
        let source = source.into();
        let shader_imports = SHADER_IMPORT_PROCESSOR.get_imports_from_str(&source);
        Shader {
            path: None,
            imports: shader_imports.imports,
            import_path: shader_imports.import_path,
            source: Source::Wgsl(source),
            additional_imports: Default::default(),
        }
    }

    pub fn from_glsl_with_path(
        source: impl Into<Cow<'static, str>>,
        stage: naga::ShaderStage,
        path: impl Into<String>,
    ) -> Shader {
        Self {
            path: Some(path.into()),
            ..Self::from_glsl(source, stage)
        }
    }

    pub fn from_glsl(source: impl Into<Cow<'static, str>>, stage: naga::ShaderStage) -> Shader {
        let source = source.into();
        let shader_imports = SHADER_IMPORT_PROCESSOR.get_imports_from_str(&source);
        Shader {
            path: None,
            imports: shader_imports.imports,
            import_path: shader_imports.import_path,
            source: Source::Glsl(source, stage),
            additional_imports: Default::default(),
        }
    }

    pub fn from_spirv(source: impl Into<Cow<'static, [u8]>>) -> Shader {
        Shader {
            path: None,
            imports: Vec::new(),
            import_path: None,
            source: Source::SpirV(source.into()),
            additional_imports: Default::default(),
        }
    }

    pub fn set_import_path<P: Into<String>>(&mut self, import_path: P) {
        self.import_path = Some(ShaderImport::Custom(import_path.into()));
    }

    #[must_use]
    pub fn with_import_path<P: Into<String>>(mut self, import_path: P) -> Self {
        self.set_import_path(import_path);
        self
    }

    #[inline]
    pub fn import_path(&self) -> Option<&ShaderImport> {
        self.import_path.as_ref()
    }

    pub fn imports(&self) -> impl ExactSizeIterator<Item = &ShaderImport> {
        self.imports.iter()
    }
}

impl<'a> From<&'a Shader> for naga_oil::compose::ComposableModuleDescriptor<'a> {
    fn from(shader: &'a Shader) -> Self {
        naga_oil::compose::ComposableModuleDescriptor {
            source: shader.source.as_str(),
            file_path: shader.path.as_deref().unwrap_or(""),
            language: (&shader.source).into(),
            additional_imports: &shader.additional_imports,
            ..Default::default()
        }
    }
}

impl<'a> From<&'a Shader> for naga_oil::compose::NagaModuleDescriptor<'a> {
    fn from(shader: &'a Shader) -> Self {
        naga_oil::compose::NagaModuleDescriptor {
            source: shader.source.as_str(),
            file_path: shader.path.as_deref().unwrap_or(""),
            shader_type: (&shader.source).into(),
            ..Default::default()
        }
    }
}

#[derive(Debug, Clone)]
pub enum Source {
    Wgsl(Cow<'static, str>),
    Glsl(Cow<'static, str>, naga::ShaderStage),
    SpirV(Cow<'static, [u8]>),
    // TODO: consider the following
    // PrecompiledSpirVMacros(HashMap<HashSet<String>, Vec<u32>>)
    // NagaModule(Module) ... Module impls Serialize/Deserialize
}

impl Source {
    pub fn as_str(&self) -> &str {
        match self {
            Source::Wgsl(s) | Source::Glsl(s, _) => s,
            Source::SpirV(_) => panic!("spirv not yet implemented"),
        }
    }
}

impl From<&Source> for naga_oil::compose::ShaderLanguage {
    fn from(value: &Source) -> Self {
        match value {
            Source::Wgsl(_) => naga_oil::compose::ShaderLanguage::Wgsl,
            Source::Glsl(_, _) => naga_oil::compose::ShaderLanguage::Glsl,
            Source::SpirV(_) => panic!("spirv not yet implemented"),
        }
    }
}

impl From<&Source> for naga_oil::compose::ShaderType {
    fn from(value: &Source) -> Self {
        match value {
            Source::Wgsl(_) => naga_oil::compose::ShaderType::Wgsl,
            Source::Glsl(_, naga::ShaderStage::Vertex) => naga_oil::compose::ShaderType::GlslVertex,
            Source::Glsl(_, naga::ShaderStage::Fragment) => {
                naga_oil::compose::ShaderType::GlslFragment
            }
            Source::Glsl(_, naga::ShaderStage::Compute) => {
                panic!("glsl compute not yet implemented")
            }
            Source::SpirV(_) => panic!("spirv not yet implemented"),
        }
    }
}

#[derive(Default)]
pub struct ShaderLoader;

impl AssetLoader for ShaderLoader {
    fn load<'a>(
        &'a self,
        bytes: &'a [u8],
        load_context: &'a mut LoadContext,
    ) -> BoxedFuture<'a, Result<(), anyhow::Error>> {
        Box::pin(async move {
            let ext = load_context.path().extension().unwrap().to_str().unwrap();

            let mut shader = match ext {
                "spv" => Shader::from_spirv(Vec::from(bytes)),
                "wgsl" => Shader::from_wgsl_with_path(
                    String::from_utf8(Vec::from(bytes))?,
                    load_context.path().to_string_lossy(),
                ),
                "vert" => Shader::from_glsl_with_path(
                    String::from_utf8(Vec::from(bytes))?,
                    naga::ShaderStage::Vertex,
                    load_context.path().to_string_lossy(),
                ),
                "frag" => Shader::from_glsl_with_path(
                    String::from_utf8(Vec::from(bytes))?,
                    naga::ShaderStage::Fragment,
                    load_context.path().to_string_lossy(),
                ),
                "comp" => Shader::from_glsl(
                    String::from_utf8(Vec::from(bytes))?,
                    naga::ShaderStage::Compute,
                ),
                _ => panic!("unhandled extension: {ext}"),
            };

            let shader_imports = SHADER_IMPORT_PROCESSOR.get_imports(&shader);
            if shader_imports.import_path.is_some() {
                shader.import_path = shader_imports.import_path;
            } else {
                shader.import_path = Some(ShaderImport::AssetPath(
                    load_context.path().to_string_lossy().to_string(),
                ));
            }
            let mut asset = LoadedAsset::new(shader);
            for import in shader_imports.imports {
                if let ShaderImport::AssetPath(asset_path) = import {
                    let path = PathBuf::from_str(&asset_path)?;
                    asset.add_dependency(path.into());
                }
            }

            load_context.set_default_asset(asset);
            Ok(())
        })
    }

    fn extensions(&self) -> &[&str] {
        &["spv", "wgsl", "vert", "frag", "comp"]
    }
}

<<<<<<< HEAD
=======
#[derive(Error, Debug, PartialEq, Eq)]
pub enum ProcessShaderError {
    #[error("Too many '# endif' lines. Each endif should be preceded by an if statement.")]
    TooManyEndIfs,
    #[error(
        "Not enough '# endif' lines. Each if statement should be followed by an endif statement."
    )]
    NotEnoughEndIfs,
    #[error("This Shader's format does not support processing shader defs.")]
    ShaderFormatDoesNotSupportShaderDefs,
    #[error("This Shader's format does not support imports.")]
    ShaderFormatDoesNotSupportImports,
    #[error("Unresolved import: {0:?}.")]
    UnresolvedImport(ShaderImport),
    #[error("The shader import {0:?} does not match the source file type. Support for this might be added in the future.")]
    MismatchedImportFormat(ShaderImport),
    #[error("Unknown shader def operator: '{operator}'")]
    UnknownShaderDefOperator { operator: String },
    #[error("Unknown shader def: '{shader_def_name}'")]
    UnknownShaderDef { shader_def_name: String },
    #[error(
        "Invalid shader def comparison for '{shader_def_name}': expected {expected}, got {value}"
    )]
    InvalidShaderDefComparisonValue {
        shader_def_name: String,
        expected: String,
        value: String,
    },
}

>>>>>>> 38273161
pub struct ShaderImportProcessor {
    import_asset_path_regex: Regex,
    import_custom_path_regex: Regex,
    define_import_path_regex: Regex,
}

#[derive(Debug, PartialEq, Eq, Clone, Hash)]
pub enum ShaderImport {
    AssetPath(String),
    Custom(String),
}

impl ShaderImport {
    pub fn as_str(&self) -> &str {
        match self {
            ShaderImport::AssetPath(s) | ShaderImport::Custom(s) => s,
        }
    }
}

impl Default for ShaderImportProcessor {
    fn default() -> Self {
        Self {
            import_asset_path_regex: Regex::new(r#"^\s*#\s*import\s+"([^\s]+)""#).unwrap(),
            import_custom_path_regex: Regex::new(r"^\s*#\s*import\s+([^\s]+)").unwrap(),
            define_import_path_regex: Regex::new(r"^\s*#\s*define_import_path\s+([^\s]+)").unwrap(),
        }
    }
}

#[derive(Default)]
pub struct ShaderImports {
    imports: Vec<ShaderImport>,
    import_path: Option<ShaderImport>,
}

impl ShaderImportProcessor {
    pub fn get_imports(&self, shader: &Shader) -> ShaderImports {
        match &shader.source {
            Source::Wgsl(source) => self.get_imports_from_str(source),
            Source::Glsl(source, _stage) => self.get_imports_from_str(source),
            Source::SpirV(_source) => ShaderImports::default(),
        }
    }

    pub fn get_imports_from_str(&self, shader: &str) -> ShaderImports {
        let mut shader_imports = ShaderImports::default();
        for line in shader.lines() {
            if let Some(cap) = self.import_asset_path_regex.captures(line) {
                let import = cap.get(1).unwrap();
                shader_imports
                    .imports
                    .push(ShaderImport::AssetPath(import.as_str().to_string()));
            } else if let Some(cap) = self.import_custom_path_regex.captures(line) {
                let import = cap.get(1).unwrap();
                shader_imports
                    .imports
                    .push(ShaderImport::Custom(import.as_str().to_string()));
            } else if let Some(cap) = self.define_import_path_regex.captures(line) {
                let path = cap.get(1).unwrap();
                shader_imports.import_path = Some(ShaderImport::Custom(path.as_str().to_string()));
            }
        }

        shader_imports
    }
}

pub static SHADER_IMPORT_PROCESSOR: Lazy<ShaderImportProcessor> =
    Lazy::new(ShaderImportProcessor::default);

<<<<<<< HEAD
=======
pub struct ShaderProcessor {
    ifdef_regex: Regex,
    ifndef_regex: Regex,
    ifop_regex: Regex,
    else_regex: Regex,
    endif_regex: Regex,
    def_regex: Regex,
    def_regex_delimited: Regex,
}

impl Default for ShaderProcessor {
    fn default() -> Self {
        Self {
            ifdef_regex: Regex::new(r"^\s*#\s*ifdef\s*([\w|\d|_]+)").unwrap(),
            ifndef_regex: Regex::new(r"^\s*#\s*ifndef\s*([\w|\d|_]+)").unwrap(),
            ifop_regex: Regex::new(r"^\s*#\s*if\s*([\w|\d|_]+)\s*([^\s]*)\s*([\w|\d]+)").unwrap(),
            else_regex: Regex::new(r"^\s*#\s*else").unwrap(),
            endif_regex: Regex::new(r"^\s*#\s*endif").unwrap(),
            def_regex: Regex::new(r"#\s*([\w|\d|_]+)").unwrap(),
            def_regex_delimited: Regex::new(r"#\s*\{([\w|\d|_]+)\}").unwrap(),
        }
    }
}

impl ShaderProcessor {
    pub fn process(
        &self,
        shader: &Shader,
        shader_defs: &[ShaderDefVal],
        shaders: &HashMap<Handle<Shader>, Shader>,
        import_handles: &HashMap<ShaderImport, Handle<Shader>>,
    ) -> Result<ProcessedShader, ProcessShaderError> {
        let shader_str = match &shader.source {
            Source::Wgsl(source) => source.deref(),
            Source::Glsl(source, _stage) => source.deref(),
            Source::SpirV(source) => {
                if shader_defs.is_empty() {
                    return Ok(ProcessedShader::SpirV(source.clone()));
                }
                return Err(ProcessShaderError::ShaderFormatDoesNotSupportShaderDefs);
            }
        };

        let shader_defs_unique =
            HashMap::<String, ShaderDefVal>::from_iter(shader_defs.iter().map(|v| match v {
                ShaderDefVal::Bool(k, _) | ShaderDefVal::Int(k, _) => (k.clone(), v.clone()),
            }));
        let mut scopes = vec![true];
        let mut final_string = String::new();
        for line in shader_str.lines() {
            if let Some(cap) = self.ifdef_regex.captures(line) {
                let def = cap.get(1).unwrap();
                scopes
                    .push(*scopes.last().unwrap() && shader_defs_unique.contains_key(def.as_str()));
            } else if let Some(cap) = self.ifndef_regex.captures(line) {
                let def = cap.get(1).unwrap();
                scopes.push(
                    *scopes.last().unwrap() && !shader_defs_unique.contains_key(def.as_str()),
                );
            } else if let Some(cap) = self.ifop_regex.captures(line) {
                let def = cap.get(1).unwrap();
                let op = cap.get(2).unwrap();
                let val = cap.get(3).unwrap();

                fn act_on<T: Eq + Ord>(a: T, b: T, op: &str) -> Result<bool, ProcessShaderError> {
                    match op {
                        "==" => Ok(a == b),
                        "!=" => Ok(a != b),
                        ">" => Ok(a > b),
                        ">=" => Ok(a >= b),
                        "<" => Ok(a < b),
                        "<=" => Ok(a <= b),
                        _ => Err(ProcessShaderError::UnknownShaderDefOperator {
                            operator: op.to_string(),
                        }),
                    }
                }

                let def = shader_defs_unique.get(def.as_str()).ok_or(
                    ProcessShaderError::UnknownShaderDef {
                        shader_def_name: def.as_str().to_string(),
                    },
                )?;
                let new_scope = match def {
                    ShaderDefVal::Bool(name, def) => {
                        let val = val.as_str().parse().map_err(|_| {
                            ProcessShaderError::InvalidShaderDefComparisonValue {
                                shader_def_name: name.clone(),
                                value: val.as_str().to_string(),
                                expected: "bool".to_string(),
                            }
                        })?;
                        act_on(*def, val, op.as_str())?
                    }
                    ShaderDefVal::Int(name, def) => {
                        let val = val.as_str().parse().map_err(|_| {
                            ProcessShaderError::InvalidShaderDefComparisonValue {
                                shader_def_name: name.clone(),
                                value: val.as_str().to_string(),
                                expected: "int".to_string(),
                            }
                        })?;
                        act_on(*def, val, op.as_str())?
                    }
                };
                scopes.push(*scopes.last().unwrap() && new_scope);
            } else if self.else_regex.is_match(line) {
                let mut is_parent_scope_truthy = true;
                if scopes.len() > 1 {
                    is_parent_scope_truthy = scopes[scopes.len() - 2];
                }
                if let Some(last) = scopes.last_mut() {
                    *last = is_parent_scope_truthy && !*last;
                }
            } else if self.endif_regex.is_match(line) {
                scopes.pop();
                if scopes.is_empty() {
                    return Err(ProcessShaderError::TooManyEndIfs);
                }
            } else if *scopes.last().unwrap() {
                if let Some(cap) = SHADER_IMPORT_PROCESSOR
                    .import_asset_path_regex
                    .captures(line)
                {
                    let import = ShaderImport::AssetPath(cap.get(1).unwrap().as_str().to_string());
                    self.apply_import(
                        import_handles,
                        shaders,
                        &import,
                        shader,
                        shader_defs,
                        &mut final_string,
                    )?;
                } else if let Some(cap) = SHADER_IMPORT_PROCESSOR
                    .import_custom_path_regex
                    .captures(line)
                {
                    let import = ShaderImport::Custom(cap.get(1).unwrap().as_str().to_string());
                    self.apply_import(
                        import_handles,
                        shaders,
                        &import,
                        shader,
                        shader_defs,
                        &mut final_string,
                    )?;
                } else if SHADER_IMPORT_PROCESSOR
                    .define_import_path_regex
                    .is_match(line)
                {
                    // ignore import path lines
                } else {
                    let mut line_with_defs = line.to_string();
                    for capture in self.def_regex.captures_iter(line) {
                        let def = capture.get(1).unwrap();
                        if let Some(def) = shader_defs_unique.get(def.as_str()) {
                            let def = match def {
                                ShaderDefVal::Bool(_, def) => def.to_string(),
                                ShaderDefVal::Int(_, def) => def.to_string(),
                            };
                            line_with_defs =
                                self.def_regex.replace(&line_with_defs, def).to_string();
                        }
                    }
                    for capture in self.def_regex_delimited.captures_iter(line) {
                        let def = capture.get(1).unwrap();
                        if let Some(def) = shader_defs_unique.get(def.as_str()) {
                            let def = match def {
                                ShaderDefVal::Bool(_, def) => def.to_string(),
                                ShaderDefVal::Int(_, def) => def.to_string(),
                            };
                            line_with_defs = self
                                .def_regex_delimited
                                .replace(&line_with_defs, def)
                                .to_string();
                        }
                    }
                    final_string.push_str(&line_with_defs);
                    final_string.push('\n');
                }
            }
        }

        if scopes.len() != 1 {
            return Err(ProcessShaderError::NotEnoughEndIfs);
        }

        let processed_source = Cow::from(final_string);

        match &shader.source {
            Source::Wgsl(_source) => Ok(ProcessedShader::Wgsl(processed_source)),
            Source::Glsl(_source, stage) => Ok(ProcessedShader::Glsl(processed_source, *stage)),
            Source::SpirV(_source) => {
                unreachable!("SpirV has early return");
            }
        }
    }

    fn apply_import(
        &self,
        import_handles: &HashMap<ShaderImport, Handle<Shader>>,
        shaders: &HashMap<Handle<Shader>, Shader>,
        import: &ShaderImport,
        shader: &Shader,
        shader_defs: &[ShaderDefVal],
        final_string: &mut String,
    ) -> Result<(), ProcessShaderError> {
        let imported_shader = import_handles
            .get(import)
            .and_then(|handle| shaders.get(handle))
            .ok_or_else(|| ProcessShaderError::UnresolvedImport(import.clone()))?;
        let imported_processed =
            self.process(imported_shader, shader_defs, shaders, import_handles)?;

        match &shader.source {
            Source::Wgsl(_) => {
                if let ProcessedShader::Wgsl(import_source) = &imported_processed {
                    final_string.push_str(import_source);
                } else {
                    return Err(ProcessShaderError::MismatchedImportFormat(import.clone()));
                }
            }
            Source::Glsl(_, _) => {
                if let ProcessedShader::Glsl(import_source, _) = &imported_processed {
                    final_string.push_str(import_source);
                } else {
                    return Err(ProcessShaderError::MismatchedImportFormat(import.clone()));
                }
            }
            Source::SpirV(_) => {
                return Err(ProcessShaderError::ShaderFormatDoesNotSupportImports);
            }
        }

        Ok(())
    }
}

>>>>>>> 38273161
/// A reference to a shader asset.
pub enum ShaderRef {
    /// Use the "default" shader for the current context.
    Default,
    /// A handle to a shader stored in the [`Assets<Shader>`](bevy_asset::Assets) resource
    Handle(Handle<Shader>),
    /// An asset path leading to a shader
    Path(AssetPath<'static>),
}

impl From<Handle<Shader>> for ShaderRef {
    fn from(handle: Handle<Shader>) -> Self {
        Self::Handle(handle)
    }
}

impl From<AssetPath<'static>> for ShaderRef {
    fn from(path: AssetPath<'static>) -> Self {
        Self::Path(path)
    }
}

impl From<&'static str> for ShaderRef {
    fn from(path: &'static str) -> Self {
        Self::Path(AssetPath::from(path))
    }
<<<<<<< HEAD
=======
}

#[cfg(test)]
mod tests {
    use bevy_asset::{Handle, HandleUntyped};
    use bevy_reflect::TypeUuid;
    use bevy_utils::HashMap;
    use naga::ShaderStage;

    use crate::render_resource::{
        ProcessShaderError, Shader, ShaderDefVal, ShaderImport, ShaderProcessor,
    };
    #[rustfmt::skip]
const WGSL: &str = r"
struct View {
    view_proj: mat4x4<f32>,
    world_position: vec3<f32>,
};
@group(0) @binding(0)
var<uniform> view: View;

#ifdef TEXTURE
@group(1) @binding(0)
var sprite_texture: texture_2d<f32>;
#endif

struct VertexOutput {
    @location(0) uv: vec2<f32>,
    @builtin(position) position: vec4<f32>,
};

@vertex
fn vertex(
    @location(0) vertex_position: vec3<f32>,
    @location(1) vertex_uv: vec2<f32>
) -> VertexOutput {
    var out: VertexOutput;
    out.uv = vertex_uv;
    out.position = view.view_proj * vec4<f32>(vertex_position, 1.0);
    return out;
}
";

    const WGSL_ELSE: &str = r"
struct View {
    view_proj: mat4x4<f32>,
    world_position: vec3<f32>,
};
@group(0) @binding(0)
var<uniform> view: View;

#ifdef TEXTURE
@group(1) @binding(0)
var sprite_texture: texture_2d<f32>;
#else
@group(1) @binding(0)
var sprite_texture: texture_2d_array<f32>;
#endif

struct VertexOutput {
    @location(0) uv: vec2<f32>,
    @builtin(position) position: vec4<f32>,
};

@vertex
fn vertex(
    @location(0) vertex_position: vec3<f32>,
    @location(1) vertex_uv: vec2<f32>
) -> VertexOutput {
    var out: VertexOutput;
    out.uv = vertex_uv;
    out.position = view.view_proj * vec4<f32>(vertex_position, 1.0);
    return out;
}
";

    const WGSL_NESTED_IFDEF: &str = r"
struct View {
    view_proj: mat4x4<f32>,
    world_position: vec3<f32>,
};
@group(0) @binding(0)
var<uniform> view: View;

# ifdef TEXTURE
# ifdef ATTRIBUTE
@group(1) @binding(0)
var sprite_texture: texture_2d<f32>;
# endif
# endif

struct VertexOutput {
    @location(0) uv: vec2<f32>,
    @builtin(position) position: vec4<f32>,
};

@vertex
fn vertex(
    @location(0) vertex_position: vec3<f32>,
    @location(1) vertex_uv: vec2<f32>
) -> VertexOutput {
    var out: VertexOutput;
    out.uv = vertex_uv;
    out.position = view.view_proj * vec4<f32>(vertex_position, 1.0);
    return out;
}
";

    const WGSL_NESTED_IFDEF_ELSE: &str = r"
struct View {
    view_proj: mat4x4<f32>,
    world_position: vec3<f32>,
};
@group(0) @binding(0)
var<uniform> view: View;

# ifdef TEXTURE
# ifdef ATTRIBUTE
@group(1) @binding(0)
var sprite_texture: texture_2d<f32>;
#else
@group(1) @binding(0)
var sprite_texture: texture_2d_array<f32>;
# endif
# endif

struct VertexOutput {
    @location(0) uv: vec2<f32>,
    @builtin(position) position: vec4<f32>,
};

@vertex
fn vertex(
    @location(0) vertex_position: vec3<f32>,
    @location(1) vertex_uv: vec2<f32>
) -> VertexOutput {
    var out: VertexOutput;
    out.uv = vertex_uv;
    out.position = view.view_proj * vec4<f32>(vertex_position, 1.0);
    return out;
}
";

    #[test]
    fn process_shader_def_defined() {
        #[rustfmt::skip]
    const EXPECTED: &str = r"
struct View {
    view_proj: mat4x4<f32>,
    world_position: vec3<f32>,
};
@group(0) @binding(0)
var<uniform> view: View;

@group(1) @binding(0)
var sprite_texture: texture_2d<f32>;

struct VertexOutput {
    @location(0) uv: vec2<f32>,
    @builtin(position) position: vec4<f32>,
};

@vertex
fn vertex(
    @location(0) vertex_position: vec3<f32>,
    @location(1) vertex_uv: vec2<f32>
) -> VertexOutput {
    var out: VertexOutput;
    out.uv = vertex_uv;
    out.position = view.view_proj * vec4<f32>(vertex_position, 1.0);
    return out;
}
";
        let processor = ShaderProcessor::default();
        let result = processor
            .process(
                &Shader::from_wgsl(WGSL),
                &["TEXTURE".into()],
                &HashMap::default(),
                &HashMap::default(),
            )
            .unwrap();
        assert_eq!(result.get_wgsl_source().unwrap(), EXPECTED);
    }

    #[test]
    fn process_shader_def_not_defined() {
        #[rustfmt::skip]
        const EXPECTED: &str = r"
struct View {
    view_proj: mat4x4<f32>,
    world_position: vec3<f32>,
};
@group(0) @binding(0)
var<uniform> view: View;


struct VertexOutput {
    @location(0) uv: vec2<f32>,
    @builtin(position) position: vec4<f32>,
};

@vertex
fn vertex(
    @location(0) vertex_position: vec3<f32>,
    @location(1) vertex_uv: vec2<f32>
) -> VertexOutput {
    var out: VertexOutput;
    out.uv = vertex_uv;
    out.position = view.view_proj * vec4<f32>(vertex_position, 1.0);
    return out;
}
";
        let processor = ShaderProcessor::default();
        let result = processor
            .process(
                &Shader::from_wgsl(WGSL),
                &[],
                &HashMap::default(),
                &HashMap::default(),
            )
            .unwrap();
        assert_eq!(result.get_wgsl_source().unwrap(), EXPECTED);
    }

    #[test]
    fn process_shader_def_else() {
        #[rustfmt::skip]
    const EXPECTED: &str = r"
struct View {
    view_proj: mat4x4<f32>,
    world_position: vec3<f32>,
};
@group(0) @binding(0)
var<uniform> view: View;

@group(1) @binding(0)
var sprite_texture: texture_2d_array<f32>;

struct VertexOutput {
    @location(0) uv: vec2<f32>,
    @builtin(position) position: vec4<f32>,
};

@vertex
fn vertex(
    @location(0) vertex_position: vec3<f32>,
    @location(1) vertex_uv: vec2<f32>
) -> VertexOutput {
    var out: VertexOutput;
    out.uv = vertex_uv;
    out.position = view.view_proj * vec4<f32>(vertex_position, 1.0);
    return out;
}
";
        let processor = ShaderProcessor::default();
        let result = processor
            .process(
                &Shader::from_wgsl(WGSL_ELSE),
                &[],
                &HashMap::default(),
                &HashMap::default(),
            )
            .unwrap();
        assert_eq!(result.get_wgsl_source().unwrap(), EXPECTED);
    }

    #[test]
    fn process_shader_def_unclosed() {
        #[rustfmt::skip]
        const INPUT: &str = r"
#ifdef FOO
";
        let processor = ShaderProcessor::default();
        let result = processor.process(
            &Shader::from_wgsl(INPUT),
            &[],
            &HashMap::default(),
            &HashMap::default(),
        );
        assert_eq!(result, Err(ProcessShaderError::NotEnoughEndIfs));
    }

    #[test]
    fn process_shader_def_too_closed() {
        #[rustfmt::skip]
        const INPUT: &str = r"
#endif
";
        let processor = ShaderProcessor::default();
        let result = processor.process(
            &Shader::from_wgsl(INPUT),
            &[],
            &HashMap::default(),
            &HashMap::default(),
        );
        assert_eq!(result, Err(ProcessShaderError::TooManyEndIfs));
    }

    #[test]
    fn process_shader_def_commented() {
        #[rustfmt::skip]
        const INPUT: &str = r"
// #ifdef FOO
fn foo() { }
";
        let processor = ShaderProcessor::default();
        let result = processor
            .process(
                &Shader::from_wgsl(INPUT),
                &[],
                &HashMap::default(),
                &HashMap::default(),
            )
            .unwrap();
        assert_eq!(result.get_wgsl_source().unwrap(), INPUT);
    }

    #[test]
    fn process_import_wgsl() {
        #[rustfmt::skip]
        const FOO: &str = r"
fn foo() { }
";
        #[rustfmt::skip]
        const INPUT: &str = r"
#import FOO
fn bar() { }
";
        #[rustfmt::skip]
        const EXPECTED: &str = r"

fn foo() { }
fn bar() { }
";
        let processor = ShaderProcessor::default();
        let mut shaders = HashMap::default();
        let mut import_handles = HashMap::default();
        let foo_handle = Handle::<Shader>::default();
        shaders.insert(foo_handle.clone_weak(), Shader::from_wgsl(FOO));
        import_handles.insert(
            ShaderImport::Custom("FOO".to_string()),
            foo_handle.clone_weak(),
        );
        let result = processor
            .process(&Shader::from_wgsl(INPUT), &[], &shaders, &import_handles)
            .unwrap();
        assert_eq!(result.get_wgsl_source().unwrap(), EXPECTED);
    }

    #[test]
    fn process_import_glsl() {
        #[rustfmt::skip]
        const FOO: &str = r"
void foo() { }
";
        #[rustfmt::skip]
        const INPUT: &str = r"
#import FOO
void bar() { }
";
        #[rustfmt::skip]
        const EXPECTED: &str = r"

void foo() { }
void bar() { }
";
        let processor = ShaderProcessor::default();
        let mut shaders = HashMap::default();
        let mut import_handles = HashMap::default();
        let foo_handle = Handle::<Shader>::default();
        shaders.insert(
            foo_handle.clone_weak(),
            Shader::from_glsl(FOO, ShaderStage::Vertex),
        );
        import_handles.insert(
            ShaderImport::Custom("FOO".to_string()),
            foo_handle.clone_weak(),
        );
        let result = processor
            .process(
                &Shader::from_glsl(INPUT, ShaderStage::Vertex),
                &[],
                &shaders,
                &import_handles,
            )
            .unwrap();
        assert_eq!(result.get_glsl_source().unwrap(), EXPECTED);
    }

    #[test]
    fn process_nested_shader_def_outer_defined_inner_not() {
        #[rustfmt::skip]
    const EXPECTED: &str = r"
struct View {
    view_proj: mat4x4<f32>,
    world_position: vec3<f32>,
};
@group(0) @binding(0)
var<uniform> view: View;


struct VertexOutput {
    @location(0) uv: vec2<f32>,
    @builtin(position) position: vec4<f32>,
};

@vertex
fn vertex(
    @location(0) vertex_position: vec3<f32>,
    @location(1) vertex_uv: vec2<f32>
) -> VertexOutput {
    var out: VertexOutput;
    out.uv = vertex_uv;
    out.position = view.view_proj * vec4<f32>(vertex_position, 1.0);
    return out;
}
";
        let processor = ShaderProcessor::default();
        let result = processor
            .process(
                &Shader::from_wgsl(WGSL_NESTED_IFDEF),
                &["TEXTURE".into()],
                &HashMap::default(),
                &HashMap::default(),
            )
            .unwrap();
        assert_eq!(result.get_wgsl_source().unwrap(), EXPECTED);
    }

    #[test]
    fn process_nested_shader_def_outer_defined_inner_else() {
        #[rustfmt::skip]
    const EXPECTED: &str = r"
struct View {
    view_proj: mat4x4<f32>,
    world_position: vec3<f32>,
};
@group(0) @binding(0)
var<uniform> view: View;

@group(1) @binding(0)
var sprite_texture: texture_2d_array<f32>;

struct VertexOutput {
    @location(0) uv: vec2<f32>,
    @builtin(position) position: vec4<f32>,
};

@vertex
fn vertex(
    @location(0) vertex_position: vec3<f32>,
    @location(1) vertex_uv: vec2<f32>
) -> VertexOutput {
    var out: VertexOutput;
    out.uv = vertex_uv;
    out.position = view.view_proj * vec4<f32>(vertex_position, 1.0);
    return out;
}
";
        let processor = ShaderProcessor::default();
        let result = processor
            .process(
                &Shader::from_wgsl(WGSL_NESTED_IFDEF_ELSE),
                &["TEXTURE".into()],
                &HashMap::default(),
                &HashMap::default(),
            )
            .unwrap();
        assert_eq!(result.get_wgsl_source().unwrap(), EXPECTED);
    }

    #[test]
    fn process_nested_shader_def_neither_defined() {
        #[rustfmt::skip]
    const EXPECTED: &str = r"
struct View {
    view_proj: mat4x4<f32>,
    world_position: vec3<f32>,
};
@group(0) @binding(0)
var<uniform> view: View;


struct VertexOutput {
    @location(0) uv: vec2<f32>,
    @builtin(position) position: vec4<f32>,
};

@vertex
fn vertex(
    @location(0) vertex_position: vec3<f32>,
    @location(1) vertex_uv: vec2<f32>
) -> VertexOutput {
    var out: VertexOutput;
    out.uv = vertex_uv;
    out.position = view.view_proj * vec4<f32>(vertex_position, 1.0);
    return out;
}
";
        let processor = ShaderProcessor::default();
        let result = processor
            .process(
                &Shader::from_wgsl(WGSL_NESTED_IFDEF),
                &[],
                &HashMap::default(),
                &HashMap::default(),
            )
            .unwrap();
        assert_eq!(result.get_wgsl_source().unwrap(), EXPECTED);
    }

    #[test]
    fn process_nested_shader_def_neither_defined_else() {
        #[rustfmt::skip]
    const EXPECTED: &str = r"
struct View {
    view_proj: mat4x4<f32>,
    world_position: vec3<f32>,
};
@group(0) @binding(0)
var<uniform> view: View;


struct VertexOutput {
    @location(0) uv: vec2<f32>,
    @builtin(position) position: vec4<f32>,
};

@vertex
fn vertex(
    @location(0) vertex_position: vec3<f32>,
    @location(1) vertex_uv: vec2<f32>
) -> VertexOutput {
    var out: VertexOutput;
    out.uv = vertex_uv;
    out.position = view.view_proj * vec4<f32>(vertex_position, 1.0);
    return out;
}
";
        let processor = ShaderProcessor::default();
        let result = processor
            .process(
                &Shader::from_wgsl(WGSL_NESTED_IFDEF_ELSE),
                &[],
                &HashMap::default(),
                &HashMap::default(),
            )
            .unwrap();
        assert_eq!(result.get_wgsl_source().unwrap(), EXPECTED);
    }

    #[test]
    fn process_nested_shader_def_inner_defined_outer_not() {
        #[rustfmt::skip]
    const EXPECTED: &str = r"
struct View {
    view_proj: mat4x4<f32>,
    world_position: vec3<f32>,
};
@group(0) @binding(0)
var<uniform> view: View;


struct VertexOutput {
    @location(0) uv: vec2<f32>,
    @builtin(position) position: vec4<f32>,
};

@vertex
fn vertex(
    @location(0) vertex_position: vec3<f32>,
    @location(1) vertex_uv: vec2<f32>
) -> VertexOutput {
    var out: VertexOutput;
    out.uv = vertex_uv;
    out.position = view.view_proj * vec4<f32>(vertex_position, 1.0);
    return out;
}
";
        let processor = ShaderProcessor::default();
        let result = processor
            .process(
                &Shader::from_wgsl(WGSL_NESTED_IFDEF),
                &["ATTRIBUTE".into()],
                &HashMap::default(),
                &HashMap::default(),
            )
            .unwrap();
        assert_eq!(result.get_wgsl_source().unwrap(), EXPECTED);
    }

    #[test]
    fn process_nested_shader_def_both_defined() {
        #[rustfmt::skip]
    const EXPECTED: &str = r"
struct View {
    view_proj: mat4x4<f32>,
    world_position: vec3<f32>,
};
@group(0) @binding(0)
var<uniform> view: View;

@group(1) @binding(0)
var sprite_texture: texture_2d<f32>;

struct VertexOutput {
    @location(0) uv: vec2<f32>,
    @builtin(position) position: vec4<f32>,
};

@vertex
fn vertex(
    @location(0) vertex_position: vec3<f32>,
    @location(1) vertex_uv: vec2<f32>
) -> VertexOutput {
    var out: VertexOutput;
    out.uv = vertex_uv;
    out.position = view.view_proj * vec4<f32>(vertex_position, 1.0);
    return out;
}
";
        let processor = ShaderProcessor::default();
        let result = processor
            .process(
                &Shader::from_wgsl(WGSL_NESTED_IFDEF),
                &["TEXTURE".into(), "ATTRIBUTE".into()],
                &HashMap::default(),
                &HashMap::default(),
            )
            .unwrap();
        assert_eq!(result.get_wgsl_source().unwrap(), EXPECTED);
    }

    #[test]
    fn process_import_ifdef() {
        #[rustfmt::skip]
        const FOO: &str = r"
#ifdef IMPORT_MISSING
fn in_import_missing() { }
#endif
#ifdef IMPORT_PRESENT
fn in_import_present() { }
#endif
";
        #[rustfmt::skip]
        const INPUT: &str = r"
#import FOO
#ifdef MAIN_MISSING
fn in_main_missing() { }
#endif
#ifdef MAIN_PRESENT
fn in_main_present() { }
#endif
";
        #[rustfmt::skip]
        const EXPECTED: &str = r"

fn in_import_present() { }
fn in_main_present() { }
";
        let processor = ShaderProcessor::default();
        let mut shaders = HashMap::default();
        let mut import_handles = HashMap::default();
        let foo_handle = Handle::<Shader>::default();
        shaders.insert(foo_handle.clone_weak(), Shader::from_wgsl(FOO));
        import_handles.insert(
            ShaderImport::Custom("FOO".to_string()),
            foo_handle.clone_weak(),
        );
        let result = processor
            .process(
                &Shader::from_wgsl(INPUT),
                &["MAIN_PRESENT".into(), "IMPORT_PRESENT".into()],
                &shaders,
                &import_handles,
            )
            .unwrap();
        assert_eq!(result.get_wgsl_source().unwrap(), EXPECTED);
    }

    #[test]
    fn process_import_in_import() {
        #[rustfmt::skip]
        const BAR: &str = r"
#ifdef DEEP
fn inner_import() { }
#endif
";
        const FOO: &str = r"
#import BAR
fn import() { }
";
        #[rustfmt::skip]
        const INPUT: &str = r"
#import FOO
fn in_main() { }
";
        #[rustfmt::skip]
        const EXPECTED: &str = r"


fn inner_import() { }
fn import() { }
fn in_main() { }
";
        let processor = ShaderProcessor::default();
        let mut shaders = HashMap::default();
        let mut import_handles = HashMap::default();
        {
            let bar_handle = Handle::<Shader>::default();
            shaders.insert(bar_handle.clone_weak(), Shader::from_wgsl(BAR));
            import_handles.insert(
                ShaderImport::Custom("BAR".to_string()),
                bar_handle.clone_weak(),
            );
        }
        {
            let foo_handle = HandleUntyped::weak_from_u64(Shader::TYPE_UUID, 1).typed();
            shaders.insert(foo_handle.clone_weak(), Shader::from_wgsl(FOO));
            import_handles.insert(
                ShaderImport::Custom("FOO".to_string()),
                foo_handle.clone_weak(),
            );
        }
        let result = processor
            .process(
                &Shader::from_wgsl(INPUT),
                &["DEEP".into()],
                &shaders,
                &import_handles,
            )
            .unwrap();
        assert_eq!(result.get_wgsl_source().unwrap(), EXPECTED);
    }

    #[test]
    fn process_import_in_ifdef() {
        #[rustfmt::skip]
        const BAR: &str = r"
fn bar() { }
";
        #[rustfmt::skip]
        const BAZ: &str = r"
fn baz() { }
";
        #[rustfmt::skip]
        const INPUT: &str = r"
#ifdef FOO
    #import BAR
#else
    #import BAZ
#endif
";
        #[rustfmt::skip]
        const EXPECTED_FOO: &str = r"

fn bar() { }
";
        #[rustfmt::skip]
        const EXPECTED: &str = r"

fn baz() { }
";
        let processor = ShaderProcessor::default();
        let mut shaders = HashMap::default();
        let mut import_handles = HashMap::default();
        {
            let bar_handle = Handle::<Shader>::default();
            shaders.insert(bar_handle.clone_weak(), Shader::from_wgsl(BAR));
            import_handles.insert(
                ShaderImport::Custom("BAR".to_string()),
                bar_handle.clone_weak(),
            );
        }
        {
            let baz_handle = HandleUntyped::weak_from_u64(Shader::TYPE_UUID, 1).typed();
            shaders.insert(baz_handle.clone_weak(), Shader::from_wgsl(BAZ));
            import_handles.insert(
                ShaderImport::Custom("BAZ".to_string()),
                baz_handle.clone_weak(),
            );
        }
        let result = processor
            .process(
                &Shader::from_wgsl(INPUT),
                &["FOO".into()],
                &shaders,
                &import_handles,
            )
            .unwrap();
        assert_eq!(result.get_wgsl_source().unwrap(), EXPECTED_FOO);

        let result = processor
            .process(&Shader::from_wgsl(INPUT), &[], &shaders, &import_handles)
            .unwrap();
        assert_eq!(result.get_wgsl_source().unwrap(), EXPECTED);
    }

    #[test]
    fn process_shader_def_unknown_operator() {
        #[rustfmt::skip]
        const WGSL: &str = r"
struct View {
    view_proj: mat4x4<f32>,
    world_position: vec3<f32>,
};
@group(0) @binding(0)
var<uniform> view: View;

#if TEXTURE !! true
@group(1) @binding(0)
var sprite_texture: texture_2d<f32>;
#endif

struct VertexOutput {
    @location(0) uv: vec2<f32>,
    @builtin(position) position: vec4<f32>,
};

@vertex
fn vertex(
    @location(0) vertex_position: vec3<f32>,
    @location(1) vertex_uv: vec2<f32>
) -> VertexOutput {
    var out: VertexOutput;
    out.uv = vertex_uv;
    out.position = view.view_proj * vec4<f32>(vertex_position, 1.0);
    return out;
}
";

        let processor = ShaderProcessor::default();

        let result_missing = processor.process(
            &Shader::from_wgsl(WGSL),
            &["TEXTURE".into()],
            &HashMap::default(),
            &HashMap::default(),
        );
        assert_eq!(
            result_missing,
            Err(ProcessShaderError::UnknownShaderDefOperator {
                operator: "!!".to_string()
            })
        );
    }
    #[test]
    fn process_shader_def_equal_int() {
        #[rustfmt::skip]
        const WGSL: &str = r"
struct View {
    view_proj: mat4x4<f32>,
    world_position: vec3<f32>,
};
@group(0) @binding(0)
var<uniform> view: View;

#if TEXTURE == 3
@group(1) @binding(0)
var sprite_texture: texture_2d<f32>;
#endif

struct VertexOutput {
    @location(0) uv: vec2<f32>,
    @builtin(position) position: vec4<f32>,
};

@vertex
fn vertex(
    @location(0) vertex_position: vec3<f32>,
    @location(1) vertex_uv: vec2<f32>
) -> VertexOutput {
    var out: VertexOutput;
    out.uv = vertex_uv;
    out.position = view.view_proj * vec4<f32>(vertex_position, 1.0);
    return out;
}
";

        #[rustfmt::skip]
        const EXPECTED_EQ: &str = r"
struct View {
    view_proj: mat4x4<f32>,
    world_position: vec3<f32>,
};
@group(0) @binding(0)
var<uniform> view: View;

@group(1) @binding(0)
var sprite_texture: texture_2d<f32>;

struct VertexOutput {
    @location(0) uv: vec2<f32>,
    @builtin(position) position: vec4<f32>,
};

@vertex
fn vertex(
    @location(0) vertex_position: vec3<f32>,
    @location(1) vertex_uv: vec2<f32>
) -> VertexOutput {
    var out: VertexOutput;
    out.uv = vertex_uv;
    out.position = view.view_proj * vec4<f32>(vertex_position, 1.0);
    return out;
}
";

        #[rustfmt::skip]
        const EXPECTED_NEQ: &str = r"
struct View {
    view_proj: mat4x4<f32>,
    world_position: vec3<f32>,
};
@group(0) @binding(0)
var<uniform> view: View;


struct VertexOutput {
    @location(0) uv: vec2<f32>,
    @builtin(position) position: vec4<f32>,
};

@vertex
fn vertex(
    @location(0) vertex_position: vec3<f32>,
    @location(1) vertex_uv: vec2<f32>
) -> VertexOutput {
    var out: VertexOutput;
    out.uv = vertex_uv;
    out.position = view.view_proj * vec4<f32>(vertex_position, 1.0);
    return out;
}
";
        let processor = ShaderProcessor::default();
        let result_eq = processor
            .process(
                &Shader::from_wgsl(WGSL),
                &[ShaderDefVal::Int("TEXTURE".to_string(), 3)],
                &HashMap::default(),
                &HashMap::default(),
            )
            .unwrap();
        assert_eq!(result_eq.get_wgsl_source().unwrap(), EXPECTED_EQ);

        let result_neq = processor
            .process(
                &Shader::from_wgsl(WGSL),
                &[ShaderDefVal::Int("TEXTURE".to_string(), 7)],
                &HashMap::default(),
                &HashMap::default(),
            )
            .unwrap();
        assert_eq!(result_neq.get_wgsl_source().unwrap(), EXPECTED_NEQ);

        let result_missing = processor.process(
            &Shader::from_wgsl(WGSL),
            &[],
            &HashMap::default(),
            &HashMap::default(),
        );
        assert_eq!(
            result_missing,
            Err(ProcessShaderError::UnknownShaderDef {
                shader_def_name: "TEXTURE".to_string()
            })
        );

        let result_wrong_type = processor.process(
            &Shader::from_wgsl(WGSL),
            &[ShaderDefVal::Bool("TEXTURE".to_string(), true)],
            &HashMap::default(),
            &HashMap::default(),
        );
        assert_eq!(
            result_wrong_type,
            Err(ProcessShaderError::InvalidShaderDefComparisonValue {
                shader_def_name: "TEXTURE".to_string(),
                expected: "bool".to_string(),
                value: "3".to_string()
            })
        );
    }

    #[test]
    fn process_shader_def_equal_bool() {
        #[rustfmt::skip]
        const WGSL: &str = r"
struct View {
    view_proj: mat4x4<f32>,
    world_position: vec3<f32>,
};
@group(0) @binding(0)
var<uniform> view: View;

#if TEXTURE == true
@group(1) @binding(0)
var sprite_texture: texture_2d<f32>;
#endif

struct VertexOutput {
    @location(0) uv: vec2<f32>,
    @builtin(position) position: vec4<f32>,
};

@vertex
fn vertex(
    @location(0) vertex_position: vec3<f32>,
    @location(1) vertex_uv: vec2<f32>
) -> VertexOutput {
    var out: VertexOutput;
    out.uv = vertex_uv;
    out.position = view.view_proj * vec4<f32>(vertex_position, 1.0);
    return out;
}
";

        #[rustfmt::skip]
        const EXPECTED_EQ: &str = r"
struct View {
    view_proj: mat4x4<f32>,
    world_position: vec3<f32>,
};
@group(0) @binding(0)
var<uniform> view: View;

@group(1) @binding(0)
var sprite_texture: texture_2d<f32>;

struct VertexOutput {
    @location(0) uv: vec2<f32>,
    @builtin(position) position: vec4<f32>,
};

@vertex
fn vertex(
    @location(0) vertex_position: vec3<f32>,
    @location(1) vertex_uv: vec2<f32>
) -> VertexOutput {
    var out: VertexOutput;
    out.uv = vertex_uv;
    out.position = view.view_proj * vec4<f32>(vertex_position, 1.0);
    return out;
}
";

        #[rustfmt::skip]
        const EXPECTED_NEQ: &str = r"
struct View {
    view_proj: mat4x4<f32>,
    world_position: vec3<f32>,
};
@group(0) @binding(0)
var<uniform> view: View;


struct VertexOutput {
    @location(0) uv: vec2<f32>,
    @builtin(position) position: vec4<f32>,
};

@vertex
fn vertex(
    @location(0) vertex_position: vec3<f32>,
    @location(1) vertex_uv: vec2<f32>
) -> VertexOutput {
    var out: VertexOutput;
    out.uv = vertex_uv;
    out.position = view.view_proj * vec4<f32>(vertex_position, 1.0);
    return out;
}
";
        let processor = ShaderProcessor::default();
        let result_eq = processor
            .process(
                &Shader::from_wgsl(WGSL),
                &[ShaderDefVal::Bool("TEXTURE".to_string(), true)],
                &HashMap::default(),
                &HashMap::default(),
            )
            .unwrap();
        assert_eq!(result_eq.get_wgsl_source().unwrap(), EXPECTED_EQ);

        let result_neq = processor
            .process(
                &Shader::from_wgsl(WGSL),
                &[ShaderDefVal::Bool("TEXTURE".to_string(), false)],
                &HashMap::default(),
                &HashMap::default(),
            )
            .unwrap();
        assert_eq!(result_neq.get_wgsl_source().unwrap(), EXPECTED_NEQ);
    }

    #[test]
    fn process_shader_def_not_equal_bool() {
        #[rustfmt::skip]
        const WGSL: &str = r"
struct View {
    view_proj: mat4x4<f32>,
    world_position: vec3<f32>,
};
@group(0) @binding(0)
var<uniform> view: View;

#if TEXTURE != false
@group(1) @binding(0)
var sprite_texture: texture_2d<f32>;
#endif

struct VertexOutput {
    @location(0) uv: vec2<f32>,
    @builtin(position) position: vec4<f32>,
};

@vertex
fn vertex(
    @location(0) vertex_position: vec3<f32>,
    @location(1) vertex_uv: vec2<f32>
) -> VertexOutput {
    var out: VertexOutput;
    out.uv = vertex_uv;
    out.position = view.view_proj * vec4<f32>(vertex_position, 1.0);
    return out;
}
";

        #[rustfmt::skip]
        const EXPECTED_EQ: &str = r"
struct View {
    view_proj: mat4x4<f32>,
    world_position: vec3<f32>,
};
@group(0) @binding(0)
var<uniform> view: View;

@group(1) @binding(0)
var sprite_texture: texture_2d<f32>;

struct VertexOutput {
    @location(0) uv: vec2<f32>,
    @builtin(position) position: vec4<f32>,
};

@vertex
fn vertex(
    @location(0) vertex_position: vec3<f32>,
    @location(1) vertex_uv: vec2<f32>
) -> VertexOutput {
    var out: VertexOutput;
    out.uv = vertex_uv;
    out.position = view.view_proj * vec4<f32>(vertex_position, 1.0);
    return out;
}
";

        #[rustfmt::skip]
        const EXPECTED_NEQ: &str = r"
struct View {
    view_proj: mat4x4<f32>,
    world_position: vec3<f32>,
};
@group(0) @binding(0)
var<uniform> view: View;


struct VertexOutput {
    @location(0) uv: vec2<f32>,
    @builtin(position) position: vec4<f32>,
};

@vertex
fn vertex(
    @location(0) vertex_position: vec3<f32>,
    @location(1) vertex_uv: vec2<f32>
) -> VertexOutput {
    var out: VertexOutput;
    out.uv = vertex_uv;
    out.position = view.view_proj * vec4<f32>(vertex_position, 1.0);
    return out;
}
";
        let processor = ShaderProcessor::default();
        let result_eq = processor
            .process(
                &Shader::from_wgsl(WGSL),
                &[ShaderDefVal::Bool("TEXTURE".to_string(), true)],
                &HashMap::default(),
                &HashMap::default(),
            )
            .unwrap();
        assert_eq!(result_eq.get_wgsl_source().unwrap(), EXPECTED_EQ);

        let result_neq = processor
            .process(
                &Shader::from_wgsl(WGSL),
                &[ShaderDefVal::Bool("TEXTURE".to_string(), false)],
                &HashMap::default(),
                &HashMap::default(),
            )
            .unwrap();
        assert_eq!(result_neq.get_wgsl_source().unwrap(), EXPECTED_NEQ);

        let result_missing = processor.process(
            &Shader::from_wgsl(WGSL),
            &[],
            &HashMap::default(),
            &HashMap::default(),
        );
        assert_eq!(
            result_missing,
            Err(ProcessShaderError::UnknownShaderDef {
                shader_def_name: "TEXTURE".to_string()
            })
        );

        let result_wrong_type = processor.process(
            &Shader::from_wgsl(WGSL),
            &[ShaderDefVal::Int("TEXTURE".to_string(), 7)],
            &HashMap::default(),
            &HashMap::default(),
        );
        assert_eq!(
            result_wrong_type,
            Err(ProcessShaderError::InvalidShaderDefComparisonValue {
                shader_def_name: "TEXTURE".to_string(),
                expected: "int".to_string(),
                value: "false".to_string()
            })
        );
    }

    #[test]
    fn process_shader_def_replace() {
        #[rustfmt::skip]
        const WGSL: &str = r"
struct View {
    view_proj: mat4x4<f32>,
    world_position: vec3<f32>,
};
@group(0) @binding(0)
var<uniform> view: View;

struct VertexOutput {
    @location(0) uv: vec2<f32>,
    @builtin(position) position: vec4<f32>,
};

@vertex
fn vertex(
    @location(0) vertex_position: vec3<f32>,
    @location(1) vertex_uv: vec2<f32>
) -> VertexOutput {
    var out: VertexOutput;
    out.uv = vertex_uv;
    var a: i32 = #FIRST_VALUE;
    var b: i32 = #FIRST_VALUE * #SECOND_VALUE;
    var c: i32 = #MISSING_VALUE;
    var d: bool = #BOOL_VALUE;
    out.position = view.view_proj * vec4<f32>(vertex_position, 1.0);
    return out;
}
";

        #[rustfmt::skip]
        const EXPECTED_REPLACED: &str = r"
struct View {
    view_proj: mat4x4<f32>,
    world_position: vec3<f32>,
};
@group(0) @binding(0)
var<uniform> view: View;

struct VertexOutput {
    @location(0) uv: vec2<f32>,
    @builtin(position) position: vec4<f32>,
};

@vertex
fn vertex(
    @location(0) vertex_position: vec3<f32>,
    @location(1) vertex_uv: vec2<f32>
) -> VertexOutput {
    var out: VertexOutput;
    out.uv = vertex_uv;
    var a: i32 = 5;
    var b: i32 = 5 * 3;
    var c: i32 = #MISSING_VALUE;
    var d: bool = true;
    out.position = view.view_proj * vec4<f32>(vertex_position, 1.0);
    return out;
}
";
        let processor = ShaderProcessor::default();
        let result = processor
            .process(
                &Shader::from_wgsl(WGSL),
                &[
                    ShaderDefVal::Bool("BOOL_VALUE".to_string(), true),
                    ShaderDefVal::Int("FIRST_VALUE".to_string(), 5),
                    ShaderDefVal::Int("SECOND_VALUE".to_string(), 3),
                ],
                &HashMap::default(),
                &HashMap::default(),
            )
            .unwrap();
        assert_eq!(result.get_wgsl_source().unwrap(), EXPECTED_REPLACED);
    }
>>>>>>> 38273161
}<|MERGE_RESOLUTION|>--- conflicted
+++ resolved
@@ -3,11 +3,7 @@
 use bevy_utils::{tracing::error, BoxedFuture};
 use once_cell::sync::Lazy;
 use regex::Regex;
-<<<<<<< HEAD
 use std::{borrow::Cow, marker::Copy, path::PathBuf, str::FromStr};
-=======
-use std::{borrow::Cow, marker::Copy, ops::Deref, path::PathBuf, str::FromStr};
->>>>>>> 38273161
 use thiserror::Error;
 
 use super::ShaderDefVal;
@@ -251,39 +247,6 @@
     }
 }
 
-<<<<<<< HEAD
-=======
-#[derive(Error, Debug, PartialEq, Eq)]
-pub enum ProcessShaderError {
-    #[error("Too many '# endif' lines. Each endif should be preceded by an if statement.")]
-    TooManyEndIfs,
-    #[error(
-        "Not enough '# endif' lines. Each if statement should be followed by an endif statement."
-    )]
-    NotEnoughEndIfs,
-    #[error("This Shader's format does not support processing shader defs.")]
-    ShaderFormatDoesNotSupportShaderDefs,
-    #[error("This Shader's format does not support imports.")]
-    ShaderFormatDoesNotSupportImports,
-    #[error("Unresolved import: {0:?}.")]
-    UnresolvedImport(ShaderImport),
-    #[error("The shader import {0:?} does not match the source file type. Support for this might be added in the future.")]
-    MismatchedImportFormat(ShaderImport),
-    #[error("Unknown shader def operator: '{operator}'")]
-    UnknownShaderDefOperator { operator: String },
-    #[error("Unknown shader def: '{shader_def_name}'")]
-    UnknownShaderDef { shader_def_name: String },
-    #[error(
-        "Invalid shader def comparison for '{shader_def_name}': expected {expected}, got {value}"
-    )]
-    InvalidShaderDefComparisonValue {
-        shader_def_name: String,
-        expected: String,
-        value: String,
-    },
-}
-
->>>>>>> 38273161
 pub struct ShaderImportProcessor {
     import_asset_path_regex: Regex,
     import_custom_path_regex: Regex,
@@ -355,247 +318,6 @@
 pub static SHADER_IMPORT_PROCESSOR: Lazy<ShaderImportProcessor> =
     Lazy::new(ShaderImportProcessor::default);
 
-<<<<<<< HEAD
-=======
-pub struct ShaderProcessor {
-    ifdef_regex: Regex,
-    ifndef_regex: Regex,
-    ifop_regex: Regex,
-    else_regex: Regex,
-    endif_regex: Regex,
-    def_regex: Regex,
-    def_regex_delimited: Regex,
-}
-
-impl Default for ShaderProcessor {
-    fn default() -> Self {
-        Self {
-            ifdef_regex: Regex::new(r"^\s*#\s*ifdef\s*([\w|\d|_]+)").unwrap(),
-            ifndef_regex: Regex::new(r"^\s*#\s*ifndef\s*([\w|\d|_]+)").unwrap(),
-            ifop_regex: Regex::new(r"^\s*#\s*if\s*([\w|\d|_]+)\s*([^\s]*)\s*([\w|\d]+)").unwrap(),
-            else_regex: Regex::new(r"^\s*#\s*else").unwrap(),
-            endif_regex: Regex::new(r"^\s*#\s*endif").unwrap(),
-            def_regex: Regex::new(r"#\s*([\w|\d|_]+)").unwrap(),
-            def_regex_delimited: Regex::new(r"#\s*\{([\w|\d|_]+)\}").unwrap(),
-        }
-    }
-}
-
-impl ShaderProcessor {
-    pub fn process(
-        &self,
-        shader: &Shader,
-        shader_defs: &[ShaderDefVal],
-        shaders: &HashMap<Handle<Shader>, Shader>,
-        import_handles: &HashMap<ShaderImport, Handle<Shader>>,
-    ) -> Result<ProcessedShader, ProcessShaderError> {
-        let shader_str = match &shader.source {
-            Source::Wgsl(source) => source.deref(),
-            Source::Glsl(source, _stage) => source.deref(),
-            Source::SpirV(source) => {
-                if shader_defs.is_empty() {
-                    return Ok(ProcessedShader::SpirV(source.clone()));
-                }
-                return Err(ProcessShaderError::ShaderFormatDoesNotSupportShaderDefs);
-            }
-        };
-
-        let shader_defs_unique =
-            HashMap::<String, ShaderDefVal>::from_iter(shader_defs.iter().map(|v| match v {
-                ShaderDefVal::Bool(k, _) | ShaderDefVal::Int(k, _) => (k.clone(), v.clone()),
-            }));
-        let mut scopes = vec![true];
-        let mut final_string = String::new();
-        for line in shader_str.lines() {
-            if let Some(cap) = self.ifdef_regex.captures(line) {
-                let def = cap.get(1).unwrap();
-                scopes
-                    .push(*scopes.last().unwrap() && shader_defs_unique.contains_key(def.as_str()));
-            } else if let Some(cap) = self.ifndef_regex.captures(line) {
-                let def = cap.get(1).unwrap();
-                scopes.push(
-                    *scopes.last().unwrap() && !shader_defs_unique.contains_key(def.as_str()),
-                );
-            } else if let Some(cap) = self.ifop_regex.captures(line) {
-                let def = cap.get(1).unwrap();
-                let op = cap.get(2).unwrap();
-                let val = cap.get(3).unwrap();
-
-                fn act_on<T: Eq + Ord>(a: T, b: T, op: &str) -> Result<bool, ProcessShaderError> {
-                    match op {
-                        "==" => Ok(a == b),
-                        "!=" => Ok(a != b),
-                        ">" => Ok(a > b),
-                        ">=" => Ok(a >= b),
-                        "<" => Ok(a < b),
-                        "<=" => Ok(a <= b),
-                        _ => Err(ProcessShaderError::UnknownShaderDefOperator {
-                            operator: op.to_string(),
-                        }),
-                    }
-                }
-
-                let def = shader_defs_unique.get(def.as_str()).ok_or(
-                    ProcessShaderError::UnknownShaderDef {
-                        shader_def_name: def.as_str().to_string(),
-                    },
-                )?;
-                let new_scope = match def {
-                    ShaderDefVal::Bool(name, def) => {
-                        let val = val.as_str().parse().map_err(|_| {
-                            ProcessShaderError::InvalidShaderDefComparisonValue {
-                                shader_def_name: name.clone(),
-                                value: val.as_str().to_string(),
-                                expected: "bool".to_string(),
-                            }
-                        })?;
-                        act_on(*def, val, op.as_str())?
-                    }
-                    ShaderDefVal::Int(name, def) => {
-                        let val = val.as_str().parse().map_err(|_| {
-                            ProcessShaderError::InvalidShaderDefComparisonValue {
-                                shader_def_name: name.clone(),
-                                value: val.as_str().to_string(),
-                                expected: "int".to_string(),
-                            }
-                        })?;
-                        act_on(*def, val, op.as_str())?
-                    }
-                };
-                scopes.push(*scopes.last().unwrap() && new_scope);
-            } else if self.else_regex.is_match(line) {
-                let mut is_parent_scope_truthy = true;
-                if scopes.len() > 1 {
-                    is_parent_scope_truthy = scopes[scopes.len() - 2];
-                }
-                if let Some(last) = scopes.last_mut() {
-                    *last = is_parent_scope_truthy && !*last;
-                }
-            } else if self.endif_regex.is_match(line) {
-                scopes.pop();
-                if scopes.is_empty() {
-                    return Err(ProcessShaderError::TooManyEndIfs);
-                }
-            } else if *scopes.last().unwrap() {
-                if let Some(cap) = SHADER_IMPORT_PROCESSOR
-                    .import_asset_path_regex
-                    .captures(line)
-                {
-                    let import = ShaderImport::AssetPath(cap.get(1).unwrap().as_str().to_string());
-                    self.apply_import(
-                        import_handles,
-                        shaders,
-                        &import,
-                        shader,
-                        shader_defs,
-                        &mut final_string,
-                    )?;
-                } else if let Some(cap) = SHADER_IMPORT_PROCESSOR
-                    .import_custom_path_regex
-                    .captures(line)
-                {
-                    let import = ShaderImport::Custom(cap.get(1).unwrap().as_str().to_string());
-                    self.apply_import(
-                        import_handles,
-                        shaders,
-                        &import,
-                        shader,
-                        shader_defs,
-                        &mut final_string,
-                    )?;
-                } else if SHADER_IMPORT_PROCESSOR
-                    .define_import_path_regex
-                    .is_match(line)
-                {
-                    // ignore import path lines
-                } else {
-                    let mut line_with_defs = line.to_string();
-                    for capture in self.def_regex.captures_iter(line) {
-                        let def = capture.get(1).unwrap();
-                        if let Some(def) = shader_defs_unique.get(def.as_str()) {
-                            let def = match def {
-                                ShaderDefVal::Bool(_, def) => def.to_string(),
-                                ShaderDefVal::Int(_, def) => def.to_string(),
-                            };
-                            line_with_defs =
-                                self.def_regex.replace(&line_with_defs, def).to_string();
-                        }
-                    }
-                    for capture in self.def_regex_delimited.captures_iter(line) {
-                        let def = capture.get(1).unwrap();
-                        if let Some(def) = shader_defs_unique.get(def.as_str()) {
-                            let def = match def {
-                                ShaderDefVal::Bool(_, def) => def.to_string(),
-                                ShaderDefVal::Int(_, def) => def.to_string(),
-                            };
-                            line_with_defs = self
-                                .def_regex_delimited
-                                .replace(&line_with_defs, def)
-                                .to_string();
-                        }
-                    }
-                    final_string.push_str(&line_with_defs);
-                    final_string.push('\n');
-                }
-            }
-        }
-
-        if scopes.len() != 1 {
-            return Err(ProcessShaderError::NotEnoughEndIfs);
-        }
-
-        let processed_source = Cow::from(final_string);
-
-        match &shader.source {
-            Source::Wgsl(_source) => Ok(ProcessedShader::Wgsl(processed_source)),
-            Source::Glsl(_source, stage) => Ok(ProcessedShader::Glsl(processed_source, *stage)),
-            Source::SpirV(_source) => {
-                unreachable!("SpirV has early return");
-            }
-        }
-    }
-
-    fn apply_import(
-        &self,
-        import_handles: &HashMap<ShaderImport, Handle<Shader>>,
-        shaders: &HashMap<Handle<Shader>, Shader>,
-        import: &ShaderImport,
-        shader: &Shader,
-        shader_defs: &[ShaderDefVal],
-        final_string: &mut String,
-    ) -> Result<(), ProcessShaderError> {
-        let imported_shader = import_handles
-            .get(import)
-            .and_then(|handle| shaders.get(handle))
-            .ok_or_else(|| ProcessShaderError::UnresolvedImport(import.clone()))?;
-        let imported_processed =
-            self.process(imported_shader, shader_defs, shaders, import_handles)?;
-
-        match &shader.source {
-            Source::Wgsl(_) => {
-                if let ProcessedShader::Wgsl(import_source) = &imported_processed {
-                    final_string.push_str(import_source);
-                } else {
-                    return Err(ProcessShaderError::MismatchedImportFormat(import.clone()));
-                }
-            }
-            Source::Glsl(_, _) => {
-                if let ProcessedShader::Glsl(import_source, _) = &imported_processed {
-                    final_string.push_str(import_source);
-                } else {
-                    return Err(ProcessShaderError::MismatchedImportFormat(import.clone()));
-                }
-            }
-            Source::SpirV(_) => {
-                return Err(ProcessShaderError::ShaderFormatDoesNotSupportImports);
-            }
-        }
-
-        Ok(())
-    }
-}
-
->>>>>>> 38273161
 /// A reference to a shader asset.
 pub enum ShaderRef {
     /// Use the "default" shader for the current context.
@@ -622,1316 +344,4 @@
     fn from(path: &'static str) -> Self {
         Self::Path(AssetPath::from(path))
     }
-<<<<<<< HEAD
-=======
-}
-
-#[cfg(test)]
-mod tests {
-    use bevy_asset::{Handle, HandleUntyped};
-    use bevy_reflect::TypeUuid;
-    use bevy_utils::HashMap;
-    use naga::ShaderStage;
-
-    use crate::render_resource::{
-        ProcessShaderError, Shader, ShaderDefVal, ShaderImport, ShaderProcessor,
-    };
-    #[rustfmt::skip]
-const WGSL: &str = r"
-struct View {
-    view_proj: mat4x4<f32>,
-    world_position: vec3<f32>,
-};
-@group(0) @binding(0)
-var<uniform> view: View;
-
-#ifdef TEXTURE
-@group(1) @binding(0)
-var sprite_texture: texture_2d<f32>;
-#endif
-
-struct VertexOutput {
-    @location(0) uv: vec2<f32>,
-    @builtin(position) position: vec4<f32>,
-};
-
-@vertex
-fn vertex(
-    @location(0) vertex_position: vec3<f32>,
-    @location(1) vertex_uv: vec2<f32>
-) -> VertexOutput {
-    var out: VertexOutput;
-    out.uv = vertex_uv;
-    out.position = view.view_proj * vec4<f32>(vertex_position, 1.0);
-    return out;
-}
-";
-
-    const WGSL_ELSE: &str = r"
-struct View {
-    view_proj: mat4x4<f32>,
-    world_position: vec3<f32>,
-};
-@group(0) @binding(0)
-var<uniform> view: View;
-
-#ifdef TEXTURE
-@group(1) @binding(0)
-var sprite_texture: texture_2d<f32>;
-#else
-@group(1) @binding(0)
-var sprite_texture: texture_2d_array<f32>;
-#endif
-
-struct VertexOutput {
-    @location(0) uv: vec2<f32>,
-    @builtin(position) position: vec4<f32>,
-};
-
-@vertex
-fn vertex(
-    @location(0) vertex_position: vec3<f32>,
-    @location(1) vertex_uv: vec2<f32>
-) -> VertexOutput {
-    var out: VertexOutput;
-    out.uv = vertex_uv;
-    out.position = view.view_proj * vec4<f32>(vertex_position, 1.0);
-    return out;
-}
-";
-
-    const WGSL_NESTED_IFDEF: &str = r"
-struct View {
-    view_proj: mat4x4<f32>,
-    world_position: vec3<f32>,
-};
-@group(0) @binding(0)
-var<uniform> view: View;
-
-# ifdef TEXTURE
-# ifdef ATTRIBUTE
-@group(1) @binding(0)
-var sprite_texture: texture_2d<f32>;
-# endif
-# endif
-
-struct VertexOutput {
-    @location(0) uv: vec2<f32>,
-    @builtin(position) position: vec4<f32>,
-};
-
-@vertex
-fn vertex(
-    @location(0) vertex_position: vec3<f32>,
-    @location(1) vertex_uv: vec2<f32>
-) -> VertexOutput {
-    var out: VertexOutput;
-    out.uv = vertex_uv;
-    out.position = view.view_proj * vec4<f32>(vertex_position, 1.0);
-    return out;
-}
-";
-
-    const WGSL_NESTED_IFDEF_ELSE: &str = r"
-struct View {
-    view_proj: mat4x4<f32>,
-    world_position: vec3<f32>,
-};
-@group(0) @binding(0)
-var<uniform> view: View;
-
-# ifdef TEXTURE
-# ifdef ATTRIBUTE
-@group(1) @binding(0)
-var sprite_texture: texture_2d<f32>;
-#else
-@group(1) @binding(0)
-var sprite_texture: texture_2d_array<f32>;
-# endif
-# endif
-
-struct VertexOutput {
-    @location(0) uv: vec2<f32>,
-    @builtin(position) position: vec4<f32>,
-};
-
-@vertex
-fn vertex(
-    @location(0) vertex_position: vec3<f32>,
-    @location(1) vertex_uv: vec2<f32>
-) -> VertexOutput {
-    var out: VertexOutput;
-    out.uv = vertex_uv;
-    out.position = view.view_proj * vec4<f32>(vertex_position, 1.0);
-    return out;
-}
-";
-
-    #[test]
-    fn process_shader_def_defined() {
-        #[rustfmt::skip]
-    const EXPECTED: &str = r"
-struct View {
-    view_proj: mat4x4<f32>,
-    world_position: vec3<f32>,
-};
-@group(0) @binding(0)
-var<uniform> view: View;
-
-@group(1) @binding(0)
-var sprite_texture: texture_2d<f32>;
-
-struct VertexOutput {
-    @location(0) uv: vec2<f32>,
-    @builtin(position) position: vec4<f32>,
-};
-
-@vertex
-fn vertex(
-    @location(0) vertex_position: vec3<f32>,
-    @location(1) vertex_uv: vec2<f32>
-) -> VertexOutput {
-    var out: VertexOutput;
-    out.uv = vertex_uv;
-    out.position = view.view_proj * vec4<f32>(vertex_position, 1.0);
-    return out;
-}
-";
-        let processor = ShaderProcessor::default();
-        let result = processor
-            .process(
-                &Shader::from_wgsl(WGSL),
-                &["TEXTURE".into()],
-                &HashMap::default(),
-                &HashMap::default(),
-            )
-            .unwrap();
-        assert_eq!(result.get_wgsl_source().unwrap(), EXPECTED);
-    }
-
-    #[test]
-    fn process_shader_def_not_defined() {
-        #[rustfmt::skip]
-        const EXPECTED: &str = r"
-struct View {
-    view_proj: mat4x4<f32>,
-    world_position: vec3<f32>,
-};
-@group(0) @binding(0)
-var<uniform> view: View;
-
-
-struct VertexOutput {
-    @location(0) uv: vec2<f32>,
-    @builtin(position) position: vec4<f32>,
-};
-
-@vertex
-fn vertex(
-    @location(0) vertex_position: vec3<f32>,
-    @location(1) vertex_uv: vec2<f32>
-) -> VertexOutput {
-    var out: VertexOutput;
-    out.uv = vertex_uv;
-    out.position = view.view_proj * vec4<f32>(vertex_position, 1.0);
-    return out;
-}
-";
-        let processor = ShaderProcessor::default();
-        let result = processor
-            .process(
-                &Shader::from_wgsl(WGSL),
-                &[],
-                &HashMap::default(),
-                &HashMap::default(),
-            )
-            .unwrap();
-        assert_eq!(result.get_wgsl_source().unwrap(), EXPECTED);
-    }
-
-    #[test]
-    fn process_shader_def_else() {
-        #[rustfmt::skip]
-    const EXPECTED: &str = r"
-struct View {
-    view_proj: mat4x4<f32>,
-    world_position: vec3<f32>,
-};
-@group(0) @binding(0)
-var<uniform> view: View;
-
-@group(1) @binding(0)
-var sprite_texture: texture_2d_array<f32>;
-
-struct VertexOutput {
-    @location(0) uv: vec2<f32>,
-    @builtin(position) position: vec4<f32>,
-};
-
-@vertex
-fn vertex(
-    @location(0) vertex_position: vec3<f32>,
-    @location(1) vertex_uv: vec2<f32>
-) -> VertexOutput {
-    var out: VertexOutput;
-    out.uv = vertex_uv;
-    out.position = view.view_proj * vec4<f32>(vertex_position, 1.0);
-    return out;
-}
-";
-        let processor = ShaderProcessor::default();
-        let result = processor
-            .process(
-                &Shader::from_wgsl(WGSL_ELSE),
-                &[],
-                &HashMap::default(),
-                &HashMap::default(),
-            )
-            .unwrap();
-        assert_eq!(result.get_wgsl_source().unwrap(), EXPECTED);
-    }
-
-    #[test]
-    fn process_shader_def_unclosed() {
-        #[rustfmt::skip]
-        const INPUT: &str = r"
-#ifdef FOO
-";
-        let processor = ShaderProcessor::default();
-        let result = processor.process(
-            &Shader::from_wgsl(INPUT),
-            &[],
-            &HashMap::default(),
-            &HashMap::default(),
-        );
-        assert_eq!(result, Err(ProcessShaderError::NotEnoughEndIfs));
-    }
-
-    #[test]
-    fn process_shader_def_too_closed() {
-        #[rustfmt::skip]
-        const INPUT: &str = r"
-#endif
-";
-        let processor = ShaderProcessor::default();
-        let result = processor.process(
-            &Shader::from_wgsl(INPUT),
-            &[],
-            &HashMap::default(),
-            &HashMap::default(),
-        );
-        assert_eq!(result, Err(ProcessShaderError::TooManyEndIfs));
-    }
-
-    #[test]
-    fn process_shader_def_commented() {
-        #[rustfmt::skip]
-        const INPUT: &str = r"
-// #ifdef FOO
-fn foo() { }
-";
-        let processor = ShaderProcessor::default();
-        let result = processor
-            .process(
-                &Shader::from_wgsl(INPUT),
-                &[],
-                &HashMap::default(),
-                &HashMap::default(),
-            )
-            .unwrap();
-        assert_eq!(result.get_wgsl_source().unwrap(), INPUT);
-    }
-
-    #[test]
-    fn process_import_wgsl() {
-        #[rustfmt::skip]
-        const FOO: &str = r"
-fn foo() { }
-";
-        #[rustfmt::skip]
-        const INPUT: &str = r"
-#import FOO
-fn bar() { }
-";
-        #[rustfmt::skip]
-        const EXPECTED: &str = r"
-
-fn foo() { }
-fn bar() { }
-";
-        let processor = ShaderProcessor::default();
-        let mut shaders = HashMap::default();
-        let mut import_handles = HashMap::default();
-        let foo_handle = Handle::<Shader>::default();
-        shaders.insert(foo_handle.clone_weak(), Shader::from_wgsl(FOO));
-        import_handles.insert(
-            ShaderImport::Custom("FOO".to_string()),
-            foo_handle.clone_weak(),
-        );
-        let result = processor
-            .process(&Shader::from_wgsl(INPUT), &[], &shaders, &import_handles)
-            .unwrap();
-        assert_eq!(result.get_wgsl_source().unwrap(), EXPECTED);
-    }
-
-    #[test]
-    fn process_import_glsl() {
-        #[rustfmt::skip]
-        const FOO: &str = r"
-void foo() { }
-";
-        #[rustfmt::skip]
-        const INPUT: &str = r"
-#import FOO
-void bar() { }
-";
-        #[rustfmt::skip]
-        const EXPECTED: &str = r"
-
-void foo() { }
-void bar() { }
-";
-        let processor = ShaderProcessor::default();
-        let mut shaders = HashMap::default();
-        let mut import_handles = HashMap::default();
-        let foo_handle = Handle::<Shader>::default();
-        shaders.insert(
-            foo_handle.clone_weak(),
-            Shader::from_glsl(FOO, ShaderStage::Vertex),
-        );
-        import_handles.insert(
-            ShaderImport::Custom("FOO".to_string()),
-            foo_handle.clone_weak(),
-        );
-        let result = processor
-            .process(
-                &Shader::from_glsl(INPUT, ShaderStage::Vertex),
-                &[],
-                &shaders,
-                &import_handles,
-            )
-            .unwrap();
-        assert_eq!(result.get_glsl_source().unwrap(), EXPECTED);
-    }
-
-    #[test]
-    fn process_nested_shader_def_outer_defined_inner_not() {
-        #[rustfmt::skip]
-    const EXPECTED: &str = r"
-struct View {
-    view_proj: mat4x4<f32>,
-    world_position: vec3<f32>,
-};
-@group(0) @binding(0)
-var<uniform> view: View;
-
-
-struct VertexOutput {
-    @location(0) uv: vec2<f32>,
-    @builtin(position) position: vec4<f32>,
-};
-
-@vertex
-fn vertex(
-    @location(0) vertex_position: vec3<f32>,
-    @location(1) vertex_uv: vec2<f32>
-) -> VertexOutput {
-    var out: VertexOutput;
-    out.uv = vertex_uv;
-    out.position = view.view_proj * vec4<f32>(vertex_position, 1.0);
-    return out;
-}
-";
-        let processor = ShaderProcessor::default();
-        let result = processor
-            .process(
-                &Shader::from_wgsl(WGSL_NESTED_IFDEF),
-                &["TEXTURE".into()],
-                &HashMap::default(),
-                &HashMap::default(),
-            )
-            .unwrap();
-        assert_eq!(result.get_wgsl_source().unwrap(), EXPECTED);
-    }
-
-    #[test]
-    fn process_nested_shader_def_outer_defined_inner_else() {
-        #[rustfmt::skip]
-    const EXPECTED: &str = r"
-struct View {
-    view_proj: mat4x4<f32>,
-    world_position: vec3<f32>,
-};
-@group(0) @binding(0)
-var<uniform> view: View;
-
-@group(1) @binding(0)
-var sprite_texture: texture_2d_array<f32>;
-
-struct VertexOutput {
-    @location(0) uv: vec2<f32>,
-    @builtin(position) position: vec4<f32>,
-};
-
-@vertex
-fn vertex(
-    @location(0) vertex_position: vec3<f32>,
-    @location(1) vertex_uv: vec2<f32>
-) -> VertexOutput {
-    var out: VertexOutput;
-    out.uv = vertex_uv;
-    out.position = view.view_proj * vec4<f32>(vertex_position, 1.0);
-    return out;
-}
-";
-        let processor = ShaderProcessor::default();
-        let result = processor
-            .process(
-                &Shader::from_wgsl(WGSL_NESTED_IFDEF_ELSE),
-                &["TEXTURE".into()],
-                &HashMap::default(),
-                &HashMap::default(),
-            )
-            .unwrap();
-        assert_eq!(result.get_wgsl_source().unwrap(), EXPECTED);
-    }
-
-    #[test]
-    fn process_nested_shader_def_neither_defined() {
-        #[rustfmt::skip]
-    const EXPECTED: &str = r"
-struct View {
-    view_proj: mat4x4<f32>,
-    world_position: vec3<f32>,
-};
-@group(0) @binding(0)
-var<uniform> view: View;
-
-
-struct VertexOutput {
-    @location(0) uv: vec2<f32>,
-    @builtin(position) position: vec4<f32>,
-};
-
-@vertex
-fn vertex(
-    @location(0) vertex_position: vec3<f32>,
-    @location(1) vertex_uv: vec2<f32>
-) -> VertexOutput {
-    var out: VertexOutput;
-    out.uv = vertex_uv;
-    out.position = view.view_proj * vec4<f32>(vertex_position, 1.0);
-    return out;
-}
-";
-        let processor = ShaderProcessor::default();
-        let result = processor
-            .process(
-                &Shader::from_wgsl(WGSL_NESTED_IFDEF),
-                &[],
-                &HashMap::default(),
-                &HashMap::default(),
-            )
-            .unwrap();
-        assert_eq!(result.get_wgsl_source().unwrap(), EXPECTED);
-    }
-
-    #[test]
-    fn process_nested_shader_def_neither_defined_else() {
-        #[rustfmt::skip]
-    const EXPECTED: &str = r"
-struct View {
-    view_proj: mat4x4<f32>,
-    world_position: vec3<f32>,
-};
-@group(0) @binding(0)
-var<uniform> view: View;
-
-
-struct VertexOutput {
-    @location(0) uv: vec2<f32>,
-    @builtin(position) position: vec4<f32>,
-};
-
-@vertex
-fn vertex(
-    @location(0) vertex_position: vec3<f32>,
-    @location(1) vertex_uv: vec2<f32>
-) -> VertexOutput {
-    var out: VertexOutput;
-    out.uv = vertex_uv;
-    out.position = view.view_proj * vec4<f32>(vertex_position, 1.0);
-    return out;
-}
-";
-        let processor = ShaderProcessor::default();
-        let result = processor
-            .process(
-                &Shader::from_wgsl(WGSL_NESTED_IFDEF_ELSE),
-                &[],
-                &HashMap::default(),
-                &HashMap::default(),
-            )
-            .unwrap();
-        assert_eq!(result.get_wgsl_source().unwrap(), EXPECTED);
-    }
-
-    #[test]
-    fn process_nested_shader_def_inner_defined_outer_not() {
-        #[rustfmt::skip]
-    const EXPECTED: &str = r"
-struct View {
-    view_proj: mat4x4<f32>,
-    world_position: vec3<f32>,
-};
-@group(0) @binding(0)
-var<uniform> view: View;
-
-
-struct VertexOutput {
-    @location(0) uv: vec2<f32>,
-    @builtin(position) position: vec4<f32>,
-};
-
-@vertex
-fn vertex(
-    @location(0) vertex_position: vec3<f32>,
-    @location(1) vertex_uv: vec2<f32>
-) -> VertexOutput {
-    var out: VertexOutput;
-    out.uv = vertex_uv;
-    out.position = view.view_proj * vec4<f32>(vertex_position, 1.0);
-    return out;
-}
-";
-        let processor = ShaderProcessor::default();
-        let result = processor
-            .process(
-                &Shader::from_wgsl(WGSL_NESTED_IFDEF),
-                &["ATTRIBUTE".into()],
-                &HashMap::default(),
-                &HashMap::default(),
-            )
-            .unwrap();
-        assert_eq!(result.get_wgsl_source().unwrap(), EXPECTED);
-    }
-
-    #[test]
-    fn process_nested_shader_def_both_defined() {
-        #[rustfmt::skip]
-    const EXPECTED: &str = r"
-struct View {
-    view_proj: mat4x4<f32>,
-    world_position: vec3<f32>,
-};
-@group(0) @binding(0)
-var<uniform> view: View;
-
-@group(1) @binding(0)
-var sprite_texture: texture_2d<f32>;
-
-struct VertexOutput {
-    @location(0) uv: vec2<f32>,
-    @builtin(position) position: vec4<f32>,
-};
-
-@vertex
-fn vertex(
-    @location(0) vertex_position: vec3<f32>,
-    @location(1) vertex_uv: vec2<f32>
-) -> VertexOutput {
-    var out: VertexOutput;
-    out.uv = vertex_uv;
-    out.position = view.view_proj * vec4<f32>(vertex_position, 1.0);
-    return out;
-}
-";
-        let processor = ShaderProcessor::default();
-        let result = processor
-            .process(
-                &Shader::from_wgsl(WGSL_NESTED_IFDEF),
-                &["TEXTURE".into(), "ATTRIBUTE".into()],
-                &HashMap::default(),
-                &HashMap::default(),
-            )
-            .unwrap();
-        assert_eq!(result.get_wgsl_source().unwrap(), EXPECTED);
-    }
-
-    #[test]
-    fn process_import_ifdef() {
-        #[rustfmt::skip]
-        const FOO: &str = r"
-#ifdef IMPORT_MISSING
-fn in_import_missing() { }
-#endif
-#ifdef IMPORT_PRESENT
-fn in_import_present() { }
-#endif
-";
-        #[rustfmt::skip]
-        const INPUT: &str = r"
-#import FOO
-#ifdef MAIN_MISSING
-fn in_main_missing() { }
-#endif
-#ifdef MAIN_PRESENT
-fn in_main_present() { }
-#endif
-";
-        #[rustfmt::skip]
-        const EXPECTED: &str = r"
-
-fn in_import_present() { }
-fn in_main_present() { }
-";
-        let processor = ShaderProcessor::default();
-        let mut shaders = HashMap::default();
-        let mut import_handles = HashMap::default();
-        let foo_handle = Handle::<Shader>::default();
-        shaders.insert(foo_handle.clone_weak(), Shader::from_wgsl(FOO));
-        import_handles.insert(
-            ShaderImport::Custom("FOO".to_string()),
-            foo_handle.clone_weak(),
-        );
-        let result = processor
-            .process(
-                &Shader::from_wgsl(INPUT),
-                &["MAIN_PRESENT".into(), "IMPORT_PRESENT".into()],
-                &shaders,
-                &import_handles,
-            )
-            .unwrap();
-        assert_eq!(result.get_wgsl_source().unwrap(), EXPECTED);
-    }
-
-    #[test]
-    fn process_import_in_import() {
-        #[rustfmt::skip]
-        const BAR: &str = r"
-#ifdef DEEP
-fn inner_import() { }
-#endif
-";
-        const FOO: &str = r"
-#import BAR
-fn import() { }
-";
-        #[rustfmt::skip]
-        const INPUT: &str = r"
-#import FOO
-fn in_main() { }
-";
-        #[rustfmt::skip]
-        const EXPECTED: &str = r"
-
-
-fn inner_import() { }
-fn import() { }
-fn in_main() { }
-";
-        let processor = ShaderProcessor::default();
-        let mut shaders = HashMap::default();
-        let mut import_handles = HashMap::default();
-        {
-            let bar_handle = Handle::<Shader>::default();
-            shaders.insert(bar_handle.clone_weak(), Shader::from_wgsl(BAR));
-            import_handles.insert(
-                ShaderImport::Custom("BAR".to_string()),
-                bar_handle.clone_weak(),
-            );
-        }
-        {
-            let foo_handle = HandleUntyped::weak_from_u64(Shader::TYPE_UUID, 1).typed();
-            shaders.insert(foo_handle.clone_weak(), Shader::from_wgsl(FOO));
-            import_handles.insert(
-                ShaderImport::Custom("FOO".to_string()),
-                foo_handle.clone_weak(),
-            );
-        }
-        let result = processor
-            .process(
-                &Shader::from_wgsl(INPUT),
-                &["DEEP".into()],
-                &shaders,
-                &import_handles,
-            )
-            .unwrap();
-        assert_eq!(result.get_wgsl_source().unwrap(), EXPECTED);
-    }
-
-    #[test]
-    fn process_import_in_ifdef() {
-        #[rustfmt::skip]
-        const BAR: &str = r"
-fn bar() { }
-";
-        #[rustfmt::skip]
-        const BAZ: &str = r"
-fn baz() { }
-";
-        #[rustfmt::skip]
-        const INPUT: &str = r"
-#ifdef FOO
-    #import BAR
-#else
-    #import BAZ
-#endif
-";
-        #[rustfmt::skip]
-        const EXPECTED_FOO: &str = r"
-
-fn bar() { }
-";
-        #[rustfmt::skip]
-        const EXPECTED: &str = r"
-
-fn baz() { }
-";
-        let processor = ShaderProcessor::default();
-        let mut shaders = HashMap::default();
-        let mut import_handles = HashMap::default();
-        {
-            let bar_handle = Handle::<Shader>::default();
-            shaders.insert(bar_handle.clone_weak(), Shader::from_wgsl(BAR));
-            import_handles.insert(
-                ShaderImport::Custom("BAR".to_string()),
-                bar_handle.clone_weak(),
-            );
-        }
-        {
-            let baz_handle = HandleUntyped::weak_from_u64(Shader::TYPE_UUID, 1).typed();
-            shaders.insert(baz_handle.clone_weak(), Shader::from_wgsl(BAZ));
-            import_handles.insert(
-                ShaderImport::Custom("BAZ".to_string()),
-                baz_handle.clone_weak(),
-            );
-        }
-        let result = processor
-            .process(
-                &Shader::from_wgsl(INPUT),
-                &["FOO".into()],
-                &shaders,
-                &import_handles,
-            )
-            .unwrap();
-        assert_eq!(result.get_wgsl_source().unwrap(), EXPECTED_FOO);
-
-        let result = processor
-            .process(&Shader::from_wgsl(INPUT), &[], &shaders, &import_handles)
-            .unwrap();
-        assert_eq!(result.get_wgsl_source().unwrap(), EXPECTED);
-    }
-
-    #[test]
-    fn process_shader_def_unknown_operator() {
-        #[rustfmt::skip]
-        const WGSL: &str = r"
-struct View {
-    view_proj: mat4x4<f32>,
-    world_position: vec3<f32>,
-};
-@group(0) @binding(0)
-var<uniform> view: View;
-
-#if TEXTURE !! true
-@group(1) @binding(0)
-var sprite_texture: texture_2d<f32>;
-#endif
-
-struct VertexOutput {
-    @location(0) uv: vec2<f32>,
-    @builtin(position) position: vec4<f32>,
-};
-
-@vertex
-fn vertex(
-    @location(0) vertex_position: vec3<f32>,
-    @location(1) vertex_uv: vec2<f32>
-) -> VertexOutput {
-    var out: VertexOutput;
-    out.uv = vertex_uv;
-    out.position = view.view_proj * vec4<f32>(vertex_position, 1.0);
-    return out;
-}
-";
-
-        let processor = ShaderProcessor::default();
-
-        let result_missing = processor.process(
-            &Shader::from_wgsl(WGSL),
-            &["TEXTURE".into()],
-            &HashMap::default(),
-            &HashMap::default(),
-        );
-        assert_eq!(
-            result_missing,
-            Err(ProcessShaderError::UnknownShaderDefOperator {
-                operator: "!!".to_string()
-            })
-        );
-    }
-    #[test]
-    fn process_shader_def_equal_int() {
-        #[rustfmt::skip]
-        const WGSL: &str = r"
-struct View {
-    view_proj: mat4x4<f32>,
-    world_position: vec3<f32>,
-};
-@group(0) @binding(0)
-var<uniform> view: View;
-
-#if TEXTURE == 3
-@group(1) @binding(0)
-var sprite_texture: texture_2d<f32>;
-#endif
-
-struct VertexOutput {
-    @location(0) uv: vec2<f32>,
-    @builtin(position) position: vec4<f32>,
-};
-
-@vertex
-fn vertex(
-    @location(0) vertex_position: vec3<f32>,
-    @location(1) vertex_uv: vec2<f32>
-) -> VertexOutput {
-    var out: VertexOutput;
-    out.uv = vertex_uv;
-    out.position = view.view_proj * vec4<f32>(vertex_position, 1.0);
-    return out;
-}
-";
-
-        #[rustfmt::skip]
-        const EXPECTED_EQ: &str = r"
-struct View {
-    view_proj: mat4x4<f32>,
-    world_position: vec3<f32>,
-};
-@group(0) @binding(0)
-var<uniform> view: View;
-
-@group(1) @binding(0)
-var sprite_texture: texture_2d<f32>;
-
-struct VertexOutput {
-    @location(0) uv: vec2<f32>,
-    @builtin(position) position: vec4<f32>,
-};
-
-@vertex
-fn vertex(
-    @location(0) vertex_position: vec3<f32>,
-    @location(1) vertex_uv: vec2<f32>
-) -> VertexOutput {
-    var out: VertexOutput;
-    out.uv = vertex_uv;
-    out.position = view.view_proj * vec4<f32>(vertex_position, 1.0);
-    return out;
-}
-";
-
-        #[rustfmt::skip]
-        const EXPECTED_NEQ: &str = r"
-struct View {
-    view_proj: mat4x4<f32>,
-    world_position: vec3<f32>,
-};
-@group(0) @binding(0)
-var<uniform> view: View;
-
-
-struct VertexOutput {
-    @location(0) uv: vec2<f32>,
-    @builtin(position) position: vec4<f32>,
-};
-
-@vertex
-fn vertex(
-    @location(0) vertex_position: vec3<f32>,
-    @location(1) vertex_uv: vec2<f32>
-) -> VertexOutput {
-    var out: VertexOutput;
-    out.uv = vertex_uv;
-    out.position = view.view_proj * vec4<f32>(vertex_position, 1.0);
-    return out;
-}
-";
-        let processor = ShaderProcessor::default();
-        let result_eq = processor
-            .process(
-                &Shader::from_wgsl(WGSL),
-                &[ShaderDefVal::Int("TEXTURE".to_string(), 3)],
-                &HashMap::default(),
-                &HashMap::default(),
-            )
-            .unwrap();
-        assert_eq!(result_eq.get_wgsl_source().unwrap(), EXPECTED_EQ);
-
-        let result_neq = processor
-            .process(
-                &Shader::from_wgsl(WGSL),
-                &[ShaderDefVal::Int("TEXTURE".to_string(), 7)],
-                &HashMap::default(),
-                &HashMap::default(),
-            )
-            .unwrap();
-        assert_eq!(result_neq.get_wgsl_source().unwrap(), EXPECTED_NEQ);
-
-        let result_missing = processor.process(
-            &Shader::from_wgsl(WGSL),
-            &[],
-            &HashMap::default(),
-            &HashMap::default(),
-        );
-        assert_eq!(
-            result_missing,
-            Err(ProcessShaderError::UnknownShaderDef {
-                shader_def_name: "TEXTURE".to_string()
-            })
-        );
-
-        let result_wrong_type = processor.process(
-            &Shader::from_wgsl(WGSL),
-            &[ShaderDefVal::Bool("TEXTURE".to_string(), true)],
-            &HashMap::default(),
-            &HashMap::default(),
-        );
-        assert_eq!(
-            result_wrong_type,
-            Err(ProcessShaderError::InvalidShaderDefComparisonValue {
-                shader_def_name: "TEXTURE".to_string(),
-                expected: "bool".to_string(),
-                value: "3".to_string()
-            })
-        );
-    }
-
-    #[test]
-    fn process_shader_def_equal_bool() {
-        #[rustfmt::skip]
-        const WGSL: &str = r"
-struct View {
-    view_proj: mat4x4<f32>,
-    world_position: vec3<f32>,
-};
-@group(0) @binding(0)
-var<uniform> view: View;
-
-#if TEXTURE == true
-@group(1) @binding(0)
-var sprite_texture: texture_2d<f32>;
-#endif
-
-struct VertexOutput {
-    @location(0) uv: vec2<f32>,
-    @builtin(position) position: vec4<f32>,
-};
-
-@vertex
-fn vertex(
-    @location(0) vertex_position: vec3<f32>,
-    @location(1) vertex_uv: vec2<f32>
-) -> VertexOutput {
-    var out: VertexOutput;
-    out.uv = vertex_uv;
-    out.position = view.view_proj * vec4<f32>(vertex_position, 1.0);
-    return out;
-}
-";
-
-        #[rustfmt::skip]
-        const EXPECTED_EQ: &str = r"
-struct View {
-    view_proj: mat4x4<f32>,
-    world_position: vec3<f32>,
-};
-@group(0) @binding(0)
-var<uniform> view: View;
-
-@group(1) @binding(0)
-var sprite_texture: texture_2d<f32>;
-
-struct VertexOutput {
-    @location(0) uv: vec2<f32>,
-    @builtin(position) position: vec4<f32>,
-};
-
-@vertex
-fn vertex(
-    @location(0) vertex_position: vec3<f32>,
-    @location(1) vertex_uv: vec2<f32>
-) -> VertexOutput {
-    var out: VertexOutput;
-    out.uv = vertex_uv;
-    out.position = view.view_proj * vec4<f32>(vertex_position, 1.0);
-    return out;
-}
-";
-
-        #[rustfmt::skip]
-        const EXPECTED_NEQ: &str = r"
-struct View {
-    view_proj: mat4x4<f32>,
-    world_position: vec3<f32>,
-};
-@group(0) @binding(0)
-var<uniform> view: View;
-
-
-struct VertexOutput {
-    @location(0) uv: vec2<f32>,
-    @builtin(position) position: vec4<f32>,
-};
-
-@vertex
-fn vertex(
-    @location(0) vertex_position: vec3<f32>,
-    @location(1) vertex_uv: vec2<f32>
-) -> VertexOutput {
-    var out: VertexOutput;
-    out.uv = vertex_uv;
-    out.position = view.view_proj * vec4<f32>(vertex_position, 1.0);
-    return out;
-}
-";
-        let processor = ShaderProcessor::default();
-        let result_eq = processor
-            .process(
-                &Shader::from_wgsl(WGSL),
-                &[ShaderDefVal::Bool("TEXTURE".to_string(), true)],
-                &HashMap::default(),
-                &HashMap::default(),
-            )
-            .unwrap();
-        assert_eq!(result_eq.get_wgsl_source().unwrap(), EXPECTED_EQ);
-
-        let result_neq = processor
-            .process(
-                &Shader::from_wgsl(WGSL),
-                &[ShaderDefVal::Bool("TEXTURE".to_string(), false)],
-                &HashMap::default(),
-                &HashMap::default(),
-            )
-            .unwrap();
-        assert_eq!(result_neq.get_wgsl_source().unwrap(), EXPECTED_NEQ);
-    }
-
-    #[test]
-    fn process_shader_def_not_equal_bool() {
-        #[rustfmt::skip]
-        const WGSL: &str = r"
-struct View {
-    view_proj: mat4x4<f32>,
-    world_position: vec3<f32>,
-};
-@group(0) @binding(0)
-var<uniform> view: View;
-
-#if TEXTURE != false
-@group(1) @binding(0)
-var sprite_texture: texture_2d<f32>;
-#endif
-
-struct VertexOutput {
-    @location(0) uv: vec2<f32>,
-    @builtin(position) position: vec4<f32>,
-};
-
-@vertex
-fn vertex(
-    @location(0) vertex_position: vec3<f32>,
-    @location(1) vertex_uv: vec2<f32>
-) -> VertexOutput {
-    var out: VertexOutput;
-    out.uv = vertex_uv;
-    out.position = view.view_proj * vec4<f32>(vertex_position, 1.0);
-    return out;
-}
-";
-
-        #[rustfmt::skip]
-        const EXPECTED_EQ: &str = r"
-struct View {
-    view_proj: mat4x4<f32>,
-    world_position: vec3<f32>,
-};
-@group(0) @binding(0)
-var<uniform> view: View;
-
-@group(1) @binding(0)
-var sprite_texture: texture_2d<f32>;
-
-struct VertexOutput {
-    @location(0) uv: vec2<f32>,
-    @builtin(position) position: vec4<f32>,
-};
-
-@vertex
-fn vertex(
-    @location(0) vertex_position: vec3<f32>,
-    @location(1) vertex_uv: vec2<f32>
-) -> VertexOutput {
-    var out: VertexOutput;
-    out.uv = vertex_uv;
-    out.position = view.view_proj * vec4<f32>(vertex_position, 1.0);
-    return out;
-}
-";
-
-        #[rustfmt::skip]
-        const EXPECTED_NEQ: &str = r"
-struct View {
-    view_proj: mat4x4<f32>,
-    world_position: vec3<f32>,
-};
-@group(0) @binding(0)
-var<uniform> view: View;
-
-
-struct VertexOutput {
-    @location(0) uv: vec2<f32>,
-    @builtin(position) position: vec4<f32>,
-};
-
-@vertex
-fn vertex(
-    @location(0) vertex_position: vec3<f32>,
-    @location(1) vertex_uv: vec2<f32>
-) -> VertexOutput {
-    var out: VertexOutput;
-    out.uv = vertex_uv;
-    out.position = view.view_proj * vec4<f32>(vertex_position, 1.0);
-    return out;
-}
-";
-        let processor = ShaderProcessor::default();
-        let result_eq = processor
-            .process(
-                &Shader::from_wgsl(WGSL),
-                &[ShaderDefVal::Bool("TEXTURE".to_string(), true)],
-                &HashMap::default(),
-                &HashMap::default(),
-            )
-            .unwrap();
-        assert_eq!(result_eq.get_wgsl_source().unwrap(), EXPECTED_EQ);
-
-        let result_neq = processor
-            .process(
-                &Shader::from_wgsl(WGSL),
-                &[ShaderDefVal::Bool("TEXTURE".to_string(), false)],
-                &HashMap::default(),
-                &HashMap::default(),
-            )
-            .unwrap();
-        assert_eq!(result_neq.get_wgsl_source().unwrap(), EXPECTED_NEQ);
-
-        let result_missing = processor.process(
-            &Shader::from_wgsl(WGSL),
-            &[],
-            &HashMap::default(),
-            &HashMap::default(),
-        );
-        assert_eq!(
-            result_missing,
-            Err(ProcessShaderError::UnknownShaderDef {
-                shader_def_name: "TEXTURE".to_string()
-            })
-        );
-
-        let result_wrong_type = processor.process(
-            &Shader::from_wgsl(WGSL),
-            &[ShaderDefVal::Int("TEXTURE".to_string(), 7)],
-            &HashMap::default(),
-            &HashMap::default(),
-        );
-        assert_eq!(
-            result_wrong_type,
-            Err(ProcessShaderError::InvalidShaderDefComparisonValue {
-                shader_def_name: "TEXTURE".to_string(),
-                expected: "int".to_string(),
-                value: "false".to_string()
-            })
-        );
-    }
-
-    #[test]
-    fn process_shader_def_replace() {
-        #[rustfmt::skip]
-        const WGSL: &str = r"
-struct View {
-    view_proj: mat4x4<f32>,
-    world_position: vec3<f32>,
-};
-@group(0) @binding(0)
-var<uniform> view: View;
-
-struct VertexOutput {
-    @location(0) uv: vec2<f32>,
-    @builtin(position) position: vec4<f32>,
-};
-
-@vertex
-fn vertex(
-    @location(0) vertex_position: vec3<f32>,
-    @location(1) vertex_uv: vec2<f32>
-) -> VertexOutput {
-    var out: VertexOutput;
-    out.uv = vertex_uv;
-    var a: i32 = #FIRST_VALUE;
-    var b: i32 = #FIRST_VALUE * #SECOND_VALUE;
-    var c: i32 = #MISSING_VALUE;
-    var d: bool = #BOOL_VALUE;
-    out.position = view.view_proj * vec4<f32>(vertex_position, 1.0);
-    return out;
-}
-";
-
-        #[rustfmt::skip]
-        const EXPECTED_REPLACED: &str = r"
-struct View {
-    view_proj: mat4x4<f32>,
-    world_position: vec3<f32>,
-};
-@group(0) @binding(0)
-var<uniform> view: View;
-
-struct VertexOutput {
-    @location(0) uv: vec2<f32>,
-    @builtin(position) position: vec4<f32>,
-};
-
-@vertex
-fn vertex(
-    @location(0) vertex_position: vec3<f32>,
-    @location(1) vertex_uv: vec2<f32>
-) -> VertexOutput {
-    var out: VertexOutput;
-    out.uv = vertex_uv;
-    var a: i32 = 5;
-    var b: i32 = 5 * 3;
-    var c: i32 = #MISSING_VALUE;
-    var d: bool = true;
-    out.position = view.view_proj * vec4<f32>(vertex_position, 1.0);
-    return out;
-}
-";
-        let processor = ShaderProcessor::default();
-        let result = processor
-            .process(
-                &Shader::from_wgsl(WGSL),
-                &[
-                    ShaderDefVal::Bool("BOOL_VALUE".to_string(), true),
-                    ShaderDefVal::Int("FIRST_VALUE".to_string(), 5),
-                    ShaderDefVal::Int("SECOND_VALUE".to_string(), 3),
-                ],
-                &HashMap::default(),
-                &HashMap::default(),
-            )
-            .unwrap();
-        assert_eq!(result.get_wgsl_source().unwrap(), EXPECTED_REPLACED);
-    }
->>>>>>> 38273161
 }