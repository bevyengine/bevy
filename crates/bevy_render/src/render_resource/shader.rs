use crate::render_resource::ShaderDefVal;
use bevy_asset::{AssetLoader, AssetPath, Handle, LoadContext, LoadedAsset};
use bevy_reflect::{TypeUuid, Uuid};
use bevy_utils::{tracing::error, BoxedFuture};
use once_cell::sync::Lazy;
use regex::Regex;
use std::{borrow::Cow, marker::Copy, path::PathBuf, str::FromStr};
use thiserror::Error;

#[derive(Copy, Clone, Hash, Eq, PartialEq, Debug)]
pub struct ShaderId(Uuid);

impl ShaderId {
    #[allow(clippy::new_without_default)]
    pub fn new() -> Self {
        ShaderId(Uuid::new_v4())
    }
}

#[derive(Error, Debug)]
pub enum ShaderReflectError {
    #[error(transparent)]
    WgslParse(#[from] naga::front::wgsl::ParseError),
    #[error("GLSL Parse Error: {0:?}")]
    GlslParse(Vec<naga::front::glsl::Error>),
    #[error(transparent)]
    SpirVParse(#[from] naga::front::spv::Error),
    #[error(transparent)]
    Validation(#[from] naga::WithSpan<naga::valid::ValidationError>),
}
/// A shader, as defined by its [`ShaderSource`](wgpu::ShaderSource) and [`ShaderStage`](naga::ShaderStage)
/// This is an "unprocessed" shader. It can contain preprocessor directives.
#[derive(Debug, Clone, TypeUuid)]
#[uuid = "d95bc916-6c55-4de3-9622-37e7b6969fda"]
pub struct Shader {
    pub path: Option<String>,
    pub source: Source,
    pub import_path: Option<ShaderImport>,
    pub imports: Vec<ShaderImport>,
    // extra imports not specified in the source string
    pub additional_imports: Vec<naga_oil::compose::ImportDefinition>,
    // any shader defs that will be included when this module is used
    pub shader_defs: Vec<ShaderDefVal>,
}

impl Shader {
    pub fn from_wgsl_with_path(
        source: impl Into<Cow<'static, str>>,
        path: impl Into<String>,
    ) -> Shader {
        Self {
            path: Some(path.into()),
            ..Self::from_wgsl(source)
        }
    }

    pub fn from_wgsl_with_path_and_defs(
        source: impl Into<Cow<'static, str>>,
        path: impl Into<String>,
        shader_defs: Vec<ShaderDefVal>,
    ) -> Shader {
        Self {
            shader_defs,
            ..Self::from_wgsl_with_path(source, path)
        }
    }

    pub fn from_wgsl(source: impl Into<Cow<'static, str>>) -> Shader {
        let source = source.into();
        let shader_imports = SHADER_IMPORT_PROCESSOR.get_imports_from_str(&source);
        Shader {
            path: None,
            imports: shader_imports.imports,
            import_path: shader_imports.import_path,
            source: Source::Wgsl(source),
            additional_imports: Default::default(),
            shader_defs: Default::default(),
        }
    }

    pub fn from_glsl_with_path(
        source: impl Into<Cow<'static, str>>,
        stage: naga::ShaderStage,
        path: impl Into<String>,
    ) -> Shader {
        Self {
            path: Some(path.into()),
            ..Self::from_glsl(source, stage)
        }
    }

    pub fn from_glsl(source: impl Into<Cow<'static, str>>, stage: naga::ShaderStage) -> Shader {
        let source = source.into();
        let shader_imports = SHADER_IMPORT_PROCESSOR.get_imports_from_str(&source);
        Shader {
            path: None,
            imports: shader_imports.imports,
            import_path: shader_imports.import_path,
            source: Source::Glsl(source, stage),
            additional_imports: Default::default(),
            shader_defs: Default::default(),
        }
    }

    pub fn from_spirv(source: impl Into<Cow<'static, [u8]>>) -> Shader {
        Shader {
            path: None,
            imports: Vec::new(),
            import_path: None,
            source: Source::SpirV(source.into()),
            additional_imports: Default::default(),
            shader_defs: Default::default(),
        }
    }

    pub fn set_import_path<P: Into<String>>(&mut self, import_path: P) {
        self.import_path = Some(ShaderImport::Custom(import_path.into()));
    }

    #[must_use]
    pub fn with_import_path<P: Into<String>>(mut self, import_path: P) -> Self {
        self.set_import_path(import_path);
        self
    }

    #[inline]
    pub fn import_path(&self) -> Option<&ShaderImport> {
        self.import_path.as_ref()
    }

    pub fn imports(&self) -> impl ExactSizeIterator<Item = &ShaderImport> {
        self.imports.iter()
    }
}

impl<'a> From<&'a Shader> for naga_oil::compose::ComposableModuleDescriptor<'a> {
    fn from(shader: &'a Shader) -> Self {
        let shader_defs = shader
            .shader_defs
            .iter()
            .map(|def| match def {
                ShaderDefVal::Bool(name, b) => {
                    (name.clone(), naga_oil::compose::ShaderDefValue::Bool(*b))
                }
                ShaderDefVal::Int(name, i) => {
                    (name.clone(), naga_oil::compose::ShaderDefValue::Int(*i))
                }
            })
            .collect();

        naga_oil::compose::ComposableModuleDescriptor {
            source: shader.source.as_str(),
            file_path: shader.path.as_deref().unwrap_or(""),
            language: (&shader.source).into(),
            additional_imports: &shader.additional_imports,
            shader_defs,
            ..Default::default()
        }
    }
}

impl<'a> From<&'a Shader> for naga_oil::compose::NagaModuleDescriptor<'a> {
    fn from(shader: &'a Shader) -> Self {
        naga_oil::compose::NagaModuleDescriptor {
            source: shader.source.as_str(),
            file_path: shader.path.as_deref().unwrap_or(""),
            shader_type: (&shader.source).into(),
            ..Default::default()
        }
    }
}

#[derive(Debug, Clone)]
pub enum Source {
    Wgsl(Cow<'static, str>),
    Glsl(Cow<'static, str>, naga::ShaderStage),
    SpirV(Cow<'static, [u8]>),
    // TODO: consider the following
    // PrecompiledSpirVMacros(HashMap<HashSet<String>, Vec<u32>>)
    // NagaModule(Module) ... Module impls Serialize/Deserialize
}

impl Source {
    pub fn as_str(&self) -> &str {
        match self {
            Source::Wgsl(s) | Source::Glsl(s, _) => s,
            Source::SpirV(_) => panic!("spirv not yet implemented"),
        }
    }
}

impl From<&Source> for naga_oil::compose::ShaderLanguage {
    fn from(value: &Source) -> Self {
        match value {
            Source::Wgsl(_) => naga_oil::compose::ShaderLanguage::Wgsl,
            Source::Glsl(_, _) => naga_oil::compose::ShaderLanguage::Glsl,
            Source::SpirV(_) => panic!("spirv not yet implemented"),
        }
    }
}

impl From<&Source> for naga_oil::compose::ShaderType {
    fn from(value: &Source) -> Self {
        match value {
            Source::Wgsl(_) => naga_oil::compose::ShaderType::Wgsl,
            Source::Glsl(_, naga::ShaderStage::Vertex) => naga_oil::compose::ShaderType::GlslVertex,
            Source::Glsl(_, naga::ShaderStage::Fragment) => {
                naga_oil::compose::ShaderType::GlslFragment
            }
            Source::Glsl(_, naga::ShaderStage::Compute) => {
                panic!("glsl compute not yet implemented")
            }
            Source::SpirV(_) => panic!("spirv not yet implemented"),
        }
    }
}

#[derive(Default)]
pub struct ShaderLoader;

impl AssetLoader for ShaderLoader {
    fn load<'a>(
        &'a self,
        bytes: &'a [u8],
        load_context: &'a mut LoadContext,
    ) -> BoxedFuture<'a, Result<(), anyhow::Error>> {
        Box::pin(async move {
            let ext = load_context.path().extension().unwrap().to_str().unwrap();

            let mut shader = match ext {
                "spv" => Shader::from_spirv(Vec::from(bytes)),
                "wgsl" => Shader::from_wgsl_with_path(
                    String::from_utf8(Vec::from(bytes))?,
                    load_context.path().to_string_lossy(),
                ),
                "vert" => Shader::from_glsl_with_path(
                    String::from_utf8(Vec::from(bytes))?,
                    naga::ShaderStage::Vertex,
                    load_context.path().to_string_lossy(),
                ),
                "frag" => Shader::from_glsl_with_path(
                    String::from_utf8(Vec::from(bytes))?,
                    naga::ShaderStage::Fragment,
                    load_context.path().to_string_lossy(),
                ),
                "comp" => Shader::from_glsl(
                    String::from_utf8(Vec::from(bytes))?,
                    naga::ShaderStage::Compute,
                ),
                _ => panic!("unhandled extension: {ext}"),
            };

            let shader_imports = SHADER_IMPORT_PROCESSOR.get_imports(&shader);
            if shader_imports.import_path.is_some() {
                shader.import_path = shader_imports.import_path;
            } else {
                shader.import_path = Some(ShaderImport::AssetPath(
                    load_context.path().to_string_lossy().to_string(),
                ));
            }
            let mut asset = LoadedAsset::new(shader);
            for import in shader_imports.imports {
                if let ShaderImport::AssetPath(asset_path) = import {
                    let path = PathBuf::from_str(&asset_path)?;
                    asset.add_dependency(path.into());
                }
            }

            load_context.set_default_asset(asset);
            Ok(())
        })
    }

    fn extensions(&self) -> &[&str] {
        &["spv", "wgsl", "vert", "frag", "comp"]
    }
}

pub struct ShaderImportProcessor {
    import_asset_path_regex: Regex,
    import_custom_path_regex: Regex,
    define_import_path_regex: Regex,
}

#[derive(Debug, PartialEq, Eq, Clone, Hash)]
pub enum ShaderImport {
    AssetPath(String),
    Custom(String),
}

impl ShaderImport {
    pub fn as_str(&self) -> &str {
        match self {
            ShaderImport::AssetPath(s) | ShaderImport::Custom(s) => s,
        }
    }
}

impl Default for ShaderImportProcessor {
    fn default() -> Self {
        Self {
            import_asset_path_regex: Regex::new(r#"^\s*#\s*import\s+"([^\s]+)""#).unwrap(),
            import_custom_path_regex: Regex::new(r"^\s*#\s*import\s+([^\s]+)").unwrap(),
            define_import_path_regex: Regex::new(r"^\s*#\s*define_import_path\s+([^\s]+)").unwrap(),
        }
    }
}

#[derive(Default)]
pub struct ShaderImports {
    imports: Vec<ShaderImport>,
    import_path: Option<ShaderImport>,
}

impl ShaderImportProcessor {
    pub fn get_imports(&self, shader: &Shader) -> ShaderImports {
        match &shader.source {
            Source::Wgsl(source) => self.get_imports_from_str(source),
            Source::Glsl(source, _stage) => self.get_imports_from_str(source),
            Source::SpirV(_source) => ShaderImports::default(),
        }
    }

    pub fn get_imports_from_str(&self, shader: &str) -> ShaderImports {
        let mut shader_imports = ShaderImports::default();
        for line in shader.lines() {
            if let Some(cap) = self.import_asset_path_regex.captures(line) {
                let import = cap.get(1).unwrap();
                shader_imports
                    .imports
                    .push(ShaderImport::AssetPath(import.as_str().to_string()));
            } else if let Some(cap) = self.import_custom_path_regex.captures(line) {
                let import = cap.get(1).unwrap();
                shader_imports
                    .imports
                    .push(ShaderImport::Custom(import.as_str().to_string()));
            } else if let Some(cap) = self.define_import_path_regex.captures(line) {
                let path = cap.get(1).unwrap();
                shader_imports.import_path = Some(ShaderImport::Custom(path.as_str().to_string()));
            }
        }

        shader_imports
    }
}

pub static SHADER_IMPORT_PROCESSOR: Lazy<ShaderImportProcessor> =
    Lazy::new(ShaderImportProcessor::default);

<<<<<<< HEAD
=======
pub struct ShaderProcessor {
    ifdef_regex: Regex,
    ifndef_regex: Regex,
    ifop_regex: Regex,
    else_regex: Regex,
    endif_regex: Regex,
    def_regex: Regex,
    def_regex_delimited: Regex,
}

impl Default for ShaderProcessor {
    fn default() -> Self {
        Self {
            ifdef_regex: Regex::new(r"^\s*#\s*ifdef\s*([\w|\d|_]+)").unwrap(),
            ifndef_regex: Regex::new(r"^\s*#\s*ifndef\s*([\w|\d|_]+)").unwrap(),
            ifop_regex: Regex::new(r"^\s*#\s*if\s*([\w|\d|_]+)\s*([^\s]*)\s*([\w|\d]+)").unwrap(),
            else_regex: Regex::new(r"^\s*#\s*else").unwrap(),
            endif_regex: Regex::new(r"^\s*#\s*endif").unwrap(),
            def_regex: Regex::new(r"#\s*([\w|\d|_]+)").unwrap(),
            def_regex_delimited: Regex::new(r"#\s*\{([\w|\d|_]+)\}").unwrap(),
        }
    }
}

impl ShaderProcessor {
    pub fn process(
        &self,
        shader: &Shader,
        shader_defs: &[ShaderDefVal],
        shaders: &HashMap<Handle<Shader>, Shader>,
        import_handles: &HashMap<ShaderImport, Handle<Shader>>,
    ) -> Result<ProcessedShader, ProcessShaderError> {
        let shader_str = match &shader.source {
            Source::Wgsl(source) => source.deref(),
            Source::Glsl(source, _stage) => source.deref(),
            Source::SpirV(source) => {
                if shader_defs.is_empty() {
                    return Ok(ProcessedShader::SpirV(source.clone()));
                }
                return Err(ProcessShaderError::ShaderFormatDoesNotSupportShaderDefs);
            }
        };

        let shader_defs_unique =
            HashMap::<String, ShaderDefVal>::from_iter(shader_defs.iter().map(|v| match v {
                ShaderDefVal::Bool(k, _) | ShaderDefVal::Int(k, _) | ShaderDefVal::UInt(k, _) => {
                    (k.clone(), v.clone())
                }
            }));
        let mut scopes = vec![true];
        let mut final_string = String::new();
        for line in shader_str.lines() {
            if let Some(cap) = self.ifdef_regex.captures(line) {
                let def = cap.get(1).unwrap();
                scopes
                    .push(*scopes.last().unwrap() && shader_defs_unique.contains_key(def.as_str()));
            } else if let Some(cap) = self.ifndef_regex.captures(line) {
                let def = cap.get(1).unwrap();
                scopes.push(
                    *scopes.last().unwrap() && !shader_defs_unique.contains_key(def.as_str()),
                );
            } else if let Some(cap) = self.ifop_regex.captures(line) {
                let def = cap.get(1).unwrap();
                let op = cap.get(2).unwrap();
                let val = cap.get(3).unwrap();

                fn act_on<T: Eq + Ord>(a: T, b: T, op: &str) -> Result<bool, ProcessShaderError> {
                    match op {
                        "==" => Ok(a == b),
                        "!=" => Ok(a != b),
                        ">" => Ok(a > b),
                        ">=" => Ok(a >= b),
                        "<" => Ok(a < b),
                        "<=" => Ok(a <= b),
                        _ => Err(ProcessShaderError::UnknownShaderDefOperator {
                            operator: op.to_string(),
                        }),
                    }
                }

                let def = shader_defs_unique.get(def.as_str()).ok_or(
                    ProcessShaderError::UnknownShaderDef {
                        shader_def_name: def.as_str().to_string(),
                    },
                )?;
                let new_scope = match def {
                    ShaderDefVal::Bool(name, def) => {
                        let val = val.as_str().parse().map_err(|_| {
                            ProcessShaderError::InvalidShaderDefComparisonValue {
                                shader_def_name: name.clone(),
                                value: val.as_str().to_string(),
                                expected: "bool".to_string(),
                            }
                        })?;
                        act_on(*def, val, op.as_str())?
                    }
                    ShaderDefVal::Int(name, def) => {
                        let val = val.as_str().parse().map_err(|_| {
                            ProcessShaderError::InvalidShaderDefComparisonValue {
                                shader_def_name: name.clone(),
                                value: val.as_str().to_string(),
                                expected: "int".to_string(),
                            }
                        })?;
                        act_on(*def, val, op.as_str())?
                    }
                    ShaderDefVal::UInt(name, def) => {
                        let val = val.as_str().parse().map_err(|_| {
                            ProcessShaderError::InvalidShaderDefComparisonValue {
                                shader_def_name: name.clone(),
                                value: val.as_str().to_string(),
                                expected: "uint".to_string(),
                            }
                        })?;
                        act_on(*def, val, op.as_str())?
                    }
                };
                scopes.push(*scopes.last().unwrap() && new_scope);
            } else if self.else_regex.is_match(line) {
                let mut is_parent_scope_truthy = true;
                if scopes.len() > 1 {
                    is_parent_scope_truthy = scopes[scopes.len() - 2];
                }
                if let Some(last) = scopes.last_mut() {
                    *last = is_parent_scope_truthy && !*last;
                }
            } else if self.endif_regex.is_match(line) {
                scopes.pop();
                if scopes.is_empty() {
                    return Err(ProcessShaderError::TooManyEndIfs);
                }
            } else if *scopes.last().unwrap() {
                if let Some(cap) = SHADER_IMPORT_PROCESSOR
                    .import_asset_path_regex
                    .captures(line)
                {
                    let import = ShaderImport::AssetPath(cap.get(1).unwrap().as_str().to_string());
                    self.apply_import(
                        import_handles,
                        shaders,
                        &import,
                        shader,
                        shader_defs,
                        &mut final_string,
                    )?;
                } else if let Some(cap) = SHADER_IMPORT_PROCESSOR
                    .import_custom_path_regex
                    .captures(line)
                {
                    let import = ShaderImport::Custom(cap.get(1).unwrap().as_str().to_string());
                    self.apply_import(
                        import_handles,
                        shaders,
                        &import,
                        shader,
                        shader_defs,
                        &mut final_string,
                    )?;
                } else if SHADER_IMPORT_PROCESSOR
                    .define_import_path_regex
                    .is_match(line)
                {
                    // ignore import path lines
                } else {
                    let mut line_with_defs = line.to_string();
                    for capture in self.def_regex.captures_iter(line) {
                        let def = capture.get(1).unwrap();
                        if let Some(def) = shader_defs_unique.get(def.as_str()) {
                            line_with_defs = self
                                .def_regex
                                .replace(&line_with_defs, def.value_as_string())
                                .to_string();
                        }
                    }
                    for capture in self.def_regex_delimited.captures_iter(line) {
                        let def = capture.get(1).unwrap();
                        if let Some(def) = shader_defs_unique.get(def.as_str()) {
                            line_with_defs = self
                                .def_regex_delimited
                                .replace(&line_with_defs, def.value_as_string())
                                .to_string();
                        }
                    }
                    final_string.push_str(&line_with_defs);
                    final_string.push('\n');
                }
            }
        }

        if scopes.len() != 1 {
            return Err(ProcessShaderError::NotEnoughEndIfs);
        }

        let processed_source = Cow::from(final_string);

        match &shader.source {
            Source::Wgsl(_source) => Ok(ProcessedShader::Wgsl(processed_source)),
            Source::Glsl(_source, stage) => Ok(ProcessedShader::Glsl(processed_source, *stage)),
            Source::SpirV(_source) => {
                unreachable!("SpirV has early return");
            }
        }
    }

    fn apply_import(
        &self,
        import_handles: &HashMap<ShaderImport, Handle<Shader>>,
        shaders: &HashMap<Handle<Shader>, Shader>,
        import: &ShaderImport,
        shader: &Shader,
        shader_defs: &[ShaderDefVal],
        final_string: &mut String,
    ) -> Result<(), ProcessShaderError> {
        let imported_shader = import_handles
            .get(import)
            .and_then(|handle| shaders.get(handle))
            .ok_or_else(|| ProcessShaderError::UnresolvedImport(import.clone()))?;
        let imported_processed =
            self.process(imported_shader, shader_defs, shaders, import_handles)?;

        match &shader.source {
            Source::Wgsl(_) => {
                if let ProcessedShader::Wgsl(import_source) = &imported_processed {
                    final_string.push_str(import_source);
                } else {
                    return Err(ProcessShaderError::MismatchedImportFormat(import.clone()));
                }
            }
            Source::Glsl(_, _) => {
                if let ProcessedShader::Glsl(import_source, _) = &imported_processed {
                    final_string.push_str(import_source);
                } else {
                    return Err(ProcessShaderError::MismatchedImportFormat(import.clone()));
                }
            }
            Source::SpirV(_) => {
                return Err(ProcessShaderError::ShaderFormatDoesNotSupportImports);
            }
        }

        Ok(())
    }
}

>>>>>>> 8eedc8f6
/// A reference to a shader asset.
pub enum ShaderRef {
    /// Use the "default" shader for the current context.
    Default,
    /// A handle to a shader stored in the [`Assets<Shader>`](bevy_asset::Assets) resource
    Handle(Handle<Shader>),
    /// An asset path leading to a shader
    Path(AssetPath<'static>),
}

impl From<Handle<Shader>> for ShaderRef {
    fn from(handle: Handle<Shader>) -> Self {
        Self::Handle(handle)
    }
}

impl From<AssetPath<'static>> for ShaderRef {
    fn from(path: AssetPath<'static>) -> Self {
        Self::Path(path)
    }
}

impl From<&'static str> for ShaderRef {
    fn from(path: &'static str) -> Self {
        Self::Path(AssetPath::from(path))
    }
}<|MERGE_RESOLUTION|>--- conflicted
+++ resolved
@@ -144,6 +144,9 @@
                 }
                 ShaderDefVal::Int(name, i) => {
                     (name.clone(), naga_oil::compose::ShaderDefValue::Int(*i))
+                }
+                ShaderDefVal::UInt(name, i) => {
+                    (name.clone(), naga_oil::compose::ShaderDefValue::UInt(*i))
                 }
             })
             .collect();
@@ -347,253 +350,6 @@
 pub static SHADER_IMPORT_PROCESSOR: Lazy<ShaderImportProcessor> =
     Lazy::new(ShaderImportProcessor::default);
 
-<<<<<<< HEAD
-=======
-pub struct ShaderProcessor {
-    ifdef_regex: Regex,
-    ifndef_regex: Regex,
-    ifop_regex: Regex,
-    else_regex: Regex,
-    endif_regex: Regex,
-    def_regex: Regex,
-    def_regex_delimited: Regex,
-}
-
-impl Default for ShaderProcessor {
-    fn default() -> Self {
-        Self {
-            ifdef_regex: Regex::new(r"^\s*#\s*ifdef\s*([\w|\d|_]+)").unwrap(),
-            ifndef_regex: Regex::new(r"^\s*#\s*ifndef\s*([\w|\d|_]+)").unwrap(),
-            ifop_regex: Regex::new(r"^\s*#\s*if\s*([\w|\d|_]+)\s*([^\s]*)\s*([\w|\d]+)").unwrap(),
-            else_regex: Regex::new(r"^\s*#\s*else").unwrap(),
-            endif_regex: Regex::new(r"^\s*#\s*endif").unwrap(),
-            def_regex: Regex::new(r"#\s*([\w|\d|_]+)").unwrap(),
-            def_regex_delimited: Regex::new(r"#\s*\{([\w|\d|_]+)\}").unwrap(),
-        }
-    }
-}
-
-impl ShaderProcessor {
-    pub fn process(
-        &self,
-        shader: &Shader,
-        shader_defs: &[ShaderDefVal],
-        shaders: &HashMap<Handle<Shader>, Shader>,
-        import_handles: &HashMap<ShaderImport, Handle<Shader>>,
-    ) -> Result<ProcessedShader, ProcessShaderError> {
-        let shader_str = match &shader.source {
-            Source::Wgsl(source) => source.deref(),
-            Source::Glsl(source, _stage) => source.deref(),
-            Source::SpirV(source) => {
-                if shader_defs.is_empty() {
-                    return Ok(ProcessedShader::SpirV(source.clone()));
-                }
-                return Err(ProcessShaderError::ShaderFormatDoesNotSupportShaderDefs);
-            }
-        };
-
-        let shader_defs_unique =
-            HashMap::<String, ShaderDefVal>::from_iter(shader_defs.iter().map(|v| match v {
-                ShaderDefVal::Bool(k, _) | ShaderDefVal::Int(k, _) | ShaderDefVal::UInt(k, _) => {
-                    (k.clone(), v.clone())
-                }
-            }));
-        let mut scopes = vec![true];
-        let mut final_string = String::new();
-        for line in shader_str.lines() {
-            if let Some(cap) = self.ifdef_regex.captures(line) {
-                let def = cap.get(1).unwrap();
-                scopes
-                    .push(*scopes.last().unwrap() && shader_defs_unique.contains_key(def.as_str()));
-            } else if let Some(cap) = self.ifndef_regex.captures(line) {
-                let def = cap.get(1).unwrap();
-                scopes.push(
-                    *scopes.last().unwrap() && !shader_defs_unique.contains_key(def.as_str()),
-                );
-            } else if let Some(cap) = self.ifop_regex.captures(line) {
-                let def = cap.get(1).unwrap();
-                let op = cap.get(2).unwrap();
-                let val = cap.get(3).unwrap();
-
-                fn act_on<T: Eq + Ord>(a: T, b: T, op: &str) -> Result<bool, ProcessShaderError> {
-                    match op {
-                        "==" => Ok(a == b),
-                        "!=" => Ok(a != b),
-                        ">" => Ok(a > b),
-                        ">=" => Ok(a >= b),
-                        "<" => Ok(a < b),
-                        "<=" => Ok(a <= b),
-                        _ => Err(ProcessShaderError::UnknownShaderDefOperator {
-                            operator: op.to_string(),
-                        }),
-                    }
-                }
-
-                let def = shader_defs_unique.get(def.as_str()).ok_or(
-                    ProcessShaderError::UnknownShaderDef {
-                        shader_def_name: def.as_str().to_string(),
-                    },
-                )?;
-                let new_scope = match def {
-                    ShaderDefVal::Bool(name, def) => {
-                        let val = val.as_str().parse().map_err(|_| {
-                            ProcessShaderError::InvalidShaderDefComparisonValue {
-                                shader_def_name: name.clone(),
-                                value: val.as_str().to_string(),
-                                expected: "bool".to_string(),
-                            }
-                        })?;
-                        act_on(*def, val, op.as_str())?
-                    }
-                    ShaderDefVal::Int(name, def) => {
-                        let val = val.as_str().parse().map_err(|_| {
-                            ProcessShaderError::InvalidShaderDefComparisonValue {
-                                shader_def_name: name.clone(),
-                                value: val.as_str().to_string(),
-                                expected: "int".to_string(),
-                            }
-                        })?;
-                        act_on(*def, val, op.as_str())?
-                    }
-                    ShaderDefVal::UInt(name, def) => {
-                        let val = val.as_str().parse().map_err(|_| {
-                            ProcessShaderError::InvalidShaderDefComparisonValue {
-                                shader_def_name: name.clone(),
-                                value: val.as_str().to_string(),
-                                expected: "uint".to_string(),
-                            }
-                        })?;
-                        act_on(*def, val, op.as_str())?
-                    }
-                };
-                scopes.push(*scopes.last().unwrap() && new_scope);
-            } else if self.else_regex.is_match(line) {
-                let mut is_parent_scope_truthy = true;
-                if scopes.len() > 1 {
-                    is_parent_scope_truthy = scopes[scopes.len() - 2];
-                }
-                if let Some(last) = scopes.last_mut() {
-                    *last = is_parent_scope_truthy && !*last;
-                }
-            } else if self.endif_regex.is_match(line) {
-                scopes.pop();
-                if scopes.is_empty() {
-                    return Err(ProcessShaderError::TooManyEndIfs);
-                }
-            } else if *scopes.last().unwrap() {
-                if let Some(cap) = SHADER_IMPORT_PROCESSOR
-                    .import_asset_path_regex
-                    .captures(line)
-                {
-                    let import = ShaderImport::AssetPath(cap.get(1).unwrap().as_str().to_string());
-                    self.apply_import(
-                        import_handles,
-                        shaders,
-                        &import,
-                        shader,
-                        shader_defs,
-                        &mut final_string,
-                    )?;
-                } else if let Some(cap) = SHADER_IMPORT_PROCESSOR
-                    .import_custom_path_regex
-                    .captures(line)
-                {
-                    let import = ShaderImport::Custom(cap.get(1).unwrap().as_str().to_string());
-                    self.apply_import(
-                        import_handles,
-                        shaders,
-                        &import,
-                        shader,
-                        shader_defs,
-                        &mut final_string,
-                    )?;
-                } else if SHADER_IMPORT_PROCESSOR
-                    .define_import_path_regex
-                    .is_match(line)
-                {
-                    // ignore import path lines
-                } else {
-                    let mut line_with_defs = line.to_string();
-                    for capture in self.def_regex.captures_iter(line) {
-                        let def = capture.get(1).unwrap();
-                        if let Some(def) = shader_defs_unique.get(def.as_str()) {
-                            line_with_defs = self
-                                .def_regex
-                                .replace(&line_with_defs, def.value_as_string())
-                                .to_string();
-                        }
-                    }
-                    for capture in self.def_regex_delimited.captures_iter(line) {
-                        let def = capture.get(1).unwrap();
-                        if let Some(def) = shader_defs_unique.get(def.as_str()) {
-                            line_with_defs = self
-                                .def_regex_delimited
-                                .replace(&line_with_defs, def.value_as_string())
-                                .to_string();
-                        }
-                    }
-                    final_string.push_str(&line_with_defs);
-                    final_string.push('\n');
-                }
-            }
-        }
-
-        if scopes.len() != 1 {
-            return Err(ProcessShaderError::NotEnoughEndIfs);
-        }
-
-        let processed_source = Cow::from(final_string);
-
-        match &shader.source {
-            Source::Wgsl(_source) => Ok(ProcessedShader::Wgsl(processed_source)),
-            Source::Glsl(_source, stage) => Ok(ProcessedShader::Glsl(processed_source, *stage)),
-            Source::SpirV(_source) => {
-                unreachable!("SpirV has early return");
-            }
-        }
-    }
-
-    fn apply_import(
-        &self,
-        import_handles: &HashMap<ShaderImport, Handle<Shader>>,
-        shaders: &HashMap<Handle<Shader>, Shader>,
-        import: &ShaderImport,
-        shader: &Shader,
-        shader_defs: &[ShaderDefVal],
-        final_string: &mut String,
-    ) -> Result<(), ProcessShaderError> {
-        let imported_shader = import_handles
-            .get(import)
-            .and_then(|handle| shaders.get(handle))
-            .ok_or_else(|| ProcessShaderError::UnresolvedImport(import.clone()))?;
-        let imported_processed =
-            self.process(imported_shader, shader_defs, shaders, import_handles)?;
-
-        match &shader.source {
-            Source::Wgsl(_) => {
-                if let ProcessedShader::Wgsl(import_source) = &imported_processed {
-                    final_string.push_str(import_source);
-                } else {
-                    return Err(ProcessShaderError::MismatchedImportFormat(import.clone()));
-                }
-            }
-            Source::Glsl(_, _) => {
-                if let ProcessedShader::Glsl(import_source, _) = &imported_processed {
-                    final_string.push_str(import_source);
-                } else {
-                    return Err(ProcessShaderError::MismatchedImportFormat(import.clone()));
-                }
-            }
-            Source::SpirV(_) => {
-                return Err(ProcessShaderError::ShaderFormatDoesNotSupportImports);
-            }
-        }
-
-        Ok(())
-    }
-}
-
->>>>>>> 8eedc8f6
 /// A reference to a shader asset.
 pub enum ShaderRef {
     /// Use the "default" shader for the current context.
