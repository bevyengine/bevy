use bevy_app::Plugin;
use bevy_derive::{Deref, DerefMut};
<<<<<<< HEAD
use bevy_ecs::component::{ComponentCloneBehavior, Mutable, NoKey, StorageType};
=======
>>>>>>> 95470df3
use bevy_ecs::entity::EntityHash;
use bevy_ecs::{
    component::Component,
    entity::{ContainsEntity, Entity, EntityEquivalent},
    observer::Trigger,
    query::With,
    reflect::ReflectComponent,
    resource::Resource,
    system::{Local, Query, ResMut, SystemState},
    world::{Mut, OnAdd, OnRemove, World},
};
use bevy_platform::collections::{HashMap, HashSet};
use bevy_reflect::{std_traits::ReflectDefault, Reflect};

/// A plugin that synchronizes entities with [`SyncToRenderWorld`] between the main world and the render world.
///
/// All entities with the [`SyncToRenderWorld`] component are kept in sync. It
/// is automatically added as a required component by [`ExtractComponentPlugin`]
/// and [`SyncComponentPlugin`], so it doesn't need to be added manually when
/// spawning or as a required component when either of these plugins are used.
///
/// # Implementation
///
/// Bevy's renderer is architected independently from the main app.
/// It operates in its own separate ECS [`World`], so the renderer logic can run in parallel with the main world logic.
/// This is called "Pipelined Rendering", see [`PipelinedRenderingPlugin`] for more information.
///
/// [`SyncWorldPlugin`] is the first thing that runs every frame and it maintains an entity-to-entity mapping
/// between the main world and the render world.
/// It does so by spawning and despawning entities in the render world, to match spawned and despawned entities in the main world.
/// The link between synced entities is maintained by the [`RenderEntity`] and [`MainEntity`] components.
///
/// The [`RenderEntity`] contains the corresponding render world entity of a main world entity, while [`MainEntity`] contains
/// the corresponding main world entity of a render world entity.
/// For convenience, [`QueryData`](bevy_ecs::query::QueryData) implementations are provided for both components:
/// adding [`MainEntity`] to a query (without a `&`) will return the corresponding main world [`Entity`],
/// and adding [`RenderEntity`] will return the corresponding render world [`Entity`].
/// If you have access to the component itself, the underlying entities can be accessed by calling `.id()`.
///
/// Synchronization is necessary preparation for extraction ([`ExtractSchedule`](crate::ExtractSchedule)), which copies over component data from the main
/// to the render world for these entities.
///
/// ```text
/// |--------------------------------------------------------------------|
/// |      |         |          Main world update                        |
/// | sync | extract |---------------------------------------------------|
/// |      |         |         Render world update                       |
/// |--------------------------------------------------------------------|
/// ```
///
/// An example for synchronized main entities 1v1 and 18v1
///
/// ```text
/// |---------------------------Main World------------------------------|
/// |  Entity  |                    Component                           |
/// |-------------------------------------------------------------------|
/// | ID: 1v1  | PointLight | RenderEntity(ID: 3V1) | SyncToRenderWorld |
/// | ID: 18v1 | PointLight | RenderEntity(ID: 5V1) | SyncToRenderWorld |
/// |-------------------------------------------------------------------|
///
/// |----------Render World-----------|
/// |  Entity  |       Component      |
/// |---------------------------------|
/// | ID: 3v1  | MainEntity(ID: 1V1)  |
/// | ID: 5v1  | MainEntity(ID: 18V1) |
/// |---------------------------------|
///
/// ```
///
/// Note that this effectively establishes a link between the main world entity and the render world entity.
/// Not every entity needs to be synchronized, however; only entities with the [`SyncToRenderWorld`] component are synced.
/// Adding [`SyncToRenderWorld`] to a main world component will establish such a link.
/// Once a synchronized main entity is despawned, its corresponding render entity will be automatically
/// despawned in the next `sync`.
///
/// The sync step does not copy any of component data between worlds, since its often not necessary to transfer over all
/// the components of a main world entity.
/// The render world probably cares about a `Position` component, but not a `Velocity` component.
/// The extraction happens in its own step, independently from, and after synchronization.
///
/// Moreover, [`SyncWorldPlugin`] only synchronizes *entities*. [`RenderAsset`](crate::render_asset::RenderAsset)s like meshes and textures are handled
/// differently.
///
/// [`PipelinedRenderingPlugin`]: crate::pipelined_rendering::PipelinedRenderingPlugin
/// [`ExtractComponentPlugin`]: crate::extract_component::ExtractComponentPlugin
/// [`SyncComponentPlugin`]: crate::sync_component::SyncComponentPlugin
#[derive(Default)]
pub struct SyncWorldPlugin;

impl Plugin for SyncWorldPlugin {
    fn build(&self, app: &mut bevy_app::App) {
        app.init_resource::<PendingSyncEntity>();
        app.add_observer(
            |trigger: Trigger<OnAdd, SyncToRenderWorld>, mut pending: ResMut<PendingSyncEntity>| {
                pending.push(EntityRecord::Added(trigger.target()));
            },
        );
        app.add_observer(
            |trigger: Trigger<OnRemove, SyncToRenderWorld>,
             mut pending: ResMut<PendingSyncEntity>,
             query: Query<&RenderEntity>| {
                if let Ok(e) = query.get(trigger.target()) {
                    pending.push(EntityRecord::Removed(*e));
                };
            },
        );
    }
}
/// Marker component that indicates that its entity needs to be synchronized to the render world.
///
/// This component is automatically added as a required component by [`ExtractComponentPlugin`] and [`SyncComponentPlugin`].
/// For more information see [`SyncWorldPlugin`].
///
/// NOTE: This component should persist throughout the entity's entire lifecycle.
/// If this component is removed from its entity, the entity will be despawned.
///
/// [`ExtractComponentPlugin`]: crate::extract_component::ExtractComponentPlugin
/// [`SyncComponentPlugin`]: crate::sync_component::SyncComponentPlugin
#[derive(Component, Copy, Clone, Debug, Default, Reflect)]
#[reflect[Component, Default, Clone]]
#[component(storage = "SparseSet")]
pub struct SyncToRenderWorld;

/// Component added on the main world entities that are synced to the Render World in order to keep track of the corresponding render world entity.
///
/// Can also be used as a newtype wrapper for render world entities.
#[derive(Deref, Copy, Clone, Debug, Eq, Hash, PartialEq, Component)]
#[component(clone_behavior = Ignore)]
pub struct RenderEntity(Entity);
impl RenderEntity {
    #[inline]
    pub fn id(&self) -> Entity {
        self.0
    }
}

<<<<<<< HEAD
impl Component for RenderEntity {
    const STORAGE_TYPE: StorageType = StorageType::Table;

    type Mutability = Mutable;
    type Key = NoKey<Self>;

    fn clone_behavior() -> ComponentCloneBehavior {
        ComponentCloneBehavior::Ignore
    }
}

=======
>>>>>>> 95470df3
impl From<Entity> for RenderEntity {
    fn from(entity: Entity) -> Self {
        RenderEntity(entity)
    }
}

impl ContainsEntity for RenderEntity {
    fn entity(&self) -> Entity {
        self.id()
    }
}

// SAFETY: RenderEntity is a newtype around Entity that derives its comparison traits.
unsafe impl EntityEquivalent for RenderEntity {}

/// Component added on the render world entities to keep track of the corresponding main world entity.
///
/// Can also be used as a newtype wrapper for main world entities.
#[derive(Component, Deref, Copy, Clone, Debug, Eq, Hash, PartialEq, PartialOrd, Ord)]
pub struct MainEntity(Entity);
impl MainEntity {
    #[inline]
    pub fn id(&self) -> Entity {
        self.0
    }
}

impl From<Entity> for MainEntity {
    fn from(entity: Entity) -> Self {
        MainEntity(entity)
    }
}

impl ContainsEntity for MainEntity {
    fn entity(&self) -> Entity {
        self.id()
    }
}

// SAFETY: RenderEntity is a newtype around Entity that derives its comparison traits.
unsafe impl EntityEquivalent for MainEntity {}

/// A [`HashMap`] pre-configured to use [`EntityHash`] hashing with a [`MainEntity`].
pub type MainEntityHashMap<V> = HashMap<MainEntity, V, EntityHash>;

/// A [`HashSet`] pre-configured to use [`EntityHash`] hashing with a [`MainEntity`]..
pub type MainEntityHashSet = HashSet<MainEntity, EntityHash>;

/// Marker component that indicates that its entity needs to be despawned at the end of the frame.
#[derive(Component, Copy, Clone, Debug, Default, Reflect)]
#[reflect(Component, Default, Clone)]
pub struct TemporaryRenderEntity;

/// A record enum to what entities with [`SyncToRenderWorld`] have been added or removed.
#[derive(Debug)]
pub(crate) enum EntityRecord {
    /// When an entity is spawned on the main world, notify the render world so that it can spawn a corresponding
    /// entity. This contains the main world entity.
    Added(Entity),
    /// When an entity is despawned on the main world, notify the render world so that the corresponding entity can be
    /// despawned. This contains the render world entity.
    Removed(RenderEntity),
    /// When a component is removed from an entity, notify the render world so that the corresponding component can be
    /// removed. This contains the main world entity.
    ComponentRemoved(Entity),
}

// Entity Record in MainWorld pending to Sync
#[derive(Resource, Default, Deref, DerefMut)]
pub(crate) struct PendingSyncEntity {
    records: Vec<EntityRecord>,
}

pub(crate) fn entity_sync_system(main_world: &mut World, render_world: &mut World) {
    main_world.resource_scope(|world, mut pending: Mut<PendingSyncEntity>| {
        // TODO : batching record
        for record in pending.drain(..) {
            match record {
                EntityRecord::Added(e) => {
                    if let Ok(mut main_entity) = world.get_entity_mut(e) {
                        match main_entity.entry::<RenderEntity>() {
                            bevy_ecs::world::Entry::Occupied(_) => {
                                panic!("Attempting to synchronize an entity that has already been synchronized!");
                            }
                            bevy_ecs::world::Entry::Vacant(entry) => {
                                let id = render_world.spawn(MainEntity(e)).id();

                                entry.insert(RenderEntity(id));
                            }
                        };
                    }
                }
                EntityRecord::Removed(render_entity) => {
                    if let Ok(ec) = render_world.get_entity_mut(render_entity.id()) {
                        ec.despawn();
                    };
                }
                EntityRecord::ComponentRemoved(main_entity) => {
                    let Some(mut render_entity) = world.get_mut::<RenderEntity>(main_entity) else {
                        continue;
                    };
                    if let Ok(render_world_entity) = render_world.get_entity_mut(render_entity.id()) {
                        // In order to handle components that extract to derived components, we clear the entity
                        // and let the extraction system re-add the components.
                        render_world_entity.despawn();

                        let id = render_world.spawn(MainEntity(main_entity)).id();
                        render_entity.0 = id;
                    }
                },
            }
        }
    });
}

pub(crate) fn despawn_temporary_render_entities(
    world: &mut World,
    state: &mut SystemState<Query<Entity, With<TemporaryRenderEntity>>>,
    mut local: Local<Vec<Entity>>,
) {
    let query = state.get(world);

    local.extend(query.iter());

    // Ensure next frame allocation keeps order
    local.sort_unstable_by_key(|e| e.index());
    for e in local.drain(..).rev() {
        world.despawn(e);
    }
}

/// This module exists to keep the complex unsafe code out of the main module.
///
/// The implementations for both [`MainEntity`] and [`RenderEntity`] should stay in sync,
/// and are based off of the `&T` implementation in `bevy_ecs`.
mod render_entities_world_query_impls {
    use super::{MainEntity, RenderEntity};

    use bevy_ecs::{
        archetype::Archetype,
        component::{ComponentId, Components, Tick},
        entity::Entity,
        query::{FilteredAccess, QueryData, ReadOnlyQueryData, WorldQuery},
        storage::{Table, TableRow},
        world::{unsafe_world_cell::UnsafeWorldCell, World},
    };

    /// SAFETY: defers completely to `&RenderEntity` implementation,
    /// and then only modifies the output safely.
    unsafe impl WorldQuery for RenderEntity {
        type Fetch<'w> = <&'static RenderEntity as WorldQuery>::Fetch<'w>;
        type State = <&'static RenderEntity as WorldQuery>::State;

        fn shrink_fetch<'wlong: 'wshort, 'wshort>(
            fetch: Self::Fetch<'wlong>,
        ) -> Self::Fetch<'wshort> {
            fetch
        }

        #[inline]
        unsafe fn init_fetch<'w>(
            world: UnsafeWorldCell<'w>,
            component_id: &ComponentId,
            last_run: Tick,
            this_run: Tick,
        ) -> Self::Fetch<'w> {
            // SAFETY: defers to the `&T` implementation, with T set to `RenderEntity`.
            unsafe {
                <&RenderEntity as WorldQuery>::init_fetch(world, component_id, last_run, this_run)
            }
        }

        const IS_DENSE: bool = <&'static RenderEntity as WorldQuery>::IS_DENSE;

        #[inline]
        unsafe fn set_archetype<'w>(
            fetch: &mut Self::Fetch<'w>,
            component_id: &ComponentId,
            archetype: &'w Archetype,
            table: &'w Table,
        ) {
            // SAFETY: defers to the `&T` implementation, with T set to `RenderEntity`.
            unsafe {
                <&RenderEntity as WorldQuery>::set_archetype(fetch, component_id, archetype, table);
            }
        }

        #[inline]
        unsafe fn set_table<'w>(
            fetch: &mut Self::Fetch<'w>,
            &component_id: &ComponentId,
            table: &'w Table,
        ) {
            // SAFETY: defers to the `&T` implementation, with T set to `RenderEntity`.
            unsafe { <&RenderEntity as WorldQuery>::set_table(fetch, &component_id, table) }
        }

        fn update_component_access(
            &component_id: &ComponentId,
            access: &mut FilteredAccess<ComponentId>,
        ) {
            <&RenderEntity as WorldQuery>::update_component_access(&component_id, access);
        }

        fn init_state(world: &mut World) -> ComponentId {
            <&RenderEntity as WorldQuery>::init_state(world)
        }

        fn get_state(components: &Components) -> Option<Self::State> {
            <&RenderEntity as WorldQuery>::get_state(components)
        }

        fn matches_component_set(
            &state: &ComponentId,
            set_contains_id: &impl Fn(ComponentId) -> bool,
        ) -> bool {
            <&RenderEntity as WorldQuery>::matches_component_set(&state, set_contains_id)
        }
    }

    // SAFETY: Component access of Self::ReadOnly is a subset of Self.
    // Self::ReadOnly matches exactly the same archetypes/tables as Self.
    unsafe impl QueryData for RenderEntity {
        const IS_READ_ONLY: bool = true;
        type ReadOnly = RenderEntity;
        type Item<'w> = Entity;

        fn shrink<'wlong: 'wshort, 'wshort>(item: Entity) -> Entity {
            item
        }

        #[inline(always)]
        unsafe fn fetch<'w>(
            fetch: &mut Self::Fetch<'w>,
            entity: Entity,
            table_row: TableRow,
        ) -> Self::Item<'w> {
            // SAFETY: defers to the `&T` implementation, with T set to `RenderEntity`.
            let component =
                unsafe { <&RenderEntity as QueryData>::fetch(fetch, entity, table_row) };
            component.id()
        }
    }

    // SAFETY: the underlying `Entity` is copied, and no mutable access is provided.
    unsafe impl ReadOnlyQueryData for RenderEntity {}

    /// SAFETY: defers completely to `&RenderEntity` implementation,
    /// and then only modifies the output safely.
    unsafe impl WorldQuery for MainEntity {
        type Fetch<'w> = <&'static MainEntity as WorldQuery>::Fetch<'w>;
        type State = <&'static MainEntity as WorldQuery>::State;

        fn shrink_fetch<'wlong: 'wshort, 'wshort>(
            fetch: Self::Fetch<'wlong>,
        ) -> Self::Fetch<'wshort> {
            fetch
        }

        #[inline]
        unsafe fn init_fetch<'w>(
            world: UnsafeWorldCell<'w>,
            component_id: &ComponentId,
            last_run: Tick,
            this_run: Tick,
        ) -> Self::Fetch<'w> {
            // SAFETY: defers to the `&T` implementation, with T set to `MainEntity`.
            unsafe {
                <&MainEntity as WorldQuery>::init_fetch(world, component_id, last_run, this_run)
            }
        }

        const IS_DENSE: bool = <&'static MainEntity as WorldQuery>::IS_DENSE;

        #[inline]
        unsafe fn set_archetype<'w>(
            fetch: &mut Self::Fetch<'w>,
            component_id: &ComponentId,
            archetype: &'w Archetype,
            table: &'w Table,
        ) {
            // SAFETY: defers to the `&T` implementation, with T set to `MainEntity`.
            unsafe {
                <&MainEntity as WorldQuery>::set_archetype(fetch, component_id, archetype, table);
            }
        }

        #[inline]
        unsafe fn set_table<'w>(
            fetch: &mut Self::Fetch<'w>,
            &component_id: &ComponentId,
            table: &'w Table,
        ) {
            // SAFETY: defers to the `&T` implementation, with T set to `MainEntity`.
            unsafe { <&MainEntity as WorldQuery>::set_table(fetch, &component_id, table) }
        }

        fn update_component_access(
            &component_id: &ComponentId,
            access: &mut FilteredAccess<ComponentId>,
        ) {
            <&MainEntity as WorldQuery>::update_component_access(&component_id, access);
        }

        fn init_state(world: &mut World) -> ComponentId {
            <&MainEntity as WorldQuery>::init_state(world)
        }

        fn get_state(components: &Components) -> Option<Self::State> {
            <&MainEntity as WorldQuery>::get_state(components)
        }

        fn matches_component_set(
            &state: &ComponentId,
            set_contains_id: &impl Fn(ComponentId) -> bool,
        ) -> bool {
            <&MainEntity as WorldQuery>::matches_component_set(&state, set_contains_id)
        }
    }

    // SAFETY: Component access of Self::ReadOnly is a subset of Self.
    // Self::ReadOnly matches exactly the same archetypes/tables as Self.
    unsafe impl QueryData for MainEntity {
        const IS_READ_ONLY: bool = true;
        type ReadOnly = MainEntity;
        type Item<'w> = Entity;

        fn shrink<'wlong: 'wshort, 'wshort>(item: Entity) -> Entity {
            item
        }

        #[inline(always)]
        unsafe fn fetch<'w>(
            fetch: &mut Self::Fetch<'w>,
            entity: Entity,
            table_row: TableRow,
        ) -> Self::Item<'w> {
            // SAFETY: defers to the `&T` implementation, with T set to `MainEntity`.
            let component = unsafe { <&MainEntity as QueryData>::fetch(fetch, entity, table_row) };
            component.id()
        }
    }

    // SAFETY: the underlying `Entity` is copied, and no mutable access is provided.
    unsafe impl ReadOnlyQueryData for MainEntity {}
}

#[cfg(test)]
mod tests {
    use bevy_ecs::{
        component::Component,
        entity::Entity,
        observer::Trigger,
        query::With,
        system::{Query, ResMut},
        world::{OnAdd, OnRemove, World},
    };

    use super::{
        entity_sync_system, EntityRecord, MainEntity, PendingSyncEntity, RenderEntity,
        SyncToRenderWorld,
    };

    #[derive(Component)]
    struct RenderDataComponent;

    #[test]
    fn sync_world() {
        let mut main_world = World::new();
        let mut render_world = World::new();
        main_world.init_resource::<PendingSyncEntity>();

        main_world.add_observer(
            |trigger: Trigger<OnAdd, SyncToRenderWorld>, mut pending: ResMut<PendingSyncEntity>| {
                pending.push(EntityRecord::Added(trigger.target()));
            },
        );
        main_world.add_observer(
            |trigger: Trigger<OnRemove, SyncToRenderWorld>,
             mut pending: ResMut<PendingSyncEntity>,
             query: Query<&RenderEntity>| {
                if let Ok(e) = query.get(trigger.target()) {
                    pending.push(EntityRecord::Removed(*e));
                };
            },
        );

        // spawn some empty entities for test
        for _ in 0..99 {
            main_world.spawn_empty();
        }

        // spawn
        let main_entity = main_world
            .spawn(RenderDataComponent)
            // indicates that its entity needs to be synchronized to the render world
            .insert(SyncToRenderWorld)
            .id();

        entity_sync_system(&mut main_world, &mut render_world);

        let mut q = render_world.query_filtered::<Entity, With<MainEntity>>();

        // Only one synchronized entity
        assert!(q.iter(&render_world).count() == 1);

        let render_entity = q.single(&render_world).unwrap();
        let render_entity_component = main_world.get::<RenderEntity>(main_entity).unwrap();

        assert!(render_entity_component.id() == render_entity);

        let main_entity_component = render_world
            .get::<MainEntity>(render_entity_component.id())
            .unwrap();

        assert!(main_entity_component.id() == main_entity);

        // despawn
        main_world.despawn(main_entity);

        entity_sync_system(&mut main_world, &mut render_world);

        // Only one synchronized entity
        assert!(q.iter(&render_world).count() == 0);
    }
}<|MERGE_RESOLUTION|>--- conflicted
+++ resolved
@@ -1,9 +1,5 @@
 use bevy_app::Plugin;
 use bevy_derive::{Deref, DerefMut};
-<<<<<<< HEAD
-use bevy_ecs::component::{ComponentCloneBehavior, Mutable, NoKey, StorageType};
-=======
->>>>>>> 95470df3
 use bevy_ecs::entity::EntityHash;
 use bevy_ecs::{
     component::Component,
@@ -140,20 +136,6 @@
     }
 }
 
-<<<<<<< HEAD
-impl Component for RenderEntity {
-    const STORAGE_TYPE: StorageType = StorageType::Table;
-
-    type Mutability = Mutable;
-    type Key = NoKey<Self>;
-
-    fn clone_behavior() -> ComponentCloneBehavior {
-        ComponentCloneBehavior::Ignore
-    }
-}
-
-=======
->>>>>>> 95470df3
 impl From<Entity> for RenderEntity {
     fn from(entity: Entity) -> Self {
         RenderEntity(entity)
