//! The modular rendering abstraction responsible for queuing, preparing, sorting and drawing
//! entities as part of separate render phases.
//!
//! In Bevy each view (camera, or shadow-casting light, etc.) has one or multiple render phases
//! (e.g. opaque, transparent, shadow, etc).
//! They are used to queue entities for rendering.
//! Multiple phases might be required due to different sorting/batching behaviors
//! (e.g. opaque: front to back, transparent: back to front) or because one phase depends on
//! the rendered texture of the previous phase (e.g. for screen-space reflections).
//!
//! To draw an entity, a corresponding [`PhaseItem`] has to be added to one or multiple of these
//! render phases for each view that it is visible in.
//! This must be done in the [`RenderSet::Queue`].
//! After that the render phase sorts them in the [`RenderSet::PhaseSort`].
//! Finally the items are rendered using a single [`TrackedRenderPass`], during
//! the [`RenderSet::Render`].
//!
//! Therefore each phase item is assigned a [`Draw`] function.
//! These set up the state of the [`TrackedRenderPass`] (i.e. select the
//! [`RenderPipeline`](crate::render_resource::RenderPipeline), configure the
//! [`BindGroup`](crate::render_resource::BindGroup)s, etc.) and then issue a draw call,
//! for the corresponding item.
//!
//! The [`Draw`] function trait can either be implemented directly or such a function can be
//! created by composing multiple [`RenderCommand`]s.

mod draw;
mod draw_state;
mod rangefinder;

use bevy_app::{App, Plugin};
use bevy_derive::{Deref, DerefMut};
use bevy_ecs::component::Tick;
use bevy_ecs::entity::EntityHash;
use bevy_platform_support::collections::{hash_map::Entry, HashMap};
use bevy_utils::default;
pub use draw::*;
pub use draw_state::*;
use encase::{internal::WriteInto, ShaderSize};
use fixedbitset::{Block, FixedBitSet};
use indexmap::{IndexMap, IndexSet};
use nonmax::NonMaxU32;
pub use rangefinder::*;
use wgpu::Features;

use crate::batching::gpu_preprocessing::{
    GpuPreprocessingMode, GpuPreprocessingSupport, PhaseBatchedInstanceBuffers,
    PhaseIndirectParametersBuffers,
};
use crate::renderer::RenderDevice;
use crate::sync_world::{MainEntity, MainEntityHashMap};
use crate::view::RetainedViewEntity;
use crate::{
    batching::{
        self,
        gpu_preprocessing::{self, BatchedInstanceBuffers},
        no_gpu_preprocessing::{self, BatchedInstanceBuffer},
        GetFullBatchData,
    },
    render_resource::{CachedRenderPipelineId, GpuArrayBufferIndex, PipelineCache},
    Render, RenderApp, RenderSet,
};
use bevy_ecs::{
    prelude::*,
    system::{lifetimeless::SRes, SystemParamItem},
};
use core::{fmt::Debug, hash::Hash, iter, marker::PhantomData, ops::Range, slice::SliceIndex};
use smallvec::SmallVec;

/// Stores the rendering instructions for a single phase that uses bins in all
/// views.
///
/// They're cleared out every frame, but storing them in a resource like this
/// allows us to reuse allocations.
#[derive(Resource, Deref, DerefMut)]
pub struct ViewBinnedRenderPhases<BPI>(pub HashMap<RetainedViewEntity, BinnedRenderPhase<BPI>>)
where
    BPI: BinnedPhaseItem;

/// A collection of all rendering instructions, that will be executed by the GPU, for a
/// single render phase for a single view.
///
/// Each view (camera, or shadow-casting light, etc.) can have one or multiple render phases.
/// They are used to queue entities for rendering.
/// Multiple phases might be required due to different sorting/batching behaviors
/// (e.g. opaque: front to back, transparent: back to front) or because one phase depends on
/// the rendered texture of the previous phase (e.g. for screen-space reflections).
/// All [`PhaseItem`]s are then rendered using a single [`TrackedRenderPass`].
/// The render pass might be reused for multiple phases to reduce GPU overhead.
///
/// This flavor of render phase is used for phases in which the ordering is less
/// critical: for example, `Opaque3d`. It's generally faster than the
/// alternative [`SortedRenderPhase`].
pub struct BinnedRenderPhase<BPI>
where
    BPI: BinnedPhaseItem,
{
    /// A list of `BatchSetKey`s for batchable, multidrawable items.
    ///
    /// These are accumulated in `queue_material_meshes` and then sorted in
    /// `batching::sort_binned_render_phase`.
    pub multidrawable_mesh_keys: Vec<BPI::BatchSetKey>,

    /// The multidrawable bins themselves.
    ///
    /// Each batch set key maps to a *batch set*, which in this case is a set of
    /// meshes that can be drawn together in one multidraw call. Each batch set
    /// is subdivided into *bins*, each of which represents a particular mesh.
    /// Each bin contains the entity IDs of instances of that mesh.
    ///
    /// So, for example, if there are two cubes and a sphere present in the
    /// scene, we would generally have one batch set containing two bins,
    /// assuming that the cubes and sphere meshes are allocated together and use
    /// the same pipeline. The first bin, corresponding to the cubes, will have
    /// two entities in it. The second bin, corresponding to the sphere, will
    /// have one entity in it.
    pub multidrawable_mesh_values: HashMap<BPI::BatchSetKey, HashMap<BPI::BinKey, RenderBin>>,

    /// A list of `BinKey`s for batchable items that aren't multidrawable.
    ///
    /// These are accumulated in `queue_material_meshes` and then sorted in
    /// `batch_and_prepare_binned_render_phase`.
    ///
    /// Usually, batchable items aren't multidrawable due to platform or
    /// hardware limitations. However, it's also possible to have batchable
    /// items alongside multidrawable items with custom mesh pipelines. See
    /// `specialized_mesh_pipeline` for an example.
    pub batchable_mesh_keys: Vec<(BPI::BatchSetKey, BPI::BinKey)>,

    /// The bins corresponding to batchable items that aren't multidrawable.
    ///
    /// For multidrawable entities, use `multidrawable_mesh_values`; for
    /// unbatchable entities, use `unbatchable_values`.
    pub batchable_mesh_values: HashMap<(BPI::BatchSetKey, BPI::BinKey), RenderBin>,

    /// A list of `BinKey`s for unbatchable items.
    ///
    /// These are accumulated in `queue_material_meshes` and then sorted in
    /// `batch_and_prepare_binned_render_phase`.
    pub unbatchable_mesh_keys: Vec<(BPI::BatchSetKey, BPI::BinKey)>,

    /// The unbatchable bins.
    ///
    /// Each entity here is rendered in a separate drawcall.
    pub unbatchable_mesh_values:
        HashMap<(BPI::BatchSetKey, BPI::BinKey), UnbatchableBinnedEntities>,

    /// Items in the bin that aren't meshes at all.
    ///
    /// Bevy itself doesn't place anything in this list, but plugins or your app
    /// can in order to execute custom drawing commands. Draw functions for each
    /// entity are simply called in order at rendering time.
    ///
    /// See the `custom_phase_item` example for an example of how to use this.
    pub non_mesh_items: HashMap<(BPI::BatchSetKey, BPI::BinKey), RenderBin>,

    /// Information on each batch set.
    ///
    /// A *batch set* is a set of entities that will be batched together unless
    /// we're on a platform that doesn't support storage buffers (e.g. WebGL 2)
    /// and differing dynamic uniform indices force us to break batches. On
    /// platforms that support storage buffers, a batch set always consists of
    /// at most one batch.
    ///
    /// Multidrawable entities come first, then batchable entities, then
    /// unbatchable entities.
    pub(crate) batch_sets: BinnedRenderPhaseBatchSets<BPI::BinKey>,

    /// The batch and bin key for each entity.
    ///
    /// We retain these so that, when the entity changes,
    /// [`Self::sweep_old_entities`] can quickly find the bin it was located in
    /// and remove it.
    cached_entity_bin_keys: IndexMap<MainEntity, CachedBinKey<BPI>, EntityHash>,

    /// The set of indices in [`Self::cached_entity_bin_keys`] that are
    /// confirmed to be up to date.
    ///
    /// Note that each bit in this bit set refers to an *index* in the
    /// [`IndexMap`] (i.e. a bucket in the hash table). They aren't entity IDs.
    valid_cached_entity_bin_keys: FixedBitSet,

    /// The set of entities that changed bins this frame.
    ///
    /// An entity will only be present in this list if it was in one bin on the
    /// previous frame and is in a new bin on this frame. Each list entry
    /// specifies the bin the entity used to be in. We use this in order to
    /// remove the entity from the old bin during
    /// [`BinnedRenderPhase::sweep_old_entities`].
    entities_that_changed_bins: Vec<EntityThatChangedBins<BPI>>,
}

/// All entities that share a mesh and a material and can be batched as part of
/// a [`BinnedRenderPhase`].
#[derive(Default)]
pub struct RenderBin {
    /// A list of the entities in each bin.
    entities: IndexSet<MainEntity, EntityHash>,
}

/// Information that we track about an entity that was in one bin on the
/// previous frame and is in a different bin this frame.
struct EntityThatChangedBins<BPI>
where
    BPI: BinnedPhaseItem,
{
    /// The entity.
    main_entity: MainEntity,
    /// The key that identifies the bin that this entity used to be in.
    old_bin_key: CachedBinKey<BPI>,
}

/// Information that we keep about an entity currently within a bin.
pub struct CachedBinKey<BPI>
where
    BPI: BinnedPhaseItem,
{
    /// The key of the batch set containing the entity.
    pub batch_set_key: BPI::BatchSetKey,
    /// The key of the bin containing the entity.
    pub bin_key: BPI::BinKey,
    /// The type of render phase that we use to render the entity: multidraw,
    /// plain batch, etc.
    pub phase_type: BinnedRenderPhaseType,
    /// The last modified tick of the entity.
    ///
    /// We use this to detect when the entity needs to be invalidated.
    pub change_tick: Tick,
}

impl<BPI> Clone for CachedBinKey<BPI>
where
    BPI: BinnedPhaseItem,
{
    fn clone(&self) -> Self {
        CachedBinKey {
            batch_set_key: self.batch_set_key.clone(),
            bin_key: self.bin_key.clone(),
            phase_type: self.phase_type,
            change_tick: self.change_tick,
        }
    }
}

/// How we store and render the batch sets.
///
/// Each one of these corresponds to a [`GpuPreprocessingMode`].
pub enum BinnedRenderPhaseBatchSets<BK> {
    /// Batches are grouped into batch sets based on dynamic uniforms.
    ///
    /// This corresponds to [`GpuPreprocessingMode::None`].
    DynamicUniforms(Vec<SmallVec<[BinnedRenderPhaseBatch; 1]>>),

    /// Batches are never grouped into batch sets.
    ///
    /// This corresponds to [`GpuPreprocessingMode::PreprocessingOnly`].
    Direct(Vec<BinnedRenderPhaseBatch>),

    /// Batches are grouped together into batch sets based on their ability to
    /// be multi-drawn together.
    ///
    /// This corresponds to [`GpuPreprocessingMode::Culling`].
    MultidrawIndirect(Vec<BinnedRenderPhaseBatchSet<BK>>),
}

/// A group of entities that will be batched together into a single multi-draw
/// call.
pub struct BinnedRenderPhaseBatchSet<BK> {
    /// The first batch in this batch set.
    pub(crate) first_batch: BinnedRenderPhaseBatch,
    /// The key of the bin that the first batch corresponds to.
    pub(crate) bin_key: BK,
    /// The number of batches.
    pub(crate) batch_count: u32,
    /// The index of the batch set in the GPU buffer.
    pub(crate) index: u32,
}

impl<BK> BinnedRenderPhaseBatchSets<BK> {
    fn clear(&mut self) {
        match *self {
            BinnedRenderPhaseBatchSets::DynamicUniforms(ref mut vec) => vec.clear(),
            BinnedRenderPhaseBatchSets::Direct(ref mut vec) => vec.clear(),
            BinnedRenderPhaseBatchSets::MultidrawIndirect(ref mut vec) => vec.clear(),
        }
    }
}

/// Information about a single batch of entities rendered using binned phase
/// items.
#[derive(Debug)]
pub struct BinnedRenderPhaseBatch {
    /// An entity that's *representative* of this batch.
    ///
    /// Bevy uses this to fetch the mesh. It can be any entity in the batch.
    pub representative_entity: (Entity, MainEntity),
    /// The range of instance indices in this batch.
    pub instance_range: Range<u32>,

    /// The dynamic offset of the batch.
    ///
    /// Note that dynamic offsets are only used on platforms that don't support
    /// storage buffers.
    pub extra_index: PhaseItemExtraIndex,
}

/// Information about the unbatchable entities in a bin.
pub struct UnbatchableBinnedEntities {
    /// The entities.
    pub entities: MainEntityHashMap<Entity>,

    /// The GPU array buffer indices of each unbatchable binned entity.
    pub(crate) buffer_indices: UnbatchableBinnedEntityIndexSet,
}

/// Stores instance indices and dynamic offsets for unbatchable entities in a
/// binned render phase.
///
/// This is conceptually `Vec<UnbatchableBinnedEntityDynamicOffset>`, but it
/// avoids the overhead of storing dynamic offsets on platforms that support
/// them. In other words, this allows a fast path that avoids allocation on
/// platforms that aren't WebGL 2.
#[derive(Default)]

pub(crate) enum UnbatchableBinnedEntityIndexSet {
    /// There are no unbatchable entities in this bin (yet).
    #[default]
    NoEntities,

    /// The instances for all unbatchable entities in this bin are contiguous,
    /// and there are no dynamic uniforms.
    ///
    /// This is the typical case on platforms other than WebGL 2. We special
    /// case this to avoid allocation on those platforms.
    Sparse {
        /// The range of indices.
        instance_range: Range<u32>,
        /// The index of the first indirect instance parameters.
        ///
        /// The other indices immediately follow these.
        first_indirect_parameters_index: Option<NonMaxU32>,
    },

    /// Dynamic uniforms are present for unbatchable entities in this bin.
    ///
    /// We fall back to this on WebGL 2.
    Dense(Vec<UnbatchableBinnedEntityIndices>),
}

/// The instance index and dynamic offset (if present) for an unbatchable entity.
///
/// This is only useful on platforms that don't support storage buffers.
#[derive(Clone)]
pub(crate) struct UnbatchableBinnedEntityIndices {
    /// The instance index.
    pub(crate) instance_index: u32,
    /// The [`PhaseItemExtraIndex`], if present.
    pub(crate) extra_index: PhaseItemExtraIndex,
}

/// Identifies the list within [`BinnedRenderPhase`] that a phase item is to be
/// placed in.
#[derive(Clone, Copy, PartialEq, Debug)]
pub enum BinnedRenderPhaseType {
    /// The item is a mesh that's eligible for multi-draw indirect rendering and
    /// can be batched with other meshes of the same type.
    MultidrawableMesh,

    /// The item is a mesh that's eligible for single-draw indirect rendering
    /// and can be batched with other meshes of the same type.
    BatchableMesh,

    /// The item is a mesh that's eligible for indirect rendering, but can't be
    /// batched with other meshes of the same type.
    ///
    /// At the moment, this is used for skinned meshes.
    UnbatchableMesh,

    /// The item isn't a mesh at all.
    ///
    /// Bevy will simply invoke the drawing commands for such items one after
    /// another, with no further processing.
    ///
    /// The engine itself doesn't enqueue any items of this type, but it's
    /// available for use in your application and/or plugins.
    NonMesh,
}

impl<T> From<GpuArrayBufferIndex<T>> for UnbatchableBinnedEntityIndices
where
    T: Clone + ShaderSize + WriteInto,
{
    fn from(value: GpuArrayBufferIndex<T>) -> Self {
        UnbatchableBinnedEntityIndices {
            instance_index: value.index,
            extra_index: PhaseItemExtraIndex::maybe_dynamic_offset(value.dynamic_offset),
        }
    }
}

impl<BPI> Default for ViewBinnedRenderPhases<BPI>
where
    BPI: BinnedPhaseItem,
{
    fn default() -> Self {
        Self(default())
    }
}

impl<BPI> ViewBinnedRenderPhases<BPI>
where
    BPI: BinnedPhaseItem,
{
    pub fn prepare_for_new_frame(
        &mut self,
        retained_view_entity: RetainedViewEntity,
        gpu_preprocessing: GpuPreprocessingMode,
    ) {
        match self.entry(retained_view_entity) {
            Entry::Occupied(mut entry) => entry.get_mut().prepare_for_new_frame(),
            Entry::Vacant(entry) => {
                entry.insert(BinnedRenderPhase::<BPI>::new(gpu_preprocessing));
            }
        }
    }
}

impl<BPI> BinnedRenderPhase<BPI>
where
    BPI: BinnedPhaseItem,
{
    /// Bins a new entity.
    ///
    /// The `phase_type` parameter specifies whether the entity is a
    /// preprocessable mesh and whether it can be binned with meshes of the same
    /// type.
    pub fn add(
        &mut self,
        batch_set_key: BPI::BatchSetKey,
        bin_key: BPI::BinKey,
        (entity, main_entity): (Entity, MainEntity),
        phase_type: BinnedRenderPhaseType,
        change_tick: Tick,
    ) {
        match phase_type {
            BinnedRenderPhaseType::MultidrawableMesh => {
                match self.multidrawable_mesh_values.entry(batch_set_key.clone()) {
                    Entry::Occupied(mut entry) => {
                        entry
                            .get_mut()
                            .entry(bin_key.clone())
                            .or_default()
                            .insert(main_entity);
                    }
                    Entry::Vacant(entry) => {
                        let mut new_batch_set = HashMap::default();
                        new_batch_set.insert(bin_key.clone(), RenderBin::from_entity(main_entity));
                        entry.insert(new_batch_set);
                    }
                }
            }

            BinnedRenderPhaseType::BatchableMesh => {
                match self
                    .batchable_mesh_values
                    .entry((batch_set_key.clone(), bin_key.clone()).clone())
                {
                    Entry::Occupied(mut entry) => {
                        entry.get_mut().insert(main_entity);
                    }
                    Entry::Vacant(entry) => {
                        entry.insert(RenderBin::from_entity(main_entity));
                    }
                }
            }

            BinnedRenderPhaseType::UnbatchableMesh => {
                match self
                    .unbatchable_mesh_values
                    .entry((batch_set_key.clone(), bin_key.clone()))
                {
                    Entry::Occupied(mut entry) => {
                        entry.get_mut().entities.insert(main_entity, entity);
                    }
                    Entry::Vacant(entry) => {
                        let mut entities = MainEntityHashMap::default();
                        entities.insert(main_entity, entity);
                        entry.insert(UnbatchableBinnedEntities {
                            entities,
                            buffer_indices: default(),
                        });
                    }
                }
            }

            BinnedRenderPhaseType::NonMesh => {
                // We don't process these items further.
                match self
                    .non_mesh_items
                    .entry((batch_set_key.clone(), bin_key.clone()).clone())
                {
                    Entry::Occupied(mut entry) => {
                        entry.get_mut().insert(main_entity);
                    }
                    Entry::Vacant(entry) => {
                        entry.insert(RenderBin::from_entity(main_entity));
                    }
                }
            }
        }

        let new_bin_key = CachedBinKey {
            batch_set_key,
            bin_key,
            phase_type,
            change_tick,
        };

        let (index, old_bin_key) = self
            .cached_entity_bin_keys
            .insert_full(main_entity, new_bin_key.clone());

        // If the entity changed bins, record its old bin so that we can remove
        // the entity from it.
        if let Some(old_bin_key) = old_bin_key {
            if old_bin_key.batch_set_key != new_bin_key.batch_set_key
                || old_bin_key.bin_key != new_bin_key.bin_key
                || old_bin_key.phase_type != new_bin_key.phase_type
            {
                self.entities_that_changed_bins.push(EntityThatChangedBins {
                    main_entity,
                    old_bin_key,
                });
            }
        }

        // Mark the entity as valid.
        self.valid_cached_entity_bin_keys.grow_and_insert(index);
    }

    /// Encodes the GPU commands needed to render all entities in this phase.
    pub fn render<'w>(
        &self,
        render_pass: &mut TrackedRenderPass<'w>,
        world: &'w World,
        view: Entity,
    ) -> Result<(), DrawError> {
        {
            let draw_functions = world.resource::<DrawFunctions<BPI>>();
            let mut draw_functions = draw_functions.write();
            draw_functions.prepare(world);
            // Make sure to drop the reader-writer lock here to avoid recursive
            // locks.
        }

        self.render_batchable_meshes(render_pass, world, view)?;
        self.render_unbatchable_meshes(render_pass, world, view)?;
        self.render_non_meshes(render_pass, world, view)?;

        Ok(())
    }

    /// Renders all batchable meshes queued in this phase.
    fn render_batchable_meshes<'w>(
        &self,
        render_pass: &mut TrackedRenderPass<'w>,
        world: &'w World,
        view: Entity,
    ) -> Result<(), DrawError> {
        let draw_functions = world.resource::<DrawFunctions<BPI>>();
        let mut draw_functions = draw_functions.write();

        let render_device = world.resource::<RenderDevice>();
        let multi_draw_indirect_count_supported = render_device
            .features()
            .contains(Features::MULTI_DRAW_INDIRECT_COUNT);

        match self.batch_sets {
            BinnedRenderPhaseBatchSets::DynamicUniforms(ref batch_sets) => {
                debug_assert_eq!(self.batchable_mesh_keys.len(), batch_sets.len());

                for ((batch_set_key, bin_key), batch_set) in
                    self.batchable_mesh_keys.iter().zip(batch_sets.iter())
                {
                    for batch in batch_set {
                        let binned_phase_item = BPI::new(
                            batch_set_key.clone(),
                            bin_key.clone(),
                            batch.representative_entity,
                            batch.instance_range.clone(),
                            batch.extra_index.clone(),
                        );

                        // Fetch the draw function.
                        let Some(draw_function) =
                            draw_functions.get_mut(binned_phase_item.draw_function())
                        else {
                            continue;
                        };

                        draw_function.draw(world, render_pass, view, &binned_phase_item)?;
                    }
                }
            }

            BinnedRenderPhaseBatchSets::Direct(ref batch_set) => {
                for (batch, (batch_set_key, bin_key)) in
                    batch_set.iter().zip(self.batchable_mesh_keys.iter())
                {
                    let binned_phase_item = BPI::new(
                        batch_set_key.clone(),
                        bin_key.clone(),
                        batch.representative_entity,
                        batch.instance_range.clone(),
                        batch.extra_index.clone(),
                    );

                    // Fetch the draw function.
                    let Some(draw_function) =
                        draw_functions.get_mut(binned_phase_item.draw_function())
                    else {
                        continue;
                    };

                    draw_function.draw(world, render_pass, view, &binned_phase_item)?;
                }
            }

            BinnedRenderPhaseBatchSets::MultidrawIndirect(ref batch_sets) => {
                for (batch_set_key, batch_set) in self
                    .multidrawable_mesh_keys
                    .iter()
                    .chain(
                        self.batchable_mesh_keys
                            .iter()
                            .map(|(batch_set_key, _)| batch_set_key),
                    )
                    .zip(batch_sets.iter())
                {
                    let batch = &batch_set.first_batch;

                    let batch_set_index = if multi_draw_indirect_count_supported {
                        NonMaxU32::new(batch_set.index)
                    } else {
                        None
                    };

                    let binned_phase_item = BPI::new(
                        batch_set_key.clone(),
                        batch_set.bin_key.clone(),
                        batch.representative_entity,
                        batch.instance_range.clone(),
                        match batch.extra_index {
                            PhaseItemExtraIndex::None => PhaseItemExtraIndex::None,
                            PhaseItemExtraIndex::DynamicOffset(ref dynamic_offset) => {
                                PhaseItemExtraIndex::DynamicOffset(*dynamic_offset)
                            }
                            PhaseItemExtraIndex::IndirectParametersIndex { ref range, .. } => {
                                PhaseItemExtraIndex::IndirectParametersIndex {
                                    range: range.start..(range.start + batch_set.batch_count),
                                    batch_set_index,
                                }
                            }
                        },
                    );

                    // Fetch the draw function.
                    let Some(draw_function) =
                        draw_functions.get_mut(binned_phase_item.draw_function())
                    else {
                        continue;
                    };

                    draw_function.draw(world, render_pass, view, &binned_phase_item)?;
                }
            }
        }

        Ok(())
    }

    /// Renders all unbatchable meshes queued in this phase.
    fn render_unbatchable_meshes<'w>(
        &self,
        render_pass: &mut TrackedRenderPass<'w>,
        world: &'w World,
        view: Entity,
    ) -> Result<(), DrawError> {
        let draw_functions = world.resource::<DrawFunctions<BPI>>();
        let mut draw_functions = draw_functions.write();

        for (batch_set_key, bin_key) in &self.unbatchable_mesh_keys {
            let unbatchable_entities =
                &self.unbatchable_mesh_values[&(batch_set_key.clone(), bin_key.clone())];
            for (entity_index, entity) in unbatchable_entities.entities.iter().enumerate() {
                let unbatchable_dynamic_offset = match &unbatchable_entities.buffer_indices {
                    UnbatchableBinnedEntityIndexSet::NoEntities => {
                        // Shouldn't happen…
                        continue;
                    }
                    UnbatchableBinnedEntityIndexSet::Sparse {
                        instance_range,
                        first_indirect_parameters_index,
                    } => UnbatchableBinnedEntityIndices {
                        instance_index: instance_range.start + entity_index as u32,
                        extra_index: match first_indirect_parameters_index {
                            None => PhaseItemExtraIndex::None,
                            Some(first_indirect_parameters_index) => {
                                let first_indirect_parameters_index_for_entity =
                                    u32::from(*first_indirect_parameters_index)
                                        + entity_index as u32;
                                PhaseItemExtraIndex::IndirectParametersIndex {
                                    range: first_indirect_parameters_index_for_entity
                                        ..(first_indirect_parameters_index_for_entity + 1),
                                    batch_set_index: None,
                                }
                            }
                        },
                    },
                    UnbatchableBinnedEntityIndexSet::Dense(ref dynamic_offsets) => {
                        dynamic_offsets[entity_index].clone()
                    }
                };

                let binned_phase_item = BPI::new(
                    batch_set_key.clone(),
                    bin_key.clone(),
                    (*entity.1, *entity.0),
                    unbatchable_dynamic_offset.instance_index
                        ..(unbatchable_dynamic_offset.instance_index + 1),
                    unbatchable_dynamic_offset.extra_index,
                );

                // Fetch the draw function.
                let Some(draw_function) = draw_functions.get_mut(binned_phase_item.draw_function())
                else {
                    continue;
                };

                draw_function.draw(world, render_pass, view, &binned_phase_item)?;
            }
        }
        Ok(())
    }

    /// Renders all objects of type [`BinnedRenderPhaseType::NonMesh`].
    ///
    /// These will have been added by plugins or the application.
    fn render_non_meshes<'w>(
        &self,
        render_pass: &mut TrackedRenderPass<'w>,
        world: &'w World,
        view: Entity,
    ) -> Result<(), DrawError> {
        let draw_functions = world.resource::<DrawFunctions<BPI>>();
        let mut draw_functions = draw_functions.write();

        for ((batch_set_key, bin_key), bin) in &self.non_mesh_items {
            for &entity in &bin.entities {
                // Come up with a fake batch range and extra index. The draw
                // function is expected to manage any sort of batching logic itself.
                let binned_phase_item = BPI::new(
                    batch_set_key.clone(),
                    bin_key.clone(),
                    (Entity::PLACEHOLDER, entity),
                    0..1,
                    PhaseItemExtraIndex::None,
                );

                let Some(draw_function) = draw_functions.get_mut(binned_phase_item.draw_function())
                else {
                    continue;
                };

                draw_function.draw(world, render_pass, view, &binned_phase_item)?;
            }
        }

        Ok(())
    }

    pub fn is_empty(&self) -> bool {
        self.multidrawable_mesh_values.is_empty()
            && self.batchable_mesh_values.is_empty()
            && self.unbatchable_mesh_values.is_empty()
            && self.non_mesh_items.is_empty()
    }

    pub fn prepare_for_new_frame(&mut self) {
        self.multidrawable_mesh_keys.clear();
        self.batchable_mesh_keys.clear();
        self.unbatchable_mesh_keys.clear();
        self.batch_sets.clear();

        self.valid_cached_entity_bin_keys.clear();
        self.valid_cached_entity_bin_keys
            .grow(self.cached_entity_bin_keys.len());
        self.valid_cached_entity_bin_keys
            .set_range(self.cached_entity_bin_keys.len().., true);

        self.entities_that_changed_bins.clear();
    }

    /// Checks to see whether the entity is in a bin and returns true if it's
    /// both in a bin and up to date.
    ///
    /// If this function returns true, we also add the entry to the
    /// `valid_cached_entity_bin_keys` list.
    pub fn validate_cached_entity(
        &mut self,
        visible_entity: MainEntity,
        current_change_tick: Tick,
    ) -> bool {
        if let indexmap::map::Entry::Occupied(entry) =
            self.cached_entity_bin_keys.entry(visible_entity)
        {
            if entry.get().change_tick == current_change_tick {
                self.valid_cached_entity_bin_keys.insert(entry.index());
                return true;
            }
        }

        false
    }

    /// Removes all entities not marked as clean from the bins.
    ///
    /// During `queue_material_meshes`, we process all visible entities and mark
    /// each as clean as we come to it. Then, in [`sweep_old_entities`], we call
    /// this method, which removes entities that aren't marked as clean from the
    /// bins.
    pub fn sweep_old_entities(&mut self) {
        // Search for entities not marked as valid. We have to do this in
        // reverse order because `swap_remove_index` will potentially invalidate
        // all indices after the one we remove.
        for index in ReverseFixedBitSetZeroesIterator::new(&self.valid_cached_entity_bin_keys) {
            let Some((entity, entity_bin_key)) =
                self.cached_entity_bin_keys.swap_remove_index(index)
            else {
                continue;
            };

            remove_entity_from_bin(
                entity,
                &entity_bin_key,
                &mut self.multidrawable_mesh_values,
                &mut self.batchable_mesh_values,
                &mut self.unbatchable_mesh_values,
                &mut self.non_mesh_items,
            );
        }

        // If an entity changed bins, we need to remove it from its old bin.
        for entity_that_changed_bins in self.entities_that_changed_bins.drain(..) {
            remove_entity_from_bin(
                entity_that_changed_bins.main_entity,
                &entity_that_changed_bins.old_bin_key,
                &mut self.multidrawable_mesh_values,
                &mut self.batchable_mesh_values,
                &mut self.unbatchable_mesh_values,
                &mut self.non_mesh_items,
            );
        }
    }
}

/// Removes an entity from a bin.
///
/// If this makes the bin empty, this function removes the bin as well.
///
/// This is a standalone function instead of a method on [`BinnedRenderPhase`]
/// for borrow check reasons.
fn remove_entity_from_bin<BPI>(
    entity: MainEntity,
    entity_bin_key: &CachedBinKey<BPI>,
    multidrawable_mesh_values: &mut HashMap<BPI::BatchSetKey, HashMap<BPI::BinKey, RenderBin>>,
    batchable_mesh_values: &mut HashMap<(BPI::BatchSetKey, BPI::BinKey), RenderBin>,
    unbatchable_mesh_values: &mut HashMap<
        (BPI::BatchSetKey, BPI::BinKey),
        UnbatchableBinnedEntities,
    >,
    non_mesh_items: &mut HashMap<(BPI::BatchSetKey, BPI::BinKey), RenderBin>,
) where
    BPI: BinnedPhaseItem,
{
    match entity_bin_key.phase_type {
        BinnedRenderPhaseType::MultidrawableMesh => {
            if let Entry::Occupied(mut batch_set_entry) =
                multidrawable_mesh_values.entry(entity_bin_key.batch_set_key.clone())
            {
                if let Entry::Occupied(mut bin_entry) = batch_set_entry
                    .get_mut()
                    .entry(entity_bin_key.bin_key.clone())
                {
                    bin_entry.get_mut().remove(entity);

                    // If the bin is now empty, remove the bin.
                    if bin_entry.get_mut().is_empty() {
                        bin_entry.remove();
                    }
                }

                // If the batch set is now empty, remove it.
                if batch_set_entry.get_mut().is_empty() {
                    batch_set_entry.remove();
                }
            }
        }

        BinnedRenderPhaseType::BatchableMesh => {
            if let Entry::Occupied(mut bin_entry) = batchable_mesh_values.entry((
                entity_bin_key.batch_set_key.clone(),
                entity_bin_key.bin_key.clone(),
            )) {
                bin_entry.get_mut().remove(entity);

                // If the bin is now empty, remove the bin.
                if bin_entry.get_mut().is_empty() {
                    bin_entry.remove();
                }
            }
        }

        BinnedRenderPhaseType::UnbatchableMesh => {
            if let Entry::Occupied(mut bin_entry) = unbatchable_mesh_values.entry((
                entity_bin_key.batch_set_key.clone(),
                entity_bin_key.bin_key.clone(),
            )) {
                bin_entry.get_mut().entities.remove(&entity);

                // If the bin is now empty, remove the bin.
                if bin_entry.get_mut().entities.is_empty() {
                    bin_entry.remove();
                }
            }
        }

        BinnedRenderPhaseType::NonMesh => {
            if let Entry::Occupied(mut bin_entry) = non_mesh_items.entry((
                entity_bin_key.batch_set_key.clone(),
                entity_bin_key.bin_key.clone(),
            )) {
                bin_entry.get_mut().remove(entity);

                // If the bin is now empty, remove the bin.
                if bin_entry.get_mut().is_empty() {
                    bin_entry.remove();
                }
            }
        }
    }
}

impl<BPI> BinnedRenderPhase<BPI>
where
    BPI: BinnedPhaseItem,
{
    fn new(gpu_preprocessing: GpuPreprocessingMode) -> Self {
        Self {
            multidrawable_mesh_keys: vec![],
            multidrawable_mesh_values: HashMap::default(),
            batchable_mesh_keys: vec![],
            batchable_mesh_values: HashMap::default(),
            unbatchable_mesh_keys: vec![],
            unbatchable_mesh_values: HashMap::default(),
            non_mesh_items: HashMap::default(),
            batch_sets: match gpu_preprocessing {
                GpuPreprocessingMode::Culling => {
                    BinnedRenderPhaseBatchSets::MultidrawIndirect(vec![])
                }
                GpuPreprocessingMode::PreprocessingOnly => {
                    BinnedRenderPhaseBatchSets::Direct(vec![])
                }
                GpuPreprocessingMode::None => BinnedRenderPhaseBatchSets::DynamicUniforms(vec![]),
            },
            cached_entity_bin_keys: IndexMap::default(),
            valid_cached_entity_bin_keys: FixedBitSet::new(),
            entities_that_changed_bins: vec![],
        }
    }
}

impl UnbatchableBinnedEntityIndexSet {
    /// Returns the [`UnbatchableBinnedEntityIndices`] for the given entity.
    fn indices_for_entity_index(
        &self,
        entity_index: u32,
    ) -> Option<UnbatchableBinnedEntityIndices> {
        match self {
            UnbatchableBinnedEntityIndexSet::NoEntities => None,
            UnbatchableBinnedEntityIndexSet::Sparse { instance_range, .. }
                if entity_index >= instance_range.len() as u32 =>
            {
                None
            }
            UnbatchableBinnedEntityIndexSet::Sparse {
                instance_range,
                first_indirect_parameters_index: None,
            } => Some(UnbatchableBinnedEntityIndices {
                instance_index: instance_range.start + entity_index,
                extra_index: PhaseItemExtraIndex::None,
            }),
            UnbatchableBinnedEntityIndexSet::Sparse {
                instance_range,
                first_indirect_parameters_index: Some(first_indirect_parameters_index),
            } => {
                let first_indirect_parameters_index_for_this_batch =
                    u32::from(*first_indirect_parameters_index) + entity_index;
                Some(UnbatchableBinnedEntityIndices {
                    instance_index: instance_range.start + entity_index,
                    extra_index: PhaseItemExtraIndex::IndirectParametersIndex {
                        range: first_indirect_parameters_index_for_this_batch
                            ..(first_indirect_parameters_index_for_this_batch + 1),
                        batch_set_index: None,
                    },
                })
            }
            UnbatchableBinnedEntityIndexSet::Dense(ref indices) => {
                indices.get(entity_index as usize).cloned()
            }
        }
    }
}

/// A convenient abstraction for adding all the systems necessary for a binned
/// render phase to the render app.
///
/// This is the version used when the pipeline supports GPU preprocessing: e.g.
/// 3D PBR meshes.
pub struct BinnedRenderPhasePlugin<BPI, GFBD>
where
    BPI: BinnedPhaseItem,
    GFBD: GetFullBatchData,
{
    /// If true, this sets the `COPY_SRC` flag on indirect draw parameters so
    /// that they can be read back to CPU.
    ///
    /// This is a debugging feature that may reduce performance. It primarily
    /// exists for the `occlusion_culling` example.
    pub allow_copies_from_indirect_parameters: bool,
    phantom: PhantomData<(BPI, GFBD)>,
}

impl<BPI, GFBD> BinnedRenderPhasePlugin<BPI, GFBD>
where
    BPI: BinnedPhaseItem,
    GFBD: GetFullBatchData,
{
    pub fn new(allow_copies_from_indirect_parameters: bool) -> Self {
        Self {
            allow_copies_from_indirect_parameters,
            phantom: PhantomData,
        }
    }
}

impl<BPI, GFBD> Plugin for BinnedRenderPhasePlugin<BPI, GFBD>
where
    BPI: BinnedPhaseItem,
    GFBD: GetFullBatchData + Sync + Send + 'static,
{
    fn build(&self, app: &mut App) {
        let Some(render_app) = app.get_sub_app_mut(RenderApp) else {
            return;
        };

        render_app
            .init_resource::<ViewBinnedRenderPhases<BPI>>()
            .init_resource::<PhaseBatchedInstanceBuffers<BPI, GFBD::BufferData>>()
            .insert_resource(PhaseIndirectParametersBuffers::<BPI>::new(
                self.allow_copies_from_indirect_parameters,
            ))
            .add_systems(
                Render,
                (
                    batching::sort_binned_render_phase::<BPI>.in_set(RenderSet::PhaseSort),
                    (
                        no_gpu_preprocessing::batch_and_prepare_binned_render_phase::<BPI, GFBD>
                            .run_if(resource_exists::<BatchedInstanceBuffer<GFBD::BufferData>>),
                        gpu_preprocessing::batch_and_prepare_binned_render_phase::<BPI, GFBD>
                            .run_if(
                                resource_exists::<
                                    BatchedInstanceBuffers<GFBD::BufferData, GFBD::BufferInputData>,
                                >,
                            ),
                    )
                        .in_set(RenderSet::PrepareResources),
<<<<<<< HEAD
                    gpu_preprocessing::collect_buffers_for_phase::<BPI, GFBD>
                        .run_if(
                            resource_exists::<
                                BatchedInstanceBuffers<GFBD::BufferData, GFBD::BufferInputData>,
                            >,
                        )
                        .in_set(RenderSet::PrepareResourcesCollectPhaseBuffers),
=======
                    sweep_old_entities::<BPI>.in_set(RenderSet::QueueSweep),
>>>>>>> 575f6650
                ),
            );
    }
}

/// Stores the rendering instructions for a single phase that sorts items in all
/// views.
///
/// They're cleared out every frame, but storing them in a resource like this
/// allows us to reuse allocations.
#[derive(Resource, Deref, DerefMut)]
pub struct ViewSortedRenderPhases<SPI>(pub HashMap<RetainedViewEntity, SortedRenderPhase<SPI>>)
where
    SPI: SortedPhaseItem;

impl<SPI> Default for ViewSortedRenderPhases<SPI>
where
    SPI: SortedPhaseItem,
{
    fn default() -> Self {
        Self(default())
    }
}

impl<SPI> ViewSortedRenderPhases<SPI>
where
    SPI: SortedPhaseItem,
{
    pub fn insert_or_clear(&mut self, retained_view_entity: RetainedViewEntity) {
        match self.entry(retained_view_entity) {
            Entry::Occupied(mut entry) => entry.get_mut().clear(),
            Entry::Vacant(entry) => {
                entry.insert(default());
            }
        }
    }
}

/// A convenient abstraction for adding all the systems necessary for a sorted
/// render phase to the render app.
///
/// This is the version used when the pipeline supports GPU preprocessing: e.g.
/// 3D PBR meshes.
pub struct SortedRenderPhasePlugin<SPI, GFBD>
where
    SPI: SortedPhaseItem,
    GFBD: GetFullBatchData,
{
    /// If true, this sets the `COPY_SRC` flag on indirect draw parameters so
    /// that they can be read back to CPU.
    ///
    /// This is a debugging feature that may reduce performance. It primarily
    /// exists for the `occlusion_culling` example.
    pub allow_copies_from_indirect_parameters: bool,
    phantom: PhantomData<(SPI, GFBD)>,
}

impl<SPI, GFBD> SortedRenderPhasePlugin<SPI, GFBD>
where
    SPI: SortedPhaseItem,
    GFBD: GetFullBatchData,
{
    pub fn new(allow_copies_from_indirect_parameters: bool) -> Self {
        Self {
            allow_copies_from_indirect_parameters,
            phantom: PhantomData,
        }
    }
}

impl<SPI, GFBD> Plugin for SortedRenderPhasePlugin<SPI, GFBD>
where
    SPI: SortedPhaseItem + CachedRenderPipelinePhaseItem,
    GFBD: GetFullBatchData + Sync + Send + 'static,
{
    fn build(&self, app: &mut App) {
        let Some(render_app) = app.get_sub_app_mut(RenderApp) else {
            return;
        };

        render_app
            .init_resource::<ViewSortedRenderPhases<SPI>>()
            .init_resource::<PhaseBatchedInstanceBuffers<SPI, GFBD::BufferData>>()
            .insert_resource(PhaseIndirectParametersBuffers::<SPI>::new(
                self.allow_copies_from_indirect_parameters,
            ))
            .add_systems(
                Render,
                (
                    (
                        no_gpu_preprocessing::batch_and_prepare_sorted_render_phase::<SPI, GFBD>
                            .run_if(resource_exists::<BatchedInstanceBuffer<GFBD::BufferData>>),
                        gpu_preprocessing::batch_and_prepare_sorted_render_phase::<SPI, GFBD>
                            .run_if(
                                resource_exists::<
                                    BatchedInstanceBuffers<GFBD::BufferData, GFBD::BufferInputData>,
                                >,
                            ),
                    )
                        .in_set(RenderSet::PrepareResources),
                    gpu_preprocessing::collect_buffers_for_phase::<SPI, GFBD>
                        .run_if(
                            resource_exists::<
                                BatchedInstanceBuffers<GFBD::BufferData, GFBD::BufferInputData>,
                            >,
                        )
                        .in_set(RenderSet::PrepareResourcesCollectPhaseBuffers),
                ),
            );
    }
}

impl UnbatchableBinnedEntityIndexSet {
    /// Adds a new entity to the list of unbatchable binned entities.
    pub fn add(&mut self, indices: UnbatchableBinnedEntityIndices) {
        match self {
            UnbatchableBinnedEntityIndexSet::NoEntities => {
                match indices.extra_index {
                    PhaseItemExtraIndex::DynamicOffset(_) => {
                        // This is the first entity we've seen, and we don't have
                        // compute shaders. Initialize an array.
                        *self = UnbatchableBinnedEntityIndexSet::Dense(vec![indices]);
                    }
                    PhaseItemExtraIndex::None => {
                        // This is the first entity we've seen, and we have compute
                        // shaders. Initialize the fast path.
                        *self = UnbatchableBinnedEntityIndexSet::Sparse {
                            instance_range: indices.instance_index..indices.instance_index + 1,
                            first_indirect_parameters_index: None,
                        }
                    }
                    PhaseItemExtraIndex::IndirectParametersIndex {
                        range: ref indirect_parameters_index,
                        ..
                    } => {
                        // This is the first entity we've seen, and we have compute
                        // shaders. Initialize the fast path.
                        *self = UnbatchableBinnedEntityIndexSet::Sparse {
                            instance_range: indices.instance_index..indices.instance_index + 1,
                            first_indirect_parameters_index: NonMaxU32::new(
                                indirect_parameters_index.start,
                            ),
                        }
                    }
                }
            }

            UnbatchableBinnedEntityIndexSet::Sparse {
                ref mut instance_range,
                first_indirect_parameters_index,
            } if instance_range.end == indices.instance_index
                && ((first_indirect_parameters_index.is_none()
                    && indices.extra_index == PhaseItemExtraIndex::None)
                    || first_indirect_parameters_index.is_some_and(
                        |first_indirect_parameters_index| match indices.extra_index {
                            PhaseItemExtraIndex::IndirectParametersIndex {
                                range: ref this_range,
                                ..
                            } => {
                                u32::from(first_indirect_parameters_index) + instance_range.end
                                    - instance_range.start
                                    == this_range.start
                            }
                            PhaseItemExtraIndex::DynamicOffset(_) | PhaseItemExtraIndex::None => {
                                false
                            }
                        },
                    )) =>
            {
                // This is the normal case on non-WebGL 2.
                instance_range.end += 1;
            }

            UnbatchableBinnedEntityIndexSet::Sparse { instance_range, .. } => {
                // We thought we were in non-WebGL 2 mode, but we got a dynamic
                // offset or non-contiguous index anyway. This shouldn't happen,
                // but let's go ahead and do the sensible thing anyhow: demote
                // the compressed `NoDynamicOffsets` field to the full
                // `DynamicOffsets` array.
                let new_dynamic_offsets = (0..instance_range.len() as u32)
                    .flat_map(|entity_index| self.indices_for_entity_index(entity_index))
                    .chain(iter::once(indices))
                    .collect();
                *self = UnbatchableBinnedEntityIndexSet::Dense(new_dynamic_offsets);
            }

            UnbatchableBinnedEntityIndexSet::Dense(ref mut dense_indices) => {
                dense_indices.push(indices);
            }
        }
    }
}

/// A collection of all items to be rendered that will be encoded to GPU
/// commands for a single render phase for a single view.
///
/// Each view (camera, or shadow-casting light, etc.) can have one or multiple render phases.
/// They are used to queue entities for rendering.
/// Multiple phases might be required due to different sorting/batching behaviors
/// (e.g. opaque: front to back, transparent: back to front) or because one phase depends on
/// the rendered texture of the previous phase (e.g. for screen-space reflections).
/// All [`PhaseItem`]s are then rendered using a single [`TrackedRenderPass`].
/// The render pass might be reused for multiple phases to reduce GPU overhead.
///
/// This flavor of render phase is used only for meshes that need to be sorted
/// back-to-front, such as transparent meshes. For items that don't need strict
/// sorting, [`BinnedRenderPhase`] is preferred, for performance.
pub struct SortedRenderPhase<I>
where
    I: SortedPhaseItem,
{
    /// The items within this [`SortedRenderPhase`].
    pub items: Vec<I>,
}

impl<I> Default for SortedRenderPhase<I>
where
    I: SortedPhaseItem,
{
    fn default() -> Self {
        Self { items: Vec::new() }
    }
}

impl<I> SortedRenderPhase<I>
where
    I: SortedPhaseItem,
{
    /// Adds a [`PhaseItem`] to this render phase.
    #[inline]
    pub fn add(&mut self, item: I) {
        self.items.push(item);
    }

    /// Removes all [`PhaseItem`]s from this render phase.
    #[inline]
    pub fn clear(&mut self) {
        self.items.clear();
    }

    /// Sorts all of its [`PhaseItem`]s.
    pub fn sort(&mut self) {
        I::sort(&mut self.items);
    }

    /// An [`Iterator`] through the associated [`Entity`] for each [`PhaseItem`] in order.
    #[inline]
    pub fn iter_entities(&'_ self) -> impl Iterator<Item = Entity> + '_ {
        self.items.iter().map(PhaseItem::entity)
    }

    /// Renders all of its [`PhaseItem`]s using their corresponding draw functions.
    pub fn render<'w>(
        &self,
        render_pass: &mut TrackedRenderPass<'w>,
        world: &'w World,
        view: Entity,
    ) -> Result<(), DrawError> {
        self.render_range(render_pass, world, view, ..)
    }

    /// Renders all [`PhaseItem`]s in the provided `range` (based on their index in `self.items`) using their corresponding draw functions.
    pub fn render_range<'w>(
        &self,
        render_pass: &mut TrackedRenderPass<'w>,
        world: &'w World,
        view: Entity,
        range: impl SliceIndex<[I], Output = [I]>,
    ) -> Result<(), DrawError> {
        let items = self
            .items
            .get(range)
            .expect("`Range` provided to `render_range()` is out of bounds");

        let draw_functions = world.resource::<DrawFunctions<I>>();
        let mut draw_functions = draw_functions.write();
        draw_functions.prepare(world);

        let mut index = 0;
        while index < items.len() {
            let item = &items[index];
            let batch_range = item.batch_range();
            if batch_range.is_empty() {
                index += 1;
            } else {
                let draw_function = draw_functions.get_mut(item.draw_function()).unwrap();
                draw_function.draw(world, render_pass, view, item)?;
                index += batch_range.len();
            }
        }
        Ok(())
    }
}

/// An item (entity of the render world) which will be drawn to a texture or the screen,
/// as part of a render phase.
///
/// The data required for rendering an entity is extracted from the main world in the
/// [`ExtractSchedule`](crate::ExtractSchedule).
/// Then it has to be queued up for rendering during the [`RenderSet::Queue`],
/// by adding a corresponding phase item to a render phase.
/// Afterwards it will be possibly sorted and rendered automatically in the
/// [`RenderSet::PhaseSort`] and [`RenderSet::Render`], respectively.
///
/// `PhaseItem`s come in two flavors: [`BinnedPhaseItem`]s and
/// [`SortedPhaseItem`]s.
///
/// * Binned phase items have a `BinKey` which specifies what bin they're to be
///     placed in. All items in the same bin are eligible to be batched together.
///     The `BinKey`s are sorted, but the individual bin items aren't. Binned phase
///     items are good for opaque meshes, in which the order of rendering isn't
///     important. Generally, binned phase items are faster than sorted phase items.
///
/// * Sorted phase items, on the other hand, are placed into one large buffer
///     and then sorted all at once. This is needed for transparent meshes, which
///     have to be sorted back-to-front to render with the painter's algorithm.
///     These types of phase items are generally slower than binned phase items.
pub trait PhaseItem: Sized + Send + Sync + 'static {
    /// Whether or not this `PhaseItem` should be subjected to automatic batching. (Default: `true`)
    const AUTOMATIC_BATCHING: bool = true;

    /// The corresponding entity that will be drawn.
    ///
    /// This is used to fetch the render data of the entity, required by the draw function,
    /// from the render world .
    fn entity(&self) -> Entity;

    /// The main world entity represented by this `PhaseItem`.
    fn main_entity(&self) -> MainEntity;

    /// Specifies the [`Draw`] function used to render the item.
    fn draw_function(&self) -> DrawFunctionId;

    /// The range of instances that the batch covers. After doing a batched draw, batch range
    /// length phase items will be skipped. This design is to avoid having to restructure the
    /// render phase unnecessarily.
    fn batch_range(&self) -> &Range<u32>;
    fn batch_range_mut(&mut self) -> &mut Range<u32>;

    /// Returns the [`PhaseItemExtraIndex`].
    ///
    /// If present, this is either a dynamic offset or an indirect parameters
    /// index.
    fn extra_index(&self) -> PhaseItemExtraIndex;

    /// Returns a pair of mutable references to both the batch range and extra
    /// index.
    fn batch_range_and_extra_index_mut(&mut self) -> (&mut Range<u32>, &mut PhaseItemExtraIndex);
}

/// The "extra index" associated with some [`PhaseItem`]s, alongside the
/// indirect instance index.
///
/// Sometimes phase items require another index in addition to the range of
/// instances they already have. These can be:
///
/// * The *dynamic offset*: a `wgpu` dynamic offset into the uniform buffer of
///     instance data. This is used on platforms that don't support storage
///     buffers, to work around uniform buffer size limitations.
///
/// * The *indirect parameters index*: an index into the buffer that specifies
///     the indirect parameters for this [`PhaseItem`]'s drawcall. This is used when
///     indirect mode is on (as used for GPU culling).
///
/// Note that our indirect draw functionality requires storage buffers, so it's
/// impossible to have both a dynamic offset and an indirect parameters index.
/// This convenient fact allows us to pack both indices into a single `u32`.
#[derive(Clone, PartialEq, Eq, Hash, Debug)]
pub enum PhaseItemExtraIndex {
    /// No extra index is present.
    None,
    /// A `wgpu` dynamic offset into the uniform buffer of instance data. This
    /// is used on platforms that don't support storage buffers, to work around
    /// uniform buffer size limitations.
    DynamicOffset(u32),
    /// An index into the buffer that specifies the indirect parameters for this
    /// [`PhaseItem`]'s drawcall. This is used when indirect mode is on (as used
    /// for GPU culling).
    IndirectParametersIndex {
        /// The range of indirect parameters within the indirect parameters array.
        ///
        /// If we're using `multi_draw_indirect_count`, this specifies the
        /// maximum range of indirect parameters within that array. If batches
        /// are ultimately culled out on the GPU, the actual number of draw
        /// commands might be lower than the length of this range.
        range: Range<u32>,
        /// If `multi_draw_indirect_count` is in use, and this phase item is
        /// part of a batch set, specifies the index of the batch set that this
        /// phase item is a part of.
        ///
        /// If `multi_draw_indirect_count` isn't in use, or this phase item
        /// isn't part of a batch set, this is `None`.
        batch_set_index: Option<NonMaxU32>,
    },
}

impl PhaseItemExtraIndex {
    /// Returns either an indirect parameters index or
    /// [`PhaseItemExtraIndex::None`], as appropriate.
    pub fn maybe_indirect_parameters_index(
        indirect_parameters_index: Option<NonMaxU32>,
    ) -> PhaseItemExtraIndex {
        match indirect_parameters_index {
            Some(indirect_parameters_index) => PhaseItemExtraIndex::IndirectParametersIndex {
                range: u32::from(indirect_parameters_index)
                    ..(u32::from(indirect_parameters_index) + 1),
                batch_set_index: None,
            },
            None => PhaseItemExtraIndex::None,
        }
    }

    /// Returns either a dynamic offset index or [`PhaseItemExtraIndex::None`],
    /// as appropriate.
    pub fn maybe_dynamic_offset(dynamic_offset: Option<NonMaxU32>) -> PhaseItemExtraIndex {
        match dynamic_offset {
            Some(dynamic_offset) => PhaseItemExtraIndex::DynamicOffset(dynamic_offset.into()),
            None => PhaseItemExtraIndex::None,
        }
    }
}

/// Represents phase items that are placed into bins. The `BinKey` specifies
/// which bin they're to be placed in. Bin keys are sorted, and items within the
/// same bin are eligible to be batched together. The elements within the bins
/// aren't themselves sorted.
///
/// An example of a binned phase item is `Opaque3d`, for which the rendering
/// order isn't critical.
pub trait BinnedPhaseItem: PhaseItem {
    /// The key used for binning [`PhaseItem`]s into bins. Order the members of
    /// [`BinnedPhaseItem::BinKey`] by the order of binding for best
    /// performance. For example, pipeline id, draw function id, mesh asset id,
    /// lowest variable bind group id such as the material bind group id, and
    /// its dynamic offsets if any, next bind group and offsets, etc. This
    /// reduces the need for rebinding between bins and improves performance.
    type BinKey: Clone + Send + Sync + PartialEq + Eq + Ord + Hash;

    /// The key used to combine batches into batch sets.
    ///
    /// A *batch set* is a set of meshes that can potentially be multi-drawn
    /// together.
    type BatchSetKey: PhaseItemBatchSetKey;

    /// Creates a new binned phase item from the key and per-entity data.
    ///
    /// Unlike [`SortedPhaseItem`]s, this is generally called "just in time"
    /// before rendering. The resulting phase item isn't stored in any data
    /// structures, resulting in significant memory savings.
    fn new(
        batch_set_key: Self::BatchSetKey,
        bin_key: Self::BinKey,
        representative_entity: (Entity, MainEntity),
        batch_range: Range<u32>,
        extra_index: PhaseItemExtraIndex,
    ) -> Self;
}

/// A key used to combine batches into batch sets.
///
/// A *batch set* is a set of meshes that can potentially be multi-drawn
/// together.
pub trait PhaseItemBatchSetKey: Clone + Send + Sync + PartialEq + Eq + Ord + Hash {
    /// Returns true if this batch set key describes indexed meshes or false if
    /// it describes non-indexed meshes.
    ///
    /// Bevy uses this in order to determine which kind of indirect draw
    /// parameters to use, if indirect drawing is enabled.
    fn indexed(&self) -> bool;
}

/// Represents phase items that must be sorted. The `SortKey` specifies the
/// order that these items are drawn in. These are placed into a single array,
/// and the array as a whole is then sorted.
///
/// An example of a sorted phase item is `Transparent3d`, which must be sorted
/// back to front in order to correctly render with the painter's algorithm.
pub trait SortedPhaseItem: PhaseItem {
    /// The type used for ordering the items. The smallest values are drawn first.
    /// This order can be calculated using the [`ViewRangefinder3d`],
    /// based on the view-space `Z` value of the corresponding view matrix.
    type SortKey: Ord;

    /// Determines the order in which the items are drawn.
    fn sort_key(&self) -> Self::SortKey;

    /// Sorts a slice of phase items into render order. Generally if the same type
    /// is batched this should use a stable sort like [`slice::sort_by_key`].
    /// In almost all other cases, this should not be altered from the default,
    /// which uses an unstable sort, as this provides the best balance of CPU and GPU
    /// performance.
    ///
    /// Implementers can optionally not sort the list at all. This is generally advisable if and
    /// only if the renderer supports a depth prepass, which is by default not supported by
    /// the rest of Bevy's first party rendering crates. Even then, this may have a negative
    /// impact on GPU-side performance due to overdraw.
    ///
    /// It's advised to always profile for performance changes when changing this implementation.
    #[inline]
    fn sort(items: &mut [Self]) {
        items.sort_unstable_by_key(Self::sort_key);
    }

    /// Whether this phase item targets indexed meshes (those with both vertex
    /// and index buffers as opposed to just vertex buffers).
    ///
    /// Bevy needs this information in order to properly group phase items
    /// together for multi-draw indirect, because the GPU layout of indirect
    /// commands differs between indexed and non-indexed meshes.
    ///
    /// If you're implementing a custom phase item that doesn't describe a mesh,
    /// you can safely return false here.
    fn indexed(&self) -> bool;
}

/// A [`PhaseItem`] item, that automatically sets the appropriate render pipeline,
/// cached in the [`PipelineCache`].
///
/// You can use the [`SetItemPipeline`] render command to set the pipeline for this item.
pub trait CachedRenderPipelinePhaseItem: PhaseItem {
    /// The id of the render pipeline, cached in the [`PipelineCache`], that will be used to draw
    /// this phase item.
    fn cached_pipeline(&self) -> CachedRenderPipelineId;
}

/// A [`RenderCommand`] that sets the pipeline for the [`CachedRenderPipelinePhaseItem`].
pub struct SetItemPipeline;

impl<P: CachedRenderPipelinePhaseItem> RenderCommand<P> for SetItemPipeline {
    type Param = SRes<PipelineCache>;
    type ViewQuery = ();
    type ItemQuery = ();
    #[inline]
    fn render<'w>(
        item: &P,
        _view: (),
        _entity: Option<()>,
        pipeline_cache: SystemParamItem<'w, '_, Self::Param>,
        pass: &mut TrackedRenderPass<'w>,
    ) -> RenderCommandResult {
        if let Some(pipeline) = pipeline_cache
            .into_inner()
            .get_render_pipeline(item.cached_pipeline())
        {
            pass.set_render_pipeline(pipeline);
            RenderCommandResult::Success
        } else {
            RenderCommandResult::Skip
        }
    }
}

/// This system sorts the [`PhaseItem`]s of all [`SortedRenderPhase`]s of this
/// type.
pub fn sort_phase_system<I>(mut render_phases: ResMut<ViewSortedRenderPhases<I>>)
where
    I: SortedPhaseItem,
{
    for phase in render_phases.values_mut() {
        phase.sort();
    }
}

/// Removes entities that became invisible or changed phases from the bins.
///
/// This must run after queuing.
pub fn sweep_old_entities<BPI>(mut render_phases: ResMut<ViewBinnedRenderPhases<BPI>>)
where
    BPI: BinnedPhaseItem,
{
    for phase in render_phases.0.values_mut() {
        phase.sweep_old_entities();
    }
}

impl BinnedRenderPhaseType {
    pub fn mesh(
        batchable: bool,
        gpu_preprocessing_support: &GpuPreprocessingSupport,
    ) -> BinnedRenderPhaseType {
        match (batchable, gpu_preprocessing_support.max_supported_mode) {
            (true, GpuPreprocessingMode::Culling) => BinnedRenderPhaseType::MultidrawableMesh,
            (true, _) => BinnedRenderPhaseType::BatchableMesh,
            (false, _) => BinnedRenderPhaseType::UnbatchableMesh,
        }
    }
}

impl RenderBin {
    /// Creates a [`RenderBin`] containing a single entity.
    fn from_entity(entity: MainEntity) -> RenderBin {
        let mut entities = IndexSet::default();
        entities.insert(entity);
        RenderBin { entities }
    }

    /// Inserts an entity into the bin.
    fn insert(&mut self, entity: MainEntity) {
        self.entities.insert(entity);
    }

    /// Removes an entity from the bin.
    fn remove(&mut self, entity_to_remove: MainEntity) {
        self.entities.swap_remove(&entity_to_remove);
    }

    /// Returns true if the bin contains no entities.
    fn is_empty(&self) -> bool {
        self.entities.is_empty()
    }

    /// Returns the [`IndexSet`] containing all the entities in the bin.
    #[inline]
    pub fn entities(&self) -> &IndexSet<MainEntity, EntityHash> {
        &self.entities
    }
}

/// An iterator that efficiently finds the indices of all zero bits in a
/// [`FixedBitSet`] and returns them in reverse order.
///
/// [`FixedBitSet`] doesn't natively offer this functionality, so we have to
/// implement it ourselves.
#[derive(Debug)]
struct ReverseFixedBitSetZeroesIterator<'a> {
    /// The bit set.
    bitset: &'a FixedBitSet,
    /// The next bit index we're going to scan when [`Iterator::next`] is
    /// called.
    bit_index: isize,
}

impl<'a> ReverseFixedBitSetZeroesIterator<'a> {
    fn new(bitset: &'a FixedBitSet) -> ReverseFixedBitSetZeroesIterator<'a> {
        ReverseFixedBitSetZeroesIterator {
            bitset,
            bit_index: (bitset.len() as isize) - 1,
        }
    }
}

impl<'a> Iterator for ReverseFixedBitSetZeroesIterator<'a> {
    type Item = usize;

    fn next(&mut self) -> Option<usize> {
        while self.bit_index >= 0 {
            // Unpack the bit index into block and bit.
            let block_index = self.bit_index / (Block::BITS as isize);
            let bit_pos = self.bit_index % (Block::BITS as isize);

            // Grab the block. Mask off all bits above the one we're scanning
            // from by setting them all to 1.
            let mut block = self.bitset.as_slice()[block_index as usize];
            if bit_pos + 1 < (Block::BITS as isize) {
                block |= (!0) << (bit_pos + 1);
            }

            // Search for the next unset bit. Note that the `leading_ones`
            // function counts from the MSB to the LSB, so we need to flip it to
            // get the bit number.
            let pos = (Block::BITS as isize) - (block.leading_ones() as isize) - 1;

            // If we found an unset bit, return it.
            if pos != -1 {
                let result = block_index * (Block::BITS as isize) + pos;
                self.bit_index = result - 1;
                return Some(result as usize);
            }

            // Otherwise, go to the previous block.
            self.bit_index = block_index * (Block::BITS as isize) - 1;
        }

        None
    }
}

#[cfg(test)]
mod test {
    use super::ReverseFixedBitSetZeroesIterator;
    use fixedbitset::FixedBitSet;
    use proptest::{collection::vec, prop_assert_eq, proptest};

    proptest! {
        #[test]
        fn reverse_fixed_bit_set_zeroes_iterator(
            bits in vec(0usize..1024usize, 0usize..1024usize),
            size in 0usize..1024usize,
        ) {
            // Build a random bit set.
            let mut bitset = FixedBitSet::new();
            bitset.grow(size);
            for bit in bits {
                if bit < size {
                    bitset.set(bit, true);
                }
            }

            // Iterate over the bit set backwards in a naive way, and check that
            // that iteration sequence corresponds to the optimized one.
            let mut iter = ReverseFixedBitSetZeroesIterator::new(&bitset);
            for bit_index in (0..size).rev() {
                if !bitset.contains(bit_index) {
                    prop_assert_eq!(iter.next(), Some(bit_index));
                }
            }

            prop_assert_eq!(iter.next(), None);
        }
    }
}<|MERGE_RESOLUTION|>--- conflicted
+++ resolved
@@ -1085,7 +1085,7 @@
                             ),
                     )
                         .in_set(RenderSet::PrepareResources),
-<<<<<<< HEAD
+                    sweep_old_entities::<BPI>.in_set(RenderSet::QueueSweep),
                     gpu_preprocessing::collect_buffers_for_phase::<BPI, GFBD>
                         .run_if(
                             resource_exists::<
@@ -1093,9 +1093,6 @@
                             >,
                         )
                         .in_set(RenderSet::PrepareResourcesCollectPhaseBuffers),
-=======
-                    sweep_old_entities::<BPI>.in_set(RenderSet::QueueSweep),
->>>>>>> 575f6650
                 ),
             );
     }
