--- conflicted
+++ resolved
@@ -38,15 +38,6 @@
         world: &'w World,
         view: Entity,
     ) {
-<<<<<<< HEAD
-        let mut render_pass = render_context.begin_tracked_render_pass(pass_descriptor);
-
-        if let Some(viewport) = viewport {
-            render_pass.set_camera_viewport(viewport);
-        }
-
-=======
->>>>>>> 2d727afa
         let draw_functions = world.resource::<DrawFunctions<I>>();
         let mut draw_functions = draw_functions.write();
         draw_functions.prepare(world);
