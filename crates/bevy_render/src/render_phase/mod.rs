--- conflicted
+++ resolved
@@ -314,10 +314,7 @@
         render_pass: &mut TrackedRenderPass<'w>,
         world: &'w World,
         view: Entity,
-<<<<<<< HEAD
     ) -> Result<(), DrawError> {
-=======
-    ) {
         {
             let draw_functions = world.resource::<DrawFunctions<BPI>>();
             let mut draw_functions = draw_functions.write();
@@ -326,9 +323,11 @@
             // locks.
         }
 
-        self.render_batchable_meshes(render_pass, world, view);
-        self.render_unbatchable_meshes(render_pass, world, view);
-        self.render_non_meshes(render_pass, world, view);
+        self.render_batchable_meshes(render_pass, world, view)?;
+        self.render_unbatchable_meshes(render_pass, world, view)?;
+        self.render_non_meshes(render_pass, world, view)?;
+
+        Ok(())
     }
 
     /// Renders all batchable meshes queued in this phase.
@@ -337,8 +336,7 @@
         render_pass: &mut TrackedRenderPass<'w>,
         world: &'w World,
         view: Entity,
-    ) {
->>>>>>> 08d3497d
+    ) -> Result<(), DrawError> {
         let draw_functions = world.resource::<DrawFunctions<BPI>>();
         let mut draw_functions = draw_functions.write();
 
@@ -362,6 +360,8 @@
                 draw_function.draw(world, render_pass, view, &binned_phase_item)?;
             }
         }
+
+        Ok(())
     }
 
     /// Renders all unbatchable meshes queued in this phase.
@@ -370,7 +370,7 @@
         render_pass: &mut TrackedRenderPass<'w>,
         world: &'w World,
         view: Entity,
-    ) {
+    ) -> Result<(), DrawError> {
         let draw_functions = world.resource::<DrawFunctions<BPI>>();
         let mut draw_functions = draw_functions.write();
 
@@ -430,7 +430,7 @@
         render_pass: &mut TrackedRenderPass<'w>,
         world: &'w World,
         view: Entity,
-    ) {
+    ) -> Result<(), DrawError> {
         let draw_functions = world.resource::<DrawFunctions<BPI>>();
         let mut draw_functions = draw_functions.write();
 
@@ -444,8 +444,10 @@
                 continue;
             };
 
-            draw_function.draw(world, render_pass, view, &binned_phase_item);
-        }
+            draw_function.draw(world, render_pass, view, &binned_phase_item)?;
+        }
+
+        Ok(())
     }
 
     pub fn is_empty(&self) -> bool {
