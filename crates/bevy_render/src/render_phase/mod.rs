//! The modular rendering abstraction responsible for queuing, preparing, sorting and drawing
//! entities as part of separate render phases.
//!
//! In Bevy each view (camera, or shadow-casting light, etc.) has one or multiple render phases
//! (e.g. opaque, transparent, shadow, etc).
//! They are used to queue entities for rendering.
//! Multiple phases might be required due to different sorting/batching behaviors
//! (e.g. opaque: front to back, transparent: back to front) or because one phase depends on
//! the rendered texture of the previous phase (e.g. for screen-space reflections).
//!
//! To draw an entity, a corresponding [`PhaseItem`] has to be added to one or multiple of these
//! render phases for each view that it is visible in.
//! This must be done in the [`RenderSet::Queue`].
//! After that the render phase sorts them in the [`RenderSet::PhaseSort`].
//! Finally the items are rendered using a single [`TrackedRenderPass`], during
//! the [`RenderSet::Render`].
//!
//! Therefore each phase item is assigned a [`Draw`] function.
//! These set up the state of the [`TrackedRenderPass`] (i.e. select the
//! [`RenderPipeline`](crate::render_resource::RenderPipeline), configure the
//! [`BindGroup`](crate::render_resource::BindGroup)s, etc.) and then issue a draw call,
//! for the corresponding item.
//!
//! The [`Draw`] function trait can either be implemented directly or such a function can be
//! created by composing multiple [`RenderCommand`]s.

mod draw;
mod draw_state;
mod rangefinder;

use bevy_app::{App, Plugin};
use bevy_derive::{Deref, DerefMut};
use bevy_utils::{default, hashbrown::hash_map::Entry, HashMap};
pub use draw::*;
pub use draw_state::*;
use encase::{internal::WriteInto, ShaderSize};
use nonmax::NonMaxU32;
pub use rangefinder::*;

use crate::batching::gpu_preprocessing::{GpuPreprocessingMode, GpuPreprocessingSupport};
use crate::sync_world::MainEntity;
use crate::{
    batching::{
        self,
        gpu_preprocessing::{self, BatchedInstanceBuffers},
        no_gpu_preprocessing::{self, BatchedInstanceBuffer},
        GetFullBatchData,
    },
    render_resource::{CachedRenderPipelineId, GpuArrayBufferIndex, PipelineCache},
    Render, RenderApp, RenderSet,
};
use bevy_ecs::{
    entity::EntityHashMap,
    prelude::*,
    system::{lifetimeless::SRes, SystemParamItem},
};
use core::{fmt::Debug, hash::Hash, iter, marker::PhantomData, ops::Range, slice::SliceIndex};
use smallvec::SmallVec;

/// Stores the rendering instructions for a single phase that uses bins in all
/// views.
///
/// They're cleared out every frame, but storing them in a resource like this
/// allows us to reuse allocations.
#[derive(Resource, Deref, DerefMut)]
pub struct ViewBinnedRenderPhases<BPI>(pub EntityHashMap<BinnedRenderPhase<BPI>>)
where
    BPI: BinnedPhaseItem;

/// A collection of all rendering instructions, that will be executed by the GPU, for a
/// single render phase for a single view.
///
/// Each view (camera, or shadow-casting light, etc.) can have one or multiple render phases.
/// They are used to queue entities for rendering.
/// Multiple phases might be required due to different sorting/batching behaviors
/// (e.g. opaque: front to back, transparent: back to front) or because one phase depends on
/// the rendered texture of the previous phase (e.g. for screen-space reflections).
/// All [`PhaseItem`]s are then rendered using a single [`TrackedRenderPass`].
/// The render pass might be reused for multiple phases to reduce GPU overhead.
///
/// This flavor of render phase is used for phases in which the ordering is less
/// critical: for example, `Opaque3d`. It's generally faster than the
/// alternative [`SortedRenderPhase`].
pub struct BinnedRenderPhase<BPI>
where
    BPI: BinnedPhaseItem,
{
    /// A list of `BatchSetKey`s for batchable, multidrawable items.
    ///
    /// These are accumulated in `queue_material_meshes` and then sorted in
    /// `batch_and_prepare_binned_render_phase`.
    pub multidrawable_mesh_keys: Vec<BPI::BatchSetKey>,

    /// The multidrawable bins themselves.
    ///
<<<<<<< HEAD
    /// Each batch set key maps to a *batch set*, which in this case is a set of
    /// meshes that can be drawn together in one multidraw call. Each batch set
    /// is subdivided into *bins*, each of which represents a particular mesh.
    /// Each bin contains the entity IDs of instances of that mesh.
    ///
    /// So, for example, if there are two cubes and a sphere present in the
    /// scene, we would generally have one batch set containing two bins,
    /// assuming that the cubes and sphere meshes are allocated together and use
    /// the same pipeline. The first bin, corresponding to the cubes, will have
    /// two entities in it. The second bin, corresponding to the sphere, will
    /// have one entity in it.
    pub multidrawable_mesh_values:
        HashMap<BPI::BatchSetKey, HashMap<BPI::BinKey, Vec<(Entity, MainEntity)>>>,

    /// A list of `BinKey`s for batchable items that aren't multidrawable.
    ///
    /// These are accumulated in `queue_material_meshes` and then sorted in
    /// `batch_and_prepare_binned_render_phase`.
    ///
    /// Usually, batchable items aren't multidrawable due to platform or
    /// hardware limitations. However, it's also possible to have batchable
    /// items alongside multidrawable items with custom mesh pipelines. See
    /// `specialized_mesh_pipeline` for an example.
    pub batchable_mesh_keys: Vec<(BPI::BatchSetKey, BPI::BinKey)>,

    /// The bins corresponding to batchable items that aren't multidrawable.
    ///
    /// For multidrawable entities, use `multidrawable_mesh_values`; for
    /// unbatchable entities, use `unbatchable_values`.
    pub batchable_mesh_values: HashMap<(BPI::BatchSetKey, BPI::BinKey), Vec<(Entity, MainEntity)>>,
=======
    /// Each bin corresponds to a single batch set. For unbatchable entities,
    /// prefer `unbatchable_values` instead.
    pub batchable_mesh_values: HashMap<BPI::BinKey, RenderBin>,
>>>>>>> ae16bdf1

    /// A list of `BinKey`s for unbatchable items.
    ///
    /// These are accumulated in `queue_material_meshes` and then sorted in
    /// `batch_and_prepare_binned_render_phase`.
    pub unbatchable_mesh_keys: Vec<(BPI::BatchSetKey, BPI::BinKey)>,

    /// The unbatchable bins.
    ///
    /// Each entity here is rendered in a separate drawcall.
    pub unbatchable_mesh_values:
        HashMap<(BPI::BatchSetKey, BPI::BinKey), UnbatchableBinnedEntities>,

    /// Items in the bin that aren't meshes at all.
    ///
    /// Bevy itself doesn't place anything in this list, but plugins or your app
    /// can in order to execute custom drawing commands. Draw functions for each
    /// entity are simply called in order at rendering time.
    ///
    /// See the `custom_phase_item` example for an example of how to use this.
    pub non_mesh_items: Vec<(BPI::BatchSetKey, BPI::BinKey, (Entity, MainEntity))>,

    /// Information on each batch set.
    ///
    /// A *batch set* is a set of entities that will be batched together unless
    /// we're on a platform that doesn't support storage buffers (e.g. WebGL 2)
    /// and differing dynamic uniform indices force us to break batches. On
    /// platforms that support storage buffers, a batch set always consists of
    /// at most one batch.
    ///
    /// Multidrawable entities come first, then batchable entities, then
    /// unbatchable entities.
    pub(crate) batch_sets: BinnedRenderPhaseBatchSets<BPI::BinKey>,
}

/// All entities that share a mesh and a material and can be batched as part of
/// a [`BinnedRenderPhase`].
pub struct RenderBin {
    /// A list of the entities in each bin.
    pub entities: Vec<(Entity, MainEntity)>,
}

/// How we store and render the batch sets.
///
/// Each one of these corresponds to a [`GpuPreprocessingMode`].
pub enum BinnedRenderPhaseBatchSets<BK> {
    /// Batches are grouped into batch sets based on dynamic uniforms.
    ///
    /// This corresponds to [`GpuPreprocessingMode::None`].
    DynamicUniforms(Vec<SmallVec<[BinnedRenderPhaseBatch; 1]>>),

    /// Batches are never grouped into batch sets.
    ///
    /// This corresponds to [`GpuPreprocessingMode::PreprocessingOnly`].
    Direct(Vec<BinnedRenderPhaseBatch>),

    /// Batches are grouped together into batch sets based on their ability to
    /// be multi-drawn together.
    ///
    /// This corresponds to [`GpuPreprocessingMode::Culling`].
    MultidrawIndirect(Vec<BinnedRenderPhaseBatchSet<BK>>),
}

pub struct BinnedRenderPhaseBatchSet<BK> {
    pub(crate) batches: Vec<BinnedRenderPhaseBatch>,
    pub(crate) bin_key: BK,
}

impl<BK> BinnedRenderPhaseBatchSets<BK> {
    fn clear(&mut self) {
        match *self {
            BinnedRenderPhaseBatchSets::DynamicUniforms(ref mut vec) => vec.clear(),
            BinnedRenderPhaseBatchSets::Direct(ref mut vec) => vec.clear(),
            BinnedRenderPhaseBatchSets::MultidrawIndirect(ref mut vec) => vec.clear(),
        }
    }
}

/// Information about a single batch of entities rendered using binned phase
/// items.
#[derive(Debug)]
pub struct BinnedRenderPhaseBatch {
    /// An entity that's *representative* of this batch.
    ///
    /// Bevy uses this to fetch the mesh. It can be any entity in the batch.
    pub representative_entity: (Entity, MainEntity),
    /// The range of instance indices in this batch.
    pub instance_range: Range<u32>,

    /// The dynamic offset of the batch.
    ///
    /// Note that dynamic offsets are only used on platforms that don't support
    /// storage buffers.
    pub extra_index: PhaseItemExtraIndex,
}

/// Information about the unbatchable entities in a bin.
pub struct UnbatchableBinnedEntities {
    /// The entities.
    pub entities: Vec<(Entity, MainEntity)>,

    /// The GPU array buffer indices of each unbatchable binned entity.
    pub(crate) buffer_indices: UnbatchableBinnedEntityIndexSet,
}

/// Stores instance indices and dynamic offsets for unbatchable entities in a
/// binned render phase.
///
/// This is conceptually `Vec<UnbatchableBinnedEntityDynamicOffset>`, but it
/// avoids the overhead of storing dynamic offsets on platforms that support
/// them. In other words, this allows a fast path that avoids allocation on
/// platforms that aren't WebGL 2.
#[derive(Default)]

pub(crate) enum UnbatchableBinnedEntityIndexSet {
    /// There are no unbatchable entities in this bin (yet).
    #[default]
    NoEntities,

    /// The instances for all unbatchable entities in this bin are contiguous,
    /// and there are no dynamic uniforms.
    ///
    /// This is the typical case on platforms other than WebGL 2. We special
    /// case this to avoid allocation on those platforms.
    Sparse {
        /// The range of indices.
        instance_range: Range<u32>,
        /// The index of the first indirect instance parameters.
        ///
        /// The other indices immediately follow these.
        first_indirect_parameters_index: Option<NonMaxU32>,
    },

    /// Dynamic uniforms are present for unbatchable entities in this bin.
    ///
    /// We fall back to this on WebGL 2.
    Dense(Vec<UnbatchableBinnedEntityIndices>),
}

/// The instance index and dynamic offset (if present) for an unbatchable entity.
///
/// This is only useful on platforms that don't support storage buffers.
#[derive(Clone)]
pub(crate) struct UnbatchableBinnedEntityIndices {
    /// The instance index.
    pub(crate) instance_index: u32,
    /// The [`PhaseItemExtraIndex`], if present.
    pub(crate) extra_index: PhaseItemExtraIndex,
}

/// Identifies the list within [`BinnedRenderPhase`] that a phase item is to be
/// placed in.
#[derive(Clone, Copy, PartialEq, Debug)]
pub enum BinnedRenderPhaseType {
    /// The item is a mesh that's eligible for multi-draw indirect rendering and
    /// can be batched with other meshes of the same type.
    MultidrawableMesh,

    /// The item is a mesh that's eligible for single-draw indirect rendering
    /// and can be batched with other meshes of the same type.
    BatchableMesh,

    /// The item is a mesh that's eligible for indirect rendering, but can't be
    /// batched with other meshes of the same type.
    ///
    /// At the moment, this is used for skinned meshes.
    UnbatchableMesh,

    /// The item isn't a mesh at all.
    ///
    /// Bevy will simply invoke the drawing commands for such items one after
    /// another, with no further processing.
    ///
    /// The engine itself doesn't enqueue any items of this type, but it's
    /// available for use in your application and/or plugins.
    NonMesh,
}

impl<T> From<GpuArrayBufferIndex<T>> for UnbatchableBinnedEntityIndices
where
    T: Clone + ShaderSize + WriteInto,
{
    fn from(value: GpuArrayBufferIndex<T>) -> Self {
        UnbatchableBinnedEntityIndices {
            instance_index: value.index,
            extra_index: PhaseItemExtraIndex::maybe_dynamic_offset(value.dynamic_offset),
        }
    }
}

impl<BPI> Default for ViewBinnedRenderPhases<BPI>
where
    BPI: BinnedPhaseItem,
{
    fn default() -> Self {
        Self(default())
    }
}

impl<BPI> ViewBinnedRenderPhases<BPI>
where
    BPI: BinnedPhaseItem,
{
    pub fn insert_or_clear(&mut self, entity: Entity, gpu_preprocessing: GpuPreprocessingMode) {
        match self.entry(entity) {
            Entry::Occupied(mut entry) => entry.get_mut().clear(),
            Entry::Vacant(entry) => {
                entry.insert(BinnedRenderPhase::<BPI>::new(gpu_preprocessing));
            }
        }
    }
}

impl<BPI> BinnedRenderPhase<BPI>
where
    BPI: BinnedPhaseItem,
{
    /// Bins a new entity.
    ///
    /// The `phase_type` parameter specifies whether the entity is a
    /// preprocessable mesh and whether it can be binned with meshes of the same
    /// type.
    pub fn add(
        &mut self,
<<<<<<< HEAD
        batch_set_key: BPI::BatchSetKey,
        bin_key: BPI::BinKey,
        entity: (Entity, MainEntity),
=======
        key: BPI::BinKey,
        (entity, main_entity): (Entity, MainEntity),
>>>>>>> ae16bdf1
        phase_type: BinnedRenderPhaseType,
    ) {
        match phase_type {
            BinnedRenderPhaseType::MultidrawableMesh => {
                match self.multidrawable_mesh_values.entry(batch_set_key.clone()) {
                    Entry::Occupied(mut entry) => {
                        entry.get_mut().entry(bin_key).or_default().push(entity);
                    }
                    Entry::Vacant(entry) => {
                        self.multidrawable_mesh_keys.push(batch_set_key);
                        let mut new_batch_set = HashMap::default();
                        new_batch_set.insert(bin_key, vec![entity]);
                        entry.insert(new_batch_set);
                    }
                }
            }

            BinnedRenderPhaseType::BatchableMesh => {
<<<<<<< HEAD
                match self
                    .batchable_mesh_values
                    .entry((batch_set_key.clone(), bin_key.clone()).clone())
                {
                    Entry::Occupied(mut entry) => entry.get_mut().push(entity),
                    Entry::Vacant(entry) => {
                        self.batchable_mesh_keys.push((batch_set_key, bin_key));
                        entry.insert(vec![entity]);
=======
                match self.batchable_mesh_values.entry(key.clone()) {
                    Entry::Occupied(mut entry) => {
                        entry.get_mut().entities.push((entity, main_entity));
                    }
                    Entry::Vacant(entry) => {
                        self.batchable_mesh_keys.push(key);
                        entry.insert(RenderBin {
                            entities: vec![(entity, main_entity)],
                        });
>>>>>>> ae16bdf1
                    }
                }
            }

            BinnedRenderPhaseType::UnbatchableMesh => {
<<<<<<< HEAD
                match self
                    .unbatchable_mesh_values
                    .entry((batch_set_key.clone(), bin_key.clone()).clone())
                {
                    Entry::Occupied(mut entry) => entry.get_mut().entities.push(entity),
=======
                match self.unbatchable_mesh_values.entry(key.clone()) {
                    Entry::Occupied(mut entry) => {
                        entry.get_mut().entities.push((entity, main_entity));
                    }
>>>>>>> ae16bdf1
                    Entry::Vacant(entry) => {
                        self.unbatchable_mesh_keys.push((batch_set_key, bin_key));
                        entry.insert(UnbatchableBinnedEntities {
                            entities: vec![(entity, main_entity)],
                            buffer_indices: default(),
                        });
                    }
                }
            }

            BinnedRenderPhaseType::NonMesh => {
                // We don't process these items further.
<<<<<<< HEAD
                self.non_mesh_items.push((batch_set_key, bin_key, entity));
=======
                self.non_mesh_items.push((key, (entity, main_entity)));
>>>>>>> ae16bdf1
            }
        }
    }

    /// Encodes the GPU commands needed to render all entities in this phase.
    pub fn render<'w>(
        &self,
        render_pass: &mut TrackedRenderPass<'w>,
        world: &'w World,
        view: Entity,
    ) -> Result<(), DrawError> {
        {
            let draw_functions = world.resource::<DrawFunctions<BPI>>();
            let mut draw_functions = draw_functions.write();
            draw_functions.prepare(world);
            // Make sure to drop the reader-writer lock here to avoid recursive
            // locks.
        }

        self.render_batchable_meshes(render_pass, world, view)?;
        self.render_unbatchable_meshes(render_pass, world, view)?;
        self.render_non_meshes(render_pass, world, view)?;

        Ok(())
    }

    /// Renders all batchable meshes queued in this phase.
    fn render_batchable_meshes<'w>(
        &self,
        render_pass: &mut TrackedRenderPass<'w>,
        world: &'w World,
        view: Entity,
    ) -> Result<(), DrawError> {
        let draw_functions = world.resource::<DrawFunctions<BPI>>();
        let mut draw_functions = draw_functions.write();

        match self.batch_sets {
            BinnedRenderPhaseBatchSets::DynamicUniforms(ref batch_sets) => {
                debug_assert_eq!(self.batchable_mesh_keys.len(), batch_sets.len());

                for ((batch_set_key, bin_key), batch_set) in
                    self.batchable_mesh_keys.iter().zip(batch_sets.iter())
                {
                    for batch in batch_set {
                        let binned_phase_item = BPI::new(
                            batch_set_key.clone(),
                            bin_key.clone(),
                            batch.representative_entity,
                            batch.instance_range.clone(),
                            batch.extra_index.clone(),
                        );

                        // Fetch the draw function.
                        let Some(draw_function) =
                            draw_functions.get_mut(binned_phase_item.draw_function())
                        else {
                            continue;
                        };

                        draw_function.draw(world, render_pass, view, &binned_phase_item)?;
                    }
                }
            }

            BinnedRenderPhaseBatchSets::Direct(ref batch_set) => {
                for (batch, (batch_set_key, bin_key)) in
                    batch_set.iter().zip(self.batchable_mesh_keys.iter())
                {
                    let binned_phase_item = BPI::new(
                        batch_set_key.clone(),
                        bin_key.clone(),
                        batch.representative_entity,
                        batch.instance_range.clone(),
                        batch.extra_index.clone(),
                    );

                    // Fetch the draw function.
                    let Some(draw_function) =
                        draw_functions.get_mut(binned_phase_item.draw_function())
                    else {
                        continue;
                    };

                    draw_function.draw(world, render_pass, view, &binned_phase_item)?;
                }
            }

            BinnedRenderPhaseBatchSets::MultidrawIndirect(ref batch_sets) => {
                for (batch_set_key, batch_set) in self
                    .multidrawable_mesh_keys
                    .iter()
                    .chain(
                        self.batchable_mesh_keys
                            .iter()
                            .map(|(batch_set_key, _)| batch_set_key),
                    )
                    .zip(batch_sets.iter())
                {
                    let Some(batch) = batch_set.batches.first() else {
                        continue;
                    };

                    let binned_phase_item = BPI::new(
                        batch_set_key.clone(),
                        batch_set.bin_key.clone(),
                        batch.representative_entity,
                        batch.instance_range.clone(),
                        match batch.extra_index {
                            PhaseItemExtraIndex::None => PhaseItemExtraIndex::None,
                            PhaseItemExtraIndex::DynamicOffset(ref dynamic_offset) => {
                                PhaseItemExtraIndex::DynamicOffset(*dynamic_offset)
                            }
                            PhaseItemExtraIndex::IndirectParametersIndex(ref range) => {
                                PhaseItemExtraIndex::IndirectParametersIndex(
                                    range.start..(range.start + batch_set.batches.len() as u32),
                                )
                            }
                        },
                    );

                    // Fetch the draw function.
                    let Some(draw_function) =
                        draw_functions.get_mut(binned_phase_item.draw_function())
                    else {
                        continue;
                    };

                    draw_function.draw(world, render_pass, view, &binned_phase_item)?;
                }
            }
        }

        Ok(())
    }

    /// Renders all unbatchable meshes queued in this phase.
    fn render_unbatchable_meshes<'w>(
        &self,
        render_pass: &mut TrackedRenderPass<'w>,
        world: &'w World,
        view: Entity,
    ) -> Result<(), DrawError> {
        let draw_functions = world.resource::<DrawFunctions<BPI>>();
        let mut draw_functions = draw_functions.write();

        for (batch_set_key, bin_key) in &self.unbatchable_mesh_keys {
            let unbatchable_entities =
                &self.unbatchable_mesh_values[&(batch_set_key.clone(), bin_key.clone())];
            for (entity_index, &entity) in unbatchable_entities.entities.iter().enumerate() {
                let unbatchable_dynamic_offset = match &unbatchable_entities.buffer_indices {
                    UnbatchableBinnedEntityIndexSet::NoEntities => {
                        // Shouldn't happen…
                        continue;
                    }
                    UnbatchableBinnedEntityIndexSet::Sparse {
                        instance_range,
                        first_indirect_parameters_index,
                    } => UnbatchableBinnedEntityIndices {
                        instance_index: instance_range.start + entity_index as u32,
                        extra_index: match first_indirect_parameters_index {
                            None => PhaseItemExtraIndex::None,
                            Some(first_indirect_parameters_index) => {
                                let first_indirect_parameters_index_for_entity =
                                    u32::from(*first_indirect_parameters_index)
                                        + entity_index as u32;
                                PhaseItemExtraIndex::IndirectParametersIndex(
                                    first_indirect_parameters_index_for_entity
                                        ..(first_indirect_parameters_index_for_entity + 1),
                                )
                            }
                        },
                    },
                    UnbatchableBinnedEntityIndexSet::Dense(ref dynamic_offsets) => {
                        dynamic_offsets[entity_index].clone()
                    }
                };

                let binned_phase_item = BPI::new(
                    batch_set_key.clone(),
                    bin_key.clone(),
                    entity,
                    unbatchable_dynamic_offset.instance_index
                        ..(unbatchable_dynamic_offset.instance_index + 1),
                    unbatchable_dynamic_offset.extra_index,
                );

                // Fetch the draw function.
                let Some(draw_function) = draw_functions.get_mut(binned_phase_item.draw_function())
                else {
                    continue;
                };

                draw_function.draw(world, render_pass, view, &binned_phase_item)?;
            }
        }
        Ok(())
    }

    /// Renders all objects of type [`BinnedRenderPhaseType::NonMesh`].
    ///
    /// These will have been added by plugins or the application.
    fn render_non_meshes<'w>(
        &self,
        render_pass: &mut TrackedRenderPass<'w>,
        world: &'w World,
        view: Entity,
    ) -> Result<(), DrawError> {
        let draw_functions = world.resource::<DrawFunctions<BPI>>();
        let mut draw_functions = draw_functions.write();

        for &(ref batch_set_key, ref bin_key, entity) in &self.non_mesh_items {
            // Come up with a fake batch range and extra index. The draw
            // function is expected to manage any sort of batching logic itself.
            let binned_phase_item = BPI::new(
                batch_set_key.clone(),
                bin_key.clone(),
                entity,
                0..1,
                PhaseItemExtraIndex::None,
            );

            let Some(draw_function) = draw_functions.get_mut(binned_phase_item.draw_function())
            else {
                continue;
            };

            draw_function.draw(world, render_pass, view, &binned_phase_item)?;
        }

        Ok(())
    }

    pub fn is_empty(&self) -> bool {
        self.multidrawable_mesh_keys.is_empty()
            && self.batchable_mesh_keys.is_empty()
            && self.unbatchable_mesh_keys.is_empty()
            && self.non_mesh_items.is_empty()
    }

    pub fn clear(&mut self) {
        self.multidrawable_mesh_keys.clear();
        self.multidrawable_mesh_values.clear();
        self.batchable_mesh_keys.clear();
        self.batchable_mesh_values.clear();
        self.unbatchable_mesh_keys.clear();
        self.unbatchable_mesh_values.clear();
        self.non_mesh_items.clear();
        self.batch_sets.clear();
    }
}

impl<BPI> BinnedRenderPhase<BPI>
where
    BPI: BinnedPhaseItem,
{
    fn new(gpu_preprocessing: GpuPreprocessingMode) -> Self {
        Self {
            multidrawable_mesh_keys: vec![],
            multidrawable_mesh_values: HashMap::default(),
            batchable_mesh_keys: vec![],
            batchable_mesh_values: HashMap::default(),
            unbatchable_mesh_keys: vec![],
            unbatchable_mesh_values: HashMap::default(),
            non_mesh_items: vec![],
            batch_sets: match gpu_preprocessing {
                GpuPreprocessingMode::Culling => {
                    BinnedRenderPhaseBatchSets::MultidrawIndirect(vec![])
                }
                GpuPreprocessingMode::PreprocessingOnly => {
                    BinnedRenderPhaseBatchSets::Direct(vec![])
                }
                GpuPreprocessingMode::None => BinnedRenderPhaseBatchSets::DynamicUniforms(vec![]),
            },
        }
    }
}

impl UnbatchableBinnedEntityIndexSet {
    /// Returns the [`UnbatchableBinnedEntityIndices`] for the given entity.
    fn indices_for_entity_index(
        &self,
        entity_index: u32,
    ) -> Option<UnbatchableBinnedEntityIndices> {
        match self {
            UnbatchableBinnedEntityIndexSet::NoEntities => None,
            UnbatchableBinnedEntityIndexSet::Sparse { instance_range, .. }
                if entity_index >= instance_range.len() as u32 =>
            {
                None
            }
            UnbatchableBinnedEntityIndexSet::Sparse {
                instance_range,
                first_indirect_parameters_index: None,
            } => Some(UnbatchableBinnedEntityIndices {
                instance_index: instance_range.start + entity_index,
                extra_index: PhaseItemExtraIndex::None,
            }),
            UnbatchableBinnedEntityIndexSet::Sparse {
                instance_range,
                first_indirect_parameters_index: Some(first_indirect_parameters_index),
            } => {
                let first_indirect_parameters_index_for_this_batch =
                    u32::from(*first_indirect_parameters_index) + entity_index;
                Some(UnbatchableBinnedEntityIndices {
                    instance_index: instance_range.start + entity_index,
                    extra_index: PhaseItemExtraIndex::IndirectParametersIndex(
                        first_indirect_parameters_index_for_this_batch
                            ..(first_indirect_parameters_index_for_this_batch + 1),
                    ),
                })
            }
            UnbatchableBinnedEntityIndexSet::Dense(ref indices) => {
                indices.get(entity_index as usize).cloned()
            }
        }
    }
}

/// A convenient abstraction for adding all the systems necessary for a binned
/// render phase to the render app.
///
/// This is the version used when the pipeline supports GPU preprocessing: e.g.
/// 3D PBR meshes.
pub struct BinnedRenderPhasePlugin<BPI, GFBD>(PhantomData<(BPI, GFBD)>)
where
    BPI: BinnedPhaseItem,
    GFBD: GetFullBatchData;

impl<BPI, GFBD> Default for BinnedRenderPhasePlugin<BPI, GFBD>
where
    BPI: BinnedPhaseItem,
    GFBD: GetFullBatchData,
{
    fn default() -> Self {
        Self(PhantomData)
    }
}

impl<BPI, GFBD> Plugin for BinnedRenderPhasePlugin<BPI, GFBD>
where
    BPI: BinnedPhaseItem,
    GFBD: GetFullBatchData + Sync + Send + 'static,
{
    fn build(&self, app: &mut App) {
        let Some(render_app) = app.get_sub_app_mut(RenderApp) else {
            return;
        };

        render_app
            .init_resource::<ViewBinnedRenderPhases<BPI>>()
            .add_systems(
                Render,
                (
                    batching::sort_binned_render_phase::<BPI>.in_set(RenderSet::PhaseSort),
                    (
                        no_gpu_preprocessing::batch_and_prepare_binned_render_phase::<BPI, GFBD>
                            .run_if(resource_exists::<BatchedInstanceBuffer<GFBD::BufferData>>),
                        gpu_preprocessing::batch_and_prepare_binned_render_phase::<BPI, GFBD>
                            .run_if(
                                resource_exists::<
                                    BatchedInstanceBuffers<GFBD::BufferData, GFBD::BufferInputData>,
                                >,
                            ),
                    )
                        .in_set(RenderSet::PrepareResources),
                ),
            );
    }
}

/// Stores the rendering instructions for a single phase that sorts items in all
/// views.
///
/// They're cleared out every frame, but storing them in a resource like this
/// allows us to reuse allocations.
#[derive(Resource, Deref, DerefMut)]
pub struct ViewSortedRenderPhases<SPI>(pub EntityHashMap<SortedRenderPhase<SPI>>)
where
    SPI: SortedPhaseItem;

impl<SPI> Default for ViewSortedRenderPhases<SPI>
where
    SPI: SortedPhaseItem,
{
    fn default() -> Self {
        Self(default())
    }
}

impl<SPI> ViewSortedRenderPhases<SPI>
where
    SPI: SortedPhaseItem,
{
    pub fn insert_or_clear(&mut self, entity: Entity) {
        match self.entry(entity) {
            Entry::Occupied(mut entry) => entry.get_mut().clear(),
            Entry::Vacant(entry) => {
                entry.insert(default());
            }
        }
    }
}

/// A convenient abstraction for adding all the systems necessary for a sorted
/// render phase to the render app.
///
/// This is the version used when the pipeline supports GPU preprocessing: e.g.
/// 3D PBR meshes.
pub struct SortedRenderPhasePlugin<SPI, GFBD>(PhantomData<(SPI, GFBD)>)
where
    SPI: SortedPhaseItem,
    GFBD: GetFullBatchData;

impl<SPI, GFBD> Default for SortedRenderPhasePlugin<SPI, GFBD>
where
    SPI: SortedPhaseItem,
    GFBD: GetFullBatchData,
{
    fn default() -> Self {
        Self(PhantomData)
    }
}

impl<SPI, GFBD> Plugin for SortedRenderPhasePlugin<SPI, GFBD>
where
    SPI: SortedPhaseItem + CachedRenderPipelinePhaseItem,
    GFBD: GetFullBatchData + Sync + Send + 'static,
{
    fn build(&self, app: &mut App) {
        let Some(render_app) = app.get_sub_app_mut(RenderApp) else {
            return;
        };

        render_app
            .init_resource::<ViewSortedRenderPhases<SPI>>()
            .add_systems(
                Render,
                (
                    no_gpu_preprocessing::batch_and_prepare_sorted_render_phase::<SPI, GFBD>
                        .run_if(resource_exists::<BatchedInstanceBuffer<GFBD::BufferData>>),
                    gpu_preprocessing::batch_and_prepare_sorted_render_phase::<SPI, GFBD>.run_if(
                        resource_exists::<
                            BatchedInstanceBuffers<GFBD::BufferData, GFBD::BufferInputData>,
                        >,
                    ),
                )
                    .in_set(RenderSet::PrepareResources),
            );
    }
}

impl UnbatchableBinnedEntityIndexSet {
    /// Adds a new entity to the list of unbatchable binned entities.
    pub fn add(&mut self, indices: UnbatchableBinnedEntityIndices) {
        match self {
            UnbatchableBinnedEntityIndexSet::NoEntities => {
                match indices.extra_index {
                    PhaseItemExtraIndex::DynamicOffset(_) => {
                        // This is the first entity we've seen, and we don't have
                        // compute shaders. Initialize an array.
                        *self = UnbatchableBinnedEntityIndexSet::Dense(vec![indices]);
                    }
                    PhaseItemExtraIndex::None => {
                        // This is the first entity we've seen, and we have compute
                        // shaders. Initialize the fast path.
                        *self = UnbatchableBinnedEntityIndexSet::Sparse {
                            instance_range: indices.instance_index..indices.instance_index + 1,
                            first_indirect_parameters_index: None,
                        }
                    }
                    PhaseItemExtraIndex::IndirectParametersIndex(ref range) => {
                        // This is the first entity we've seen, and we have compute
                        // shaders. Initialize the fast path.
                        *self = UnbatchableBinnedEntityIndexSet::Sparse {
                            instance_range: indices.instance_index..indices.instance_index + 1,
                            first_indirect_parameters_index: NonMaxU32::new(range.start),
                        }
                    }
                }
            }

            UnbatchableBinnedEntityIndexSet::Sparse {
                ref mut instance_range,
                first_indirect_parameters_index,
            } if instance_range.end == indices.instance_index
                && ((first_indirect_parameters_index.is_none()
                    && indices.extra_index == PhaseItemExtraIndex::None)
                    || first_indirect_parameters_index.is_some_and(
                        |first_indirect_parameters_index| match indices.extra_index {
                            PhaseItemExtraIndex::IndirectParametersIndex(ref this_range) => {
                                u32::from(first_indirect_parameters_index) + instance_range.end
                                    - instance_range.start
                                    == this_range.start
                            }
                            PhaseItemExtraIndex::DynamicOffset(_) | PhaseItemExtraIndex::None => {
                                false
                            }
                        },
                    )) =>
            {
                // This is the normal case on non-WebGL 2.
                instance_range.end += 1;
            }

            UnbatchableBinnedEntityIndexSet::Sparse { instance_range, .. } => {
                // We thought we were in non-WebGL 2 mode, but we got a dynamic
                // offset or non-contiguous index anyway. This shouldn't happen,
                // but let's go ahead and do the sensible thing anyhow: demote
                // the compressed `NoDynamicOffsets` field to the full
                // `DynamicOffsets` array.
                let new_dynamic_offsets = (0..instance_range.len() as u32)
                    .flat_map(|entity_index| self.indices_for_entity_index(entity_index))
                    .chain(iter::once(indices))
                    .collect();
                *self = UnbatchableBinnedEntityIndexSet::Dense(new_dynamic_offsets);
            }

            UnbatchableBinnedEntityIndexSet::Dense(ref mut dense_indices) => {
                dense_indices.push(indices);
            }
        }
    }
}

/// A collection of all items to be rendered that will be encoded to GPU
/// commands for a single render phase for a single view.
///
/// Each view (camera, or shadow-casting light, etc.) can have one or multiple render phases.
/// They are used to queue entities for rendering.
/// Multiple phases might be required due to different sorting/batching behaviors
/// (e.g. opaque: front to back, transparent: back to front) or because one phase depends on
/// the rendered texture of the previous phase (e.g. for screen-space reflections).
/// All [`PhaseItem`]s are then rendered using a single [`TrackedRenderPass`].
/// The render pass might be reused for multiple phases to reduce GPU overhead.
///
/// This flavor of render phase is used only for meshes that need to be sorted
/// back-to-front, such as transparent meshes. For items that don't need strict
/// sorting, [`BinnedRenderPhase`] is preferred, for performance.
pub struct SortedRenderPhase<I>
where
    I: SortedPhaseItem,
{
    /// The items within this [`SortedRenderPhase`].
    pub items: Vec<I>,
}

impl<I> Default for SortedRenderPhase<I>
where
    I: SortedPhaseItem,
{
    fn default() -> Self {
        Self { items: Vec::new() }
    }
}

impl<I> SortedRenderPhase<I>
where
    I: SortedPhaseItem,
{
    /// Adds a [`PhaseItem`] to this render phase.
    #[inline]
    pub fn add(&mut self, item: I) {
        self.items.push(item);
    }

    /// Removes all [`PhaseItem`]s from this render phase.
    #[inline]
    pub fn clear(&mut self) {
        self.items.clear();
    }

    /// Sorts all of its [`PhaseItem`]s.
    pub fn sort(&mut self) {
        I::sort(&mut self.items);
    }

    /// An [`Iterator`] through the associated [`Entity`] for each [`PhaseItem`] in order.
    #[inline]
    pub fn iter_entities(&'_ self) -> impl Iterator<Item = Entity> + '_ {
        self.items.iter().map(PhaseItem::entity)
    }

    /// Renders all of its [`PhaseItem`]s using their corresponding draw functions.
    pub fn render<'w>(
        &self,
        render_pass: &mut TrackedRenderPass<'w>,
        world: &'w World,
        view: Entity,
    ) -> Result<(), DrawError> {
        self.render_range(render_pass, world, view, ..)
    }

    /// Renders all [`PhaseItem`]s in the provided `range` (based on their index in `self.items`) using their corresponding draw functions.
    pub fn render_range<'w>(
        &self,
        render_pass: &mut TrackedRenderPass<'w>,
        world: &'w World,
        view: Entity,
        range: impl SliceIndex<[I], Output = [I]>,
    ) -> Result<(), DrawError> {
        let items = self
            .items
            .get(range)
            .expect("`Range` provided to `render_range()` is out of bounds");

        let draw_functions = world.resource::<DrawFunctions<I>>();
        let mut draw_functions = draw_functions.write();
        draw_functions.prepare(world);

        let mut index = 0;
        while index < items.len() {
            let item = &items[index];
            let batch_range = item.batch_range();
            if batch_range.is_empty() {
                index += 1;
            } else {
                let draw_function = draw_functions.get_mut(item.draw_function()).unwrap();
                draw_function.draw(world, render_pass, view, item)?;
                index += batch_range.len();
            }
        }
        Ok(())
    }
}

/// An item (entity of the render world) which will be drawn to a texture or the screen,
/// as part of a render phase.
///
/// The data required for rendering an entity is extracted from the main world in the
/// [`ExtractSchedule`](crate::ExtractSchedule).
/// Then it has to be queued up for rendering during the [`RenderSet::Queue`],
/// by adding a corresponding phase item to a render phase.
/// Afterwards it will be possibly sorted and rendered automatically in the
/// [`RenderSet::PhaseSort`] and [`RenderSet::Render`], respectively.
///
/// `PhaseItem`s come in two flavors: [`BinnedPhaseItem`]s and
/// [`SortedPhaseItem`]s.
///
/// * Binned phase items have a `BinKey` which specifies what bin they're to be
///     placed in. All items in the same bin are eligible to be batched together.
///     The `BinKey`s are sorted, but the individual bin items aren't. Binned phase
///     items are good for opaque meshes, in which the order of rendering isn't
///     important. Generally, binned phase items are faster than sorted phase items.
///
/// * Sorted phase items, on the other hand, are placed into one large buffer
///     and then sorted all at once. This is needed for transparent meshes, which
///     have to be sorted back-to-front to render with the painter's algorithm.
///     These types of phase items are generally slower than binned phase items.
pub trait PhaseItem: Sized + Send + Sync + 'static {
    /// Whether or not this `PhaseItem` should be subjected to automatic batching. (Default: `true`)
    const AUTOMATIC_BATCHING: bool = true;

    /// The corresponding entity that will be drawn.
    ///
    /// This is used to fetch the render data of the entity, required by the draw function,
    /// from the render world .
    fn entity(&self) -> Entity;

    /// The main world entity represented by this `PhaseItem`.
    fn main_entity(&self) -> MainEntity;

    /// Specifies the [`Draw`] function used to render the item.
    fn draw_function(&self) -> DrawFunctionId;

    /// The range of instances that the batch covers. After doing a batched draw, batch range
    /// length phase items will be skipped. This design is to avoid having to restructure the
    /// render phase unnecessarily.
    fn batch_range(&self) -> &Range<u32>;
    fn batch_range_mut(&mut self) -> &mut Range<u32>;

    /// Returns the [`PhaseItemExtraIndex`].
    ///
    /// If present, this is either a dynamic offset or an indirect parameters
    /// index.
    fn extra_index(&self) -> PhaseItemExtraIndex;

    /// Returns a pair of mutable references to both the batch range and extra
    /// index.
    fn batch_range_and_extra_index_mut(&mut self) -> (&mut Range<u32>, &mut PhaseItemExtraIndex);
}

/// The "extra index" associated with some [`PhaseItem`]s, alongside the
/// indirect instance index.
///
/// Sometimes phase items require another index in addition to the range of
/// instances they already have. These can be:
///
/// * The *dynamic offset*: a `wgpu` dynamic offset into the uniform buffer of
///     instance data. This is used on platforms that don't support storage
///     buffers, to work around uniform buffer size limitations.
///
/// * The *indirect parameters index*: an index into the buffer that specifies
///     the indirect parameters for this [`PhaseItem`]'s drawcall. This is used when
///     indirect mode is on (as used for GPU culling).
///
/// Note that our indirect draw functionality requires storage buffers, so it's
/// impossible to have both a dynamic offset and an indirect parameters index.
/// This convenient fact allows us to pack both indices into a single `u32`.
#[derive(Clone, PartialEq, Eq, Hash, Debug)]
pub enum PhaseItemExtraIndex {
    /// No extra index is present.
    None,
    /// A `wgpu` dynamic offset into the uniform buffer of instance data. This
    /// is used on platforms that don't support storage buffers, to work around
    /// uniform buffer size limitations.
    DynamicOffset(u32),
    /// An index into the buffer that specifies the indirect parameters for this
    /// [`PhaseItem`]'s drawcall. This is used when indirect mode is on (as used
    /// for GPU culling).
    IndirectParametersIndex(Range<u32>),
}

impl PhaseItemExtraIndex {
    /// Returns either an indirect parameters index or
    /// [`PhaseItemExtraIndex::None`], as appropriate.
    pub fn maybe_indirect_parameters_index(
        indirect_parameters_index: Option<NonMaxU32>,
    ) -> PhaseItemExtraIndex {
        match indirect_parameters_index {
            Some(indirect_parameters_index) => PhaseItemExtraIndex::IndirectParametersIndex(
                u32::from(indirect_parameters_index)..(u32::from(indirect_parameters_index) + 1),
            ),
            None => PhaseItemExtraIndex::None,
        }
    }

    /// Returns either a dynamic offset index or [`PhaseItemExtraIndex::None`],
    /// as appropriate.
    pub fn maybe_dynamic_offset(dynamic_offset: Option<NonMaxU32>) -> PhaseItemExtraIndex {
        match dynamic_offset {
            Some(dynamic_offset) => PhaseItemExtraIndex::DynamicOffset(dynamic_offset.into()),
            None => PhaseItemExtraIndex::None,
        }
    }
}

/// Represents phase items that are placed into bins. The `BinKey` specifies
/// which bin they're to be placed in. Bin keys are sorted, and items within the
/// same bin are eligible to be batched together. The elements within the bins
/// aren't themselves sorted.
///
/// An example of a binned phase item is `Opaque3d`, for which the rendering
/// order isn't critical.
pub trait BinnedPhaseItem: PhaseItem {
    /// The key used for binning [`PhaseItem`]s into bins. Order the members of
    /// [`BinnedPhaseItem::BinKey`] by the order of binding for best
    /// performance. For example, pipeline id, draw function id, mesh asset id,
    /// lowest variable bind group id such as the material bind group id, and
    /// its dynamic offsets if any, next bind group and offsets, etc. This
    /// reduces the need for rebinding between bins and improves performance.
    type BinKey: Clone + Send + Sync + PartialEq + Eq + Ord + Hash;

    type BatchSetKey: Clone + Send + Sync + PartialEq + Eq + Ord + Hash;

    /// Creates a new binned phase item from the key and per-entity data.
    ///
    /// Unlike [`SortedPhaseItem`]s, this is generally called "just in time"
    /// before rendering. The resulting phase item isn't stored in any data
    /// structures, resulting in significant memory savings.
    fn new(
        batch_set_key: Self::BatchSetKey,
        bin_key: Self::BinKey,
        representative_entity: (Entity, MainEntity),
        batch_range: Range<u32>,
        extra_index: PhaseItemExtraIndex,
    ) -> Self;
}

/// Represents phase items that must be sorted. The `SortKey` specifies the
/// order that these items are drawn in. These are placed into a single array,
/// and the array as a whole is then sorted.
///
/// An example of a sorted phase item is `Transparent3d`, which must be sorted
/// back to front in order to correctly render with the painter's algorithm.
pub trait SortedPhaseItem: PhaseItem {
    /// The type used for ordering the items. The smallest values are drawn first.
    /// This order can be calculated using the [`ViewRangefinder3d`],
    /// based on the view-space `Z` value of the corresponding view matrix.
    type SortKey: Ord;

    /// Determines the order in which the items are drawn.
    fn sort_key(&self) -> Self::SortKey;

    /// Sorts a slice of phase items into render order. Generally if the same type
    /// is batched this should use a stable sort like [`slice::sort_by_key`].
    /// In almost all other cases, this should not be altered from the default,
    /// which uses a unstable sort, as this provides the best balance of CPU and GPU
    /// performance.
    ///
    /// Implementers can optionally not sort the list at all. This is generally advisable if and
    /// only if the renderer supports a depth prepass, which is by default not supported by
    /// the rest of Bevy's first party rendering crates. Even then, this may have a negative
    /// impact on GPU-side performance due to overdraw.
    ///
    /// It's advised to always profile for performance changes when changing this implementation.
    #[inline]
    fn sort(items: &mut [Self]) {
        items.sort_unstable_by_key(Self::sort_key);
    }
}

/// A [`PhaseItem`] item, that automatically sets the appropriate render pipeline,
/// cached in the [`PipelineCache`].
///
/// You can use the [`SetItemPipeline`] render command to set the pipeline for this item.
pub trait CachedRenderPipelinePhaseItem: PhaseItem {
    /// The id of the render pipeline, cached in the [`PipelineCache`], that will be used to draw
    /// this phase item.
    fn cached_pipeline(&self) -> CachedRenderPipelineId;
}

/// A [`RenderCommand`] that sets the pipeline for the [`CachedRenderPipelinePhaseItem`].
pub struct SetItemPipeline;

impl<P: CachedRenderPipelinePhaseItem> RenderCommand<P> for SetItemPipeline {
    type Param = SRes<PipelineCache>;
    type ViewQuery = ();
    type ItemQuery = ();
    #[inline]
    fn render<'w>(
        item: &P,
        _view: (),
        _entity: Option<()>,
        pipeline_cache: SystemParamItem<'w, '_, Self::Param>,
        pass: &mut TrackedRenderPass<'w>,
    ) -> RenderCommandResult {
        if let Some(pipeline) = pipeline_cache
            .into_inner()
            .get_render_pipeline(item.cached_pipeline())
        {
            pass.set_render_pipeline(pipeline);
            RenderCommandResult::Success
        } else {
            RenderCommandResult::Skip
        }
    }
}

/// This system sorts the [`PhaseItem`]s of all [`SortedRenderPhase`]s of this
/// type.
pub fn sort_phase_system<I>(mut render_phases: ResMut<ViewSortedRenderPhases<I>>)
where
    I: SortedPhaseItem,
{
    for phase in render_phases.values_mut() {
        phase.sort();
    }
}

impl BinnedRenderPhaseType {
    pub fn mesh(
        batchable: bool,
        gpu_preprocessing_support: &GpuPreprocessingSupport,
    ) -> BinnedRenderPhaseType {
        match (batchable, gpu_preprocessing_support.max_supported_mode) {
            (true, GpuPreprocessingMode::Culling) => BinnedRenderPhaseType::MultidrawableMesh,
            (true, _) => BinnedRenderPhaseType::BatchableMesh,
            (false, _) => BinnedRenderPhaseType::UnbatchableMesh,
        }
    }
}<|MERGE_RESOLUTION|>--- conflicted
+++ resolved
@@ -93,7 +93,6 @@
 
     /// The multidrawable bins themselves.
     ///
-<<<<<<< HEAD
     /// Each batch set key maps to a *batch set*, which in this case is a set of
     /// meshes that can be drawn together in one multidraw call. Each batch set
     /// is subdivided into *bins*, each of which represents a particular mesh.
@@ -105,8 +104,7 @@
     /// the same pipeline. The first bin, corresponding to the cubes, will have
     /// two entities in it. The second bin, corresponding to the sphere, will
     /// have one entity in it.
-    pub multidrawable_mesh_values:
-        HashMap<BPI::BatchSetKey, HashMap<BPI::BinKey, Vec<(Entity, MainEntity)>>>,
+    pub multidrawable_mesh_values: HashMap<BPI::BatchSetKey, HashMap<BPI::BinKey, RenderBin>>,
 
     /// A list of `BinKey`s for batchable items that aren't multidrawable.
     ///
@@ -123,12 +121,7 @@
     ///
     /// For multidrawable entities, use `multidrawable_mesh_values`; for
     /// unbatchable entities, use `unbatchable_values`.
-    pub batchable_mesh_values: HashMap<(BPI::BatchSetKey, BPI::BinKey), Vec<(Entity, MainEntity)>>,
-=======
-    /// Each bin corresponds to a single batch set. For unbatchable entities,
-    /// prefer `unbatchable_values` instead.
-    pub batchable_mesh_values: HashMap<BPI::BinKey, RenderBin>,
->>>>>>> ae16bdf1
+    pub batchable_mesh_values: HashMap<(BPI::BatchSetKey, BPI::BinKey), RenderBin>,
 
     /// A list of `BinKey`s for unbatchable items.
     ///
@@ -166,6 +159,7 @@
 
 /// All entities that share a mesh and a material and can be batched as part of
 /// a [`BinnedRenderPhase`].
+#[derive(Default)]
 pub struct RenderBin {
     /// A list of the entities in each bin.
     pub entities: Vec<(Entity, MainEntity)>,
@@ -353,69 +347,61 @@
     /// type.
     pub fn add(
         &mut self,
-<<<<<<< HEAD
         batch_set_key: BPI::BatchSetKey,
         bin_key: BPI::BinKey,
-        entity: (Entity, MainEntity),
-=======
-        key: BPI::BinKey,
         (entity, main_entity): (Entity, MainEntity),
->>>>>>> ae16bdf1
         phase_type: BinnedRenderPhaseType,
     ) {
         match phase_type {
             BinnedRenderPhaseType::MultidrawableMesh => {
                 match self.multidrawable_mesh_values.entry(batch_set_key.clone()) {
                     Entry::Occupied(mut entry) => {
-                        entry.get_mut().entry(bin_key).or_default().push(entity);
+                        entry
+                            .get_mut()
+                            .entry(bin_key)
+                            .or_default()
+                            .entities
+                            .push((entity, main_entity));
                     }
                     Entry::Vacant(entry) => {
                         self.multidrawable_mesh_keys.push(batch_set_key);
                         let mut new_batch_set = HashMap::default();
-                        new_batch_set.insert(bin_key, vec![entity]);
+                        new_batch_set.insert(
+                            bin_key,
+                            RenderBin {
+                                entities: vec![(entity, main_entity)],
+                            },
+                        );
                         entry.insert(new_batch_set);
                     }
                 }
             }
 
             BinnedRenderPhaseType::BatchableMesh => {
-<<<<<<< HEAD
                 match self
                     .batchable_mesh_values
                     .entry((batch_set_key.clone(), bin_key.clone()).clone())
                 {
-                    Entry::Occupied(mut entry) => entry.get_mut().push(entity),
+                    Entry::Occupied(mut entry) => {
+                        entry.get_mut().entities.push((entity, main_entity))
+                    }
                     Entry::Vacant(entry) => {
                         self.batchable_mesh_keys.push((batch_set_key, bin_key));
-                        entry.insert(vec![entity]);
-=======
-                match self.batchable_mesh_values.entry(key.clone()) {
+                        entry.insert(RenderBin {
+                            entities: vec![(entity, main_entity)],
+                        });
+                    }
+                }
+            }
+
+            BinnedRenderPhaseType::UnbatchableMesh => {
+                match self
+                    .unbatchable_mesh_values
+                    .entry((batch_set_key.clone(), bin_key.clone()))
+                {
                     Entry::Occupied(mut entry) => {
                         entry.get_mut().entities.push((entity, main_entity));
                     }
-                    Entry::Vacant(entry) => {
-                        self.batchable_mesh_keys.push(key);
-                        entry.insert(RenderBin {
-                            entities: vec![(entity, main_entity)],
-                        });
->>>>>>> ae16bdf1
-                    }
-                }
-            }
-
-            BinnedRenderPhaseType::UnbatchableMesh => {
-<<<<<<< HEAD
-                match self
-                    .unbatchable_mesh_values
-                    .entry((batch_set_key.clone(), bin_key.clone()).clone())
-                {
-                    Entry::Occupied(mut entry) => entry.get_mut().entities.push(entity),
-=======
-                match self.unbatchable_mesh_values.entry(key.clone()) {
-                    Entry::Occupied(mut entry) => {
-                        entry.get_mut().entities.push((entity, main_entity));
-                    }
->>>>>>> ae16bdf1
                     Entry::Vacant(entry) => {
                         self.unbatchable_mesh_keys.push((batch_set_key, bin_key));
                         entry.insert(UnbatchableBinnedEntities {
@@ -428,11 +414,8 @@
 
             BinnedRenderPhaseType::NonMesh => {
                 // We don't process these items further.
-<<<<<<< HEAD
-                self.non_mesh_items.push((batch_set_key, bin_key, entity));
-=======
-                self.non_mesh_items.push((key, (entity, main_entity)));
->>>>>>> ae16bdf1
+                self.non_mesh_items
+                    .push((batch_set_key, bin_key, (entity, main_entity)));
             }
         }
     }
