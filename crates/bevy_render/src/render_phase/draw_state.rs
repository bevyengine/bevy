use crate::{
    camera::Viewport,
<<<<<<< HEAD
    diagnostic::internal::{Pass, PassKind, WritePipelineStatistics, WriteTimestamp},
    prelude::Color,
=======
>>>>>>> bacd5e87
    render_resource::{
        BindGroup, BindGroupId, Buffer, BufferId, BufferSlice, RenderPipeline, RenderPipelineId,
        ShaderStages,
    },
    renderer::RenderDevice,
};
use bevy_color::LinearRgba;
use bevy_utils::{default, detailed_trace};
use std::ops::Range;
use wgpu::{IndexFormat, QuerySet, RenderPass};

/// Tracks the state of a [`TrackedRenderPass`].
///
/// This is used to skip redundant operations on the [`TrackedRenderPass`] (e.g. setting an already
/// set pipeline, binding an already bound bind group). These operations can otherwise be fairly
/// costly due to IO to the GPU, so deduplicating these calls results in a speedup.
#[derive(Debug, Default)]
struct DrawState {
    pipeline: Option<RenderPipelineId>,
    bind_groups: Vec<(Option<BindGroupId>, Vec<u32>)>,
    vertex_buffers: Vec<Option<(BufferId, u64)>>,
    index_buffer: Option<(BufferId, u64, IndexFormat)>,
}

impl DrawState {
    /// Marks the `pipeline` as bound.
    pub fn set_pipeline(&mut self, pipeline: RenderPipelineId) {
        // TODO: do these need to be cleared?
        // self.bind_groups.clear();
        // self.vertex_buffers.clear();
        // self.index_buffer = None;
        self.pipeline = Some(pipeline);
    }

    /// Checks, whether the `pipeline` is already bound.
    pub fn is_pipeline_set(&self, pipeline: RenderPipelineId) -> bool {
        self.pipeline == Some(pipeline)
    }

    /// Marks the `bind_group` as bound to the `index`.
    pub fn set_bind_group(
        &mut self,
        index: usize,
        bind_group: BindGroupId,
        dynamic_indices: &[u32],
    ) {
        let group = &mut self.bind_groups[index];
        group.0 = Some(bind_group);
        group.1.clear();
        group.1.extend(dynamic_indices);
    }

    /// Checks, whether the `bind_group` is already bound to the `index`.
    pub fn is_bind_group_set(
        &self,
        index: usize,
        bind_group: BindGroupId,
        dynamic_indices: &[u32],
    ) -> bool {
        if let Some(current_bind_group) = self.bind_groups.get(index) {
            current_bind_group.0 == Some(bind_group) && dynamic_indices == current_bind_group.1
        } else {
            false
        }
    }

    /// Marks the vertex `buffer` as bound to the `index`.
    pub fn set_vertex_buffer(&mut self, index: usize, buffer: BufferId, offset: u64) {
        self.vertex_buffers[index] = Some((buffer, offset));
    }

    /// Checks, whether the vertex `buffer` is already bound to the `index`.
    pub fn is_vertex_buffer_set(&self, index: usize, buffer: BufferId, offset: u64) -> bool {
        if let Some(current) = self.vertex_buffers.get(index) {
            *current == Some((buffer, offset))
        } else {
            false
        }
    }

    /// Marks the index `buffer` as bound.
    pub fn set_index_buffer(&mut self, buffer: BufferId, offset: u64, index_format: IndexFormat) {
        self.index_buffer = Some((buffer, offset, index_format));
    }

    /// Checks, whether the index `buffer` is already bound.
    pub fn is_index_buffer_set(
        &self,
        buffer: BufferId,
        offset: u64,
        index_format: IndexFormat,
    ) -> bool {
        self.index_buffer == Some((buffer, offset, index_format))
    }
}

/// A [`RenderPass`], which tracks the current pipeline state to skip redundant operations.
///
/// It is used to set the current [`RenderPipeline`], [`BindGroup`]s and [`Buffer`]s.
/// After all requirements are specified, draw calls can be issued.
pub struct TrackedRenderPass<'a> {
    pass: RenderPass<'a>,
    state: DrawState,
}

impl<'a> TrackedRenderPass<'a> {
    /// Tracks the supplied render pass.
    pub fn new(device: &RenderDevice, pass: RenderPass<'a>) -> Self {
        let limits = device.limits();
        let max_bind_groups = limits.max_bind_groups as usize;
        let max_vertex_buffers = limits.max_vertex_buffers as usize;
        Self {
            state: DrawState {
                bind_groups: vec![(None, Vec::new()); max_bind_groups],
                vertex_buffers: vec![None; max_vertex_buffers],
                ..default()
            },
            pass,
        }
    }

    /// Returns the wgpu [`RenderPass`].
    pub fn wgpu_pass(&mut self) -> &mut RenderPass<'a> {
        &mut self.pass
    }

    /// Sets the active [`RenderPipeline`].
    ///
    /// Subsequent draw calls will exhibit the behavior defined by the `pipeline`.
    pub fn set_render_pipeline(&mut self, pipeline: &'a RenderPipeline) {
        detailed_trace!("set pipeline: {:?}", pipeline);
        if self.state.is_pipeline_set(pipeline.id()) {
            return;
        }
        self.pass.set_pipeline(pipeline);
        self.state.set_pipeline(pipeline.id());
    }

    /// Sets the active bind group for a given bind group index. The bind group layout
    /// in the active pipeline when any `draw()` function is called must match the layout of
    /// this bind group.
    ///
    /// If the bind group have dynamic offsets, provide them in binding order.
    /// These offsets have to be aligned to [`WgpuLimits::min_uniform_buffer_offset_alignment`](crate::settings::WgpuLimits::min_uniform_buffer_offset_alignment)
    /// or [`WgpuLimits::min_storage_buffer_offset_alignment`](crate::settings::WgpuLimits::min_storage_buffer_offset_alignment) appropriately.
    pub fn set_bind_group(
        &mut self,
        index: usize,
        bind_group: &'a BindGroup,
        dynamic_uniform_indices: &[u32],
    ) {
        if self
            .state
            .is_bind_group_set(index, bind_group.id(), dynamic_uniform_indices)
        {
            detailed_trace!(
                "set bind_group {} (already set): {:?} ({:?})",
                index,
                bind_group,
                dynamic_uniform_indices
            );
            return;
        }
        detailed_trace!(
            "set bind_group {}: {:?} ({:?})",
            index,
            bind_group,
            dynamic_uniform_indices
        );

        self.pass
            .set_bind_group(index as u32, bind_group, dynamic_uniform_indices);
        self.state
            .set_bind_group(index, bind_group.id(), dynamic_uniform_indices);
    }

    /// Assign a vertex buffer to a slot.
    ///
    /// Subsequent calls to [`draw`] and [`draw_indexed`] on this
    /// [`TrackedRenderPass`] will use `buffer` as one of the source vertex buffers.
    ///
    /// The `slot_index` refers to the index of the matching descriptor in
    /// [`VertexState::buffers`](crate::render_resource::VertexState::buffers).
    ///
    /// [`draw`]: TrackedRenderPass::draw
    /// [`draw_indexed`]: TrackedRenderPass::draw_indexed
    pub fn set_vertex_buffer(&mut self, slot_index: usize, buffer_slice: BufferSlice<'a>) {
        let offset = buffer_slice.offset();
        if self
            .state
            .is_vertex_buffer_set(slot_index, buffer_slice.id(), offset)
        {
            detailed_trace!(
                "set vertex buffer {} (already set): {:?} ({})",
                slot_index,
                buffer_slice.id(),
                offset
            );
            return;
        }
        detailed_trace!(
            "set vertex buffer {}: {:?} ({})",
            slot_index,
            buffer_slice.id(),
            offset
        );

        self.pass
            .set_vertex_buffer(slot_index as u32, *buffer_slice);
        self.state
            .set_vertex_buffer(slot_index, buffer_slice.id(), offset);
    }

    /// Sets the active index buffer.
    ///
    /// Subsequent calls to [`TrackedRenderPass::draw_indexed`] will use the buffer referenced by
    /// `buffer_slice` as the source index buffer.
    pub fn set_index_buffer(
        &mut self,
        buffer_slice: BufferSlice<'a>,
        offset: u64,
        index_format: IndexFormat,
    ) {
        if self
            .state
            .is_index_buffer_set(buffer_slice.id(), offset, index_format)
        {
            detailed_trace!(
                "set index buffer (already set): {:?} ({})",
                buffer_slice.id(),
                offset
            );
            return;
        }
        detailed_trace!("set index buffer: {:?} ({})", buffer_slice.id(), offset);
        self.pass.set_index_buffer(*buffer_slice, index_format);
        self.state
            .set_index_buffer(buffer_slice.id(), offset, index_format);
    }

    /// Draws primitives from the active vertex buffer(s).
    ///
    /// The active vertex buffer(s) can be set with [`TrackedRenderPass::set_vertex_buffer`].
    pub fn draw(&mut self, vertices: Range<u32>, instances: Range<u32>) {
        detailed_trace!("draw: {:?} {:?}", vertices, instances);
        self.pass.draw(vertices, instances);
    }

    /// Draws indexed primitives using the active index buffer and the active vertex buffer(s).
    ///
    /// The active index buffer can be set with [`TrackedRenderPass::set_index_buffer`], while the
    /// active vertex buffer(s) can be set with [`TrackedRenderPass::set_vertex_buffer`].
    pub fn draw_indexed(&mut self, indices: Range<u32>, base_vertex: i32, instances: Range<u32>) {
        detailed_trace!(
            "draw indexed: {:?} {} {:?}",
            indices,
            base_vertex,
            instances
        );
        self.pass.draw_indexed(indices, base_vertex, instances);
    }

    /// Draws primitives from the active vertex buffer(s) based on the contents of the
    /// `indirect_buffer`.
    ///
    /// The active vertex buffers can be set with [`TrackedRenderPass::set_vertex_buffer`].
    ///
    /// The structure expected in `indirect_buffer` is the following:
    ///
    /// ```
    /// #[repr(C)]
    /// struct DrawIndirect {
    ///     vertex_count: u32, // The number of vertices to draw.
    ///     instance_count: u32, // The number of instances to draw.
    ///     first_vertex: u32, // The Index of the first vertex to draw.
    ///     first_instance: u32, // The instance ID of the first instance to draw.
    ///     // has to be 0, unless [`Features::INDIRECT_FIRST_INSTANCE`] is enabled.
    /// }
    /// ```
    pub fn draw_indirect(&mut self, indirect_buffer: &'a Buffer, indirect_offset: u64) {
        detailed_trace!("draw indirect: {:?} {}", indirect_buffer, indirect_offset);
        self.pass.draw_indirect(indirect_buffer, indirect_offset);
    }

    /// Draws indexed primitives using the active index buffer and the active vertex buffers,
    /// based on the contents of the `indirect_buffer`.
    ///
    /// The active index buffer can be set with [`TrackedRenderPass::set_index_buffer`], while the
    /// active vertex buffers can be set with [`TrackedRenderPass::set_vertex_buffer`].
    ///
    /// The structure expected in `indirect_buffer` is the following:
    ///
    /// ```
    /// #[repr(C)]
    /// struct DrawIndexedIndirect {
    ///     vertex_count: u32, // The number of vertices to draw.
    ///     instance_count: u32, // The number of instances to draw.
    ///     first_index: u32, // The base index within the index buffer.
    ///     vertex_offset: i32, // The value added to the vertex index before indexing into the vertex buffer.
    ///     first_instance: u32, // The instance ID of the first instance to draw.
    ///     // has to be 0, unless [`Features::INDIRECT_FIRST_INSTANCE`] is enabled.
    /// }
    /// ```
    pub fn draw_indexed_indirect(&mut self, indirect_buffer: &'a Buffer, indirect_offset: u64) {
        detailed_trace!(
            "draw indexed indirect: {:?} {}",
            indirect_buffer,
            indirect_offset
        );
        self.pass
            .draw_indexed_indirect(indirect_buffer, indirect_offset);
    }

    /// Dispatches multiple draw calls from the active vertex buffer(s) based on the contents of the
    /// `indirect_buffer`.`count` draw calls are issued.
    ///
    /// The active vertex buffers can be set with [`TrackedRenderPass::set_vertex_buffer`].
    ///
    /// `indirect_buffer` should contain `count` tightly packed elements of the following structure:
    ///
    /// ```
    /// #[repr(C)]
    /// struct DrawIndirect {
    ///     vertex_count: u32, // The number of vertices to draw.
    ///     instance_count: u32, // The number of instances to draw.
    ///     first_vertex: u32, // The Index of the first vertex to draw.
    ///     first_instance: u32, // The instance ID of the first instance to draw.
    ///     // has to be 0, unless [`Features::INDIRECT_FIRST_INSTANCE`] is enabled.
    /// }
    /// ```
    pub fn multi_draw_indirect(
        &mut self,
        indirect_buffer: &'a Buffer,
        indirect_offset: u64,
        count: u32,
    ) {
        detailed_trace!(
            "multi draw indirect: {:?} {}, {}x",
            indirect_buffer,
            indirect_offset,
            count
        );
        self.pass
            .multi_draw_indirect(indirect_buffer, indirect_offset, count);
    }

    /// Dispatches multiple draw calls from the active vertex buffer(s) based on the contents of
    /// the `indirect_buffer`.
    /// The count buffer is read to determine how many draws to issue.
    ///
    /// The indirect buffer must be long enough to account for `max_count` draws, however only
    /// `count` elements will be read, where `count` is the value read from `count_buffer` capped
    /// at `max_count`.
    ///
    /// The active vertex buffers can be set with [`TrackedRenderPass::set_vertex_buffer`].
    ///
    /// `indirect_buffer` should contain `count` tightly packed elements of the following structure:
    ///
    /// ```
    /// #[repr(C)]
    /// struct DrawIndirect {
    ///     vertex_count: u32, // The number of vertices to draw.
    ///     instance_count: u32, // The number of instances to draw.
    ///     first_vertex: u32, // The Index of the first vertex to draw.
    ///     first_instance: u32, // The instance ID of the first instance to draw.
    ///     // has to be 0, unless [`Features::INDIRECT_FIRST_INSTANCE`] is enabled.
    /// }
    /// ```
    pub fn multi_draw_indirect_count(
        &mut self,
        indirect_buffer: &'a Buffer,
        indirect_offset: u64,
        count_buffer: &'a Buffer,
        count_offset: u64,
        max_count: u32,
    ) {
        detailed_trace!(
            "multi draw indirect count: {:?} {}, ({:?} {})x, max {}x",
            indirect_buffer,
            indirect_offset,
            count_buffer,
            count_offset,
            max_count
        );
        self.pass.multi_draw_indirect_count(
            indirect_buffer,
            indirect_offset,
            count_buffer,
            count_offset,
            max_count,
        );
    }

    /// Dispatches multiple draw calls from the active index buffer and the active vertex buffers,
    /// based on the contents of the `indirect_buffer`. `count` draw calls are issued.
    ///
    /// The active index buffer can be set with [`TrackedRenderPass::set_index_buffer`], while the
    /// active vertex buffers can be set with [`TrackedRenderPass::set_vertex_buffer`].
    ///
    /// `indirect_buffer` should contain `count` tightly packed elements of the following structure:
    ///
    /// ```
    /// #[repr(C)]
    /// struct DrawIndexedIndirect {
    ///     vertex_count: u32, // The number of vertices to draw.
    ///     instance_count: u32, // The number of instances to draw.
    ///     first_index: u32, // The base index within the index buffer.
    ///     vertex_offset: i32, // The value added to the vertex index before indexing into the vertex buffer.
    ///     first_instance: u32, // The instance ID of the first instance to draw.
    ///     // has to be 0, unless [`Features::INDIRECT_FIRST_INSTANCE`] is enabled.
    /// }
    /// ```
    pub fn multi_draw_indexed_indirect(
        &mut self,
        indirect_buffer: &'a Buffer,
        indirect_offset: u64,
        count: u32,
    ) {
        detailed_trace!(
            "multi draw indexed indirect: {:?} {}, {}x",
            indirect_buffer,
            indirect_offset,
            count
        );
        self.pass
            .multi_draw_indexed_indirect(indirect_buffer, indirect_offset, count);
    }

    /// Dispatches multiple draw calls from the active index buffer and the active vertex buffers,
    /// based on the contents of the `indirect_buffer`.
    /// The count buffer is read to determine how many draws to issue.
    ///
    /// The indirect buffer must be long enough to account for `max_count` draws, however only
    /// `count` elements will be read, where `count` is the value read from `count_buffer` capped
    /// at `max_count`.
    ///
    /// The active index buffer can be set with [`TrackedRenderPass::set_index_buffer`], while the
    /// active vertex buffers can be set with [`TrackedRenderPass::set_vertex_buffer`].
    ///
    /// `indirect_buffer` should contain `count` tightly packed elements of the following structure:
    ///
    /// ```
    /// #[repr(C)]
    /// struct DrawIndexedIndirect {
    ///     vertex_count: u32, // The number of vertices to draw.
    ///     instance_count: u32, // The number of instances to draw.
    ///     first_index: u32, // The base index within the index buffer.
    ///     vertex_offset: i32, // The value added to the vertex index before indexing into the vertex buffer.
    ///     first_instance: u32, // The instance ID of the first instance to draw.
    ///     // has to be 0, unless [`Features::INDIRECT_FIRST_INSTANCE`] is enabled.
    /// }
    /// ```
    pub fn multi_draw_indexed_indirect_count(
        &mut self,
        indirect_buffer: &'a Buffer,
        indirect_offset: u64,
        count_buffer: &'a Buffer,
        count_offset: u64,
        max_count: u32,
    ) {
        detailed_trace!(
            "multi draw indexed indirect count: {:?} {}, ({:?} {})x, max {}x",
            indirect_buffer,
            indirect_offset,
            count_buffer,
            count_offset,
            max_count
        );
        self.pass.multi_draw_indexed_indirect_count(
            indirect_buffer,
            indirect_offset,
            count_buffer,
            count_offset,
            max_count,
        );
    }

    /// Sets the stencil reference.
    ///
    /// Subsequent stencil tests will test against this value.
    pub fn set_stencil_reference(&mut self, reference: u32) {
        detailed_trace!("set stencil reference: {}", reference);
        self.pass.set_stencil_reference(reference);
    }

    /// Sets the scissor region.
    ///
    /// Subsequent draw calls will discard any fragments that fall outside this region.
    pub fn set_scissor_rect(&mut self, x: u32, y: u32, width: u32, height: u32) {
        detailed_trace!("set_scissor_rect: {} {} {} {}", x, y, width, height);
        self.pass.set_scissor_rect(x, y, width, height);
    }

    /// Set push constant data.
    ///
    /// `Features::PUSH_CONSTANTS` must be enabled on the device in order to call these functions.
    pub fn set_push_constants(&mut self, stages: ShaderStages, offset: u32, data: &[u8]) {
        detailed_trace!(
            "set push constants: {:?} offset: {} data.len: {}",
            stages,
            offset,
            data.len()
        );
        self.pass.set_push_constants(stages, offset, data);
    }

    /// Set the rendering viewport.
    ///
    /// Subsequent draw calls will be projected into that viewport.
    pub fn set_viewport(
        &mut self,
        x: f32,
        y: f32,
        width: f32,
        height: f32,
        min_depth: f32,
        max_depth: f32,
    ) {
        detailed_trace!(
            "set viewport: {} {} {} {} {} {}",
            x,
            y,
            width,
            height,
            min_depth,
            max_depth
        );
        self.pass
            .set_viewport(x, y, width, height, min_depth, max_depth);
    }

    /// Set the rendering viewport to the given camera [`Viewport`].
    ///
    /// Subsequent draw calls will be projected into that viewport.
    pub fn set_camera_viewport(&mut self, viewport: &Viewport) {
        self.set_viewport(
            viewport.physical_position.x as f32,
            viewport.physical_position.y as f32,
            viewport.physical_size.x as f32,
            viewport.physical_size.y as f32,
            viewport.depth.start,
            viewport.depth.end,
        );
    }

    /// Insert a single debug marker.
    ///
    /// This is a GPU debugging feature. This has no effect on the rendering itself.
    pub fn insert_debug_marker(&mut self, label: &str) {
        detailed_trace!("insert debug marker: {}", label);
        self.pass.insert_debug_marker(label);
    }

    /// Start a new debug group.
    ///
    /// Push a new debug group over the internal stack. Subsequent render commands and debug
    /// markers are grouped into this new group, until [`pop_debug_group`] is called.
    ///
    /// ```
    /// # fn example(mut pass: bevy_render::render_phase::TrackedRenderPass<'static>) {
    /// pass.push_debug_group("Render the car");
    /// // [setup pipeline etc...]
    /// pass.draw(0..64, 0..1);
    /// pass.pop_debug_group();
    /// # }
    /// ```
    ///
    /// Note that [`push_debug_group`] and [`pop_debug_group`] must always be called in pairs.
    ///
    /// This is a GPU debugging feature. This has no effect on the rendering itself.
    ///
    /// [`push_debug_group`]: TrackedRenderPass::push_debug_group
    /// [`pop_debug_group`]: TrackedRenderPass::pop_debug_group
    pub fn push_debug_group(&mut self, label: &str) {
        detailed_trace!("push_debug_group marker: {}", label);
        self.pass.push_debug_group(label);
    }

    /// End the current debug group.
    ///
    /// Subsequent render commands and debug markers are not grouped anymore in
    /// this group, but in the previous one (if any) or the default top-level one
    /// if the debug group was the last one on the stack.
    ///
    /// Note that [`push_debug_group`] and [`pop_debug_group`] must always be called in pairs.
    ///
    /// This is a GPU debugging feature. This has no effect on the rendering itself.
    ///
    /// [`push_debug_group`]: TrackedRenderPass::push_debug_group
    /// [`pop_debug_group`]: TrackedRenderPass::pop_debug_group
    pub fn pop_debug_group(&mut self) {
        detailed_trace!("pop_debug_group");
        self.pass.pop_debug_group();
    }

    /// Sets the blend color as used by some of the blending modes.
    ///
    /// Subsequent blending tests will test against this value.
    pub fn set_blend_constant(&mut self, color: LinearRgba) {
        detailed_trace!("set blend constant: {:?}", color);
        self.pass.set_blend_constant(wgpu::Color::from(color));
    }
}

impl WriteTimestamp for TrackedRenderPass<'_> {
    fn write_timestamp(&mut self, query_set: &wgpu::QuerySet, index: u32) {
        self.pass.write_timestamp(query_set, index);
    }
}

impl WritePipelineStatistics for TrackedRenderPass<'_> {
    fn begin_pipeline_statistics_query(&mut self, query_set: &QuerySet, index: u32) {
        self.pass.begin_pipeline_statistics_query(query_set, index);
    }

    fn end_pipeline_statistics_query(&mut self) {
        self.pass.end_pipeline_statistics_query();
    }
}

impl Pass for TrackedRenderPass<'_> {
    const KIND: PassKind = PassKind::Render;
}<|MERGE_RESOLUTION|>--- conflicted
+++ resolved
@@ -1,10 +1,6 @@
 use crate::{
     camera::Viewport,
-<<<<<<< HEAD
     diagnostic::internal::{Pass, PassKind, WritePipelineStatistics, WriteTimestamp},
-    prelude::Color,
-=======
->>>>>>> bacd5e87
     render_resource::{
         BindGroup, BindGroupId, Buffer, BufferId, BufferSlice, RenderPipeline, RenderPipelineId,
         ShaderStages,
