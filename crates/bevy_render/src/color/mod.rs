mod colorspace;

pub use colorspace::*;

use crate::color::{HslRepresentation, SrgbColorSpace};
use bevy_math::{Vec3, Vec4};
use bevy_reflect::{FromReflect, Reflect, ReflectDeserialize, ReflectSerialize};
use serde::{Deserialize, Serialize};
use std::ops::{Add, AddAssign, Mul, MulAssign};
use thiserror::Error;

#[derive(Debug, Clone, Copy, PartialEq, Serialize, Deserialize, Reflect, FromReflect)]
#[reflect(PartialEq, Serialize, Deserialize)]
pub enum Color {
    /// sRGBA color
    Rgba {
        /// Red channel. [0.0, 1.0]
        red: f32,
        /// Green channel. [0.0, 1.0]
        green: f32,
        /// Blue channel. [0.0, 1.0]
        blue: f32,
        /// Alpha channel. [0.0, 1.0]
        alpha: f32,
    },
    /// RGBA color in the Linear sRGB colorspace (often colloquially referred to as "linear", "RGB", or "linear RGB").
    RgbaLinear {
        /// Red channel. [0.0, 1.0]
        red: f32,
        /// Green channel. [0.0, 1.0]
        green: f32,
        /// Blue channel. [0.0, 1.0]
        blue: f32,
        /// Alpha channel. [0.0, 1.0]
        alpha: f32,
    },
    /// HSL (hue, saturation, lightness) color with an alpha channel
    Hsla {
        /// Hue channel. [0.0, 360.0]
        hue: f32,
        /// Saturation channel. [0.0, 1.0]
        saturation: f32,
        /// Lightness channel. [0.0, 1.0]
        lightness: f32,
        /// Alpha channel. [0.0, 1.0]
        alpha: f32,
    },
}

impl Color {
    /// <div style="background-color:rgb(94%, 97%, 100%); width: 10px; padding: 10px; border: 1px solid;"></div>
    pub const ALICE_BLUE: Color = Color::rgb(0.94, 0.97, 1.0);
    /// <div style="background-color:rgb(98%, 92%, 84%); width: 10px; padding: 10px; border: 1px solid;"></div>
    pub const ANTIQUE_WHITE: Color = Color::rgb(0.98, 0.92, 0.84);
    /// <div style="background-color:rgb(49%, 100%, 83%); width: 10px; padding: 10px; border: 1px solid;"></div>
    pub const AQUAMARINE: Color = Color::rgb(0.49, 1.0, 0.83);
    /// <div style="background-color:rgb(94%, 100%, 100%); width: 10px; padding: 10px; border: 1px solid;"></div>
    pub const AZURE: Color = Color::rgb(0.94, 1.0, 1.0);
    /// <div style="background-color:rgb(96%, 96%, 86%); width: 10px; padding: 10px; border: 1px solid;"></div>
    pub const BEIGE: Color = Color::rgb(0.96, 0.96, 0.86);
    /// <div style="background-color:rgb(100%, 89%, 77%); width: 10px; padding: 10px; border: 1px solid;"></div>
    pub const BISQUE: Color = Color::rgb(1.0, 0.89, 0.77);
    /// <div style="background-color:rgb(0%, 0%, 0%); width: 10px; padding: 10px; border: 1px solid;"></div>
    pub const BLACK: Color = Color::rgb(0.0, 0.0, 0.0);
    /// <div style="background-color:rgb(0%, 0%, 100%); width: 10px; padding: 10px; border: 1px solid;"></div>
    pub const BLUE: Color = Color::rgb(0.0, 0.0, 1.0);
    /// <div style="background-color:rgb(86%, 8%, 24%); width: 10px; padding: 10px; border: 1px solid;"></div>
    pub const CRIMSON: Color = Color::rgb(0.86, 0.08, 0.24);
    /// <div style="background-color:rgb(0%, 100%, 100%); width: 10px; padding: 10px; border: 1px solid;"></div>
    pub const CYAN: Color = Color::rgb(0.0, 1.0, 1.0);
    /// <div style="background-color:rgb(25%, 25%, 25%); width: 10px; padding: 10px; border: 1px solid;"></div>
    pub const DARK_GRAY: Color = Color::rgb(0.25, 0.25, 0.25);
    /// <div style="background-color:rgb(0%, 50%, 0%); width: 10px; padding: 10px; border: 1px solid;"></div>
    pub const DARK_GREEN: Color = Color::rgb(0.0, 0.5, 0.0);
    /// <div style="background-color:rgb(100%, 0%, 100%); width: 10px; padding: 10px; border: 1px solid;"></div>
    pub const FUCHSIA: Color = Color::rgb(1.0, 0.0, 1.0);
    /// <div style="background-color:rgb(100%, 84%, 0%); width: 10px; padding: 10px; border: 1px solid;"></div>
    pub const GOLD: Color = Color::rgb(1.0, 0.84, 0.0);
    /// <div style="background-color:rgb(50%, 50%, 50%); width: 10px; padding: 10px; border: 1px solid;"></div>
    pub const GRAY: Color = Color::rgb(0.5, 0.5, 0.5);
    /// <div style="background-color:rgb(0%, 100%, 0%); width: 10px; padding: 10px; border: 1px solid;"></div>
    pub const GREEN: Color = Color::rgb(0.0, 1.0, 0.0);
    /// <div style="background-color:rgb(28%, 0%, 51%); width: 10px; padding: 10px; border: 1px solid;"></div>
    pub const INDIGO: Color = Color::rgb(0.29, 0.0, 0.51);
    /// <div style="background-color:rgb(20%, 80%, 20%); width: 10px; padding: 10px; border: 1px solid;"></div>
    pub const LIME_GREEN: Color = Color::rgb(0.2, 0.8, 0.2);
    /// <div style="background-color:rgb(50%, 0%, 0%); width: 10px; padding: 10px; border: 1px solid;"></div>
    pub const MAROON: Color = Color::rgb(0.5, 0.0, 0.0);
    /// <div style="background-color:rgb(10%, 10%, 44%); width: 10px; padding: 10px; border: 1px solid;"></div>
    pub const MIDNIGHT_BLUE: Color = Color::rgb(0.1, 0.1, 0.44);
    /// <div style="background-color:rgb(0%, 0%, 50%); width: 10px; padding: 10px; border: 1px solid;"></div>
    pub const NAVY: Color = Color::rgb(0.0, 0.0, 0.5);
    /// <div style="background-color:rgba(0%, 0%, 0%, 0%); width: 10px; padding: 10px; border: 1px solid;"></div>
    pub const NONE: Color = Color::rgba(0.0, 0.0, 0.0, 0.0);
    /// <div style="background-color:rgb(50%, 50%, 0%); width: 10px; padding: 10px; border: 1px solid;"></div>
    pub const OLIVE: Color = Color::rgb(0.5, 0.5, 0.0);
    /// <div style="background-color:rgb(100%, 65%, 0%); width: 10px; padding: 10px; border: 1px solid;"></div>
    pub const ORANGE: Color = Color::rgb(1.0, 0.65, 0.0);
    /// <div style="background-color:rgb(100%, 27%, 0%); width: 10px; padding: 10px; border: 1px solid;"></div>
    pub const ORANGE_RED: Color = Color::rgb(1.0, 0.27, 0.0);
    /// <div style="background-color:rgb(100%, 8%, 57%); width: 10px; padding: 10px; border: 1px solid;"></div>
    pub const PINK: Color = Color::rgb(1.0, 0.08, 0.58);
    /// <div style="background-color:rgb(50%, 0%, 50%); width: 10px; padding: 10px; border: 1px solid;"></div>
    pub const PURPLE: Color = Color::rgb(0.5, 0.0, 0.5);
    /// <div style="background-color:rgb(100%, 0%, 0%); width: 10px; padding: 10px; border: 1px solid;"></div>
    pub const RED: Color = Color::rgb(1.0, 0.0, 0.0);
    /// <div style="background-color:rgb(98%, 50%, 45%); width: 10px; padding: 10px; border: 1px solid;"></div>
    pub const SALMON: Color = Color::rgb(0.98, 0.5, 0.45);
    /// <div style="background-color:rgb(18%, 55%, 34%); width: 10px; padding: 10px; border: 1px solid;"></div>
    pub const SEA_GREEN: Color = Color::rgb(0.18, 0.55, 0.34);
    /// <div style="background-color:rgb(75%, 75%, 75%); width: 10px; padding: 10px; border: 1px solid;"></div>
    pub const SILVER: Color = Color::rgb(0.75, 0.75, 0.75);
    /// <div style="background-color:rgb(0%, 50%, 50%); width: 10px; padding: 10px; border: 1px solid;"></div>
    pub const TEAL: Color = Color::rgb(0.0, 0.5, 0.5);
    /// <div style="background-color:rgb(100%, 39%, 28%); width: 10px; padding: 10px; border: 1px solid;"></div>
    pub const TOMATO: Color = Color::rgb(1.0, 0.39, 0.28);
    /// <div style="background-color:rgb(25%, 88%, 82%); width: 10px; padding: 10px; border: 1px solid;"></div>
    pub const TURQUOISE: Color = Color::rgb(0.25, 0.88, 0.82);
    /// <div style="background-color:rgb(93%, 51%, 93%); width: 10px; padding: 10px; border: 1px solid;"></div>
    pub const VIOLET: Color = Color::rgb(0.93, 0.51, 0.93);
    /// <div style="background-color:rgb(100%, 100%, 100%); width: 10px; padding: 10px; border: 1px solid;"></div>
    pub const WHITE: Color = Color::rgb(1.0, 1.0, 1.0);
    /// <div style="background-color:rgb(100%, 100%, 0%); width: 10px; padding: 10px; border: 1px solid;"></div>
    pub const YELLOW: Color = Color::rgb(1.0, 1.0, 0.0);
    /// <div style="background-color:rgb(60%, 80%, 20%); width: 10px; padding: 10px; border: 1px solid;"></div>
    pub const YELLOW_GREEN: Color = Color::rgb(0.6, 0.8, 0.2);

    /// New `Color` from sRGB colorspace.
    ///
    /// # Arguments
    ///
    /// * `r` - Red channel. [0.0, 1.0]
    /// * `g` - Green channel. [0.0, 1.0]
    /// * `b` - Blue channel. [0.0, 1.0]
    ///
    /// See also [`Color::rgba`], [`Color::rgb_u8`], [`Color::hex`].
    ///
    pub const fn rgb(r: f32, g: f32, b: f32) -> Color {
        Color::Rgba {
            red: r,
            green: g,
            blue: b,
            alpha: 1.0,
        }
    }

    /// New `Color` from sRGB colorspace.
    ///
    /// # Arguments
    ///
    /// * `r` - Red channel. [0.0, 1.0]
    /// * `g` - Green channel. [0.0, 1.0]
    /// * `b` - Blue channel. [0.0, 1.0]
    /// * `a` - Alpha channel. [0.0, 1.0]
    ///
    /// See also [`Color::rgb`], [`Color::rgba_u8`], [`Color::hex`].
    ///
    pub const fn rgba(r: f32, g: f32, b: f32, a: f32) -> Color {
        Color::Rgba {
            red: r,
            green: g,
            blue: b,
            alpha: a,
        }
    }

    /// New `Color` from linear RGB colorspace.
    ///
    /// # Arguments
    ///
    /// * `r` - Red channel. [0.0, 1.0]
    /// * `g` - Green channel. [0.0, 1.0]
    /// * `b` - Blue channel. [0.0, 1.0]
    ///
    /// See also [`Color::rgb`], [`Color::rgba_linear`].
    ///
    pub const fn rgb_linear(r: f32, g: f32, b: f32) -> Color {
        Color::RgbaLinear {
            red: r,
            green: g,
            blue: b,
            alpha: 1.0,
        }
    }

    /// New `Color` from linear RGB colorspace.
    ///
    /// # Arguments
    ///
    /// * `r` - Red channel. [0.0, 1.0]
    /// * `g` - Green channel. [0.0, 1.0]
    /// * `b` - Blue channel. [0.0, 1.0]
    /// * `a` - Alpha channel. [0.0, 1.0]
    ///
    /// See also [`Color::rgba`], [`Color::rgb_linear`].
    ///
    pub const fn rgba_linear(r: f32, g: f32, b: f32, a: f32) -> Color {
        Color::RgbaLinear {
            red: r,
            green: g,
            blue: b,
            alpha: a,
        }
    }

    /// New `Color` with HSL representation in sRGB colorspace.
    ///
    /// # Arguments
    ///
    /// * `hue` - Hue channel. [0.0, 360.0]
    /// * `saturation` - Saturation channel. [0.0, 1.0]
    /// * `lightness` - Lightness channel. [0.0, 1.0]
    ///
    /// See also [`Color::hsla`].
    ///
    pub const fn hsl(hue: f32, saturation: f32, lightness: f32) -> Color {
        Color::Hsla {
            hue,
            saturation,
            lightness,
            alpha: 1.0,
        }
    }

    /// New `Color` with HSL representation in sRGB colorspace.
    ///
    /// # Arguments
    ///
    /// * `hue` - Hue channel. [0.0, 360.0]
    /// * `saturation` - Saturation channel. [0.0, 1.0]
    /// * `lightness` - Lightness channel. [0.0, 1.0]
    /// * `alpha` - Alpha channel. [0.0, 1.0]
    ///
    /// See also [`Color::hsl`].
    ///
    pub const fn hsla(hue: f32, saturation: f32, lightness: f32, alpha: f32) -> Color {
        Color::Hsla {
            hue,
            saturation,
            lightness,
            alpha,
        }
    }

    /// New `Color` from sRGB colorspace.
    ///
    /// # Examples
    ///
    /// ```
    /// # use bevy_render::color::Color;
    /// let color = Color::hex("FF00FF").unwrap(); // fuchsia
    /// let color = Color::hex("FF00FF7F").unwrap(); // partially transparent fuchsia
    ///
    /// // A standard hex color notation is also available
    /// assert_eq!(Color::hex("#FFFFFF").unwrap(), Color::rgb(1.0, 1.0, 1.0));
    /// ```
    ///
    pub fn hex<T: AsRef<str>>(hex: T) -> Result<Color, HexColorError> {
<<<<<<< HEAD
        match *hex.as_ref().as_bytes() {
            // RGB
            [r, g, b] => {
                let [r, g, b, ..] = decode_hex([r, r, g, g, b, b])?;
                Ok(Color::rgb_u8(r, g, b))
=======
        let hex = hex.as_ref();
        let hex = hex.strip_prefix('#').unwrap_or(hex);

        // RGB
        if hex.len() == 3 {
            let mut data = [0; 6];
            for (i, ch) in hex.chars().enumerate() {
                data[i * 2] = ch as u8;
                data[i * 2 + 1] = ch as u8;
>>>>>>> 85743ce4
            }
            // RGBA
            [r, g, b, a] => {
                let [r, g, b, a, ..] = decode_hex([r, r, g, g, b, b, a, a])?;
                Ok(Color::rgba_u8(r, g, b, a))
            }
            // RRGGBB
            [r1, r2, g1, g2, b1, b2] => {
                let [r, g, b, ..] = decode_hex([r1, r2, g1, g2, b1, b2])?;
                Ok(Color::rgb_u8(r, g, b))
            }
            // RRGGBBAA
            [r1, r2, g1, g2, b1, b2, a1, a2] => {
                let [r, g, b, a, ..] = decode_hex([r1, r2, g1, g2, b1, b2, a1, a2])?;
                Ok(Color::rgba_u8(r, g, b, a))
            }
            _ => Err(HexColorError::Length),
        }
    }

    /// New `Color` from sRGB colorspace.
    ///
    /// # Arguments
    ///
    /// * `r` - Red channel. [0, 255]
    /// * `g` - Green channel. [0, 255]
    /// * `b` - Blue channel. [0, 255]
    ///
    /// See also [`Color::rgb`], [`Color::rgba_u8`], [`Color::hex`].
    ///
    pub fn rgb_u8(r: u8, g: u8, b: u8) -> Color {
        Color::rgba_u8(r, g, b, u8::MAX)
    }

    // Float operations in const fn are not stable yet
    // see https://github.com/rust-lang/rust/issues/57241
    /// New `Color` from sRGB colorspace.
    ///
    /// # Arguments
    ///
    /// * `r` - Red channel. [0, 255]
    /// * `g` - Green channel. [0, 255]
    /// * `b` - Blue channel. [0, 255]
    /// * `a` - Alpha channel. [0, 255]
    ///
    /// See also [`Color::rgba`], [`Color::rgb_u8`], [`Color::hex`].
    ///
    pub fn rgba_u8(r: u8, g: u8, b: u8, a: u8) -> Color {
        Color::rgba(
            r as f32 / u8::MAX as f32,
            g as f32 / u8::MAX as f32,
            b as f32 / u8::MAX as f32,
            a as f32 / u8::MAX as f32,
        )
    }

    /// Get red in sRGB colorspace.
    pub fn r(&self) -> f32 {
        match self.as_rgba() {
            Color::Rgba { red, .. } => red,
            _ => unreachable!(),
        }
    }

    /// Get green in sRGB colorspace.
    pub fn g(&self) -> f32 {
        match self.as_rgba() {
            Color::Rgba { green, .. } => green,
            _ => unreachable!(),
        }
    }

    /// Get blue in sRGB colorspace.
    pub fn b(&self) -> f32 {
        match self.as_rgba() {
            Color::Rgba { blue, .. } => blue,
            _ => unreachable!(),
        }
    }

    /// Set red in sRGB colorspace.
    pub fn set_r(&mut self, r: f32) -> &mut Self {
        *self = self.as_rgba();
        match self {
            Color::Rgba { red, .. } => *red = r,
            _ => unreachable!(),
        }
        self
    }

    /// Returns this color with red set to a new value in sRGB colorspace.
    #[must_use]
    pub fn with_r(mut self, r: f32) -> Self {
        self.set_r(r);
        self
    }

    /// Set green in sRGB colorspace.
    pub fn set_g(&mut self, g: f32) -> &mut Self {
        *self = self.as_rgba();
        match self {
            Color::Rgba { green, .. } => *green = g,
            _ => unreachable!(),
        }
        self
    }

    /// Returns this color with green set to a new value in sRGB colorspace.
    #[must_use]
    pub fn with_g(mut self, g: f32) -> Self {
        self.set_g(g);
        self
    }

    /// Set blue in sRGB colorspace.
    pub fn set_b(&mut self, b: f32) -> &mut Self {
        *self = self.as_rgba();
        match self {
            Color::Rgba { blue, .. } => *blue = b,
            _ => unreachable!(),
        }
        self
    }

    /// Returns this color with blue set to a new value in sRGB colorspace.
    #[must_use]
    pub fn with_b(mut self, b: f32) -> Self {
        self.set_b(b);
        self
    }

    /// Get alpha.
    #[inline(always)]
    pub fn a(&self) -> f32 {
        match self {
            Color::Rgba { alpha, .. }
            | Color::RgbaLinear { alpha, .. }
            | Color::Hsla { alpha, .. } => *alpha,
        }
    }

    /// Set alpha.
    pub fn set_a(&mut self, a: f32) -> &mut Self {
        match self {
            Color::Rgba { alpha, .. }
            | Color::RgbaLinear { alpha, .. }
            | Color::Hsla { alpha, .. } => {
                *alpha = a;
            }
        }
        self
    }

    /// Returns this color with a new alpha value.
    #[must_use]
    pub fn with_a(mut self, a: f32) -> Self {
        self.set_a(a);
        self
    }

    /// Converts a `Color` to variant `Color::Rgba`
    pub fn as_rgba(self: &Color) -> Color {
        match self {
            Color::Rgba { .. } => *self,
            Color::RgbaLinear {
                red,
                green,
                blue,
                alpha,
            } => Color::Rgba {
                red: red.linear_to_nonlinear_srgb(),
                green: green.linear_to_nonlinear_srgb(),
                blue: blue.linear_to_nonlinear_srgb(),
                alpha: *alpha,
            },
            Color::Hsla {
                hue,
                saturation,
                lightness,
                alpha,
            } => {
                let [red, green, blue] =
                    HslRepresentation::hsl_to_nonlinear_srgb(*hue, *saturation, *lightness);
                Color::Rgba {
                    red,
                    green,
                    blue,
                    alpha: *alpha,
                }
            }
        }
    }

    /// Converts a `Color` to variant `Color::RgbaLinear`
    pub fn as_rgba_linear(self: &Color) -> Color {
        match self {
            Color::Rgba {
                red,
                green,
                blue,
                alpha,
            } => Color::RgbaLinear {
                red: red.nonlinear_to_linear_srgb(),
                green: green.nonlinear_to_linear_srgb(),
                blue: blue.nonlinear_to_linear_srgb(),
                alpha: *alpha,
            },
            Color::RgbaLinear { .. } => *self,
            Color::Hsla {
                hue,
                saturation,
                lightness,
                alpha,
            } => {
                let [red, green, blue] =
                    HslRepresentation::hsl_to_nonlinear_srgb(*hue, *saturation, *lightness);
                Color::RgbaLinear {
                    red: red.nonlinear_to_linear_srgb(),
                    green: green.nonlinear_to_linear_srgb(),
                    blue: blue.nonlinear_to_linear_srgb(),
                    alpha: *alpha,
                }
            }
        }
    }

    /// Converts a `Color` to variant `Color::Hsla`
    pub fn as_hsla(self: &Color) -> Color {
        match self {
            Color::Rgba {
                red,
                green,
                blue,
                alpha,
            } => {
                let (hue, saturation, lightness) =
                    HslRepresentation::nonlinear_srgb_to_hsl([*red, *green, *blue]);
                Color::Hsla {
                    hue,
                    saturation,
                    lightness,
                    alpha: *alpha,
                }
            }
            Color::RgbaLinear {
                red,
                green,
                blue,
                alpha,
            } => {
                let (hue, saturation, lightness) = HslRepresentation::nonlinear_srgb_to_hsl([
                    red.linear_to_nonlinear_srgb(),
                    green.linear_to_nonlinear_srgb(),
                    blue.linear_to_nonlinear_srgb(),
                ]);
                Color::Hsla {
                    hue,
                    saturation,
                    lightness,
                    alpha: *alpha,
                }
            }
            Color::Hsla { .. } => *self,
        }
    }

    /// Converts a `Color` to a `[f32; 4]` from sRGB colorspace
    pub fn as_rgba_f32(self: Color) -> [f32; 4] {
        match self {
            Color::Rgba {
                red,
                green,
                blue,
                alpha,
            } => [red, green, blue, alpha],
            Color::RgbaLinear {
                red,
                green,
                blue,
                alpha,
            } => [
                red.linear_to_nonlinear_srgb(),
                green.linear_to_nonlinear_srgb(),
                blue.linear_to_nonlinear_srgb(),
                alpha,
            ],
            Color::Hsla {
                hue,
                saturation,
                lightness,
                alpha,
            } => {
                let [red, green, blue] =
                    HslRepresentation::hsl_to_nonlinear_srgb(hue, saturation, lightness);
                [red, green, blue, alpha]
            }
        }
    }

    /// Converts a `Color` to a `[f32; 4]` from linear RGB colorspace
    #[inline]
    pub fn as_linear_rgba_f32(self: Color) -> [f32; 4] {
        match self {
            Color::Rgba {
                red,
                green,
                blue,
                alpha,
            } => [
                red.nonlinear_to_linear_srgb(),
                green.nonlinear_to_linear_srgb(),
                blue.nonlinear_to_linear_srgb(),
                alpha,
            ],
            Color::RgbaLinear {
                red,
                green,
                blue,
                alpha,
            } => [red, green, blue, alpha],
            Color::Hsla {
                hue,
                saturation,
                lightness,
                alpha,
            } => {
                let [red, green, blue] =
                    HslRepresentation::hsl_to_nonlinear_srgb(hue, saturation, lightness);
                [
                    red.nonlinear_to_linear_srgb(),
                    green.nonlinear_to_linear_srgb(),
                    blue.nonlinear_to_linear_srgb(),
                    alpha,
                ]
            }
        }
    }

    /// Converts a `Color` to a `[f32; 4]` from HSL colorspace
    pub fn as_hsla_f32(self: Color) -> [f32; 4] {
        match self {
            Color::Rgba {
                red,
                green,
                blue,
                alpha,
            } => {
                let (hue, saturation, lightness) =
                    HslRepresentation::nonlinear_srgb_to_hsl([red, green, blue]);
                [hue, saturation, lightness, alpha]
            }
            Color::RgbaLinear {
                red,
                green,
                blue,
                alpha,
            } => {
                let (hue, saturation, lightness) = HslRepresentation::nonlinear_srgb_to_hsl([
                    red.linear_to_nonlinear_srgb(),
                    green.linear_to_nonlinear_srgb(),
                    blue.linear_to_nonlinear_srgb(),
                ]);
                [hue, saturation, lightness, alpha]
            }
            Color::Hsla {
                hue,
                saturation,
                lightness,
                alpha,
            } => [hue, saturation, lightness, alpha],
        }
    }

    /// Converts `Color` to a `u32` from sRGB colorspace.
    ///
    /// Maps the RGBA channels in RGBA order to a little-endian byte array (GPUs are little-endian).
    /// `A` will be the most significant byte and `R` the least significant.
    pub fn as_rgba_u32(self: Color) -> u32 {
        match self {
            Color::Rgba {
                red,
                green,
                blue,
                alpha,
            } => u32::from_le_bytes([
                (red * 255.0) as u8,
                (green * 255.0) as u8,
                (blue * 255.0) as u8,
                (alpha * 255.0) as u8,
            ]),
            Color::RgbaLinear {
                red,
                green,
                blue,
                alpha,
            } => u32::from_le_bytes([
                (red.linear_to_nonlinear_srgb() * 255.0) as u8,
                (green.linear_to_nonlinear_srgb() * 255.0) as u8,
                (blue.linear_to_nonlinear_srgb() * 255.0) as u8,
                (alpha * 255.0) as u8,
            ]),
            Color::Hsla {
                hue,
                saturation,
                lightness,
                alpha,
            } => {
                let [red, green, blue] =
                    HslRepresentation::hsl_to_nonlinear_srgb(hue, saturation, lightness);
                u32::from_le_bytes([
                    (red * 255.0) as u8,
                    (green * 255.0) as u8,
                    (blue * 255.0) as u8,
                    (alpha * 255.0) as u8,
                ])
            }
        }
    }

    /// Converts Color to a u32 from linear RGB colorspace.
    ///
    /// Maps the RGBA channels in RGBA order to a little-endian byte array (GPUs are little-endian).
    /// `A` will be the most significant byte and `R` the least significant.
    pub fn as_linear_rgba_u32(self: Color) -> u32 {
        match self {
            Color::Rgba {
                red,
                green,
                blue,
                alpha,
            } => u32::from_le_bytes([
                (red.nonlinear_to_linear_srgb() * 255.0) as u8,
                (green.nonlinear_to_linear_srgb() * 255.0) as u8,
                (blue.nonlinear_to_linear_srgb() * 255.0) as u8,
                (alpha * 255.0) as u8,
            ]),
            Color::RgbaLinear {
                red,
                green,
                blue,
                alpha,
            } => u32::from_le_bytes([
                (red * 255.0) as u8,
                (green * 255.0) as u8,
                (blue * 255.0) as u8,
                (alpha * 255.0) as u8,
            ]),
            Color::Hsla {
                hue,
                saturation,
                lightness,
                alpha,
            } => {
                let [red, green, blue] =
                    HslRepresentation::hsl_to_nonlinear_srgb(hue, saturation, lightness);
                u32::from_le_bytes([
                    (red.nonlinear_to_linear_srgb() * 255.0) as u8,
                    (green.nonlinear_to_linear_srgb() * 255.0) as u8,
                    (blue.nonlinear_to_linear_srgb() * 255.0) as u8,
                    (alpha * 255.0) as u8,
                ])
            }
        }
    }
}

impl Default for Color {
    fn default() -> Self {
        Color::WHITE
    }
}

impl AddAssign<Color> for Color {
    fn add_assign(&mut self, rhs: Color) {
        match self {
            Color::Rgba {
                red,
                green,
                blue,
                alpha,
            } => {
                let rhs = rhs.as_rgba_f32();
                *red += rhs[0];
                *green += rhs[1];
                *blue += rhs[2];
                *alpha += rhs[3];
            }
            Color::RgbaLinear {
                red,
                green,
                blue,
                alpha,
            } => {
                let rhs = rhs.as_linear_rgba_f32();
                *red += rhs[0];
                *green += rhs[1];
                *blue += rhs[2];
                *alpha += rhs[3];
            }
            Color::Hsla {
                hue,
                saturation,
                lightness,
                alpha,
            } => {
                let rhs = rhs.as_hsla_f32();
                *hue += rhs[0];
                *saturation += rhs[1];
                *lightness += rhs[2];
                *alpha += rhs[3];
            }
        }
    }
}

impl Add<Color> for Color {
    type Output = Color;

    fn add(self, rhs: Color) -> Self::Output {
        match self {
            Color::Rgba {
                red,
                green,
                blue,
                alpha,
            } => {
                let rhs = rhs.as_rgba_f32();
                Color::Rgba {
                    red: red + rhs[0],
                    green: green + rhs[1],
                    blue: blue + rhs[2],
                    alpha: alpha + rhs[3],
                }
            }
            Color::RgbaLinear {
                red,
                green,
                blue,
                alpha,
            } => {
                let rhs = rhs.as_linear_rgba_f32();
                Color::RgbaLinear {
                    red: red + rhs[0],
                    green: green + rhs[1],
                    blue: blue + rhs[2],
                    alpha: alpha + rhs[3],
                }
            }
            Color::Hsla {
                hue,
                saturation,
                lightness,
                alpha,
            } => {
                let rhs = rhs.as_hsla_f32();
                Color::Hsla {
                    hue: hue + rhs[0],
                    saturation: saturation + rhs[1],
                    lightness: lightness + rhs[2],
                    alpha: alpha + rhs[3],
                }
            }
        }
    }
}

impl AddAssign<Vec4> for Color {
    fn add_assign(&mut self, rhs: Vec4) {
        let rhs: Color = rhs.into();
        *self += rhs;
    }
}

impl Add<Vec4> for Color {
    type Output = Color;

    fn add(self, rhs: Vec4) -> Self::Output {
        let rhs: Color = rhs.into();
        self + rhs
    }
}

impl From<Color> for [f32; 4] {
    fn from(color: Color) -> Self {
        color.as_rgba_f32()
    }
}

impl From<[f32; 4]> for Color {
    fn from([r, g, b, a]: [f32; 4]) -> Self {
        Color::rgba(r, g, b, a)
    }
}

impl From<[f32; 3]> for Color {
    fn from([r, g, b]: [f32; 3]) -> Self {
        Color::rgb(r, g, b)
    }
}

impl From<Color> for Vec4 {
    fn from(color: Color) -> Self {
        let color: [f32; 4] = color.into();
        Vec4::new(color[0], color[1], color[2], color[3])
    }
}

impl From<Vec4> for Color {
    fn from(vec4: Vec4) -> Self {
        Color::rgba(vec4.x, vec4.y, vec4.z, vec4.w)
    }
}

impl From<Color> for wgpu::Color {
    fn from(color: Color) -> Self {
        if let Color::RgbaLinear {
            red,
            green,
            blue,
            alpha,
        } = color.as_rgba_linear()
        {
            wgpu::Color {
                r: red as f64,
                g: green as f64,
                b: blue as f64,
                a: alpha as f64,
            }
        } else {
            unreachable!()
        }
    }
}

impl Mul<f32> for Color {
    type Output = Color;

    fn mul(self, rhs: f32) -> Self::Output {
        match self {
            Color::Rgba {
                red,
                green,
                blue,
                alpha,
            } => Color::Rgba {
                red: red * rhs,
                green: green * rhs,
                blue: blue * rhs,
                alpha,
            },
            Color::RgbaLinear {
                red,
                green,
                blue,
                alpha,
            } => Color::RgbaLinear {
                red: red * rhs,
                green: green * rhs,
                blue: blue * rhs,
                alpha,
            },
            Color::Hsla {
                hue,
                saturation,
                lightness,
                alpha,
            } => Color::Hsla {
                hue: hue * rhs,
                saturation: saturation * rhs,
                lightness: lightness * rhs,
                alpha,
            },
        }
    }
}

impl MulAssign<f32> for Color {
    fn mul_assign(&mut self, rhs: f32) {
        match self {
            Color::Rgba {
                red, green, blue, ..
            }
            | Color::RgbaLinear {
                red, green, blue, ..
            } => {
                *red *= rhs;
                *green *= rhs;
                *blue *= rhs;
            }
            Color::Hsla {
                hue,
                saturation,
                lightness,
                ..
            } => {
                *hue *= rhs;
                *saturation *= rhs;
                *lightness *= rhs;
            }
        }
    }
}

impl Mul<Vec4> for Color {
    type Output = Color;

    fn mul(self, rhs: Vec4) -> Self::Output {
        match self {
            Color::Rgba {
                red,
                green,
                blue,
                alpha,
            } => Color::Rgba {
                red: red * rhs.x,
                green: green * rhs.y,
                blue: blue * rhs.z,
                alpha: alpha * rhs.w,
            },
            Color::RgbaLinear {
                red,
                green,
                blue,
                alpha,
            } => Color::RgbaLinear {
                red: red * rhs.x,
                green: green * rhs.y,
                blue: blue * rhs.z,
                alpha: alpha * rhs.w,
            },
            Color::Hsla {
                hue,
                saturation,
                lightness,
                alpha,
            } => Color::Hsla {
                hue: hue * rhs.x,
                saturation: saturation * rhs.y,
                lightness: lightness * rhs.z,
                alpha: alpha * rhs.w,
            },
        }
    }
}

impl MulAssign<Vec4> for Color {
    fn mul_assign(&mut self, rhs: Vec4) {
        match self {
            Color::Rgba {
                red,
                green,
                blue,
                alpha,
            }
            | Color::RgbaLinear {
                red,
                green,
                blue,
                alpha,
            } => {
                *red *= rhs.x;
                *green *= rhs.y;
                *blue *= rhs.z;
                *alpha *= rhs.w;
            }
            Color::Hsla {
                hue,
                saturation,
                lightness,
                alpha,
            } => {
                *hue *= rhs.x;
                *saturation *= rhs.y;
                *lightness *= rhs.z;
                *alpha *= rhs.w;
            }
        }
    }
}

impl Mul<Vec3> for Color {
    type Output = Color;

    fn mul(self, rhs: Vec3) -> Self::Output {
        match self {
            Color::Rgba {
                red,
                green,
                blue,
                alpha,
            } => Color::Rgba {
                red: red * rhs.x,
                green: green * rhs.y,
                blue: blue * rhs.z,
                alpha,
            },
            Color::RgbaLinear {
                red,
                green,
                blue,
                alpha,
            } => Color::RgbaLinear {
                red: red * rhs.x,
                green: green * rhs.y,
                blue: blue * rhs.z,
                alpha,
            },
            Color::Hsla {
                hue,
                saturation,
                lightness,
                alpha,
            } => Color::Hsla {
                hue: hue * rhs.x,
                saturation: saturation * rhs.y,
                lightness: lightness * rhs.z,
                alpha,
            },
        }
    }
}

impl MulAssign<Vec3> for Color {
    fn mul_assign(&mut self, rhs: Vec3) {
        match self {
            Color::Rgba {
                red, green, blue, ..
            }
            | Color::RgbaLinear {
                red, green, blue, ..
            } => {
                *red *= rhs.x;
                *green *= rhs.y;
                *blue *= rhs.z;
            }
            Color::Hsla {
                hue,
                saturation,
                lightness,
                ..
            } => {
                *hue *= rhs.x;
                *saturation *= rhs.y;
                *lightness *= rhs.z;
            }
        }
    }
}

impl Mul<[f32; 4]> for Color {
    type Output = Color;

    fn mul(self, rhs: [f32; 4]) -> Self::Output {
        match self {
            Color::Rgba {
                red,
                green,
                blue,
                alpha,
            } => Color::Rgba {
                red: red * rhs[0],
                green: green * rhs[1],
                blue: blue * rhs[2],
                alpha: alpha * rhs[3],
            },
            Color::RgbaLinear {
                red,
                green,
                blue,
                alpha,
            } => Color::RgbaLinear {
                red: red * rhs[0],
                green: green * rhs[1],
                blue: blue * rhs[2],
                alpha: alpha * rhs[3],
            },
            Color::Hsla {
                hue,
                saturation,
                lightness,
                alpha,
            } => Color::Hsla {
                hue: hue * rhs[0],
                saturation: saturation * rhs[1],
                lightness: lightness * rhs[2],
                alpha: alpha * rhs[3],
            },
        }
    }
}

impl MulAssign<[f32; 4]> for Color {
    fn mul_assign(&mut self, rhs: [f32; 4]) {
        match self {
            Color::Rgba {
                red,
                green,
                blue,
                alpha,
            }
            | Color::RgbaLinear {
                red,
                green,
                blue,
                alpha,
            } => {
                *red *= rhs[0];
                *green *= rhs[1];
                *blue *= rhs[2];
                *alpha *= rhs[3];
            }
            Color::Hsla {
                hue,
                saturation,
                lightness,
                alpha,
            } => {
                *hue *= rhs[0];
                *saturation *= rhs[1];
                *lightness *= rhs[2];
                *alpha *= rhs[3];
            }
        }
    }
}

impl Mul<[f32; 3]> for Color {
    type Output = Color;

    fn mul(self, rhs: [f32; 3]) -> Self::Output {
        match self {
            Color::Rgba {
                red,
                green,
                blue,
                alpha,
            } => Color::Rgba {
                red: red * rhs[0],
                green: green * rhs[1],
                blue: blue * rhs[2],
                alpha,
            },
            Color::RgbaLinear {
                red,
                green,
                blue,
                alpha,
            } => Color::RgbaLinear {
                red: red * rhs[0],
                green: green * rhs[1],
                blue: blue * rhs[2],
                alpha,
            },
            Color::Hsla {
                hue,
                saturation,
                lightness,
                alpha,
            } => Color::Hsla {
                hue: hue * rhs[0],
                saturation: saturation * rhs[1],
                lightness: lightness * rhs[2],
                alpha,
            },
        }
    }
}

impl MulAssign<[f32; 3]> for Color {
    fn mul_assign(&mut self, rhs: [f32; 3]) {
        match self {
            Color::Rgba {
                red, green, blue, ..
            }
            | Color::RgbaLinear {
                red, green, blue, ..
            } => {
                *red *= rhs[0];
                *green *= rhs[1];
                *blue *= rhs[2];
            }
            Color::Hsla {
                hue,
                saturation,
                lightness,
                ..
            } => {
                *hue *= rhs[0];
                *saturation *= rhs[1];
                *lightness *= rhs[2];
            }
        }
    }
}

impl encase::ShaderType for Color {
    type ExtraMetadata = ();

    const METADATA: encase::private::Metadata<Self::ExtraMetadata> = {
        let size =
            encase::private::SizeValue::from(<f32 as encase::private::ShaderSize>::SHADER_SIZE)
                .mul(4);
        let alignment = encase::private::AlignmentValue::from_next_power_of_two_size(size);

        encase::private::Metadata {
            alignment,
            has_uniform_min_alignment: false,
            min_size: size,
            extra: (),
        }
    };

    const UNIFORM_COMPAT_ASSERT: fn() = || {};
}

impl encase::private::WriteInto for Color {
    fn write_into<B: encase::private::BufferMut>(&self, writer: &mut encase::private::Writer<B>) {
        let linear = self.as_linear_rgba_f32();
        for el in &linear {
            encase::private::WriteInto::write_into(el, writer);
        }
    }
}

impl encase::private::ReadFrom for Color {
    fn read_from<B: encase::private::BufferRef>(
        &mut self,
        reader: &mut encase::private::Reader<B>,
    ) {
        let mut buffer = [0.0f32; 4];
        for el in &mut buffer {
            encase::private::ReadFrom::read_from(el, reader);
        }

        *self = Color::RgbaLinear {
            red: buffer[0],
            green: buffer[1],
            blue: buffer[2],
            alpha: buffer[3],
        }
    }
}
impl encase::private::CreateFrom for Color {
    fn create_from<B>(reader: &mut encase::private::Reader<B>) -> Self
    where
        B: encase::private::BufferRef,
    {
        // These are intentionally not inlined in the constructor to make this
        // resilient to internal Color refactors / implicit type changes.
        let red: f32 = encase::private::CreateFrom::create_from(reader);
        let green: f32 = encase::private::CreateFrom::create_from(reader);
        let blue: f32 = encase::private::CreateFrom::create_from(reader);
        let alpha: f32 = encase::private::CreateFrom::create_from(reader);
        Color::RgbaLinear {
            red,
            green,
            blue,
            alpha,
        }
    }
}

impl encase::ShaderSize for Color {}

#[derive(Debug, Error, PartialEq, Eq)]
pub enum HexColorError {
    #[error("Unexpected length of hex string")]
    Length,
    #[error("Invalid hex char")]
    Char(char),
}

/// Converts hex bytes to an array of RGB\[A\] components
///
/// # Example
/// For RGB: *b"ffffff" -> [255, 255, 255, ..]
/// For RGBA: *b"E2E2E2FF" -> [226, 226, 226, 255, ..]
const fn decode_hex<const N: usize>(mut bytes: [u8; N]) -> Result<[u8; N], HexColorError> {
    let mut i = 0;
    while i < bytes.len() {
        // Convert single hex digit to u8
        let val = match hex_value(bytes[i]) {
            Ok(val) => val,
            Err(byte) => return Err(HexColorError::Char(byte as char)),
        };
        bytes[i] = val;
        i += 1;
    }
    // Modify the original bytes to give an `N / 2` length result
    i = 0;
    while i < bytes.len() / 2 {
        // Convert pairs of u8 to R/G/B/A
        // e.g `ff` -> [102, 102] -> [15, 15] = 255
        bytes[i] = bytes[i * 2] * 16 + bytes[i * 2 + 1];
        i += 1;
    }
    Ok(bytes)
}

/// Parse a single hex digit (a-f/A-F/0-9) as a `u8`
const fn hex_value(b: u8) -> Result<u8, u8> {
    match b {
        b'0'..=b'9' => Ok(b - b'0'),
        b'A'..=b'F' => Ok(b - b'A' + 10),
        b'a'..=b'f' => Ok(b - b'a' + 10),
        // Wrong hex digit
        _ => Err(b),
    }
}

#[cfg(test)]
mod tests {
    use super::*;

    #[test]
    fn hex_color() {
        assert_eq!(Color::hex("FFF"), Ok(Color::WHITE));
        assert_eq!(Color::hex("FFFF"), Ok(Color::WHITE));
        assert_eq!(Color::hex("FFFFFF"), Ok(Color::WHITE));
        assert_eq!(Color::hex("FFFFFFFF"), Ok(Color::WHITE));
        assert_eq!(Color::hex("000"), Ok(Color::BLACK));
        assert_eq!(Color::hex("000F"), Ok(Color::BLACK));
        assert_eq!(Color::hex("000000"), Ok(Color::BLACK));
        assert_eq!(Color::hex("000000FF"), Ok(Color::BLACK));
        assert_eq!(Color::hex("03a9f4"), Ok(Color::rgb_u8(3, 169, 244)));
        assert_eq!(Color::hex("yy"), Err(HexColorError::Length));
        assert_eq!(Color::hex("yyy"), Err(HexColorError::Char('y')));
    }

    #[test]
    fn conversions_vec4() {
        let starting_vec4 = Vec4::new(0.4, 0.5, 0.6, 1.0);
        let starting_color = Color::from(starting_vec4);

        assert_eq!(starting_vec4, Vec4::from(starting_color),);

        let transformation = Vec4::new(0.5, 0.5, 0.5, 1.0);

        assert_eq!(
            starting_color * transformation,
            Color::from(starting_vec4 * transformation),
        );
    }

    #[test]
    fn mul_and_mulassign_f32() {
        let transformation = 0.5;
        let starting_color = Color::rgba(0.4, 0.5, 0.6, 1.0);

        assert_eq!(
            starting_color * transformation,
            Color::rgba(0.4 * 0.5, 0.5 * 0.5, 0.6 * 0.5, 1.0),
        );

        let mut mutated_color = starting_color;
        mutated_color *= transformation;

        assert_eq!(starting_color * transformation, mutated_color,);
    }

    #[test]
    fn mul_and_mulassign_f32by3() {
        let transformation = [0.4, 0.5, 0.6];
        let starting_color = Color::rgba(0.4, 0.5, 0.6, 1.0);

        assert_eq!(
            starting_color * transformation,
            Color::rgba(0.4 * 0.4, 0.5 * 0.5, 0.6 * 0.6, 1.0),
        );

        let mut mutated_color = starting_color;
        mutated_color *= transformation;

        assert_eq!(starting_color * transformation, mutated_color,);
    }

    #[test]
    fn mul_and_mulassign_f32by4() {
        let transformation = [0.4, 0.5, 0.6, 0.9];
        let starting_color = Color::rgba(0.4, 0.5, 0.6, 1.0);

        assert_eq!(
            starting_color * transformation,
            Color::rgba(0.4 * 0.4, 0.5 * 0.5, 0.6 * 0.6, 1.0 * 0.9),
        );

        let mut mutated_color = starting_color;
        mutated_color *= transformation;

        assert_eq!(starting_color * transformation, mutated_color,);
    }

    #[test]
    fn mul_and_mulassign_vec3() {
        let transformation = Vec3::new(0.2, 0.3, 0.4);
        let starting_color = Color::rgba(0.4, 0.5, 0.6, 1.0);

        assert_eq!(
            starting_color * transformation,
            Color::rgba(0.4 * 0.2, 0.5 * 0.3, 0.6 * 0.4, 1.0),
        );

        let mut mutated_color = starting_color;
        mutated_color *= transformation;

        assert_eq!(starting_color * transformation, mutated_color,);
    }

    #[test]
    fn mul_and_mulassign_vec4() {
        let transformation = Vec4::new(0.2, 0.3, 0.4, 0.5);
        let starting_color = Color::rgba(0.4, 0.5, 0.6, 1.0);

        assert_eq!(
            starting_color * transformation,
            Color::rgba(0.4 * 0.2, 0.5 * 0.3, 0.6 * 0.4, 1.0 * 0.5),
        );

        let mut mutated_color = starting_color;
        mutated_color *= transformation;

        assert_eq!(starting_color * transformation, mutated_color,);
    }
}<|MERGE_RESOLUTION|>--- conflicted
+++ resolved
@@ -256,23 +256,14 @@
     /// ```
     ///
     pub fn hex<T: AsRef<str>>(hex: T) -> Result<Color, HexColorError> {
-<<<<<<< HEAD
-        match *hex.as_ref().as_bytes() {
+        let hex = hex.as_ref();
+        let hex = hex.strip_prefix('#').unwrap_or(hex);
+
+        match *hex.as_bytes() {
             // RGB
             [r, g, b] => {
                 let [r, g, b, ..] = decode_hex([r, r, g, g, b, b])?;
                 Ok(Color::rgb_u8(r, g, b))
-=======
-        let hex = hex.as_ref();
-        let hex = hex.strip_prefix('#').unwrap_or(hex);
-
-        // RGB
-        if hex.len() == 3 {
-            let mut data = [0; 6];
-            for (i, ch) in hex.chars().enumerate() {
-                data[i * 2] = ch as u8;
-                data[i * 2 + 1] = ch as u8;
->>>>>>> 85743ce4
             }
             // RGBA
             [r, g, b, a] => {
