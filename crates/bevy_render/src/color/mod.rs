--- conflicted
+++ resolved
@@ -720,6 +720,25 @@
         self.into_color()
     }
 
+    /// Determine if the color is fully transparent, i.e. if the alpha is 0.
+    ///
+    /// # Examples
+    ///
+    /// ```
+    /// # use bevy_render::color::Color;
+    /// // Fully transparent colors
+    /// assert!(Color::NONE.is_fully_transparent());
+    /// assert!(Color::rgba(1.0, 0.5, 0.5, 0.0).is_fully_transparent());
+    ///
+    /// // (Partially) opaque colors
+    /// assert!(!Color::BLACK.is_fully_transparent());
+    /// assert!(!Color::rgba(1.0, 0.5, 0.5, 0.2).is_fully_transparent());
+    /// ```
+    #[inline(always)]
+    pub fn is_fully_transparent(&self) -> bool {
+        self.a() == 0.0
+    }
+
     /// Convert a provided arbitrary color into a `Color`.
     ///
     /// # Examples
@@ -863,7 +882,6 @@
         self.in_space::<C>().shift_hue(amount).into_color()
     }
 
-<<<<<<< HEAD
     /// Saturate this `Color` by a provided amount, within a specific color space.
     ///
     /// If you intend on performing multiple operations in an alternate color space, you
@@ -893,74 +911,6 @@
         Self: FromColorUnclamped<C>,
     {
         self.in_space::<C>().saturate(amount).into_color()
-=======
-    /// Determine if the color is fully transparent, i.e. if the alpha is 0.
-    ///
-    /// # Examples
-    ///
-    /// ```
-    /// # use bevy_render::color::Color;
-    /// // Fully transparent colors
-    /// assert!(Color::NONE.is_fully_transparent());
-    /// assert!(Color::rgba(1.0, 0.5, 0.5, 0.0).is_fully_transparent());
-    ///
-    /// // (Partially) opaque colors
-    /// assert!(!Color::BLACK.is_fully_transparent());
-    /// assert!(!Color::rgba(1.0, 0.5, 0.5, 0.2).is_fully_transparent());
-    /// ```
-    #[inline(always)]
-    pub fn is_fully_transparent(&self) -> bool {
-        self.a() == 0.0
-    }
-
-    /// Converts a `Color` to variant `Color::Rgba`
-    pub fn as_rgba(self: &Color) -> Color {
-        match self {
-            Color::Rgba { .. } => *self,
-            Color::RgbaLinear {
-                red,
-                green,
-                blue,
-                alpha,
-            } => Color::Rgba {
-                red: red.linear_to_nonlinear_srgb(),
-                green: green.linear_to_nonlinear_srgb(),
-                blue: blue.linear_to_nonlinear_srgb(),
-                alpha: *alpha,
-            },
-            Color::Hsla {
-                hue,
-                saturation,
-                lightness,
-                alpha,
-            } => {
-                let [red, green, blue] =
-                    HslRepresentation::hsl_to_nonlinear_srgb(*hue, *saturation, *lightness);
-                Color::Rgba {
-                    red,
-                    green,
-                    blue,
-                    alpha: *alpha,
-                }
-            }
-            Color::Lcha {
-                lightness,
-                chroma,
-                hue,
-                alpha,
-            } => {
-                let [red, green, blue] =
-                    LchRepresentation::lch_to_nonlinear_srgb(*lightness, *chroma, *hue);
-
-                Color::Rgba {
-                    red,
-                    green,
-                    blue,
-                    alpha: *alpha,
-                }
-            }
-        }
->>>>>>> cbadc31d
     }
 
     /// Desaturate this `Color` by a provided amount, within a specific color space.
