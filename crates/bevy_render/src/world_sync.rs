--- conflicted
+++ resolved
@@ -164,13 +164,8 @@
         for record in pending.drain(..) {
             match record {
                 EntityRecord::Added(e) => {
-<<<<<<< HEAD
-                    if let Some(mut main_entity) = world.get_entity_mut(e) {
+                    if let Ok(mut main_entity) = world.get_entity_mut(e) {
                         match main_entity.entry::<RenderEntity>() {
-=======
-                    if let Ok(mut entity) = world.get_entity_mut(e) {
-                        match entity.entry::<RenderEntity>() {
->>>>>>> f6cd6a48
                             bevy_ecs::world::Entry::Occupied(_) => {
                                 panic!("Attempting to synchronize an entity that has already been synchronized!");
                             }
@@ -182,13 +177,8 @@
                         };
                     }
                 }
-<<<<<<< HEAD
                 EntityRecord::Removed(render_entity) => {
-                    if let Some(ec) = render_world.get_entity_mut(render_entity.id()) {
-=======
-                EntityRecord::Removed(e) => {
-                    if let Ok(ec) = render_world.get_entity_mut(e) {
->>>>>>> f6cd6a48
+                    if let Ok(ec) = render_world.get_entity_mut(render_entity.id()) {
                         ec.despawn();
                     };
                 }
