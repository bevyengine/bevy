--- conflicted
+++ resolved
@@ -751,14 +751,13 @@
         graph.add_node_edge(TestLabels::B, TestLabels::C);
         graph.add_slot_edge(TestLabels::C, 0, TestLabels::D, 0);
 
-<<<<<<< HEAD
         assert!(
             input_nodes(TestLabels::A, &graph).is_empty(),
             "A has no inputs"
         );
-        assert!(
-            output_nodes(TestLabels::A, &graph)
-                == HashSet::from_iter((TestLabels::C,).into_array()),
+        assert_eq!(
+            output_nodes(TestLabels::A, &graph),
+            HashSet::from_iter((TestLabels::C,).into_array()),
             "A outputs to C"
         );
 
@@ -766,55 +765,26 @@
             input_nodes(TestLabels::B, &graph).is_empty(),
             "B has no inputs"
         );
-        assert!(
-            output_nodes(TestLabels::B, &graph)
-                == HashSet::from_iter((TestLabels::C,).into_array()),
+        assert_eq!(
+            output_nodes(TestLabels::B, &graph),
+            HashSet::from_iter((TestLabels::C,).into_array()),
             "B outputs to C"
         );
 
-        assert!(
-            input_nodes(TestLabels::C, &graph)
-                == HashSet::from_iter((TestLabels::A, TestLabels::B).into_array()),
+        assert_eq!(
+            input_nodes(TestLabels::C, &graph),
+            HashSet::from_iter((TestLabels::A, TestLabels::B).into_array()),
             "A and B input to C"
         );
-        assert!(
-            output_nodes(TestLabels::C, &graph)
-                == HashSet::from_iter((TestLabels::D,).into_array()),
+        assert_eq!(
+            output_nodes(TestLabels::C, &graph),
+            HashSet::from_iter((TestLabels::D,).into_array()),
             "C outputs to D"
         );
 
-        assert!(
-            input_nodes(TestLabels::D, &graph) == HashSet::from_iter((TestLabels::C,).into_array()),
-=======
-        assert!(input_nodes("A", &graph).is_empty(), "A has no inputs");
-        assert_eq!(
-            output_nodes("A", &graph),
-            HashSet::from_iter(vec![c_id]),
-            "A outputs to C"
-        );
-
-        assert!(input_nodes("B", &graph).is_empty(), "B has no inputs");
-        assert_eq!(
-            output_nodes("B", &graph),
-            HashSet::from_iter(vec![c_id]),
-            "B outputs to C"
-        );
-
-        assert_eq!(
-            input_nodes("C", &graph),
-            HashSet::from_iter(vec![a_id, b_id]),
-            "A and B input to C"
-        );
-        assert_eq!(
-            output_nodes("C", &graph),
-            HashSet::from_iter(vec![d_id]),
-            "C outputs to D"
-        );
-
-        assert_eq!(
-            input_nodes("D", &graph),
-            HashSet::from_iter(vec![c_id]),
->>>>>>> 143066de
+        assert_eq!(
+            input_nodes(TestLabels::D, &graph),
+            HashSet::from_iter((TestLabels::C,).into_array()),
             "C inputs to D"
         );
         assert!(
@@ -921,44 +891,25 @@
 
         graph.add_node_edges((TestLabels::A, TestLabels::B, TestLabels::C));
 
-<<<<<<< HEAD
-        assert!(
-            output_nodes(TestLabels::A, &graph)
-                == HashSet::from_iter((TestLabels::B,).into_array()),
+        assert_eq!(
+            output_nodes(TestLabels::A, &graph),
+            HashSet::from_iter((TestLabels::B,).into_array()),
             "A -> B"
         );
-        assert!(
-            input_nodes(TestLabels::B, &graph) == HashSet::from_iter((TestLabels::A,).into_array()),
+        assert_eq!(
+            input_nodes(TestLabels::B, &graph),
+            HashSet::from_iter((TestLabels::A,).into_array()),
             "A -> B"
         );
-        assert!(
-            output_nodes(TestLabels::B, &graph)
-                == HashSet::from_iter((TestLabels::C,).into_array()),
+        assert_eq!(
+            output_nodes(TestLabels::B, &graph),
+            HashSet::from_iter((TestLabels::C,).into_array()),
             "B -> C"
         );
-        assert!(
-            input_nodes(TestLabels::C, &graph) == HashSet::from_iter((TestLabels::B,).into_array()),
-=======
-        assert_eq!(
-            output_nodes("A", &graph),
-            HashSet::from_iter(vec![b_id]),
-            "A -> B"
-        );
-        assert_eq!(
-            input_nodes("B", &graph),
-            HashSet::from_iter(vec![a_id]),
-            "A -> B"
-        );
-        assert_eq!(
-            output_nodes("B", &graph),
-            HashSet::from_iter(vec![c_id]),
+        assert_eq!(
+            input_nodes(TestLabels::C, &graph),
+            HashSet::from_iter((TestLabels::B,).into_array()),
             "B -> C"
         );
-        assert_eq!(
-            input_nodes("C", &graph),
-            HashSet::from_iter(vec![b_id]),
->>>>>>> 143066de
-            "B -> C"
-        );
     }
 }