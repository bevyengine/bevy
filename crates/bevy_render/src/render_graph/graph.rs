--- conflicted
+++ resolved
@@ -12,11 +12,7 @@
 use super::EdgeExistence;
 
 /// The render graph configures the modular, parallel and re-usable render logic.
-<<<<<<< HEAD
 /// It is a retained and stateless (nodes themselves may have their own internal state) structure,
-=======
-/// It is a retained and stateless (nodes themselves may have internal state) structure,
->>>>>>> a70b9c59
 /// which can not be modified while it is executed by the graph runner.
 ///
 /// The `RenderGraphRunner` is responsible for executing the entire graph each frame.
