use bevy_app::App;
use bevy_ecs::world::FromWorld;
use bevy_log::warn;

use super::{IntoRenderNodeArray, Node, RenderGraph, RenderLabel, RenderSubGraph};

/// Adds common [`RenderGraph`] operations to [`App`].
pub trait RenderGraphApp {
    // Add a sub graph to the [`RenderGraph`]
    fn add_render_sub_graph(&mut self, sub_graph: impl RenderSubGraph) -> &mut Self;
    /// Add a [`Node`] to the [`RenderGraph`]:
    /// * Create the [`Node`] using the [`FromWorld`] implementation
    /// * Add it to the graph
    fn add_render_graph_node<T: Node + FromWorld>(
        &mut self,
        sub_graph: impl RenderSubGraph,
        node_label: impl RenderLabel,
    ) -> &mut Self;
    /// Automatically add the required node edges based on the given ordering
    fn add_render_graph_edges<const N: usize>(
        &mut self,
        sub_graph: impl RenderSubGraph,
        edges: impl IntoRenderNodeArray<N>,
    ) -> &mut Self;

    /// Add node edge to the specified graph
    fn add_render_graph_edge(
        &mut self,
        sub_graph: impl RenderSubGraph,
        output_node: impl RenderLabel,
        input_node: impl RenderLabel,
    ) -> &mut Self;
}

impl RenderGraphApp for App {
    fn add_render_sub_graph(&mut self, sub_graph_name: &'static str) -> &mut Self {
        let mut render_graph = self.world.get_resource_mut::<RenderGraph>().expect(
            "RenderGraph not found. Make sure you are using add_render_sub_graph on the RenderApp",
        );
        render_graph.add_sub_graph(sub_graph_name, RenderGraph::default());
        self
    }

    fn add_render_graph_node<T: Node + FromWorld>(
        &mut self,
        sub_graph: impl RenderSubGraph,
        node_label: impl RenderLabel,
    ) -> &mut Self {
        let sub_graph = sub_graph.intern();
        let node = T::from_world(&mut self.world);
        let mut render_graph = self.world.get_resource_mut::<RenderGraph>().expect(
            "RenderGraph not found. Make sure you are using add_render_graph_node on the RenderApp",
        );
        if let Some(graph) = render_graph.get_sub_graph_mut(sub_graph) {
            graph.add_node(node_label, node);
        } else {
            warn!(
                "Tried adding a render graph node to {sub_graph:?} but the sub graph doesn't exist"
            );
        }
        self
    }

    fn add_render_graph_edges<const N: usize>(
        &mut self,
        sub_graph: impl RenderSubGraph,
        edges: impl IntoRenderNodeArray<N>,
    ) -> &mut Self {
        let sub_graph = sub_graph.intern();
        let mut render_graph = self.world.get_resource_mut::<RenderGraph>().expect(
            "RenderGraph not found. Make sure you are using add_render_graph_edges on the RenderApp",
        );
        if let Some(graph) = render_graph.get_sub_graph_mut(sub_graph) {
            graph.add_node_edges(edges);
        } else {
            warn!(
                "Tried adding render graph edges to {sub_graph:?} but the sub graph doesn't exist"
            );
        }
        self
    }

    fn add_render_graph_edge(
        &mut self,
        sub_graph: impl RenderSubGraph,
        output_node: impl RenderLabel,
        input_node: impl RenderLabel,
    ) -> &mut Self {
        let sub_graph = sub_graph.intern();
        let mut render_graph = self.world.get_resource_mut::<RenderGraph>().expect(
            "RenderGraph not found. Make sure you are using add_render_graph_edge on the RenderApp",
        );
        if let Some(graph) = render_graph.get_sub_graph_mut(sub_graph) {
            graph.add_node_edge(output_node, input_node);
        } else {
            warn!(
                "Tried adding a render graph edge to {sub_graph:?} but the sub graph doesn't exist"
            );
        }
        self
    }
<<<<<<< HEAD

    fn add_render_sub_graph(&mut self, sub_graph: impl RenderSubGraph) -> &mut Self {
        let mut render_graph = self.world.get_resource_mut::<RenderGraph>().expect(
            "RenderGraph not found. Make sure you are using add_render_sub_graph on the RenderApp",
        );
        render_graph.add_sub_graph(sub_graph, RenderGraph::default());
        self
    }
=======
>>>>>>> 143066de
}<|MERGE_RESOLUTION|>--- conflicted
+++ resolved
@@ -33,11 +33,11 @@
 }
 
 impl RenderGraphApp for App {
-    fn add_render_sub_graph(&mut self, sub_graph_name: &'static str) -> &mut Self {
+    fn add_render_sub_graph(&mut self, sub_graph: impl RenderSubGraph) -> &mut Self {
         let mut render_graph = self.world.get_resource_mut::<RenderGraph>().expect(
             "RenderGraph not found. Make sure you are using add_render_sub_graph on the RenderApp",
         );
-        render_graph.add_sub_graph(sub_graph_name, RenderGraph::default());
+        render_graph.add_sub_graph(sub_graph, RenderGraph::default());
         self
     }
 
@@ -99,15 +99,4 @@
         }
         self
     }
-<<<<<<< HEAD
-
-    fn add_render_sub_graph(&mut self, sub_graph: impl RenderSubGraph) -> &mut Self {
-        let mut render_graph = self.world.get_resource_mut::<RenderGraph>().expect(
-            "RenderGraph not found. Make sure you are using add_render_sub_graph on the RenderApp",
-        );
-        render_graph.add_sub_graph(sub_graph, RenderGraph::default());
-        self
-    }
-=======
->>>>>>> 143066de
 }