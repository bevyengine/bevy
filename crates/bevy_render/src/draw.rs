--- conflicted
+++ resolved
@@ -210,24 +210,11 @@
 
     fn access() -> TypeAccess<TypeId> {
         let mut access = TypeAccess::default();
-<<<<<<< HEAD
-        access
-            .mutable
-            .insert(TypeId::of::<Assets<PipelineDescriptor>>());
-        access.mutable.insert(TypeId::of::<Assets<Shader>>());
-        access.mutable.insert(TypeId::of::<PipelineCompiler>());
-        access
-            .immutable
-            .insert(TypeId::of::<Box<dyn RenderResourceContext>>());
-        access.immutable.insert(TypeId::of::<SharedBuffers>());
-=======
         access.add_write(TypeId::of::<Assets<PipelineDescriptor>>());
         access.add_write(TypeId::of::<Assets<Shader>>());
         access.add_write(TypeId::of::<PipelineCompiler>());
         access.add_read(TypeId::of::<Box<dyn RenderResourceContext>>());
-        access.add_read(TypeId::of::<VertexBufferDescriptors>());
         access.add_read(TypeId::of::<SharedBuffers>());
->>>>>>> 1d4a95db
         access
     }
 }
