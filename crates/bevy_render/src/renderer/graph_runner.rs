--- conflicted
+++ resolved
@@ -74,15 +74,9 @@
 
     fn run_graph<'w>(
         graph: &RenderGraph,
-<<<<<<< HEAD
-        graph_name: Option<Cow<'static, str>>,
+        sub_graph: Option<InternedRenderSubGraph>,
         render_context: &mut RenderContext<'w>,
         world: &'w World,
-=======
-        sub_graph: Option<InternedRenderSubGraph>,
-        render_context: &mut RenderContext,
-        world: &World,
->>>>>>> e3126a49
         inputs: &[SlotValue],
         view_entity: Option<Entity>,
     ) -> Result<(), RenderGraphRunnerError> {
