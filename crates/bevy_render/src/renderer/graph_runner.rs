--- conflicted
+++ resolved
@@ -1,10 +1,6 @@
 use bevy_ecs::{prelude::Entity, world::World};
 #[cfg(feature = "trace")]
 use bevy_utils::tracing::info_span;
-<<<<<<< HEAD
-use bevy_utils::HashMap;
-use smallvec::{smallvec, SmallVec};
-=======
 use bevy_utils::{
     smallvec::{smallvec, SmallVec},
     HashMap,
@@ -12,7 +8,6 @@
 
 #[cfg(feature = "trace")]
 use std::ops::Deref;
->>>>>>> 143066de
 use std::{borrow::Cow, collections::VecDeque};
 use thiserror::Error;
 
