use bevy_ecs::{prelude::Entity, world::World};
#[cfg(feature = "trace")]
use bevy_utils::tracing::info_span;
use bevy_utils::HashMap;

use alloc::{borrow::Cow, collections::VecDeque};
use smallvec::{smallvec, SmallVec};
use thiserror::Error;

use crate::{
    diagnostic::internal::{DiagnosticsRecorder, RenderDiagnosticsMutex},
    render_graph::{
        Edge, InternedRenderLabel, InternedRenderSubGraph, NodeRunError, NodeState, RenderGraph,
        RenderGraphContext, SlotLabel, SlotType, SlotValue,
    },
    renderer::{RenderContext, RenderDevice},
};

/// The [`RenderGraphRunner`] is responsible for executing a [`RenderGraph`].
///
/// It will run all nodes in the graph sequentially in the correct order (defined by the edges).
/// Each [`Node`](crate::render_graph::Node) can run any arbitrary code, but will generally
/// either send directly a [`CommandBuffer`] or a task that will asynchronously generate a [`CommandBuffer`]
///
/// After running the graph, the [`RenderGraphRunner`] will execute in parallel all the tasks to get
/// an ordered list of [`CommandBuffer`]s to execute. These [`CommandBuffer`] will be submitted to the GPU
/// sequentially in the order that the tasks were submitted. (which is the order of the [`RenderGraph`])
///
/// [`CommandBuffer`]: wgpu::CommandBuffer
pub(crate) struct RenderGraphRunner;

#[derive(Error, Debug)]
pub enum RenderGraphRunnerError {
    #[error(transparent)]
    NodeRunError(#[from] NodeRunError),
    #[error("node output slot not set (index {slot_index}, name {slot_name})")]
    EmptyNodeOutputSlot {
        type_name: &'static str,
        slot_index: usize,
        slot_name: Cow<'static, str>,
    },
    #[error("graph '{sub_graph:?}' could not be run because slot '{slot_name}' at index {slot_index} has no value")]
    MissingInput {
        slot_index: usize,
        slot_name: Cow<'static, str>,
        sub_graph: Option<InternedRenderSubGraph>,
    },
    #[error("attempted to use the wrong type for input slot")]
    MismatchedInputSlotType {
        slot_index: usize,
        label: SlotLabel,
        expected: SlotType,
        actual: SlotType,
    },
<<<<<<< HEAD
    #[display("node (name: '{node_name:?}') has {slot_count} input slots, but was provided {value_count} values")]
=======
    #[error(
        "node (name: '{node_name:?}') has {slot_count} input slots, but was provided {value_count} values"
    )]
>>>>>>> 294e0db7
    MismatchedInputCount {
        node_name: InternedRenderLabel,
        slot_count: usize,
        value_count: usize,
    },
}

impl RenderGraphRunner {
    pub fn run(
        graph: &RenderGraph,
        render_device: RenderDevice,
        mut diagnostics_recorder: Option<DiagnosticsRecorder>,
        queue: &wgpu::Queue,
        #[cfg(not(all(target_arch = "wasm32", target_feature = "atomics")))]
        adapter: &wgpu::Adapter,
        world: &World,
        finalizer: impl FnOnce(&mut wgpu::CommandEncoder),
    ) -> Result<Option<DiagnosticsRecorder>, RenderGraphRunnerError> {
        if let Some(recorder) = &mut diagnostics_recorder {
            recorder.begin_frame();
        }

        let mut render_context = RenderContext::new(
            render_device,
            #[cfg(not(all(target_arch = "wasm32", target_feature = "atomics")))]
            adapter.get_info(),
            diagnostics_recorder,
        );
        Self::run_graph(graph, None, &mut render_context, world, &[], None)?;
        finalizer(render_context.command_encoder());

        let (render_device, mut diagnostics_recorder) = {
            #[cfg(feature = "trace")]
            let _span = info_span!("submit_graph_commands").entered();

            let (commands, render_device, diagnostics_recorder) = render_context.finish();
            queue.submit(commands);

            (render_device, diagnostics_recorder)
        };

        if let Some(recorder) = &mut diagnostics_recorder {
            let render_diagnostics_mutex = world.resource::<RenderDiagnosticsMutex>().0.clone();
            recorder.finish_frame(&render_device, move |diagnostics| {
                *render_diagnostics_mutex.lock().expect("lock poisoned") = Some(diagnostics);
            });
        }

        Ok(diagnostics_recorder)
    }

    /// Runs the [`RenderGraph`] and all its sub-graphs sequentially, making sure that all nodes are
    /// run in the correct order. (a node only runs when all its dependencies have finished running)
    fn run_graph<'w>(
        graph: &RenderGraph,
        sub_graph: Option<InternedRenderSubGraph>,
        render_context: &mut RenderContext<'w>,
        world: &'w World,
        inputs: &[SlotValue],
        view_entity: Option<Entity>,
    ) -> Result<(), RenderGraphRunnerError> {
        let mut node_outputs: HashMap<InternedRenderLabel, SmallVec<[SlotValue; 4]>> =
            HashMap::default();
        #[cfg(feature = "trace")]
        let span = if let Some(label) = &sub_graph {
            info_span!("run_graph", name = format!("{label:?}"))
        } else {
            info_span!("run_graph", name = "main_graph")
        };
        #[cfg(feature = "trace")]
        let _guard = span.enter();

        // Queue up nodes without inputs, which can be run immediately
        let mut node_queue: VecDeque<&NodeState> = graph
            .iter_nodes()
            .filter(|node| node.input_slots.is_empty())
            .collect();

        // pass inputs into the graph
        if let Some(input_node) = graph.get_input_node() {
            let mut input_values: SmallVec<[SlotValue; 4]> = SmallVec::new();
            for (i, input_slot) in input_node.input_slots.iter().enumerate() {
                if let Some(input_value) = inputs.get(i) {
                    if input_slot.slot_type != input_value.slot_type() {
                        return Err(RenderGraphRunnerError::MismatchedInputSlotType {
                            slot_index: i,
                            actual: input_value.slot_type(),
                            expected: input_slot.slot_type,
                            label: input_slot.name.clone().into(),
                        });
                    }
                    input_values.push(input_value.clone());
                } else {
                    return Err(RenderGraphRunnerError::MissingInput {
                        slot_index: i,
                        slot_name: input_slot.name.clone(),
                        sub_graph,
                    });
                }
            }

            node_outputs.insert(input_node.label, input_values);

            for (_, node_state) in graph
                .iter_node_outputs(input_node.label)
                .expect("node exists")
            {
                node_queue.push_front(node_state);
            }
        }

        'handle_node: while let Some(node_state) = node_queue.pop_back() {
            // skip nodes that are already processed
            if node_outputs.contains_key(&node_state.label) {
                continue;
            }

            let mut slot_indices_and_inputs: SmallVec<[(usize, SlotValue); 4]> = SmallVec::new();
            // check if all dependencies have finished running
            for (edge, input_node) in graph
                .iter_node_inputs(node_state.label)
                .expect("node is in graph")
            {
                match edge {
                    Edge::SlotEdge {
                        output_index,
                        input_index,
                        ..
                    } => {
                        if let Some(outputs) = node_outputs.get(&input_node.label) {
                            slot_indices_and_inputs
                                .push((*input_index, outputs[*output_index].clone()));
                        } else {
                            node_queue.push_front(node_state);
                            continue 'handle_node;
                        }
                    }
                    Edge::NodeEdge { .. } => {
                        if !node_outputs.contains_key(&input_node.label) {
                            node_queue.push_front(node_state);
                            continue 'handle_node;
                        }
                    }
                }
            }

            // construct final sorted input list
            slot_indices_and_inputs.sort_by_key(|(index, _)| *index);
            let inputs: SmallVec<[SlotValue; 4]> = slot_indices_and_inputs
                .into_iter()
                .map(|(_, value)| value)
                .collect();

            if inputs.len() != node_state.input_slots.len() {
                return Err(RenderGraphRunnerError::MismatchedInputCount {
                    node_name: node_state.label,
                    slot_count: node_state.input_slots.len(),
                    value_count: inputs.len(),
                });
            }

            let mut outputs: SmallVec<[Option<SlotValue>; 4]> =
                smallvec![None; node_state.output_slots.len()];
            {
                let mut context = RenderGraphContext::new(graph, node_state, &inputs, &mut outputs);
                if let Some(view_entity) = view_entity {
                    context.set_view_entity(view_entity);
                }

                {
                    #[cfg(feature = "trace")]
                    let _span = info_span!("node", name = node_state.type_name).entered();

                    node_state.node.run(&mut context, render_context, world)?;
                }

                for run_sub_graph in context.finish() {
                    let sub_graph = graph
                        .get_sub_graph(run_sub_graph.sub_graph)
                        .expect("sub graph exists because it was validated when queued.");
                    Self::run_graph(
                        sub_graph,
                        Some(run_sub_graph.sub_graph),
                        render_context,
                        world,
                        &run_sub_graph.inputs,
                        run_sub_graph.view_entity,
                    )?;
                }
            }

            let mut values: SmallVec<[SlotValue; 4]> = SmallVec::new();
            for (i, output) in outputs.into_iter().enumerate() {
                if let Some(value) = output {
                    values.push(value);
                } else {
                    let empty_slot = node_state.output_slots.get_slot(i).unwrap();
                    return Err(RenderGraphRunnerError::EmptyNodeOutputSlot {
                        type_name: node_state.type_name,
                        slot_index: i,
                        slot_name: empty_slot.name.clone(),
                    });
                }
            }
            node_outputs.insert(node_state.label, values);

            for (_, node_state) in graph
                .iter_node_outputs(node_state.label)
                .expect("node exists")
            {
                node_queue.push_front(node_state);
            }
        }

        Ok(())
    }
}<|MERGE_RESOLUTION|>--- conflicted
+++ resolved
@@ -52,13 +52,9 @@
         expected: SlotType,
         actual: SlotType,
     },
-<<<<<<< HEAD
-    #[display("node (name: '{node_name:?}') has {slot_count} input slots, but was provided {value_count} values")]
-=======
     #[error(
         "node (name: '{node_name:?}') has {slot_count} input slots, but was provided {value_count} values"
     )]
->>>>>>> 294e0db7
     MismatchedInputCount {
         node_name: InternedRenderLabel,
         slot_count: usize,
