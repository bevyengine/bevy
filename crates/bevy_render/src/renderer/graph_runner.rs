use bevy_ecs::{prelude::Entity, world::World};
#[cfg(feature = "trace")]
use bevy_utils::tracing::info_span;
use bevy_utils::{
    smallvec::{smallvec, SmallVec},
    HashMap,
};

use std::{borrow::Cow, collections::VecDeque};
use thiserror::Error;

use crate::{
    diagnostic::internal::{DiagnosticsRecorder, RenderDiagnosticsMutex},
    render_graph::{
        Edge, InternedRenderLabel, InternedRenderSubGraph, NodeRunError, NodeState, RenderGraph,
        RenderGraphContext, SlotLabel, SlotType, SlotValue,
    },
    renderer::{RenderContext, RenderDevice},
};

pub(crate) struct RenderGraphRunner;

#[derive(Error, Debug)]
pub enum RenderGraphRunnerError {
    #[error(transparent)]
    NodeRunError(#[from] NodeRunError),
    #[error("node output slot not set (index {slot_index}, name {slot_name})")]
    EmptyNodeOutputSlot {
        type_name: &'static str,
        slot_index: usize,
        slot_name: Cow<'static, str>,
    },
    #[error("graph '{sub_graph:?}' could not be run because slot '{slot_name}' at index {slot_index} has no value")]
    MissingInput {
        slot_index: usize,
        slot_name: Cow<'static, str>,
        sub_graph: Option<InternedRenderSubGraph>,
    },
    #[error("attempted to use the wrong type for input slot")]
    MismatchedInputSlotType {
        slot_index: usize,
        label: SlotLabel,
        expected: SlotType,
        actual: SlotType,
    },
    #[error(
        "node (name: '{node_name:?}') has {slot_count} input slots, but was provided {value_count} values"
    )]
    MismatchedInputCount {
        node_name: InternedRenderLabel,
        slot_count: usize,
        value_count: usize,
    },
}

impl RenderGraphRunner {
    pub fn run(
        graph: &RenderGraph,
        render_device: RenderDevice,
        mut diagnostics_recorder: Option<DiagnosticsRecorder>,
        queue: &wgpu::Queue,
        adapter: &wgpu::Adapter,
        world: &World,
        finalizer: impl FnOnce(&mut wgpu::CommandEncoder),
<<<<<<< HEAD
    ) -> Result<Option<DiagnosticsRecorder>, RenderGraphRunnerError> {
        if let Some(recorder) = &mut diagnostics_recorder {
            recorder.begin_frame();
        }

        let mut render_context = RenderContext::new(render_device, diagnostics_recorder);
=======
    ) -> Result<(), RenderGraphRunnerError> {
        let mut render_context = RenderContext::new(render_device, adapter.get_info());
>>>>>>> bacd5e87
        Self::run_graph(graph, None, &mut render_context, world, &[], None)?;
        finalizer(render_context.command_encoder());

        let (render_device, mut diagnostics_recorder) = {
            #[cfg(feature = "trace")]
            let _span = info_span!("submit_graph_commands").entered();

            let (commands, render_device, diagnostics_recorder) = render_context.finish();
            queue.submit(commands);

            (render_device, diagnostics_recorder)
        };

        if let Some(recorder) = &mut diagnostics_recorder {
            let render_diagnostics_mutex = world.resource::<RenderDiagnosticsMutex>().0.clone();
            recorder.finish_frame(&render_device, move |diagnostics| {
                *render_diagnostics_mutex.lock().expect("lock poisoned") = Some(diagnostics);
            });
        }

        Ok(diagnostics_recorder)
    }

    fn run_graph<'w>(
        graph: &RenderGraph,
        sub_graph: Option<InternedRenderSubGraph>,
        render_context: &mut RenderContext<'w>,
        world: &'w World,
        inputs: &[SlotValue],
        view_entity: Option<Entity>,
    ) -> Result<(), RenderGraphRunnerError> {
        let mut node_outputs: HashMap<InternedRenderLabel, SmallVec<[SlotValue; 4]>> =
            HashMap::default();
        #[cfg(feature = "trace")]
        let span = if let Some(label) = &sub_graph {
            info_span!("run_graph", name = format!("{label:?}"))
        } else {
            info_span!("run_graph", name = "main_graph")
        };
        #[cfg(feature = "trace")]
        let _guard = span.enter();

        // Queue up nodes without inputs, which can be run immediately
        let mut node_queue: VecDeque<&NodeState> = graph
            .iter_nodes()
            .filter(|node| node.input_slots.is_empty())
            .collect();

        // pass inputs into the graph
        if let Some(input_node) = graph.get_input_node() {
            let mut input_values: SmallVec<[SlotValue; 4]> = SmallVec::new();
            for (i, input_slot) in input_node.input_slots.iter().enumerate() {
                if let Some(input_value) = inputs.get(i) {
                    if input_slot.slot_type != input_value.slot_type() {
                        return Err(RenderGraphRunnerError::MismatchedInputSlotType {
                            slot_index: i,
                            actual: input_value.slot_type(),
                            expected: input_slot.slot_type,
                            label: input_slot.name.clone().into(),
                        });
                    }
                    input_values.push(input_value.clone());
                } else {
                    return Err(RenderGraphRunnerError::MissingInput {
                        slot_index: i,
                        slot_name: input_slot.name.clone(),
                        sub_graph,
                    });
                }
            }

            node_outputs.insert(input_node.label, input_values);

            for (_, node_state) in graph
                .iter_node_outputs(input_node.label)
                .expect("node exists")
            {
                node_queue.push_front(node_state);
            }
        }

        'handle_node: while let Some(node_state) = node_queue.pop_back() {
            // skip nodes that are already processed
            if node_outputs.contains_key(&node_state.label) {
                continue;
            }

            let mut slot_indices_and_inputs: SmallVec<[(usize, SlotValue); 4]> = SmallVec::new();
            // check if all dependencies have finished running
            for (edge, input_node) in graph
                .iter_node_inputs(node_state.label)
                .expect("node is in graph")
            {
                match edge {
                    Edge::SlotEdge {
                        output_index,
                        input_index,
                        ..
                    } => {
                        if let Some(outputs) = node_outputs.get(&input_node.label) {
                            slot_indices_and_inputs
                                .push((*input_index, outputs[*output_index].clone()));
                        } else {
                            node_queue.push_front(node_state);
                            continue 'handle_node;
                        }
                    }
                    Edge::NodeEdge { .. } => {
                        if !node_outputs.contains_key(&input_node.label) {
                            node_queue.push_front(node_state);
                            continue 'handle_node;
                        }
                    }
                }
            }

            // construct final sorted input list
            slot_indices_and_inputs.sort_by_key(|(index, _)| *index);
            let inputs: SmallVec<[SlotValue; 4]> = slot_indices_and_inputs
                .into_iter()
                .map(|(_, value)| value)
                .collect();

            if inputs.len() != node_state.input_slots.len() {
                return Err(RenderGraphRunnerError::MismatchedInputCount {
                    node_name: node_state.label,
                    slot_count: node_state.input_slots.len(),
                    value_count: inputs.len(),
                });
            }

            let mut outputs: SmallVec<[Option<SlotValue>; 4]> =
                smallvec![None; node_state.output_slots.len()];
            {
                let mut context = RenderGraphContext::new(graph, node_state, &inputs, &mut outputs);
                if let Some(view_entity) = view_entity {
                    context.set_view_entity(view_entity);
                }

                {
                    #[cfg(feature = "trace")]
                    let _span = info_span!("node", name = node_state.type_name).entered();

                    node_state.node.run(&mut context, render_context, world)?;
                }

                for run_sub_graph in context.finish() {
                    let sub_graph = graph
                        .get_sub_graph(run_sub_graph.sub_graph)
                        .expect("sub graph exists because it was validated when queued.");
                    Self::run_graph(
                        sub_graph,
                        Some(run_sub_graph.sub_graph),
                        render_context,
                        world,
                        &run_sub_graph.inputs,
                        run_sub_graph.view_entity,
                    )?;
                }
            }

            let mut values: SmallVec<[SlotValue; 4]> = SmallVec::new();
            for (i, output) in outputs.into_iter().enumerate() {
                if let Some(value) = output {
                    values.push(value);
                } else {
                    let empty_slot = node_state.output_slots.get_slot(i).unwrap();
                    return Err(RenderGraphRunnerError::EmptyNodeOutputSlot {
                        type_name: node_state.type_name,
                        slot_index: i,
                        slot_name: empty_slot.name.clone(),
                    });
                }
            }
            node_outputs.insert(node_state.label, values);

            for (_, node_state) in graph
                .iter_node_outputs(node_state.label)
                .expect("node exists")
            {
                node_queue.push_front(node_state);
            }
        }

        Ok(())
    }
}<|MERGE_RESOLUTION|>--- conflicted
+++ resolved
@@ -62,17 +62,13 @@
         adapter: &wgpu::Adapter,
         world: &World,
         finalizer: impl FnOnce(&mut wgpu::CommandEncoder),
-<<<<<<< HEAD
     ) -> Result<Option<DiagnosticsRecorder>, RenderGraphRunnerError> {
         if let Some(recorder) = &mut diagnostics_recorder {
             recorder.begin_frame();
         }
 
-        let mut render_context = RenderContext::new(render_device, diagnostics_recorder);
-=======
-    ) -> Result<(), RenderGraphRunnerError> {
-        let mut render_context = RenderContext::new(render_device, adapter.get_info());
->>>>>>> bacd5e87
+        let mut render_context =
+            RenderContext::new(render_device, adapter.get_info(), diagnostics_recorder);
         Self::run_graph(graph, None, &mut render_context, world, &[], None)?;
         finalizer(render_context.command_encoder());
 
