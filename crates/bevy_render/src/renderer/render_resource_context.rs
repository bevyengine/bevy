--- conflicted
+++ resolved
@@ -63,43 +63,29 @@
 }
 
 impl dyn RenderResourceContext {
-<<<<<<< HEAD
-    pub fn set_asset_resource<T>(&self, handle: Handle<T>, resource: RenderResourceId, index: u64)
-    where
-        T: 'static,
-=======
     pub fn set_asset_resource<T>(
         &self,
         handle: &Handle<T>,
         resource: RenderResourceId,
-        index: usize,
+        index: u64,
     ) where
         T: Asset,
->>>>>>> c743a96f
     {
         self.set_asset_resource_untyped(handle.clone_weak_untyped(), resource, index);
     }
 
-<<<<<<< HEAD
-    pub fn get_asset_resource<T>(&self, handle: Handle<T>, index: u64) -> Option<RenderResourceId>
-=======
     pub fn get_asset_resource<T>(
         &self,
         handle: &Handle<T>,
-        index: usize,
+        index: u64,
     ) -> Option<RenderResourceId>
->>>>>>> c743a96f
     where
         T: Asset,
     {
         self.get_asset_resource_untyped(handle.clone_weak_untyped(), index)
     }
 
-<<<<<<< HEAD
-    pub fn remove_asset_resource<T>(&self, handle: Handle<T>, index: u64)
-=======
-    pub fn remove_asset_resource<T>(&self, handle: &Handle<T>, index: usize)
->>>>>>> c743a96f
+    pub fn remove_asset_resource<T>(&self, handle: &Handle<T>, index: u64)
     where
         T: Asset,
     {
