--- conflicted
+++ resolved
@@ -7,11 +7,7 @@
 use bevy_utils::WgpuWrapper;
 pub use graph_runner::*;
 pub use render_device::*;
-<<<<<<< HEAD
-use tracing::{debug, error, info, info_span, warn};
-=======
 use tracing::{debug, error, info, info_span, trace, warn};
->>>>>>> 15792567
 
 use crate::{
     diagnostic::{internal::DiagnosticsRecorder, RecordDiagnostics},
@@ -155,16 +151,9 @@
     instance: Instance,
     options: &WgpuSettings,
     request_adapter_options: &RequestAdapterOptions<'_, '_>,
-<<<<<<< HEAD
+    desired_adapter_name: Option<String>,
     #[cfg(feature = "dlss")] dlss_project_id: bevy_asset::uuid::Uuid,
 ) -> RenderResources {
-    let adapter = instance
-        .request_adapter(request_adapter_options)
-        .await
-        .expect(GPU_NOT_FOUND_ERROR_MESSAGE);
-=======
-    desired_adapter_name: Option<String>,
-) -> (RenderDevice, RenderQueue, RenderAdapterInfo, RenderAdapter) {
     let mut selected_adapter = None;
     if let Some(adapter_name) = &desired_adapter_name {
         debug!("Searching for adapter with name: {}", adapter_name);
@@ -195,7 +184,6 @@
         );
         selected_adapter = instance.request_adapter(request_adapter_options).await.ok();
     };
->>>>>>> 15792567
 
     let adapter = selected_adapter.expect(GPU_NOT_FOUND_ERROR_MESSAGE);
     let adapter_info = adapter.get_info();
