--- conflicted
+++ resolved
@@ -497,14 +497,8 @@
                     command_buffers.push((i, command_buffer_generation_task(render_device)));
                 }
             }
-<<<<<<< HEAD
-        }
-
-=======
-        });
-
-        command_buffers.append(&mut task_based_command_buffers);
->>>>>>> 85b488b7
+        }
+
         command_buffers.sort_unstable_by_key(|(i, _)| *i);
 
         let mut command_buffers = command_buffers
