--- conflicted
+++ resolved
@@ -179,22 +179,18 @@
     options: &WgpuSettings,
     request_adapter_options: &RequestAdapterOptions<'_, '_>,
     desired_adapter_name: Option<String>,
-<<<<<<< HEAD
     #[cfg(feature = "dlss")] dlss_project_id: bevy_asset::uuid::Uuid,
 ) -> RenderResources {
-=======
-) -> (RenderDevice, RenderQueue, RenderAdapterInfo, RenderAdapter) {
     #[cfg(not(target_family = "wasm"))]
     let mut selected_adapter = desired_adapter_name.and_then(|adapter_name| {
         find_adapter_by_name(
-            instance,
+            &instance,
             options,
             request_adapter_options.compatible_surface,
             &adapter_name,
         )
     });
     #[cfg(target_family = "wasm")]
->>>>>>> 20dfae9a
     let mut selected_adapter = None;
 
     #[cfg(target_family = "wasm")]
