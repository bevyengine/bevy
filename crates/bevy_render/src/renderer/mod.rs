mod graph_runner;
mod render_device;

use bevy_derive::{Deref, DerefMut};
use bevy_tasks::ComputeTaskPool;
use bevy_utils::tracing::{error, info, info_span};
pub use graph_runner::*;
pub use render_device::*;

use crate::{
    diagnostic::{internal::DiagnosticsRecorder, RecordDiagnostics},
    render_graph::RenderGraph,
    render_phase::TrackedRenderPass,
    render_resource::RenderPassDescriptor,
    settings::{WgpuSettings, WgpuSettingsPriority},
    view::{ExtractedWindows, ViewTarget},
};
use bevy_ecs::{prelude::*, system::SystemState};
use bevy_time::TimeSender;
use bevy_utils::Instant;
use std::sync::Arc;
use wgpu::{
    Adapter, AdapterInfo, CommandBuffer, CommandEncoder, Instance, Queue, RequestAdapterOptions,
};

/// Updates the [`RenderGraph`] with all of its nodes and then runs it to render the entire frame.
pub fn render_system(world: &mut World, state: &mut SystemState<Query<Entity, With<ViewTarget>>>) {
    world.resource_scope(|world, mut graph: Mut<RenderGraph>| {
        graph.update(world);
    });

    let diagnostics_recorder = world.remove_resource::<DiagnosticsRecorder>();

    let graph = world.resource::<RenderGraph>();
    let render_device = world.resource::<RenderDevice>();
    let render_queue = world.resource::<RenderQueue>();
    let render_adapter = world.resource::<RenderAdapter>();

    match RenderGraphRunner::run(
        graph,
        render_device.clone(), // TODO: is this clone really necessary?
        diagnostics_recorder,
        &render_queue.0,
        &render_adapter.0,
        world,
        |encoder| {
            crate::view::screenshot::submit_screenshot_commands(world, encoder);
        },
    ) {
        Ok(Some(diagnostics_recorder)) => {
            world.insert_resource(diagnostics_recorder);
        }
        Ok(None) => {}
        Err(e) => {
            error!("Error running render graph:");
            {
                let mut src: &dyn std::error::Error = &e;
                loop {
                    error!("> {}", src);
                    match src.source() {
                        Some(s) => src = s,
                        None => break,
                    }
                }
            }

            panic!("Error running render graph: {e}");
        }
    }

    {
        let _span = info_span!("present_frames").entered();

        // Remove ViewTarget components to ensure swap chain TextureViews are dropped.
        // If all TextureViews aren't dropped before present, acquiring the next swap chain texture will fail.
        let view_entities = state.get(world).iter().collect::<Vec<_>>();
        for view_entity in view_entities {
            world.entity_mut(view_entity).remove::<ViewTarget>();
        }

        let mut windows = world.resource_mut::<ExtractedWindows>();
        for window in windows.values_mut() {
            if let Some(wrapped_texture) = window.swap_chain_texture.take() {
                if let Some(surface_texture) = wrapped_texture.try_unwrap() {
                    // TODO(clean): winit docs recommends calling pre_present_notify before this.
                    // though `present()` doesn't present the frame, it schedules it to be presented
                    // by wgpu.
                    // https://docs.rs/winit/0.29.9/wasm32-unknown-unknown/winit/window/struct.Window.html#method.pre_present_notify
                    surface_texture.present();
                }
            }
        }

        #[cfg(feature = "tracing-tracy")]
        bevy_utils::tracing::event!(
            bevy_utils::tracing::Level::INFO,
            message = "finished frame",
            tracy.frame_mark = true
        );
    }

    crate::view::screenshot::collect_screenshots(world);

    // update the time and send it to the app world
    let time_sender = world.resource::<TimeSender>();
    if let Err(error) = time_sender.0.try_send(Instant::now()) {
        match error {
            bevy_time::TrySendError::Full(_) => {
                panic!("The TimeSender channel should always be empty during render. You might need to add the bevy::core::time_system to your app.",);
            }
            bevy_time::TrySendError::Disconnected(_) => {
                // ignore disconnected errors, the main world probably just got dropped during shutdown
            }
        }
    }
}

/// This queue is used to enqueue tasks for the GPU to execute asynchronously.
#[derive(Resource, Clone, Deref, DerefMut)]
pub struct RenderQueue(pub Arc<Queue>);

/// The handle to the physical device being used for rendering.
/// See [`Adapter`] for more info.
#[derive(Resource, Clone, Debug, Deref, DerefMut)]
pub struct RenderAdapter(pub Arc<Adapter>);

/// The GPU instance is used to initialize the [`RenderQueue`] and [`RenderDevice`],
/// as well as to create [`WindowSurfaces`](crate::view::window::WindowSurfaces).
#[derive(Resource, Clone, Deref, DerefMut)]
pub struct RenderInstance(pub Arc<Instance>);

/// The [`AdapterInfo`] of the adapter in use by the renderer.
#[derive(Resource, Clone, Deref, DerefMut)]
pub struct RenderAdapterInfo(pub AdapterInfo);

const GPU_NOT_FOUND_ERROR_MESSAGE: &str = if cfg!(target_os = "linux") {
    "Unable to find a GPU! Make sure you have installed required drivers! For extra information, see: https://github.com/bevyengine/bevy/blob/latest/docs/linux_dependencies.md"
} else {
    "Unable to find a GPU! Make sure you have installed required drivers!"
};

/// Initializes the renderer by retrieving and preparing the GPU instance, device and queue
/// for the specified backend.
pub async fn initialize_renderer(
    instance: &Instance,
    options: &WgpuSettings,
    request_adapter_options: &RequestAdapterOptions<'_, '_>,
) -> (RenderDevice, RenderQueue, RenderAdapterInfo, RenderAdapter) {
    let adapter = instance
        .request_adapter(request_adapter_options)
        .await
        .expect(GPU_NOT_FOUND_ERROR_MESSAGE);

    let adapter_info = adapter.get_info();
    info!("{:?}", adapter_info);

    #[cfg(feature = "wgpu_trace")]
    let trace_path = {
        let path = std::path::Path::new("wgpu_trace");
        // ignore potential error, wgpu will log it
        let _ = std::fs::create_dir(path);
        Some(path)
    };
    #[cfg(not(feature = "wgpu_trace"))]
    let trace_path = None;

    // Maybe get features and limits based on what is supported by the adapter/backend
    let mut features = wgpu::Features::empty();
    let mut limits = options.limits.clone();
    if matches!(options.priority, WgpuSettingsPriority::Functionality) {
        features = adapter.features();
        if adapter_info.device_type == wgpu::DeviceType::DiscreteGpu {
            // `MAPPABLE_PRIMARY_BUFFERS` can have a significant, negative performance impact for
            // discrete GPUs due to having to transfer data across the PCI-E bus and so it
            // should not be automatically enabled in this case. It is however beneficial for
            // integrated GPUs.
            features -= wgpu::Features::MAPPABLE_PRIMARY_BUFFERS;
        }
        limits = adapter.limits();
    }

    // Enforce the disabled features
    if let Some(disabled_features) = options.disabled_features {
        features -= disabled_features;
    }
    // NOTE: |= is used here to ensure that any explicitly-enabled features are respected.
    features |= options.features;

    // Enforce the limit constraints
    if let Some(constrained_limits) = options.constrained_limits.as_ref() {
        // NOTE: Respect the configured limits as an 'upper bound'. This means for 'max' limits, we
        // take the minimum of the calculated limits according to the adapter/backend and the
        // specified max_limits. For 'min' limits, take the maximum instead. This is intended to
        // err on the side of being conservative. We can't claim 'higher' limits that are supported
        // but we can constrain to 'lower' limits.
        limits = wgpu::Limits {
            max_texture_dimension_1d: limits
                .max_texture_dimension_1d
                .min(constrained_limits.max_texture_dimension_1d),
            max_texture_dimension_2d: limits
                .max_texture_dimension_2d
                .min(constrained_limits.max_texture_dimension_2d),
            max_texture_dimension_3d: limits
                .max_texture_dimension_3d
                .min(constrained_limits.max_texture_dimension_3d),
            max_texture_array_layers: limits
                .max_texture_array_layers
                .min(constrained_limits.max_texture_array_layers),
            max_bind_groups: limits
                .max_bind_groups
                .min(constrained_limits.max_bind_groups),
            max_dynamic_uniform_buffers_per_pipeline_layout: limits
                .max_dynamic_uniform_buffers_per_pipeline_layout
                .min(constrained_limits.max_dynamic_uniform_buffers_per_pipeline_layout),
            max_dynamic_storage_buffers_per_pipeline_layout: limits
                .max_dynamic_storage_buffers_per_pipeline_layout
                .min(constrained_limits.max_dynamic_storage_buffers_per_pipeline_layout),
            max_sampled_textures_per_shader_stage: limits
                .max_sampled_textures_per_shader_stage
                .min(constrained_limits.max_sampled_textures_per_shader_stage),
            max_samplers_per_shader_stage: limits
                .max_samplers_per_shader_stage
                .min(constrained_limits.max_samplers_per_shader_stage),
            max_storage_buffers_per_shader_stage: limits
                .max_storage_buffers_per_shader_stage
                .min(constrained_limits.max_storage_buffers_per_shader_stage),
            max_storage_textures_per_shader_stage: limits
                .max_storage_textures_per_shader_stage
                .min(constrained_limits.max_storage_textures_per_shader_stage),
            max_uniform_buffers_per_shader_stage: limits
                .max_uniform_buffers_per_shader_stage
                .min(constrained_limits.max_uniform_buffers_per_shader_stage),
            max_uniform_buffer_binding_size: limits
                .max_uniform_buffer_binding_size
                .min(constrained_limits.max_uniform_buffer_binding_size),
            max_storage_buffer_binding_size: limits
                .max_storage_buffer_binding_size
                .min(constrained_limits.max_storage_buffer_binding_size),
            max_vertex_buffers: limits
                .max_vertex_buffers
                .min(constrained_limits.max_vertex_buffers),
            max_vertex_attributes: limits
                .max_vertex_attributes
                .min(constrained_limits.max_vertex_attributes),
            max_vertex_buffer_array_stride: limits
                .max_vertex_buffer_array_stride
                .min(constrained_limits.max_vertex_buffer_array_stride),
            max_push_constant_size: limits
                .max_push_constant_size
                .min(constrained_limits.max_push_constant_size),
            min_uniform_buffer_offset_alignment: limits
                .min_uniform_buffer_offset_alignment
                .max(constrained_limits.min_uniform_buffer_offset_alignment),
            min_storage_buffer_offset_alignment: limits
                .min_storage_buffer_offset_alignment
                .max(constrained_limits.min_storage_buffer_offset_alignment),
            max_inter_stage_shader_components: limits
                .max_inter_stage_shader_components
                .min(constrained_limits.max_inter_stage_shader_components),
            max_compute_workgroup_storage_size: limits
                .max_compute_workgroup_storage_size
                .min(constrained_limits.max_compute_workgroup_storage_size),
            max_compute_invocations_per_workgroup: limits
                .max_compute_invocations_per_workgroup
                .min(constrained_limits.max_compute_invocations_per_workgroup),
            max_compute_workgroup_size_x: limits
                .max_compute_workgroup_size_x
                .min(constrained_limits.max_compute_workgroup_size_x),
            max_compute_workgroup_size_y: limits
                .max_compute_workgroup_size_y
                .min(constrained_limits.max_compute_workgroup_size_y),
            max_compute_workgroup_size_z: limits
                .max_compute_workgroup_size_z
                .min(constrained_limits.max_compute_workgroup_size_z),
            max_compute_workgroups_per_dimension: limits
                .max_compute_workgroups_per_dimension
                .min(constrained_limits.max_compute_workgroups_per_dimension),
            max_buffer_size: limits
                .max_buffer_size
                .min(constrained_limits.max_buffer_size),
            max_bindings_per_bind_group: limits
                .max_bindings_per_bind_group
                .min(constrained_limits.max_bindings_per_bind_group),
            max_non_sampler_bindings: limits
                .max_non_sampler_bindings
                .min(constrained_limits.max_non_sampler_bindings),
        };
    }

    let (device, queue) = adapter
        .request_device(
            &wgpu::DeviceDescriptor {
                label: options.device_label.as_ref().map(|a| a.as_ref()),
                required_features: features,
                required_limits: limits,
            },
            trace_path,
        )
        .await
        .unwrap();
    let queue = Arc::new(queue);
    let adapter = Arc::new(adapter);
    (
        RenderDevice::from(device),
        RenderQueue(queue),
        RenderAdapterInfo(adapter_info),
        RenderAdapter(adapter),
    )
}

/// The context with all information required to interact with the GPU.
///
/// The [`RenderDevice`] is used to create render resources and the
/// the [`CommandEncoder`] is used to record a series of GPU operations.
pub struct RenderContext<'w> {
    render_device: RenderDevice,
    command_encoder: Option<CommandEncoder>,
<<<<<<< HEAD
    command_buffers: Vec<CommandBuffer>,
    // Stored in an Arc so that the recorder returned from `diagnostic_recorder` won't borrow self
    diagnostics_recorder: Option<Arc<DiagnosticsRecorder>>,
=======
    command_buffer_queue: Vec<QueuedCommandBuffer<'w>>,
    force_serial: bool,
>>>>>>> bacd5e87
}

impl<'w> RenderContext<'w> {
    /// Creates a new [`RenderContext`] from a [`RenderDevice`].
<<<<<<< HEAD
    pub fn new(
        render_device: RenderDevice,
        diagnostics_recorder: Option<DiagnosticsRecorder>,
    ) -> Self {
        Self {
            render_device,
            command_encoder: None,
            command_buffers: Vec::new(),
            diagnostics_recorder: diagnostics_recorder.map(Arc::new),
=======
    pub fn new(render_device: RenderDevice, adapter_info: AdapterInfo) -> Self {
        // HACK: Parallel command encoding is currently bugged on AMD + Windows + Vulkan with wgpu 0.19.1
        #[cfg(target_os = "windows")]
        let force_serial =
            adapter_info.driver.contains("AMD") && adapter_info.backend == wgpu::Backend::Vulkan;
        #[cfg(not(target_os = "windows"))]
        let force_serial = {
            drop(adapter_info);
            false
        };

        Self {
            render_device,
            command_encoder: None,
            command_buffer_queue: Vec::new(),
            force_serial,
>>>>>>> bacd5e87
        }
    }

    /// Gets the underlying [`RenderDevice`].
    pub fn render_device(&self) -> &RenderDevice {
        &self.render_device
    }

    /// Gets the diagnostics recorder, used to track elapsed time and pipeline statistics
    /// of various render and compute passes.
    pub fn diagnostic_recorder(&self) -> impl RecordDiagnostics {
        self.diagnostics_recorder.clone()
    }

    /// Gets the current [`CommandEncoder`].
    pub fn command_encoder(&mut self) -> &mut CommandEncoder {
        self.command_encoder.get_or_insert_with(|| {
            self.render_device
                .create_command_encoder(&wgpu::CommandEncoderDescriptor::default())
        })
    }

    /// Creates a new [`TrackedRenderPass`] for the context,
    /// configured using the provided `descriptor`.
    pub fn begin_tracked_render_pass<'a>(
        &'a mut self,
        descriptor: RenderPassDescriptor<'a, '_>,
    ) -> TrackedRenderPass<'a> {
        // Cannot use command_encoder() as we need to split the borrow on self
        let command_encoder = self.command_encoder.get_or_insert_with(|| {
            self.render_device
                .create_command_encoder(&wgpu::CommandEncoderDescriptor::default())
        });

        let render_pass = command_encoder.begin_render_pass(&descriptor);
        TrackedRenderPass::new(&self.render_device, render_pass)
    }

    /// Append a [`CommandBuffer`] to the command buffer queue.
    ///
    /// If present, this will flush the currently unflushed [`CommandEncoder`]
    /// into a [`CommandBuffer`] into the queue before appending the provided
    /// buffer.
    pub fn add_command_buffer(&mut self, command_buffer: CommandBuffer) {
        self.flush_encoder();

        self.command_buffer_queue
            .push(QueuedCommandBuffer::Ready(command_buffer));
    }

    /// Append a function that will generate a [`CommandBuffer`] to the
    /// command buffer queue, to be ran later.
    ///
    /// If present, this will flush the currently unflushed [`CommandEncoder`]
    /// into a [`CommandBuffer`] into the queue before appending the provided
    /// buffer.
    pub fn add_command_buffer_generation_task(
        &mut self,
        task: impl FnOnce(RenderDevice) -> CommandBuffer + 'w + Send,
    ) {
        self.flush_encoder();

        self.command_buffer_queue
            .push(QueuedCommandBuffer::Task(Box::new(task)));
    }

<<<<<<< HEAD
    /// Finalizes the queue and returns the queue of [`CommandBuffer`]s.
    pub fn finish(
        mut self,
    ) -> (
        Vec<CommandBuffer>,
        RenderDevice,
        Option<DiagnosticsRecorder>,
    ) {
        let command_encoder = self.command_encoder.get_or_insert_with(|| {
            self.render_device
                .create_command_encoder(&wgpu::CommandEncoderDescriptor::default())
        });

        let mut diagnostics_recorder = self.diagnostics_recorder.map(|v| {
            Arc::try_unwrap(v)
                .ok()
                .expect("diagnostic recorder shouldn't be held longer than necessary")
        });

        if let Some(recorder) = &mut diagnostics_recorder {
            recorder.resolve(command_encoder);
        }

        if let Some(encoder) = self.command_encoder.take() {
            self.command_buffers.push(encoder.finish());
        }

        (
            self.command_buffers,
            self.render_device,
            diagnostics_recorder,
        )
=======
    /// Finalizes and returns the queue of [`CommandBuffer`]s.
    ///
    /// This function will wait until all command buffer generation tasks are complete
    /// by running them in parallel (where supported).
    pub fn finish(mut self) -> Vec<CommandBuffer> {
        self.flush_encoder();

        let mut command_buffers = Vec::with_capacity(self.command_buffer_queue.len());
        let mut task_based_command_buffers = ComputeTaskPool::get().scope(|task_pool| {
            for (i, queued_command_buffer) in self.command_buffer_queue.into_iter().enumerate() {
                match queued_command_buffer {
                    QueuedCommandBuffer::Ready(command_buffer) => {
                        command_buffers.push((i, command_buffer));
                    }
                    QueuedCommandBuffer::Task(command_buffer_generation_task) => {
                        let render_device = self.render_device.clone();
                        if self.force_serial {
                            command_buffers
                                .push((i, command_buffer_generation_task(render_device)));
                        } else {
                            task_pool.spawn(async move {
                                (i, command_buffer_generation_task(render_device))
                            });
                        }
                    }
                }
            }
        });
        command_buffers.append(&mut task_based_command_buffers);
        command_buffers.sort_unstable_by_key(|(i, _)| *i);
        command_buffers.into_iter().map(|(_, cb)| cb).collect()
>>>>>>> bacd5e87
    }

    fn flush_encoder(&mut self) {
        if let Some(encoder) = self.command_encoder.take() {
            self.command_buffer_queue
                .push(QueuedCommandBuffer::Ready(encoder.finish()));
        }
    }
}

enum QueuedCommandBuffer<'w> {
    Ready(CommandBuffer),
    Task(Box<dyn FnOnce(RenderDevice) -> CommandBuffer + 'w + Send>),
}<|MERGE_RESOLUTION|>--- conflicted
+++ resolved
@@ -315,30 +315,18 @@
 pub struct RenderContext<'w> {
     render_device: RenderDevice,
     command_encoder: Option<CommandEncoder>,
-<<<<<<< HEAD
-    command_buffers: Vec<CommandBuffer>,
-    // Stored in an Arc so that the recorder returned from `diagnostic_recorder` won't borrow self
-    diagnostics_recorder: Option<Arc<DiagnosticsRecorder>>,
-=======
     command_buffer_queue: Vec<QueuedCommandBuffer<'w>>,
     force_serial: bool,
->>>>>>> bacd5e87
+    diagnostics_recorder: Option<Arc<DiagnosticsRecorder>>,
 }
 
 impl<'w> RenderContext<'w> {
     /// Creates a new [`RenderContext`] from a [`RenderDevice`].
-<<<<<<< HEAD
     pub fn new(
         render_device: RenderDevice,
+        adapter_info: AdapterInfo,
         diagnostics_recorder: Option<DiagnosticsRecorder>,
     ) -> Self {
-        Self {
-            render_device,
-            command_encoder: None,
-            command_buffers: Vec::new(),
-            diagnostics_recorder: diagnostics_recorder.map(Arc::new),
-=======
-    pub fn new(render_device: RenderDevice, adapter_info: AdapterInfo) -> Self {
         // HACK: Parallel command encoding is currently bugged on AMD + Windows + Vulkan with wgpu 0.19.1
         #[cfg(target_os = "windows")]
         let force_serial =
@@ -354,7 +342,7 @@
             command_encoder: None,
             command_buffer_queue: Vec::new(),
             force_serial,
->>>>>>> bacd5e87
+            diagnostics_recorder: diagnostics_recorder.map(Arc::new),
         }
     }
 
@@ -421,8 +409,10 @@
             .push(QueuedCommandBuffer::Task(Box::new(task)));
     }
 
-<<<<<<< HEAD
-    /// Finalizes the queue and returns the queue of [`CommandBuffer`]s.
+    /// Finalizes and returns the queue of [`CommandBuffer`]s.
+    ///
+    /// This function will wait until all command buffer generation tasks are complete
+    /// by running them in parallel (where supported).
     pub fn finish(
         mut self,
     ) -> (
@@ -430,36 +420,6 @@
         RenderDevice,
         Option<DiagnosticsRecorder>,
     ) {
-        let command_encoder = self.command_encoder.get_or_insert_with(|| {
-            self.render_device
-                .create_command_encoder(&wgpu::CommandEncoderDescriptor::default())
-        });
-
-        let mut diagnostics_recorder = self.diagnostics_recorder.map(|v| {
-            Arc::try_unwrap(v)
-                .ok()
-                .expect("diagnostic recorder shouldn't be held longer than necessary")
-        });
-
-        if let Some(recorder) = &mut diagnostics_recorder {
-            recorder.resolve(command_encoder);
-        }
-
-        if let Some(encoder) = self.command_encoder.take() {
-            self.command_buffers.push(encoder.finish());
-        }
-
-        (
-            self.command_buffers,
-            self.render_device,
-            diagnostics_recorder,
-        )
-=======
-    /// Finalizes and returns the queue of [`CommandBuffer`]s.
-    ///
-    /// This function will wait until all command buffer generation tasks are complete
-    /// by running them in parallel (where supported).
-    pub fn finish(mut self) -> Vec<CommandBuffer> {
         self.flush_encoder();
 
         let mut command_buffers = Vec::with_capacity(self.command_buffer_queue.len());
@@ -483,10 +443,30 @@
                 }
             }
         });
+
         command_buffers.append(&mut task_based_command_buffers);
         command_buffers.sort_unstable_by_key(|(i, _)| *i);
-        command_buffers.into_iter().map(|(_, cb)| cb).collect()
->>>>>>> bacd5e87
+
+        let mut command_buffers = command_buffers
+            .into_iter()
+            .map(|(_, cb)| cb)
+            .collect::<Vec<CommandBuffer>>();
+
+        let mut diagnostics_recorder = self.diagnostics_recorder.take().map(|v| {
+            Arc::try_unwrap(v)
+                .ok()
+                .expect("diagnostic recorder shouldn't be held longer than necessary")
+        });
+
+        if let Some(recorder) = &mut diagnostics_recorder {
+            let mut command_encoder = self
+                .render_device
+                .create_command_encoder(&wgpu::CommandEncoderDescriptor::default());
+            recorder.resolve(&mut command_encoder);
+            command_buffers.push(command_encoder.finish());
+        }
+
+        (command_buffers, self.render_device, diagnostics_recorder)
     }
 
     fn flush_encoder(&mut self) {
