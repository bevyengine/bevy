--- conflicted
+++ resolved
@@ -271,11 +271,6 @@
         )
         .await
         .unwrap();
-<<<<<<< HEAD
-=======
-
-    let device = Arc::new(device);
->>>>>>> 92ba6224
     let queue = Arc::new(queue);
     let adapter = Arc::new(adapter);
     let mut available_texture_formats = Vec::new();
