--- conflicted
+++ resolved
@@ -58,12 +58,7 @@
 /// [`LightPlugin`]: crate::LightPlugin
 #[derive(Resource, Clone, Debug, Reflect)]
 #[reflect(Resource, Debug, Default, Clone)]
-<<<<<<< HEAD
-#[require(Camera)]
-pub struct AmbientLight {
-=======
 pub struct GlobalAmbientLight {
->>>>>>> 8253eabe
     pub color: Color,
 
     /// A direct scale factor multiplied with `color` before being passed to the shader.
