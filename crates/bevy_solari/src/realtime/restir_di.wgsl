// https://intro-to-restir.cwyman.org/presentations/2023ReSTIR_Course_Notes.pdf
// https://d1qx31qr3h6wln.cloudfront.net/publications/ReSTIR%20GI.pdf

#import bevy_core_pipeline::tonemapping::tonemapping_luminance as luminance
#import bevy_pbr::pbr_deferred_types::unpack_24bit_normal
#import bevy_pbr::prepass_bindings::PreviousViewUniforms
#import bevy_pbr::rgb9e5::rgb9e5_to_vec3_
#import bevy_pbr::utils::{rand_f, rand_range_u, octahedral_decode, sample_disk}
#import bevy_render::maths::PI
#import bevy_render::view::View
#import bevy_solari::presample_light_tiles::{ResolvedLightSamplePacked, unpack_resolved_light_sample}
#import bevy_solari::sampling::{LightSample, calculate_resolved_light_contribution, resolve_and_calculate_light_contribution, resolve_light_sample, trace_light_visibility}
#import bevy_solari::scene_bindings::{light_sources, previous_frame_light_id_translations, LIGHT_NOT_PRESENT_THIS_FRAME}

@group(1) @binding(0) var view_output: texture_storage_2d<rgba16float, read_write>;
@group(1) @binding(1) var<storage, read_write> light_tile_samples: array<LightSample>;
@group(1) @binding(2) var<storage, read_write> light_tile_resolved_samples: array<ResolvedLightSamplePacked>;
@group(1) @binding(3) var di_reservoirs_a: texture_storage_2d<rgba32uint, read_write>;
@group(1) @binding(4) var di_reservoirs_b: texture_storage_2d<rgba32uint, read_write>;
@group(1) @binding(7) var gbuffer: texture_2d<u32>;
@group(1) @binding(8) var depth_buffer: texture_depth_2d;
@group(1) @binding(9) var motion_vectors: texture_2d<f32>;
@group(1) @binding(10) var previous_gbuffer: texture_2d<u32>;
@group(1) @binding(11) var previous_depth_buffer: texture_depth_2d;
@group(1) @binding(12) var<uniform> view: View;
@group(1) @binding(13) var<uniform> previous_view: PreviousViewUniforms;
struct PushConstants { frame_index: u32, reset: u32 }
var<push_constant> constants: PushConstants;

const INITIAL_SAMPLES = 32u;
const SPATIAL_REUSE_RADIUS_PIXELS = 30.0;
const CONFIDENCE_WEIGHT_CAP = 20.0;

const NULL_RESERVOIR_SAMPLE = 0xFFFFFFFFu;

@compute @workgroup_size(8, 8, 1)
fn initial_and_temporal(@builtin(workgroup_id) workgroup_id: vec3<u32>, @builtin(global_invocation_id) global_id: vec3<u32>) {
    if any(global_id.xy >= vec2u(view.main_pass_viewport.zw)) { return; }

    let pixel_index = global_id.x + global_id.y * u32(view.main_pass_viewport.z);
    var rng = pixel_index + constants.frame_index;

    let depth = textureLoad(depth_buffer, global_id.xy, 0);
    if depth == 0.0 {
        store_reservoir_b(global_id.xy, empty_reservoir());
        return;
    }
    let gpixel = textureLoad(gbuffer, global_id.xy, 0);
    let world_position = reconstruct_world_position(global_id.xy, depth);
    let world_normal = octahedral_decode(unpack_24bit_normal(gpixel.a));
    let base_color = pow(unpack4x8unorm(gpixel.r).rgb, vec3(2.2));
    let diffuse_brdf = base_color / PI;

    let initial_reservoir = generate_initial_reservoir(world_position, world_normal, diffuse_brdf, workgroup_id.xy, &rng);
    let temporal_reservoir = load_temporal_reservoir(global_id.xy, depth, world_position, world_normal);
    let merge_result = merge_reservoirs(initial_reservoir, temporal_reservoir, world_position, world_normal, diffuse_brdf, &rng);

    store_reservoir_b(global_id.xy, merge_result.merged_reservoir);
}

@compute @workgroup_size(8, 8, 1)
fn spatial_and_shade(@builtin(global_invocation_id) global_id: vec3<u32>) {
    if any(global_id.xy >= vec2u(view.main_pass_viewport.zw)) { return; }

    let pixel_index = global_id.x + global_id.y * u32(view.main_pass_viewport.z);
    var rng = pixel_index + constants.frame_index;

    let depth = textureLoad(depth_buffer, global_id.xy, 0);
    if depth == 0.0 {
        store_reservoir_a(global_id.xy, empty_reservoir());
        textureStore(view_output, global_id.xy, vec4(vec3(0.0), 1.0));
        return;
    }
    let gpixel = textureLoad(gbuffer, global_id.xy, 0);
    let world_position = reconstruct_world_position(global_id.xy, depth);
    let world_normal = octahedral_decode(unpack_24bit_normal(gpixel.a));
    let base_color = pow(unpack4x8unorm(gpixel.r).rgb, vec3(2.2));
    let diffuse_brdf = base_color / PI;
    let emissive = rgb9e5_to_vec3_(gpixel.g);

    let input_reservoir = load_reservoir_b(global_id.xy);
    let spatial_reservoir = load_spatial_reservoir(global_id.xy, depth, world_position, world_normal, &rng);
    let merge_result = merge_reservoirs(input_reservoir, spatial_reservoir, world_position, world_normal, diffuse_brdf, &rng);
    let combined_reservoir = merge_result.merged_reservoir;

    store_reservoir_a(global_id.xy, combined_reservoir);

    var pixel_color = merge_result.selected_sample_radiance * combined_reservoir.unbiased_contribution_weight;
    pixel_color *= view.exposure;
    pixel_color *= diffuse_brdf;
    pixel_color += emissive;
    textureStore(view_output, global_id.xy, vec4(pixel_color, 1.0));
}

fn generate_initial_reservoir(world_position: vec3<f32>, world_normal: vec3<f32>, diffuse_brdf: vec3<f32>, workgroup_id: vec2<u32>, rng: ptr<function, u32>) -> Reservoir {
    var workgroup_rng = (workgroup_id.x * 5782582u) + workgroup_id.y;
    let light_tile_start = rand_range_u(128u, &workgroup_rng) * 1024u;

    var reservoir = empty_reservoir();
    var weight_sum = 0.0;
    let mis_weight = 1.0 / f32(INITIAL_SAMPLES);

    var reservoir_target_function = 0.0;
    var light_sample_world_position = vec4(0.0);
    var selected_tile_sample = 0u;
    for (var i = 0u; i < INITIAL_SAMPLES; i++) {
        let tile_sample = light_tile_start + rand_range_u(1024u, rng);
        let resolved_light_sample = unpack_resolved_light_sample(light_tile_resolved_samples[tile_sample], view.exposure);
        let light_contribution = calculate_resolved_light_contribution(resolved_light_sample, world_position, world_normal);

        let target_function = luminance(light_contribution.radiance * diffuse_brdf);
        let resampling_weight = mis_weight * (target_function * light_contribution.inverse_pdf);

        weight_sum += resampling_weight;

        if rand_f(rng) < resampling_weight / weight_sum {
            reservoir_target_function = target_function;
            light_sample_world_position = resolved_light_sample.world_position;
            selected_tile_sample = tile_sample;
        }
    }

    if reservoir_target_function != 0.0 {
        reservoir.sample = light_tile_samples[selected_tile_sample];
    }

    if reservoir_valid(reservoir) {
        let inverse_target_function = select(0.0, 1.0 / reservoir_target_function, reservoir_target_function > 0.0);
        reservoir.unbiased_contribution_weight = weight_sum * inverse_target_function;

        reservoir.unbiased_contribution_weight *= trace_light_visibility(world_position, light_sample_world_position);
    }

    reservoir.confidence_weight = 1.0;
    return reservoir;
}

fn load_temporal_reservoir(pixel_id: vec2<u32>, depth: f32, world_position: vec3<f32>, world_normal: vec3<f32>) -> Reservoir {
    let motion_vector = textureLoad(motion_vectors, pixel_id, 0).xy;
    let temporal_pixel_id_float = round(vec2<f32>(pixel_id) - (motion_vector * view.main_pass_viewport.zw));
    let temporal_pixel_id = vec2<u32>(temporal_pixel_id_float);

    // Check if the current pixel was off screen during the previous frame (current pixel is newly visible),
    // or if all temporal history should assumed to be invalid
    if any(temporal_pixel_id_float < vec2(0.0)) || any(temporal_pixel_id_float >= view.main_pass_viewport.zw) || bool(constants.reset) {
        return empty_reservoir();
    }

    // Check if the pixel features have changed heavily between the current and previous frame
    let temporal_depth = textureLoad(previous_depth_buffer, temporal_pixel_id, 0);
    let temporal_gpixel = textureLoad(previous_gbuffer, temporal_pixel_id, 0);
    let temporal_world_position = reconstruct_previous_world_position(temporal_pixel_id, temporal_depth);
    let temporal_world_normal = octahedral_decode(unpack_24bit_normal(temporal_gpixel.a));
    if pixel_dissimilar(depth, world_position, temporal_world_position, world_normal, temporal_world_normal) {
        return empty_reservoir();
    }

<<<<<<< HEAD
    var temporal_reservoir = load_reservoir_a(temporal_pixel_id);
=======
    let temporal_pixel_index = temporal_pixel_id.x + temporal_pixel_id.y * u32(view.main_pass_viewport.z);
    var temporal_reservoir = di_reservoirs_a[temporal_pixel_index];
>>>>>>> 40b69403

    // Check if the light selected in the previous frame no longer exists in the current frame (e.g. entity despawned)
    let previous_light_id = temporal_reservoir.sample.light_id >> 16u;
    let triangle_id = temporal_reservoir.sample.light_id & 0xFFFFu;
    let light_id = previous_frame_light_id_translations[previous_light_id];
    if light_id == LIGHT_NOT_PRESENT_THIS_FRAME {
        return empty_reservoir();
    }
    temporal_reservoir.sample.light_id = (light_id << 16u) | triangle_id;

    temporal_reservoir.confidence_weight = min(temporal_reservoir.confidence_weight, CONFIDENCE_WEIGHT_CAP);

    return temporal_reservoir;
}

fn load_spatial_reservoir(pixel_id: vec2<u32>, depth: f32, world_position: vec3<f32>, world_normal: vec3<f32>, rng: ptr<function, u32>) -> Reservoir {
    let spatial_pixel_id = get_neighbor_pixel_id(pixel_id, rng);

    let spatial_depth = textureLoad(depth_buffer, spatial_pixel_id, 0);
    let spatial_gpixel = textureLoad(gbuffer, spatial_pixel_id, 0);
    let spatial_world_position = reconstruct_world_position(spatial_pixel_id, spatial_depth);
    let spatial_world_normal = octahedral_decode(unpack_24bit_normal(spatial_gpixel.a));
    if pixel_dissimilar(depth, world_position, spatial_world_position, world_normal, spatial_world_normal) {
        return empty_reservoir();
    }

<<<<<<< HEAD
    var spatial_reservoir = load_reservoir_b(spatial_pixel_id);
=======
    let spatial_pixel_index = spatial_pixel_id.x + spatial_pixel_id.y * u32(view.main_pass_viewport.z);
    var spatial_reservoir = di_reservoirs_b[spatial_pixel_index];
>>>>>>> 40b69403

    if reservoir_valid(spatial_reservoir) {
        let resolved_light_sample = resolve_light_sample(spatial_reservoir.sample, light_sources[spatial_reservoir.sample.light_id >> 16u]);
        spatial_reservoir.unbiased_contribution_weight *= trace_light_visibility(world_position, resolved_light_sample.world_position);
    }

    return spatial_reservoir;
}

fn get_neighbor_pixel_id(center_pixel_id: vec2<u32>, rng: ptr<function, u32>) -> vec2<u32> {
    var spatial_id = vec2<f32>(center_pixel_id) + sample_disk(SPATIAL_REUSE_RADIUS_PIXELS, rng);
    spatial_id = clamp(spatial_id, vec2(0.0), view.main_pass_viewport.zw - 1.0);
    return vec2<u32>(spatial_id);
}

fn reconstruct_world_position(pixel_id: vec2<u32>, depth: f32) -> vec3<f32> {
    let uv = (vec2<f32>(pixel_id) + 0.5) / view.main_pass_viewport.zw;
    let xy_ndc = (uv - vec2(0.5)) * vec2(2.0, -2.0);
    let world_pos = view.world_from_clip * vec4(xy_ndc, depth, 1.0);
    return world_pos.xyz / world_pos.w;
}

fn reconstruct_previous_world_position(pixel_id: vec2<u32>, depth: f32) -> vec3<f32> {
    let uv = (vec2<f32>(pixel_id) + 0.5) / view.main_pass_viewport.zw;
    let xy_ndc = (uv - vec2(0.5)) * vec2(2.0, -2.0);
    let world_pos = previous_view.world_from_clip * vec4(xy_ndc, depth, 1.0);
    return world_pos.xyz / world_pos.w;
}

// Reject if tangent plane difference difference more than 0.3% or angle between normals more than 25 degrees
fn pixel_dissimilar(depth: f32, world_position: vec3<f32>, other_world_position: vec3<f32>, normal: vec3<f32>, other_normal: vec3<f32>) -> bool {
    // https://developer.download.nvidia.com/video/gputechconf/gtc/2020/presentations/s22699-fast-denoising-with-self-stabilizing-recurrent-blurs.pdf#page=45
    let tangent_plane_distance = abs(dot(normal, other_world_position - world_position));
    let view_z = -depth_ndc_to_view_z(depth);

    return tangent_plane_distance / view_z > 0.003 || dot(normal, other_normal) < 0.906;
}

fn depth_ndc_to_view_z(ndc_depth: f32) -> f32 {
#ifdef VIEW_PROJECTION_PERSPECTIVE
    return -view.clip_from_view[3][2]() / ndc_depth;
#else ifdef VIEW_PROJECTION_ORTHOGRAPHIC
    return -(view.clip_from_view[3][2] - ndc_depth) / view.clip_from_view[2][2];
#else
    let view_pos = view.view_from_clip * vec4(0.0, 0.0, ndc_depth, 1.0);
    return view_pos.z / view_pos.w;
#endif
}

struct Reservoir {
    sample: LightSample,
    confidence_weight: f32,
    unbiased_contribution_weight: f32,
}

fn empty_reservoir() -> Reservoir {
    return Reservoir(
        LightSample(NULL_RESERVOIR_SAMPLE, 0u),
        0.0,
        0.0,
    );
}

fn reservoir_valid(reservoir: Reservoir) -> bool {
    return reservoir.sample.light_id != NULL_RESERVOIR_SAMPLE;
}

fn pack_reservoir(reservoir: Reservoir) -> vec4<u32> {
    let weights = bitcast<vec2<u32>>(vec2<f32>(reservoir.confidence_weight, reservoir.unbiased_contribution_weight));
    return vec4<u32>(reservoir.sample.light_id, reservoir.sample.seed, weights);
}

fn store_reservoir_a(pixel: vec2<u32>, reservoir: Reservoir) {
    textureStore(di_reservoirs_a, pixel, pack_reservoir(reservoir));
}

fn store_reservoir_b(pixel: vec2<u32>, reservoir: Reservoir) {
    textureStore(di_reservoirs_b, pixel, pack_reservoir(reservoir));
}

fn unpack_reservoir(packed: vec4<u32>) -> Reservoir {
    let weights = bitcast<vec2<f32>>(packed.zw);
    return Reservoir(LightSample(packed.x, packed.y), weights.x, weights.y);
}

fn load_reservoir_a(pixel: vec2<u32>) -> Reservoir {
    return unpack_reservoir(textureLoad(di_reservoirs_a, pixel));
}

fn load_reservoir_b(pixel: vec2<u32>) -> Reservoir {
    return unpack_reservoir(textureLoad(di_reservoirs_b, pixel));
}

struct ReservoirMergeResult {
    merged_reservoir: Reservoir,
    selected_sample_radiance: vec3<f32>,
}

fn merge_reservoirs(
    canonical_reservoir: Reservoir,
    other_reservoir: Reservoir,
    world_position: vec3<f32>,
    world_normal: vec3<f32>,
    diffuse_brdf: vec3<f32>,
    rng: ptr<function, u32>,
) -> ReservoirMergeResult {
    let mis_weight_denominator = 1.0 / (canonical_reservoir.confidence_weight + other_reservoir.confidence_weight);

    let canonical_mis_weight = canonical_reservoir.confidence_weight * mis_weight_denominator;
    let canonical_target_function = reservoir_target_function(canonical_reservoir, world_position, world_normal, diffuse_brdf);
    let canonical_resampling_weight = canonical_mis_weight * (canonical_target_function.a * canonical_reservoir.unbiased_contribution_weight);

    let other_mis_weight = other_reservoir.confidence_weight * mis_weight_denominator;
    let other_target_function = reservoir_target_function(other_reservoir, world_position, world_normal, diffuse_brdf);
    let other_resampling_weight = other_mis_weight * (other_target_function.a * other_reservoir.unbiased_contribution_weight);

    let weight_sum = canonical_resampling_weight + other_resampling_weight;

    var combined_reservoir = empty_reservoir();
    combined_reservoir.confidence_weight = canonical_reservoir.confidence_weight + other_reservoir.confidence_weight;

    if rand_f(rng) < other_resampling_weight / weight_sum {
        combined_reservoir.sample = other_reservoir.sample;

        let inverse_target_function = select(0.0, 1.0 / other_target_function.a, other_target_function.a > 0.0);
        combined_reservoir.unbiased_contribution_weight = weight_sum * inverse_target_function;

        return ReservoirMergeResult(combined_reservoir, other_target_function.rgb);
    } else {
        combined_reservoir.sample = canonical_reservoir.sample;

        let inverse_target_function = select(0.0, 1.0 / canonical_target_function.a, canonical_target_function.a > 0.0);
        combined_reservoir.unbiased_contribution_weight = weight_sum * inverse_target_function;

        return ReservoirMergeResult(combined_reservoir, canonical_target_function.rgb);
    }
}

// TODO: Have input take ResolvedLightSample instead of reservoir.light_sample
fn reservoir_target_function(reservoir: Reservoir, world_position: vec3<f32>, world_normal: vec3<f32>, diffuse_brdf: vec3<f32>) -> vec4<f32> {
    if !reservoir_valid(reservoir) { return vec4(0.0); }
    let light_contribution = resolve_and_calculate_light_contribution(reservoir.sample, world_position, world_normal).radiance;
    let target_function = luminance(light_contribution * diffuse_brdf);
    return vec4(light_contribution, target_function);
}<|MERGE_RESOLUTION|>--- conflicted
+++ resolved
@@ -155,12 +155,7 @@
         return empty_reservoir();
     }
 
-<<<<<<< HEAD
     var temporal_reservoir = load_reservoir_a(temporal_pixel_id);
-=======
-    let temporal_pixel_index = temporal_pixel_id.x + temporal_pixel_id.y * u32(view.main_pass_viewport.z);
-    var temporal_reservoir = di_reservoirs_a[temporal_pixel_index];
->>>>>>> 40b69403
 
     // Check if the light selected in the previous frame no longer exists in the current frame (e.g. entity despawned)
     let previous_light_id = temporal_reservoir.sample.light_id >> 16u;
@@ -187,12 +182,7 @@
         return empty_reservoir();
     }
 
-<<<<<<< HEAD
     var spatial_reservoir = load_reservoir_b(spatial_pixel_id);
-=======
-    let spatial_pixel_index = spatial_pixel_id.x + spatial_pixel_id.y * u32(view.main_pass_viewport.z);
-    var spatial_reservoir = di_reservoirs_b[spatial_pixel_index];
->>>>>>> 40b69403
 
     if reservoir_valid(spatial_reservoir) {
         let resolved_light_sample = resolve_light_sample(spatial_reservoir.sample, light_sources[spatial_reservoir.sample.light_id >> 16u]);
