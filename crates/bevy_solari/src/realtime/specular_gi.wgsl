--- conflicted
+++ resolved
@@ -79,18 +79,12 @@
         let ray_hit = resolve_ray_hit_full(ray);
         let wo = -wi;
 
-<<<<<<< HEAD
         // TODO: Account for ray_hit.material.emissive with MIS
-=======
-        // Add world cache contribution
-        let diffuse_brdf = ray_hit.material.base_color / PI;
-        radiance += throughput * diffuse_brdf * query_world_cache(ray_hit.world_position, ray_hit.geometric_world_normal, view.world_position, WORLD_CACHE_CELL_LIFETIME, rng);
->>>>>>> afae1c09
 
         if ray_hit.material.roughness > 0.1 && i != 0u {
             // Surface is very rough, terminate path in the world cache
             let diffuse_brdf = ray_hit.material.base_color / PI;
-            radiance += throughput * diffuse_brdf * query_world_cache(ray_hit.world_position, ray_hit.geometric_world_normal, view.world_position, rng);
+            radiance += throughput * diffuse_brdf * query_world_cache(ray_hit.world_position, ray_hit.geometric_world_normal, view.world_position, WORLD_CACHE_CELL_LIFETIME, rng);
             break;
         } else {
             // Sample direct lighting
