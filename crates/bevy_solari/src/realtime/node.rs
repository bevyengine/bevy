use super::{prepare::SolariLightingResources, SolariLighting};
use crate::scene::RaytracingSceneBindings;
use bevy_asset::load_embedded_asset;
use bevy_core_pipeline::prepass::{
    PreviousViewData, PreviousViewUniformOffset, PreviousViewUniforms, ViewPrepassTextures,
};
use bevy_diagnostic::FrameCount;
use bevy_ecs::{
    query::QueryItem,
    world::{FromWorld, World},
};
use bevy_image::ToExtents;
use bevy_render::{
    camera::ExtractedCamera,
    diagnostic::RecordDiagnostics,
    render_graph::{NodeRunError, RenderGraphContext, ViewNode},
    render_resource::{
        binding_types::{
            storage_buffer_sized, texture_2d, texture_depth_2d, texture_storage_2d, uniform_buffer,
        },
        BindGroupEntries, BindGroupLayout, BindGroupLayoutEntries, CachedComputePipelineId,
        ComputePassDescriptor, ComputePipelineDescriptor, PipelineCache, PushConstantRange,
        ShaderStages, StorageTextureAccess, TextureSampleType,
    },
    renderer::{RenderContext, RenderDevice},
    view::{ViewTarget, ViewUniform, ViewUniformOffset, ViewUniforms},
};
use bevy_utils::default;

pub mod graph {
    use bevy_render::render_graph::RenderLabel;

    #[derive(Debug, Hash, PartialEq, Eq, Clone, RenderLabel)]
    pub struct SolariLightingNode;
}

pub struct SolariLightingNode {
    bind_group_layout: BindGroupLayout,
    di_initial_and_temporal_pipeline: CachedComputePipelineId,
    di_spatial_and_shade_pipeline: CachedComputePipelineId,
    gi_initial_and_temporal_pipeline: CachedComputePipelineId,
    gi_spatial_and_shade_pipeline: CachedComputePipelineId,
}

impl ViewNode for SolariLightingNode {
    type ViewQuery = (
        &'static SolariLighting,
        &'static SolariLightingResources,
        &'static ExtractedCamera,
        &'static ViewTarget,
        &'static ViewPrepassTextures,
        &'static ViewUniformOffset,
        &'static PreviousViewUniformOffset,
    );

    fn run(
        &self,
        _graph: &mut RenderGraphContext,
        render_context: &mut RenderContext,
        (
            solari_lighting,
            solari_lighting_resources,
            camera,
            view_target,
            view_prepass_textures,
            view_uniform_offset,
            previous_view_uniform_offset,
        ): QueryItem<Self::ViewQuery>,
        world: &World,
    ) -> Result<(), NodeRunError> {
        let pipeline_cache = world.resource::<PipelineCache>();
        let scene_bindings = world.resource::<RaytracingSceneBindings>();
        let view_uniforms = world.resource::<ViewUniforms>();
        let previous_view_uniforms = world.resource::<PreviousViewUniforms>();
        let frame_count = world.resource::<FrameCount>();
        let (
            Some(di_initial_and_temporal_pipeline),
            Some(di_spatial_and_shade_pipeline),
            Some(gi_initial_and_temporal_pipeline),
            Some(gi_spatial_and_shade_pipeline),
            Some(scene_bindings),
            Some(viewport),
            Some(gbuffer),
            Some(depth_buffer),
            Some(motion_vectors),
            Some(view_uniforms),
            Some(previous_view_uniforms),
        ) = (
            pipeline_cache.get_compute_pipeline(self.di_initial_and_temporal_pipeline),
            pipeline_cache.get_compute_pipeline(self.di_spatial_and_shade_pipeline),
            pipeline_cache.get_compute_pipeline(self.gi_initial_and_temporal_pipeline),
            pipeline_cache.get_compute_pipeline(self.gi_spatial_and_shade_pipeline),
            &scene_bindings.bind_group,
            camera.physical_viewport_size,
            view_prepass_textures.deferred_view(),
            view_prepass_textures.depth_view(),
            view_prepass_textures.motion_vectors_view(),
            view_uniforms.uniforms.binding(),
            previous_view_uniforms.uniforms.binding(),
        )
        else {
            return Ok(());
        };

        let bind_group = render_context.render_device().create_bind_group(
            "solari_lighting_bind_group",
            &self.bind_group_layout,
            &BindGroupEntries::sequential((
                view_target.get_unsampled_color_attachment().view,
                solari_lighting_resources
                    .di_reservoirs_a
                    .as_entire_binding(),
                solari_lighting_resources
                    .di_reservoirs_b
                    .as_entire_binding(),
                solari_lighting_resources
                    .gi_reservoirs_a
                    .as_entire_binding(),
                solari_lighting_resources
                    .gi_reservoirs_b
                    .as_entire_binding(),
                gbuffer,
                depth_buffer,
                motion_vectors,
                &solari_lighting_resources.previous_gbuffer.1,
                &solari_lighting_resources.previous_depth.1,
                view_uniforms,
                previous_view_uniforms,
            )),
        );

        // Choice of number here is arbitrary
        let frame_index = frame_count.0.wrapping_mul(5782582);

        let diagnostics = render_context.diagnostic_recorder();
        let command_encoder = render_context.command_encoder();

        let mut pass = command_encoder.begin_compute_pass(&ComputePassDescriptor {
            label: Some("solari_lighting"),
            timestamp_writes: None,
        });
        let pass_span = diagnostics.pass_span(&mut pass, "solari_lighting");

        let dx = solari_lighting_resources.view_size.x.div_ceil(8);
        let dy = solari_lighting_resources.view_size.y.div_ceil(8);

        pass.set_bind_group(0, scene_bindings, &[]);
        pass.set_bind_group(
            1,
            &bind_group,
            &[
                view_uniform_offset.offset,
                previous_view_uniform_offset.offset,
            ],
        );

        pass.set_pipeline(di_initial_and_temporal_pipeline);
        pass.set_push_constants(
            0,
            bytemuck::cast_slice(&[frame_index, solari_lighting.reset as u32]),
        );
        pass.dispatch_workgroups(dx, dy, 1);

<<<<<<< HEAD
        pass.set_pipeline(spatial_and_shade_pipeline);
        pass.dispatch_workgroups(dx, dy, 1);
=======
        pass.set_pipeline(di_spatial_and_shade_pipeline);
        pass.dispatch_workgroups(viewport.x.div_ceil(8), viewport.y.div_ceil(8), 1);

        pass.set_pipeline(gi_initial_and_temporal_pipeline);
        pass.dispatch_workgroups(viewport.x.div_ceil(8), viewport.y.div_ceil(8), 1);

        pass.set_pipeline(gi_spatial_and_shade_pipeline);
        pass.dispatch_workgroups(viewport.x.div_ceil(8), viewport.y.div_ceil(8), 1);
>>>>>>> 2bddbdfd

        pass_span.end(&mut pass);
        drop(pass);

        // TODO: Remove these copies, and double buffer instead
        command_encoder.copy_texture_to_texture(
            view_prepass_textures
                .deferred
                .clone()
                .unwrap()
                .texture
                .texture
                .as_image_copy(),
            solari_lighting_resources.previous_gbuffer.0.as_image_copy(),
            viewport.to_extents(),
        );
        command_encoder.copy_texture_to_texture(
            view_prepass_textures
                .depth
                .clone()
                .unwrap()
                .texture
                .texture
                .as_image_copy(),
            solari_lighting_resources.previous_depth.0.as_image_copy(),
            viewport.to_extents(),
        );

        Ok(())
    }
}

impl FromWorld for SolariLightingNode {
    fn from_world(world: &mut World) -> Self {
        let render_device = world.resource::<RenderDevice>();
        let pipeline_cache = world.resource::<PipelineCache>();
        let scene_bindings = world.resource::<RaytracingSceneBindings>();

        let bind_group_layout = render_device.create_bind_group_layout(
            "solari_lighting_bind_group_layout",
            &BindGroupLayoutEntries::sequential(
                ShaderStages::COMPUTE,
                (
                    texture_storage_2d(
                        ViewTarget::TEXTURE_FORMAT_HDR,
                        StorageTextureAccess::ReadWrite,
                    ),
                    storage_buffer_sized(false, None),
                    storage_buffer_sized(false, None),
                    storage_buffer_sized(false, None),
                    storage_buffer_sized(false, None),
                    texture_2d(TextureSampleType::Uint),
                    texture_depth_2d(),
                    texture_2d(TextureSampleType::Float { filterable: true }),
                    texture_2d(TextureSampleType::Uint),
                    texture_depth_2d(),
                    uniform_buffer::<ViewUniform>(true),
                    uniform_buffer::<PreviousViewData>(true),
                ),
            ),
        );

        let di_initial_and_temporal_pipeline =
            pipeline_cache.queue_compute_pipeline(ComputePipelineDescriptor {
                label: Some("solari_lighting_di_initial_and_temporal_pipeline".into()),
                layout: vec![
                    scene_bindings.bind_group_layout.clone(),
                    bind_group_layout.clone(),
                ],
                push_constant_ranges: vec![PushConstantRange {
                    stages: ShaderStages::COMPUTE,
                    range: 0..8,
                }],
                shader: load_embedded_asset!(world, "restir_di.wgsl"),
                entry_point: Some("initial_and_temporal".into()),
                ..default()
            });

        let di_spatial_and_shade_pipeline =
            pipeline_cache.queue_compute_pipeline(ComputePipelineDescriptor {
                label: Some("solari_lighting_di_spatial_and_shade_pipeline".into()),
                layout: vec![
                    scene_bindings.bind_group_layout.clone(),
                    bind_group_layout.clone(),
                ],
                push_constant_ranges: vec![PushConstantRange {
                    stages: ShaderStages::COMPUTE,
                    range: 0..8,
                }],
                shader: load_embedded_asset!(world, "restir_di.wgsl"),
                entry_point: Some("spatial_and_shade".into()),
                ..default()
            });

        let gi_initial_and_temporal_pipeline =
            pipeline_cache.queue_compute_pipeline(ComputePipelineDescriptor {
                label: Some("solari_lighting_gi_initial_and_temporal_pipeline".into()),
                layout: vec![
                    scene_bindings.bind_group_layout.clone(),
                    bind_group_layout.clone(),
                ],
                push_constant_ranges: vec![PushConstantRange {
                    stages: ShaderStages::COMPUTE,
                    range: 0..8,
                }],
                shader: load_embedded_asset!(world, "restir_gi.wgsl"),
                shader_defs: vec![],
                entry_point: Some("initial_and_temporal".into()),
                zero_initialize_workgroup_memory: false,
            });

        let gi_spatial_and_shade_pipeline =
            pipeline_cache.queue_compute_pipeline(ComputePipelineDescriptor {
                label: Some("solari_lighting_gi_spatial_and_shade_pipeline".into()),
                layout: vec![
                    scene_bindings.bind_group_layout.clone(),
                    bind_group_layout.clone(),
                ],
                push_constant_ranges: vec![PushConstantRange {
                    stages: ShaderStages::COMPUTE,
                    range: 0..8,
                }],
                shader: load_embedded_asset!(world, "restir_gi.wgsl"),
                shader_defs: vec![],
                entry_point: Some("spatial_and_shade".into()),
                zero_initialize_workgroup_memory: false,
            });

        Self {
            bind_group_layout,
            di_initial_and_temporal_pipeline,
            di_spatial_and_shade_pipeline,
            gi_initial_and_temporal_pipeline,
            gi_spatial_and_shade_pipeline,
        }
    }
}<|MERGE_RESOLUTION|>--- conflicted
+++ resolved
@@ -161,19 +161,14 @@
         );
         pass.dispatch_workgroups(dx, dy, 1);
 
-<<<<<<< HEAD
-        pass.set_pipeline(spatial_and_shade_pipeline);
-        pass.dispatch_workgroups(dx, dy, 1);
-=======
         pass.set_pipeline(di_spatial_and_shade_pipeline);
-        pass.dispatch_workgroups(viewport.x.div_ceil(8), viewport.y.div_ceil(8), 1);
+        pass.dispatch_workgroups(dy, dy, 1);
 
         pass.set_pipeline(gi_initial_and_temporal_pipeline);
-        pass.dispatch_workgroups(viewport.x.div_ceil(8), viewport.y.div_ceil(8), 1);
+        pass.dispatch_workgroups(dy, dy, 1);
 
         pass.set_pipeline(gi_spatial_and_shade_pipeline);
-        pass.dispatch_workgroups(viewport.x.div_ceil(8), viewport.y.div_ceil(8), 1);
->>>>>>> 2bddbdfd
+        pass.dispatch_workgroups(dy, dy, 1);
 
         pass_span.end(&mut pass);
         drop(pass);
