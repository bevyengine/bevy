use super::{
    prepare::{SolariLightingResources, LIGHT_TILE_BLOCKS, WORLD_CACHE_SIZE},
    SolariLighting,
};
use crate::scene::RaytracingSceneBindings;
use bevy_asset::{load_embedded_asset, Handle};
use bevy_core_pipeline::prepass::{
    PreviousViewData, PreviousViewUniformOffset, PreviousViewUniforms, ViewPrepassTextures,
};
use bevy_diagnostic::FrameCount;
use bevy_ecs::{
    query::QueryItem,
    world::{FromWorld, World},
};
use bevy_image::ToExtents;
use bevy_render::{
    diagnostic::RecordDiagnostics,
    render_graph::{NodeRunError, RenderGraphContext, ViewNode},
    render_resource::{
        binding_types::{
            storage_buffer_sized, texture_2d, texture_depth_2d, texture_storage_2d, uniform_buffer,
        },
        BindGroupEntries, BindGroupLayout, BindGroupLayoutEntries, CachedComputePipelineId,
<<<<<<< HEAD
        ComputePassDescriptor, ComputePipelineDescriptor, PipelineCache, PushConstantRange, Shader,
        ShaderStages, StorageTextureAccess, TextureFormat, TextureSampleType,
=======
        ComputePassDescriptor, ComputePipelineDescriptor, PipelineCache, PushConstantRange,
        ShaderStages, StorageTextureAccess, TextureSampleType,
>>>>>>> 95f2a82b
    },
    renderer::{RenderContext, RenderDevice},
    view::{ViewTarget, ViewUniform, ViewUniformOffset, ViewUniforms},
};
use bevy_shader::{Shader, ShaderDefVal};
use bevy_utils::default;

pub mod graph {
    use bevy_render::render_graph::RenderLabel;

    #[derive(Debug, Hash, PartialEq, Eq, Clone, RenderLabel)]
    pub struct SolariLightingNode;
}

pub struct SolariLightingNode {
    bind_group_layout: BindGroupLayout,
    bind_group_layout_world_cache_active_cells_dispatch: BindGroupLayout,
    decay_world_cache_pipeline: CachedComputePipelineId,
    compact_world_cache_single_block_pipeline: CachedComputePipelineId,
    compact_world_cache_blocks_pipeline: CachedComputePipelineId,
    compact_world_cache_write_active_cells_pipeline: CachedComputePipelineId,
    sample_for_world_cache_pipeline: CachedComputePipelineId,
    blend_new_world_cache_samples_pipeline: CachedComputePipelineId,
    presample_light_tiles_pipeline: CachedComputePipelineId,
    di_initial_and_temporal_pipeline: CachedComputePipelineId,
    di_spatial_and_shade_pipeline: CachedComputePipelineId,
    gi_initial_and_temporal_pipeline: CachedComputePipelineId,
    gi_spatial_and_shade_pipeline: CachedComputePipelineId,
}

impl ViewNode for SolariLightingNode {
    type ViewQuery = (
        &'static SolariLighting,
        &'static SolariLightingResources,
        &'static ViewTarget,
        &'static ViewPrepassTextures,
        &'static ViewUniformOffset,
        &'static PreviousViewUniformOffset,
    );

    fn run(
        &self,
        _graph: &mut RenderGraphContext,
        render_context: &mut RenderContext,
        (
            solari_lighting,
            solari_lighting_resources,
            view_target,
            view_prepass_textures,
            view_uniform_offset,
            previous_view_uniform_offset,
        ): QueryItem<Self::ViewQuery>,
        world: &World,
    ) -> Result<(), NodeRunError> {
        let pipeline_cache = world.resource::<PipelineCache>();
        let scene_bindings = world.resource::<RaytracingSceneBindings>();
        let view_uniforms = world.resource::<ViewUniforms>();
        let previous_view_uniforms = world.resource::<PreviousViewUniforms>();
        let frame_count = world.resource::<FrameCount>();
        let (
            Some(decay_world_cache_pipeline),
            Some(compact_world_cache_single_block_pipeline),
            Some(compact_world_cache_blocks_pipeline),
            Some(compact_world_cache_write_active_cells_pipeline),
            Some(sample_for_world_cache_pipeline),
            Some(blend_new_world_cache_samples_pipeline),
            Some(presample_light_tiles_pipeline),
            Some(di_initial_and_temporal_pipeline),
            Some(di_spatial_and_shade_pipeline),
            Some(gi_initial_and_temporal_pipeline),
            Some(gi_spatial_and_shade_pipeline),
            Some(scene_bindings),
            Some(gbuffer),
            Some(depth_buffer),
            Some(motion_vectors),
            Some(view_uniforms),
            Some(previous_view_uniforms),
        ) = (
            pipeline_cache.get_compute_pipeline(self.decay_world_cache_pipeline),
            pipeline_cache.get_compute_pipeline(self.compact_world_cache_single_block_pipeline),
            pipeline_cache.get_compute_pipeline(self.compact_world_cache_blocks_pipeline),
            pipeline_cache
                .get_compute_pipeline(self.compact_world_cache_write_active_cells_pipeline),
            pipeline_cache.get_compute_pipeline(self.sample_for_world_cache_pipeline),
            pipeline_cache.get_compute_pipeline(self.blend_new_world_cache_samples_pipeline),
            pipeline_cache.get_compute_pipeline(self.presample_light_tiles_pipeline),
            pipeline_cache.get_compute_pipeline(self.di_initial_and_temporal_pipeline),
            pipeline_cache.get_compute_pipeline(self.di_spatial_and_shade_pipeline),
            pipeline_cache.get_compute_pipeline(self.gi_initial_and_temporal_pipeline),
            pipeline_cache.get_compute_pipeline(self.gi_spatial_and_shade_pipeline),
            &scene_bindings.bind_group,
            view_prepass_textures.deferred_view(),
            view_prepass_textures.depth_view(),
            view_prepass_textures.motion_vectors_view(),
            view_uniforms.uniforms.binding(),
            previous_view_uniforms.uniforms.binding(),
        )
        else {
            return Ok(());
        };

        let s = solari_lighting_resources;
        let bind_group = render_context.render_device().create_bind_group(
            "solari_lighting_bind_group",
            &self.bind_group_layout,
            &BindGroupEntries::sequential((
                view_target.get_unsampled_color_attachment().view,
<<<<<<< HEAD
                solari_lighting_resources
                    .light_tile_samples
                    .as_entire_binding(),
                solari_lighting_resources
                    .light_tile_resolved_samples
                    .as_entire_binding(),
                &solari_lighting_resources.di_reservoirs_a.1,
                &solari_lighting_resources.di_reservoirs_b.1,
                solari_lighting_resources
                    .gi_reservoirs_a
                    .as_entire_binding(),
                solari_lighting_resources
                    .gi_reservoirs_b
                    .as_entire_binding(),
=======
                s.light_tile_samples.as_entire_binding(),
                s.light_tile_resolved_samples.as_entire_binding(),
                s.di_reservoirs_a.as_entire_binding(),
                s.di_reservoirs_b.as_entire_binding(),
                s.gi_reservoirs_a.as_entire_binding(),
                s.gi_reservoirs_b.as_entire_binding(),
>>>>>>> 95f2a82b
                gbuffer,
                depth_buffer,
                motion_vectors,
                &s.previous_gbuffer.1,
                &s.previous_depth.1,
                view_uniforms,
                previous_view_uniforms,
                s.world_cache_checksums.as_entire_binding(),
                s.world_cache_life.as_entire_binding(),
                s.world_cache_radiance.as_entire_binding(),
                s.world_cache_geometry_data.as_entire_binding(),
                s.world_cache_active_cells_new_radiance.as_entire_binding(),
                s.world_cache_a.as_entire_binding(),
                s.world_cache_b.as_entire_binding(),
                s.world_cache_active_cell_indices.as_entire_binding(),
                s.world_cache_active_cells_count.as_entire_binding(),
            )),
        );
        let bind_group_world_cache_active_cells_dispatch =
            render_context.render_device().create_bind_group(
                "solari_lighting_bind_group_world_cache_active_cells_dispatch",
                &self.bind_group_layout_world_cache_active_cells_dispatch,
                &BindGroupEntries::single(s.world_cache_active_cells_dispatch.as_entire_binding()),
            );

        // Choice of number here is arbitrary
        let frame_index = frame_count.0.wrapping_mul(5782582);

        let diagnostics = render_context.diagnostic_recorder();
        let command_encoder = render_context.command_encoder();

        let mut pass = command_encoder.begin_compute_pass(&ComputePassDescriptor {
            label: Some("solari_lighting"),
            timestamp_writes: None,
        });
        let pass_span = diagnostics.pass_span(&mut pass, "solari_lighting");

        let dx = solari_lighting_resources.view_size.x.div_ceil(8);
        let dy = solari_lighting_resources.view_size.y.div_ceil(8);

        pass.set_bind_group(0, scene_bindings, &[]);
        pass.set_bind_group(
            1,
            &bind_group,
            &[
                view_uniform_offset.offset,
                previous_view_uniform_offset.offset,
            ],
        );
        pass.set_bind_group(2, &bind_group_world_cache_active_cells_dispatch, &[]);

        pass.set_pipeline(decay_world_cache_pipeline);
        pass.dispatch_workgroups((WORLD_CACHE_SIZE / 1024) as u32, 1, 1);

        pass.set_pipeline(compact_world_cache_single_block_pipeline);
        pass.dispatch_workgroups((WORLD_CACHE_SIZE / 1024) as u32, 1, 1);

        pass.set_pipeline(compact_world_cache_blocks_pipeline);
        pass.dispatch_workgroups(1, 1, 1);

        pass.set_pipeline(compact_world_cache_write_active_cells_pipeline);
        pass.dispatch_workgroups((WORLD_CACHE_SIZE / 1024) as u32, 1, 1);

        pass.set_bind_group(2, None, &[]);

        pass.set_pipeline(sample_for_world_cache_pipeline);
        pass.set_push_constants(
            0,
            bytemuck::cast_slice(&[frame_index, solari_lighting.reset as u32]),
        );
        pass.dispatch_workgroups_indirect(
            &solari_lighting_resources.world_cache_active_cells_dispatch,
            0,
        );

        pass.set_pipeline(blend_new_world_cache_samples_pipeline);
        pass.dispatch_workgroups_indirect(
            &solari_lighting_resources.world_cache_active_cells_dispatch,
            0,
        );

        pass.set_pipeline(presample_light_tiles_pipeline);
        pass.set_push_constants(
            0,
            bytemuck::cast_slice(&[frame_index, solari_lighting.reset as u32]),
        );
        pass.dispatch_workgroups(LIGHT_TILE_BLOCKS as u32, 1, 1);

        pass.set_pipeline(di_initial_and_temporal_pipeline);
        pass.set_push_constants(
            0,
            bytemuck::cast_slice(&[frame_index, solari_lighting.reset as u32]),
        );
        pass.dispatch_workgroups(dx, dy, 1);

        pass.set_pipeline(di_spatial_and_shade_pipeline);
        pass.set_push_constants(
            0,
            bytemuck::cast_slice(&[frame_index, solari_lighting.reset as u32]),
        );
        pass.dispatch_workgroups(dx, dy, 1);

        pass.set_pipeline(gi_initial_and_temporal_pipeline);
        pass.set_push_constants(
            0,
            bytemuck::cast_slice(&[frame_index, solari_lighting.reset as u32]),
        );
        pass.dispatch_workgroups(dx, dy, 1);

        pass.set_pipeline(gi_spatial_and_shade_pipeline);
        pass.set_push_constants(
            0,
            bytemuck::cast_slice(&[frame_index, solari_lighting.reset as u32]),
        );
        pass.dispatch_workgroups(dx, dy, 1);

        pass_span.end(&mut pass);
        drop(pass);

        // TODO: Remove these copies, and double buffer instead
        command_encoder.copy_texture_to_texture(
            view_prepass_textures
                .deferred
                .clone()
                .unwrap()
                .texture
                .texture
                .as_image_copy(),
            solari_lighting_resources.previous_gbuffer.0.as_image_copy(),
            solari_lighting_resources.view_size.to_extents(),
        );
        command_encoder.copy_texture_to_texture(
            view_prepass_textures
                .depth
                .clone()
                .unwrap()
                .texture
                .texture
                .as_image_copy(),
            solari_lighting_resources.previous_depth.0.as_image_copy(),
            solari_lighting_resources.view_size.to_extents(),
        );

        Ok(())
    }
}

impl FromWorld for SolariLightingNode {
    fn from_world(world: &mut World) -> Self {
        let render_device = world.resource::<RenderDevice>();
        let pipeline_cache = world.resource::<PipelineCache>();
        let scene_bindings = world.resource::<RaytracingSceneBindings>();

        let bind_group_layout = render_device.create_bind_group_layout(
            "solari_lighting_bind_group_layout",
            &BindGroupLayoutEntries::sequential(
                ShaderStages::COMPUTE,
                (
                    texture_storage_2d(
                        ViewTarget::TEXTURE_FORMAT_HDR,
                        StorageTextureAccess::ReadWrite,
                    ),
                    storage_buffer_sized(false, None),
                    storage_buffer_sized(false, None),
                    texture_storage_2d(TextureFormat::Rgba32Uint, StorageTextureAccess::ReadWrite),
                    texture_storage_2d(TextureFormat::Rgba32Uint, StorageTextureAccess::ReadWrite),
                    storage_buffer_sized(false, None),
                    storage_buffer_sized(false, None),
                    texture_2d(TextureSampleType::Uint),
                    texture_depth_2d(),
                    texture_2d(TextureSampleType::Float { filterable: true }),
                    texture_2d(TextureSampleType::Uint),
                    texture_depth_2d(),
                    uniform_buffer::<ViewUniform>(true),
                    uniform_buffer::<PreviousViewData>(true),
                    storage_buffer_sized(false, None),
                    storage_buffer_sized(false, None),
                    storage_buffer_sized(false, None),
                    storage_buffer_sized(false, None),
                    storage_buffer_sized(false, None),
                    storage_buffer_sized(false, None),
                    storage_buffer_sized(false, None),
                    storage_buffer_sized(false, None),
                    storage_buffer_sized(false, None),
                ),
            ),
        );

        let bind_group_layout_world_cache_active_cells_dispatch = render_device
            .create_bind_group_layout(
                "solari_lighting_bind_group_layout_world_cache_active_cells_dispatch",
                &BindGroupLayoutEntries::single(
                    ShaderStages::COMPUTE,
                    storage_buffer_sized(false, None),
                ),
            );

        let create_pipeline = |label: &'static str,
                               entry_point: &'static str,
                               shader: Handle<Shader>,
                               extra_bind_group_layout: Option<&BindGroupLayout>,
                               extra_shader_defs: Vec<ShaderDefVal>| {
            let mut layout = vec![
                scene_bindings.bind_group_layout.clone(),
                bind_group_layout.clone(),
            ];
            if let Some(extra_bind_group_layout) = extra_bind_group_layout {
                layout.push(extra_bind_group_layout.clone());
            }

            let mut shader_defs = vec![ShaderDefVal::UInt(
                "WORLD_CACHE_SIZE".into(),
                WORLD_CACHE_SIZE as u32,
            )];
            shader_defs.extend_from_slice(&extra_shader_defs);

            pipeline_cache.queue_compute_pipeline(ComputePipelineDescriptor {
                label: Some(label.into()),
                layout,
                push_constant_ranges: vec![PushConstantRange {
                    stages: ShaderStages::COMPUTE,
                    range: 0..8,
                }],
                shader,
                shader_defs,
                entry_point: Some(entry_point.into()),
                ..default()
            })
        };

        Self {
            bind_group_layout: bind_group_layout.clone(),
            bind_group_layout_world_cache_active_cells_dispatch:
                bind_group_layout_world_cache_active_cells_dispatch.clone(),
            decay_world_cache_pipeline: create_pipeline(
                "solari_lighting_decay_world_cache_pipeline",
                "decay_world_cache",
                load_embedded_asset!(world, "world_cache_compact.wgsl"),
                Some(&bind_group_layout_world_cache_active_cells_dispatch),
                vec!["WORLD_CACHE_NON_ATOMIC_LIFE_BUFFER".into()],
            ),
            compact_world_cache_single_block_pipeline: create_pipeline(
                "solari_lighting_compact_world_cache_single_block_pipeline",
                "compact_world_cache_single_block",
                load_embedded_asset!(world, "world_cache_compact.wgsl"),
                Some(&bind_group_layout_world_cache_active_cells_dispatch),
                vec!["WORLD_CACHE_NON_ATOMIC_LIFE_BUFFER".into()],
            ),
            compact_world_cache_blocks_pipeline: create_pipeline(
                "solari_lighting_compact_world_cache_blocks_pipeline",
                "compact_world_cache_blocks",
                load_embedded_asset!(world, "world_cache_compact.wgsl"),
                Some(&bind_group_layout_world_cache_active_cells_dispatch),
                vec![],
            ),
            compact_world_cache_write_active_cells_pipeline: create_pipeline(
                "solari_lighting_compact_world_cache_write_active_cells_pipeline",
                "compact_world_cache_write_active_cells",
                load_embedded_asset!(world, "world_cache_compact.wgsl"),
                Some(&bind_group_layout_world_cache_active_cells_dispatch),
                vec!["WORLD_CACHE_NON_ATOMIC_LIFE_BUFFER".into()],
            ),
            sample_for_world_cache_pipeline: create_pipeline(
                "solari_lighting_sample_for_world_cache_pipeline",
                "sample_radiance",
                load_embedded_asset!(world, "world_cache_update.wgsl"),
                None,
                vec![],
            ),
            blend_new_world_cache_samples_pipeline: create_pipeline(
                "solari_lighting_blend_new_world_cache_samples_pipeline",
                "blend_new_samples",
                load_embedded_asset!(world, "world_cache_update.wgsl"),
                None,
                vec![],
            ),
            presample_light_tiles_pipeline: create_pipeline(
                "solari_lighting_presample_light_tiles_pipeline",
                "presample_light_tiles",
                load_embedded_asset!(world, "presample_light_tiles.wgsl"),
                None,
                vec![],
            ),
            di_initial_and_temporal_pipeline: create_pipeline(
                "solari_lighting_di_initial_and_temporal_pipeline",
                "initial_and_temporal",
                load_embedded_asset!(world, "restir_di.wgsl"),
                None,
                vec![],
            ),
            di_spatial_and_shade_pipeline: create_pipeline(
                "solari_lighting_di_spatial_and_shade_pipeline",
                "spatial_and_shade",
                load_embedded_asset!(world, "restir_di.wgsl"),
                None,
                vec![],
            ),
            gi_initial_and_temporal_pipeline: create_pipeline(
                "solari_lighting_gi_initial_and_temporal_pipeline",
                "initial_and_temporal",
                load_embedded_asset!(world, "restir_gi.wgsl"),
                None,
                vec![],
            ),
            gi_spatial_and_shade_pipeline: create_pipeline(
                "solari_lighting_gi_spatial_and_shade_pipeline",
                "spatial_and_shade",
                load_embedded_asset!(world, "restir_gi.wgsl"),
                None,
                vec![],
            ),
        }
    }
}<|MERGE_RESOLUTION|>--- conflicted
+++ resolved
@@ -21,13 +21,8 @@
             storage_buffer_sized, texture_2d, texture_depth_2d, texture_storage_2d, uniform_buffer,
         },
         BindGroupEntries, BindGroupLayout, BindGroupLayoutEntries, CachedComputePipelineId,
-<<<<<<< HEAD
-        ComputePassDescriptor, ComputePipelineDescriptor, PipelineCache, PushConstantRange, Shader,
-        ShaderStages, StorageTextureAccess, TextureFormat, TextureSampleType,
-=======
         ComputePassDescriptor, ComputePipelineDescriptor, PipelineCache, PushConstantRange,
         ShaderStages, StorageTextureAccess, TextureSampleType,
->>>>>>> 95f2a82b
     },
     renderer::{RenderContext, RenderDevice},
     view::{ViewTarget, ViewUniform, ViewUniformOffset, ViewUniforms},
@@ -135,29 +130,12 @@
             &self.bind_group_layout,
             &BindGroupEntries::sequential((
                 view_target.get_unsampled_color_attachment().view,
-<<<<<<< HEAD
-                solari_lighting_resources
-                    .light_tile_samples
-                    .as_entire_binding(),
-                solari_lighting_resources
-                    .light_tile_resolved_samples
-                    .as_entire_binding(),
-                &solari_lighting_resources.di_reservoirs_a.1,
-                &solari_lighting_resources.di_reservoirs_b.1,
-                solari_lighting_resources
-                    .gi_reservoirs_a
-                    .as_entire_binding(),
-                solari_lighting_resources
-                    .gi_reservoirs_b
-                    .as_entire_binding(),
-=======
                 s.light_tile_samples.as_entire_binding(),
                 s.light_tile_resolved_samples.as_entire_binding(),
-                s.di_reservoirs_a.as_entire_binding(),
-                s.di_reservoirs_b.as_entire_binding(),
+                s.di_reservoirs_a.1,
+                s.di_reservoirs_b.1,
                 s.gi_reservoirs_a.as_entire_binding(),
                 s.gi_reservoirs_b.as_entire_binding(),
->>>>>>> 95f2a82b
                 gbuffer,
                 depth_buffer,
                 motion_vectors,
