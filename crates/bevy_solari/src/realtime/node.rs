--- conflicted
+++ resolved
@@ -224,45 +224,32 @@
         pass.dispatch_workgroups(LIGHT_TILE_BLOCKS as u32, 1, 1);
 
         pass.set_pipeline(di_initial_and_temporal_pipeline);
-<<<<<<< HEAD
-        pass.set_push_constants(
-            0,
-            bytemuck::cast_slice(&[frame_index, solari_lighting.reset as u32]),
-        );
-        pass.dispatch_workgroups(viewport.x.div_ceil(8), viewport.y.div_ceil(8), 1);
+        pass.set_push_constants(
+            0,
+            bytemuck::cast_slice(&[frame_index, solari_lighting.reset as u32]),
+        );
+        pass.dispatch_workgroups(dx, dy, 1);
 
         pass.set_pipeline(di_spatial_and_shade_pipeline);
         pass.set_push_constants(
             0,
             bytemuck::cast_slice(&[frame_index, solari_lighting.reset as u32]),
         );
-        pass.dispatch_workgroups(viewport.x.div_ceil(8), viewport.y.div_ceil(8), 1);
+        pass.dispatch_workgroups(dx, dy, 1);
 
         pass.set_pipeline(gi_initial_and_temporal_pipeline);
         pass.set_push_constants(
             0,
             bytemuck::cast_slice(&[frame_index, solari_lighting.reset as u32]),
         );
-        pass.dispatch_workgroups(viewport.x.div_ceil(8), viewport.y.div_ceil(8), 1);
+        pass.dispatch_workgroups(dx, dy, 1);
 
         pass.set_pipeline(gi_spatial_and_shade_pipeline);
         pass.set_push_constants(
             0,
             bytemuck::cast_slice(&[frame_index, solari_lighting.reset as u32]),
         );
-        pass.dispatch_workgroups(viewport.x.div_ceil(8), viewport.y.div_ceil(8), 1);
-=======
         pass.dispatch_workgroups(dx, dy, 1);
-
-        pass.set_pipeline(di_spatial_and_shade_pipeline);
-        pass.dispatch_workgroups(dx, dy, 1);
-
-        pass.set_pipeline(gi_initial_and_temporal_pipeline);
-        pass.dispatch_workgroups(dx, dy, 1);
-
-        pass.set_pipeline(gi_spatial_and_shade_pipeline);
-        pass.dispatch_workgroups(dx, dy, 1);
->>>>>>> b378e0ad
 
         pass_span.end(&mut pass);
         drop(pass);
