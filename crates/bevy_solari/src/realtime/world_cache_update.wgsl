#import bevy_core_pipeline::tonemapping::tonemapping_luminance as luminance
#import bevy_pbr::utils::{rand_f, rand_range_u, sample_cosine_hemisphere}
#import bevy_render::view::View
#import bevy_solari::sampling::{calculate_resolved_light_contribution, trace_light_visibility}
<<<<<<< HEAD
#import bevy_solari::scene_bindings::{ResolvedMaterial, trace_ray, resolve_ray_hit_full, RAY_T_MIN, RAY_T_MAX}
#import bevy_solari::realtime_bindings::{
    world_cache_checksums, 
=======
#import bevy_solari::scene_bindings::{trace_ray, resolve_ray_hit_full, RAY_T_MIN}
#import bevy_solari::world_cache::{
    WORLD_CACHE_MAX_TEMPORAL_SAMPLES,
    WORLD_CACHE_DIRECT_LIGHT_SAMPLE_COUNT,
    WORLD_CACHE_MAX_GI_RAY_DISTANCE,
    query_world_cache,
>>>>>>> 7a7fe9f3
    world_cache_active_cells_count,
    world_cache_active_cell_indices,
    world_cache_life,
    world_cache_geometry_data,
    world_cache_radiance,
<<<<<<< HEAD
    world_cache_light_data, 
    world_cache_light_data_new_lights, 
=======
    world_cache_luminance_deltas,
>>>>>>> 7a7fe9f3
    world_cache_active_cells_new_radiance,
    view,
    constants,
    WORLD_CACHE_CELL_LIGHT_COUNT,
    WorldCacheSingleLightData, 
}
#import bevy_solari::world_cache::{
    query_world_cache_radiance,
    query_world_cache_lights, 
    evaluate_lighting_from_cache,
    write_world_cache_light,
    WORLD_CACHE_MAX_TEMPORAL_SAMPLES,
    WORLD_CACHE_EMPTY_CELL,
}

<<<<<<< HEAD
const MAX_GI_RAY_DISTANCE: f32 = 4.0;

#ifdef WORLD_CACHE_UPDATE_LIGHTS
=======
@group(1) @binding(2) var<storage, read_write> light_tile_resolved_samples: array<ResolvedLightSamplePacked>;
@group(1) @binding(12) var<uniform> view: View;
struct PushConstants { frame_index: u32, reset: u32 }
var<push_constant> constants: PushConstants;
>>>>>>> 7a7fe9f3

@compute @workgroup_size(64, 1, 1)
fn update_lights(@builtin(global_invocation_id) active_cell_id: vec3<u32>) {
    if active_cell_id.x < world_cache_active_cells_count {        
        let cell_index = world_cache_active_cell_indices[active_cell_id.x];
        var rng = cell_index + constants.frame_index;

        let old_data = world_cache_light_data[cell_index];
        let new_data = world_cache_light_data_new_lights[cell_index];
        let new_count = min(WORLD_CACHE_CELL_LIGHT_COUNT, new_data.visible_light_count);
        world_cache_light_data_new_lights[cell_index].visible_light_count = 0u;
        var out_i = 0u;
        var out_lights: array<WorldCacheSingleLightData, WORLD_CACHE_CELL_LIGHT_COUNT>;

        for (var i = 0u; i < new_count; i++) {
            let data = new_data.visible_lights[i];
            world_cache_light_data_new_lights[cell_index].visible_lights[i] = WorldCacheSingleLightData(0, 0.0);
            if data.weight == 0.0 { 
                break; 
            }

            var exist_index = 0u;
            if is_light_in_array(out_lights, out_i, data.light, &exist_index) {
                out_lights[exist_index].weight = max(out_lights[exist_index].weight, data.weight);
            } else {
                out_lights[out_i] = data;
                out_i++;
            }
        }
        for (var i = 0u; i < old_data.visible_light_count && out_i < WORLD_CACHE_CELL_LIGHT_COUNT; i++) {
            var exist_index = 0u;
            if is_light_in_array(out_lights, out_i, old_data.visible_lights[i].light, &exist_index) {
                out_lights[exist_index].weight = max(out_lights[exist_index].weight, old_data.visible_lights[i].weight);
            } else {
                out_lights[out_i] = old_data.visible_lights[i];
                out_i++;
            }
        }
        world_cache_light_data[cell_index].visible_light_count = out_i;
        world_cache_light_data[cell_index].visible_lights = out_lights;
    }
}

fn is_light_in_array(arr: array<WorldCacheSingleLightData, WORLD_CACHE_CELL_LIGHT_COUNT>, len: u32, light: u32, out_index: ptr<function, u32>) -> bool {
    var found: bool = false;
    for (var i = 0u; i < WORLD_CACHE_CELL_LIGHT_COUNT; i++) {
        let found_here = arr[i].light == light && i < len;
        *out_index = select(*out_index, i, found_here);
        found |= found_here;
    }
    return found;
}

#else

@compute @workgroup_size(64, 1, 1)
fn sample_radiance(@builtin(global_invocation_id) active_cell_id: vec3<u32>) {
    if active_cell_id.x < world_cache_active_cells_count {
        let cell_index = world_cache_active_cell_indices[active_cell_id.x];
        let geometry_data = world_cache_geometry_data[cell_index];
        var rng = cell_index + constants.frame_index;

        // TODO: Initialize newly active cells with data from an adjacent LOD
    
        var material: ResolvedMaterial;
        material.base_color = vec3(1.0);
        material.emissive = vec3(0.0);
        material.reflectance = vec3(0.0);
        material.perceptual_roughness = 1.0;
        material.roughness = 1.0;
        material.metallic = 0.0;

        let cell = query_world_cache_lights(&rng, geometry_data.world_position, geometry_data.world_normal, view.world_position);
        let direct_lighting = evaluate_lighting_from_cache(&rng, cell, geometry_data.world_position, geometry_data.world_normal, geometry_data.world_normal, material, view.exposure);
        write_world_cache_light(&rng, direct_lighting, geometry_data.world_position, geometry_data.world_normal, view.world_position, view.exposure);
        var new_radiance = direct_lighting.radiance * direct_lighting.inverse_pdf;

#ifndef NO_MULTIBOUNCE
        let ray_direction = sample_cosine_hemisphere(geometry_data.world_normal, &rng);
        let ray_hit = trace_ray(geometry_data.world_position, ray_direction, RAY_T_MIN, WORLD_CACHE_MAX_GI_RAY_DISTANCE, RAY_FLAG_NONE);
        if ray_hit.kind != RAY_QUERY_INTERSECTION_NONE {
            let ray_hit = resolve_ray_hit_full(ray_hit);
<<<<<<< HEAD
            new_radiance += ray_hit.material.base_color * query_world_cache_radiance(&rng, ray_hit.world_position, ray_hit.geometric_world_normal, view.world_position);
=======
            let cell_life = atomicLoad(&world_cache_life[cell_index]);
            new_radiance += ray_hit.material.base_color * query_world_cache(ray_hit.world_position, ray_hit.geometric_world_normal, view.world_position, cell_life, &rng);
>>>>>>> 7a7fe9f3
        }
#endif

        world_cache_active_cells_new_radiance[active_cell_id.x] = new_radiance;
    }
}

@compute @workgroup_size(64, 1, 1)
fn blend_new_samples(@builtin(global_invocation_id) active_cell_id: vec3<u32>) {
    if active_cell_id.x < world_cache_active_cells_count {
        let cell_index = world_cache_active_cell_indices[active_cell_id.x];

        let old_radiance = world_cache_radiance[cell_index];
        let new_radiance = world_cache_active_cells_new_radiance[active_cell_id.x];
        let luminance_delta = world_cache_luminance_deltas[cell_index];

        // https://bsky.app/profile/gboisse.bsky.social/post/3m5blga3ftk2a
        let sample_count = min(old_radiance.a + 1.0, WORLD_CACHE_MAX_TEMPORAL_SAMPLES);
        let alpha = abs(luminance_delta) / max(luminance(old_radiance.rgb), 0.001);
        let max_sample_count = mix(WORLD_CACHE_MAX_TEMPORAL_SAMPLES, 1.0, pow(saturate(alpha), 1.0 / 8.0));
        let blend_amount = 1.0 / min(sample_count, max_sample_count);

        let blended_radiance = mix(old_radiance.rgb, new_radiance, blend_amount);
        let blended_luminance_delta = mix(luminance_delta, luminance(blended_radiance) - luminance(old_radiance.rgb), 1.0 / 8.0);

        world_cache_radiance[cell_index] = vec4(blended_radiance, sample_count);
        world_cache_luminance_deltas[cell_index] = blended_luminance_delta;
    }
}

<<<<<<< HEAD
#endif
=======
fn sample_random_light_ris(world_position: vec3<f32>, world_normal: vec3<f32>, workgroup_id: vec2<u32>, rng: ptr<function, u32>) -> vec3<f32> {
    var workgroup_rng = (workgroup_id.x * 5782582u) + workgroup_id.y;
    let light_tile_start = rand_range_u(128u, &workgroup_rng) * 1024u;

    var weight_sum = 0.0;
    var selected_sample_radiance = vec3(0.0);
    var selected_sample_target_function = 0.0;
    var selected_sample_world_position = vec4(0.0);
    let mis_weight = 1.0 / f32(WORLD_CACHE_DIRECT_LIGHT_SAMPLE_COUNT);
    for (var i = 0u; i < WORLD_CACHE_DIRECT_LIGHT_SAMPLE_COUNT; i++) {
        let tile_sample = light_tile_start + rand_range_u(1024u, rng);
        let resolved_light_sample = unpack_resolved_light_sample(light_tile_resolved_samples[tile_sample], view.exposure);
        let light_contribution = calculate_resolved_light_contribution(resolved_light_sample, world_position, world_normal);

        let target_function = luminance(light_contribution.radiance);
        let resampling_weight = mis_weight * (target_function * light_contribution.inverse_pdf);

        weight_sum += resampling_weight;

        if rand_f(rng) < resampling_weight / weight_sum {
            selected_sample_radiance = light_contribution.radiance;
            selected_sample_target_function = target_function;
            selected_sample_world_position = resolved_light_sample.world_position;
        }
    }

    var unbiased_contribution_weight = 0.0;
    if all(selected_sample_radiance != vec3(0.0)) {
        let inverse_target_function = select(0.0, 1.0 / selected_sample_target_function, selected_sample_target_function > 0.0);
        unbiased_contribution_weight = weight_sum * inverse_target_function;

        unbiased_contribution_weight *= trace_light_visibility(world_position, selected_sample_world_position);
    }

    return selected_sample_radiance * unbiased_contribution_weight;
}
>>>>>>> 7a7fe9f3
<|MERGE_RESOLUTION|>--- conflicted
+++ resolved
@@ -2,29 +2,17 @@
 #import bevy_pbr::utils::{rand_f, rand_range_u, sample_cosine_hemisphere}
 #import bevy_render::view::View
 #import bevy_solari::sampling::{calculate_resolved_light_contribution, trace_light_visibility}
-<<<<<<< HEAD
 #import bevy_solari::scene_bindings::{ResolvedMaterial, trace_ray, resolve_ray_hit_full, RAY_T_MIN, RAY_T_MAX}
 #import bevy_solari::realtime_bindings::{
-    world_cache_checksums, 
-=======
-#import bevy_solari::scene_bindings::{trace_ray, resolve_ray_hit_full, RAY_T_MIN}
-#import bevy_solari::world_cache::{
-    WORLD_CACHE_MAX_TEMPORAL_SAMPLES,
-    WORLD_CACHE_DIRECT_LIGHT_SAMPLE_COUNT,
-    WORLD_CACHE_MAX_GI_RAY_DISTANCE,
-    query_world_cache,
->>>>>>> 7a7fe9f3
+    world_cache_checksums,
     world_cache_active_cells_count,
     world_cache_active_cell_indices,
     world_cache_life,
     world_cache_geometry_data,
     world_cache_radiance,
-<<<<<<< HEAD
     world_cache_light_data, 
     world_cache_light_data_new_lights, 
-=======
     world_cache_luminance_deltas,
->>>>>>> 7a7fe9f3
     world_cache_active_cells_new_radiance,
     view,
     constants,
@@ -38,18 +26,10 @@
     write_world_cache_light,
     WORLD_CACHE_MAX_TEMPORAL_SAMPLES,
     WORLD_CACHE_EMPTY_CELL,
+    WORLD_CACHE_MAX_GI_RAY_DISTANCE,
 }
 
-<<<<<<< HEAD
-const MAX_GI_RAY_DISTANCE: f32 = 4.0;
-
 #ifdef WORLD_CACHE_UPDATE_LIGHTS
-=======
-@group(1) @binding(2) var<storage, read_write> light_tile_resolved_samples: array<ResolvedLightSamplePacked>;
-@group(1) @binding(12) var<uniform> view: View;
-struct PushConstants { frame_index: u32, reset: u32 }
-var<push_constant> constants: PushConstants;
->>>>>>> 7a7fe9f3
 
 @compute @workgroup_size(64, 1, 1)
 fn update_lights(@builtin(global_invocation_id) active_cell_id: vec3<u32>) {
@@ -123,8 +103,9 @@
         material.metallic = 0.0;
 
         let cell = query_world_cache_lights(&rng, geometry_data.world_position, geometry_data.world_normal, view.world_position);
+        let cell_life = atomicLoad(&world_cache_life[cell_index]);
         let direct_lighting = evaluate_lighting_from_cache(&rng, cell, geometry_data.world_position, geometry_data.world_normal, geometry_data.world_normal, material, view.exposure);
-        write_world_cache_light(&rng, direct_lighting, geometry_data.world_position, geometry_data.world_normal, view.world_position, view.exposure);
+        write_world_cache_light(&rng, direct_lighting, geometry_data.world_position, geometry_data.world_normal, view.world_position, cell_life, view.exposure);
         var new_radiance = direct_lighting.radiance * direct_lighting.inverse_pdf;
 
 #ifndef NO_MULTIBOUNCE
@@ -132,12 +113,7 @@
         let ray_hit = trace_ray(geometry_data.world_position, ray_direction, RAY_T_MIN, WORLD_CACHE_MAX_GI_RAY_DISTANCE, RAY_FLAG_NONE);
         if ray_hit.kind != RAY_QUERY_INTERSECTION_NONE {
             let ray_hit = resolve_ray_hit_full(ray_hit);
-<<<<<<< HEAD
-            new_radiance += ray_hit.material.base_color * query_world_cache_radiance(&rng, ray_hit.world_position, ray_hit.geometric_world_normal, view.world_position);
-=======
-            let cell_life = atomicLoad(&world_cache_life[cell_index]);
-            new_radiance += ray_hit.material.base_color * query_world_cache(ray_hit.world_position, ray_hit.geometric_world_normal, view.world_position, cell_life, &rng);
->>>>>>> 7a7fe9f3
+            new_radiance += ray_hit.material.base_color * query_world_cache_radiance(&rng, ray_hit.world_position, ray_hit.geometric_world_normal, view.world_position, cell_life);
         }
 #endif
 
@@ -168,43 +144,4 @@
     }
 }
 
-<<<<<<< HEAD
-#endif
-=======
-fn sample_random_light_ris(world_position: vec3<f32>, world_normal: vec3<f32>, workgroup_id: vec2<u32>, rng: ptr<function, u32>) -> vec3<f32> {
-    var workgroup_rng = (workgroup_id.x * 5782582u) + workgroup_id.y;
-    let light_tile_start = rand_range_u(128u, &workgroup_rng) * 1024u;
-
-    var weight_sum = 0.0;
-    var selected_sample_radiance = vec3(0.0);
-    var selected_sample_target_function = 0.0;
-    var selected_sample_world_position = vec4(0.0);
-    let mis_weight = 1.0 / f32(WORLD_CACHE_DIRECT_LIGHT_SAMPLE_COUNT);
-    for (var i = 0u; i < WORLD_CACHE_DIRECT_LIGHT_SAMPLE_COUNT; i++) {
-        let tile_sample = light_tile_start + rand_range_u(1024u, rng);
-        let resolved_light_sample = unpack_resolved_light_sample(light_tile_resolved_samples[tile_sample], view.exposure);
-        let light_contribution = calculate_resolved_light_contribution(resolved_light_sample, world_position, world_normal);
-
-        let target_function = luminance(light_contribution.radiance);
-        let resampling_weight = mis_weight * (target_function * light_contribution.inverse_pdf);
-
-        weight_sum += resampling_weight;
-
-        if rand_f(rng) < resampling_weight / weight_sum {
-            selected_sample_radiance = light_contribution.radiance;
-            selected_sample_target_function = target_function;
-            selected_sample_world_position = resolved_light_sample.world_position;
-        }
-    }
-
-    var unbiased_contribution_weight = 0.0;
-    if all(selected_sample_radiance != vec3(0.0)) {
-        let inverse_target_function = select(0.0, 1.0 / selected_sample_target_function, selected_sample_target_function > 0.0);
-        unbiased_contribution_weight = weight_sum * inverse_target_function;
-
-        unbiased_contribution_weight *= trace_light_visibility(world_position, selected_sample_world_position);
-    }
-
-    return selected_sample_radiance * unbiased_contribution_weight;
-}
->>>>>>> 7a7fe9f3
+#endif