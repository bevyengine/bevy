--- conflicted
+++ resolved
@@ -61,16 +61,10 @@
             if ray_t_min == 0.0 { radiance = ray_hit.material.emissive; }
 
             // Sample direct lighting
-<<<<<<< HEAD
-            // TODO: Wrong BRDF here when it comes to specular?
-            radiance += throughput * brdf * sample_random_light(ray_hit.world_position, ray_hit.world_normal, &rng);
-=======
-            let direct_lighting = sample_random_light(ray_hit.world_position, ray_hit.world_normal, &rng);
-            radiance += throughput * diffuse_brdf * direct_lighting.radiance * direct_lighting.inverse_pdf;
+            radiance += throughput * diffuse_brdf * sample_random_light(ray_hit.world_position, ray_hit.world_normal, &rng);
 
             // Sample new ray direction from the material BRDF for next bounce
             ray_direction = sample_cosine_hemisphere(ray_hit.world_normal, &rng);
->>>>>>> f964ee1e
 
             // Update other variables for next bounce
             ray_origin = ray_hit.world_position;
