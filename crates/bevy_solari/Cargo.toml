[package]
name = "bevy_solari"
version = "0.17.0-dev"
edition = "2024"
description = "Provides raytraced lighting for Bevy Engine"
homepage = "https://bevyengine.org"
repository = "https://github.com/bevyengine/bevy"
license = "MIT OR Apache-2.0"
keywords = ["bevy"]

[dependencies]
# bevy
<<<<<<< HEAD
bevy_app = { path = "../bevy_app", version = "0.16.0-dev" }
bevy_asset = { path = "../bevy_asset", version = "0.16.0-dev" }
bevy_color = { path = "../bevy_color", version = "0.16.0-dev" }
bevy_core_pipeline = { path = "../bevy_core_pipeline", version = "0.16.0-dev" }
bevy_derive = { path = "../bevy_derive", version = "0.16.0-dev" }
bevy_diagnostic = { path = "../bevy_diagnostic", version = "0.16.0-dev" }
bevy_ecs = { path = "../bevy_ecs", version = "0.16.0-dev" }
bevy_math = { path = "../bevy_math", version = "0.16.0-dev" }
bevy_mesh = { path = "../bevy_mesh", version = "0.16.0-dev" }
bevy_pbr = { path = "../bevy_pbr", version = "0.16.0-dev" }
bevy_platform = { path = "../bevy_platform", version = "0.16.0-dev", default-features = false, features = [
=======
bevy_app = { path = "../bevy_app", version = "0.17.0-dev" }
bevy_asset = { path = "../bevy_asset", version = "0.17.0-dev" }
bevy_color = { path = "../bevy_color", version = "0.17.0-dev" }
bevy_core_pipeline = { path = "../bevy_core_pipeline", version = "0.17.0-dev" }
bevy_derive = { path = "../bevy_derive", version = "0.17.0-dev" }
bevy_ecs = { path = "../bevy_ecs", version = "0.17.0-dev" }
bevy_math = { path = "../bevy_math", version = "0.17.0-dev" }
bevy_mesh = { path = "../bevy_mesh", version = "0.17.0-dev" }
bevy_pbr = { path = "../bevy_pbr", version = "0.17.0-dev" }
bevy_platform = { path = "../bevy_platform", version = "0.17.0-dev", default-features = false, features = [
>>>>>>> 7645ce91
  "std",
] }
bevy_reflect = { path = "../bevy_reflect", version = "0.17.0-dev" }
bevy_render = { path = "../bevy_render", version = "0.17.0-dev" }
bevy_transform = { path = "../bevy_transform", version = "0.17.0-dev" }

# other
bytemuck = { version = "1" }
derive_more = { version = "1", default-features = false, features = ["from"] }
tracing = { version = "0.1", default-features = false, features = ["std"] }

[lints]
workspace = true

[package.metadata.docs.rs]
rustdoc-args = ["-Zunstable-options", "--generate-link-to-definition"]
all-features = true<|MERGE_RESOLUTION|>--- conflicted
+++ resolved
@@ -10,30 +10,17 @@
 
 [dependencies]
 # bevy
-<<<<<<< HEAD
-bevy_app = { path = "../bevy_app", version = "0.16.0-dev" }
-bevy_asset = { path = "../bevy_asset", version = "0.16.0-dev" }
-bevy_color = { path = "../bevy_color", version = "0.16.0-dev" }
-bevy_core_pipeline = { path = "../bevy_core_pipeline", version = "0.16.0-dev" }
-bevy_derive = { path = "../bevy_derive", version = "0.16.0-dev" }
-bevy_diagnostic = { path = "../bevy_diagnostic", version = "0.16.0-dev" }
-bevy_ecs = { path = "../bevy_ecs", version = "0.16.0-dev" }
-bevy_math = { path = "../bevy_math", version = "0.16.0-dev" }
-bevy_mesh = { path = "../bevy_mesh", version = "0.16.0-dev" }
-bevy_pbr = { path = "../bevy_pbr", version = "0.16.0-dev" }
-bevy_platform = { path = "../bevy_platform", version = "0.16.0-dev", default-features = false, features = [
-=======
 bevy_app = { path = "../bevy_app", version = "0.17.0-dev" }
 bevy_asset = { path = "../bevy_asset", version = "0.17.0-dev" }
 bevy_color = { path = "../bevy_color", version = "0.17.0-dev" }
 bevy_core_pipeline = { path = "../bevy_core_pipeline", version = "0.17.0-dev" }
 bevy_derive = { path = "../bevy_derive", version = "0.17.0-dev" }
+bevy_diagnostic = { path = "../bevy_diagnostic", version = "0.17.0-dev" }
 bevy_ecs = { path = "../bevy_ecs", version = "0.17.0-dev" }
 bevy_math = { path = "../bevy_math", version = "0.17.0-dev" }
 bevy_mesh = { path = "../bevy_mesh", version = "0.17.0-dev" }
 bevy_pbr = { path = "../bevy_pbr", version = "0.17.0-dev" }
 bevy_platform = { path = "../bevy_platform", version = "0.17.0-dev", default-features = false, features = [
->>>>>>> 7645ce91
   "std",
 ] }
 bevy_reflect = { path = "../bevy_reflect", version = "0.17.0-dev" }
