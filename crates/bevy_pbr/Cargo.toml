[package]
name = "bevy_pbr"
version = "0.9.0"
edition = "2021"
description = "Adds PBR rendering to Bevy Engine"
homepage = "https://bevyengine.org"
repository = "https://github.com/bevyengine/bevy"
license = "MIT OR Apache-2.0"
keywords = ["bevy"]

[features]
webgl = []

[dependencies]
# bevy
bevy_app = { path = "../bevy_app", version = "0.9.0" }
bevy_asset = { path = "../bevy_asset", version = "0.9.0" }
bevy_core_pipeline = { path = "../bevy_core_pipeline", version = "0.9.0" }
bevy_ecs = { path = "../bevy_ecs", version = "0.9.0" }
bevy_math = { path = "../bevy_math", version = "0.9.0" }
bevy_reflect = { path = "../bevy_reflect", version = "0.9.0", features = ["bevy"] }
bevy_render = { path = "../bevy_render", version = "0.9.0" }
bevy_transform = { path = "../bevy_transform", version = "0.9.0" }
bevy_utils = { path = "../bevy_utils", version = "0.9.0" }
bevy_window = { path = "../bevy_window", version = "0.9.0" }
bevy_derive = { path = "../bevy_derive", version = "0.9.0" }

# other
bitflags = "1.2"
# direct dependency required for derive macro
bytemuck = { version = "1", features = ["derive"] }
radsort = "0.1"
<<<<<<< HEAD
naga_oil = "0.2"
=======
naga_oil = "0.3"
>>>>>>> 7304db3b
<|MERGE_RESOLUTION|>--- conflicted
+++ resolved
@@ -30,8 +30,4 @@
 # direct dependency required for derive macro
 bytemuck = { version = "1", features = ["derive"] }
 radsort = "0.1"
-<<<<<<< HEAD
-naga_oil = "0.2"
-=======
-naga_oil = "0.3"
->>>>>>> 7304db3b
+naga_oil = "0.3"