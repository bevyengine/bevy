[package]
name = "bevy_pbr"
version = "0.12.0"
edition = "2021"
description = "Adds PBR rendering to Bevy Engine"
homepage = "https://bevyengine.org"
repository = "https://github.com/bevyengine/bevy"
license = "MIT OR Apache-2.0"
keywords = ["bevy"]

[features]
webgl = []
pbr_transmission_textures = []

[dependencies]
# bevy
bevy_app = { path = "../bevy_app", version = "0.12.0" }
bevy_asset = { path = "../bevy_asset", version = "0.12.0" }
bevy_core_pipeline = { path = "../bevy_core_pipeline", version = "0.12.0" }
bevy_ecs = { path = "../bevy_ecs", version = "0.12.0" }
bevy_math = { path = "../bevy_math", version = "0.12.0" }
bevy_reflect = { path = "../bevy_reflect", version = "0.12.0", features = ["bevy"] }
bevy_render = { path = "../bevy_render", version = "0.12.0" }
bevy_transform = { path = "../bevy_transform", version = "0.12.0" }
bevy_utils = { path = "../bevy_utils", version = "0.12.0" }
bevy_window = { path = "../bevy_window", version = "0.12.0" }
bevy_derive = { path = "../bevy_derive", version = "0.12.0" }

# other
meshopt = { git = "https://github.com/JMS55/meshopt-rs" }
bitflags = "2.3"
fixedbitset = "0.4"
# direct dependency required for derive macro
bytemuck = { version = "1", features = ["derive"] }
radsort = "0.1"
naga_oil = "0.10"
smallvec = "1.6"
thread_local = "1.0"
<<<<<<< HEAD
serde = { version = "1", features = ["derive", "rc"] }
rayon = "1"
=======

[lints]
workspace = true
>>>>>>> 951c9bb1
<|MERGE_RESOLUTION|>--- conflicted
+++ resolved
@@ -36,11 +36,8 @@
 naga_oil = "0.10"
 smallvec = "1.6"
 thread_local = "1.0"
-<<<<<<< HEAD
 serde = { version = "1", features = ["derive", "rc"] }
 rayon = "1"
-=======
 
 [lints]
-workspace = true
->>>>>>> 951c9bb1
+workspace = true