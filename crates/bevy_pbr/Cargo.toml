--- conflicted
+++ resolved
@@ -35,10 +35,6 @@
 fixedbitset = "0.4"
 # direct dependency required for derive macro
 bytemuck = { version = "1", features = ["derive"] }
-<<<<<<< HEAD
-naga_oil = { git = "https://github.com/robtfm/naga_oil.git", branch = "0.13" }
-=======
->>>>>>> cde76a89
 radsort = "0.1"
 smallvec = "1.6"
 thread_local = "1.0"
