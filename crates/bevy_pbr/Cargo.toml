[package]
name = "bevy_pbr"
version = "0.14.0-dev"
edition = "2021"
description = "Adds PBR rendering to Bevy Engine"
homepage = "https://bevyengine.org"
repository = "https://github.com/bevyengine/bevy"
license = "MIT OR Apache-2.0"
keywords = ["bevy"]

[features]
webgl = []
webgpu = []
pbr_transmission_textures = []
shader_format_glsl = ["bevy_render/shader_format_glsl"]
trace = ["bevy_render/trace"]
ios_simulator = ["bevy_render/ios_simulator"]
# Enables processing meshes into meshlet meshes
<<<<<<< HEAD
meshlet_processor = ["dep:meshopt", "dep:metis", "dep:itertools"]
=======
meshlet_processor = ["dep:meshopt", "dep:thiserror"]
>>>>>>> 99b18d5e

[dependencies]
# bevy
bevy_app = { path = "../bevy_app", version = "0.14.0-dev" }
bevy_asset = { path = "../bevy_asset", version = "0.14.0-dev" }
bevy_color = { path = "../bevy_color", version = "0.14.0-dev" }
bevy_core_pipeline = { path = "../bevy_core_pipeline", version = "0.14.0-dev" }
bevy_ecs = { path = "../bevy_ecs", version = "0.14.0-dev" }
bevy_math = { path = "../bevy_math", version = "0.14.0-dev" }
bevy_reflect = { path = "../bevy_reflect", version = "0.14.0-dev", features = [
  "bevy",
] }
bevy_render = { path = "../bevy_render", version = "0.14.0-dev" }
bevy_transform = { path = "../bevy_transform", version = "0.14.0-dev" }
bevy_utils = { path = "../bevy_utils", version = "0.14.0-dev" }
bevy_window = { path = "../bevy_window", version = "0.14.0-dev" }
bevy_derive = { path = "../bevy_derive", version = "0.14.0-dev" }

# other
meshopt = { version = "0.2", optional = true }
<<<<<<< HEAD
metis = { git = "https://github.com/LIHPC-Computational-Geometry/metis-rs", rev = "dd74128", optional = true }
itertools = { version = "0.12", optional = true }
=======
thiserror = { version = "1", optional = true }
>>>>>>> 99b18d5e
bitflags = "2.3"
fixedbitset = "0.4"
# direct dependency required for derive macro
bytemuck = { version = "1", features = ["derive"] }
radsort = "0.1"
smallvec = "1.6"
serde = { version = "1", features = ["derive", "rc"] }
bincode = "1"
range-alloc = "0.1"
nonmax = "0.5"

[lints]
workspace = true

[package.metadata.docs.rs]
all-features = true<|MERGE_RESOLUTION|>--- conflicted
+++ resolved
@@ -16,11 +16,12 @@
 trace = ["bevy_render/trace"]
 ios_simulator = ["bevy_render/ios_simulator"]
 # Enables processing meshes into meshlet meshes
-<<<<<<< HEAD
-meshlet_processor = ["dep:meshopt", "dep:metis", "dep:itertools"]
-=======
-meshlet_processor = ["dep:meshopt", "dep:thiserror"]
->>>>>>> 99b18d5e
+meshlet_processor = [
+  "dep:meshopt",
+  "dep:metis",
+  "dep:itertools",
+  "dep:thiserror",
+]
 
 [dependencies]
 # bevy
@@ -41,12 +42,6 @@
 
 # other
 meshopt = { version = "0.2", optional = true }
-<<<<<<< HEAD
-metis = { git = "https://github.com/LIHPC-Computational-Geometry/metis-rs", rev = "dd74128", optional = true }
-itertools = { version = "0.12", optional = true }
-=======
-thiserror = { version = "1", optional = true }
->>>>>>> 99b18d5e
 bitflags = "2.3"
 fixedbitset = "0.4"
 # direct dependency required for derive macro
