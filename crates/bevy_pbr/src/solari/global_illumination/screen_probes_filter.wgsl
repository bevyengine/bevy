#import bevy_solari::scene_bindings uniforms
#import bevy_solari::global_illumination::view_bindings depth_buffer, screen_probes_a, screen_probes_b, screen_probes_spherical_harmonics, view, SphericalHarmonicsPacked
#import bevy_solari::utils rand_f, rand_vec2f
#import bevy_pbr::utils octahedral_decode

// TODO: Validate neighbor probe exists
// TODO: Angle weight
fn add_probe_contribution(
    irradiance_total: ptr<function, vec3<f3 2>>,
    weight_total: ptr<function, f32>,
    center_probe_depth: f32,
    cell_id: vec2<i32>,
    probe_id: vec2<i32>,
    probe_thread_id: vec2<i32>,
) {
    let probe_pixel_id = probe_thread_id + (8i * probe_id);
    let probe_depth = view.projection[3][2] / textureLoad(depth_buffer, probe_pixel_id, 0i);

<<<<<<< HEAD
    let probe_irradiance = textureLoad(screen_probes, cell_id, 0i).rgb;
=======
#ifdef FIRST_PASS
    let probe_irradiance = textureLoad(screen_probes_a, cell_id).rgb;
#else
    let probe_irradiance = textureLoad(screen_probes_b, cell_id).rgb;
#endif
>>>>>>> e2ba98bc

    let depth_weight = pow(saturate(1.0 - abs(probe_depth - center_probe_depth) / center_probe_depth), 8.0);

    *weight_total += depth_weight;
    *irradiance_total += probe_irradiance * depth_weight;
}

@compute @workgroup_size(8, 8, 1)
fn filter_screen_probes(
    @builtin(global_invocation_id) global_id: vec3<u32>,
    @builtin(local_invocation_id) local_id: vec3<u32>,
    @builtin(local_invocation_index) local_index: u32,
    @builtin(workgroup_id) workgroup_id: vec3<u32>,
    @builtin(num_workgroups) workgroup_count: vec3<u32>,
) {
    let probe_index = workgroup_id.x + workgroup_id.y * workgroup_count.x;
    let pixel_index = global_id.x + global_id.y * u32(view.viewport.z);
    let frame_index = uniforms.frame_count * 5782582u;
    var rng = pixel_index + frame_index;
    var rng2 = frame_index;

    let probe_thread_index = u32(rand_f(&rng2) * 63.0);
    let probe_thread_x = probe_thread_index % 8u;
    let probe_thread_y = (probe_thread_index - probe_thread_x) / 8u;
    let probe_thread_id = vec2<i32>(vec2(probe_thread_x, probe_thread_y));

    let center_probe_id = vec2<i32>(workgroup_id.xy);
    let center_probe_pixel_id = probe_thread_id + (center_probe_id * 8i);
    let center_probe_depth = view.projection[3][2] / textureLoad(depth_buffer, center_probe_pixel_id, 0i);

#ifdef FIRST_PASS
    let direction = vec2(0i, 1i);
#else
    let direction = vec2(1i, 0i);
#endif

    var irradiance = vec3(0.0);
    var weight = 1.0;
    for (var step = -3i; step <= 3i; step++) {
        let offset = direction * step;
        add_probe_contribution(&irradiance, &weight, center_probe_depth, vec2<i32>(global_id.xy) + offset, center_probe_id + offset, probe_thread_id);
    }
    irradiance /= weight;

#ifdef FIRST_PASS
    textureStore(screen_probes_b, global_id.xy, vec4(irradiance, 1.0));
#else
    convert_to_spherical_harmonics(irradiance, local_id, local_index, probe_index, &rng);
#endif
}

#ifndef FIRST_PASS
var<workgroup> spherical_harmonics_coefficents: array<array<vec3<f32>, 9>, 64>;

fn convert_to_spherical_harmonics(irradiance: vec3<f32>, local_id: vec3<u32>, local_index: u32, probe_index: u32, rng: ptr<function, u32>) {
    let octahedral_pixel_center = vec2<f32>(local_id.xy) + rand_vec2f(rng);
    let octahedral_normal = octahedral_decode(octahedral_pixel_center / 8.0);
    let x = octahedral_normal.x;
    let y = octahedral_normal.y;
    let z = octahedral_normal.z;
    let xz = x * z;
    let yz = y * z;
    let xy = x * y;
    let zz = z * z;
    let xx_yy = x * x - y * y;

    var L00 = (0.282095) * irradiance;
    var L11 = (0.488603 * x) * irradiance;
    var L10 = (0.488603 * z) * irradiance;
    var L1_1 = (0.488603 * y) * irradiance;
    var L21 = (1.092548 * xz) * irradiance;
    var L2_1 = (1.092548 * yz) * irradiance;
    var L2_2 = (1.092548 * xy) * irradiance;
    var L20 = (0.946176 * zz - 0.315392) * irradiance;
    var L22 = (0.546274 * xx_yy) * irradiance;

    // TODO: Replace with subgroup/wave ops when supported
    spherical_harmonics_coefficents[local_index][0] = L00;
    spherical_harmonics_coefficents[local_index][1] = L11;
    spherical_harmonics_coefficents[local_index][2] = L10;
    spherical_harmonics_coefficents[local_index][3] = L1_1;
    spherical_harmonics_coefficents[local_index][4] = L21;
    spherical_harmonics_coefficents[local_index][5] = L2_1;
    spherical_harmonics_coefficents[local_index][6] = L2_2;
    spherical_harmonics_coefficents[local_index][7] = L20;
    spherical_harmonics_coefficents[local_index][8] = L22;
    workgroupBarrier();
    for (var t = 32u; t > 0u; t >>= 1u) {
        if local_index < t {
            spherical_harmonics_coefficents[local_index][0] += spherical_harmonics_coefficents[local_index + t][0];
            spherical_harmonics_coefficents[local_index][1] += spherical_harmonics_coefficents[local_index + t][1];
            spherical_harmonics_coefficents[local_index][2] += spherical_harmonics_coefficents[local_index + t][2];
            spherical_harmonics_coefficents[local_index][3] += spherical_harmonics_coefficents[local_index + t][3];
            spherical_harmonics_coefficents[local_index][4] += spherical_harmonics_coefficents[local_index + t][4];
            spherical_harmonics_coefficents[local_index][5] += spherical_harmonics_coefficents[local_index + t][5];
            spherical_harmonics_coefficents[local_index][6] += spherical_harmonics_coefficents[local_index + t][6];
            spherical_harmonics_coefficents[local_index][7] += spherical_harmonics_coefficents[local_index + t][7];
            spherical_harmonics_coefficents[local_index][8] += spherical_harmonics_coefficents[local_index + t][8];
        }
        workgroupBarrier();
    }

    if local_index == 0u {
        L00 = spherical_harmonics_coefficents[0][0] / 64.0;
        L11 = spherical_harmonics_coefficents[0][1] / 64.0;
        L10 = spherical_harmonics_coefficents[0][2] / 64.0;
        L1_1 = spherical_harmonics_coefficents[0][3] / 64.0;
        L21 = spherical_harmonics_coefficents[0][4] / 64.0;
        L2_1 = spherical_harmonics_coefficents[0][5] / 64.0;
        L2_2 = spherical_harmonics_coefficents[0][6] / 64.0;
        L20 = spherical_harmonics_coefficents[0][7] / 64.0;
        L22 = spherical_harmonics_coefficents[0][8] / 64.0;
        screen_probes_spherical_harmonics[probe_index] = SphericalHarmonicsPacked(
            vec4(L00, L11.x),
            vec4(L11.yz, L10.xy),
            vec4(L10.z, L1_1),
            vec4(L21, L2_1.x),
            vec4(L2_1.yz, L2_2.xy),
            vec4(L2_2.z, L20),
            L22,
        );
    }
}
#endif<|MERGE_RESOLUTION|>--- conflicted
+++ resolved
@@ -6,7 +6,7 @@
 // TODO: Validate neighbor probe exists
 // TODO: Angle weight
 fn add_probe_contribution(
-    irradiance_total: ptr<function, vec3<f3 2>>,
+    irradiance_total: ptr<function, vec3<f32>>,
     weight_total: ptr<function, f32>,
     center_probe_depth: f32,
     cell_id: vec2<i32>,
@@ -16,15 +16,11 @@
     let probe_pixel_id = probe_thread_id + (8i * probe_id);
     let probe_depth = view.projection[3][2] / textureLoad(depth_buffer, probe_pixel_id, 0i);
 
-<<<<<<< HEAD
-    let probe_irradiance = textureLoad(screen_probes, cell_id, 0i).rgb;
-=======
 #ifdef FIRST_PASS
-    let probe_irradiance = textureLoad(screen_probes_a, cell_id).rgb;
+    let probe_irradiance = textureLoad(screen_probes_a, cell_id, 0i).rgb;
 #else
     let probe_irradiance = textureLoad(screen_probes_b, cell_id).rgb;
 #endif
->>>>>>> e2ba98bc
 
     let depth_weight = pow(saturate(1.0 - abs(probe_depth - center_probe_depth) / center_probe_depth), 8.0);
 
