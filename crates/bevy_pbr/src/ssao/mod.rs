use crate::NodePbr;
use bevy_app::{App, Plugin};
use bevy_asset::{load_internal_asset, Handle};
use bevy_core_pipeline::{
    core_3d::graph::{Core3d, Node3d},
    prelude::Camera3d,
    prepass::{DepthPrepass, NormalPrepass, ViewPrepassTextures},
};
use bevy_ecs::{
    prelude::{Bundle, Component, Entity},
    query::{Has, QueryItem, With},
    reflect::ReflectComponent,
    schedule::IntoSystemConfigs,
    system::{Commands, Query, Res, ResMut, Resource},
    world::{FromWorld, World},
};
use bevy_reflect::Reflect;
use bevy_render::{
    camera::{ExtractedCamera, TemporalJitter},
    extract_component::ExtractComponent,
    globals::{GlobalsBuffer, GlobalsUniform},
    prelude::Camera,
    render_graph::{NodeRunError, RenderGraphApp, RenderGraphContext, ViewNode, ViewNodeRunner},
    render_resource::{
        binding_types::{
            sampler, texture_2d, texture_depth_2d, texture_storage_2d, uniform_buffer,
        },
        *,
    },
    renderer::{RenderAdapter, RenderContext, RenderDevice, RenderQueue},
    texture::{CachedTexture, TextureCache},
    view::{Msaa, ViewUniform, ViewUniformOffset, ViewUniforms},
    world_sync::RenderEntity,
    Extract, ExtractSchedule, Render, RenderApp, RenderSet,
};
use bevy_utils::{
    prelude::default,
    tracing::{error, warn},
};
use std::mem;

const PREPROCESS_DEPTH_SHADER_HANDLE: Handle<Shader> = Handle::weak_from_u128(102258915420479);
const GTAO_SHADER_HANDLE: Handle<Shader> = Handle::weak_from_u128(253938746510568);
const SPATIAL_DENOISE_SHADER_HANDLE: Handle<Shader> = Handle::weak_from_u128(466162052558226);
const GTAO_UTILS_SHADER_HANDLE: Handle<Shader> = Handle::weak_from_u128(366465052568786);

/// Plugin for screen space ambient occlusion.
pub struct ScreenSpaceAmbientOcclusionPlugin;

impl Plugin for ScreenSpaceAmbientOcclusionPlugin {
    fn build(&self, app: &mut App) {
        load_internal_asset!(
            app,
            PREPROCESS_DEPTH_SHADER_HANDLE,
            "preprocess_depth.wgsl",
            Shader::from_wgsl
        );
        load_internal_asset!(app, GTAO_SHADER_HANDLE, "gtao.wgsl", Shader::from_wgsl);
        load_internal_asset!(
            app,
            SPATIAL_DENOISE_SHADER_HANDLE,
            "spatial_denoise.wgsl",
            Shader::from_wgsl
        );
        load_internal_asset!(
            app,
            GTAO_UTILS_SHADER_HANDLE,
            "gtao_utils.wgsl",
            Shader::from_wgsl
        );

        app.register_type::<ScreenSpaceAmbientOcclusionSettings>();
    }

    fn finish(&self, app: &mut App) {
        let Some(render_app) = app.get_sub_app_mut(RenderApp) else {
            return;
        };

        if !render_app
            .world()
            .resource::<RenderAdapter>()
            .get_texture_format_features(TextureFormat::R16Float)
            .allowed_usages
            .contains(TextureUsages::STORAGE_BINDING)
        {
            warn!("ScreenSpaceAmbientOcclusionPlugin not loaded. GPU lacks support: TextureFormat::R16Float does not support TextureUsages::STORAGE_BINDING.");
            return;
        }

        if render_app
            .world()
            .resource::<RenderDevice>()
            .limits()
            .max_storage_textures_per_shader_stage
            < 5
        {
            warn!("ScreenSpaceAmbientOcclusionPlugin not loaded. GPU lacks support: Limits::max_storage_textures_per_shader_stage is less than 5.");
            return;
        }

        render_app
            .init_resource::<SsaoPipelines>()
            .init_resource::<SpecializedComputePipelines<SsaoPipelines>>()
            .add_systems(ExtractSchedule, extract_ssao_settings)
            .add_systems(
                Render,
                (
                    prepare_ssao_pipelines.in_set(RenderSet::Prepare),
                    prepare_ssao_textures.in_set(RenderSet::PrepareResources),
                    prepare_ssao_bind_groups.in_set(RenderSet::PrepareBindGroups),
                ),
            )
            .add_render_graph_node::<ViewNodeRunner<SsaoNode>>(
                Core3d,
                NodePbr::ScreenSpaceAmbientOcclusion,
            )
            .add_render_graph_edges(
                Core3d,
                (
                    // END_PRE_PASSES -> SCREEN_SPACE_AMBIENT_OCCLUSION -> MAIN_PASS
                    Node3d::EndPrepasses,
                    NodePbr::ScreenSpaceAmbientOcclusion,
                    Node3d::StartMainPass,
                ),
            );
    }
}

/// Bundle to apply screen space ambient occlusion.
#[derive(Bundle, Default, Clone)]
pub struct ScreenSpaceAmbientOcclusionBundle {
    pub settings: ScreenSpaceAmbientOcclusionSettings,
    pub depth_prepass: DepthPrepass,
    pub normal_prepass: NormalPrepass,
}

/// Component to apply screen space ambient occlusion to a 3d camera.
///
/// Screen space ambient occlusion (SSAO) approximates small-scale,
/// local occlusion of _indirect_ diffuse light between objects, based on what's visible on-screen.
/// SSAO does not apply to direct lighting, such as point or directional lights.
///
/// This darkens creases, e.g. on staircases, and gives nice contact shadows
/// where objects meet, giving entities a more "grounded" feel.
///
/// # Usage Notes
///
/// Requires that you add [`ScreenSpaceAmbientOcclusionPlugin`] to your app,
/// and add the [`DepthPrepass`] and [`NormalPrepass`] components to your camera.
///
/// It strongly recommended that you use SSAO in conjunction with
/// TAA ([`bevy_core_pipeline::experimental::taa::TemporalAntiAliasSettings`]).
/// Doing so greatly reduces SSAO noise.
///
/// SSAO is not supported on `WebGL2`, and is not currently supported on `WebGPU` or `DirectX12`.
#[derive(Component, ExtractComponent, Reflect, PartialEq, Eq, Hash, Clone, Default, Debug)]
#[reflect(Component)]
pub struct ScreenSpaceAmbientOcclusionSettings {
    pub quality_level: ScreenSpaceAmbientOcclusionQualityLevel,
}

#[derive(Reflect, PartialEq, Eq, Hash, Clone, Copy, Default, Debug)]
pub enum ScreenSpaceAmbientOcclusionQualityLevel {
    Low,
    Medium,
    #[default]
    High,
    Ultra,
    Custom {
        /// Higher slice count means less noise, but worse performance.
        slice_count: u32,
        /// Samples per slice side is also tweakable, but recommended to be left at 2 or 3.
        samples_per_slice_side: u32,
    },
}

impl ScreenSpaceAmbientOcclusionQualityLevel {
    fn sample_counts(&self) -> (u32, u32) {
        match self {
            Self::Low => (1, 2),    // 4 spp (1 * (2 * 2)), plus optional temporal samples
            Self::Medium => (2, 2), // 8 spp (2 * (2 * 2)), plus optional temporal samples
            Self::High => (3, 3),   // 18 spp (3 * (3 * 2)), plus optional temporal samples
            Self::Ultra => (9, 3),  // 54 spp (9 * (3 * 2)), plus optional temporal samples
            Self::Custom {
                slice_count: slices,
                samples_per_slice_side,
            } => (*slices, *samples_per_slice_side),
        }
    }
}

#[derive(Default)]
struct SsaoNode {}

impl ViewNode for SsaoNode {
    type ViewQuery = (
        &'static ExtractedCamera,
        &'static SsaoPipelineId,
        &'static SsaoBindGroups,
        &'static ViewUniformOffset,
    );

    fn run(
        &self,
        _graph: &mut RenderGraphContext,
        render_context: &mut RenderContext,
        (camera, pipeline_id, bind_groups, view_uniform_offset): QueryItem<Self::ViewQuery>,
        world: &World,
    ) -> Result<(), NodeRunError> {
        let pipelines = world.resource::<SsaoPipelines>();
        let pipeline_cache = world.resource::<PipelineCache>();
        let (
            Some(camera_size),
            Some(preprocess_depth_pipeline),
            Some(spatial_denoise_pipeline),
            Some(gtao_pipeline),
        ) = (
            camera.physical_viewport_size,
            pipeline_cache.get_compute_pipeline(pipelines.preprocess_depth_pipeline),
            pipeline_cache.get_compute_pipeline(pipelines.spatial_denoise_pipeline),
            pipeline_cache.get_compute_pipeline(pipeline_id.0),
        )
        else {
            return Ok(());
        };

        render_context.command_encoder().push_debug_group("ssao");

        {
            let mut preprocess_depth_pass =
                render_context
                    .command_encoder()
                    .begin_compute_pass(&ComputePassDescriptor {
                        label: Some("ssao_preprocess_depth_pass"),
                        timestamp_writes: None,
                    });
            preprocess_depth_pass.set_pipeline(preprocess_depth_pipeline);
            preprocess_depth_pass.set_bind_group(0, &bind_groups.preprocess_depth_bind_group, &[]);
            preprocess_depth_pass.set_bind_group(
                1,
                &bind_groups.common_bind_group,
                &[view_uniform_offset.offset],
            );
            preprocess_depth_pass.dispatch_workgroups(
                div_ceil(camera_size.x, 16),
                div_ceil(camera_size.y, 16),
                1,
            );
        }

        {
            let mut gtao_pass =
                render_context
                    .command_encoder()
                    .begin_compute_pass(&ComputePassDescriptor {
                        label: Some("ssao_gtao_pass"),
                        timestamp_writes: None,
                    });
            gtao_pass.set_pipeline(gtao_pipeline);
            gtao_pass.set_bind_group(0, &bind_groups.gtao_bind_group, &[]);
            gtao_pass.set_bind_group(
                1,
                &bind_groups.common_bind_group,
                &[view_uniform_offset.offset],
            );
            gtao_pass.dispatch_workgroups(
                div_ceil(camera_size.x, 8),
                div_ceil(camera_size.y, 8),
                1,
            );
        }

        {
            let mut spatial_denoise_pass =
                render_context
                    .command_encoder()
                    .begin_compute_pass(&ComputePassDescriptor {
                        label: Some("ssao_spatial_denoise_pass"),
                        timestamp_writes: None,
                    });
            spatial_denoise_pass.set_pipeline(spatial_denoise_pipeline);
            spatial_denoise_pass.set_bind_group(0, &bind_groups.spatial_denoise_bind_group, &[]);
            spatial_denoise_pass.set_bind_group(
                1,
                &bind_groups.common_bind_group,
                &[view_uniform_offset.offset],
            );
            spatial_denoise_pass.dispatch_workgroups(
                div_ceil(camera_size.x, 8),
                div_ceil(camera_size.y, 8),
                1,
            );
        }

        render_context.command_encoder().pop_debug_group();
        Ok(())
    }
}

#[derive(Resource)]
struct SsaoPipelines {
    preprocess_depth_pipeline: CachedComputePipelineId,
    spatial_denoise_pipeline: CachedComputePipelineId,

    common_bind_group_layout: BindGroupLayout,
    preprocess_depth_bind_group_layout: BindGroupLayout,
    gtao_bind_group_layout: BindGroupLayout,
    spatial_denoise_bind_group_layout: BindGroupLayout,

    hilbert_index_lut: TextureView,
    point_clamp_sampler: Sampler,
}

impl FromWorld for SsaoPipelines {
    fn from_world(world: &mut World) -> Self {
        let render_device = world.resource::<RenderDevice>();
        let render_queue = world.resource::<RenderQueue>();
        let pipeline_cache = world.resource::<PipelineCache>();

        let hilbert_index_lut = render_device
            .create_texture_with_data(
                render_queue,
                &(TextureDescriptor {
                    label: Some("ssao_hilbert_index_lut"),
                    size: Extent3d {
                        width: HILBERT_WIDTH as u32,
                        height: HILBERT_WIDTH as u32,
                        depth_or_array_layers: 1,
                    },
                    mip_level_count: 1,
                    sample_count: 1,
                    dimension: TextureDimension::D2,
                    format: TextureFormat::R16Uint,
                    usage: TextureUsages::TEXTURE_BINDING,
                    view_formats: &[],
                }),
                TextureDataOrder::default(),
                bytemuck::cast_slice(&generate_hilbert_index_lut()),
            )
            .create_view(&TextureViewDescriptor::default());

        let point_clamp_sampler = render_device.create_sampler(&SamplerDescriptor {
            min_filter: FilterMode::Nearest,
            mag_filter: FilterMode::Nearest,
            mipmap_filter: FilterMode::Nearest,
            address_mode_u: AddressMode::ClampToEdge,
            address_mode_v: AddressMode::ClampToEdge,
            ..Default::default()
        });

        let common_bind_group_layout = render_device.create_bind_group_layout(
            "ssao_common_bind_group_layout",
            &BindGroupLayoutEntries::sequential(
                ShaderStages::COMPUTE,
                (
                    sampler(SamplerBindingType::NonFiltering),
                    uniform_buffer::<ViewUniform>(true),
                ),
            ),
        );

        let preprocess_depth_bind_group_layout = render_device.create_bind_group_layout(
            "ssao_preprocess_depth_bind_group_layout",
            &BindGroupLayoutEntries::sequential(
                ShaderStages::COMPUTE,
                (
                    texture_depth_2d(),
                    texture_storage_2d(TextureFormat::R16Float, StorageTextureAccess::WriteOnly),
                    texture_storage_2d(TextureFormat::R16Float, StorageTextureAccess::WriteOnly),
                    texture_storage_2d(TextureFormat::R16Float, StorageTextureAccess::WriteOnly),
                    texture_storage_2d(TextureFormat::R16Float, StorageTextureAccess::WriteOnly),
                    texture_storage_2d(TextureFormat::R16Float, StorageTextureAccess::WriteOnly),
                ),
            ),
        );

        let gtao_bind_group_layout = render_device.create_bind_group_layout(
            "ssao_gtao_bind_group_layout",
            &BindGroupLayoutEntries::sequential(
                ShaderStages::COMPUTE,
                (
                    texture_2d(TextureSampleType::Float { filterable: false }),
                    texture_2d(TextureSampleType::Float { filterable: false }),
                    texture_2d(TextureSampleType::Uint),
                    texture_storage_2d(TextureFormat::R16Float, StorageTextureAccess::WriteOnly),
                    texture_storage_2d(TextureFormat::R32Uint, StorageTextureAccess::WriteOnly),
                    uniform_buffer::<GlobalsUniform>(false),
                ),
            ),
        );

        let spatial_denoise_bind_group_layout = render_device.create_bind_group_layout(
            "ssao_spatial_denoise_bind_group_layout",
            &BindGroupLayoutEntries::sequential(
                ShaderStages::COMPUTE,
                (
                    texture_2d(TextureSampleType::Float { filterable: false }),
                    texture_2d(TextureSampleType::Uint),
                    texture_storage_2d(TextureFormat::R16Float, StorageTextureAccess::WriteOnly),
                ),
            ),
        );

        let preprocess_depth_pipeline =
            pipeline_cache.queue_compute_pipeline(ComputePipelineDescriptor {
                label: Some("ssao_preprocess_depth_pipeline".into()),
                layout: vec![
                    preprocess_depth_bind_group_layout.clone(),
                    common_bind_group_layout.clone(),
                ],
                push_constant_ranges: vec![],
                shader: PREPROCESS_DEPTH_SHADER_HANDLE,
                shader_defs: Vec::new(),
                entry_point: "preprocess_depth".into(),
            });

        let spatial_denoise_pipeline =
            pipeline_cache.queue_compute_pipeline(ComputePipelineDescriptor {
                label: Some("ssao_spatial_denoise_pipeline".into()),
                layout: vec![
                    spatial_denoise_bind_group_layout.clone(),
                    common_bind_group_layout.clone(),
                ],
                push_constant_ranges: vec![],
                shader: SPATIAL_DENOISE_SHADER_HANDLE,
                shader_defs: Vec::new(),
                entry_point: "spatial_denoise".into(),
            });

        Self {
            preprocess_depth_pipeline,
            spatial_denoise_pipeline,

            common_bind_group_layout,
            preprocess_depth_bind_group_layout,
            gtao_bind_group_layout,
            spatial_denoise_bind_group_layout,

            hilbert_index_lut,
            point_clamp_sampler,
        }
    }
}

#[derive(PartialEq, Eq, Hash, Clone)]
struct SsaoPipelineKey {
    ssao_settings: ScreenSpaceAmbientOcclusionSettings,
    temporal_jitter: bool,
}

impl SpecializedComputePipeline for SsaoPipelines {
    type Key = SsaoPipelineKey;

    fn specialize(&self, key: Self::Key) -> ComputePipelineDescriptor {
        let (slice_count, samples_per_slice_side) = key.ssao_settings.quality_level.sample_counts();

        let mut shader_defs = vec![
            ShaderDefVal::Int("SLICE_COUNT".to_string(), slice_count as i32),
            ShaderDefVal::Int(
                "SAMPLES_PER_SLICE_SIDE".to_string(),
                samples_per_slice_side as i32,
            ),
        ];

        if key.temporal_jitter {
            shader_defs.push("TEMPORAL_JITTER".into());
        }

        ComputePipelineDescriptor {
            label: Some("ssao_gtao_pipeline".into()),
            layout: vec![
                self.gtao_bind_group_layout.clone(),
                self.common_bind_group_layout.clone(),
            ],
            push_constant_ranges: vec![],
            shader: GTAO_SHADER_HANDLE,
            shader_defs,
            entry_point: "gtao".into(),
        }
    }
}

fn extract_ssao_settings(
    mut commands: Commands,
    cameras: Extract<
        Query<
<<<<<<< HEAD
            (&RenderEntity, &Camera, &ScreenSpaceAmbientOcclusionSettings),
=======
            (Entity, &Camera, &ScreenSpaceAmbientOcclusionSettings, &Msaa),
>>>>>>> f0ff7fb5
            (With<Camera3d>, With<DepthPrepass>, With<NormalPrepass>),
        >,
    >,
) {
    for (entity, camera, ssao_settings, msaa) in &cameras {
        if *msaa != Msaa::Off {
            error!(
                "SSAO is being used which requires Msaa::Off, but Msaa is currently set to Msaa::{:?}",
                *msaa
            );
            return;
        }
        if camera.is_active {
            let entity = entity.entity();
            commands.get_or_spawn(entity).insert(ssao_settings.clone());
        }
    }
}

#[derive(Component)]
pub struct ScreenSpaceAmbientOcclusionTextures {
    preprocessed_depth_texture: CachedTexture,
    ssao_noisy_texture: CachedTexture, // Pre-spatially denoised texture
    pub screen_space_ambient_occlusion_texture: CachedTexture, // Spatially denoised texture
    depth_differences_texture: CachedTexture,
}

fn prepare_ssao_textures(
    mut commands: Commands,
    mut texture_cache: ResMut<TextureCache>,
    render_device: Res<RenderDevice>,
    views: Query<(Entity, &ExtractedCamera), With<ScreenSpaceAmbientOcclusionSettings>>,
) {
    for (entity, camera) in &views {
        let Some(physical_viewport_size) = camera.physical_viewport_size else {
            continue;
        };
        let size = Extent3d {
            width: physical_viewport_size.x,
            height: physical_viewport_size.y,
            depth_or_array_layers: 1,
        };

        let preprocessed_depth_texture = texture_cache.get(
            &render_device,
            TextureDescriptor {
                label: Some("ssao_preprocessed_depth_texture"),
                size,
                mip_level_count: 5,
                sample_count: 1,
                dimension: TextureDimension::D2,
                format: TextureFormat::R16Float,
                usage: TextureUsages::STORAGE_BINDING | TextureUsages::TEXTURE_BINDING,
                view_formats: &[],
            },
        );

        let ssao_noisy_texture = texture_cache.get(
            &render_device,
            TextureDescriptor {
                label: Some("ssao_noisy_texture"),
                size,
                mip_level_count: 1,
                sample_count: 1,
                dimension: TextureDimension::D2,
                format: TextureFormat::R16Float,
                usage: TextureUsages::STORAGE_BINDING | TextureUsages::TEXTURE_BINDING,
                view_formats: &[],
            },
        );

        let ssao_texture = texture_cache.get(
            &render_device,
            TextureDescriptor {
                label: Some("ssao_texture"),
                size,
                mip_level_count: 1,
                sample_count: 1,
                dimension: TextureDimension::D2,
                format: TextureFormat::R16Float,
                usage: TextureUsages::STORAGE_BINDING | TextureUsages::TEXTURE_BINDING,
                view_formats: &[],
            },
        );

        let depth_differences_texture = texture_cache.get(
            &render_device,
            TextureDescriptor {
                label: Some("ssao_depth_differences_texture"),
                size,
                mip_level_count: 1,
                sample_count: 1,
                dimension: TextureDimension::D2,
                format: TextureFormat::R32Uint,
                usage: TextureUsages::STORAGE_BINDING | TextureUsages::TEXTURE_BINDING,
                view_formats: &[],
            },
        );

        commands
            .entity(entity)
            .insert(ScreenSpaceAmbientOcclusionTextures {
                preprocessed_depth_texture,
                ssao_noisy_texture,
                screen_space_ambient_occlusion_texture: ssao_texture,
                depth_differences_texture,
            });
    }
}

#[derive(Component)]
struct SsaoPipelineId(CachedComputePipelineId);

fn prepare_ssao_pipelines(
    mut commands: Commands,
    pipeline_cache: Res<PipelineCache>,
    mut pipelines: ResMut<SpecializedComputePipelines<SsaoPipelines>>,
    pipeline: Res<SsaoPipelines>,
    views: Query<(
        Entity,
        &ScreenSpaceAmbientOcclusionSettings,
        Has<TemporalJitter>,
    )>,
) {
    for (entity, ssao_settings, temporal_jitter) in &views {
        let pipeline_id = pipelines.specialize(
            &pipeline_cache,
            &pipeline,
            SsaoPipelineKey {
                ssao_settings: ssao_settings.clone(),
                temporal_jitter,
            },
        );

        commands.entity(entity).insert(SsaoPipelineId(pipeline_id));
    }
}

#[derive(Component)]
struct SsaoBindGroups {
    common_bind_group: BindGroup,
    preprocess_depth_bind_group: BindGroup,
    gtao_bind_group: BindGroup,
    spatial_denoise_bind_group: BindGroup,
}

fn prepare_ssao_bind_groups(
    mut commands: Commands,
    render_device: Res<RenderDevice>,
    pipelines: Res<SsaoPipelines>,
    view_uniforms: Res<ViewUniforms>,
    global_uniforms: Res<GlobalsBuffer>,
    views: Query<(
        Entity,
        &ScreenSpaceAmbientOcclusionTextures,
        &ViewPrepassTextures,
    )>,
) {
    let (Some(view_uniforms), Some(globals_uniforms)) = (
        view_uniforms.uniforms.binding(),
        global_uniforms.buffer.binding(),
    ) else {
        return;
    };

    for (entity, ssao_textures, prepass_textures) in &views {
        let common_bind_group = render_device.create_bind_group(
            "ssao_common_bind_group",
            &pipelines.common_bind_group_layout,
            &BindGroupEntries::sequential((&pipelines.point_clamp_sampler, view_uniforms.clone())),
        );

        let create_depth_view = |mip_level| {
            ssao_textures
                .preprocessed_depth_texture
                .texture
                .create_view(&TextureViewDescriptor {
                    label: Some("ssao_preprocessed_depth_texture_mip_view"),
                    base_mip_level: mip_level,
                    format: Some(TextureFormat::R16Float),
                    dimension: Some(TextureViewDimension::D2),
                    mip_level_count: Some(1),
                    ..default()
                })
        };

        let preprocess_depth_bind_group = render_device.create_bind_group(
            "ssao_preprocess_depth_bind_group",
            &pipelines.preprocess_depth_bind_group_layout,
            &BindGroupEntries::sequential((
                prepass_textures.depth_view().unwrap(),
                &create_depth_view(0),
                &create_depth_view(1),
                &create_depth_view(2),
                &create_depth_view(3),
                &create_depth_view(4),
            )),
        );

        let gtao_bind_group = render_device.create_bind_group(
            "ssao_gtao_bind_group",
            &pipelines.gtao_bind_group_layout,
            &BindGroupEntries::sequential((
                &ssao_textures.preprocessed_depth_texture.default_view,
                prepass_textures.normal_view().unwrap(),
                &pipelines.hilbert_index_lut,
                &ssao_textures.ssao_noisy_texture.default_view,
                &ssao_textures.depth_differences_texture.default_view,
                globals_uniforms.clone(),
            )),
        );

        let spatial_denoise_bind_group = render_device.create_bind_group(
            "ssao_spatial_denoise_bind_group",
            &pipelines.spatial_denoise_bind_group_layout,
            &BindGroupEntries::sequential((
                &ssao_textures.ssao_noisy_texture.default_view,
                &ssao_textures.depth_differences_texture.default_view,
                &ssao_textures
                    .screen_space_ambient_occlusion_texture
                    .default_view,
            )),
        );

        commands.entity(entity).insert(SsaoBindGroups {
            common_bind_group,
            preprocess_depth_bind_group,
            gtao_bind_group,
            spatial_denoise_bind_group,
        });
    }
}

#[allow(clippy::needless_range_loop)]
fn generate_hilbert_index_lut() -> [[u16; 64]; 64] {
    let mut t = [[0; 64]; 64];

    for x in 0..64 {
        for y in 0..64 {
            t[x][y] = hilbert_index(x as u16, y as u16);
        }
    }

    t
}

// https://www.shadertoy.com/view/3tB3z3
const HILBERT_WIDTH: u16 = 64;
fn hilbert_index(mut x: u16, mut y: u16) -> u16 {
    let mut index = 0;

    let mut level: u16 = HILBERT_WIDTH / 2;
    while level > 0 {
        let region_x = (x & level > 0) as u16;
        let region_y = (y & level > 0) as u16;
        index += level * level * ((3 * region_x) ^ region_y);

        if region_y == 0 {
            if region_x == 1 {
                x = HILBERT_WIDTH - 1 - x;
                y = HILBERT_WIDTH - 1 - y;
            }

            mem::swap(&mut x, &mut y);
        }

        level /= 2;
    }

    index
}

/// Divide `numerator` by `denominator`, rounded up to the nearest multiple of `denominator`.
fn div_ceil(numerator: u32, denominator: u32) -> u32 {
    (numerator + denominator - 1) / denominator
}<|MERGE_RESOLUTION|>--- conflicted
+++ resolved
@@ -485,11 +485,7 @@
     mut commands: Commands,
     cameras: Extract<
         Query<
-<<<<<<< HEAD
-            (&RenderEntity, &Camera, &ScreenSpaceAmbientOcclusionSettings),
-=======
             (Entity, &Camera, &ScreenSpaceAmbientOcclusionSettings, &Msaa),
->>>>>>> f0ff7fb5
             (With<Camera3d>, With<DepthPrepass>, With<NormalPrepass>),
         >,
     >,
