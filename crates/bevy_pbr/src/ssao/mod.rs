use bevy_app::{App, Plugin};
use bevy_asset::{load_internal_asset, Handle};
use bevy_core_pipeline::{
    core_3d::CORE_3D,
    prelude::Camera3d,
    prepass::{DepthPrepass, NormalPrepass, ViewPrepassTextures},
};
use bevy_ecs::{
    prelude::{Bundle, Component, Entity},
    query::{QueryItem, With},
    reflect::ReflectComponent,
    schedule::IntoSystemConfigs,
    system::{Commands, Query, Res, ResMut, Resource},
    world::{FromWorld, World},
};
use bevy_reflect::Reflect;
use bevy_render::{
    camera::{ExtractedCamera, TemporalJitter},
    extract_component::ExtractComponent,
    globals::{GlobalsBuffer, GlobalsUniform},
    prelude::Camera,
    render_graph::{NodeRunError, RenderGraphApp, RenderGraphContext, ViewNode, ViewNodeRunner},
    render_resource::{
        AddressMode, BindGroup, BindGroupEntries, BindGroupLayout, BindGroupLayoutDescriptor,
        BindGroupLayoutEntry, BindingType, BufferBindingType, CachedComputePipelineId,
        ComputePassDescriptor, ComputePipelineDescriptor, Extent3d, FilterMode, PipelineCache,
        Sampler, SamplerBindingType, SamplerDescriptor, Shader, ShaderDefVal, ShaderStages,
        ShaderType, SpecializedComputePipeline, SpecializedComputePipelines, StorageTextureAccess,
        TextureDescriptor, TextureDimension, TextureFormat, TextureSampleType, TextureUsages,
        TextureView, TextureViewDescriptor, TextureViewDimension,
    },
    renderer::{RenderAdapter, RenderContext, RenderDevice, RenderQueue},
    texture::{CachedTexture, TextureCache},
    view::{Msaa, ViewUniform, ViewUniformOffset, ViewUniforms},
    Extract, ExtractSchedule, Render, RenderApp, RenderSet,
};
use bevy_utils::{
    prelude::default,
    tracing::{error, warn},
};
use std::mem;

pub mod draw_3d_graph {
    pub mod node {
        /// Label for the screen space ambient occlusion render node.
        pub const SCREEN_SPACE_AMBIENT_OCCLUSION: &str = "screen_space_ambient_occlusion";
    }
}

const PREPROCESS_DEPTH_SHADER_HANDLE: Handle<Shader> = Handle::weak_from_u128(102258915420479);
const GTAO_SHADER_HANDLE: Handle<Shader> = Handle::weak_from_u128(253938746510568);
const SPATIAL_DENOISE_SHADER_HANDLE: Handle<Shader> = Handle::weak_from_u128(466162052558226);
const GTAO_UTILS_SHADER_HANDLE: Handle<Shader> = Handle::weak_from_u128(366465052568786);

/// Plugin for screen space ambient occlusion.
pub struct ScreenSpaceAmbientOcclusionPlugin;

impl Plugin for ScreenSpaceAmbientOcclusionPlugin {
    fn build(&self, app: &mut App) {
        load_internal_asset!(
            app,
            PREPROCESS_DEPTH_SHADER_HANDLE,
            "preprocess_depth.wgsl",
            Shader::from_wgsl
        );
        load_internal_asset!(app, GTAO_SHADER_HANDLE, "gtao.wgsl", Shader::from_wgsl);
        load_internal_asset!(
            app,
            SPATIAL_DENOISE_SHADER_HANDLE,
            "spatial_denoise.wgsl",
            Shader::from_wgsl
        );
        load_internal_asset!(
            app,
            GTAO_UTILS_SHADER_HANDLE,
            "gtao_utils.wgsl",
            Shader::from_wgsl
        );

        app.register_type::<ScreenSpaceAmbientOcclusionSettings>();
    }

    fn finish(&self, app: &mut App) {
        let Ok(render_app) = app.get_sub_app_mut(RenderApp) else {
            return;
        };

        if !render_app
            .world
            .resource::<RenderAdapter>()
            .get_texture_format_features(TextureFormat::R16Float)
            .allowed_usages
            .contains(TextureUsages::STORAGE_BINDING)
        {
            warn!("ScreenSpaceAmbientOcclusionPlugin not loaded. GPU lacks support: TextureFormat::R16Float does not support TextureUsages::STORAGE_BINDING.");
            return;
        }

        if render_app
            .world
            .resource::<RenderDevice>()
            .limits()
            .max_storage_textures_per_shader_stage
            < 5
        {
            warn!("ScreenSpaceAmbientOcclusionPlugin not loaded. GPU lacks support: Limits::max_storage_textures_per_shader_stage is less than 5.");
            return;
        }

        render_app
            .init_resource::<SsaoPipelines>()
            .init_resource::<SpecializedComputePipelines<SsaoPipelines>>()
            .add_systems(ExtractSchedule, extract_ssao_settings)
            .add_systems(
                Render,
                (
                    prepare_ssao_pipelines.in_set(RenderSet::Prepare),
                    prepare_ssao_textures.in_set(RenderSet::PrepareResources),
                    prepare_ssao_bind_groups.in_set(RenderSet::PrepareBindGroups),
                ),
            )
            .add_render_graph_node::<ViewNodeRunner<SsaoNode>>(
                CORE_3D,
                draw_3d_graph::node::SCREEN_SPACE_AMBIENT_OCCLUSION,
            )
            .add_render_graph_edges(
                CORE_3D,
                &[
                    // END_PRE_PASSES -> SCREEN_SPACE_AMBIENT_OCCLUSION -> MAIN_PASS
                    bevy_core_pipeline::core_3d::graph::node::END_PREPASSES,
                    draw_3d_graph::node::SCREEN_SPACE_AMBIENT_OCCLUSION,
                    bevy_core_pipeline::core_3d::graph::node::START_MAIN_PASS,
                ],
            );
    }
}

/// Bundle to apply screen space ambient occlusion.
#[derive(Bundle, Default)]
pub struct ScreenSpaceAmbientOcclusionBundle {
    pub settings: ScreenSpaceAmbientOcclusionSettings,
    pub depth_prepass: DepthPrepass,
    pub normal_prepass: NormalPrepass,
}

/// Component to apply screen space ambient occlusion to a 3d camera.
///
/// Screen space ambient occlusion (SSAO) approximates small-scale,
/// local occlusion of _indirect_ diffuse light between objects, based on what's visible on-screen.
/// SSAO does not apply to direct lighting, such as point or directional lights.
///
/// This darkens creases, e.g. on staircases, and gives nice contact shadows
/// where objects meet, giving entities a more "grounded" feel.
///
/// # Usage Notes
///
/// Requires that you add [`ScreenSpaceAmbientOcclusionPlugin`] to your app,
/// and add the [`DepthPrepass`] and [`NormalPrepass`] components to your camera.
///
/// It strongly recommended that you use SSAO in conjunction with
/// TAA ([`bevy_core_pipeline::experimental::taa::TemporalAntiAliasSettings`]).
/// Doing so greatly reduces SSAO noise.
///
/// SSAO is not supported on `WebGL2`, and is not currently supported on `WebGPU` or `DirectX12`.
#[derive(Component, ExtractComponent, Reflect, PartialEq, Eq, Hash, Clone, Default)]
#[reflect(Component)]
pub struct ScreenSpaceAmbientOcclusionSettings {
    pub quality_level: ScreenSpaceAmbientOcclusionQualityLevel,
}

#[derive(Reflect, PartialEq, Eq, Hash, Clone, Copy, Default)]
pub enum ScreenSpaceAmbientOcclusionQualityLevel {
    Low,
    Medium,
    #[default]
    High,
    Ultra,
    Custom {
        /// Higher slice count means less noise, but worse performance.
        slice_count: u32,
        /// Samples per slice side is also tweakable, but recommended to be left at 2 or 3.
        samples_per_slice_side: u32,
    },
}

impl ScreenSpaceAmbientOcclusionQualityLevel {
    fn sample_counts(&self) -> (u32, u32) {
        match self {
            Self::Low => (1, 2),    // 4 spp (1 * (2 * 2)), plus optional temporal samples
            Self::Medium => (2, 2), // 8 spp (2 * (2 * 2)), plus optional temporal samples
            Self::High => (3, 3),   // 18 spp (3 * (3 * 2)), plus optional temporal samples
            Self::Ultra => (9, 3),  // 54 spp (9 * (3 * 2)), plus optional temporal samples
            Self::Custom {
                slice_count: slices,
                samples_per_slice_side,
            } => (*slices, *samples_per_slice_side),
        }
    }
}

#[derive(Default)]
struct SsaoNode {}

impl ViewNode for SsaoNode {
    type ViewQuery = (
        &'static ExtractedCamera,
        &'static SsaoPipelineId,
        &'static SsaoBindGroups,
        &'static ViewUniformOffset,
    );

    fn run(
        &self,
        _graph: &mut RenderGraphContext,
        render_context: &mut RenderContext,
        (camera, pipeline_id, bind_groups, view_uniform_offset): QueryItem<Self::ViewQuery>,
        world: &World,
    ) -> Result<(), NodeRunError> {
        let pipelines = world.resource::<SsaoPipelines>();
        let pipeline_cache = world.resource::<PipelineCache>();
        let (
            Some(camera_size),
            Some(preprocess_depth_pipeline),
            Some(spatial_denoise_pipeline),
            Some(gtao_pipeline),
        ) = (
            camera.physical_viewport_size,
            pipeline_cache.get_compute_pipeline(pipelines.preprocess_depth_pipeline),
            pipeline_cache.get_compute_pipeline(pipelines.spatial_denoise_pipeline),
            pipeline_cache.get_compute_pipeline(pipeline_id.0),
        )
        else {
            return Ok(());
        };

        render_context.command_encoder().push_debug_group("ssao");

        {
            let mut preprocess_depth_pass =
                render_context
                    .command_encoder()
                    .begin_compute_pass(&ComputePassDescriptor {
                        label: Some("ssao_preprocess_depth_pass"),
                    });
            preprocess_depth_pass.set_pipeline(preprocess_depth_pipeline);
            preprocess_depth_pass.set_bind_group(0, &bind_groups.preprocess_depth_bind_group, &[]);
            preprocess_depth_pass.set_bind_group(
                1,
                &bind_groups.common_bind_group,
                &[view_uniform_offset.offset],
            );
            preprocess_depth_pass.dispatch_workgroups(
                div_ceil(camera_size.x, 16),
                div_ceil(camera_size.y, 16),
                1,
            );
        }

        {
            let mut gtao_pass =
                render_context
                    .command_encoder()
                    .begin_compute_pass(&ComputePassDescriptor {
                        label: Some("ssao_gtao_pass"),
                    });
            gtao_pass.set_pipeline(gtao_pipeline);
            gtao_pass.set_bind_group(0, &bind_groups.gtao_bind_group, &[]);
            gtao_pass.set_bind_group(
                1,
                &bind_groups.common_bind_group,
                &[view_uniform_offset.offset],
            );
            gtao_pass.dispatch_workgroups(
                div_ceil(camera_size.x, 8),
                div_ceil(camera_size.y, 8),
                1,
            );
        }

        {
            let mut spatial_denoise_pass =
                render_context
                    .command_encoder()
                    .begin_compute_pass(&ComputePassDescriptor {
                        label: Some("ssao_spatial_denoise_pass"),
                    });
            spatial_denoise_pass.set_pipeline(spatial_denoise_pipeline);
            spatial_denoise_pass.set_bind_group(0, &bind_groups.spatial_denoise_bind_group, &[]);
            spatial_denoise_pass.set_bind_group(
                1,
                &bind_groups.common_bind_group,
                &[view_uniform_offset.offset],
            );
            spatial_denoise_pass.dispatch_workgroups(
                div_ceil(camera_size.x, 8),
                div_ceil(camera_size.y, 8),
                1,
            );
        }

        render_context.command_encoder().pop_debug_group();
        Ok(())
    }
}

#[derive(Resource)]
struct SsaoPipelines {
    preprocess_depth_pipeline: CachedComputePipelineId,
    spatial_denoise_pipeline: CachedComputePipelineId,

    common_bind_group_layout: BindGroupLayout,
    preprocess_depth_bind_group_layout: BindGroupLayout,
    gtao_bind_group_layout: BindGroupLayout,
    spatial_denoise_bind_group_layout: BindGroupLayout,

    hilbert_index_lut: TextureView,
    point_clamp_sampler: Sampler,
}

impl FromWorld for SsaoPipelines {
    fn from_world(world: &mut World) -> Self {
        let render_device = world.resource::<RenderDevice>();
        let render_queue = world.resource::<RenderQueue>();
        let pipeline_cache = world.resource::<PipelineCache>();

        let hilbert_index_lut = render_device
            .create_texture_with_data(
                render_queue,
                &(TextureDescriptor {
                    label: Some("ssao_hilbert_index_lut"),
                    size: Extent3d {
                        width: HILBERT_WIDTH as u32,
                        height: HILBERT_WIDTH as u32,
                        depth_or_array_layers: 1,
                    },
                    mip_level_count: 1,
                    sample_count: 1,
                    dimension: TextureDimension::D2,
                    format: TextureFormat::R16Uint,
                    usage: TextureUsages::TEXTURE_BINDING,
                    view_formats: &[],
                }),
                bytemuck::cast_slice(&generate_hilbert_index_lut()),
            )
            .create_view(&TextureViewDescriptor::default());

        let point_clamp_sampler = render_device.create_sampler(&SamplerDescriptor {
            min_filter: FilterMode::Nearest,
            mag_filter: FilterMode::Nearest,
            mipmap_filter: FilterMode::Nearest,
            address_mode_u: AddressMode::ClampToEdge,
            address_mode_v: AddressMode::ClampToEdge,
            ..Default::default()
        });

        let common_bind_group_layout =
            render_device.create_bind_group_layout(&BindGroupLayoutDescriptor {
                label: Some("ssao_common_bind_group_layout"),
                entries: &[
                    BindGroupLayoutEntry {
                        binding: 0,
                        visibility: ShaderStages::COMPUTE,
                        ty: BindingType::Sampler(SamplerBindingType::NonFiltering),
                        count: None,
                    },
                    BindGroupLayoutEntry {
                        binding: 1,
                        visibility: ShaderStages::COMPUTE,
                        ty: BindingType::Buffer {
                            ty: BufferBindingType::Uniform,
                            has_dynamic_offset: true,
                            min_binding_size: Some(ViewUniform::min_size()),
                        },
                        count: None,
                    },
                ],
            });

        let mip_texture_entry = BindGroupLayoutEntry {
            binding: 1,
            visibility: ShaderStages::COMPUTE,
            ty: BindingType::StorageTexture {
                access: StorageTextureAccess::WriteOnly,
                format: TextureFormat::R16Float,
                view_dimension: TextureViewDimension::D2,
            },
            count: None,
        };
        let preprocess_depth_bind_group_layout =
            render_device.create_bind_group_layout(&BindGroupLayoutDescriptor {
                label: Some("ssao_preprocess_depth_bind_group_layout"),
                entries: &[
                    BindGroupLayoutEntry {
                        binding: 0,
                        visibility: ShaderStages::COMPUTE,
                        ty: BindingType::Texture {
                            sample_type: TextureSampleType::Depth,
                            view_dimension: TextureViewDimension::D2,
                            multisampled: false,
                        },
                        count: None,
                    },
                    mip_texture_entry,
                    BindGroupLayoutEntry {
                        binding: 2,
                        ..mip_texture_entry
                    },
                    BindGroupLayoutEntry {
                        binding: 3,
                        ..mip_texture_entry
                    },
                    BindGroupLayoutEntry {
                        binding: 4,
                        ..mip_texture_entry
                    },
                    BindGroupLayoutEntry {
                        binding: 5,
                        ..mip_texture_entry
                    },
                ],
            });

        let gtao_bind_group_layout =
            render_device.create_bind_group_layout(&BindGroupLayoutDescriptor {
                label: Some("ssao_gtao_bind_group_layout"),
                entries: &[
                    BindGroupLayoutEntry {
                        binding: 0,
                        visibility: ShaderStages::COMPUTE,
                        ty: BindingType::Texture {
                            sample_type: TextureSampleType::Float { filterable: false },
                            view_dimension: TextureViewDimension::D2,
                            multisampled: false,
                        },
                        count: None,
                    },
                    BindGroupLayoutEntry {
                        binding: 1,
                        visibility: ShaderStages::COMPUTE,
                        ty: BindingType::Texture {
                            sample_type: TextureSampleType::Float { filterable: false },
                            view_dimension: TextureViewDimension::D2,
                            multisampled: false,
                        },
                        count: None,
                    },
                    BindGroupLayoutEntry {
                        binding: 2,
                        visibility: ShaderStages::COMPUTE,
                        ty: BindingType::Texture {
                            sample_type: TextureSampleType::Uint,
                            view_dimension: TextureViewDimension::D2,
                            multisampled: false,
                        },
                        count: None,
                    },
                    BindGroupLayoutEntry {
                        binding: 3,
                        visibility: ShaderStages::COMPUTE,
                        ty: BindingType::StorageTexture {
                            access: StorageTextureAccess::WriteOnly,
                            format: TextureFormat::R16Float,
                            view_dimension: TextureViewDimension::D2,
                        },
                        count: None,
                    },
                    BindGroupLayoutEntry {
                        binding: 4,
                        visibility: ShaderStages::COMPUTE,
                        ty: BindingType::StorageTexture {
                            access: StorageTextureAccess::WriteOnly,
                            format: TextureFormat::R32Uint,
                            view_dimension: TextureViewDimension::D2,
                        },
                        count: None,
                    },
                    BindGroupLayoutEntry {
                        binding: 5,
                        visibility: ShaderStages::COMPUTE,
                        ty: BindingType::Buffer {
                            ty: BufferBindingType::Uniform,
                            has_dynamic_offset: false,
                            min_binding_size: Some(GlobalsUniform::min_size()),
                        },
                        count: None,
                    },
                ],
            });

        let spatial_denoise_bind_group_layout =
            render_device.create_bind_group_layout(&BindGroupLayoutDescriptor {
                label: Some("ssao_spatial_denoise_bind_group_layout"),
                entries: &[
                    BindGroupLayoutEntry {
                        binding: 0,
                        visibility: ShaderStages::COMPUTE,
                        ty: BindingType::Texture {
                            sample_type: TextureSampleType::Float { filterable: false },
                            view_dimension: TextureViewDimension::D2,
                            multisampled: false,
                        },
                        count: None,
                    },
                    BindGroupLayoutEntry {
                        binding: 1,
                        visibility: ShaderStages::COMPUTE,
                        ty: BindingType::Texture {
                            sample_type: TextureSampleType::Uint,
                            view_dimension: TextureViewDimension::D2,
                            multisampled: false,
                        },
                        count: None,
                    },
                    BindGroupLayoutEntry {
                        binding: 2,
                        visibility: ShaderStages::COMPUTE,
                        ty: BindingType::StorageTexture {
                            access: StorageTextureAccess::WriteOnly,
                            format: TextureFormat::R16Float,
                            view_dimension: TextureViewDimension::D2,
                        },
                        count: None,
                    },
                ],
            });

        let preprocess_depth_pipeline =
            pipeline_cache.queue_compute_pipeline(ComputePipelineDescriptor {
                label: Some("ssao_preprocess_depth_pipeline".into()),
                layout: vec![
                    preprocess_depth_bind_group_layout.clone(),
                    common_bind_group_layout.clone(),
                ],
                push_constant_ranges: vec![],
                shader: PREPROCESS_DEPTH_SHADER_HANDLE,
                shader_defs: Vec::new(),
                entry_point: "preprocess_depth".into(),
            });

        let spatial_denoise_pipeline =
            pipeline_cache.queue_compute_pipeline(ComputePipelineDescriptor {
                label: Some("ssao_spatial_denoise_pipeline".into()),
                layout: vec![
                    spatial_denoise_bind_group_layout.clone(),
                    common_bind_group_layout.clone(),
                ],
                push_constant_ranges: vec![],
                shader: SPATIAL_DENOISE_SHADER_HANDLE,
                shader_defs: Vec::new(),
                entry_point: "spatial_denoise".into(),
            });

        Self {
            preprocess_depth_pipeline,
            spatial_denoise_pipeline,

            common_bind_group_layout,
            preprocess_depth_bind_group_layout,
            gtao_bind_group_layout,
            spatial_denoise_bind_group_layout,

            hilbert_index_lut,
            point_clamp_sampler,
        }
    }
}

#[derive(PartialEq, Eq, Hash, Clone)]
struct SsaoPipelineKey {
    ssao_settings: ScreenSpaceAmbientOcclusionSettings,
    temporal_noise: bool,
}

impl SpecializedComputePipeline for SsaoPipelines {
    type Key = SsaoPipelineKey;

    fn specialize(&self, key: Self::Key) -> ComputePipelineDescriptor {
        let (slice_count, samples_per_slice_side) = key.ssao_settings.quality_level.sample_counts();

        let mut shader_defs = vec![
            ShaderDefVal::Int("SLICE_COUNT".to_string(), slice_count as i32),
            ShaderDefVal::Int(
                "SAMPLES_PER_SLICE_SIDE".to_string(),
                samples_per_slice_side as i32,
            ),
        ];

        if key.temporal_noise {
            shader_defs.push("TEMPORAL_NOISE".into());
        }

        ComputePipelineDescriptor {
            label: Some("ssao_gtao_pipeline".into()),
            layout: vec![
                self.gtao_bind_group_layout.clone(),
                self.common_bind_group_layout.clone(),
            ],
            push_constant_ranges: vec![],
            shader: GTAO_SHADER_HANDLE,
            shader_defs,
            entry_point: "gtao".into(),
        }
    }
}

fn extract_ssao_settings(
    mut commands: Commands,
    cameras: Extract<
        Query<
            (Entity, &Camera, &ScreenSpaceAmbientOcclusionSettings),
            (With<Camera3d>, With<DepthPrepass>, With<NormalPrepass>),
        >,
    >,
    msaa: Extract<Res<Msaa>>,
) {
    for (entity, camera, ssao_settings) in &cameras {
        if **msaa != Msaa::Off {
            error!(
                "SSAO is being used which requires Msaa::Off, but Msaa is currently set to Msaa::{:?}",
                **msaa
            );
            return;
        }

        if camera.is_active {
            commands.get_or_spawn(entity).insert(ssao_settings.clone());
        }
    }
}

#[derive(Component)]
pub struct ScreenSpaceAmbientOcclusionTextures {
    preprocessed_depth_texture: CachedTexture,
    ssao_noisy_texture: CachedTexture, // Pre-spatially denoised texture
    pub screen_space_ambient_occlusion_texture: CachedTexture, // Spatially denoised texture
    depth_differences_texture: CachedTexture,
}

fn prepare_ssao_textures(
    mut commands: Commands,
    mut texture_cache: ResMut<TextureCache>,
    render_device: Res<RenderDevice>,
    views: Query<(Entity, &ExtractedCamera), With<ScreenSpaceAmbientOcclusionSettings>>,
) {
    for (entity, camera) in &views {
        let Some(physical_viewport_size) = camera.physical_viewport_size else {
            continue;
        };
        let size = Extent3d {
            width: physical_viewport_size.x,
            height: physical_viewport_size.y,
            depth_or_array_layers: 1,
        };

        let preprocessed_depth_texture = texture_cache.get(
            &render_device,
            TextureDescriptor {
                label: Some("ssao_preprocessed_depth_texture"),
                size,
                mip_level_count: 5,
                sample_count: 1,
                dimension: TextureDimension::D2,
                format: TextureFormat::R16Float,
                usage: TextureUsages::STORAGE_BINDING | TextureUsages::TEXTURE_BINDING,
                view_formats: &[],
            },
        );

        let ssao_noisy_texture = texture_cache.get(
            &render_device,
            TextureDescriptor {
                label: Some("ssao_noisy_texture"),
                size,
                mip_level_count: 1,
                sample_count: 1,
                dimension: TextureDimension::D2,
                format: TextureFormat::R16Float,
                usage: TextureUsages::STORAGE_BINDING | TextureUsages::TEXTURE_BINDING,
                view_formats: &[],
            },
        );

        let ssao_texture = texture_cache.get(
            &render_device,
            TextureDescriptor {
                label: Some("ssao_texture"),
                size,
                mip_level_count: 1,
                sample_count: 1,
                dimension: TextureDimension::D2,
                format: TextureFormat::R16Float,
                usage: TextureUsages::STORAGE_BINDING | TextureUsages::TEXTURE_BINDING,
                view_formats: &[],
            },
        );

        let depth_differences_texture = texture_cache.get(
            &render_device,
            TextureDescriptor {
                label: Some("ssao_depth_differences_texture"),
                size,
                mip_level_count: 1,
                sample_count: 1,
                dimension: TextureDimension::D2,
                format: TextureFormat::R32Uint,
                usage: TextureUsages::STORAGE_BINDING | TextureUsages::TEXTURE_BINDING,
                view_formats: &[],
            },
        );

        commands
            .entity(entity)
            .insert(ScreenSpaceAmbientOcclusionTextures {
                preprocessed_depth_texture,
                ssao_noisy_texture,
                screen_space_ambient_occlusion_texture: ssao_texture,
                depth_differences_texture,
            });
    }
}

#[derive(Component)]
struct SsaoPipelineId(CachedComputePipelineId);

fn prepare_ssao_pipelines(
    mut commands: Commands,
    pipeline_cache: Res<PipelineCache>,
    mut pipelines: ResMut<SpecializedComputePipelines<SsaoPipelines>>,
    pipeline: Res<SsaoPipelines>,
    views: Query<(
        Entity,
        &ScreenSpaceAmbientOcclusionSettings,
        Option<&TemporalJitter>,
    )>,
) {
    for (entity, ssao_settings, temporal_jitter) in &views {
        let pipeline_id = pipelines.specialize(
            &pipeline_cache,
            &pipeline,
            SsaoPipelineKey {
                ssao_settings: ssao_settings.clone(),
                temporal_noise: temporal_jitter.is_some(),
            },
        );

        commands.entity(entity).insert(SsaoPipelineId(pipeline_id));
    }
}

#[derive(Component)]
struct SsaoBindGroups {
    common_bind_group: BindGroup,
    preprocess_depth_bind_group: BindGroup,
    gtao_bind_group: BindGroup,
    spatial_denoise_bind_group: BindGroup,
}

fn prepare_ssao_bind_groups(
    mut commands: Commands,
    render_device: Res<RenderDevice>,
    pipelines: Res<SsaoPipelines>,
    view_uniforms: Res<ViewUniforms>,
    global_uniforms: Res<GlobalsBuffer>,
    views: Query<(
        Entity,
        &ScreenSpaceAmbientOcclusionTextures,
        &ViewPrepassTextures,
    )>,
) {
    let (Some(view_uniforms), Some(globals_uniforms)) = (
        view_uniforms.uniforms.binding(),
        global_uniforms.buffer.binding(),
    ) else {
        return;
    };

    for (entity, ssao_textures, prepass_textures) in &views {
        let common_bind_group = render_device.create_bind_group(
            "ssao_common_bind_group",
            &pipelines.common_bind_group_layout,
            &BindGroupEntries::sequential((&pipelines.point_clamp_sampler, view_uniforms.clone())),
        );

        let create_depth_view = |mip_level| {
            ssao_textures
                .preprocessed_depth_texture
                .texture
                .create_view(&TextureViewDescriptor {
                    label: Some("ssao_preprocessed_depth_texture_mip_view"),
                    base_mip_level: mip_level,
                    format: Some(TextureFormat::R16Float),
                    dimension: Some(TextureViewDimension::D2),
                    mip_level_count: Some(1),
                    ..default()
                })
        };
<<<<<<< HEAD
=======

        let preprocess_depth_bind_group = render_device.create_bind_group(&BindGroupDescriptor {
            label: Some("ssao_preprocess_depth_bind_group"),
            layout: &pipelines.preprocess_depth_bind_group_layout,
            entries: &[
                BindGroupEntry {
                    binding: 0,
                    resource: BindingResource::TextureView(
                        &prepass_textures.depth.as_ref().unwrap().default_view,
                    ),
                },
                BindGroupEntry {
                    binding: 1,
                    resource: BindingResource::TextureView(
                        &ssao_textures
                            .preprocessed_depth_texture
                            .texture
                            .create_view(&TextureViewDescriptor {
                                label: Some("ssao_preprocessed_depth_texture_mip_view_0"),
                                base_mip_level: 0,
                                ..preprocess_depth_mip_view_descriptor
                            }),
                    ),
                },
                BindGroupEntry {
                    binding: 2,
                    resource: BindingResource::TextureView(
                        &ssao_textures
                            .preprocessed_depth_texture
                            .texture
                            .create_view(&TextureViewDescriptor {
                                label: Some("ssao_preprocessed_depth_texture_mip_view_1"),
                                base_mip_level: 1,
                                ..preprocess_depth_mip_view_descriptor
                            }),
                    ),
                },
                BindGroupEntry {
                    binding: 3,
                    resource: BindingResource::TextureView(
                        &ssao_textures
                            .preprocessed_depth_texture
                            .texture
                            .create_view(&TextureViewDescriptor {
                                label: Some("ssao_preprocessed_depth_texture_mip_view_2"),
                                base_mip_level: 2,
                                ..preprocess_depth_mip_view_descriptor
                            }),
                    ),
                },
                BindGroupEntry {
                    binding: 4,
                    resource: BindingResource::TextureView(
                        &ssao_textures
                            .preprocessed_depth_texture
                            .texture
                            .create_view(&TextureViewDescriptor {
                                label: Some("ssao_preprocessed_depth_texture_mip_view_3"),
                                base_mip_level: 3,
                                ..preprocess_depth_mip_view_descriptor
                            }),
                    ),
                },
                BindGroupEntry {
                    binding: 5,
                    resource: BindingResource::TextureView(
                        &ssao_textures
                            .preprocessed_depth_texture
                            .texture
                            .create_view(&TextureViewDescriptor {
                                label: Some("ssao_preprocessed_depth_texture_mip_view_4"),
                                base_mip_level: 4,
                                ..preprocess_depth_mip_view_descriptor
                            }),
                    ),
                },
            ],
        });
>>>>>>> de8a6007

        let preprocess_depth_bind_group = render_device.create_bind_group(
            "ssao_preprocess_depth_bind_group",
            &pipelines.preprocess_depth_bind_group_layout,
            &BindGroupEntries::sequential((
                &prepass_textures.depth.as_ref().unwrap().default_view,
                &create_depth_view(0),
                &create_depth_view(1),
                &create_depth_view(2),
                &create_depth_view(3),
                &create_depth_view(4),
            )),
        );

        let gtao_bind_group = render_device.create_bind_group(
            "ssao_gtao_bind_group",
            &pipelines.gtao_bind_group_layout,
            &BindGroupEntries::sequential((
                &ssao_textures.preprocessed_depth_texture.default_view,
                &prepass_textures.normal.as_ref().unwrap().default_view,
                &pipelines.hilbert_index_lut,
                &ssao_textures.ssao_noisy_texture.default_view,
                &ssao_textures.depth_differences_texture.default_view,
                globals_uniforms.clone(),
            )),
        );

        let spatial_denoise_bind_group = render_device.create_bind_group(
            "ssao_spatial_denoise_bind_group",
            &pipelines.spatial_denoise_bind_group_layout,
            &BindGroupEntries::sequential((
                &ssao_textures.ssao_noisy_texture.default_view,
                &ssao_textures.depth_differences_texture.default_view,
                &ssao_textures
                    .screen_space_ambient_occlusion_texture
                    .default_view,
            )),
        );

        commands.entity(entity).insert(SsaoBindGroups {
            common_bind_group,
            preprocess_depth_bind_group,
            gtao_bind_group,
            spatial_denoise_bind_group,
        });
    }
}

#[allow(clippy::needless_range_loop)]
fn generate_hilbert_index_lut() -> [[u16; 64]; 64] {
    let mut t = [[0; 64]; 64];

    for x in 0..64 {
        for y in 0..64 {
            t[x][y] = hilbert_index(x as u16, y as u16);
        }
    }

    t
}

// https://www.shadertoy.com/view/3tB3z3
const HILBERT_WIDTH: u16 = 64;
fn hilbert_index(mut x: u16, mut y: u16) -> u16 {
    let mut index = 0;

    let mut level: u16 = HILBERT_WIDTH / 2;
    while level > 0 {
        let region_x = (x & level > 0) as u16;
        let region_y = (y & level > 0) as u16;
        index += level * level * ((3 * region_x) ^ region_y);

        if region_y == 0 {
            if region_x == 1 {
                x = HILBERT_WIDTH - 1 - x;
                y = HILBERT_WIDTH - 1 - y;
            }

            mem::swap(&mut x, &mut y);
        }

        level /= 2;
    }

    index
}

/// Divide `numerator` by `denominator`, rounded up to the nearest multiple of `denominator`.
fn div_ceil(numerator: u32, denominator: u32) -> u32 {
    (numerator + denominator - 1) / denominator
}<|MERGE_RESOLUTION|>--- conflicted
+++ resolved
@@ -794,87 +794,6 @@
                     ..default()
                 })
         };
-<<<<<<< HEAD
-=======
-
-        let preprocess_depth_bind_group = render_device.create_bind_group(&BindGroupDescriptor {
-            label: Some("ssao_preprocess_depth_bind_group"),
-            layout: &pipelines.preprocess_depth_bind_group_layout,
-            entries: &[
-                BindGroupEntry {
-                    binding: 0,
-                    resource: BindingResource::TextureView(
-                        &prepass_textures.depth.as_ref().unwrap().default_view,
-                    ),
-                },
-                BindGroupEntry {
-                    binding: 1,
-                    resource: BindingResource::TextureView(
-                        &ssao_textures
-                            .preprocessed_depth_texture
-                            .texture
-                            .create_view(&TextureViewDescriptor {
-                                label: Some("ssao_preprocessed_depth_texture_mip_view_0"),
-                                base_mip_level: 0,
-                                ..preprocess_depth_mip_view_descriptor
-                            }),
-                    ),
-                },
-                BindGroupEntry {
-                    binding: 2,
-                    resource: BindingResource::TextureView(
-                        &ssao_textures
-                            .preprocessed_depth_texture
-                            .texture
-                            .create_view(&TextureViewDescriptor {
-                                label: Some("ssao_preprocessed_depth_texture_mip_view_1"),
-                                base_mip_level: 1,
-                                ..preprocess_depth_mip_view_descriptor
-                            }),
-                    ),
-                },
-                BindGroupEntry {
-                    binding: 3,
-                    resource: BindingResource::TextureView(
-                        &ssao_textures
-                            .preprocessed_depth_texture
-                            .texture
-                            .create_view(&TextureViewDescriptor {
-                                label: Some("ssao_preprocessed_depth_texture_mip_view_2"),
-                                base_mip_level: 2,
-                                ..preprocess_depth_mip_view_descriptor
-                            }),
-                    ),
-                },
-                BindGroupEntry {
-                    binding: 4,
-                    resource: BindingResource::TextureView(
-                        &ssao_textures
-                            .preprocessed_depth_texture
-                            .texture
-                            .create_view(&TextureViewDescriptor {
-                                label: Some("ssao_preprocessed_depth_texture_mip_view_3"),
-                                base_mip_level: 3,
-                                ..preprocess_depth_mip_view_descriptor
-                            }),
-                    ),
-                },
-                BindGroupEntry {
-                    binding: 5,
-                    resource: BindingResource::TextureView(
-                        &ssao_textures
-                            .preprocessed_depth_texture
-                            .texture
-                            .create_view(&TextureViewDescriptor {
-                                label: Some("ssao_preprocessed_depth_texture_mip_view_4"),
-                                base_mip_level: 4,
-                                ..preprocess_depth_mip_view_descriptor
-                            }),
-                    ),
-                },
-            ],
-        });
->>>>>>> de8a6007
 
         let preprocess_depth_bind_group = render_device.create_bind_group(
             "ssao_preprocess_depth_bind_group",
