--- conflicted
+++ resolved
@@ -360,20 +360,10 @@
 
         let shadow_pass_node = ShadowPassNode::new(&mut render_app.world);
         let mut graph = render_app.world.resource_mut::<RenderGraph>();
-<<<<<<< HEAD
         let draw_3d_graph = graph.get_sub_graph_mut(SubGraph3d).unwrap();
         draw_3d_graph.add_node(LabelsPbr::ShadowPass, shadow_pass_node);
         draw_3d_graph.add_node_edge(LabelsPbr::ShadowPass, Labels3d::StartMainPass);
-=======
-        let draw_3d_graph = graph
-            .get_sub_graph_mut(bevy_core_pipeline::core_3d::graph::NAME)
-            .unwrap();
-        draw_3d_graph.add_node(draw_3d_graph::node::SHADOW_PASS, shadow_pass_node);
-        draw_3d_graph.add_node_edge(
-            draw_3d_graph::node::SHADOW_PASS,
-            bevy_core_pipeline::core_3d::graph::node::START_MAIN_PASS,
-        );
-
+      
         render_app.ignore_ambiguity(
             bevy_render::Render,
             bevy_core_pipeline::core_3d::prepare_core_3d_transmission_textures,
@@ -382,7 +372,6 @@
                 MeshPipeline,
             >,
         );
->>>>>>> 143066de
     }
 
     fn finish(&self, app: &mut App) {
