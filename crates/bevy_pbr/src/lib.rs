// FIXME(3492): remove once docs are ready
#![allow(missing_docs)]

mod meshlet;
pub mod wireframe;

<<<<<<< HEAD
/// Experimental features that are not yet finished. Please report any issues you encounter!
///
/// Expect bugs, missing features, compatibility issues, low performance, and/or future breaking changes.
pub mod experimental {
    pub mod meshlet {
        pub use crate::meshlet::*;
    }
}

mod alpha;
=======
>>>>>>> dc696c0e
mod bundle;
pub mod deferred;
mod extended_material;
mod fog;
mod light;
mod light_probe;
mod lightmap;
mod material;
mod parallax;
mod pbr_material;
mod prepass;
mod render;
mod ssao;

pub use bundle::*;
pub use extended_material::*;
pub use fog::*;
pub use light::*;
pub use light_probe::*;
pub use lightmap::*;
pub use material::*;
pub use parallax::*;
pub use pbr_material::*;
pub use prepass::*;
pub use render::*;
pub use ssao::*;

pub mod prelude {
    #[doc(hidden)]
    pub use crate::{
        bundle::{
            DirectionalLightBundle, MaterialMeshBundle, PbrBundle, PointLightBundle,
            SpotLightBundle,
        },
        fog::{FogFalloff, FogSettings},
        light::{light_consts, AmbientLight, DirectionalLight, PointLight, SpotLight},
        light_probe::{
            environment_map::{EnvironmentMapLight, ReflectionProbeBundle},
            LightProbe,
        },
        material::{Material, MaterialPlugin},
        parallax::ParallaxMappingMethod,
        pbr_material::StandardMaterial,
        ssao::ScreenSpaceAmbientOcclusionPlugin,
    };
}

pub mod graph {
    use bevy_render::render_graph::RenderLabel;

    #[derive(Debug, Hash, PartialEq, Eq, Clone, RenderLabel)]
    pub enum NodePbr {
        /// Label for the shadow pass node.
        ShadowPass,
        /// Label for the screen space ambient occlusion render node.
        ScreenSpaceAmbientOcclusion,
        DeferredLightingPass,
    }
}

use crate::{
    deferred::DeferredPbrLightingPlugin, graph::NodePbr, meshlet::MeshletDummyShaderPlugin,
};
use bevy_app::prelude::*;
use bevy_asset::{load_internal_asset, AssetApp, Assets, Handle};
use bevy_core_pipeline::core_3d::graph::{Core3d, Node3d};
use bevy_ecs::prelude::*;
use bevy_render::{
    alpha::AlphaMode,
    camera::{CameraUpdateSystem, Projection},
    extract_component::ExtractComponentPlugin,
    extract_resource::ExtractResourcePlugin,
    prelude::Color,
    render_asset::prepare_assets,
    render_graph::RenderGraph,
    render_phase::sort_phase_system,
    render_resource::Shader,
    texture::Image,
    view::VisibilitySystems,
    ExtractSchedule, Render, RenderApp, RenderSet,
};
use bevy_transform::TransformSystem;

pub const PBR_TYPES_SHADER_HANDLE: Handle<Shader> = Handle::weak_from_u128(1708015359337029744);
pub const PBR_BINDINGS_SHADER_HANDLE: Handle<Shader> = Handle::weak_from_u128(5635987986427308186);
pub const UTILS_HANDLE: Handle<Shader> = Handle::weak_from_u128(1900548483293416725);
pub const CLUSTERED_FORWARD_HANDLE: Handle<Shader> = Handle::weak_from_u128(166852093121196815);
pub const PBR_LIGHTING_HANDLE: Handle<Shader> = Handle::weak_from_u128(14170772752254856967);
pub const PBR_TRANSMISSION_HANDLE: Handle<Shader> = Handle::weak_from_u128(77319684653223658032);
pub const SHADOWS_HANDLE: Handle<Shader> = Handle::weak_from_u128(11350275143789590502);
pub const SHADOW_SAMPLING_HANDLE: Handle<Shader> = Handle::weak_from_u128(3145627513789590502);
pub const PBR_FRAGMENT_HANDLE: Handle<Shader> = Handle::weak_from_u128(2295049283805286543);
pub const PBR_SHADER_HANDLE: Handle<Shader> = Handle::weak_from_u128(4805239651767701046);
pub const PBR_PREPASS_SHADER_HANDLE: Handle<Shader> = Handle::weak_from_u128(9407115064344201137);
pub const PBR_FUNCTIONS_HANDLE: Handle<Shader> = Handle::weak_from_u128(16550102964439850292);
pub const PBR_AMBIENT_HANDLE: Handle<Shader> = Handle::weak_from_u128(2441520459096337034);
pub const PARALLAX_MAPPING_SHADER_HANDLE: Handle<Shader> =
    Handle::weak_from_u128(17035894873630133905);
pub const VIEW_TRANSFORMATIONS_SHADER_HANDLE: Handle<Shader> =
    Handle::weak_from_u128(2098345702398750291);
pub const PBR_PREPASS_FUNCTIONS_SHADER_HANDLE: Handle<Shader> =
    Handle::weak_from_u128(73204817249182637);
pub const PBR_DEFERRED_TYPES_HANDLE: Handle<Shader> = Handle::weak_from_u128(3221241127431430599);
pub const PBR_DEFERRED_FUNCTIONS_HANDLE: Handle<Shader> = Handle::weak_from_u128(72019026415438599);
pub const RGB9E5_FUNCTIONS_HANDLE: Handle<Shader> = Handle::weak_from_u128(2659010996143919192);

/// Sets up the entire PBR infrastructure of bevy.
pub struct PbrPlugin {
    /// Controls if the prepass is enabled for the StandardMaterial.
    /// For more information about what a prepass is, see the [`bevy_core_pipeline::prepass`] docs.
    pub prepass_enabled: bool,
    /// Controls if [`DeferredPbrLightingPlugin`] is added.
    pub add_default_deferred_lighting_plugin: bool,
}

impl Default for PbrPlugin {
    fn default() -> Self {
        Self {
            prepass_enabled: true,
            add_default_deferred_lighting_plugin: true,
        }
    }
}

impl Plugin for PbrPlugin {
    fn build(&self, app: &mut App) {
        load_internal_asset!(
            app,
            PBR_TYPES_SHADER_HANDLE,
            "render/pbr_types.wgsl",
            Shader::from_wgsl
        );
        load_internal_asset!(
            app,
            PBR_BINDINGS_SHADER_HANDLE,
            "render/pbr_bindings.wgsl",
            Shader::from_wgsl
        );
        load_internal_asset!(app, UTILS_HANDLE, "render/utils.wgsl", Shader::from_wgsl);
        load_internal_asset!(
            app,
            CLUSTERED_FORWARD_HANDLE,
            "render/clustered_forward.wgsl",
            Shader::from_wgsl
        );
        load_internal_asset!(
            app,
            PBR_LIGHTING_HANDLE,
            "render/pbr_lighting.wgsl",
            Shader::from_wgsl
        );
        load_internal_asset!(
            app,
            PBR_TRANSMISSION_HANDLE,
            "render/pbr_transmission.wgsl",
            Shader::from_wgsl
        );
        load_internal_asset!(
            app,
            SHADOWS_HANDLE,
            "render/shadows.wgsl",
            Shader::from_wgsl
        );
        load_internal_asset!(
            app,
            PBR_DEFERRED_TYPES_HANDLE,
            "deferred/pbr_deferred_types.wgsl",
            Shader::from_wgsl
        );
        load_internal_asset!(
            app,
            PBR_DEFERRED_FUNCTIONS_HANDLE,
            "deferred/pbr_deferred_functions.wgsl",
            Shader::from_wgsl
        );
        load_internal_asset!(
            app,
            SHADOW_SAMPLING_HANDLE,
            "render/shadow_sampling.wgsl",
            Shader::from_wgsl
        );
        load_internal_asset!(
            app,
            PBR_FUNCTIONS_HANDLE,
            "render/pbr_functions.wgsl",
            Shader::from_wgsl
        );
        load_internal_asset!(
            app,
            RGB9E5_FUNCTIONS_HANDLE,
            "render/rgb9e5.wgsl",
            Shader::from_wgsl
        );
        load_internal_asset!(
            app,
            PBR_AMBIENT_HANDLE,
            "render/pbr_ambient.wgsl",
            Shader::from_wgsl
        );
        load_internal_asset!(
            app,
            PBR_FRAGMENT_HANDLE,
            "render/pbr_fragment.wgsl",
            Shader::from_wgsl
        );
        load_internal_asset!(app, PBR_SHADER_HANDLE, "render/pbr.wgsl", Shader::from_wgsl);
        load_internal_asset!(
            app,
            PBR_PREPASS_FUNCTIONS_SHADER_HANDLE,
            "render/pbr_prepass_functions.wgsl",
            Shader::from_wgsl
        );
        load_internal_asset!(
            app,
            PBR_PREPASS_SHADER_HANDLE,
            "render/pbr_prepass.wgsl",
            Shader::from_wgsl
        );
        load_internal_asset!(
            app,
            PARALLAX_MAPPING_SHADER_HANDLE,
            "render/parallax_mapping.wgsl",
            Shader::from_wgsl
        );
        load_internal_asset!(
            app,
            VIEW_TRANSFORMATIONS_SHADER_HANDLE,
            "render/view_transformations.wgsl",
            Shader::from_wgsl
        );

        app.register_asset_reflect::<StandardMaterial>()
            .register_type::<AmbientLight>()
            .register_type::<Cascade>()
            .register_type::<CascadeShadowConfig>()
            .register_type::<Cascades>()
            .register_type::<CascadesVisibleEntities>()
            .register_type::<ClusterConfig>()
            .register_type::<ClusterFarZMode>()
            .register_type::<ClusterZConfig>()
            .register_type::<CubemapVisibleEntities>()
            .register_type::<DirectionalLight>()
            .register_type::<DirectionalLightShadowMap>()
            .register_type::<NotShadowCaster>()
            .register_type::<NotShadowReceiver>()
            .register_type::<PointLight>()
            .register_type::<PointLightShadowMap>()
            .register_type::<SpotLight>()
            .register_type::<FogSettings>()
            .register_type::<FogFalloff>()
            .register_type::<ShadowFilteringMethod>()
            .register_type::<ParallaxMappingMethod>()
            .register_type::<OpaqueRendererMethod>()
            .init_resource::<AmbientLight>()
            .init_resource::<GlobalVisiblePointLights>()
            .init_resource::<DirectionalLightShadowMap>()
            .init_resource::<PointLightShadowMap>()
            .register_type::<DefaultOpaqueRendererMethod>()
            .init_resource::<DefaultOpaqueRendererMethod>()
            .add_plugins((
                MeshRenderPlugin,
                MeshletDummyShaderPlugin,
                MaterialPlugin::<StandardMaterial> {
                    prepass_enabled: self.prepass_enabled,
                    ..Default::default()
                },
                ScreenSpaceAmbientOcclusionPlugin,
                ExtractResourcePlugin::<AmbientLight>::default(),
                FogPlugin,
                ExtractResourcePlugin::<DefaultOpaqueRendererMethod>::default(),
                ExtractComponentPlugin::<ShadowFilteringMethod>::default(),
                LightmapPlugin,
                LightProbePlugin,
            ))
            .configure_sets(
                PostUpdate,
                (
                    SimulationLightSystems::AddClusters,
                    SimulationLightSystems::AssignLightsToClusters,
                )
                    .chain(),
            )
            .add_systems(
                PostUpdate,
                (
                    add_clusters.in_set(SimulationLightSystems::AddClusters),
                    assign_lights_to_clusters
                        .in_set(SimulationLightSystems::AssignLightsToClusters)
                        .after(TransformSystem::TransformPropagate)
                        .after(VisibilitySystems::CheckVisibility)
                        .after(CameraUpdateSystem),
                    (
                        clear_directional_light_cascades,
                        build_directional_light_cascades::<Projection>,
                    )
                        .chain()
                        .in_set(SimulationLightSystems::UpdateDirectionalLightCascades)
                        .after(TransformSystem::TransformPropagate)
                        .after(CameraUpdateSystem),
                    update_directional_light_frusta
                        .in_set(SimulationLightSystems::UpdateLightFrusta)
                        // This must run after CheckVisibility because it relies on `ViewVisibility`
                        .after(VisibilitySystems::CheckVisibility)
                        .after(TransformSystem::TransformPropagate)
                        .after(SimulationLightSystems::UpdateDirectionalLightCascades)
                        // We assume that no entity will be both a directional light and a spot light,
                        // so these systems will run independently of one another.
                        // FIXME: Add an archetype invariant for this https://github.com/bevyengine/bevy/issues/1481.
                        .ambiguous_with(update_spot_light_frusta),
                    update_point_light_frusta
                        .in_set(SimulationLightSystems::UpdateLightFrusta)
                        .after(TransformSystem::TransformPropagate)
                        .after(SimulationLightSystems::AssignLightsToClusters),
                    update_spot_light_frusta
                        .in_set(SimulationLightSystems::UpdateLightFrusta)
                        .after(TransformSystem::TransformPropagate)
                        .after(SimulationLightSystems::AssignLightsToClusters),
                    check_light_mesh_visibility
                        .in_set(SimulationLightSystems::CheckLightVisibility)
                        .after(VisibilitySystems::CalculateBounds)
                        .after(TransformSystem::TransformPropagate)
                        .after(SimulationLightSystems::UpdateLightFrusta)
                        // NOTE: This MUST be scheduled AFTER the core renderer visibility check
                        // because that resets entity `ViewVisibility` for the first view
                        // which would override any results from this otherwise
                        .after(VisibilitySystems::CheckVisibility),
                ),
            );

        if self.add_default_deferred_lighting_plugin {
            app.add_plugins(DeferredPbrLightingPlugin);
        }

        app.world.resource_mut::<Assets<StandardMaterial>>().insert(
            Handle::<StandardMaterial>::default(),
            StandardMaterial {
                base_color: Color::rgb(1.0, 0.0, 0.5),
                unlit: true,
                ..Default::default()
            },
        );

        let Ok(render_app) = app.get_sub_app_mut(RenderApp) else {
            return;
        };

        // Extract the required data from the main world
        render_app
            .add_systems(ExtractSchedule, (extract_clusters, extract_lights))
            .add_systems(
                Render,
                (
                    prepare_lights
                        .in_set(RenderSet::ManageViews)
                        .after(prepare_assets::<Image>),
                    sort_phase_system::<Shadow>.in_set(RenderSet::PhaseSort),
                    prepare_clusters.in_set(RenderSet::PrepareResources),
                ),
            )
            .init_resource::<LightMeta>();

        let shadow_pass_node = ShadowPassNode::new(&mut render_app.world);
        let mut graph = render_app.world.resource_mut::<RenderGraph>();
        let draw_3d_graph = graph.get_sub_graph_mut(Core3d).unwrap();
        draw_3d_graph.add_node(NodePbr::ShadowPass, shadow_pass_node);
        draw_3d_graph.add_node_edge(NodePbr::ShadowPass, Node3d::StartMainPass);

        render_app.ignore_ambiguity(
            bevy_render::Render,
            bevy_core_pipeline::core_3d::prepare_core_3d_transmission_textures,
            bevy_render::batching::batch_and_prepare_render_phase::<
                bevy_core_pipeline::core_3d::Transmissive3d,
                MeshPipeline,
            >,
        );
    }

    fn finish(&self, app: &mut App) {
        let Ok(render_app) = app.get_sub_app_mut(RenderApp) else {
            return;
        };

        // Extract the required data from the main world
        render_app
            .init_resource::<ShadowSamplers>()
            .init_resource::<GlobalLightMeta>();
    }
}<|MERGE_RESOLUTION|>--- conflicted
+++ resolved
@@ -4,7 +4,6 @@
 mod meshlet;
 pub mod wireframe;
 
-<<<<<<< HEAD
 /// Experimental features that are not yet finished. Please report any issues you encounter!
 ///
 /// Expect bugs, missing features, compatibility issues, low performance, and/or future breaking changes.
@@ -15,8 +14,6 @@
 }
 
 mod alpha;
-=======
->>>>>>> dc696c0e
 mod bundle;
 pub mod deferred;
 mod extended_material;
