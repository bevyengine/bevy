--- conflicted
+++ resolved
@@ -2,11 +2,8 @@
 
 mod alpha;
 mod bundle;
-<<<<<<< HEAD
 mod environment_map;
-=======
 mod fog;
->>>>>>> 1e591bf7
 mod light;
 mod material;
 mod pbr_material;
@@ -16,11 +13,8 @@
 pub use alpha::*;
 use bevy_utils::default;
 pub use bundle::*;
-<<<<<<< HEAD
 pub use environment_map::EnvironmentMapLight;
-=======
 pub use fog::*;
->>>>>>> 1e591bf7
 pub use light::*;
 pub use material::*;
 pub use pbr_material::*;
@@ -35,11 +29,8 @@
             DirectionalLightBundle, MaterialMeshBundle, PbrBundle, PointLightBundle,
             SpotLightBundle,
         },
-<<<<<<< HEAD
         environment_map::EnvironmentMapLight,
-=======
         fog::{FogFalloff, FogSettings},
->>>>>>> 1e591bf7
         light::{AmbientLight, DirectionalLight, PointLight, SpotLight},
         material::{Material, MaterialPlugin},
         pbr_material::StandardMaterial,
