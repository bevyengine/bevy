--- conflicted
+++ resolved
@@ -191,25 +191,11 @@
             .register_type::<PointLight>()
             .register_type::<PointLightShadowMap>()
             .register_type::<SpotLight>()
-<<<<<<< HEAD
             .register_type::<ShadowFilteringMethod>()
-            .add_plugin(MeshRenderPlugin)
-            .add_plugin(MaterialPlugin::<StandardMaterial> {
-                prepass_enabled: self.prepass_enabled,
-                ..Default::default()
-            })
-            .add_plugin(ScreenSpaceAmbientOcclusionPlugin)
-            .add_plugin(EnvironmentMapPlugin)
-=======
->>>>>>> 4b1a502a
             .init_resource::<AmbientLight>()
             .init_resource::<GlobalVisiblePointLights>()
             .init_resource::<DirectionalLightShadowMap>()
             .init_resource::<PointLightShadowMap>()
-<<<<<<< HEAD
-            .add_plugin(ExtractResourcePlugin::<AmbientLight>::default())
-            .add_plugin(ExtractComponentPlugin::<ShadowFilteringMethod>::default())
-=======
             .add_plugins((
                 MeshRenderPlugin,
                 MaterialPlugin::<StandardMaterial> {
@@ -220,8 +206,8 @@
                 EnvironmentMapPlugin,
                 ExtractResourcePlugin::<AmbientLight>::default(),
                 FogPlugin,
+                ExtractComponentPlugin::<ShadowFilteringMethod>::default(),
             ))
->>>>>>> 4b1a502a
             .configure_sets(
                 PostUpdate,
                 (
