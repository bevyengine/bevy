pub mod wireframe;

mod alpha;
mod bundle;
mod fog;
mod light;
mod material;
mod pbr_material;
mod prepass;
mod render;

pub use alpha::*;
use bevy_utils::default;
pub use bundle::*;
pub use fog::*;
pub use light::*;
pub use material::*;
pub use pbr_material::*;
pub use prepass::*;
pub use render::*;

use bevy_window::ModifiesWindows;

pub mod prelude {
    #[doc(hidden)]
    pub use crate::{
        alpha::AlphaMode,
        bundle::{
            DirectionalLightBundle, MaterialMeshBundle, PbrBundle, PointLightBundle,
            SpotLightBundle,
        },
        fog::{FogFalloff, FogSettings},
        light::{AmbientLight, DirectionalLight, PointLight, SpotLight},
        material::{Material, MaterialPlugin},
        pbr_material::StandardMaterial,
    };
}

pub mod draw_3d_graph {
    pub mod node {
        /// Label for the shadow pass node.
        pub const SHADOW_PASS: &str = "shadow_pass";
    }
}

use bevy_app::prelude::*;
use bevy_asset::{load_internal_asset, AddAsset, Assets, Handle, HandleUntyped};
use bevy_ecs::prelude::*;
use bevy_reflect::TypeUuid;
use bevy_render::{
    camera::CameraUpdateSystem,
    extract_resource::ExtractResourcePlugin,
    prelude::Color,
    render_graph::RenderGraph,
    render_phase::{sort_phase_system, AddRenderCommand, DrawFunctions},
    render_resource::{Shader, SpecializedMeshPipelines},
    view::{ViewSet, VisibilitySystems},
    ExtractSchedule, RenderApp, RenderSet,
};
use bevy_transform::TransformSystem;

pub const PBR_TYPES_SHADER_HANDLE: HandleUntyped =
    HandleUntyped::weak_from_u64(Shader::TYPE_UUID, 1708015359337029744);
pub const PBR_BINDINGS_SHADER_HANDLE: HandleUntyped =
    HandleUntyped::weak_from_u64(Shader::TYPE_UUID, 5635987986427308186);
pub const UTILS_HANDLE: HandleUntyped =
    HandleUntyped::weak_from_u64(Shader::TYPE_UUID, 1900548483293416725);
pub const CLUSTERED_FORWARD_HANDLE: HandleUntyped =
    HandleUntyped::weak_from_u64(Shader::TYPE_UUID, 166852093121196815);
pub const PBR_LIGHTING_HANDLE: HandleUntyped =
    HandleUntyped::weak_from_u64(Shader::TYPE_UUID, 14170772752254856967);
pub const SHADOWS_HANDLE: HandleUntyped =
    HandleUntyped::weak_from_u64(Shader::TYPE_UUID, 11350275143789590502);
pub const PBR_SHADER_HANDLE: HandleUntyped =
    HandleUntyped::weak_from_u64(Shader::TYPE_UUID, 4805239651767701046);
pub const PBR_PREPASS_SHADER_HANDLE: HandleUntyped =
    HandleUntyped::weak_from_u64(Shader::TYPE_UUID, 9407115064344201137);
pub const PBR_FUNCTIONS_HANDLE: HandleUntyped =
    HandleUntyped::weak_from_u64(Shader::TYPE_UUID, 16550102964439850292);
pub const SHADOW_SHADER_HANDLE: HandleUntyped =
    HandleUntyped::weak_from_u64(Shader::TYPE_UUID, 1836745567947005696);

/// Sets up the entire PBR infrastructure of bevy.
pub struct PbrPlugin {
    /// Controls if the prepass is enabled for the StandardMaterial.
    /// For more information about what a prepass is, see the [`bevy_core_pipeline::prepass`] docs.
    pub prepass_enabled: bool,
}

impl Default for PbrPlugin {
    fn default() -> Self {
        Self {
            prepass_enabled: true,
        }
    }
}

impl Plugin for PbrPlugin {
    fn build(&self, app: &mut App) {
        load_internal_asset!(
            app,
            PBR_TYPES_SHADER_HANDLE,
            "render/pbr_types.wgsl",
            Shader::from_wgsl
        );
        load_internal_asset!(
            app,
            PBR_BINDINGS_SHADER_HANDLE,
            "render/pbr_bindings.wgsl",
            Shader::from_wgsl
        );
        load_internal_asset!(app, UTILS_HANDLE, "render/utils.wgsl", Shader::from_wgsl);
        load_internal_asset!(
            app,
            CLUSTERED_FORWARD_HANDLE,
            "render/clustered_forward.wgsl",
            Shader::from_wgsl
        );
        load_internal_asset!(
            app,
            PBR_LIGHTING_HANDLE,
            "render/pbr_lighting.wgsl",
            Shader::from_wgsl
        );
        load_internal_asset!(
            app,
            SHADOWS_HANDLE,
            "render/shadows.wgsl",
            Shader::from_wgsl
        );
        load_internal_asset!(
            app,
            PBR_FUNCTIONS_HANDLE,
            "render/pbr_functions.wgsl",
            Shader::from_wgsl
        );
        load_internal_asset!(app, PBR_SHADER_HANDLE, "render/pbr.wgsl", Shader::from_wgsl);
        load_internal_asset!(
            app,
            SHADOW_SHADER_HANDLE,
            "render/depth.wgsl",
            Shader::from_wgsl
        );
        load_internal_asset!(
            app,
            PBR_PREPASS_SHADER_HANDLE,
            "render/pbr_prepass.wgsl",
            Shader::from_wgsl
        );

        app.register_asset_reflect::<StandardMaterial>()
            .register_type::<AmbientLight>()
            .register_type::<CascadeShadowConfig>()
            .register_type::<Cascades>()
            .register_type::<CascadesVisibleEntities>()
            .register_type::<ClusterConfig>()
            .register_type::<ClusterFarZMode>()
            .register_type::<ClusterZConfig>()
            .register_type::<CubemapVisibleEntities>()
            .register_type::<DirectionalLight>()
            .register_type::<DirectionalLightShadowMap>()
            .register_type::<PointLight>()
            .register_type::<PointLightShadowMap>()
            .register_type::<SpotLight>()
            .add_plugin(MeshRenderPlugin)
            .add_plugin(MaterialPlugin::<StandardMaterial> {
                prepass_enabled: self.prepass_enabled,
                ..default()
            })
            .init_resource::<AmbientLight>()
            .init_resource::<GlobalVisiblePointLights>()
            .init_resource::<DirectionalLightShadowMap>()
            .init_resource::<PointLightShadowMap>()
            .add_plugin(ExtractResourcePlugin::<AmbientLight>::default())
<<<<<<< HEAD
            .configure_set(SimulationLightSystems::AddClusters.in_set(CoreSet::PostUpdate))
            .configure_set(SimulationLightSystems::UpdateLightFrusta.in_set(CoreSet::PostUpdate))
            .configure_set(
                SimulationLightSystems::AssignLightsToClusters.in_set(CoreSet::PostUpdate),
            )
            .configure_set(SimulationLightSystems::UpdateLightFrusta.in_set(CoreSet::PostUpdate))
            .configure_set(SimulationLightSystems::CheckLightVisibility.in_set(CoreSet::PostUpdate))
            .configure_set(
                SimulationLightSystems::UpdateDirectionalLightCascades.in_set(CoreSet::PostUpdate),
            )
            .add_system(
=======
            .add_plugin(FogPlugin)
            .add_system_to_stage(
                CoreStage::PostUpdate,
                // NOTE: Clusters need to have been added before update_clusters is run so
                // add as an exclusive system
>>>>>>> 5d514fb2
                add_clusters
                    .in_set(SimulationLightSystems::AddClusters)
                    .before(assign_lights_to_clusters),
            )
            .add_system(
                apply_system_buffers
                    .after(SimulationLightSystems::AddClusters)
                    .before(SimulationLightSystems::AssignLightsToClusters),
            )
            .add_system(
                assign_lights_to_clusters
                    .in_set(SimulationLightSystems::AssignLightsToClusters)
                    .after(TransformSystem::TransformPropagate)
                    .after(VisibilitySystems::CheckVisibility)
                    .after(CameraUpdateSystem)
                    .after(ModifiesWindows),
            )
            .add_system(
                update_directional_light_cascades
<<<<<<< HEAD
                    .in_set(SimulationLightSystems::UpdateDirectionalLightCascades)
                    .after(TransformSystem::TransformPropagate),
=======
                    .label(SimulationLightSystems::UpdateDirectionalLightCascades)
                    .after(TransformSystem::TransformPropagate)
                    .after(CameraUpdateSystem),
>>>>>>> 5d514fb2
            )
            .add_system(
                update_directional_light_frusta
                    .in_set(SimulationLightSystems::UpdateLightFrusta)
                    // This must run after CheckVisibility because it relies on ComputedVisibility::is_visible()
                    .after(VisibilitySystems::CheckVisibility)
                    .after(TransformSystem::TransformPropagate)
                    .after(SimulationLightSystems::UpdateDirectionalLightCascades)
                    // We assume that no entity will be both a directional light and a spot light,
                    // so these systems will run independently of one another.
                    // FIXME: Add an archetype invariant for this https://github.com/bevyengine/bevy/issues/1481.
                    .ambiguous_with(update_spot_light_frusta),
            )
            .add_system(
                update_point_light_frusta
                    .in_set(SimulationLightSystems::UpdateLightFrusta)
                    .after(TransformSystem::TransformPropagate)
                    .after(SimulationLightSystems::AssignLightsToClusters),
            )
            .add_system(
                update_spot_light_frusta
                    .in_set(SimulationLightSystems::UpdateLightFrusta)
                    .after(TransformSystem::TransformPropagate)
                    .after(SimulationLightSystems::AssignLightsToClusters),
            )
            .add_system(
                check_light_mesh_visibility
                    .in_set(SimulationLightSystems::CheckLightVisibility)
                    .after(TransformSystem::TransformPropagate)
                    .after(SimulationLightSystems::UpdateLightFrusta)
                    // NOTE: This MUST be scheduled AFTER the core renderer visibility check
                    // because that resets entity ComputedVisibility for the first view
                    // which would override any results from this otherwise
                    .after(VisibilitySystems::CheckVisibility),
            );

        app.world
            .resource_mut::<Assets<StandardMaterial>>()
            .set_untracked(
                Handle::<StandardMaterial>::default(),
                StandardMaterial {
                    base_color: Color::rgb(1.0, 0.0, 0.5),
                    unlit: true,
                    ..Default::default()
                },
            );

        let render_app = match app.get_sub_app_mut(RenderApp) {
            Ok(render_app) => render_app,
            Err(_) => return,
        };

        // Extract the required data from the main world
        render_app
            .add_systems_to_schedule(
                ExtractSchedule,
                (
                    render::extract_clusters.in_set(RenderLightSystems::ExtractClusters),
                    render::extract_lights.in_set(RenderLightSystems::ExtractLights),
                ),
            )
            .add_system(
                render::prepare_lights
                    .before(ViewSet::PrepareUniforms)
                    .in_set(RenderLightSystems::PrepareLights)
                    .in_set(RenderSet::Prepare),
            )
            // A sync is needed after prepare_lights, before prepare_view_uniforms,
            // because prepare_lights creates new views for shadow mapping
            .add_system(
                apply_system_buffers
                    .after(RenderLightSystems::PrepareLights)
                    .before(ViewSet::PrepareUniforms),
            )
            .add_system(
                render::prepare_clusters
                    .after(render::prepare_lights)
                    .in_set(RenderLightSystems::PrepareClusters)
                    .in_set(RenderSet::Prepare),
            )
            .add_system(
                render::queue_shadows
                    .in_set(RenderLightSystems::QueueShadows)
                    .in_set(RenderSet::Queue),
            )
            .add_system(render::queue_shadow_view_bind_group.in_set(RenderSet::Queue))
            .add_system(sort_phase_system::<Shadow>.in_set(RenderSet::PhaseSort))
            .init_resource::<ShadowPipeline>()
            .init_resource::<DrawFunctions<Shadow>>()
            .init_resource::<LightMeta>()
            .init_resource::<GlobalLightMeta>()
            .init_resource::<SpecializedMeshPipelines<ShadowPipeline>>();

        let shadow_pass_node = ShadowPassNode::new(&mut render_app.world);
        render_app.add_render_command::<Shadow, DrawShadowMesh>();
        let mut graph = render_app.world.resource_mut::<RenderGraph>();
        let draw_3d_graph = graph
            .get_sub_graph_mut(bevy_core_pipeline::core_3d::graph::NAME)
            .unwrap();
        draw_3d_graph.add_node(draw_3d_graph::node::SHADOW_PASS, shadow_pass_node);
        draw_3d_graph.add_node_edge(
            draw_3d_graph::node::SHADOW_PASS,
            bevy_core_pipeline::core_3d::graph::node::MAIN_PASS,
        );
        draw_3d_graph.add_slot_edge(
            draw_3d_graph.input_node().id,
            bevy_core_pipeline::core_3d::graph::input::VIEW_ENTITY,
            draw_3d_graph::node::SHADOW_PASS,
            ShadowPassNode::IN_VIEW,
        );
    }
}<|MERGE_RESOLUTION|>--- conflicted
+++ resolved
@@ -172,7 +172,6 @@
             .init_resource::<DirectionalLightShadowMap>()
             .init_resource::<PointLightShadowMap>()
             .add_plugin(ExtractResourcePlugin::<AmbientLight>::default())
-<<<<<<< HEAD
             .configure_set(SimulationLightSystems::AddClusters.in_set(CoreSet::PostUpdate))
             .configure_set(SimulationLightSystems::UpdateLightFrusta.in_set(CoreSet::PostUpdate))
             .configure_set(
@@ -184,13 +183,11 @@
                 SimulationLightSystems::UpdateDirectionalLightCascades.in_set(CoreSet::PostUpdate),
             )
             .add_system(
-=======
             .add_plugin(FogPlugin)
             .add_system_to_stage(
                 CoreStage::PostUpdate,
                 // NOTE: Clusters need to have been added before update_clusters is run so
                 // add as an exclusive system
->>>>>>> 5d514fb2
                 add_clusters
                     .in_set(SimulationLightSystems::AddClusters)
                     .before(assign_lights_to_clusters),
@@ -210,14 +207,11 @@
             )
             .add_system(
                 update_directional_light_cascades
-<<<<<<< HEAD
                     .in_set(SimulationLightSystems::UpdateDirectionalLightCascades)
                     .after(TransformSystem::TransformPropagate),
-=======
                     .label(SimulationLightSystems::UpdateDirectionalLightCascades)
                     .after(TransformSystem::TransformPropagate)
                     .after(CameraUpdateSystem),
->>>>>>> 5d514fb2
             )
             .add_system(
                 update_directional_light_frusta
