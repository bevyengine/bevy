--- conflicted
+++ resolved
@@ -97,13 +97,8 @@
     render_asset::prepare_assets,
     render_graph::RenderGraph,
     render_resource::Shader,
-<<<<<<< HEAD
-    texture::Image,
+    texture::{GpuImage, Image},
     view::{check_visibility, VisibilitySystems},
-=======
-    texture::{GpuImage, Image},
-    view::VisibilitySystems,
->>>>>>> 5c3ae32a
     ExtractSchedule, Render, RenderApp, RenderSet,
 };
 use bevy_transform::TransformSystem;
