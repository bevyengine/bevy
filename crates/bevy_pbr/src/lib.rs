--- conflicted
+++ resolved
@@ -367,27 +367,16 @@
             app.add_plugins(DeferredPbrLightingPlugin);
         }
 
-<<<<<<< HEAD
-        app.world.resource_mut::<Assets<StandardMaterial>>().insert(
-            &Handle::<StandardMaterial>::default(),
-            StandardMaterial {
-                base_color: Srgba::new(1.0, 0.0, 0.5, 1.0).into(),
-                unlit: true,
-                ..Default::default()
-            },
-        );
-=======
         app.world_mut()
             .resource_mut::<Assets<StandardMaterial>>()
             .insert(
                 &Handle::<StandardMaterial>::default(),
                 StandardMaterial {
-                    base_color: Color::srgb(1.0, 0.0, 0.5),
+                    base_color: Srgba::new(1.0, 0.0, 0.5, 1.0).into(),
                     unlit: true,
                     ..Default::default()
                 },
             );
->>>>>>> ade70b39
 
         let Some(render_app) = app.get_sub_app_mut(RenderApp) else {
             return;
