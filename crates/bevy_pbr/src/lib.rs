// FIXME(3492): remove once docs are ready
#![allow(missing_docs)]
#![cfg_attr(docsrs, feature(doc_auto_cfg))]
#![deny(unsafe_code)]
#![doc(
    html_logo_url = "https://bevyengine.org/assets/icon.png",
    html_favicon_url = "https://bevyengine.org/assets/icon.png"
)]

#[cfg(feature = "meshlet")]
mod meshlet;
pub mod wireframe;

/// Experimental features that are not yet finished. Please report any issues you encounter!
///
/// Expect bugs, missing features, compatibility issues, low performance, and/or future breaking changes.
#[cfg(feature = "meshlet")]
pub mod experimental {
    pub mod meshlet {
        pub use crate::meshlet::*;
    }
}

mod bundle;
pub mod deferred;
mod extended_material;
mod fog;
mod light;
mod light_probe;
mod lightmap;
mod material;
mod parallax;
mod pbr_material;
mod prepass;
mod render;
mod ssao;

<<<<<<< HEAD
use bevy_color::{Color, LinearRgba, Srgba};
=======
use bevy_color::{Color, LinearRgba};
use std::marker::PhantomData;

>>>>>>> ff8a9b2a
pub use bundle::*;
pub use extended_material::*;
pub use fog::*;
pub use light::*;
pub use light_probe::*;
pub use lightmap::*;
pub use material::*;
pub use parallax::*;
pub use pbr_material::*;
pub use prepass::*;
pub use render::*;
pub use ssao::*;

pub mod prelude {
    #[doc(hidden)]
    pub use crate::{
        bundle::{
            DirectionalLightBundle, MaterialMeshBundle, PbrBundle, PointLightBundle,
            SpotLightBundle,
        },
        fog::{FogFalloff, FogSettings},
        light::{light_consts, AmbientLight, DirectionalLight, PointLight, SpotLight},
        light_probe::{
            environment_map::{EnvironmentMapLight, ReflectionProbeBundle},
            LightProbe,
        },
        material::{Material, MaterialPlugin},
        parallax::ParallaxMappingMethod,
        pbr_material::StandardMaterial,
        ssao::ScreenSpaceAmbientOcclusionPlugin,
    };
}

pub mod graph {
    use bevy_render::render_graph::RenderLabel;

    #[derive(Debug, Hash, PartialEq, Eq, Clone, RenderLabel)]
    pub enum NodePbr {
        /// Label for the shadow pass node.
        ShadowPass,
        /// Label for the screen space ambient occlusion render node.
        ScreenSpaceAmbientOcclusion,
        DeferredLightingPass,
        /// Label for the compute shader instance data building pass.
        GpuPreprocess,
    }
}

use crate::{deferred::DeferredPbrLightingPlugin, graph::NodePbr};
use bevy_app::prelude::*;
use bevy_asset::{load_internal_asset, AssetApp, Assets, Handle};
use bevy_core_pipeline::core_3d::graph::{Core3d, Node3d};
use bevy_ecs::prelude::*;
use bevy_render::{
    alpha::AlphaMode,
    camera::{
        CameraProjection, CameraUpdateSystem, OrthographicProjection, PerspectiveProjection,
        Projection,
    },
    extract_component::ExtractComponentPlugin,
    extract_resource::ExtractResourcePlugin,
    render_asset::prepare_assets,
    render_graph::RenderGraph,
    render_resource::Shader,
    texture::{GpuImage, Image},
    view::{check_visibility, VisibilitySystems},
    ExtractSchedule, Render, RenderApp, RenderSet,
};
use bevy_transform::TransformSystem;

pub const PBR_TYPES_SHADER_HANDLE: Handle<Shader> = Handle::weak_from_u128(1708015359337029744);
pub const PBR_BINDINGS_SHADER_HANDLE: Handle<Shader> = Handle::weak_from_u128(5635987986427308186);
pub const UTILS_HANDLE: Handle<Shader> = Handle::weak_from_u128(1900548483293416725);
pub const CLUSTERED_FORWARD_HANDLE: Handle<Shader> = Handle::weak_from_u128(166852093121196815);
pub const PBR_LIGHTING_HANDLE: Handle<Shader> = Handle::weak_from_u128(14170772752254856967);
pub const PBR_TRANSMISSION_HANDLE: Handle<Shader> = Handle::weak_from_u128(77319684653223658032);
pub const SHADOWS_HANDLE: Handle<Shader> = Handle::weak_from_u128(11350275143789590502);
pub const SHADOW_SAMPLING_HANDLE: Handle<Shader> = Handle::weak_from_u128(3145627513789590502);
pub const PBR_FRAGMENT_HANDLE: Handle<Shader> = Handle::weak_from_u128(2295049283805286543);
pub const PBR_SHADER_HANDLE: Handle<Shader> = Handle::weak_from_u128(4805239651767701046);
pub const PBR_PREPASS_SHADER_HANDLE: Handle<Shader> = Handle::weak_from_u128(9407115064344201137);
pub const PBR_FUNCTIONS_HANDLE: Handle<Shader> = Handle::weak_from_u128(16550102964439850292);
pub const PBR_AMBIENT_HANDLE: Handle<Shader> = Handle::weak_from_u128(2441520459096337034);
pub const PARALLAX_MAPPING_SHADER_HANDLE: Handle<Shader> =
    Handle::weak_from_u128(17035894873630133905);
pub const VIEW_TRANSFORMATIONS_SHADER_HANDLE: Handle<Shader> =
    Handle::weak_from_u128(2098345702398750291);
pub const PBR_PREPASS_FUNCTIONS_SHADER_HANDLE: Handle<Shader> =
    Handle::weak_from_u128(73204817249182637);
pub const PBR_DEFERRED_TYPES_HANDLE: Handle<Shader> = Handle::weak_from_u128(3221241127431430599);
pub const PBR_DEFERRED_FUNCTIONS_HANDLE: Handle<Shader> = Handle::weak_from_u128(72019026415438599);
pub const RGB9E5_FUNCTIONS_HANDLE: Handle<Shader> = Handle::weak_from_u128(2659010996143919192);
const MESHLET_VISIBILITY_BUFFER_RESOLVE_SHADER_HANDLE: Handle<Shader> =
    Handle::weak_from_u128(2325134235233421);

/// Sets up the entire PBR infrastructure of bevy.
pub struct PbrPlugin {
    /// Controls if the prepass is enabled for the [`StandardMaterial`].
    /// For more information about what a prepass is, see the [`bevy_core_pipeline::prepass`] docs.
    pub prepass_enabled: bool,
    /// Controls if [`DeferredPbrLightingPlugin`] is added.
    pub add_default_deferred_lighting_plugin: bool,
    /// Controls if GPU [`MeshUniform`] building is enabled.
    ///
    /// This requires compute shader support and so will be forcibly disabled if
    /// the platform doesn't support those.
    pub use_gpu_instance_buffer_builder: bool,
}

impl Default for PbrPlugin {
    fn default() -> Self {
        Self {
            prepass_enabled: true,
            add_default_deferred_lighting_plugin: true,
            use_gpu_instance_buffer_builder: true,
        }
    }
}

impl Plugin for PbrPlugin {
    fn build(&self, app: &mut App) {
        load_internal_asset!(
            app,
            PBR_TYPES_SHADER_HANDLE,
            "render/pbr_types.wgsl",
            Shader::from_wgsl
        );
        load_internal_asset!(
            app,
            PBR_BINDINGS_SHADER_HANDLE,
            "render/pbr_bindings.wgsl",
            Shader::from_wgsl
        );
        load_internal_asset!(app, UTILS_HANDLE, "render/utils.wgsl", Shader::from_wgsl);
        load_internal_asset!(
            app,
            CLUSTERED_FORWARD_HANDLE,
            "render/clustered_forward.wgsl",
            Shader::from_wgsl
        );
        load_internal_asset!(
            app,
            PBR_LIGHTING_HANDLE,
            "render/pbr_lighting.wgsl",
            Shader::from_wgsl
        );
        load_internal_asset!(
            app,
            PBR_TRANSMISSION_HANDLE,
            "render/pbr_transmission.wgsl",
            Shader::from_wgsl
        );
        load_internal_asset!(
            app,
            SHADOWS_HANDLE,
            "render/shadows.wgsl",
            Shader::from_wgsl
        );
        load_internal_asset!(
            app,
            PBR_DEFERRED_TYPES_HANDLE,
            "deferred/pbr_deferred_types.wgsl",
            Shader::from_wgsl
        );
        load_internal_asset!(
            app,
            PBR_DEFERRED_FUNCTIONS_HANDLE,
            "deferred/pbr_deferred_functions.wgsl",
            Shader::from_wgsl
        );
        load_internal_asset!(
            app,
            SHADOW_SAMPLING_HANDLE,
            "render/shadow_sampling.wgsl",
            Shader::from_wgsl
        );
        load_internal_asset!(
            app,
            PBR_FUNCTIONS_HANDLE,
            "render/pbr_functions.wgsl",
            Shader::from_wgsl
        );
        load_internal_asset!(
            app,
            RGB9E5_FUNCTIONS_HANDLE,
            "render/rgb9e5.wgsl",
            Shader::from_wgsl
        );
        load_internal_asset!(
            app,
            PBR_AMBIENT_HANDLE,
            "render/pbr_ambient.wgsl",
            Shader::from_wgsl
        );
        load_internal_asset!(
            app,
            PBR_FRAGMENT_HANDLE,
            "render/pbr_fragment.wgsl",
            Shader::from_wgsl
        );
        load_internal_asset!(app, PBR_SHADER_HANDLE, "render/pbr.wgsl", Shader::from_wgsl);
        load_internal_asset!(
            app,
            PBR_PREPASS_FUNCTIONS_SHADER_HANDLE,
            "render/pbr_prepass_functions.wgsl",
            Shader::from_wgsl
        );
        load_internal_asset!(
            app,
            PBR_PREPASS_SHADER_HANDLE,
            "render/pbr_prepass.wgsl",
            Shader::from_wgsl
        );
        load_internal_asset!(
            app,
            PARALLAX_MAPPING_SHADER_HANDLE,
            "render/parallax_mapping.wgsl",
            Shader::from_wgsl
        );
        load_internal_asset!(
            app,
            VIEW_TRANSFORMATIONS_SHADER_HANDLE,
            "render/view_transformations.wgsl",
            Shader::from_wgsl
        );
        // Setup dummy shaders for when MeshletPlugin is not used to prevent shader import errors.
        load_internal_asset!(
            app,
            MESHLET_VISIBILITY_BUFFER_RESOLVE_SHADER_HANDLE,
            "meshlet/dummy_visibility_buffer_resolve.wgsl",
            Shader::from_wgsl
        );

        app.register_asset_reflect::<StandardMaterial>()
            .register_type::<AmbientLight>()
            .register_type::<CascadeShadowConfig>()
            .register_type::<Cascades>()
            .register_type::<CascadesVisibleEntities>()
            .register_type::<ClusterConfig>()
            .register_type::<CubemapVisibleEntities>()
            .register_type::<DirectionalLight>()
            .register_type::<DirectionalLightShadowMap>()
            .register_type::<NotShadowCaster>()
            .register_type::<NotShadowReceiver>()
            .register_type::<PointLight>()
            .register_type::<PointLightShadowMap>()
            .register_type::<SpotLight>()
            .register_type::<FogSettings>()
            .register_type::<ShadowFilteringMethod>()
            .init_resource::<AmbientLight>()
            .init_resource::<GlobalVisiblePointLights>()
            .init_resource::<DirectionalLightShadowMap>()
            .init_resource::<PointLightShadowMap>()
            .register_type::<DefaultOpaqueRendererMethod>()
            .init_resource::<DefaultOpaqueRendererMethod>()
            .add_plugins((
                MeshRenderPlugin {
                    use_gpu_instance_buffer_builder: self.use_gpu_instance_buffer_builder,
                },
                MaterialPlugin::<StandardMaterial> {
                    prepass_enabled: self.prepass_enabled,
                    ..Default::default()
                },
                ScreenSpaceAmbientOcclusionPlugin,
                ExtractResourcePlugin::<AmbientLight>::default(),
                FogPlugin,
                ExtractResourcePlugin::<DefaultOpaqueRendererMethod>::default(),
                ExtractComponentPlugin::<ShadowFilteringMethod>::default(),
                LightmapPlugin,
                LightProbePlugin,
                PbrProjectionPlugin::<Projection>::default(),
                PbrProjectionPlugin::<PerspectiveProjection>::default(),
                PbrProjectionPlugin::<OrthographicProjection>::default(),
                GpuMeshPreprocessPlugin {
                    use_gpu_instance_buffer_builder: self.use_gpu_instance_buffer_builder,
                },
            ))
            .configure_sets(
                PostUpdate,
                (
                    SimulationLightSystems::AddClusters,
                    SimulationLightSystems::AssignLightsToClusters,
                )
                    .chain(),
            )
            .add_systems(
                PostUpdate,
                (
                    add_clusters.in_set(SimulationLightSystems::AddClusters),
                    assign_lights_to_clusters
                        .in_set(SimulationLightSystems::AssignLightsToClusters)
                        .after(TransformSystem::TransformPropagate)
                        .after(VisibilitySystems::CheckVisibility)
                        .after(CameraUpdateSystem),
                    clear_directional_light_cascades
                        .in_set(SimulationLightSystems::UpdateDirectionalLightCascades)
                        .after(TransformSystem::TransformPropagate)
                        .after(CameraUpdateSystem),
                    update_directional_light_frusta
                        .in_set(SimulationLightSystems::UpdateLightFrusta)
                        // This must run after CheckVisibility because it relies on `ViewVisibility`
                        .after(VisibilitySystems::CheckVisibility)
                        .after(TransformSystem::TransformPropagate)
                        .after(SimulationLightSystems::UpdateDirectionalLightCascades)
                        // We assume that no entity will be both a directional light and a spot light,
                        // so these systems will run independently of one another.
                        // FIXME: Add an archetype invariant for this https://github.com/bevyengine/bevy/issues/1481.
                        .ambiguous_with(update_spot_light_frusta),
                    update_point_light_frusta
                        .in_set(SimulationLightSystems::UpdateLightFrusta)
                        .after(TransformSystem::TransformPropagate)
                        .after(SimulationLightSystems::AssignLightsToClusters),
                    update_spot_light_frusta
                        .in_set(SimulationLightSystems::UpdateLightFrusta)
                        .after(TransformSystem::TransformPropagate)
                        .after(SimulationLightSystems::AssignLightsToClusters),
                    check_visibility::<WithLight>.in_set(VisibilitySystems::CheckVisibility),
                    check_light_mesh_visibility
                        .in_set(SimulationLightSystems::CheckLightVisibility)
                        .after(VisibilitySystems::CalculateBounds)
                        .after(TransformSystem::TransformPropagate)
                        .after(SimulationLightSystems::UpdateLightFrusta)
                        // NOTE: This MUST be scheduled AFTER the core renderer visibility check
                        // because that resets entity `ViewVisibility` for the first view
                        // which would override any results from this otherwise
                        .after(VisibilitySystems::CheckVisibility),
                ),
            );

        if self.add_default_deferred_lighting_plugin {
            app.add_plugins(DeferredPbrLightingPlugin);
        }

        app.world_mut()
            .resource_mut::<Assets<StandardMaterial>>()
            .insert(
                &Handle::<StandardMaterial>::default(),
                StandardMaterial {
                    base_color: Srgba::new(1.0, 0.0, 0.5, 1.0).into(),
                    unlit: true,
                    ..Default::default()
                },
            );

        let Some(render_app) = app.get_sub_app_mut(RenderApp) else {
            return;
        };

        // Extract the required data from the main world
        render_app
            .add_systems(ExtractSchedule, (extract_clusters, extract_lights))
            .add_systems(
                Render,
                (
                    prepare_lights
                        .in_set(RenderSet::ManageViews)
                        .after(prepare_assets::<GpuImage>),
                    prepare_clusters.in_set(RenderSet::PrepareResources),
                ),
            )
            .init_resource::<LightMeta>();

        let shadow_pass_node = ShadowPassNode::new(render_app.world_mut());
        let mut graph = render_app.world_mut().resource_mut::<RenderGraph>();
        let draw_3d_graph = graph.get_sub_graph_mut(Core3d).unwrap();
        draw_3d_graph.add_node(NodePbr::ShadowPass, shadow_pass_node);
        draw_3d_graph.add_node_edge(NodePbr::ShadowPass, Node3d::StartMainPass);
    }

    fn finish(&self, app: &mut App) {
        let Some(render_app) = app.get_sub_app_mut(RenderApp) else {
            return;
        };

        // Extract the required data from the main world
        render_app
            .init_resource::<ShadowSamplers>()
            .init_resource::<GlobalLightMeta>();
    }
}

/// [`CameraProjection`] specific PBR functionality.
pub struct PbrProjectionPlugin<T: CameraProjection + Component>(PhantomData<T>);
impl<T: CameraProjection + Component> Plugin for PbrProjectionPlugin<T> {
    fn build(&self, app: &mut App) {
        app.add_systems(
            PostUpdate,
            build_directional_light_cascades::<T>
                .in_set(SimulationLightSystems::UpdateDirectionalLightCascades)
                .after(clear_directional_light_cascades),
        );
    }
}
impl<T: CameraProjection + Component> Default for PbrProjectionPlugin<T> {
    fn default() -> Self {
        Self(Default::default())
    }
}<|MERGE_RESOLUTION|>--- conflicted
+++ resolved
@@ -35,13 +35,8 @@
 mod render;
 mod ssao;
 
-<<<<<<< HEAD
 use bevy_color::{Color, LinearRgba, Srgba};
-=======
-use bevy_color::{Color, LinearRgba};
 use std::marker::PhantomData;
-
->>>>>>> ff8a9b2a
 pub use bundle::*;
 pub use extended_material::*;
 pub use fog::*;
