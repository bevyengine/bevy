#![allow(clippy::type_complexity)]

pub mod wireframe;

mod alpha;
mod bundle;
pub mod deferred;
mod environment_map;
mod fog;
mod light;
mod material;
mod parallax;
mod pbr_material;
mod prepass;
mod render;
mod ssao;

pub use alpha::*;
pub use bundle::*;
pub use environment_map::EnvironmentMapLight;
pub use fog::*;
pub use light::*;
pub use material::*;
pub use parallax::*;
pub use pbr_material::*;
pub use prepass::*;
pub use render::*;
pub use ssao::*;

pub mod prelude {
    #[doc(hidden)]
    pub use crate::{
        alpha::AlphaMode,
        bundle::{
            DirectionalLightBundle, MaterialMeshBundle, PbrBundle, PointLightBundle,
            SpotLightBundle,
        },
        environment_map::EnvironmentMapLight,
        fog::{FogFalloff, FogSettings},
        light::{AmbientLight, DirectionalLight, PointLight, SpotLight},
        material::{Material, MaterialPlugin},
        parallax::ParallaxMappingMethod,
        pbr_material::StandardMaterial,
        ssao::ScreenSpaceAmbientOcclusionPlugin,
    };
}

pub mod draw_3d_graph {
    pub mod node {
        /// Label for the shadow pass node.
        pub const SHADOW_PASS: &str = "shadow_pass";
    }
}

use bevy_app::prelude::*;
use bevy_asset::{load_internal_asset, AssetApp, Assets, Handle};
use bevy_ecs::prelude::*;
use bevy_render::{
    camera::CameraUpdateSystem, extract_component::ExtractComponentPlugin,
    extract_resource::ExtractResourcePlugin, prelude::Color, render_asset::prepare_assets,
    render_graph::RenderGraph, render_phase::sort_phase_system, render_resource::Shader,
    texture::Image, view::VisibilitySystems, ExtractSchedule, Render, RenderApp, RenderSet,
};
use bevy_transform::TransformSystem;
use environment_map::EnvironmentMapPlugin;

use crate::deferred::PbrDeferredLightingPlugin;

pub const PBR_TYPES_SHADER_HANDLE: Handle<Shader> = Handle::weak_from_u128(1708015359337029744);
pub const PBR_BINDINGS_SHADER_HANDLE: Handle<Shader> = Handle::weak_from_u128(5635987986427308186);
pub const UTILS_HANDLE: Handle<Shader> = Handle::weak_from_u128(1900548483293416725);
pub const CLUSTERED_FORWARD_HANDLE: Handle<Shader> = Handle::weak_from_u128(166852093121196815);
pub const PBR_LIGHTING_HANDLE: Handle<Shader> = Handle::weak_from_u128(14170772752254856967);
pub const SHADOWS_HANDLE: Handle<Shader> = Handle::weak_from_u128(11350275143789590502);
pub const SHADOW_SAMPLING_HANDLE: Handle<Shader> = Handle::weak_from_u128(3145627513789590502);
pub const PBR_SHADER_HANDLE: Handle<Shader> = Handle::weak_from_u128(4805239651767701046);
pub const PBR_PREPASS_SHADER_HANDLE: Handle<Shader> = Handle::weak_from_u128(9407115064344201137);
pub const PBR_FUNCTIONS_HANDLE: Handle<Shader> = Handle::weak_from_u128(16550102964439850292);
pub const PBR_AMBIENT_HANDLE: Handle<Shader> = Handle::weak_from_u128(2441520459096337034);
pub const PARALLAX_MAPPING_SHADER_HANDLE: Handle<Shader> =
    Handle::weak_from_u128(17035894873630133905);
pub const PBR_PREPASS_FUNCTIONS_SHADER_HANDLE: Handle<Shader> =
    Handle::weak_from_u128(73204817249182637);
pub const PBR_DEFERRED_TYPES_HANDLE: Handle<Shader> = Handle::weak_from_u128(3221241127431430599);
pub const PBR_DEFERRED_FUNCTIONS_HANDLE: Handle<Shader> = Handle::weak_from_u128(72019026415438599);
pub const RGB9E5_FUNCTIONS_HANDLE: Handle<Shader> = Handle::weak_from_u128(2659010996143919192);

/// Sets up the entire PBR infrastructure of bevy.
pub struct PbrPlugin {
    /// Controls if the prepass is enabled for the StandardMaterial.
    /// For more information about what a prepass is, see the [`bevy_core_pipeline::prepass`] docs.
    pub prepass_enabled: bool,
    /// Controls if [`PbrDeferredLightingPlugin`] is added.
    pub add_default_deferred_lighting_plugin: bool,
}

impl Default for PbrPlugin {
    fn default() -> Self {
        Self {
            prepass_enabled: true,
            add_default_deferred_lighting_plugin: true,
        }
    }
}

impl Plugin for PbrPlugin {
    fn build(&self, app: &mut App) {
        load_internal_asset!(
            app,
            PBR_TYPES_SHADER_HANDLE,
            "render/pbr_types.wgsl",
            Shader::from_wgsl
        );
        load_internal_asset!(
            app,
            PBR_BINDINGS_SHADER_HANDLE,
            "render/pbr_bindings.wgsl",
            Shader::from_wgsl
        );
        load_internal_asset!(app, UTILS_HANDLE, "render/utils.wgsl", Shader::from_wgsl);
        load_internal_asset!(
            app,
            CLUSTERED_FORWARD_HANDLE,
            "render/clustered_forward.wgsl",
            Shader::from_wgsl
        );
        load_internal_asset!(
            app,
            PBR_LIGHTING_HANDLE,
            "render/pbr_lighting.wgsl",
            Shader::from_wgsl
        );
        load_internal_asset!(
            app,
            SHADOWS_HANDLE,
            "render/shadows.wgsl",
            Shader::from_wgsl
        );
        load_internal_asset!(
            app,
<<<<<<< HEAD
            PBR_DEFERRED_TYPES_HANDLE,
            "deferred/pbr_deferred_types.wgsl",
            Shader::from_wgsl
        );
        load_internal_asset!(
            app,
            PBR_DEFERRED_FUNCTIONS_HANDLE,
            "deferred/pbr_deferred_functions.wgsl",
=======
            SHADOW_SAMPLING_HANDLE,
            "render/shadow_sampling.wgsl",
>>>>>>> e67d63aa
            Shader::from_wgsl
        );
        load_internal_asset!(
            app,
            PBR_FUNCTIONS_HANDLE,
            "render/pbr_functions.wgsl",
            Shader::from_wgsl
        );
        load_internal_asset!(
            app,
            RGB9E5_FUNCTIONS_HANDLE,
            "render/rgb9e5.wgsl",
            Shader::from_wgsl
        );
        load_internal_asset!(
            app,
            PBR_AMBIENT_HANDLE,
            "render/pbr_ambient.wgsl",
            Shader::from_wgsl
        );
        load_internal_asset!(app, PBR_SHADER_HANDLE, "render/pbr.wgsl", Shader::from_wgsl);
        load_internal_asset!(
            app,
            PBR_PREPASS_FUNCTIONS_SHADER_HANDLE,
            "render/pbr_prepass_functions.wgsl",
            Shader::from_wgsl
        );
        load_internal_asset!(
            app,
            PBR_PREPASS_SHADER_HANDLE,
            "render/pbr_prepass.wgsl",
            Shader::from_wgsl
        );
        load_internal_asset!(
            app,
            PARALLAX_MAPPING_SHADER_HANDLE,
            "render/parallax_mapping.wgsl",
            Shader::from_wgsl
        );

        app.register_asset_reflect::<StandardMaterial>()
            .register_type::<AlphaMode>()
            .register_type::<AmbientLight>()
            .register_type::<Cascade>()
            .register_type::<CascadeShadowConfig>()
            .register_type::<Cascades>()
            .register_type::<CascadesVisibleEntities>()
            .register_type::<ClusterConfig>()
            .register_type::<ClusterFarZMode>()
            .register_type::<ClusterZConfig>()
            .register_type::<CubemapVisibleEntities>()
            .register_type::<DirectionalLight>()
            .register_type::<DirectionalLightShadowMap>()
            .register_type::<NotShadowCaster>()
            .register_type::<NotShadowReceiver>()
            .register_type::<PointLight>()
            .register_type::<PointLightShadowMap>()
            .register_type::<SpotLight>()
            .register_type::<ShadowFilteringMethod>()
            .init_resource::<AmbientLight>()
            .init_resource::<GlobalVisiblePointLights>()
            .init_resource::<DirectionalLightShadowMap>()
            .init_resource::<PointLightShadowMap>()
            .register_type::<DefaultOpaqueRendererMethod>()
            .init_resource::<DefaultOpaqueRendererMethod>()
            .add_plugins((
                MeshRenderPlugin,
                MaterialPlugin::<StandardMaterial> {
                    prepass_enabled: self.prepass_enabled,
                    ..Default::default()
                },
                ScreenSpaceAmbientOcclusionPlugin,
                EnvironmentMapPlugin,
                ExtractResourcePlugin::<AmbientLight>::default(),
                FogPlugin,
<<<<<<< HEAD
                ExtractResourcePlugin::<DefaultOpaqueRendererMethod>::default(),
=======
                ExtractComponentPlugin::<ShadowFilteringMethod>::default(),
>>>>>>> e67d63aa
            ))
            .configure_sets(
                PostUpdate,
                (
                    SimulationLightSystems::AddClusters,
                    SimulationLightSystems::AddClustersFlush,
                    SimulationLightSystems::AssignLightsToClusters,
                )
                    .chain(),
            )
            .add_systems(
                PostUpdate,
                (
                    add_clusters.in_set(SimulationLightSystems::AddClusters),
                    apply_deferred.in_set(SimulationLightSystems::AddClustersFlush),
                    assign_lights_to_clusters
                        .in_set(SimulationLightSystems::AssignLightsToClusters)
                        .after(TransformSystem::TransformPropagate)
                        .after(VisibilitySystems::CheckVisibility)
                        .after(CameraUpdateSystem),
                    update_directional_light_cascades
                        .in_set(SimulationLightSystems::UpdateDirectionalLightCascades)
                        .after(TransformSystem::TransformPropagate)
                        .after(CameraUpdateSystem),
                    update_directional_light_frusta
                        .in_set(SimulationLightSystems::UpdateLightFrusta)
                        // This must run after CheckVisibility because it relies on `ViewVisibility`
                        .after(VisibilitySystems::CheckVisibility)
                        .after(TransformSystem::TransformPropagate)
                        .after(SimulationLightSystems::UpdateDirectionalLightCascades)
                        // We assume that no entity will be both a directional light and a spot light,
                        // so these systems will run independently of one another.
                        // FIXME: Add an archetype invariant for this https://github.com/bevyengine/bevy/issues/1481.
                        .ambiguous_with(update_spot_light_frusta),
                    update_point_light_frusta
                        .in_set(SimulationLightSystems::UpdateLightFrusta)
                        .after(TransformSystem::TransformPropagate)
                        .after(SimulationLightSystems::AssignLightsToClusters),
                    update_spot_light_frusta
                        .in_set(SimulationLightSystems::UpdateLightFrusta)
                        .after(TransformSystem::TransformPropagate)
                        .after(SimulationLightSystems::AssignLightsToClusters),
                    check_light_mesh_visibility
                        .in_set(SimulationLightSystems::CheckLightVisibility)
                        .after(VisibilitySystems::CalculateBoundsFlush)
                        .after(TransformSystem::TransformPropagate)
                        .after(SimulationLightSystems::UpdateLightFrusta)
                        // NOTE: This MUST be scheduled AFTER the core renderer visibility check
                        // because that resets entity `ViewVisibility` for the first view
                        // which would override any results from this otherwise
                        .after(VisibilitySystems::CheckVisibility),
                ),
            );

        if self.add_default_deferred_lighting_plugin {
            app.add_plugins(PbrDeferredLightingPlugin);
        }

        app.world.resource_mut::<Assets<StandardMaterial>>().insert(
            Handle::<StandardMaterial>::default(),
            StandardMaterial {
                base_color: Color::rgb(1.0, 0.0, 0.5),
                unlit: true,
                ..Default::default()
            },
        );

        let render_app = match app.get_sub_app_mut(RenderApp) {
            Ok(render_app) => render_app,
            Err(_) => return,
        };

        // Extract the required data from the main world
        render_app
            .add_systems(
                ExtractSchedule,
                (render::extract_clusters, render::extract_lights),
            )
            .add_systems(
                Render,
                (
                    render::prepare_lights
                        .in_set(RenderSet::ManageViews)
                        .after(prepare_assets::<Image>),
                    sort_phase_system::<Shadow>.in_set(RenderSet::PhaseSort),
                    render::prepare_clusters.in_set(RenderSet::PrepareResources),
                ),
            )
            .init_resource::<LightMeta>();

        let shadow_pass_node = ShadowPassNode::new(&mut render_app.world);
        let mut graph = render_app.world.resource_mut::<RenderGraph>();
        let draw_3d_graph = graph
            .get_sub_graph_mut(bevy_core_pipeline::core_3d::graph::NAME)
            .unwrap();
        draw_3d_graph.add_node(draw_3d_graph::node::SHADOW_PASS, shadow_pass_node);
        draw_3d_graph.add_node_edge(
            draw_3d_graph::node::SHADOW_PASS,
            bevy_core_pipeline::core_3d::graph::node::START_MAIN_PASS,
        );
    }

    fn finish(&self, app: &mut App) {
        let render_app = match app.get_sub_app_mut(RenderApp) {
            Ok(render_app) => render_app,
            Err(_) => return,
        };

        // Extract the required data from the main world
        render_app
            .init_resource::<ShadowSamplers>()
            .init_resource::<GlobalLightMeta>();
    }
}<|MERGE_RESOLUTION|>--- conflicted
+++ resolved
@@ -138,7 +138,6 @@
         );
         load_internal_asset!(
             app,
-<<<<<<< HEAD
             PBR_DEFERRED_TYPES_HANDLE,
             "deferred/pbr_deferred_types.wgsl",
             Shader::from_wgsl
@@ -147,10 +146,12 @@
             app,
             PBR_DEFERRED_FUNCTIONS_HANDLE,
             "deferred/pbr_deferred_functions.wgsl",
-=======
+            Shader::from_wgsl
+        );
+        load_internal_asset!(
+            app,
             SHADOW_SAMPLING_HANDLE,
             "render/shadow_sampling.wgsl",
->>>>>>> e67d63aa
             Shader::from_wgsl
         );
         load_internal_asset!(
@@ -226,11 +227,8 @@
                 EnvironmentMapPlugin,
                 ExtractResourcePlugin::<AmbientLight>::default(),
                 FogPlugin,
-<<<<<<< HEAD
                 ExtractResourcePlugin::<DefaultOpaqueRendererMethod>::default(),
-=======
                 ExtractComponentPlugin::<ShadowFilteringMethod>::default(),
->>>>>>> e67d63aa
             ))
             .configure_sets(
                 PostUpdate,
