--- conflicted
+++ resolved
@@ -80,14 +80,6 @@
     #[doc(hidden)]
     pub use crate::{
         fog::{DistanceFog, FogFalloff},
-<<<<<<< HEAD
-        light::{light_consts, AmbientLight, DirectionalLight, PointLight, SpotLight},
-        light_probe::{
-            environment_map::EnvironmentMapLight, generate::GeneratedEnvironmentMapLight,
-            LightProbe,
-        },
-=======
->>>>>>> 20dfae9a
         material::{Material, MaterialPlugin},
         mesh_material::MeshMaterial3d,
         parallax::ParallaxMappingMethod,
@@ -96,8 +88,8 @@
     };
     #[doc(hidden)]
     pub use bevy_light::{
-        light_consts, AmbientLight, DirectionalLight, EnvironmentMapLight, LightProbe, PointLight,
-        SpotLight,
+        light_consts, AmbientLight, DirectionalLight, EnvironmentMapLight,
+        GeneratedEnvironmentMapLight, LightProbe, PointLight, SpotLight,
     };
 }
 
