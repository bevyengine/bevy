#![allow(clippy::type_complexity)]

pub mod wireframe;

mod alpha;
mod bundle;
mod environment_map;
mod fog;
mod light;
mod material;
mod parallax;
mod pbr_material;
mod prepass;
mod render;
mod ssao;

pub use alpha::*;
pub use bundle::*;
pub use environment_map::EnvironmentMapLight;
pub use fog::*;
pub use light::*;
pub use material::*;
pub use parallax::*;
pub use pbr_material::*;
pub use prepass::*;
pub use render::*;
pub use ssao::*;

pub mod prelude {
    #[doc(hidden)]
    pub use crate::{
        alpha::AlphaMode,
        bundle::{
            DirectionalLightBundle, MaterialMeshBundle, PbrBundle, PointLightBundle,
            SpotLightBundle,
        },
        environment_map::EnvironmentMapLight,
        fog::{FogFalloff, FogSettings},
        light::{AmbientLight, DirectionalLight, PointLight, SpotLight},
        material::{Material, MaterialPlugin},
        parallax::ParallaxMappingMethod,
        pbr_material::StandardMaterial,
        ssao::ScreenSpaceAmbientOcclusionPlugin,
    };
}

pub mod draw_3d_graph {
    pub mod node {
        /// Label for the shadow pass node.
        pub const SHADOW_PASS: &str = "shadow_pass";
    }
}

use bevy_app::prelude::*;
use bevy_asset::{load_internal_asset, AddAsset, Assets, Handle, HandleUntyped};
use bevy_ecs::prelude::*;
use bevy_reflect::TypeUuid;
use bevy_render::{
<<<<<<< HEAD
    camera::CameraUpdateSystem,
    extract_component::ExtractComponentPlugin,
    extract_resource::ExtractResourcePlugin,
    prelude::Color,
    render_graph::RenderGraph,
    render_phase::sort_phase_system,
    render_resource::Shader,
    view::{ViewSet, VisibilitySystems},
    ExtractSchedule, Render, RenderApp, RenderSet,
=======
    camera::CameraUpdateSystem, extract_resource::ExtractResourcePlugin, prelude::Color,
    render_asset::prepare_assets, render_graph::RenderGraph, render_phase::sort_phase_system,
    render_resource::Shader, texture::Image, view::VisibilitySystems, ExtractSchedule, Render,
    RenderApp, RenderSet,
>>>>>>> 02025eff
};
use bevy_transform::TransformSystem;
use environment_map::EnvironmentMapPlugin;

pub const PBR_TYPES_SHADER_HANDLE: HandleUntyped =
    HandleUntyped::weak_from_u64(Shader::TYPE_UUID, 1708015359337029744);
pub const PBR_BINDINGS_SHADER_HANDLE: HandleUntyped =
    HandleUntyped::weak_from_u64(Shader::TYPE_UUID, 5635987986427308186);
pub const UTILS_HANDLE: HandleUntyped =
    HandleUntyped::weak_from_u64(Shader::TYPE_UUID, 1900548483293416725);
pub const CLUSTERED_FORWARD_HANDLE: HandleUntyped =
    HandleUntyped::weak_from_u64(Shader::TYPE_UUID, 166852093121196815);
pub const PBR_LIGHTING_HANDLE: HandleUntyped =
    HandleUntyped::weak_from_u64(Shader::TYPE_UUID, 14170772752254856967);
pub const SHADOWS_HANDLE: HandleUntyped =
    HandleUntyped::weak_from_u64(Shader::TYPE_UUID, 11350275143789590502);
pub const SHADOW_SAMPLING_HANDLE: HandleUntyped =
    HandleUntyped::weak_from_u64(Shader::TYPE_UUID, 3145627513789590502);
pub const PBR_SHADER_HANDLE: HandleUntyped =
    HandleUntyped::weak_from_u64(Shader::TYPE_UUID, 4805239651767701046);
pub const PBR_PREPASS_SHADER_HANDLE: HandleUntyped =
    HandleUntyped::weak_from_u64(Shader::TYPE_UUID, 9407115064344201137);
pub const PBR_FUNCTIONS_HANDLE: HandleUntyped =
    HandleUntyped::weak_from_u64(Shader::TYPE_UUID, 16550102964439850292);
pub const PBR_AMBIENT_HANDLE: HandleUntyped =
    HandleUntyped::weak_from_u64(Shader::TYPE_UUID, 2441520459096337034);
pub const PARALLAX_MAPPING_SHADER_HANDLE: HandleUntyped =
    HandleUntyped::weak_from_u64(Shader::TYPE_UUID, 17035894873630133905);

/// Sets up the entire PBR infrastructure of bevy.
pub struct PbrPlugin {
    /// Controls if the prepass is enabled for the StandardMaterial.
    /// For more information about what a prepass is, see the [`bevy_core_pipeline::prepass`] docs.
    pub prepass_enabled: bool,
}

impl Default for PbrPlugin {
    fn default() -> Self {
        Self {
            prepass_enabled: true,
        }
    }
}

impl Plugin for PbrPlugin {
    fn build(&self, app: &mut App) {
        load_internal_asset!(
            app,
            PBR_TYPES_SHADER_HANDLE,
            "render/pbr_types.wgsl",
            Shader::from_wgsl
        );
        load_internal_asset!(
            app,
            PBR_BINDINGS_SHADER_HANDLE,
            "render/pbr_bindings.wgsl",
            Shader::from_wgsl
        );
        load_internal_asset!(app, UTILS_HANDLE, "render/utils.wgsl", Shader::from_wgsl);
        load_internal_asset!(
            app,
            CLUSTERED_FORWARD_HANDLE,
            "render/clustered_forward.wgsl",
            Shader::from_wgsl
        );
        load_internal_asset!(
            app,
            PBR_LIGHTING_HANDLE,
            "render/pbr_lighting.wgsl",
            Shader::from_wgsl
        );
        load_internal_asset!(
            app,
            SHADOWS_HANDLE,
            "render/shadows.wgsl",
            Shader::from_wgsl
        );
        load_internal_asset!(
            app,
            SHADOW_SAMPLING_HANDLE,
            "render/shadow_sampling.wgsl",
            Shader::from_wgsl
        );
        load_internal_asset!(
            app,
            PBR_FUNCTIONS_HANDLE,
            "render/pbr_functions.wgsl",
            Shader::from_wgsl
        );
        load_internal_asset!(
            app,
            PBR_AMBIENT_HANDLE,
            "render/pbr_ambient.wgsl",
            Shader::from_wgsl
        );
        load_internal_asset!(app, PBR_SHADER_HANDLE, "render/pbr.wgsl", Shader::from_wgsl);
        load_internal_asset!(
            app,
            PBR_PREPASS_SHADER_HANDLE,
            "render/pbr_prepass.wgsl",
            Shader::from_wgsl
        );
        load_internal_asset!(
            app,
            PARALLAX_MAPPING_SHADER_HANDLE,
            "render/parallax_mapping.wgsl",
            Shader::from_wgsl
        );

        app.register_asset_reflect::<StandardMaterial>()
            .register_type::<AlphaMode>()
            .register_type::<AmbientLight>()
            .register_type::<Cascade>()
            .register_type::<CascadeShadowConfig>()
            .register_type::<Cascades>()
            .register_type::<CascadesVisibleEntities>()
            .register_type::<ClusterConfig>()
            .register_type::<ClusterFarZMode>()
            .register_type::<ClusterZConfig>()
            .register_type::<CubemapVisibleEntities>()
            .register_type::<DirectionalLight>()
            .register_type::<DirectionalLightShadowMap>()
            .register_type::<NotShadowCaster>()
            .register_type::<NotShadowReceiver>()
            .register_type::<PointLight>()
            .register_type::<PointLightShadowMap>()
            .register_type::<SpotLight>()
            .register_type::<ShadowFilteringMethod>()
            .init_resource::<AmbientLight>()
            .init_resource::<GlobalVisiblePointLights>()
            .init_resource::<DirectionalLightShadowMap>()
            .init_resource::<PointLightShadowMap>()
            .add_plugins((
                MeshRenderPlugin,
                MaterialPlugin::<StandardMaterial> {
                    prepass_enabled: self.prepass_enabled,
                    ..Default::default()
                },
                ScreenSpaceAmbientOcclusionPlugin,
                EnvironmentMapPlugin,
                ExtractResourcePlugin::<AmbientLight>::default(),
                FogPlugin,
                ExtractComponentPlugin::<ShadowFilteringMethod>::default(),
            ))
            .configure_sets(
                PostUpdate,
                (
                    SimulationLightSystems::AddClusters,
                    SimulationLightSystems::AddClustersFlush,
                    SimulationLightSystems::AssignLightsToClusters,
                )
                    .chain(),
            )
            .add_systems(
                PostUpdate,
                (
                    add_clusters.in_set(SimulationLightSystems::AddClusters),
                    apply_deferred.in_set(SimulationLightSystems::AddClustersFlush),
                    assign_lights_to_clusters
                        .in_set(SimulationLightSystems::AssignLightsToClusters)
                        .after(TransformSystem::TransformPropagate)
                        .after(VisibilitySystems::CheckVisibility)
                        .after(CameraUpdateSystem),
                    update_directional_light_cascades
                        .in_set(SimulationLightSystems::UpdateDirectionalLightCascades)
                        .after(TransformSystem::TransformPropagate)
                        .after(CameraUpdateSystem),
                    update_directional_light_frusta
                        .in_set(SimulationLightSystems::UpdateLightFrusta)
                        // This must run after CheckVisibility because it relies on ComputedVisibility::is_visible()
                        .after(VisibilitySystems::CheckVisibility)
                        .after(TransformSystem::TransformPropagate)
                        .after(SimulationLightSystems::UpdateDirectionalLightCascades)
                        // We assume that no entity will be both a directional light and a spot light,
                        // so these systems will run independently of one another.
                        // FIXME: Add an archetype invariant for this https://github.com/bevyengine/bevy/issues/1481.
                        .ambiguous_with(update_spot_light_frusta),
                    update_point_light_frusta
                        .in_set(SimulationLightSystems::UpdateLightFrusta)
                        .after(TransformSystem::TransformPropagate)
                        .after(SimulationLightSystems::AssignLightsToClusters),
                    update_spot_light_frusta
                        .in_set(SimulationLightSystems::UpdateLightFrusta)
                        .after(TransformSystem::TransformPropagate)
                        .after(SimulationLightSystems::AssignLightsToClusters),
                    check_light_mesh_visibility
                        .in_set(SimulationLightSystems::CheckLightVisibility)
                        .after(VisibilitySystems::CalculateBoundsFlush)
                        .after(TransformSystem::TransformPropagate)
                        .after(SimulationLightSystems::UpdateLightFrusta)
                        // NOTE: This MUST be scheduled AFTER the core renderer visibility check
                        // because that resets entity ComputedVisibility for the first view
                        // which would override any results from this otherwise
                        .after(VisibilitySystems::CheckVisibility),
                ),
            );

        app.world
            .resource_mut::<Assets<StandardMaterial>>()
            .set_untracked(
                Handle::<StandardMaterial>::default(),
                StandardMaterial {
                    base_color: Color::rgb(1.0, 0.0, 0.5),
                    unlit: true,
                    ..Default::default()
                },
            );

        let render_app = match app.get_sub_app_mut(RenderApp) {
            Ok(render_app) => render_app,
            Err(_) => return,
        };

        // Extract the required data from the main world
        render_app
            .add_systems(
                ExtractSchedule,
                (render::extract_clusters, render::extract_lights),
            )
            .add_systems(
                Render,
                (
                    render::prepare_lights
                        .in_set(RenderSet::ManageViews)
                        .after(prepare_assets::<Image>),
                    sort_phase_system::<Shadow>.in_set(RenderSet::PhaseSort),
                    render::prepare_clusters.in_set(RenderSet::PrepareResources),
                ),
            )
            .init_resource::<LightMeta>();

        let shadow_pass_node = ShadowPassNode::new(&mut render_app.world);
        let mut graph = render_app.world.resource_mut::<RenderGraph>();
        let draw_3d_graph = graph
            .get_sub_graph_mut(bevy_core_pipeline::core_3d::graph::NAME)
            .unwrap();
        draw_3d_graph.add_node(draw_3d_graph::node::SHADOW_PASS, shadow_pass_node);
        draw_3d_graph.add_node_edge(
            draw_3d_graph::node::SHADOW_PASS,
            bevy_core_pipeline::core_3d::graph::node::START_MAIN_PASS,
        );
    }

    fn finish(&self, app: &mut App) {
        let render_app = match app.get_sub_app_mut(RenderApp) {
            Ok(render_app) => render_app,
            Err(_) => return,
        };

        // Extract the required data from the main world
        render_app
            .init_resource::<ShadowSamplers>()
            .init_resource::<GlobalLightMeta>();
    }
}<|MERGE_RESOLUTION|>--- conflicted
+++ resolved
@@ -56,22 +56,10 @@
 use bevy_ecs::prelude::*;
 use bevy_reflect::TypeUuid;
 use bevy_render::{
-<<<<<<< HEAD
-    camera::CameraUpdateSystem,
-    extract_component::ExtractComponentPlugin,
-    extract_resource::ExtractResourcePlugin,
-    prelude::Color,
-    render_graph::RenderGraph,
-    render_phase::sort_phase_system,
-    render_resource::Shader,
-    view::{ViewSet, VisibilitySystems},
-    ExtractSchedule, Render, RenderApp, RenderSet,
-=======
-    camera::CameraUpdateSystem, extract_resource::ExtractResourcePlugin, prelude::Color,
-    render_asset::prepare_assets, render_graph::RenderGraph, render_phase::sort_phase_system,
-    render_resource::Shader, texture::Image, view::VisibilitySystems, ExtractSchedule, Render,
-    RenderApp, RenderSet,
->>>>>>> 02025eff
+    camera::CameraUpdateSystem, extract_component::ExtractComponentPlugin,
+    extract_resource::ExtractResourcePlugin, prelude::Color, render_asset::prepare_assets,
+    render_graph::RenderGraph, render_phase::sort_phase_system, render_resource::Shader,
+    texture::Image, view::VisibilitySystems, ExtractSchedule, Render, RenderApp, RenderSet,
 };
 use bevy_transform::TransformSystem;
 use environment_map::EnvironmentMapPlugin;
