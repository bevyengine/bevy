--- conflicted
+++ resolved
@@ -11,8 +11,6 @@
 mod render;
 
 pub use alpha::*;
-use bevy_transform::TransformSystem;
-use bevy_window::ModifiesWindows;
 pub use bundle::*;
 pub use environment_map::EnvironmentMapLight;
 pub use fog::*;
@@ -59,12 +57,9 @@
     view::{ViewSet, VisibilitySystems},
     ExtractSchedule, RenderApp, RenderSet,
 };
-<<<<<<< HEAD
 use bevy_transform::TransformSystem;
 use bevy_window::ModifiesWindows;
 use environment_map::EnvironmentMapPlugin;
-=======
->>>>>>> 8f81be98
 
 pub const PBR_TYPES_SHADER_HANDLE: HandleUntyped =
     HandleUntyped::weak_from_u64(Shader::TYPE_UUID, 1708015359337029744);
