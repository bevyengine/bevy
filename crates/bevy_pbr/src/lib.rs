--- conflicted
+++ resolved
@@ -49,11 +49,11 @@
 pub use atmosphere::*;
 use bevy_light::SimulationLightSystems;
 pub use bevy_light::{
-    light_consts, AmbientLight, CascadeShadowConfig, CascadeShadowConfigBuilder, Cascades,
-    ClusteredDecal, DirectionalLight, DirectionalLightShadowMap, DirectionalLightTexture,
-    FogVolume, IrradianceVolume, LightPlugin, LightProbe, NotShadowCaster, NotShadowReceiver,
-    PointLight, PointLightShadowMap, PointLightTexture, ShadowFilteringMethod, SpotLight,
-    SpotLightTexture, TransmittedShadowReceiver, VolumetricFog, VolumetricLight,
+    light_consts, CascadeShadowConfig, CascadeShadowConfigBuilder, Cascades, ClusteredDecal,
+    DirectionalLight, DirectionalLightShadowMap, DirectionalLightTexture, FogVolume,
+    IrradianceVolume, LightPlugin, LightProbe, NotShadowCaster, NotShadowReceiver, PointLight,
+    PointLightShadowMap, PointLightTexture, ShadowFilteringMethod, SpotLight, SpotLightTexture,
+    TransmittedShadowReceiver, VolumetricFog, VolumetricLight,
 };
 pub use cluster::*;
 pub use components::*;
@@ -77,30 +77,24 @@
 ///
 /// This includes the most common types in this crate, re-exported for your convenience.
 pub mod prelude {
-    #[expect(
-        deprecated,
-        reason = "AmbientLight has been replaced by EnvironmentMapLight"
-    )]
-    #[doc(hidden)]
-    pub use crate::light::AmbientLight;
     #[doc(hidden)]
     pub use crate::{
         fog::{DistanceFog, FogFalloff},
-<<<<<<< HEAD
-        light::{light_consts, DirectionalLight, PointLight, SpotLight},
-        light_probe::{environment_map::EnvironmentMapLight, LightProbe},
-=======
->>>>>>> d6565f22
         material::{Material, MaterialPlugin},
         mesh_material::MeshMaterial3d,
         parallax::ParallaxMappingMethod,
         pbr_material::StandardMaterial,
         ssao::ScreenSpaceAmbientOcclusionPlugin,
     };
+    #[expect(
+        deprecated,
+        reason = "AmbientLight has been replaced by EnvironmentMapLight"
+    )]
+    #[doc(hidden)]
+    pub use bevy_light::AmbientLight;
     #[doc(hidden)]
     pub use bevy_light::{
-        light_consts, AmbientLight, DirectionalLight, EnvironmentMapLight, LightProbe, PointLight,
-        SpotLight,
+        light_consts, DirectionalLight, EnvironmentMapLight, LightProbe, PointLight, SpotLight,
     };
 }
 
@@ -142,21 +136,10 @@
     }
 }
 
-use crate::{
-    deferred::DeferredPbrLightingPlugin, environment_map::DEFAULT_ENVIRONMENT_MAP_TEXTURE_HANDLE,
-    graph::NodePbr, prelude::EnvironmentMapLight,
-};
+use crate::{deferred::DeferredPbrLightingPlugin, graph::NodePbr};
 use bevy_app::prelude::*;
-<<<<<<< HEAD
-use bevy_asset::{load_internal_asset, weak_handle, AssetApp, Assets, Handle};
-use bevy_core_pipeline::core_3d::{
-    graph::{Core3d, Node3d},
-    Camera3d,
-};
-=======
 use bevy_asset::{AssetApp, AssetPath, Assets, Handle};
 use bevy_core_pipeline::core_3d::graph::{Core3d, Node3d};
->>>>>>> d6565f22
 use bevy_ecs::prelude::*;
 use bevy_image::Image;
 use bevy_render::{
@@ -173,47 +156,9 @@
 
 use std::path::PathBuf;
 
-<<<<<<< HEAD
-pub const PBR_TYPES_SHADER_HANDLE: Handle<Shader> =
-    weak_handle!("b0330585-2335-4268-9032-a6c4c2d932f6");
-pub const PBR_BINDINGS_SHADER_HANDLE: Handle<Shader> =
-    weak_handle!("13834c18-c7ec-4c4b-bbbd-432c3ba4cace");
-pub const UTILS_HANDLE: Handle<Shader> = weak_handle!("0a32978f-2744-4608-98b6-4c3000a0638d");
-pub const CLUSTERED_FORWARD_HANDLE: Handle<Shader> =
-    weak_handle!("f8e3b4c6-60b7-4b23-8b2e-a6b27bb4ddce");
-pub const PBR_LIGHTING_HANDLE: Handle<Shader> =
-    weak_handle!("de0cf697-2876-49a0-aa0f-f015216f70c2");
-pub const PBR_TRANSMISSION_HANDLE: Handle<Shader> =
-    weak_handle!("22482185-36bb-4c16-9b93-a20e6d4a2725");
-pub const SHADOWS_HANDLE: Handle<Shader> = weak_handle!("ff758c5a-3927-4a15-94c3-3fbdfc362590");
-pub const SHADOW_SAMPLING_HANDLE: Handle<Shader> =
-    weak_handle!("f6bf5843-54bc-4e39-bd9d-56bfcd77b033");
-pub const PBR_FRAGMENT_HANDLE: Handle<Shader> =
-    weak_handle!("1bd3c10d-851b-400c-934a-db489d99cc50");
-pub const PBR_SHADER_HANDLE: Handle<Shader> = weak_handle!("0eba65ed-3e5b-4752-93ed-e8097e7b0c84");
-pub const PBR_PREPASS_SHADER_HANDLE: Handle<Shader> =
-    weak_handle!("9afeaeab-7c45-43ce-b322-4b97799eaeb9");
-pub const PBR_FUNCTIONS_HANDLE: Handle<Shader> =
-    weak_handle!("815b8618-f557-4a96-91a5-a2fb7e249fb0");
-pub const PARALLAX_MAPPING_SHADER_HANDLE: Handle<Shader> =
-    weak_handle!("6cf57d9f-222a-429a-bba4-55ba9586e1d4");
-pub const VIEW_TRANSFORMATIONS_SHADER_HANDLE: Handle<Shader> =
-    weak_handle!("ec047703-cde3-4876-94df-fed121544abb");
-pub const PBR_PREPASS_FUNCTIONS_SHADER_HANDLE: Handle<Shader> =
-    weak_handle!("77b1bd3a-877c-4b2c-981b-b9c68d1b774a");
-pub const PBR_DEFERRED_TYPES_HANDLE: Handle<Shader> =
-    weak_handle!("43060da7-a717-4240-80a8-dbddd92bd25d");
-pub const PBR_DEFERRED_FUNCTIONS_HANDLE: Handle<Shader> =
-    weak_handle!("9dc46746-c51d-45e3-a321-6a50c3963420");
-pub const RGB9E5_FUNCTIONS_HANDLE: Handle<Shader> =
-    weak_handle!("90c19aa3-6a11-4252-8586-d9299352e94f");
-const MESHLET_VISIBILITY_BUFFER_RESOLVE_SHADER_HANDLE: Handle<Shader> =
-    weak_handle!("69187376-3dea-4d0f-b3f5-185bde63d6a2");
-=======
 fn shader_ref(path: PathBuf) -> ShaderRef {
     ShaderRef::Path(AssetPath::from_path_buf(path).with_source("embedded"))
 }
->>>>>>> d6565f22
 
 pub const TONEMAPPING_LUT_TEXTURE_BINDING_INDEX: u32 = 18;
 pub const TONEMAPPING_LUT_SAMPLER_BINDING_INDEX: u32 = 19;
@@ -230,10 +175,10 @@
     /// This requires compute shader support and so will be forcibly disabled if
     /// the platform doesn't support those.
     pub use_gpu_instance_buffer_builder: bool,
+    /// Controls if the default environment map light is added to every [`Camera3d`].
+    pub default_environment_map_light: bool,
     /// Debugging flags that can optionally be set when constructing the renderer.
     pub debug_flags: RenderDebugFlags,
-    /// Controls if the default environment map light is added to every [`Camera3d`].
-    pub default_environment_map_light: bool,
 }
 
 impl Default for PbrPlugin {
@@ -242,114 +187,14 @@
             prepass_enabled: true,
             add_default_deferred_lighting_plugin: true,
             use_gpu_instance_buffer_builder: true,
+            default_environment_map_light: true,
             debug_flags: RenderDebugFlags::default(),
-            default_environment_map_light: true,
         }
     }
 }
 
 impl Plugin for PbrPlugin {
     fn build(&self, app: &mut App) {
-<<<<<<< HEAD
-        load_internal_asset!(
-            app,
-            PBR_TYPES_SHADER_HANDLE,
-            "render/pbr_types.wgsl",
-            Shader::from_wgsl
-        );
-        load_internal_asset!(
-            app,
-            PBR_BINDINGS_SHADER_HANDLE,
-            "render/pbr_bindings.wgsl",
-            Shader::from_wgsl
-        );
-        load_internal_asset!(app, UTILS_HANDLE, "render/utils.wgsl", Shader::from_wgsl);
-        load_internal_asset!(
-            app,
-            CLUSTERED_FORWARD_HANDLE,
-            "render/clustered_forward.wgsl",
-            Shader::from_wgsl
-        );
-        load_internal_asset!(
-            app,
-            PBR_LIGHTING_HANDLE,
-            "render/pbr_lighting.wgsl",
-            Shader::from_wgsl
-        );
-        load_internal_asset!(
-            app,
-            PBR_TRANSMISSION_HANDLE,
-            "render/pbr_transmission.wgsl",
-            Shader::from_wgsl
-        );
-        load_internal_asset!(
-            app,
-            SHADOWS_HANDLE,
-            "render/shadows.wgsl",
-            Shader::from_wgsl
-        );
-        load_internal_asset!(
-            app,
-            PBR_DEFERRED_TYPES_HANDLE,
-            "deferred/pbr_deferred_types.wgsl",
-            Shader::from_wgsl
-        );
-        load_internal_asset!(
-            app,
-            PBR_DEFERRED_FUNCTIONS_HANDLE,
-            "deferred/pbr_deferred_functions.wgsl",
-            Shader::from_wgsl
-        );
-        load_internal_asset!(
-            app,
-            SHADOW_SAMPLING_HANDLE,
-            "render/shadow_sampling.wgsl",
-            Shader::from_wgsl
-        );
-        load_internal_asset!(
-            app,
-            PBR_FUNCTIONS_HANDLE,
-            "render/pbr_functions.wgsl",
-            Shader::from_wgsl
-        );
-        load_internal_asset!(
-            app,
-            RGB9E5_FUNCTIONS_HANDLE,
-            "render/rgb9e5.wgsl",
-            Shader::from_wgsl
-        );
-        load_internal_asset!(
-            app,
-            PBR_FRAGMENT_HANDLE,
-            "render/pbr_fragment.wgsl",
-            Shader::from_wgsl
-        );
-        load_internal_asset!(app, PBR_SHADER_HANDLE, "render/pbr.wgsl", Shader::from_wgsl);
-        load_internal_asset!(
-            app,
-            PBR_PREPASS_FUNCTIONS_SHADER_HANDLE,
-            "render/pbr_prepass_functions.wgsl",
-            Shader::from_wgsl
-        );
-        load_internal_asset!(
-            app,
-            PBR_PREPASS_SHADER_HANDLE,
-            "render/pbr_prepass.wgsl",
-            Shader::from_wgsl
-        );
-        load_internal_asset!(
-            app,
-            PARALLAX_MAPPING_SHADER_HANDLE,
-            "render/parallax_mapping.wgsl",
-            Shader::from_wgsl
-        );
-        load_internal_asset!(
-            app,
-            VIEW_TRANSFORMATIONS_SHADER_HANDLE,
-            "render/view_transformations.wgsl",
-            Shader::from_wgsl
-        );
-=======
         load_shader_library!(app, "render/pbr_types.wgsl");
         load_shader_library!(app, "render/pbr_bindings.wgsl");
         load_shader_library!(app, "render/utils.wgsl");
@@ -362,7 +207,6 @@
         load_shader_library!(app, "render/shadow_sampling.wgsl");
         load_shader_library!(app, "render/pbr_functions.wgsl");
         load_shader_library!(app, "render/rgb9e5.wgsl");
-        load_shader_library!(app, "render/pbr_ambient.wgsl");
         load_shader_library!(app, "render/pbr_fragment.wgsl");
         load_shader_library!(app, "render/pbr.wgsl");
         load_shader_library!(app, "render/pbr_prepass_functions.wgsl");
@@ -370,36 +214,10 @@
         load_shader_library!(app, "render/parallax_mapping.wgsl");
         load_shader_library!(app, "render/view_transformations.wgsl");
 
->>>>>>> d6565f22
         // Setup dummy shaders for when MeshletPlugin is not used to prevent shader import errors.
         load_shader_library!(app, "meshlet/dummy_visibility_buffer_resolve.wgsl");
 
-        #[expect(
-            deprecated,
-            reason = "AmbientLight has been replaced by EnvironmentMapLight"
-        )]
         app.register_asset_reflect::<StandardMaterial>()
-<<<<<<< HEAD
-            .register_type::<AmbientLight>()
-            .register_type::<CascadeShadowConfig>()
-            .register_type::<Cascades>()
-            .register_type::<CascadesVisibleEntities>()
-            .register_type::<VisibleMeshEntities>()
-            .register_type::<ClusterConfig>()
-            .register_type::<CubemapVisibleEntities>()
-            .register_type::<DirectionalLight>()
-            .register_type::<DirectionalLightShadowMap>()
-            .register_type::<NotShadowCaster>()
-            .register_type::<NotShadowReceiver>()
-            .register_type::<PointLight>()
-            .register_type::<PointLightShadowMap>()
-            .register_type::<SpotLight>()
-            .register_type::<ShadowFilteringMethod>()
-            .init_resource::<GlobalVisibleClusterableObjects>()
-            .init_resource::<DirectionalLightShadowMap>()
-            .init_resource::<PointLightShadowMap>()
-=======
->>>>>>> d6565f22
             .register_type::<DefaultOpaqueRendererMethod>()
             .init_resource::<DefaultOpaqueRendererMethod>()
             .add_plugins((
@@ -416,13 +234,14 @@
                     ..Default::default()
                 },
                 ScreenSpaceAmbientOcclusionPlugin,
-                ExtractResourcePlugin::<AmbientLight>::default(),
                 FogPlugin,
                 ExtractResourcePlugin::<DefaultOpaqueRendererMethod>::default(),
                 ExtractComponentPlugin::<ShadowFilteringMethod>::default(),
                 LightmapPlugin,
                 LightProbePlugin,
-                LightPlugin,
+                LightPlugin {
+                    default_environment_map_light: self.default_environment_map_light,
+                },
                 GpuMeshPreprocessPlugin {
                     use_gpu_instance_buffer_builder: self.use_gpu_instance_buffer_builder,
                 },
@@ -435,7 +254,6 @@
                 SyncComponentPlugin::<DirectionalLight>::default(),
                 SyncComponentPlugin::<PointLight>::default(),
                 SyncComponentPlugin::<SpotLight>::default(),
-                ExtractComponentPlugin::<AmbientLight>::default(),
             ))
             .add_plugins(AtmospherePlugin)
             .configure_sets(
@@ -445,84 +263,11 @@
                     SimulationLightSystems::AssignLightsToClusters,
                 )
                     .chain(),
-<<<<<<< HEAD
-            )
-            .configure_sets(
-                PostUpdate,
-                SimulationLightSystems::UpdateDirectionalLightCascades
-                    .ambiguous_with(SimulationLightSystems::UpdateDirectionalLightCascades),
-            )
-            .configure_sets(
-                PostUpdate,
-                SimulationLightSystems::CheckLightVisibility
-                    .ambiguous_with(SimulationLightSystems::CheckLightVisibility),
-            )
-            .add_systems(
-                PostUpdate,
-                (
-                    map_ambient_lights
-                        .in_set(SimulationLightSystems::MapAmbientLights)
-                        .after(CameraUpdateSystem),
-                    add_clusters
-                        .in_set(SimulationLightSystems::AddClusters)
-                        .after(CameraUpdateSystem),
-                    assign_objects_to_clusters
-                        .in_set(SimulationLightSystems::AssignLightsToClusters)
-                        .after(TransformSystem::TransformPropagate)
-                        .after(VisibilitySystems::CheckVisibility)
-                        .after(CameraUpdateSystem),
-                    clear_directional_light_cascades
-                        .in_set(SimulationLightSystems::UpdateDirectionalLightCascades)
-                        .after(TransformSystem::TransformPropagate)
-                        .after(CameraUpdateSystem),
-                    update_directional_light_frusta
-                        .in_set(SimulationLightSystems::UpdateLightFrusta)
-                        // This must run after CheckVisibility because it relies on `ViewVisibility`
-                        .after(VisibilitySystems::CheckVisibility)
-                        .after(TransformSystem::TransformPropagate)
-                        .after(SimulationLightSystems::UpdateDirectionalLightCascades)
-                        // We assume that no entity will be both a directional light and a spot light,
-                        // so these systems will run independently of one another.
-                        // FIXME: Add an archetype invariant for this https://github.com/bevyengine/bevy/issues/1481.
-                        .ambiguous_with(update_spot_light_frusta),
-                    update_point_light_frusta
-                        .in_set(SimulationLightSystems::UpdateLightFrusta)
-                        .after(TransformSystem::TransformPropagate)
-                        .after(SimulationLightSystems::AssignLightsToClusters),
-                    update_spot_light_frusta
-                        .in_set(SimulationLightSystems::UpdateLightFrusta)
-                        .after(TransformSystem::TransformPropagate)
-                        .after(SimulationLightSystems::AssignLightsToClusters),
-                    (
-                        check_dir_light_mesh_visibility,
-                        check_point_light_mesh_visibility,
-                    )
-                        .in_set(SimulationLightSystems::CheckLightVisibility)
-                        .after(VisibilitySystems::CalculateBounds)
-                        .after(TransformSystem::TransformPropagate)
-                        .after(SimulationLightSystems::UpdateLightFrusta)
-                        // NOTE: This MUST be scheduled AFTER the core renderer visibility check
-                        // because that resets entity `ViewVisibility` for the first view
-                        // which would override any results from this otherwise
-                        .after(VisibilitySystems::CheckVisibility)
-                        .before(VisibilitySystems::MarkNewlyHiddenEntitiesInvisible),
-                ),
-=======
->>>>>>> d6565f22
             );
 
         if self.add_default_deferred_lighting_plugin {
             app.add_plugins(DeferredPbrLightingPlugin);
         }
-
-        if self.default_environment_map_light {
-            app.world_mut()
-                .register_required_components::<Camera3d, EnvironmentMapLight>();
-        }
-        app.world_mut().resource_mut::<Assets<Image>>().insert(
-            &DEFAULT_ENVIRONMENT_MAP_TEXTURE_HANDLE,
-            EnvironmentMapLight::solid_color_image(Color::WHITE),
-        );
 
         // Initialize the default material handle.
         app.world_mut()
