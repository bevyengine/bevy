--- conflicted
+++ resolved
@@ -350,17 +350,6 @@
                         .in_set(SimulationLightSystems::UpdateLightFrusta)
                         .after(TransformSystem::TransformPropagate)
                         .after(SimulationLightSystems::AssignLightsToClusters),
-<<<<<<< HEAD
-                    check_visibility::<WithLight>
-                        .in_set(VisibilitySystems::CheckVisibility)
-                        .after(VisibilitySystems::CalculateBounds)
-                        .after(VisibilitySystems::UpdateOrthographicFrusta)
-                        .after(VisibilitySystems::UpdatePerspectiveFrusta)
-                        .after(VisibilitySystems::UpdateProjectionFrusta)
-                        .after(VisibilitySystems::VisibilityPropagate)
-                        .after(TransformSystem::TransformPropagate),
-                    check_light_mesh_visibility
-=======
                     check_directional_light_mesh_visibility
                         .in_set(SimulationLightSystems::CheckLightVisibility)
                         .after(VisibilitySystems::CalculateBounds)
@@ -371,7 +360,6 @@
                         // which would override any results from this otherwise
                         .after(VisibilitySystems::CheckVisibility),
                     check_spot_point_light_mesh_visibility
->>>>>>> ff5545e0
                         .in_set(SimulationLightSystems::CheckLightVisibility)
                         .after(VisibilitySystems::CalculateBounds)
                         .after(TransformSystem::TransformPropagate)
