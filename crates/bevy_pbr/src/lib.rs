--- conflicted
+++ resolved
@@ -11,10 +11,6 @@
 mod render;
 
 pub use alpha::*;
-<<<<<<< HEAD
-=======
-use bevy_transform::TransformSystem;
->>>>>>> 978f7cd8
 pub use bundle::*;
 pub use environment_map::EnvironmentMapLight;
 pub use fog::*;
