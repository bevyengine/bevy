#![allow(clippy::type_complexity)]

pub mod wireframe;

mod alpha;
mod bundle;
pub mod deferred;
mod environment_map;
mod fog;
mod light;
mod material;
mod parallax;
mod pbr_material;
mod prepass;
mod render;
mod ssao;

pub use alpha::*;
pub use bundle::*;
pub use environment_map::EnvironmentMapLight;
pub use fog::*;
pub use light::*;
pub use material::*;
pub use parallax::*;
pub use pbr_material::*;
pub use prepass::*;
pub use render::*;
pub use ssao::*;

pub mod prelude {
    #[doc(hidden)]
    pub use crate::{
        alpha::AlphaMode,
        bundle::{
            DirectionalLightBundle, MaterialMeshBundle, PbrBundle, PointLightBundle,
            SpotLightBundle,
        },
        environment_map::EnvironmentMapLight,
        fog::{FogFalloff, FogSettings},
        light::{AmbientLight, DirectionalLight, PointLight, SpotLight},
        material::{Material, MaterialPlugin},
        parallax::ParallaxMappingMethod,
        pbr_material::StandardMaterial,
        ssao::ScreenSpaceAmbientOcclusionPlugin,
    };
}

pub mod draw_3d_graph {
    pub mod node {
        /// Label for the shadow pass node.
        pub const SHADOW_PASS: &str = "shadow_pass";
    }
}

use bevy_app::prelude::*;
use bevy_asset::{load_internal_asset, AssetApp, Assets, Handle};
use bevy_ecs::prelude::*;
use bevy_render::{
    camera::CameraUpdateSystem, extract_resource::ExtractResourcePlugin, prelude::Color,
    render_asset::prepare_assets, render_graph::RenderGraph, render_phase::sort_phase_system,
    render_resource::Shader, texture::Image, view::VisibilitySystems, ExtractSchedule, Render,
    RenderApp, RenderSet,
};
use bevy_transform::TransformSystem;
use environment_map::EnvironmentMapPlugin;

<<<<<<< HEAD
use crate::deferred::PbrDeferredLightingPlugin;

pub const PBR_TYPES_SHADER_HANDLE: HandleUntyped =
    HandleUntyped::weak_from_u64(Shader::TYPE_UUID, 1708015359337029744);
pub const PBR_BINDINGS_SHADER_HANDLE: HandleUntyped =
    HandleUntyped::weak_from_u64(Shader::TYPE_UUID, 5635987986427308186);
pub const UTILS_HANDLE: HandleUntyped =
    HandleUntyped::weak_from_u64(Shader::TYPE_UUID, 1900548483293416725);
pub const CLUSTERED_FORWARD_HANDLE: HandleUntyped =
    HandleUntyped::weak_from_u64(Shader::TYPE_UUID, 166852093121196815);
pub const PBR_LIGHTING_HANDLE: HandleUntyped =
    HandleUntyped::weak_from_u64(Shader::TYPE_UUID, 14170772752254856967);
pub const SHADOWS_HANDLE: HandleUntyped =
    HandleUntyped::weak_from_u64(Shader::TYPE_UUID, 11350275143789590502);
pub const PBR_SHADER_HANDLE: HandleUntyped =
    HandleUntyped::weak_from_u64(Shader::TYPE_UUID, 4805239651767701046);
pub const PBR_PREPASS_FUNCTIONS_SHADER_HANDLE: HandleUntyped =
    HandleUntyped::weak_from_u64(Shader::TYPE_UUID, 73204817249182637);
pub const PBR_PREPASS_SHADER_HANDLE: HandleUntyped =
    HandleUntyped::weak_from_u64(Shader::TYPE_UUID, 9407115064344201137);
pub const PBR_FUNCTIONS_HANDLE: HandleUntyped =
    HandleUntyped::weak_from_u64(Shader::TYPE_UUID, 16550102964439850292);
pub const PBR_DEFERRED_TYPES_HANDLE: HandleUntyped =
    HandleUntyped::weak_from_u64(Shader::TYPE_UUID, 3221241127431430599);
pub const PBR_DEFERRED_FUNCTIONS_HANDLE: HandleUntyped =
    HandleUntyped::weak_from_u64(Shader::TYPE_UUID, 72019026415438599);
pub const RGB9E5_FUNCTIONS_HANDLE: HandleUntyped =
    HandleUntyped::weak_from_u64(Shader::TYPE_UUID, 2659010996143919192);
pub const PBR_AMBIENT_HANDLE: HandleUntyped =
    HandleUntyped::weak_from_u64(Shader::TYPE_UUID, 2441520459096337034);
pub const PARALLAX_MAPPING_SHADER_HANDLE: HandleUntyped =
    HandleUntyped::weak_from_u64(Shader::TYPE_UUID, 17035894873630133905);
=======
pub const PBR_TYPES_SHADER_HANDLE: Handle<Shader> = Handle::weak_from_u128(1708015359337029744);
pub const PBR_BINDINGS_SHADER_HANDLE: Handle<Shader> = Handle::weak_from_u128(5635987986427308186);
pub const UTILS_HANDLE: Handle<Shader> = Handle::weak_from_u128(1900548483293416725);
pub const CLUSTERED_FORWARD_HANDLE: Handle<Shader> = Handle::weak_from_u128(166852093121196815);
pub const PBR_LIGHTING_HANDLE: Handle<Shader> = Handle::weak_from_u128(14170772752254856967);
pub const SHADOWS_HANDLE: Handle<Shader> = Handle::weak_from_u128(11350275143789590502);
pub const PBR_SHADER_HANDLE: Handle<Shader> = Handle::weak_from_u128(4805239651767701046);
pub const PBR_PREPASS_SHADER_HANDLE: Handle<Shader> = Handle::weak_from_u128(9407115064344201137);
pub const PBR_FUNCTIONS_HANDLE: Handle<Shader> = Handle::weak_from_u128(16550102964439850292);
pub const PBR_AMBIENT_HANDLE: Handle<Shader> = Handle::weak_from_u128(2441520459096337034);
pub const PARALLAX_MAPPING_SHADER_HANDLE: Handle<Shader> =
    Handle::weak_from_u128(17035894873630133905);
>>>>>>> 5eb292dc

/// Sets up the entire PBR infrastructure of bevy.
pub struct PbrPlugin {
    /// Controls if the prepass is enabled for the StandardMaterial.
    /// For more information about what a prepass is, see the [`bevy_core_pipeline::prepass`] docs.
    pub prepass_enabled: bool,
    /// Controls if [`PbrDeferredLightingPlugin`] is added.
    pub add_default_deferred_lighting_plugin: bool,
}

impl Default for PbrPlugin {
    fn default() -> Self {
        Self {
            prepass_enabled: true,
            add_default_deferred_lighting_plugin: true,
        }
    }
}

impl Plugin for PbrPlugin {
    fn build(&self, app: &mut App) {
        load_internal_asset!(
            app,
            PBR_TYPES_SHADER_HANDLE,
            "render/pbr_types.wgsl",
            Shader::from_wgsl
        );
        load_internal_asset!(
            app,
            PBR_BINDINGS_SHADER_HANDLE,
            "render/pbr_bindings.wgsl",
            Shader::from_wgsl
        );
        load_internal_asset!(app, UTILS_HANDLE, "render/utils.wgsl", Shader::from_wgsl);
        load_internal_asset!(
            app,
            CLUSTERED_FORWARD_HANDLE,
            "render/clustered_forward.wgsl",
            Shader::from_wgsl
        );
        load_internal_asset!(
            app,
            PBR_LIGHTING_HANDLE,
            "render/pbr_lighting.wgsl",
            Shader::from_wgsl
        );
        load_internal_asset!(
            app,
            SHADOWS_HANDLE,
            "render/shadows.wgsl",
            Shader::from_wgsl
        );
        load_internal_asset!(
            app,
            PBR_DEFERRED_TYPES_HANDLE,
            "deferred/pbr_deferred_types.wgsl",
            Shader::from_wgsl
        );
        load_internal_asset!(
            app,
            PBR_DEFERRED_FUNCTIONS_HANDLE,
            "deferred/pbr_deferred_functions.wgsl",
            Shader::from_wgsl
        );
        load_internal_asset!(
            app,
            PBR_FUNCTIONS_HANDLE,
            "render/pbr_functions.wgsl",
            Shader::from_wgsl
        );
        load_internal_asset!(
            app,
            RGB9E5_FUNCTIONS_HANDLE,
            "render/rgb9e5.wgsl",
            Shader::from_wgsl
        );
        load_internal_asset!(
            app,
            PBR_AMBIENT_HANDLE,
            "render/pbr_ambient.wgsl",
            Shader::from_wgsl
        );
        load_internal_asset!(app, PBR_SHADER_HANDLE, "render/pbr.wgsl", Shader::from_wgsl);
        load_internal_asset!(
            app,
            PBR_PREPASS_FUNCTIONS_SHADER_HANDLE,
            "render/pbr_prepass_functions.wgsl",
            Shader::from_wgsl
        );
        load_internal_asset!(
            app,
            PBR_PREPASS_SHADER_HANDLE,
            "render/pbr_prepass.wgsl",
            Shader::from_wgsl
        );
        load_internal_asset!(
            app,
            PARALLAX_MAPPING_SHADER_HANDLE,
            "render/parallax_mapping.wgsl",
            Shader::from_wgsl
        );

        app.register_asset_reflect::<StandardMaterial>()
            .register_type::<AlphaMode>()
            .register_type::<AmbientLight>()
            .register_type::<Cascade>()
            .register_type::<CascadeShadowConfig>()
            .register_type::<Cascades>()
            .register_type::<CascadesVisibleEntities>()
            .register_type::<ClusterConfig>()
            .register_type::<ClusterFarZMode>()
            .register_type::<ClusterZConfig>()
            .register_type::<CubemapVisibleEntities>()
            .register_type::<DirectionalLight>()
            .register_type::<DirectionalLightShadowMap>()
            .register_type::<NotShadowCaster>()
            .register_type::<NotShadowReceiver>()
            .register_type::<PointLight>()
            .register_type::<PointLightShadowMap>()
            .register_type::<SpotLight>()
            .init_resource::<AmbientLight>()
            .init_resource::<GlobalVisiblePointLights>()
            .init_resource::<DirectionalLightShadowMap>()
            .init_resource::<PointLightShadowMap>()
            .register_type::<DefaultOpaqueRendererMethod>()
            .init_resource::<DefaultOpaqueRendererMethod>()
            .add_plugins((
                MeshRenderPlugin,
                MaterialPlugin::<StandardMaterial> {
                    prepass_enabled: self.prepass_enabled,
                    ..Default::default()
                },
                ScreenSpaceAmbientOcclusionPlugin,
                EnvironmentMapPlugin,
                ExtractResourcePlugin::<AmbientLight>::default(),
                FogPlugin,
                ExtractResourcePlugin::<DefaultOpaqueRendererMethod>::default(),
            ))
            .configure_sets(
                PostUpdate,
                (
                    SimulationLightSystems::AddClusters,
                    SimulationLightSystems::AddClustersFlush,
                    SimulationLightSystems::AssignLightsToClusters,
                )
                    .chain(),
            )
            .add_systems(
                PostUpdate,
                (
                    add_clusters.in_set(SimulationLightSystems::AddClusters),
                    apply_deferred.in_set(SimulationLightSystems::AddClustersFlush),
                    assign_lights_to_clusters
                        .in_set(SimulationLightSystems::AssignLightsToClusters)
                        .after(TransformSystem::TransformPropagate)
                        .after(VisibilitySystems::CheckVisibility)
                        .after(CameraUpdateSystem),
                    update_directional_light_cascades
                        .in_set(SimulationLightSystems::UpdateDirectionalLightCascades)
                        .after(TransformSystem::TransformPropagate)
                        .after(CameraUpdateSystem),
                    update_directional_light_frusta
                        .in_set(SimulationLightSystems::UpdateLightFrusta)
                        // This must run after CheckVisibility because it relies on `ViewVisibility`
                        .after(VisibilitySystems::CheckVisibility)
                        .after(TransformSystem::TransformPropagate)
                        .after(SimulationLightSystems::UpdateDirectionalLightCascades)
                        // We assume that no entity will be both a directional light and a spot light,
                        // so these systems will run independently of one another.
                        // FIXME: Add an archetype invariant for this https://github.com/bevyengine/bevy/issues/1481.
                        .ambiguous_with(update_spot_light_frusta),
                    update_point_light_frusta
                        .in_set(SimulationLightSystems::UpdateLightFrusta)
                        .after(TransformSystem::TransformPropagate)
                        .after(SimulationLightSystems::AssignLightsToClusters),
                    update_spot_light_frusta
                        .in_set(SimulationLightSystems::UpdateLightFrusta)
                        .after(TransformSystem::TransformPropagate)
                        .after(SimulationLightSystems::AssignLightsToClusters),
                    check_light_mesh_visibility
                        .in_set(SimulationLightSystems::CheckLightVisibility)
                        .after(VisibilitySystems::CalculateBoundsFlush)
                        .after(TransformSystem::TransformPropagate)
                        .after(SimulationLightSystems::UpdateLightFrusta)
                        // NOTE: This MUST be scheduled AFTER the core renderer visibility check
                        // because that resets entity `ViewVisibility` for the first view
                        // which would override any results from this otherwise
                        .after(VisibilitySystems::CheckVisibility),
                ),
            );

<<<<<<< HEAD
        if self.add_default_deferred_lighting_plugin {
            app.add_plugins(PbrDeferredLightingPlugin);
        }

        app.world
            .resource_mut::<Assets<StandardMaterial>>()
            .set_untracked(
                Handle::<StandardMaterial>::default(),
                StandardMaterial {
                    base_color: Color::rgb(1.0, 0.0, 0.5),
                    unlit: true,
                    ..Default::default()
                },
            );
=======
        app.world.resource_mut::<Assets<StandardMaterial>>().insert(
            Handle::<StandardMaterial>::default(),
            StandardMaterial {
                base_color: Color::rgb(1.0, 0.0, 0.5),
                unlit: true,
                ..Default::default()
            },
        );
>>>>>>> 5eb292dc

        let render_app = match app.get_sub_app_mut(RenderApp) {
            Ok(render_app) => render_app,
            Err(_) => return,
        };

        // Extract the required data from the main world
        render_app
            .add_systems(
                ExtractSchedule,
                (render::extract_clusters, render::extract_lights),
            )
            .add_systems(
                Render,
                (
                    render::prepare_lights
                        .in_set(RenderSet::ManageViews)
                        .after(prepare_assets::<Image>),
                    sort_phase_system::<Shadow>.in_set(RenderSet::PhaseSort),
                    render::prepare_clusters.in_set(RenderSet::PrepareResources),
                ),
            )
            .init_resource::<LightMeta>();

        let shadow_pass_node = ShadowPassNode::new(&mut render_app.world);
        let mut graph = render_app.world.resource_mut::<RenderGraph>();
        let draw_3d_graph = graph
            .get_sub_graph_mut(bevy_core_pipeline::core_3d::graph::NAME)
            .unwrap();
        draw_3d_graph.add_node(draw_3d_graph::node::SHADOW_PASS, shadow_pass_node);
        draw_3d_graph.add_node_edge(
            draw_3d_graph::node::SHADOW_PASS,
            bevy_core_pipeline::core_3d::graph::node::START_MAIN_PASS,
        );
    }

    fn finish(&self, app: &mut App) {
        let render_app = match app.get_sub_app_mut(RenderApp) {
            Ok(render_app) => render_app,
            Err(_) => return,
        };

        // Extract the required data from the main world
        render_app
            .init_resource::<ShadowSamplers>()
            .init_resource::<GlobalLightMeta>();
    }
}<|MERGE_RESOLUTION|>--- conflicted
+++ resolved
@@ -64,40 +64,8 @@
 use bevy_transform::TransformSystem;
 use environment_map::EnvironmentMapPlugin;
 
-<<<<<<< HEAD
 use crate::deferred::PbrDeferredLightingPlugin;
 
-pub const PBR_TYPES_SHADER_HANDLE: HandleUntyped =
-    HandleUntyped::weak_from_u64(Shader::TYPE_UUID, 1708015359337029744);
-pub const PBR_BINDINGS_SHADER_HANDLE: HandleUntyped =
-    HandleUntyped::weak_from_u64(Shader::TYPE_UUID, 5635987986427308186);
-pub const UTILS_HANDLE: HandleUntyped =
-    HandleUntyped::weak_from_u64(Shader::TYPE_UUID, 1900548483293416725);
-pub const CLUSTERED_FORWARD_HANDLE: HandleUntyped =
-    HandleUntyped::weak_from_u64(Shader::TYPE_UUID, 166852093121196815);
-pub const PBR_LIGHTING_HANDLE: HandleUntyped =
-    HandleUntyped::weak_from_u64(Shader::TYPE_UUID, 14170772752254856967);
-pub const SHADOWS_HANDLE: HandleUntyped =
-    HandleUntyped::weak_from_u64(Shader::TYPE_UUID, 11350275143789590502);
-pub const PBR_SHADER_HANDLE: HandleUntyped =
-    HandleUntyped::weak_from_u64(Shader::TYPE_UUID, 4805239651767701046);
-pub const PBR_PREPASS_FUNCTIONS_SHADER_HANDLE: HandleUntyped =
-    HandleUntyped::weak_from_u64(Shader::TYPE_UUID, 73204817249182637);
-pub const PBR_PREPASS_SHADER_HANDLE: HandleUntyped =
-    HandleUntyped::weak_from_u64(Shader::TYPE_UUID, 9407115064344201137);
-pub const PBR_FUNCTIONS_HANDLE: HandleUntyped =
-    HandleUntyped::weak_from_u64(Shader::TYPE_UUID, 16550102964439850292);
-pub const PBR_DEFERRED_TYPES_HANDLE: HandleUntyped =
-    HandleUntyped::weak_from_u64(Shader::TYPE_UUID, 3221241127431430599);
-pub const PBR_DEFERRED_FUNCTIONS_HANDLE: HandleUntyped =
-    HandleUntyped::weak_from_u64(Shader::TYPE_UUID, 72019026415438599);
-pub const RGB9E5_FUNCTIONS_HANDLE: HandleUntyped =
-    HandleUntyped::weak_from_u64(Shader::TYPE_UUID, 2659010996143919192);
-pub const PBR_AMBIENT_HANDLE: HandleUntyped =
-    HandleUntyped::weak_from_u64(Shader::TYPE_UUID, 2441520459096337034);
-pub const PARALLAX_MAPPING_SHADER_HANDLE: HandleUntyped =
-    HandleUntyped::weak_from_u64(Shader::TYPE_UUID, 17035894873630133905);
-=======
 pub const PBR_TYPES_SHADER_HANDLE: Handle<Shader> = Handle::weak_from_u128(1708015359337029744);
 pub const PBR_BINDINGS_SHADER_HANDLE: Handle<Shader> = Handle::weak_from_u128(5635987986427308186);
 pub const UTILS_HANDLE: Handle<Shader> = Handle::weak_from_u128(1900548483293416725);
@@ -110,7 +78,11 @@
 pub const PBR_AMBIENT_HANDLE: Handle<Shader> = Handle::weak_from_u128(2441520459096337034);
 pub const PARALLAX_MAPPING_SHADER_HANDLE: Handle<Shader> =
     Handle::weak_from_u128(17035894873630133905);
->>>>>>> 5eb292dc
+pub const PBR_PREPASS_FUNCTIONS_SHADER_HANDLE: Handle<Shader> =
+    Handle::weak_from_u128(73204817249182637);
+pub const PBR_DEFERRED_TYPES_HANDLE: Handle<Shader> = Handle::weak_from_u128(3221241127431430599);
+pub const PBR_DEFERRED_FUNCTIONS_HANDLE: Handle<Shader> = Handle::weak_from_u128(72019026415438599);
+pub const RGB9E5_FUNCTIONS_HANDLE: Handle<Shader> = Handle::weak_from_u128(2659010996143919192);
 
 /// Sets up the entire PBR infrastructure of bevy.
 pub struct PbrPlugin {
@@ -302,22 +274,10 @@
                 ),
             );
 
-<<<<<<< HEAD
         if self.add_default_deferred_lighting_plugin {
             app.add_plugins(PbrDeferredLightingPlugin);
         }
 
-        app.world
-            .resource_mut::<Assets<StandardMaterial>>()
-            .set_untracked(
-                Handle::<StandardMaterial>::default(),
-                StandardMaterial {
-                    base_color: Color::rgb(1.0, 0.0, 0.5),
-                    unlit: true,
-                    ..Default::default()
-                },
-            );
-=======
         app.world.resource_mut::<Assets<StandardMaterial>>().insert(
             Handle::<StandardMaterial>::default(),
             StandardMaterial {
@@ -326,7 +286,6 @@
                 ..Default::default()
             },
         );
->>>>>>> 5eb292dc
 
         let render_app = match app.get_sub_app_mut(RenderApp) {
             Ok(render_app) => render_app,
