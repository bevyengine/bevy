--- conflicted
+++ resolved
@@ -218,13 +218,14 @@
         );
         load_internal_asset!(
             app,
-<<<<<<< HEAD
             LIGHTMAPS_SHADER_HANDLE,
             "render/lightmaps.wgsl",
-=======
+            Shader::from_wgsl
+        );
+        load_internal_asset!(
+            app,
             VIEW_TRANSFORMATIONS_SHADER_HANDLE,
             "render/view_transformations.wgsl",
->>>>>>> 208ecb53
             Shader::from_wgsl
         );
 
