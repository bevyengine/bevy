--- conflicted
+++ resolved
@@ -58,21 +58,17 @@
 use bevy_asset::{load_internal_asset, AssetApp, Assets, Handle};
 use bevy_ecs::prelude::*;
 use bevy_render::{
-<<<<<<< HEAD
-    camera::CameraUpdateSystem,
+    camera::{CameraUpdateSystem, Projection},
+    extract_component::ExtractComponentPlugin,
     extract_resource::ExtractResourcePlugin,
-    prelude::{Color, Projection},
+    prelude::Color,
+    render_asset::prepare_assets,
     render_graph::RenderGraph,
     render_phase::sort_phase_system,
     render_resource::Shader,
-    view::{ViewSet, VisibilitySystems},
+    texture::Image,
+    view::VisibilitySystems,
     ExtractSchedule, Render, RenderApp, RenderSet,
-=======
-    camera::CameraUpdateSystem, extract_component::ExtractComponentPlugin,
-    extract_resource::ExtractResourcePlugin, prelude::Color, render_asset::prepare_assets,
-    render_graph::RenderGraph, render_phase::sort_phase_system, render_resource::Shader,
-    texture::Image, view::VisibilitySystems, ExtractSchedule, Render, RenderApp, RenderSet,
->>>>>>> d70b4a31
 };
 use bevy_transform::TransformSystem;
 use environment_map::EnvironmentMapPlugin;
