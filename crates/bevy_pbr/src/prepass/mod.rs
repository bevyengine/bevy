--- conflicted
+++ resolved
@@ -2,12 +2,8 @@
 
 use crate::material_bind_groups::MaterialBindGroupAllocator;
 use bevy_render::{
-<<<<<<< HEAD
     batching::gpu_preprocessing::GpuPreprocessingSupport,
-    mesh::{Mesh3d, MeshVertexBufferLayoutRef, RenderMesh},
-=======
     mesh::{allocator::MeshAllocator, Mesh3d, MeshVertexBufferLayoutRef, RenderMesh},
->>>>>>> 64efd08e
     render_resource::binding_types::uniform_buffer,
     renderer::RenderAdapter,
     sync_world::RenderEntity,
@@ -786,15 +782,11 @@
     render_material_instances: Res<RenderMaterialInstances<M>>,
     render_lightmaps: Res<RenderLightmaps>,
     render_visibility_ranges: Res<RenderVisibilityRanges>,
-<<<<<<< HEAD
-    material_bind_group_allocator: Res<MaterialBindGroupAllocator<M>>,
-    gpu_preprocessing_support: Res<GpuPreprocessingSupport>,
-=======
     (mesh_allocator, material_bind_group_allocator): (
         Res<MeshAllocator>,
         Res<MaterialBindGroupAllocator<M>>,
     ),
->>>>>>> 64efd08e
+    gpu_preprocessing_support: Res<GpuPreprocessingSupport>,
     mut opaque_prepass_render_phases: ResMut<ViewBinnedRenderPhases<Opaque3dPrepass>>,
     mut alpha_mask_prepass_render_phases: ResMut<ViewBinnedRenderPhases<AlphaMask3dPrepass>>,
     mut opaque_deferred_render_phases: ResMut<ViewBinnedRenderPhases<Opaque3dDeferred>>,
@@ -978,25 +970,12 @@
                         let (vertex_slab, index_slab) =
                             mesh_allocator.mesh_slabs(&mesh_instance.mesh_asset_id);
                         opaque_deferred_phase.as_mut().unwrap().add(
-<<<<<<< HEAD
                             OpaqueNoLightmap3dBatchSetKey {
                                 draw_function: opaque_draw_deferred,
                                 pipeline: pipeline_id,
                                 material_bind_group_index: Some(material.binding.group.0),
                             },
                             OpaqueNoLightmap3dBinKey {
-=======
-                            Opaque3dBinKey {
-                                batch_set_key: Opaque3dBatchSetKey {
-                                    draw_function: opaque_draw_deferred,
-                                    pipeline: pipeline_id,
-                                    material_bind_group_index: Some(material.binding.group.0),
-                                    vertex_slab: vertex_slab.unwrap_or_default(),
-                                    index_slab,
-                                    lightmap_slab: lightmap_slab_index
-                                        .map(|lightmap_slab_index| *lightmap_slab_index),
-                                },
->>>>>>> 64efd08e
                                 asset_id: mesh_instance.mesh_asset_id.into(),
                             },
                             (*render_entity, *visible_entity),
