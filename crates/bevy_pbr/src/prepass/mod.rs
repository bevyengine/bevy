use bevy_app::{CoreSet, IntoSystemAppConfig, Plugin};
use bevy_asset::{load_internal_asset, AssetServer, Handle, HandleUntyped};
use bevy_core_pipeline::{
    prelude::Camera3d,
    prepass::{
        AlphaMask3dPrepass, DepthPrepass, MotionVectorPrepass, NormalPrepass, Opaque3dPrepass,
        ViewPrepassTextures, DEPTH_PREPASS_FORMAT, MOTION_VECTOR_PREPASS_FORMAT,
        NORMAL_PREPASS_FORMAT,
    },
};
use bevy_ecs::{
    prelude::*,
    system::{
        lifetimeless::{Read, SRes},
        SystemParamItem,
    },
};
use bevy_math::Mat4;
use bevy_reflect::TypeUuid;
use bevy_render::{
    camera::ExtractedCamera,
    mesh::MeshVertexBufferLayout,
    prelude::{Camera, Mesh},
    render_asset::RenderAssets,
    render_phase::{
        sort_phase_system, AddRenderCommand, DrawFunctions, PhaseItem, RenderCommand,
        RenderCommandResult, RenderPhase, SetItemPipeline, TrackedRenderPass,
    },
    render_resource::{
        BindGroup, BindGroupDescriptor, BindGroupEntry, BindGroupLayout, BindGroupLayoutDescriptor,
        BindGroupLayoutEntry, BindingResource, BindingType, BlendState, BufferBindingType,
        ColorTargetState, ColorWrites, CompareFunction, DepthBiasState, DepthStencilState,
        DynamicUniformBuffer, Extent3d, FragmentState, FrontFace, MultisampleState, PipelineCache,
        PolygonMode, PrimitiveState, RenderPipelineDescriptor, Shader, ShaderDefVal, ShaderRef,
        ShaderStages, ShaderType, SpecializedMeshPipeline, SpecializedMeshPipelineError,
        SpecializedMeshPipelines, StencilFaceState, StencilState, TextureDescriptor,
        TextureDimension, TextureSampleType, TextureUsages, TextureViewDimension, VertexState,
    },
    renderer::{RenderDevice, RenderQueue},
    texture::{FallbackImagesDepth, FallbackImagesMsaa, TextureCache},
    view::{ExtractedView, Msaa, ViewUniform, ViewUniformOffset, ViewUniforms, VisibleEntities},
    Extract, ExtractSchedule, RenderApp, RenderSet,
};
use bevy_transform::prelude::GlobalTransform;
use bevy_utils::{tracing::error, HashMap};

use crate::{
    prepare_lights, AlphaMode, DrawMesh, Material, MaterialPipeline, MaterialPipelineKey,
    MeshPipeline, MeshPipelineKey, MeshUniform, RenderMaterials, SetMaterialBindGroup,
    SetMeshBindGroup, MAX_CASCADES_PER_LIGHT, MAX_DIRECTIONAL_LIGHTS,
};

use std::{hash::Hash, marker::PhantomData};

pub const PREPASS_SHADER_HANDLE: HandleUntyped =
    HandleUntyped::weak_from_u64(Shader::TYPE_UUID, 921124473254008983);

pub const PREPASS_BINDINGS_SHADER_HANDLE: HandleUntyped =
    HandleUntyped::weak_from_u64(Shader::TYPE_UUID, 5533152893177403494);

pub const PREPASS_UTILS_SHADER_HANDLE: HandleUntyped =
    HandleUntyped::weak_from_u64(Shader::TYPE_UUID, 4603948296044544);

/// Sets up everything required to use the prepass pipeline.
///
/// This does not add the actual prepasses, see [`PrepassPlugin`] for that.
pub struct PrepassPipelinePlugin<M: Material>(PhantomData<M>);

impl<M: Material> Default for PrepassPipelinePlugin<M> {
    fn default() -> Self {
        Self(Default::default())
    }
}

impl<M: Material> Plugin for PrepassPipelinePlugin<M>
where
    M::Data: PartialEq + Eq + Hash + Clone,
{
    fn build(&self, app: &mut bevy_app::App) {
        load_internal_asset!(
            app,
            PREPASS_SHADER_HANDLE,
            "prepass.wgsl",
            Shader::from_wgsl
        );

        load_internal_asset!(
            app,
            PREPASS_BINDINGS_SHADER_HANDLE,
            "prepass_bindings.wgsl",
            Shader::from_wgsl
        );

        load_internal_asset!(
            app,
            PREPASS_UTILS_SHADER_HANDLE,
            "prepass_utils.wgsl",
            Shader::from_wgsl
        );

        let Ok(render_app) = app.get_sub_app_mut(RenderApp) else {
            return;
        };

        render_app
            .add_system(queue_prepass_view_bind_group::<M>.in_set(RenderSet::Queue))
            .init_resource::<PrepassPipeline<M>>()
            .init_resource::<PrepassViewBindGroup>()
            .init_resource::<SpecializedMeshPipelines<PrepassPipeline<M>>>()
            .init_resource::<PreviousViewProjectionUniforms>();
    }
}

/// Sets up the prepasses for a [`Material`].
///
/// This depends on the [`PrepassPipelinePlugin`].
pub struct PrepassPlugin<M: Material>(PhantomData<M>);

impl<M: Material> Default for PrepassPlugin<M> {
    fn default() -> Self {
        Self(Default::default())
    }
}

impl<M: Material> Plugin for PrepassPlugin<M>
where
    M::Data: PartialEq + Eq + Hash + Clone,
{
    fn build(&self, app: &mut bevy_app::App) {
        let no_prepass_plugin_loaded = app.world.get_resource::<AnyPrepassPluginLoaded>().is_none();

        if no_prepass_plugin_loaded {
            app.insert_resource(AnyPrepassPluginLoaded)
                .add_system(update_previous_view_projections);

            // At the start of each frame, last frame's GlobalTransforms become this frame's PreviousGlobalTransforms
            app.add_system(update_mesh_previous_global_transforms.in_base_set(CoreSet::PreUpdate));
        }

        let Ok(render_app) = app.get_sub_app_mut(RenderApp) else {
            return;
        };

        if no_prepass_plugin_loaded {
            render_app
                .init_resource::<DrawFunctions<Opaque3dPrepass>>()
                .init_resource::<DrawFunctions<AlphaMask3dPrepass>>()
                .add_system(sort_phase_system::<Opaque3dPrepass>.in_set(RenderSet::PhaseSort))
                .add_system(sort_phase_system::<AlphaMask3dPrepass>.in_set(RenderSet::PhaseSort))
                .add_system(extract_camera_prepass_phase.in_schedule(ExtractSchedule))
                .add_system(
                    prepare_prepass_textures
                        .in_set(RenderSet::Prepare)
                        .after(bevy_render::view::prepare_windows),
                )
                .add_system(
                    apply_system_buffers
                        .in_set(RenderSet::Prepare)
                        .in_set(PrepassLightsViewFlush)
                        .after(prepare_lights),
                )
                .add_system(
                    prepare_previous_view_projection_uniforms
                        .in_set(RenderSet::Prepare)
                        .after(PrepassLightsViewFlush),
                );
        }

        render_app
<<<<<<< HEAD
=======
            .add_systems((
                extract_camera_prepass_phase.in_schedule(ExtractSchedule),
                prepare_prepass_textures
                    .in_set(RenderSet::Prepare)
                    .after(bevy_render::view::prepare_windows),
                queue_prepass_material_meshes::<M>.in_set(RenderSet::Queue),
                sort_phase_system::<Opaque3dPrepass>.in_set(RenderSet::PhaseSort),
                sort_phase_system::<AlphaMask3dPrepass>.in_set(RenderSet::PhaseSort),
            ))
            .init_resource::<DrawFunctions<Opaque3dPrepass>>()
            .init_resource::<DrawFunctions<AlphaMask3dPrepass>>()
>>>>>>> fd1af7c8
            .add_render_command::<Opaque3dPrepass, DrawPrepass<M>>()
            .add_render_command::<AlphaMask3dPrepass, DrawPrepass<M>>()
            .add_system(queue_prepass_material_meshes::<M>.in_set(RenderSet::Queue));
    }
}

#[derive(Resource)]
struct AnyPrepassPluginLoaded;

#[derive(Component, ShaderType, Clone)]
pub struct PreviousViewProjection {
    pub view_proj: Mat4,
}

pub fn update_previous_view_projections(
    mut commands: Commands,
    query: Query<(Entity, &Camera, &GlobalTransform), (With<Camera3d>, With<MotionVectorPrepass>)>,
) {
    for (entity, camera, camera_transform) in &query {
        commands.entity(entity).insert(PreviousViewProjection {
            view_proj: camera.projection_matrix() * camera_transform.compute_matrix().inverse(),
        });
    }
}

#[derive(Component)]
pub struct PreviousGlobalTransform(pub Mat4);

pub fn update_mesh_previous_global_transforms(
    mut commands: Commands,
    views: Query<&Camera, (With<Camera3d>, With<MotionVectorPrepass>)>,
    meshes: Query<(Entity, &GlobalTransform), With<Handle<Mesh>>>,
) {
    let should_run = views.iter().any(|camera| camera.is_active);

    if should_run {
        for (entity, transform) in &meshes {
            commands
                .entity(entity)
                .insert(PreviousGlobalTransform(transform.compute_matrix()));
        }
    }
}

#[derive(Resource)]
pub struct PrepassPipeline<M: Material> {
    pub view_layout_motion_vectors: BindGroupLayout,
    pub view_layout_no_motion_vectors: BindGroupLayout,
    pub mesh_layout: BindGroupLayout,
    pub skinned_mesh_layout: BindGroupLayout,
    pub material_layout: BindGroupLayout,
    pub material_vertex_shader: Option<Handle<Shader>>,
    pub material_fragment_shader: Option<Handle<Shader>>,
    pub material_pipeline: MaterialPipeline<M>,
    _marker: PhantomData<M>,
}

impl<M: Material> FromWorld for PrepassPipeline<M> {
    fn from_world(world: &mut World) -> Self {
        let render_device = world.resource::<RenderDevice>();
        let asset_server = world.resource::<AssetServer>();

        let view_layout_motion_vectors =
            render_device.create_bind_group_layout(&BindGroupLayoutDescriptor {
                entries: &[
                    // View
                    BindGroupLayoutEntry {
                        binding: 0,
                        visibility: ShaderStages::VERTEX | ShaderStages::FRAGMENT,
                        ty: BindingType::Buffer {
                            ty: BufferBindingType::Uniform,
                            has_dynamic_offset: true,
                            min_binding_size: Some(ViewUniform::min_size()),
                        },
                        count: None,
                    },
                    // PreviousViewProjection
                    BindGroupLayoutEntry {
                        binding: 1,
                        visibility: ShaderStages::VERTEX | ShaderStages::FRAGMENT,
                        ty: BindingType::Buffer {
                            ty: BufferBindingType::Uniform,
                            has_dynamic_offset: true,
                            min_binding_size: Some(PreviousViewProjection::min_size()),
                        },
                        count: None,
                    },
                ],
                label: Some("prepass_view_layout_motion_vectors"),
            });

        let view_layout_no_motion_vectors =
            render_device.create_bind_group_layout(&BindGroupLayoutDescriptor {
                entries: &[
                    // View
                    BindGroupLayoutEntry {
                        binding: 0,
                        visibility: ShaderStages::VERTEX | ShaderStages::FRAGMENT,
                        ty: BindingType::Buffer {
                            ty: BufferBindingType::Uniform,
                            has_dynamic_offset: true,
                            min_binding_size: Some(ViewUniform::min_size()),
                        },
                        count: None,
                    },
                ],
                label: Some("prepass_view_layout_no_motion_vectors"),
            });

        let mesh_pipeline = world.resource::<MeshPipeline>();

        PrepassPipeline {
            view_layout_motion_vectors,
            view_layout_no_motion_vectors,
            mesh_layout: mesh_pipeline.mesh_layout.clone(),
            skinned_mesh_layout: mesh_pipeline.skinned_mesh_layout.clone(),
            material_vertex_shader: match M::prepass_vertex_shader() {
                ShaderRef::Default => None,
                ShaderRef::Handle(handle) => Some(handle),
                ShaderRef::Path(path) => Some(asset_server.load(path)),
            },
            material_fragment_shader: match M::prepass_fragment_shader() {
                ShaderRef::Default => None,
                ShaderRef::Handle(handle) => Some(handle),
                ShaderRef::Path(path) => Some(asset_server.load(path)),
            },
            material_layout: M::bind_group_layout(render_device),
            material_pipeline: world.resource::<MaterialPipeline<M>>().clone(),
            _marker: PhantomData,
        }
    }
}

impl<M: Material> SpecializedMeshPipeline for PrepassPipeline<M>
where
    M::Data: PartialEq + Eq + Hash + Clone,
{
    type Key = MaterialPipelineKey<M>;

    fn specialize(
        &self,
        key: Self::Key,
        layout: &MeshVertexBufferLayout,
    ) -> Result<RenderPipelineDescriptor, SpecializedMeshPipelineError> {
        let mut bind_group_layouts = vec![if key
            .mesh_key
            .contains(MeshPipelineKey::MOTION_VECTOR_PREPASS)
        {
            self.view_layout_motion_vectors.clone()
        } else {
            self.view_layout_no_motion_vectors.clone()
        }];
        let mut shader_defs = Vec::new();
        let mut vertex_attributes = Vec::new();

        // NOTE: Eventually, it would be nice to only add this when the shaders are overloaded by the Material.
        // The main limitation right now is that bind group order is hardcoded in shaders.
        bind_group_layouts.insert(1, self.material_layout.clone());

        if key.mesh_key.contains(MeshPipelineKey::DEPTH_PREPASS) {
            shader_defs.push("DEPTH_PREPASS".into());
        }

        if key.mesh_key.contains(MeshPipelineKey::ALPHA_MASK) {
            shader_defs.push("ALPHA_MASK".into());
        }

        let blend_key = key
            .mesh_key
            .intersection(MeshPipelineKey::BLEND_RESERVED_BITS);
        if blend_key == MeshPipelineKey::BLEND_PREMULTIPLIED_ALPHA {
            shader_defs.push("BLEND_PREMULTIPLIED_ALPHA".into());
        }
        if blend_key == MeshPipelineKey::BLEND_ALPHA {
            shader_defs.push("BLEND_ALPHA".into());
        }

        if layout.contains(Mesh::ATTRIBUTE_POSITION) {
            shader_defs.push("VERTEX_POSITIONS".into());
            vertex_attributes.push(Mesh::ATTRIBUTE_POSITION.at_shader_location(0));
        }

        shader_defs.push(ShaderDefVal::UInt(
            "MAX_DIRECTIONAL_LIGHTS".to_string(),
            MAX_DIRECTIONAL_LIGHTS as u32,
        ));
        shader_defs.push(ShaderDefVal::UInt(
            "MAX_CASCADES_PER_LIGHT".to_string(),
            MAX_CASCADES_PER_LIGHT as u32,
        ));
        if key.mesh_key.contains(MeshPipelineKey::DEPTH_CLAMP_ORTHO) {
            shader_defs.push("DEPTH_CLAMP_ORTHO".into());
        }

        if layout.contains(Mesh::ATTRIBUTE_UV_0) {
            shader_defs.push("VERTEX_UVS".into());
            vertex_attributes.push(Mesh::ATTRIBUTE_UV_0.at_shader_location(1));
        }

        if key.mesh_key.contains(MeshPipelineKey::NORMAL_PREPASS) {
            vertex_attributes.push(Mesh::ATTRIBUTE_NORMAL.at_shader_location(2));
            shader_defs.push("NORMAL_PREPASS".into());

            if layout.contains(Mesh::ATTRIBUTE_TANGENT) {
                shader_defs.push("VERTEX_TANGENTS".into());
                vertex_attributes.push(Mesh::ATTRIBUTE_TANGENT.at_shader_location(3));
            }
        }

        if key
            .mesh_key
            .contains(MeshPipelineKey::MOTION_VECTOR_PREPASS)
        {
            shader_defs.push("MOTION_VECTOR_PREPASS".into());
        }

        if key
            .mesh_key
            .intersects(MeshPipelineKey::NORMAL_PREPASS | MeshPipelineKey::MOTION_VECTOR_PREPASS)
        {
            shader_defs.push("PREPASS_FRAGMENT".into());
        }

        if layout.contains(Mesh::ATTRIBUTE_JOINT_INDEX)
            && layout.contains(Mesh::ATTRIBUTE_JOINT_WEIGHT)
        {
            shader_defs.push("SKINNED".into());
            vertex_attributes.push(Mesh::ATTRIBUTE_JOINT_INDEX.at_shader_location(4));
            vertex_attributes.push(Mesh::ATTRIBUTE_JOINT_WEIGHT.at_shader_location(5));
            bind_group_layouts.insert(2, self.skinned_mesh_layout.clone());
        } else {
            bind_group_layouts.insert(2, self.mesh_layout.clone());
        }

        let vertex_buffer_layout = layout.get_layout(&vertex_attributes)?;

        // Setup prepass fragment targets - normals in slot 0 (or None if not needed), motion vectors in slot 1
        let mut targets = vec![];
        targets.push(
            key.mesh_key
                .contains(MeshPipelineKey::NORMAL_PREPASS)
                .then_some(ColorTargetState {
                    format: NORMAL_PREPASS_FORMAT,
                    blend: Some(BlendState::REPLACE),
                    write_mask: ColorWrites::ALL,
                }),
        );
        targets.push(
            key.mesh_key
                .contains(MeshPipelineKey::MOTION_VECTOR_PREPASS)
                .then_some(ColorTargetState {
                    format: MOTION_VECTOR_PREPASS_FORMAT,
                    blend: Some(BlendState::REPLACE),
                    write_mask: ColorWrites::ALL,
                }),
        );
        if targets.iter().all(Option::is_none) {
            // if no targets are required then clear the list, so that no fragment shader is required
            // (though one may still be used for discarding depth buffer writes)
            targets.clear();
        }

        // The fragment shader is only used when the normal prepass or motion vectors prepass
        // is enabled or the material uses alpha cutoff values and doesn't rely on the standard
        // prepass shader
        let fragment_required = !targets.is_empty()
            || ((key.mesh_key.contains(MeshPipelineKey::ALPHA_MASK)
                || blend_key == MeshPipelineKey::BLEND_PREMULTIPLIED_ALPHA
                || blend_key == MeshPipelineKey::BLEND_ALPHA)
                && self.material_fragment_shader.is_some());

        let fragment = fragment_required.then(|| {
            // Use the fragment shader from the material
            let frag_shader_handle = match self.material_fragment_shader.clone() {
                Some(frag_shader_handle) => frag_shader_handle,
                _ => PREPASS_SHADER_HANDLE.typed::<Shader>(),
            };

            FragmentState {
                shader: frag_shader_handle,
                entry_point: "fragment".into(),
                shader_defs: shader_defs.clone(),
                targets,
            }
        });

        // Use the vertex shader from the material if present
        let vert_shader_handle = if let Some(handle) = &self.material_vertex_shader {
            handle.clone()
        } else {
            PREPASS_SHADER_HANDLE.typed::<Shader>()
        };

        let mut descriptor = RenderPipelineDescriptor {
            vertex: VertexState {
                shader: vert_shader_handle,
                entry_point: "vertex".into(),
                shader_defs,
                buffers: vec![vertex_buffer_layout],
            },
            fragment,
            layout: bind_group_layouts,
            primitive: PrimitiveState {
                topology: key.mesh_key.primitive_topology(),
                strip_index_format: None,
                front_face: FrontFace::Ccw,
                cull_mode: None,
                unclipped_depth: false,
                polygon_mode: PolygonMode::Fill,
                conservative: false,
            },
            depth_stencil: Some(DepthStencilState {
                format: DEPTH_PREPASS_FORMAT,
                depth_write_enabled: true,
                depth_compare: CompareFunction::GreaterEqual,
                stencil: StencilState {
                    front: StencilFaceState::IGNORE,
                    back: StencilFaceState::IGNORE,
                    read_mask: 0,
                    write_mask: 0,
                },
                bias: DepthBiasState {
                    constant: 0,
                    slope_scale: 0.0,
                    clamp: 0.0,
                },
            }),
            multisample: MultisampleState {
                count: key.mesh_key.msaa_samples(),
                mask: !0,
                alpha_to_coverage_enabled: false,
            },
            push_constant_ranges: Vec::new(),
            label: Some("prepass_pipeline".into()),
        };

        // This is a bit risky because it's possible to change something that would
        // break the prepass but be fine in the main pass.
        // Since this api is pretty low-level it doesn't matter that much, but it is a potential issue.
        M::specialize(&self.material_pipeline, &mut descriptor, layout, key)?;

        Ok(descriptor)
    }
}

pub fn get_bind_group_layout_entries(
    bindings: [u32; 3],
    multisampled: bool,
) -> [BindGroupLayoutEntry; 3] {
    [
        // Depth texture
        BindGroupLayoutEntry {
            binding: bindings[0],
            visibility: ShaderStages::FRAGMENT,
            ty: BindingType::Texture {
                multisampled,
                sample_type: TextureSampleType::Depth,
                view_dimension: TextureViewDimension::D2,
            },
            count: None,
        },
        // Normal texture
        BindGroupLayoutEntry {
            binding: bindings[1],
            visibility: ShaderStages::FRAGMENT,
            ty: BindingType::Texture {
                multisampled,
                sample_type: TextureSampleType::Float { filterable: true },
                view_dimension: TextureViewDimension::D2,
            },
            count: None,
        },
        // Motion Vectors texture
        BindGroupLayoutEntry {
            binding: bindings[2],
            visibility: ShaderStages::FRAGMENT,
            ty: BindingType::Texture {
                multisampled,
                sample_type: TextureSampleType::Float { filterable: true },
                view_dimension: TextureViewDimension::D2,
            },
            count: None,
        },
    ]
}

pub fn get_bindings<'a>(
    prepass_textures: Option<&'a ViewPrepassTextures>,
    fallback_images: &'a mut FallbackImagesMsaa,
    fallback_depths: &'a mut FallbackImagesDepth,
    msaa: &'a Msaa,
    bindings: [u32; 3],
) -> [BindGroupEntry<'a>; 3] {
    let depth_view = match prepass_textures.and_then(|x| x.depth.as_ref()) {
        Some(texture) => &texture.default_view,
        None => {
            &fallback_depths
                .image_for_samplecount(msaa.samples())
                .texture_view
        }
    };

    let normal_motion_vectors_fallback = &fallback_images
        .image_for_samplecount(msaa.samples())
        .texture_view;

    let normal_view = match prepass_textures.and_then(|x| x.normal.as_ref()) {
        Some(texture) => &texture.default_view,
        None => normal_motion_vectors_fallback,
    };

    let motion_vectors_view = match prepass_textures.and_then(|x| x.motion_vectors.as_ref()) {
        Some(texture) => &texture.default_view,
        None => normal_motion_vectors_fallback,
    };

    [
        BindGroupEntry {
            binding: bindings[0],
            resource: BindingResource::TextureView(depth_view),
        },
        BindGroupEntry {
            binding: bindings[1],
            resource: BindingResource::TextureView(normal_view),
        },
        BindGroupEntry {
            binding: bindings[2],
            resource: BindingResource::TextureView(motion_vectors_view),
        },
    ]
}

// Extract the render phases for the prepass
pub fn extract_camera_prepass_phase(
    mut commands: Commands,
    cameras_3d: Extract<
        Query<
            (
                Entity,
                &Camera,
                Option<&DepthPrepass>,
                Option<&NormalPrepass>,
                Option<&MotionVectorPrepass>,
                Option<&PreviousViewProjection>,
            ),
            With<Camera3d>,
        >,
    >,
) {
    for (
        entity,
        camera,
        depth_prepass,
        normal_prepass,
        motion_vector_prepass,
        maybe_previous_view_proj,
    ) in cameras_3d.iter()
    {
        if camera.is_active {
            let mut entity = commands.get_or_spawn(entity);

            if depth_prepass.is_some()
                || normal_prepass.is_some()
                || motion_vector_prepass.is_some()
            {
                entity.insert((
                    RenderPhase::<Opaque3dPrepass>::default(),
                    RenderPhase::<AlphaMask3dPrepass>::default(),
                ));
            }

            if depth_prepass.is_some() {
                entity.insert(DepthPrepass);
            }
            if normal_prepass.is_some() {
                entity.insert(NormalPrepass);
            }
            if motion_vector_prepass.is_some() {
                entity.insert(MotionVectorPrepass);
            }

            if let Some(previous_view) = maybe_previous_view_proj {
                entity.insert(previous_view.clone());
            }
        }
    }
}

#[derive(Resource, Default)]
pub struct PreviousViewProjectionUniforms {
    pub uniforms: DynamicUniformBuffer<PreviousViewProjection>,
}

#[derive(Component)]
pub struct PreviousViewProjectionUniformOffset {
    pub offset: u32,
}

pub fn prepare_previous_view_projection_uniforms(
    mut commands: Commands,
    render_device: Res<RenderDevice>,
    render_queue: Res<RenderQueue>,
    mut view_uniforms: ResMut<PreviousViewProjectionUniforms>,
    views: Query<
        (Entity, &ExtractedView, Option<&PreviousViewProjection>),
        With<MotionVectorPrepass>,
    >,
) {
    view_uniforms.uniforms.clear();

    for (entity, camera, maybe_previous_view_proj) in &views {
        let view_projection = match maybe_previous_view_proj {
            Some(previous_view) => previous_view.clone(),
            None => PreviousViewProjection {
                view_proj: camera.projection * camera.transform.compute_matrix().inverse(),
            },
        };
        commands
            .entity(entity)
            .insert(PreviousViewProjectionUniformOffset {
                offset: view_uniforms.uniforms.push(view_projection),
            });
    }

    view_uniforms
        .uniforms
        .write_buffer(&render_device, &render_queue);
}

// Prepares the textures used by the prepass
pub fn prepare_prepass_textures(
    mut commands: Commands,
    mut texture_cache: ResMut<TextureCache>,
    msaa: Res<Msaa>,
    render_device: Res<RenderDevice>,
    views_3d: Query<
        (
            Entity,
            &ExtractedCamera,
            Option<&DepthPrepass>,
            Option<&NormalPrepass>,
            Option<&MotionVectorPrepass>,
        ),
        (
            With<RenderPhase<Opaque3dPrepass>>,
            With<RenderPhase<AlphaMask3dPrepass>>,
        ),
    >,
) {
    let mut depth_textures = HashMap::default();
    let mut normal_textures = HashMap::default();
    let mut motion_vectors_textures = HashMap::default();
    for (entity, camera, depth_prepass, normal_prepass, motion_vector_prepass) in &views_3d {
        let Some(physical_target_size) = camera.physical_target_size else {
            continue;
        };

        let size = Extent3d {
            depth_or_array_layers: 1,
            width: physical_target_size.x,
            height: physical_target_size.y,
        };

        let cached_depth_texture = depth_prepass.is_some().then(|| {
            depth_textures
                .entry(camera.target.clone())
                .or_insert_with(|| {
                    let descriptor = TextureDescriptor {
                        label: Some("prepass_depth_texture"),
                        size,
                        mip_level_count: 1,
                        sample_count: msaa.samples(),
                        dimension: TextureDimension::D2,
                        format: DEPTH_PREPASS_FORMAT,
                        usage: TextureUsages::COPY_DST
                            | TextureUsages::RENDER_ATTACHMENT
                            | TextureUsages::TEXTURE_BINDING,
                        view_formats: &[],
                    };
                    texture_cache.get(&render_device, descriptor)
                })
                .clone()
        });

        let cached_normals_texture = normal_prepass.is_some().then(|| {
            normal_textures
                .entry(camera.target.clone())
                .or_insert_with(|| {
                    texture_cache.get(
                        &render_device,
                        TextureDescriptor {
                            label: Some("prepass_normal_texture"),
                            size,
                            mip_level_count: 1,
                            sample_count: msaa.samples(),
                            dimension: TextureDimension::D2,
                            format: NORMAL_PREPASS_FORMAT,
                            usage: TextureUsages::RENDER_ATTACHMENT
                                | TextureUsages::TEXTURE_BINDING,
                            view_formats: &[],
                        },
                    )
                })
                .clone()
        });

        let cached_motion_vectors_texture = motion_vector_prepass.is_some().then(|| {
            motion_vectors_textures
                .entry(camera.target.clone())
                .or_insert_with(|| {
                    texture_cache.get(
                        &render_device,
                        TextureDescriptor {
                            label: Some("prepass_motion_vectors_textures"),
                            size,
                            mip_level_count: 1,
                            sample_count: msaa.samples(),
                            dimension: TextureDimension::D2,
                            format: MOTION_VECTOR_PREPASS_FORMAT,
                            usage: TextureUsages::RENDER_ATTACHMENT
                                | TextureUsages::TEXTURE_BINDING,
                            view_formats: &[],
                        },
                    )
                })
                .clone()
        });

        commands.entity(entity).insert(ViewPrepassTextures {
            depth: cached_depth_texture,
            normal: cached_normals_texture,
            motion_vectors: cached_motion_vectors_texture,
            size,
        });
    }
}

#[derive(Default, Resource)]
pub struct PrepassViewBindGroup {
    motion_vectors: Option<BindGroup>,
    no_motion_vectors: Option<BindGroup>,
}

pub fn queue_prepass_view_bind_group<M: Material>(
    render_device: Res<RenderDevice>,
    prepass_pipeline: Res<PrepassPipeline<M>>,
    view_uniforms: Res<ViewUniforms>,
    previous_view_proj_uniforms: Res<PreviousViewProjectionUniforms>,
    mut prepass_view_bind_group: ResMut<PrepassViewBindGroup>,
) {
    if let (Some(view_binding), Some(previous_view_proj_binding)) = (
        view_uniforms.uniforms.binding(),
        previous_view_proj_uniforms.uniforms.binding(),
    ) {
        prepass_view_bind_group.motion_vectors =
            Some(render_device.create_bind_group(&BindGroupDescriptor {
                entries: &[
                    BindGroupEntry {
                        binding: 0,
                        resource: view_binding,
                    },
                    BindGroupEntry {
                        binding: 1,
                        resource: previous_view_proj_binding,
                    },
                ],
                label: Some("prepass_view_motion_vectors_bind_group"),
                layout: &prepass_pipeline.view_layout_motion_vectors,
            }));
    }

    if let Some(view_binding) = view_uniforms.uniforms.binding() {
        prepass_view_bind_group.no_motion_vectors =
            Some(render_device.create_bind_group(&BindGroupDescriptor {
                entries: &[BindGroupEntry {
                    binding: 0,
                    resource: view_binding,
                }],
                label: Some("prepass_view_no_motion_vectors_bind_group"),
                layout: &prepass_pipeline.view_layout_no_motion_vectors,
            }));
    }
}

#[allow(clippy::too_many_arguments)]
pub fn queue_prepass_material_meshes<M: Material>(
    opaque_draw_functions: Res<DrawFunctions<Opaque3dPrepass>>,
    alpha_mask_draw_functions: Res<DrawFunctions<AlphaMask3dPrepass>>,
    prepass_pipeline: Res<PrepassPipeline<M>>,
    mut pipelines: ResMut<SpecializedMeshPipelines<PrepassPipeline<M>>>,
    pipeline_cache: Res<PipelineCache>,
    msaa: Res<Msaa>,
    render_meshes: Res<RenderAssets<Mesh>>,
    render_materials: Res<RenderMaterials<M>>,
    material_meshes: Query<(&Handle<M>, &Handle<Mesh>, &MeshUniform)>,
    mut views: Query<(
        &ExtractedView,
        &VisibleEntities,
        &mut RenderPhase<Opaque3dPrepass>,
        &mut RenderPhase<AlphaMask3dPrepass>,
        Option<&DepthPrepass>,
        Option<&NormalPrepass>,
        Option<&MotionVectorPrepass>,
    )>,
) where
    M::Data: PartialEq + Eq + Hash + Clone,
{
    let opaque_draw_prepass = opaque_draw_functions
        .read()
        .get_id::<DrawPrepass<M>>()
        .unwrap();
    let alpha_mask_draw_prepass = alpha_mask_draw_functions
        .read()
        .get_id::<DrawPrepass<M>>()
        .unwrap();
    for (
        view,
        visible_entities,
        mut opaque_phase,
        mut alpha_mask_phase,
        depth_prepass,
        normal_prepass,
        motion_vector_prepass,
    ) in &mut views
    {
        let mut view_key = MeshPipelineKey::from_msaa_samples(msaa.samples());
        if depth_prepass.is_some() {
            view_key |= MeshPipelineKey::DEPTH_PREPASS;
        }
        if normal_prepass.is_some() {
            view_key |= MeshPipelineKey::NORMAL_PREPASS;
        }
        if motion_vector_prepass.is_some() {
            view_key |= MeshPipelineKey::MOTION_VECTOR_PREPASS;
        }

        let rangefinder = view.rangefinder3d();

        for visible_entity in &visible_entities.entities {
            let Ok((material_handle, mesh_handle, mesh_uniform)) = material_meshes.get(*visible_entity) else {
                continue;
            };

            let (Some(material), Some(mesh)) = (
                render_materials.get(material_handle),
                render_meshes.get(mesh_handle),
            ) else {
                continue;
            };

            let mut mesh_key =
                MeshPipelineKey::from_primitive_topology(mesh.primitive_topology) | view_key;
            let alpha_mode = material.properties.alpha_mode;
            match alpha_mode {
                AlphaMode::Opaque => {}
                AlphaMode::Mask(_) => mesh_key |= MeshPipelineKey::ALPHA_MASK,
                AlphaMode::Blend
                | AlphaMode::Premultiplied
                | AlphaMode::Add
                | AlphaMode::Multiply => continue,
            }

            let pipeline_id = pipelines.specialize(
                &pipeline_cache,
                &prepass_pipeline,
                MaterialPipelineKey {
                    mesh_key,
                    bind_group_data: material.key.clone(),
                },
                &mesh.layout,
            );
            let pipeline_id = match pipeline_id {
                Ok(id) => id,
                Err(err) => {
                    error!("{}", err);
                    continue;
                }
            };

            let distance =
                rangefinder.distance(&mesh_uniform.transform) + material.properties.depth_bias;
            match alpha_mode {
                AlphaMode::Opaque => {
                    opaque_phase.add(Opaque3dPrepass {
                        entity: *visible_entity,
                        draw_function: opaque_draw_prepass,
                        pipeline_id,
                        distance,
                    });
                }
                AlphaMode::Mask(_) => {
                    alpha_mask_phase.add(AlphaMask3dPrepass {
                        entity: *visible_entity,
                        draw_function: alpha_mask_draw_prepass,
                        pipeline_id,
                        distance,
                    });
                }
                AlphaMode::Blend
                | AlphaMode::Premultiplied
                | AlphaMode::Add
                | AlphaMode::Multiply => {}
            }
        }
    }
}

pub struct SetPrepassViewBindGroup<const I: usize>;
impl<P: PhaseItem, const I: usize> RenderCommand<P> for SetPrepassViewBindGroup<I> {
    type Param = SRes<PrepassViewBindGroup>;
    type ViewWorldQuery = (
        Read<ViewUniformOffset>,
        Option<Read<PreviousViewProjectionUniformOffset>>,
    );
    type ItemWorldQuery = ();

    #[inline]
    fn render<'w>(
        _item: &P,
        (view_uniform_offset, previous_view_projection_uniform_offset): (
            &'_ ViewUniformOffset,
            Option<&'_ PreviousViewProjectionUniformOffset>,
        ),
        _entity: (),
        prepass_view_bind_group: SystemParamItem<'w, '_, Self::Param>,
        pass: &mut TrackedRenderPass<'w>,
    ) -> RenderCommandResult {
        let prepass_view_bind_group = prepass_view_bind_group.into_inner();

        if let Some(previous_view_projection_uniform_offset) =
            previous_view_projection_uniform_offset
        {
            pass.set_bind_group(
                I,
                prepass_view_bind_group.motion_vectors.as_ref().unwrap(),
                &[
                    view_uniform_offset.offset,
                    previous_view_projection_uniform_offset.offset,
                ],
            );
        } else {
            pass.set_bind_group(
                I,
                prepass_view_bind_group.no_motion_vectors.as_ref().unwrap(),
                &[view_uniform_offset.offset],
            );
        }

        RenderCommandResult::Success
    }
}

pub type DrawPrepass<M> = (
    SetItemPipeline,
    SetPrepassViewBindGroup<0>,
    SetMaterialBindGroup<M, 1>,
    SetMeshBindGroup<2>,
    DrawMesh,
);

#[derive(Debug, Hash, PartialEq, Eq, Clone, SystemSet)]
struct PrepassLightsViewFlush;<|MERGE_RESOLUTION|>--- conflicted
+++ resolved
@@ -130,11 +130,11 @@
         let no_prepass_plugin_loaded = app.world.get_resource::<AnyPrepassPluginLoaded>().is_none();
 
         if no_prepass_plugin_loaded {
-            app.insert_resource(AnyPrepassPluginLoaded)
-                .add_system(update_previous_view_projections);
-
-            // At the start of each frame, last frame's GlobalTransforms become this frame's PreviousGlobalTransforms
-            app.add_system(update_mesh_previous_global_transforms.in_base_set(CoreSet::PreUpdate));
+            app.insert_resource(AnyPrepassPluginLoaded).add_systems((
+                update_previous_view_projections,
+                // At the start of each frame, last frame's GlobalTransforms become this frame's PreviousGlobalTransforms
+                update_mesh_previous_global_transforms.in_base_set(CoreSet::PreUpdate),
+            ));
         }
 
         let Ok(render_app) = app.get_sub_app_mut(RenderApp) else {
@@ -145,42 +145,24 @@
             render_app
                 .init_resource::<DrawFunctions<Opaque3dPrepass>>()
                 .init_resource::<DrawFunctions<AlphaMask3dPrepass>>()
-                .add_system(sort_phase_system::<Opaque3dPrepass>.in_set(RenderSet::PhaseSort))
-                .add_system(sort_phase_system::<AlphaMask3dPrepass>.in_set(RenderSet::PhaseSort))
-                .add_system(extract_camera_prepass_phase.in_schedule(ExtractSchedule))
-                .add_system(
+                .add_systems((
+                    extract_camera_prepass_phase.in_schedule(ExtractSchedule),
                     prepare_prepass_textures
                         .in_set(RenderSet::Prepare)
                         .after(bevy_render::view::prepare_windows),
-                )
-                .add_system(
+                    prepare_previous_view_projection_uniforms
+                        .in_set(RenderSet::Prepare)
+                        .after(PrepassLightsViewFlush),
                     apply_system_buffers
                         .in_set(RenderSet::Prepare)
                         .in_set(PrepassLightsViewFlush)
                         .after(prepare_lights),
-                )
-                .add_system(
-                    prepare_previous_view_projection_uniforms
-                        .in_set(RenderSet::Prepare)
-                        .after(PrepassLightsViewFlush),
-                );
+                    sort_phase_system::<Opaque3dPrepass>.in_set(RenderSet::PhaseSort),
+                    sort_phase_system::<AlphaMask3dPrepass>.in_set(RenderSet::PhaseSort),
+                ));
         }
 
         render_app
-<<<<<<< HEAD
-=======
-            .add_systems((
-                extract_camera_prepass_phase.in_schedule(ExtractSchedule),
-                prepare_prepass_textures
-                    .in_set(RenderSet::Prepare)
-                    .after(bevy_render::view::prepare_windows),
-                queue_prepass_material_meshes::<M>.in_set(RenderSet::Queue),
-                sort_phase_system::<Opaque3dPrepass>.in_set(RenderSet::PhaseSort),
-                sort_phase_system::<AlphaMask3dPrepass>.in_set(RenderSet::PhaseSort),
-            ))
-            .init_resource::<DrawFunctions<Opaque3dPrepass>>()
-            .init_resource::<DrawFunctions<AlphaMask3dPrepass>>()
->>>>>>> fd1af7c8
             .add_render_command::<Opaque3dPrepass, DrawPrepass<M>>()
             .add_render_command::<AlphaMask3dPrepass, DrawPrepass<M>>()
             .add_system(queue_prepass_material_meshes::<M>.in_set(RenderSet::Queue));
