use bevy_app::{Plugin, PreUpdate};
use bevy_asset::{load_internal_asset, AssetServer, Handle};
use bevy_core_pipeline::{
    prelude::Camera3d,
    prepass::{
        AlphaMask3dPrepass, DepthPrepass, MotionVectorPrepass, NormalPrepass, Opaque3dPrepass,
        ViewPrepassTextures, DEPTH_PREPASS_FORMAT, MOTION_VECTOR_PREPASS_FORMAT,
        NORMAL_PREPASS_FORMAT,
    },
};
use bevy_ecs::{
    prelude::*,
    system::{
        lifetimeless::{Read, SRes},
        SystemParamItem,
    },
};
<<<<<<< HEAD
use bevy_math::Mat4;
=======
use bevy_math::{Affine3A, Mat4};
use bevy_reflect::TypeUuid;
>>>>>>> ee3cc8ca
use bevy_render::{
    globals::{GlobalsBuffer, GlobalsUniform},
    mesh::MeshVertexBufferLayout,
    prelude::{Camera, Mesh},
    render_asset::RenderAssets,
    render_phase::{
        AddRenderCommand, DrawFunctions, PhaseItem, RenderCommand, RenderCommandResult,
        RenderPhase, SetItemPipeline, TrackedRenderPass,
    },
    render_resource::{
        BindGroup, BindGroupDescriptor, BindGroupEntry, BindGroupLayout, BindGroupLayoutDescriptor,
        BindGroupLayoutEntry, BindingResource, BindingType, BlendState, BufferBindingType,
        ColorTargetState, ColorWrites, CompareFunction, DepthBiasState, DepthStencilState,
        DynamicUniformBuffer, FragmentState, FrontFace, MultisampleState, PipelineCache,
        PolygonMode, PrimitiveState, PushConstantRange, RenderPipelineDescriptor, Shader,
        ShaderRef, ShaderStages, ShaderType, SpecializedMeshPipeline, SpecializedMeshPipelineError,
        SpecializedMeshPipelines, StencilFaceState, StencilState, TextureSampleType,
        TextureViewDimension, VertexState,
    },
    renderer::{RenderDevice, RenderQueue},
    texture::{FallbackImagesDepth, FallbackImagesMsaa},
    view::{ExtractedView, Msaa, ViewUniform, ViewUniformOffset, ViewUniforms, VisibleEntities},
    Extract, ExtractSchedule, Render, RenderApp, RenderSet,
};
use bevy_transform::prelude::GlobalTransform;
use bevy_utils::tracing::error;

use crate::{
    prepare_materials, setup_morph_and_skinning_defs, AlphaMode, DrawMesh, Material,
    MaterialPipeline, MaterialPipelineKey, MeshLayouts, MeshPipeline, MeshPipelineKey,
    MeshTransforms, RenderMaterials, SetMaterialBindGroup, SetMeshBindGroup,
};

use std::{hash::Hash, marker::PhantomData};

pub const PREPASS_SHADER_HANDLE: Handle<Shader> = Handle::weak_from_u128(921124473254008983);

pub const PREPASS_BINDINGS_SHADER_HANDLE: Handle<Shader> =
    Handle::weak_from_u128(5533152893177403494);

pub const PREPASS_UTILS_SHADER_HANDLE: Handle<Shader> = Handle::weak_from_u128(4603948296044544);

/// Sets up everything required to use the prepass pipeline.
///
/// This does not add the actual prepasses, see [`PrepassPlugin`] for that.
pub struct PrepassPipelinePlugin<M: Material>(PhantomData<M>);

impl<M: Material> Default for PrepassPipelinePlugin<M> {
    fn default() -> Self {
        Self(Default::default())
    }
}

impl<M: Material> Plugin for PrepassPipelinePlugin<M>
where
    M::Data: PartialEq + Eq + Hash + Clone,
{
    fn build(&self, app: &mut bevy_app::App) {
        load_internal_asset!(
            app,
            PREPASS_SHADER_HANDLE,
            "prepass.wgsl",
            Shader::from_wgsl
        );

        load_internal_asset!(
            app,
            PREPASS_BINDINGS_SHADER_HANDLE,
            "prepass_bindings.wgsl",
            Shader::from_wgsl
        );

        load_internal_asset!(
            app,
            PREPASS_UTILS_SHADER_HANDLE,
            "prepass_utils.wgsl",
            Shader::from_wgsl
        );

        let Ok(render_app) = app.get_sub_app_mut(RenderApp) else {
            return;
        };

        render_app
            .add_systems(
                Render,
                prepare_prepass_view_bind_group::<M>.in_set(RenderSet::PrepareBindGroups),
            )
            .init_resource::<PrepassViewBindGroup>()
            .init_resource::<SpecializedMeshPipelines<PrepassPipeline<M>>>()
            .init_resource::<PreviousViewProjectionUniforms>();
    }

    fn finish(&self, app: &mut bevy_app::App) {
        let Ok(render_app) = app.get_sub_app_mut(RenderApp) else {
            return;
        };

        render_app.init_resource::<PrepassPipeline<M>>();
    }
}

/// Sets up the prepasses for a [`Material`].
///
/// This depends on the [`PrepassPipelinePlugin`].
pub struct PrepassPlugin<M: Material>(PhantomData<M>);

impl<M: Material> Default for PrepassPlugin<M> {
    fn default() -> Self {
        Self(Default::default())
    }
}

impl<M: Material> Plugin for PrepassPlugin<M>
where
    M::Data: PartialEq + Eq + Hash + Clone,
{
    fn build(&self, app: &mut bevy_app::App) {
        let no_prepass_plugin_loaded = app.world.get_resource::<AnyPrepassPluginLoaded>().is_none();

        if no_prepass_plugin_loaded {
            app.insert_resource(AnyPrepassPluginLoaded)
                // At the start of each frame, last frame's GlobalTransforms become this frame's PreviousGlobalTransforms
                // and last frame's view projection matrices become this frame's PreviousViewProjections
                .add_systems(
                    PreUpdate,
                    (
                        update_mesh_previous_global_transforms,
                        update_previous_view_projections,
                    ),
                );
        }

        let Ok(render_app) = app.get_sub_app_mut(RenderApp) else {
            return;
        };

        if no_prepass_plugin_loaded {
            render_app
                .add_systems(ExtractSchedule, extract_camera_previous_view_projection)
                .add_systems(
                    Render,
                    prepare_previous_view_projection_uniforms.in_set(RenderSet::PrepareResources),
                );
        }

        render_app
            .add_render_command::<Opaque3dPrepass, DrawPrepass<M>>()
            .add_render_command::<AlphaMask3dPrepass, DrawPrepass<M>>()
            .add_systems(
                Render,
                queue_prepass_material_meshes::<M>
                    .in_set(RenderSet::QueueMeshes)
                    .after(prepare_materials::<M>),
            );
    }
}

#[derive(Resource)]
struct AnyPrepassPluginLoaded;

#[derive(Component, ShaderType, Clone)]
pub struct PreviousViewProjection {
    pub view_proj: Mat4,
}

pub fn update_previous_view_projections(
    mut commands: Commands,
    query: Query<(Entity, &Camera, &GlobalTransform), (With<Camera3d>, With<MotionVectorPrepass>)>,
) {
    for (entity, camera, camera_transform) in &query {
        commands.entity(entity).insert(PreviousViewProjection {
            view_proj: camera.projection_matrix() * camera_transform.compute_matrix().inverse(),
        });
    }
}

#[derive(Component)]
pub struct PreviousGlobalTransform(pub Affine3A);

pub fn update_mesh_previous_global_transforms(
    mut commands: Commands,
    views: Query<&Camera, (With<Camera3d>, With<MotionVectorPrepass>)>,
    meshes: Query<(Entity, &GlobalTransform), With<Handle<Mesh>>>,
) {
    let should_run = views.iter().any(|camera| camera.is_active);

    if should_run {
        for (entity, transform) in &meshes {
            commands
                .entity(entity)
                .insert(PreviousGlobalTransform(transform.affine()));
        }
    }
}

#[derive(Resource)]
pub struct PrepassPipeline<M: Material> {
    pub view_layout_motion_vectors: BindGroupLayout,
    pub view_layout_no_motion_vectors: BindGroupLayout,
    pub mesh_layouts: MeshLayouts,
    pub material_layout: BindGroupLayout,
    pub material_vertex_shader: Option<Handle<Shader>>,
    pub material_fragment_shader: Option<Handle<Shader>>,
    pub material_pipeline: MaterialPipeline<M>,
    _marker: PhantomData<M>,
}

impl<M: Material> FromWorld for PrepassPipeline<M> {
    fn from_world(world: &mut World) -> Self {
        let render_device = world.resource::<RenderDevice>();
        let asset_server = world.resource::<AssetServer>();

        let view_layout_motion_vectors =
            render_device.create_bind_group_layout(&BindGroupLayoutDescriptor {
                entries: &[
                    // View
                    BindGroupLayoutEntry {
                        binding: 0,
                        visibility: ShaderStages::VERTEX | ShaderStages::FRAGMENT,
                        ty: BindingType::Buffer {
                            ty: BufferBindingType::Uniform,
                            has_dynamic_offset: true,
                            min_binding_size: Some(ViewUniform::min_size()),
                        },
                        count: None,
                    },
                    // Globals
                    BindGroupLayoutEntry {
                        binding: 1,
                        visibility: ShaderStages::VERTEX_FRAGMENT,
                        ty: BindingType::Buffer {
                            ty: BufferBindingType::Uniform,
                            has_dynamic_offset: false,
                            min_binding_size: Some(GlobalsUniform::min_size()),
                        },
                        count: None,
                    },
                    // PreviousViewProjection
                    BindGroupLayoutEntry {
                        binding: 2,
                        visibility: ShaderStages::VERTEX | ShaderStages::FRAGMENT,
                        ty: BindingType::Buffer {
                            ty: BufferBindingType::Uniform,
                            has_dynamic_offset: true,
                            min_binding_size: Some(PreviousViewProjection::min_size()),
                        },
                        count: None,
                    },
                ],
                label: Some("prepass_view_layout_motion_vectors"),
            });

        let view_layout_no_motion_vectors =
            render_device.create_bind_group_layout(&BindGroupLayoutDescriptor {
                entries: &[
                    // View
                    BindGroupLayoutEntry {
                        binding: 0,
                        visibility: ShaderStages::VERTEX | ShaderStages::FRAGMENT,
                        ty: BindingType::Buffer {
                            ty: BufferBindingType::Uniform,
                            has_dynamic_offset: true,
                            min_binding_size: Some(ViewUniform::min_size()),
                        },
                        count: None,
                    },
                    // Globals
                    BindGroupLayoutEntry {
                        binding: 1,
                        visibility: ShaderStages::VERTEX_FRAGMENT,
                        ty: BindingType::Buffer {
                            ty: BufferBindingType::Uniform,
                            has_dynamic_offset: false,
                            min_binding_size: Some(GlobalsUniform::min_size()),
                        },
                        count: None,
                    },
                ],
                label: Some("prepass_view_layout_no_motion_vectors"),
            });

        let mesh_pipeline = world.resource::<MeshPipeline>();

        PrepassPipeline {
            view_layout_motion_vectors,
            view_layout_no_motion_vectors,
            mesh_layouts: mesh_pipeline.mesh_layouts.clone(),
            material_vertex_shader: match M::prepass_vertex_shader() {
                ShaderRef::Default => None,
                ShaderRef::Handle(handle) => Some(handle),
                ShaderRef::Path(path) => Some(asset_server.load(path)),
            },
            material_fragment_shader: match M::prepass_fragment_shader() {
                ShaderRef::Default => None,
                ShaderRef::Handle(handle) => Some(handle),
                ShaderRef::Path(path) => Some(asset_server.load(path)),
            },
            material_layout: M::bind_group_layout(render_device),
            material_pipeline: world.resource::<MaterialPipeline<M>>().clone(),
            _marker: PhantomData,
        }
    }
}

impl<M: Material> SpecializedMeshPipeline for PrepassPipeline<M>
where
    M::Data: PartialEq + Eq + Hash + Clone,
{
    type Key = MaterialPipelineKey<M>;

    fn specialize(
        &self,
        key: Self::Key,
        layout: &MeshVertexBufferLayout,
    ) -> Result<RenderPipelineDescriptor, SpecializedMeshPipelineError> {
        let mut bind_group_layouts = vec![if key
            .mesh_key
            .contains(MeshPipelineKey::MOTION_VECTOR_PREPASS)
        {
            self.view_layout_motion_vectors.clone()
        } else {
            self.view_layout_no_motion_vectors.clone()
        }];
        let mut shader_defs = Vec::new();
        let mut vertex_attributes = Vec::new();

        // NOTE: Eventually, it would be nice to only add this when the shaders are overloaded by the Material.
        // The main limitation right now is that bind group order is hardcoded in shaders.
        bind_group_layouts.insert(1, self.material_layout.clone());

        if key.mesh_key.contains(MeshPipelineKey::DEPTH_PREPASS) {
            shader_defs.push("DEPTH_PREPASS".into());
        }

        if key.mesh_key.contains(MeshPipelineKey::MAY_DISCARD) {
            shader_defs.push("MAY_DISCARD".into());
        }

        let blend_key = key
            .mesh_key
            .intersection(MeshPipelineKey::BLEND_RESERVED_BITS);
        if blend_key == MeshPipelineKey::BLEND_PREMULTIPLIED_ALPHA {
            shader_defs.push("BLEND_PREMULTIPLIED_ALPHA".into());
        }
        if blend_key == MeshPipelineKey::BLEND_ALPHA {
            shader_defs.push("BLEND_ALPHA".into());
        }

        if layout.contains(Mesh::ATTRIBUTE_POSITION) {
            shader_defs.push("VERTEX_POSITIONS".into());
            vertex_attributes.push(Mesh::ATTRIBUTE_POSITION.at_shader_location(0));
        }

        if key.mesh_key.contains(MeshPipelineKey::DEPTH_CLAMP_ORTHO) {
            shader_defs.push("DEPTH_CLAMP_ORTHO".into());
            // PERF: This line forces the "prepass fragment shader" to always run in
            // common scenarios like "directional light calculation". Doing so resolves
            // a pretty nasty depth clamping bug, but it also feels a bit excessive.
            // We should try to find a way to resolve this without forcing the fragment
            // shader to run.
            // https://github.com/bevyengine/bevy/pull/8877
            shader_defs.push("PREPASS_FRAGMENT".into());
        }

        if layout.contains(Mesh::ATTRIBUTE_UV_0) {
            shader_defs.push("VERTEX_UVS".into());
            vertex_attributes.push(Mesh::ATTRIBUTE_UV_0.at_shader_location(1));
        }

        if key.mesh_key.contains(MeshPipelineKey::NORMAL_PREPASS) {
            vertex_attributes.push(Mesh::ATTRIBUTE_NORMAL.at_shader_location(2));
            shader_defs.push("NORMAL_PREPASS".into());

            if layout.contains(Mesh::ATTRIBUTE_TANGENT) {
                shader_defs.push("VERTEX_TANGENTS".into());
                vertex_attributes.push(Mesh::ATTRIBUTE_TANGENT.at_shader_location(3));
            }
        }

        if key
            .mesh_key
            .contains(MeshPipelineKey::MOTION_VECTOR_PREPASS)
        {
            shader_defs.push("MOTION_VECTOR_PREPASS".into());
        }

        if key
            .mesh_key
            .intersects(MeshPipelineKey::NORMAL_PREPASS | MeshPipelineKey::MOTION_VECTOR_PREPASS)
        {
            shader_defs.push("PREPASS_FRAGMENT".into());
        }

        let bind_group = setup_morph_and_skinning_defs(
            &self.mesh_layouts,
            layout,
            4,
            &key.mesh_key,
            &mut shader_defs,
            &mut vertex_attributes,
        );
        bind_group_layouts.insert(2, bind_group);

        let vertex_buffer_layout = layout.get_layout(&vertex_attributes)?;

        // Setup prepass fragment targets - normals in slot 0 (or None if not needed), motion vectors in slot 1
        let mut targets = vec![];
        targets.push(
            key.mesh_key
                .contains(MeshPipelineKey::NORMAL_PREPASS)
                .then_some(ColorTargetState {
                    format: NORMAL_PREPASS_FORMAT,
                    blend: Some(BlendState::REPLACE),
                    write_mask: ColorWrites::ALL,
                }),
        );
        targets.push(
            key.mesh_key
                .contains(MeshPipelineKey::MOTION_VECTOR_PREPASS)
                .then_some(ColorTargetState {
                    format: MOTION_VECTOR_PREPASS_FORMAT,
                    blend: Some(BlendState::REPLACE),
                    write_mask: ColorWrites::ALL,
                }),
        );
        if targets.iter().all(Option::is_none) {
            // if no targets are required then clear the list, so that no fragment shader is required
            // (though one may still be used for discarding depth buffer writes)
            targets.clear();
        }

        // The fragment shader is only used when the normal prepass or motion vectors prepass
        // is enabled or the material uses alpha cutoff values and doesn't rely on the standard
        // prepass shader or we are clamping the orthographic depth.
        let fragment_required = !targets.is_empty()
            || key.mesh_key.contains(MeshPipelineKey::DEPTH_CLAMP_ORTHO)
            || (key.mesh_key.contains(MeshPipelineKey::MAY_DISCARD)
                && self.material_fragment_shader.is_some());

        let fragment = fragment_required.then(|| {
            // Use the fragment shader from the material
            let frag_shader_handle = match self.material_fragment_shader.clone() {
                Some(frag_shader_handle) => frag_shader_handle,
                _ => PREPASS_SHADER_HANDLE,
            };

            FragmentState {
                shader: frag_shader_handle,
                entry_point: "fragment".into(),
                shader_defs: shader_defs.clone(),
                targets,
            }
        });

        // Use the vertex shader from the material if present
        let vert_shader_handle = if let Some(handle) = &self.material_vertex_shader {
            handle.clone()
        } else {
            PREPASS_SHADER_HANDLE
        };

        let mut push_constant_ranges = Vec::with_capacity(1);
        if cfg!(all(feature = "webgl", target_arch = "wasm32")) {
            push_constant_ranges.push(PushConstantRange {
                stages: ShaderStages::VERTEX,
                range: 0..4,
            });
        }

        let mut descriptor = RenderPipelineDescriptor {
            vertex: VertexState {
                shader: vert_shader_handle,
                entry_point: "vertex".into(),
                shader_defs,
                buffers: vec![vertex_buffer_layout],
            },
            fragment,
            layout: bind_group_layouts,
            primitive: PrimitiveState {
                topology: key.mesh_key.primitive_topology(),
                strip_index_format: None,
                front_face: FrontFace::Ccw,
                cull_mode: None,
                unclipped_depth: false,
                polygon_mode: PolygonMode::Fill,
                conservative: false,
            },
            depth_stencil: Some(DepthStencilState {
                format: DEPTH_PREPASS_FORMAT,
                depth_write_enabled: true,
                depth_compare: CompareFunction::GreaterEqual,
                stencil: StencilState {
                    front: StencilFaceState::IGNORE,
                    back: StencilFaceState::IGNORE,
                    read_mask: 0,
                    write_mask: 0,
                },
                bias: DepthBiasState {
                    constant: 0,
                    slope_scale: 0.0,
                    clamp: 0.0,
                },
            }),
            multisample: MultisampleState {
                count: key.mesh_key.msaa_samples(),
                mask: !0,
                alpha_to_coverage_enabled: false,
            },
            push_constant_ranges,
            label: Some("prepass_pipeline".into()),
        };

        // This is a bit risky because it's possible to change something that would
        // break the prepass but be fine in the main pass.
        // Since this api is pretty low-level it doesn't matter that much, but it is a potential issue.
        M::specialize(&self.material_pipeline, &mut descriptor, layout, key)?;

        Ok(descriptor)
    }
}

pub fn get_bind_group_layout_entries(
    bindings: [u32; 3],
    multisampled: bool,
) -> [BindGroupLayoutEntry; 3] {
    [
        // Depth texture
        BindGroupLayoutEntry {
            binding: bindings[0],
            visibility: ShaderStages::FRAGMENT,
            ty: BindingType::Texture {
                multisampled,
                sample_type: TextureSampleType::Depth,
                view_dimension: TextureViewDimension::D2,
            },
            count: None,
        },
        // Normal texture
        BindGroupLayoutEntry {
            binding: bindings[1],
            visibility: ShaderStages::FRAGMENT,
            ty: BindingType::Texture {
                multisampled,
                sample_type: TextureSampleType::Float { filterable: false },
                view_dimension: TextureViewDimension::D2,
            },
            count: None,
        },
        // Motion Vectors texture
        BindGroupLayoutEntry {
            binding: bindings[2],
            visibility: ShaderStages::FRAGMENT,
            ty: BindingType::Texture {
                multisampled,
                sample_type: TextureSampleType::Float { filterable: false },
                view_dimension: TextureViewDimension::D2,
            },
            count: None,
        },
    ]
}

pub fn get_bindings<'a>(
    prepass_textures: Option<&'a ViewPrepassTextures>,
    fallback_images: &'a mut FallbackImagesMsaa,
    fallback_depths: &'a mut FallbackImagesDepth,
    msaa: &'a Msaa,
    bindings: [u32; 3],
) -> [BindGroupEntry<'a>; 3] {
    let depth_view = match prepass_textures.and_then(|x| x.depth.as_ref()) {
        Some(texture) => &texture.default_view,
        None => {
            &fallback_depths
                .image_for_samplecount(msaa.samples())
                .texture_view
        }
    };

    let normal_motion_vectors_fallback = &fallback_images
        .image_for_samplecount(msaa.samples())
        .texture_view;

    let normal_view = match prepass_textures.and_then(|x| x.normal.as_ref()) {
        Some(texture) => &texture.default_view,
        None => normal_motion_vectors_fallback,
    };

    let motion_vectors_view = match prepass_textures.and_then(|x| x.motion_vectors.as_ref()) {
        Some(texture) => &texture.default_view,
        None => normal_motion_vectors_fallback,
    };

    [
        BindGroupEntry {
            binding: bindings[0],
            resource: BindingResource::TextureView(depth_view),
        },
        BindGroupEntry {
            binding: bindings[1],
            resource: BindingResource::TextureView(normal_view),
        },
        BindGroupEntry {
            binding: bindings[2],
            resource: BindingResource::TextureView(motion_vectors_view),
        },
    ]
}

// Extract the render phases for the prepass
pub fn extract_camera_previous_view_projection(
    mut commands: Commands,
    cameras_3d: Extract<Query<(Entity, &Camera, Option<&PreviousViewProjection>), With<Camera3d>>>,
) {
    for (entity, camera, maybe_previous_view_proj) in cameras_3d.iter() {
        if camera.is_active {
            let mut entity = commands.get_or_spawn(entity);

            if let Some(previous_view) = maybe_previous_view_proj {
                entity.insert(previous_view.clone());
            }
        }
    }
}

#[derive(Resource, Default)]
pub struct PreviousViewProjectionUniforms {
    pub uniforms: DynamicUniformBuffer<PreviousViewProjection>,
}

#[derive(Component)]
pub struct PreviousViewProjectionUniformOffset {
    pub offset: u32,
}

pub fn prepare_previous_view_projection_uniforms(
    mut commands: Commands,
    render_device: Res<RenderDevice>,
    render_queue: Res<RenderQueue>,
    mut view_uniforms: ResMut<PreviousViewProjectionUniforms>,
    views: Query<
        (Entity, &ExtractedView, Option<&PreviousViewProjection>),
        With<MotionVectorPrepass>,
    >,
) {
    view_uniforms.uniforms.clear();

    for (entity, camera, maybe_previous_view_proj) in &views {
        let view_projection = match maybe_previous_view_proj {
            Some(previous_view) => previous_view.clone(),
            None => PreviousViewProjection {
                view_proj: camera.projection * camera.transform.compute_matrix().inverse(),
            },
        };
        commands
            .entity(entity)
            .insert(PreviousViewProjectionUniformOffset {
                offset: view_uniforms.uniforms.push(view_projection),
            });
    }

    view_uniforms
        .uniforms
        .write_buffer(&render_device, &render_queue);
}

#[derive(Default, Resource)]
pub struct PrepassViewBindGroup {
    motion_vectors: Option<BindGroup>,
    no_motion_vectors: Option<BindGroup>,
}

pub fn prepare_prepass_view_bind_group<M: Material>(
    render_device: Res<RenderDevice>,
    prepass_pipeline: Res<PrepassPipeline<M>>,
    view_uniforms: Res<ViewUniforms>,
    globals_buffer: Res<GlobalsBuffer>,
    previous_view_proj_uniforms: Res<PreviousViewProjectionUniforms>,
    mut prepass_view_bind_group: ResMut<PrepassViewBindGroup>,
) {
    if let (Some(view_binding), Some(globals_binding)) = (
        view_uniforms.uniforms.binding(),
        globals_buffer.buffer.binding(),
    ) {
        prepass_view_bind_group.no_motion_vectors =
            Some(render_device.create_bind_group(&BindGroupDescriptor {
                entries: &[
                    BindGroupEntry {
                        binding: 0,
                        resource: view_binding.clone(),
                    },
                    BindGroupEntry {
                        binding: 1,
                        resource: globals_binding.clone(),
                    },
                ],
                label: Some("prepass_view_no_motion_vectors_bind_group"),
                layout: &prepass_pipeline.view_layout_no_motion_vectors,
            }));

        if let Some(previous_view_proj_binding) = previous_view_proj_uniforms.uniforms.binding() {
            prepass_view_bind_group.motion_vectors =
                Some(render_device.create_bind_group(&BindGroupDescriptor {
                    entries: &[
                        BindGroupEntry {
                            binding: 0,
                            resource: view_binding,
                        },
                        BindGroupEntry {
                            binding: 1,
                            resource: globals_binding,
                        },
                        BindGroupEntry {
                            binding: 2,
                            resource: previous_view_proj_binding,
                        },
                    ],
                    label: Some("prepass_view_motion_vectors_bind_group"),
                    layout: &prepass_pipeline.view_layout_motion_vectors,
                }));
        }
    }
}

#[allow(clippy::too_many_arguments)]
pub fn queue_prepass_material_meshes<M: Material>(
    opaque_draw_functions: Res<DrawFunctions<Opaque3dPrepass>>,
    alpha_mask_draw_functions: Res<DrawFunctions<AlphaMask3dPrepass>>,
    prepass_pipeline: Res<PrepassPipeline<M>>,
    mut pipelines: ResMut<SpecializedMeshPipelines<PrepassPipeline<M>>>,
    pipeline_cache: Res<PipelineCache>,
    msaa: Res<Msaa>,
    render_meshes: Res<RenderAssets<Mesh>>,
    render_materials: Res<RenderMaterials<M>>,
    material_meshes: Query<(&Handle<M>, &Handle<Mesh>, &MeshTransforms)>,
    mut views: Query<(
        &ExtractedView,
        &VisibleEntities,
        &mut RenderPhase<Opaque3dPrepass>,
        &mut RenderPhase<AlphaMask3dPrepass>,
        Option<&DepthPrepass>,
        Option<&NormalPrepass>,
        Option<&MotionVectorPrepass>,
    )>,
) where
    M::Data: PartialEq + Eq + Hash + Clone,
{
    let opaque_draw_prepass = opaque_draw_functions
        .read()
        .get_id::<DrawPrepass<M>>()
        .unwrap();
    let alpha_mask_draw_prepass = alpha_mask_draw_functions
        .read()
        .get_id::<DrawPrepass<M>>()
        .unwrap();
    for (
        view,
        visible_entities,
        mut opaque_phase,
        mut alpha_mask_phase,
        depth_prepass,
        normal_prepass,
        motion_vector_prepass,
    ) in &mut views
    {
        let mut view_key = MeshPipelineKey::from_msaa_samples(msaa.samples());
        if depth_prepass.is_some() {
            view_key |= MeshPipelineKey::DEPTH_PREPASS;
        }
        if normal_prepass.is_some() {
            view_key |= MeshPipelineKey::NORMAL_PREPASS;
        }
        if motion_vector_prepass.is_some() {
            view_key |= MeshPipelineKey::MOTION_VECTOR_PREPASS;
        }

        let rangefinder = view.rangefinder3d();

        for visible_entity in &visible_entities.entities {
            let Ok((material_handle, mesh_handle, mesh_transforms)) =
                material_meshes.get(*visible_entity)
            else {
                continue;
            };

            let (Some(material), Some(mesh)) = (
                render_materials.get(&material_handle.id()),
                render_meshes.get(mesh_handle),
            ) else {
                continue;
            };

            let mut mesh_key =
                MeshPipelineKey::from_primitive_topology(mesh.primitive_topology) | view_key;
            if mesh.morph_targets.is_some() {
                mesh_key |= MeshPipelineKey::MORPH_TARGETS;
            }
            let alpha_mode = material.properties.alpha_mode;
            match alpha_mode {
                AlphaMode::Opaque => {}
                AlphaMode::Mask(_) => mesh_key |= MeshPipelineKey::MAY_DISCARD,
                AlphaMode::Blend
                | AlphaMode::Premultiplied
                | AlphaMode::Add
                | AlphaMode::Multiply => continue,
            }

            let pipeline_id = pipelines.specialize(
                &pipeline_cache,
                &prepass_pipeline,
                MaterialPipelineKey {
                    mesh_key,
                    bind_group_data: material.key.clone(),
                },
                &mesh.layout,
            );
            let pipeline_id = match pipeline_id {
                Ok(id) => id,
                Err(err) => {
                    error!("{}", err);
                    continue;
                }
            };

            let distance = rangefinder.distance_translation(&mesh_transforms.transform.translation)
                + material.properties.depth_bias;
            match alpha_mode {
                AlphaMode::Opaque => {
                    opaque_phase.add(Opaque3dPrepass {
                        entity: *visible_entity,
                        draw_function: opaque_draw_prepass,
                        pipeline_id,
                        distance,
                    });
                }
                AlphaMode::Mask(_) => {
                    alpha_mask_phase.add(AlphaMask3dPrepass {
                        entity: *visible_entity,
                        draw_function: alpha_mask_draw_prepass,
                        pipeline_id,
                        distance,
                    });
                }
                AlphaMode::Blend
                | AlphaMode::Premultiplied
                | AlphaMode::Add
                | AlphaMode::Multiply => {}
            }
        }
    }
}

pub struct SetPrepassViewBindGroup<const I: usize>;
impl<P: PhaseItem, const I: usize> RenderCommand<P> for SetPrepassViewBindGroup<I> {
    type Param = SRes<PrepassViewBindGroup>;
    type ViewWorldQuery = (
        Read<ViewUniformOffset>,
        Option<Read<PreviousViewProjectionUniformOffset>>,
    );
    type ItemWorldQuery = ();

    #[inline]
    fn render<'w>(
        _item: &P,
        (view_uniform_offset, previous_view_projection_uniform_offset): (
            &'_ ViewUniformOffset,
            Option<&'_ PreviousViewProjectionUniformOffset>,
        ),
        _entity: (),
        prepass_view_bind_group: SystemParamItem<'w, '_, Self::Param>,
        pass: &mut TrackedRenderPass<'w>,
    ) -> RenderCommandResult {
        let prepass_view_bind_group = prepass_view_bind_group.into_inner();

        if let Some(previous_view_projection_uniform_offset) =
            previous_view_projection_uniform_offset
        {
            pass.set_bind_group(
                I,
                prepass_view_bind_group.motion_vectors.as_ref().unwrap(),
                &[
                    view_uniform_offset.offset,
                    previous_view_projection_uniform_offset.offset,
                ],
            );
        } else {
            pass.set_bind_group(
                I,
                prepass_view_bind_group.no_motion_vectors.as_ref().unwrap(),
                &[view_uniform_offset.offset],
            );
        }

        RenderCommandResult::Success
    }
}

pub type DrawPrepass<M> = (
    SetItemPipeline,
    SetPrepassViewBindGroup<0>,
    SetMaterialBindGroup<M, 1>,
    SetMeshBindGroup<2>,
    DrawMesh,
);

#[derive(Debug, Hash, PartialEq, Eq, Clone, SystemSet)]
struct PrepassLightsViewFlush;<|MERGE_RESOLUTION|>--- conflicted
+++ resolved
@@ -15,12 +15,7 @@
         SystemParamItem,
     },
 };
-<<<<<<< HEAD
-use bevy_math::Mat4;
-=======
 use bevy_math::{Affine3A, Mat4};
-use bevy_reflect::TypeUuid;
->>>>>>> ee3cc8ca
 use bevy_render::{
     globals::{GlobalsBuffer, GlobalsUniform},
     mesh::MeshVertexBufferLayout,
