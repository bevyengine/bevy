--- conflicted
+++ resolved
@@ -63,8 +63,7 @@
 
 pub const PREPASS_UTILS_SHADER_HANDLE: Handle<Shader> = Handle::weak_from_u128(4603948296044544);
 
-pub const PREPASS_IO_SHADER_HANDLE: HandleUntyped =
-    HandleUntyped::weak_from_u64(Shader::TYPE_UUID, 81212356509530944);
+pub const PREPASS_IO_SHADER_HANDLE: Handle<Shader> = Handle::weak_from_u128(81212356509530944);
 
 /// Sets up everything required to use the prepass pipeline.
 ///
@@ -526,22 +525,16 @@
 
         let fragment = fragment_required.then(|| {
             // Use the fragment shader from the material
-<<<<<<< HEAD
             let frag_shader_handle = if key.mesh_key.contains(MeshPipelineKey::DEFERRED_PREPASS) {
                 match self.deferred_material_fragment_shader.clone() {
                     Some(frag_shader_handle) => frag_shader_handle,
-                    _ => PREPASS_SHADER_HANDLE.typed::<Shader>(),
+                    _ => PREPASS_SHADER_HANDLE,
                 }
             } else {
                 match self.prepass_material_fragment_shader.clone() {
                     Some(frag_shader_handle) => frag_shader_handle,
-                    _ => PREPASS_SHADER_HANDLE.typed::<Shader>(),
+                    _ => PREPASS_SHADER_HANDLE,
                 }
-=======
-            let frag_shader_handle = match self.material_fragment_shader.clone() {
-                Some(frag_shader_handle) => frag_shader_handle,
-                _ => PREPASS_SHADER_HANDLE,
->>>>>>> 5eb292dc
             };
 
             FragmentState {
@@ -557,7 +550,7 @@
             if let Some(handle) = &self.deferred_material_vertex_shader {
                 handle.clone()
             } else {
-                PREPASS_SHADER_HANDLE.typed::<Shader>()
+                PREPASS_SHADER_HANDLE
             }
         } else if let Some(handle) = &self.prepass_material_vertex_shader {
             handle.clone()
