use bevy_app::{Plugin, PreUpdate, Update};
use bevy_asset::{load_internal_asset, AssetServer, Handle, HandleUntyped};
use bevy_core_pipeline::{
    prelude::Camera3d,
    prepass::{
        AlphaMask3dPrepass, DepthPrepass, MotionVectorPrepass, NormalPrepass, Opaque3dPrepass,
        ViewPrepassTextures, DEPTH_PREPASS_FORMAT, MOTION_VECTOR_PREPASS_FORMAT,
        NORMAL_PREPASS_FORMAT,
    },
};
use bevy_ecs::{
    prelude::*,
    system::{
        lifetimeless::{Read, SRes},
        SystemParamItem,
    },
};
use bevy_math::Mat4;
use bevy_reflect::TypeUuid;
use bevy_render::{
    camera::ExtractedCamera,
    globals::{GlobalsBuffer, GlobalsUniform},
    mesh::MeshVertexBufferLayout,
    prelude::{Camera, Mesh},
    render_asset::RenderAssets,
    render_phase::{
        sort_phase_system, AddRenderCommand, DrawFunctions, PhaseItem, RenderCommand,
        RenderCommandResult, RenderPhase, SetItemPipeline, TrackedRenderPass,
    },
    render_resource::{
        BindGroup, BindGroupDescriptor, BindGroupEntry, BindGroupLayout, BindGroupLayoutDescriptor,
<<<<<<< HEAD
        BindGroupLayoutEntry, BindingType, BlendState, BufferBindingType, ColorTargetState,
        ColorWrites, CompareFunction, DepthBiasState, DepthStencilState, Extent3d, FragmentState,
        FrontFace, MultisampleState, PipelineCache, PolygonMode, PrimitiveState,
        RenderPipelineDescriptor, Shader, ShaderRef, ShaderStages, ShaderType,
        SpecializedMeshPipeline, SpecializedMeshPipelineError, SpecializedMeshPipelines,
        StencilFaceState, StencilState, TextureDescriptor, TextureDimension, TextureFormat,
        TextureUsages, VertexState,
=======
        BindGroupLayoutEntry, BindingResource, BindingType, BlendState, BufferBindingType,
        ColorTargetState, ColorWrites, CompareFunction, DepthBiasState, DepthStencilState,
        DynamicUniformBuffer, Extent3d, FragmentState, FrontFace, MultisampleState, PipelineCache,
        PolygonMode, PrimitiveState, RenderPipelineDescriptor, Shader, ShaderDefVal, ShaderRef,
        ShaderStages, ShaderType, SpecializedMeshPipeline, SpecializedMeshPipelineError,
        SpecializedMeshPipelines, StencilFaceState, StencilState, TextureDescriptor,
        TextureDimension, TextureSampleType, TextureUsages, TextureViewDimension, VertexState,
>>>>>>> 0d971a63
    },
    renderer::{RenderDevice, RenderQueue},
    texture::{FallbackImagesDepth, FallbackImagesMsaa, TextureCache},
    view::{ExtractedView, Msaa, ViewUniform, ViewUniformOffset, ViewUniforms, VisibleEntities},
    Extract, ExtractSchedule, Render, RenderApp, RenderSet,
};
use bevy_transform::prelude::GlobalTransform;
use bevy_utils::{tracing::error, HashMap};

use crate::{
<<<<<<< HEAD
    AlphaMode, DrawMesh, Material, MaterialPipeline, MaterialPipelineKey, MeshPipeline,
    MeshPipelineKey, MeshUniform, RenderMaterials, SetMaterialBindGroup, SetMeshBindGroup,
=======
    prepare_lights, AlphaMode, DrawMesh, Material, MaterialPipeline, MaterialPipelineKey,
    MeshPipeline, MeshPipelineKey, MeshUniform, RenderMaterials, SetMaterialBindGroup,
    SetMeshBindGroup, MAX_CASCADES_PER_LIGHT, MAX_DIRECTIONAL_LIGHTS,
>>>>>>> 0d971a63
};

use std::{hash::Hash, marker::PhantomData};

pub const PREPASS_SHADER_HANDLE: HandleUntyped =
    HandleUntyped::weak_from_u64(Shader::TYPE_UUID, 921124473254008983);

pub const PREPASS_BINDINGS_SHADER_HANDLE: HandleUntyped =
    HandleUntyped::weak_from_u64(Shader::TYPE_UUID, 5533152893177403494);

pub const PREPASS_UTILS_SHADER_HANDLE: HandleUntyped =
    HandleUntyped::weak_from_u64(Shader::TYPE_UUID, 4603948296044544);

/// Sets up everything required to use the prepass pipeline.
///
/// This does not add the actual prepasses, see [`PrepassPlugin`] for that.
pub struct PrepassPipelinePlugin<M: Material>(PhantomData<M>);

impl<M: Material> Default for PrepassPipelinePlugin<M> {
    fn default() -> Self {
        Self(Default::default())
    }
}

impl<M: Material> Plugin for PrepassPipelinePlugin<M>
where
    M::Data: PartialEq + Eq + Hash + Clone,
{
    fn build(&self, app: &mut bevy_app::App) {
        load_internal_asset!(
            app,
            PREPASS_SHADER_HANDLE,
            "prepass.wgsl",
            Shader::from_wgsl
        );

        load_internal_asset!(
            app,
            PREPASS_BINDINGS_SHADER_HANDLE,
            "prepass_bindings.wgsl",
            Shader::from_wgsl
        );

        load_internal_asset!(
            app,
            PREPASS_UTILS_SHADER_HANDLE,
            "prepass_utils.wgsl",
            Shader::from_wgsl
        );

        let Ok(render_app) = app.get_sub_app_mut(RenderApp) else {
            return;
        };

        render_app
            .add_systems(
                Render,
                queue_prepass_view_bind_group::<M>.in_set(RenderSet::Queue),
            )
            .init_resource::<PrepassPipeline<M>>()
            .init_resource::<PrepassViewBindGroup>()
            .init_resource::<SpecializedMeshPipelines<PrepassPipeline<M>>>()
            .init_resource::<PreviousViewProjectionUniforms>();
    }
}

/// Sets up the prepasses for a [`Material`].
///
/// This depends on the [`PrepassPipelinePlugin`].
pub struct PrepassPlugin<M: Material>(PhantomData<M>);

impl<M: Material> Default for PrepassPlugin<M> {
    fn default() -> Self {
        Self(Default::default())
    }
}

impl<M: Material> Plugin for PrepassPlugin<M>
where
    M::Data: PartialEq + Eq + Hash + Clone,
{
    fn build(&self, app: &mut bevy_app::App) {
        let no_prepass_plugin_loaded = app.world.get_resource::<AnyPrepassPluginLoaded>().is_none();

        if no_prepass_plugin_loaded {
            app.insert_resource(AnyPrepassPluginLoaded)
                .add_systems(Update, update_previous_view_projections)
                // At the start of each frame, last frame's GlobalTransforms become this frame's PreviousGlobalTransforms
                .add_systems(PreUpdate, update_mesh_previous_global_transforms);
        }

        let Ok(render_app) = app.get_sub_app_mut(RenderApp) else {
            return;
        };

        if no_prepass_plugin_loaded {
            render_app
                .init_resource::<DrawFunctions<Opaque3dPrepass>>()
                .init_resource::<DrawFunctions<AlphaMask3dPrepass>>()
                .add_systems(ExtractSchedule, extract_camera_prepass_phase)
                .add_systems(
                    Render,
                    (
                        prepare_prepass_textures
                            .in_set(RenderSet::Prepare)
                            .after(bevy_render::view::prepare_windows),
                        prepare_previous_view_projection_uniforms
                            .in_set(RenderSet::Prepare)
                            .after(PrepassLightsViewFlush),
                        apply_system_buffers
                            .in_set(RenderSet::Prepare)
                            .in_set(PrepassLightsViewFlush)
                            .after(prepare_lights),
                        sort_phase_system::<Opaque3dPrepass>.in_set(RenderSet::PhaseSort),
                        sort_phase_system::<AlphaMask3dPrepass>.in_set(RenderSet::PhaseSort),
                    ),
                );
        }

        render_app
            .add_render_command::<Opaque3dPrepass, DrawPrepass<M>>()
            .add_render_command::<AlphaMask3dPrepass, DrawPrepass<M>>()
            .add_systems(
                Render,
                queue_prepass_material_meshes::<M>.in_set(RenderSet::Queue),
            );
    }
}

#[derive(Resource)]
struct AnyPrepassPluginLoaded;

#[derive(Component, ShaderType, Clone)]
pub struct PreviousViewProjection {
    pub view_proj: Mat4,
}

pub fn update_previous_view_projections(
    mut commands: Commands,
    query: Query<(Entity, &Camera, &GlobalTransform), (With<Camera3d>, With<MotionVectorPrepass>)>,
) {
    for (entity, camera, camera_transform) in &query {
        commands.entity(entity).insert(PreviousViewProjection {
            view_proj: camera.projection_matrix() * camera_transform.compute_matrix().inverse(),
        });
    }
}

#[derive(Component)]
pub struct PreviousGlobalTransform(pub Mat4);

pub fn update_mesh_previous_global_transforms(
    mut commands: Commands,
    views: Query<&Camera, (With<Camera3d>, With<MotionVectorPrepass>)>,
    meshes: Query<(Entity, &GlobalTransform), With<Handle<Mesh>>>,
) {
    let should_run = views.iter().any(|camera| camera.is_active);

    if should_run {
        for (entity, transform) in &meshes {
            commands
                .entity(entity)
                .insert(PreviousGlobalTransform(transform.compute_matrix()));
        }
    }
}

#[derive(Resource)]
pub struct PrepassPipeline<M: Material> {
    pub view_layout_motion_vectors: BindGroupLayout,
    pub view_layout_no_motion_vectors: BindGroupLayout,
    pub mesh_layout: BindGroupLayout,
    pub skinned_mesh_layout: BindGroupLayout,
    pub material_layout: BindGroupLayout,
    pub material_vertex_shader: Option<Handle<Shader>>,
    pub material_fragment_shader: Option<Handle<Shader>>,
    pub material_pipeline: MaterialPipeline<M>,
    _marker: PhantomData<M>,
}

impl<M: Material> FromWorld for PrepassPipeline<M> {
    fn from_world(world: &mut World) -> Self {
        let render_device = world.resource::<RenderDevice>();
        let asset_server = world.resource::<AssetServer>();

        let view_layout_motion_vectors =
            render_device.create_bind_group_layout(&BindGroupLayoutDescriptor {
                entries: &[
                    // View
                    BindGroupLayoutEntry {
                        binding: 0,
                        visibility: ShaderStages::VERTEX | ShaderStages::FRAGMENT,
                        ty: BindingType::Buffer {
                            ty: BufferBindingType::Uniform,
                            has_dynamic_offset: true,
                            min_binding_size: Some(ViewUniform::min_size()),
                        },
                        count: None,
                    },
                    // Globals
                    BindGroupLayoutEntry {
                        binding: 1,
                        visibility: ShaderStages::VERTEX_FRAGMENT,
                        ty: BindingType::Buffer {
                            ty: BufferBindingType::Uniform,
                            has_dynamic_offset: false,
                            min_binding_size: Some(GlobalsUniform::min_size()),
                        },
                        count: None,
                    },
                    // PreviousViewProjection
                    BindGroupLayoutEntry {
                        binding: 2,
                        visibility: ShaderStages::VERTEX | ShaderStages::FRAGMENT,
                        ty: BindingType::Buffer {
                            ty: BufferBindingType::Uniform,
                            has_dynamic_offset: true,
                            min_binding_size: Some(PreviousViewProjection::min_size()),
                        },
                        count: None,
                    },
                ],
                label: Some("prepass_view_layout_motion_vectors"),
            });

        let view_layout_no_motion_vectors =
            render_device.create_bind_group_layout(&BindGroupLayoutDescriptor {
                entries: &[
                    // View
                    BindGroupLayoutEntry {
                        binding: 0,
                        visibility: ShaderStages::VERTEX | ShaderStages::FRAGMENT,
                        ty: BindingType::Buffer {
                            ty: BufferBindingType::Uniform,
                            has_dynamic_offset: true,
                            min_binding_size: Some(ViewUniform::min_size()),
                        },
                        count: None,
                    },
                    // Globals
                    BindGroupLayoutEntry {
                        binding: 1,
                        visibility: ShaderStages::VERTEX_FRAGMENT,
                        ty: BindingType::Buffer {
                            ty: BufferBindingType::Uniform,
                            has_dynamic_offset: false,
                            min_binding_size: Some(GlobalsUniform::min_size()),
                        },
                        count: None,
                    },
                ],
                label: Some("prepass_view_layout_no_motion_vectors"),
            });

        let mesh_pipeline = world.resource::<MeshPipeline>();

        PrepassPipeline {
            view_layout_motion_vectors,
            view_layout_no_motion_vectors,
            mesh_layout: mesh_pipeline.mesh_layout.clone(),
            skinned_mesh_layout: mesh_pipeline.skinned_mesh_layout.clone(),
            material_vertex_shader: match M::prepass_vertex_shader() {
                ShaderRef::Default => None,
                ShaderRef::Handle(handle) => Some(handle),
                ShaderRef::Path(path) => Some(asset_server.load(path)),
            },
            material_fragment_shader: match M::prepass_fragment_shader() {
                ShaderRef::Default => None,
                ShaderRef::Handle(handle) => Some(handle),
                ShaderRef::Path(path) => Some(asset_server.load(path)),
            },
            material_layout: M::bind_group_layout(render_device),
            material_pipeline: world.resource::<MaterialPipeline<M>>().clone(),
            _marker: PhantomData,
        }
    }
}

impl<M: Material> SpecializedMeshPipeline for PrepassPipeline<M>
where
    M::Data: PartialEq + Eq + Hash + Clone,
{
    type Key = MaterialPipelineKey<M>;

    fn specialize(
        &self,
        key: Self::Key,
        layout: &MeshVertexBufferLayout,
    ) -> Result<RenderPipelineDescriptor, SpecializedMeshPipelineError> {
        let mut bind_group_layouts = vec![if key
            .mesh_key
            .contains(MeshPipelineKey::MOTION_VECTOR_PREPASS)
        {
            self.view_layout_motion_vectors.clone()
        } else {
            self.view_layout_no_motion_vectors.clone()
        }];
        let mut shader_defs = Vec::new();
        let mut vertex_attributes = Vec::new();

        // NOTE: Eventually, it would be nice to only add this when the shaders are overloaded by the Material.
        // The main limitation right now is that bind group order is hardcoded in shaders.
        bind_group_layouts.insert(1, self.material_layout.clone());

        if key.mesh_key.contains(MeshPipelineKey::DEPTH_PREPASS) {
            shader_defs.push("DEPTH_PREPASS".into());
        }

        if key.mesh_key.contains(MeshPipelineKey::ALPHA_MASK) {
            shader_defs.push("ALPHA_MASK".into());
        }

        let blend_key = key
            .mesh_key
            .intersection(MeshPipelineKey::BLEND_RESERVED_BITS);
        if blend_key == MeshPipelineKey::BLEND_PREMULTIPLIED_ALPHA {
            shader_defs.push("BLEND_PREMULTIPLIED_ALPHA".into());
        }
        if blend_key == MeshPipelineKey::BLEND_ALPHA {
            shader_defs.push("BLEND_ALPHA".into());
        }

        if layout.contains(Mesh::ATTRIBUTE_POSITION) {
            shader_defs.push("VERTEX_POSITIONS".into());
            vertex_attributes.push(Mesh::ATTRIBUTE_POSITION.at_shader_location(0));
        }

<<<<<<< HEAD
=======
        shader_defs.push(ShaderDefVal::UInt(
            "MAX_DIRECTIONAL_LIGHTS".to_string(),
            MAX_DIRECTIONAL_LIGHTS as u32,
        ));
        shader_defs.push(ShaderDefVal::UInt(
            "MAX_CASCADES_PER_LIGHT".to_string(),
            MAX_CASCADES_PER_LIGHT as u32,
        ));
        if key.mesh_key.contains(MeshPipelineKey::DEPTH_CLAMP_ORTHO) {
            shader_defs.push("DEPTH_CLAMP_ORTHO".into());
        }

>>>>>>> 0d971a63
        if layout.contains(Mesh::ATTRIBUTE_UV_0) {
            shader_defs.push("VERTEX_UVS".into());
            vertex_attributes.push(Mesh::ATTRIBUTE_UV_0.at_shader_location(1));
        }

        if key.mesh_key.contains(MeshPipelineKey::NORMAL_PREPASS) {
            vertex_attributes.push(Mesh::ATTRIBUTE_NORMAL.at_shader_location(2));
            shader_defs.push("NORMAL_PREPASS".into());

            if layout.contains(Mesh::ATTRIBUTE_TANGENT) {
                shader_defs.push("VERTEX_TANGENTS".into());
                vertex_attributes.push(Mesh::ATTRIBUTE_TANGENT.at_shader_location(3));
            }
        }

        if key
            .mesh_key
            .contains(MeshPipelineKey::MOTION_VECTOR_PREPASS)
        {
            shader_defs.push("MOTION_VECTOR_PREPASS".into());
        }

        if key
            .mesh_key
            .intersects(MeshPipelineKey::NORMAL_PREPASS | MeshPipelineKey::MOTION_VECTOR_PREPASS)
        {
            shader_defs.push("PREPASS_FRAGMENT".into());
        }

        if layout.contains(Mesh::ATTRIBUTE_JOINT_INDEX)
            && layout.contains(Mesh::ATTRIBUTE_JOINT_WEIGHT)
        {
            shader_defs.push("SKINNED".into());
            vertex_attributes.push(Mesh::ATTRIBUTE_JOINT_INDEX.at_shader_location(4));
            vertex_attributes.push(Mesh::ATTRIBUTE_JOINT_WEIGHT.at_shader_location(5));
            bind_group_layouts.insert(2, self.skinned_mesh_layout.clone());
        } else {
            bind_group_layouts.insert(2, self.mesh_layout.clone());
        }

        let vertex_buffer_layout = layout.get_layout(&vertex_attributes)?;

        // Setup prepass fragment targets - normals in slot 0 (or None if not needed), motion vectors in slot 1
        let mut targets = vec![];
        targets.push(
            key.mesh_key
                .contains(MeshPipelineKey::NORMAL_PREPASS)
                .then_some(ColorTargetState {
                    format: NORMAL_PREPASS_FORMAT,
                    blend: Some(BlendState::REPLACE),
                    write_mask: ColorWrites::ALL,
                }),
        );
        targets.push(
            key.mesh_key
                .contains(MeshPipelineKey::MOTION_VECTOR_PREPASS)
                .then_some(ColorTargetState {
                    format: MOTION_VECTOR_PREPASS_FORMAT,
                    blend: Some(BlendState::REPLACE),
                    write_mask: ColorWrites::ALL,
                }),
        );
        if targets.iter().all(Option::is_none) {
            // if no targets are required then clear the list, so that no fragment shader is required
            // (though one may still be used for discarding depth buffer writes)
            targets.clear();
        }

        // The fragment shader is only used when the normal prepass or motion vectors prepass
        // is enabled or the material uses alpha cutoff values and doesn't rely on the standard
        // prepass shader
        let fragment_required = !targets.is_empty()
            || ((key.mesh_key.contains(MeshPipelineKey::ALPHA_MASK)
                || blend_key == MeshPipelineKey::BLEND_PREMULTIPLIED_ALPHA
                || blend_key == MeshPipelineKey::BLEND_ALPHA)
                && self.material_fragment_shader.is_some());

        let fragment = fragment_required.then(|| {
            // Use the fragment shader from the material
            let frag_shader_handle = match self.material_fragment_shader.clone() {
                Some(frag_shader_handle) => frag_shader_handle,
                _ => PREPASS_SHADER_HANDLE.typed::<Shader>(),
            };

            FragmentState {
                shader: frag_shader_handle,
                entry_point: "fragment".into(),
                shader_defs: shader_defs.clone(),
                targets,
            }
        });

        // Use the vertex shader from the material if present
        let vert_shader_handle = if let Some(handle) = &self.material_vertex_shader {
            handle.clone()
        } else {
            PREPASS_SHADER_HANDLE.typed::<Shader>()
        };

        let mut descriptor = RenderPipelineDescriptor {
            vertex: VertexState {
                shader: vert_shader_handle,
                entry_point: "vertex".into(),
                shader_defs,
                buffers: vec![vertex_buffer_layout],
            },
            fragment,
            layout: bind_group_layouts,
            primitive: PrimitiveState {
                topology: key.mesh_key.primitive_topology(),
                strip_index_format: None,
                front_face: FrontFace::Ccw,
                cull_mode: None,
                unclipped_depth: false,
                polygon_mode: PolygonMode::Fill,
                conservative: false,
            },
            depth_stencil: Some(DepthStencilState {
                format: DEPTH_PREPASS_FORMAT,
                depth_write_enabled: true,
                depth_compare: CompareFunction::GreaterEqual,
                stencil: StencilState {
                    front: StencilFaceState::IGNORE,
                    back: StencilFaceState::IGNORE,
                    read_mask: 0,
                    write_mask: 0,
                },
                bias: DepthBiasState {
                    constant: 0,
                    slope_scale: 0.0,
                    clamp: 0.0,
                },
            }),
            multisample: MultisampleState {
                count: key.mesh_key.msaa_samples(),
                mask: !0,
                alpha_to_coverage_enabled: false,
            },
            push_constant_ranges: Vec::new(),
            label: Some("prepass_pipeline".into()),
        };

        // This is a bit risky because it's possible to change something that would
        // break the prepass but be fine in the main pass.
        // Since this api is pretty low-level it doesn't matter that much, but it is a potential issue.
        M::specialize(&self.material_pipeline, &mut descriptor, layout, key)?;

        Ok(descriptor)
    }
}

pub fn get_bind_group_layout_entries(
    bindings: [u32; 3],
    multisampled: bool,
) -> [BindGroupLayoutEntry; 3] {
    [
        // Depth texture
        BindGroupLayoutEntry {
            binding: bindings[0],
            visibility: ShaderStages::FRAGMENT,
            ty: BindingType::Texture {
                multisampled,
                sample_type: TextureSampleType::Depth,
                view_dimension: TextureViewDimension::D2,
            },
            count: None,
        },
        // Normal texture
        BindGroupLayoutEntry {
            binding: bindings[1],
            visibility: ShaderStages::FRAGMENT,
            ty: BindingType::Texture {
                multisampled,
                sample_type: TextureSampleType::Float { filterable: true },
                view_dimension: TextureViewDimension::D2,
            },
            count: None,
        },
        // Motion Vectors texture
        BindGroupLayoutEntry {
            binding: bindings[2],
            visibility: ShaderStages::FRAGMENT,
            ty: BindingType::Texture {
                multisampled,
                sample_type: TextureSampleType::Float { filterable: true },
                view_dimension: TextureViewDimension::D2,
            },
            count: None,
        },
    ]
}

pub fn get_bindings<'a>(
    prepass_textures: Option<&'a ViewPrepassTextures>,
    fallback_images: &'a mut FallbackImagesMsaa,
    fallback_depths: &'a mut FallbackImagesDepth,
    msaa: &'a Msaa,
    bindings: [u32; 3],
) -> [BindGroupEntry<'a>; 3] {
    let depth_view = match prepass_textures.and_then(|x| x.depth.as_ref()) {
        Some(texture) => &texture.default_view,
        None => {
            &fallback_depths
                .image_for_samplecount(msaa.samples())
                .texture_view
        }
    };

    let normal_motion_vectors_fallback = &fallback_images
        .image_for_samplecount(msaa.samples())
        .texture_view;

    let normal_view = match prepass_textures.and_then(|x| x.normal.as_ref()) {
        Some(texture) => &texture.default_view,
        None => normal_motion_vectors_fallback,
    };

    let motion_vectors_view = match prepass_textures.and_then(|x| x.motion_vectors.as_ref()) {
        Some(texture) => &texture.default_view,
        None => normal_motion_vectors_fallback,
    };

    [
        BindGroupEntry {
            binding: bindings[0],
            resource: BindingResource::TextureView(depth_view),
        },
        BindGroupEntry {
            binding: bindings[1],
            resource: BindingResource::TextureView(normal_view),
        },
        BindGroupEntry {
            binding: bindings[2],
            resource: BindingResource::TextureView(motion_vectors_view),
        },
    ]
}

// Extract the render phases for the prepass
pub fn extract_camera_prepass_phase(
    mut commands: Commands,
    cameras_3d: Extract<
        Query<
            (
                Entity,
                &Camera,
                Option<&DepthPrepass>,
                Option<&NormalPrepass>,
                Option<&MotionVectorPrepass>,
                Option<&PreviousViewProjection>,
            ),
            With<Camera3d>,
        >,
    >,
) {
    for (
        entity,
        camera,
        depth_prepass,
        normal_prepass,
        motion_vector_prepass,
        maybe_previous_view_proj,
    ) in cameras_3d.iter()
    {
        if camera.is_active {
            let mut entity = commands.get_or_spawn(entity);

            if depth_prepass.is_some()
                || normal_prepass.is_some()
                || motion_vector_prepass.is_some()
            {
                entity.insert((
                    RenderPhase::<Opaque3dPrepass>::default(),
                    RenderPhase::<AlphaMask3dPrepass>::default(),
                ));
            }

            if depth_prepass.is_some() {
                entity.insert(DepthPrepass);
            }
            if normal_prepass.is_some() {
                entity.insert(NormalPrepass);
            }
            if motion_vector_prepass.is_some() {
                entity.insert(MotionVectorPrepass);
            }

            if let Some(previous_view) = maybe_previous_view_proj {
                entity.insert(previous_view.clone());
            }
        }
    }
}

#[derive(Resource, Default)]
pub struct PreviousViewProjectionUniforms {
    pub uniforms: DynamicUniformBuffer<PreviousViewProjection>,
}

#[derive(Component)]
pub struct PreviousViewProjectionUniformOffset {
    pub offset: u32,
}

pub fn prepare_previous_view_projection_uniforms(
    mut commands: Commands,
    render_device: Res<RenderDevice>,
    render_queue: Res<RenderQueue>,
    mut view_uniforms: ResMut<PreviousViewProjectionUniforms>,
    views: Query<
        (Entity, &ExtractedView, Option<&PreviousViewProjection>),
        With<MotionVectorPrepass>,
    >,
) {
    view_uniforms.uniforms.clear();

    for (entity, camera, maybe_previous_view_proj) in &views {
        let view_projection = match maybe_previous_view_proj {
            Some(previous_view) => previous_view.clone(),
            None => PreviousViewProjection {
                view_proj: camera.projection * camera.transform.compute_matrix().inverse(),
            },
        };
        commands
            .entity(entity)
            .insert(PreviousViewProjectionUniformOffset {
                offset: view_uniforms.uniforms.push(view_projection),
            });
    }

    view_uniforms
        .uniforms
        .write_buffer(&render_device, &render_queue);
}

// Prepares the textures used by the prepass
pub fn prepare_prepass_textures(
    mut commands: Commands,
    mut texture_cache: ResMut<TextureCache>,
    msaa: Res<Msaa>,
    render_device: Res<RenderDevice>,
    views_3d: Query<
        (
            Entity,
            &ExtractedCamera,
            Option<&DepthPrepass>,
            Option<&NormalPrepass>,
            Option<&MotionVectorPrepass>,
        ),
        (
            With<RenderPhase<Opaque3dPrepass>>,
            With<RenderPhase<AlphaMask3dPrepass>>,
        ),
    >,
) {
    let mut depth_textures = HashMap::default();
    let mut normal_textures = HashMap::default();
    let mut motion_vectors_textures = HashMap::default();
    for (entity, camera, depth_prepass, normal_prepass, motion_vector_prepass) in &views_3d {
        let Some(physical_target_size) = camera.physical_target_size else {
            continue;
        };

        let size = Extent3d {
            depth_or_array_layers: 1,
            width: physical_target_size.x,
            height: physical_target_size.y,
        };

        let cached_depth_texture = depth_prepass.is_some().then(|| {
            depth_textures
                .entry(camera.target.clone())
                .or_insert_with(|| {
                    let descriptor = TextureDescriptor {
                        label: Some("prepass_depth_texture"),
                        size,
                        mip_level_count: 1,
                        sample_count: msaa.samples(),
                        dimension: TextureDimension::D2,
                        format: DEPTH_PREPASS_FORMAT,
                        usage: TextureUsages::COPY_DST
                            | TextureUsages::RENDER_ATTACHMENT
                            | TextureUsages::TEXTURE_BINDING,
                        view_formats: &[],
                    };
                    texture_cache.get(&render_device, descriptor)
                })
                .clone()
        });

        let cached_normals_texture = normal_prepass.is_some().then(|| {
            normal_textures
                .entry(camera.target.clone())
                .or_insert_with(|| {
                    texture_cache.get(
                        &render_device,
                        TextureDescriptor {
                            label: Some("prepass_normal_texture"),
                            size,
                            mip_level_count: 1,
                            sample_count: msaa.samples(),
                            dimension: TextureDimension::D2,
                            format: NORMAL_PREPASS_FORMAT,
                            usage: TextureUsages::RENDER_ATTACHMENT
                                | TextureUsages::TEXTURE_BINDING,
                            view_formats: &[],
                        },
                    )
                })
                .clone()
        });

        let cached_motion_vectors_texture = motion_vector_prepass.is_some().then(|| {
            motion_vectors_textures
                .entry(camera.target.clone())
                .or_insert_with(|| {
                    texture_cache.get(
                        &render_device,
                        TextureDescriptor {
                            label: Some("prepass_motion_vectors_textures"),
                            size,
                            mip_level_count: 1,
                            sample_count: msaa.samples(),
                            dimension: TextureDimension::D2,
                            format: MOTION_VECTOR_PREPASS_FORMAT,
                            usage: TextureUsages::RENDER_ATTACHMENT
                                | TextureUsages::TEXTURE_BINDING,
                            view_formats: &[],
                        },
                    )
                })
                .clone()
        });

        commands.entity(entity).insert(ViewPrepassTextures {
            depth: cached_depth_texture,
            normal: cached_normals_texture,
            motion_vectors: cached_motion_vectors_texture,
            size,
        });
    }
}

#[derive(Default, Resource)]
pub struct PrepassViewBindGroup {
    motion_vectors: Option<BindGroup>,
    no_motion_vectors: Option<BindGroup>,
}

pub fn queue_prepass_view_bind_group<M: Material>(
    render_device: Res<RenderDevice>,
    prepass_pipeline: Res<PrepassPipeline<M>>,
    view_uniforms: Res<ViewUniforms>,
    globals_buffer: Res<GlobalsBuffer>,
    previous_view_proj_uniforms: Res<PreviousViewProjectionUniforms>,
    mut prepass_view_bind_group: ResMut<PrepassViewBindGroup>,
) {
    if let (Some(view_binding), Some(globals_binding)) = (
        view_uniforms.uniforms.binding(),
        globals_buffer.buffer.binding(),
    ) {
        prepass_view_bind_group.no_motion_vectors =
            Some(render_device.create_bind_group(&BindGroupDescriptor {
                entries: &[
                    BindGroupEntry {
                        binding: 0,
                        resource: view_binding.clone(),
                    },
                    BindGroupEntry {
                        binding: 1,
                        resource: globals_binding.clone(),
                    },
                ],
                label: Some("prepass_view_no_motion_vectors_bind_group"),
                layout: &prepass_pipeline.view_layout_no_motion_vectors,
            }));

        if let Some(previous_view_proj_binding) = previous_view_proj_uniforms.uniforms.binding() {
            prepass_view_bind_group.motion_vectors =
                Some(render_device.create_bind_group(&BindGroupDescriptor {
                    entries: &[
                        BindGroupEntry {
                            binding: 0,
                            resource: view_binding,
                        },
                        BindGroupEntry {
                            binding: 1,
                            resource: globals_binding,
                        },
                        BindGroupEntry {
                            binding: 2,
                            resource: previous_view_proj_binding,
                        },
                    ],
                    label: Some("prepass_view_motion_vectors_bind_group"),
                    layout: &prepass_pipeline.view_layout_motion_vectors,
                }));
        }
    }
}

#[allow(clippy::too_many_arguments)]
pub fn queue_prepass_material_meshes<M: Material>(
    opaque_draw_functions: Res<DrawFunctions<Opaque3dPrepass>>,
    alpha_mask_draw_functions: Res<DrawFunctions<AlphaMask3dPrepass>>,
    prepass_pipeline: Res<PrepassPipeline<M>>,
    mut pipelines: ResMut<SpecializedMeshPipelines<PrepassPipeline<M>>>,
    pipeline_cache: Res<PipelineCache>,
    msaa: Res<Msaa>,
    render_meshes: Res<RenderAssets<Mesh>>,
    render_materials: Res<RenderMaterials<M>>,
    material_meshes: Query<(&Handle<M>, &Handle<Mesh>, &MeshUniform)>,
    mut views: Query<(
        &ExtractedView,
        &VisibleEntities,
        &mut RenderPhase<Opaque3dPrepass>,
        &mut RenderPhase<AlphaMask3dPrepass>,
        Option<&DepthPrepass>,
        Option<&NormalPrepass>,
        Option<&MotionVectorPrepass>,
    )>,
) where
    M::Data: PartialEq + Eq + Hash + Clone,
{
    let opaque_draw_prepass = opaque_draw_functions
        .read()
        .get_id::<DrawPrepass<M>>()
        .unwrap();
    let alpha_mask_draw_prepass = alpha_mask_draw_functions
        .read()
        .get_id::<DrawPrepass<M>>()
        .unwrap();
    for (
        view,
        visible_entities,
        mut opaque_phase,
        mut alpha_mask_phase,
        depth_prepass,
        normal_prepass,
        motion_vector_prepass,
    ) in &mut views
    {
        let mut view_key = MeshPipelineKey::from_msaa_samples(msaa.samples());
        if depth_prepass.is_some() {
            view_key |= MeshPipelineKey::DEPTH_PREPASS;
        }
        if normal_prepass.is_some() {
            view_key |= MeshPipelineKey::NORMAL_PREPASS;
        }
        if motion_vector_prepass.is_some() {
            view_key |= MeshPipelineKey::MOTION_VECTOR_PREPASS;
        }

        let rangefinder = view.rangefinder3d();

        for visible_entity in &visible_entities.entities {
            let Ok((material_handle, mesh_handle, mesh_uniform)) = material_meshes.get(*visible_entity) else {
                continue;
            };

            let (Some(material), Some(mesh)) = (
                render_materials.get(material_handle),
                render_meshes.get(mesh_handle),
            ) else {
                continue;
            };

            let mut mesh_key =
                MeshPipelineKey::from_primitive_topology(mesh.primitive_topology) | view_key;
            let alpha_mode = material.properties.alpha_mode;
            match alpha_mode {
                AlphaMode::Opaque => {}
                AlphaMode::Mask(_) => mesh_key |= MeshPipelineKey::ALPHA_MASK,
                AlphaMode::Blend
                | AlphaMode::Premultiplied
                | AlphaMode::Add
                | AlphaMode::Multiply => continue,
            }

            let pipeline_id = pipelines.specialize(
                &pipeline_cache,
                &prepass_pipeline,
                MaterialPipelineKey {
                    mesh_key,
                    bind_group_data: material.key.clone(),
                },
                &mesh.layout,
            );
            let pipeline_id = match pipeline_id {
                Ok(id) => id,
                Err(err) => {
                    error!("{}", err);
                    continue;
                }
            };

            let distance =
                rangefinder.distance(&mesh_uniform.transform) + material.properties.depth_bias;
            match alpha_mode {
                AlphaMode::Opaque => {
                    opaque_phase.add(Opaque3dPrepass {
                        entity: *visible_entity,
                        draw_function: opaque_draw_prepass,
                        pipeline_id,
                        distance,
                    });
                }
                AlphaMode::Mask(_) => {
                    alpha_mask_phase.add(AlphaMask3dPrepass {
                        entity: *visible_entity,
                        draw_function: alpha_mask_draw_prepass,
                        pipeline_id,
                        distance,
                    });
                }
                AlphaMode::Blend
                | AlphaMode::Premultiplied
                | AlphaMode::Add
                | AlphaMode::Multiply => {}
            }
        }
    }
}

pub struct SetPrepassViewBindGroup<const I: usize>;
impl<P: PhaseItem, const I: usize> RenderCommand<P> for SetPrepassViewBindGroup<I> {
    type Param = SRes<PrepassViewBindGroup>;
    type ViewWorldQuery = (
        Read<ViewUniformOffset>,
        Option<Read<PreviousViewProjectionUniformOffset>>,
    );
    type ItemWorldQuery = ();

    #[inline]
    fn render<'w>(
        _item: &P,
        (view_uniform_offset, previous_view_projection_uniform_offset): (
            &'_ ViewUniformOffset,
            Option<&'_ PreviousViewProjectionUniformOffset>,
        ),
        _entity: (),
        prepass_view_bind_group: SystemParamItem<'w, '_, Self::Param>,
        pass: &mut TrackedRenderPass<'w>,
    ) -> RenderCommandResult {
        let prepass_view_bind_group = prepass_view_bind_group.into_inner();

        if let Some(previous_view_projection_uniform_offset) =
            previous_view_projection_uniform_offset
        {
            pass.set_bind_group(
                I,
                prepass_view_bind_group.motion_vectors.as_ref().unwrap(),
                &[
                    view_uniform_offset.offset,
                    previous_view_projection_uniform_offset.offset,
                ],
            );
        } else {
            pass.set_bind_group(
                I,
                prepass_view_bind_group.no_motion_vectors.as_ref().unwrap(),
                &[view_uniform_offset.offset],
            );
        }

        RenderCommandResult::Success
    }
}

pub type DrawPrepass<M> = (
    SetItemPipeline,
    SetPrepassViewBindGroup<0>,
    SetMaterialBindGroup<M, 1>,
    SetMeshBindGroup<2>,
    DrawMesh,
);

#[derive(Debug, Hash, PartialEq, Eq, Clone, SystemSet)]
struct PrepassLightsViewFlush;<|MERGE_RESOLUTION|>--- conflicted
+++ resolved
@@ -29,23 +29,13 @@
     },
     render_resource::{
         BindGroup, BindGroupDescriptor, BindGroupEntry, BindGroupLayout, BindGroupLayoutDescriptor,
-<<<<<<< HEAD
-        BindGroupLayoutEntry, BindingType, BlendState, BufferBindingType, ColorTargetState,
-        ColorWrites, CompareFunction, DepthBiasState, DepthStencilState, Extent3d, FragmentState,
-        FrontFace, MultisampleState, PipelineCache, PolygonMode, PrimitiveState,
-        RenderPipelineDescriptor, Shader, ShaderRef, ShaderStages, ShaderType,
-        SpecializedMeshPipeline, SpecializedMeshPipelineError, SpecializedMeshPipelines,
-        StencilFaceState, StencilState, TextureDescriptor, TextureDimension, TextureFormat,
-        TextureUsages, VertexState,
-=======
         BindGroupLayoutEntry, BindingResource, BindingType, BlendState, BufferBindingType,
         ColorTargetState, ColorWrites, CompareFunction, DepthBiasState, DepthStencilState,
         DynamicUniformBuffer, Extent3d, FragmentState, FrontFace, MultisampleState, PipelineCache,
-        PolygonMode, PrimitiveState, RenderPipelineDescriptor, Shader, ShaderDefVal, ShaderRef,
+        PolygonMode, PrimitiveState, RenderPipelineDescriptor, Shader, ShaderRef,
         ShaderStages, ShaderType, SpecializedMeshPipeline, SpecializedMeshPipelineError,
         SpecializedMeshPipelines, StencilFaceState, StencilState, TextureDescriptor,
         TextureDimension, TextureSampleType, TextureUsages, TextureViewDimension, VertexState,
->>>>>>> 0d971a63
     },
     renderer::{RenderDevice, RenderQueue},
     texture::{FallbackImagesDepth, FallbackImagesMsaa, TextureCache},
@@ -56,14 +46,9 @@
 use bevy_utils::{tracing::error, HashMap};
 
 use crate::{
-<<<<<<< HEAD
-    AlphaMode, DrawMesh, Material, MaterialPipeline, MaterialPipelineKey, MeshPipeline,
-    MeshPipelineKey, MeshUniform, RenderMaterials, SetMaterialBindGroup, SetMeshBindGroup,
-=======
     prepare_lights, AlphaMode, DrawMesh, Material, MaterialPipeline, MaterialPipelineKey,
     MeshPipeline, MeshPipelineKey, MeshUniform, RenderMaterials, SetMaterialBindGroup,
-    SetMeshBindGroup, MAX_CASCADES_PER_LIGHT, MAX_DIRECTIONAL_LIGHTS,
->>>>>>> 0d971a63
+    SetMeshBindGroup,
 };
 
 use std::{hash::Hash, marker::PhantomData};
@@ -391,21 +376,10 @@
             vertex_attributes.push(Mesh::ATTRIBUTE_POSITION.at_shader_location(0));
         }
 
-<<<<<<< HEAD
-=======
-        shader_defs.push(ShaderDefVal::UInt(
-            "MAX_DIRECTIONAL_LIGHTS".to_string(),
-            MAX_DIRECTIONAL_LIGHTS as u32,
-        ));
-        shader_defs.push(ShaderDefVal::UInt(
-            "MAX_CASCADES_PER_LIGHT".to_string(),
-            MAX_CASCADES_PER_LIGHT as u32,
-        ));
         if key.mesh_key.contains(MeshPipelineKey::DEPTH_CLAMP_ORTHO) {
             shader_defs.push("DEPTH_CLAMP_ORTHO".into());
         }
 
->>>>>>> 0d971a63
         if layout.contains(Mesh::ATTRIBUTE_UV_0) {
             shader_defs.push("VERTEX_UVS".into());
             vertex_attributes.push(Mesh::ATTRIBUTE_UV_0.at_shader_location(1));
