--- conflicted
+++ resolved
@@ -35,11 +35,7 @@
         RenderPhase, SetItemPipeline, TrackedRenderPass,
     },
     render_resource::{
-<<<<<<< HEAD
-        BindGroup, BindGroupEntries, BindGroupLayout, BindGroupLayoutDescriptor,
-=======
         BindGroup, BindGroupDescriptor, BindGroupEntry, BindGroupLayout, BindGroupLayoutDescriptor,
->>>>>>> 61bad4eb
         BindGroupLayoutEntry, BindingType, BufferBindingType, ColorTargetState, ColorWrites,
         CompareFunction, DepthBiasState, DepthStencilState, DynamicUniformBuffer, FragmentState,
         FrontFace, MultisampleState, PipelineCache, PolygonMode, PrimitiveState, PushConstantRange,
@@ -639,109 +635,6 @@
     }
 }
 
-<<<<<<< HEAD
-pub fn get_bind_group_layout_entries(
-    bindings: [u32; 4],
-    multisampled: bool,
-) -> [BindGroupLayoutEntry; 4] {
-    [
-        // Depth texture
-        BindGroupLayoutEntry {
-            binding: bindings[0],
-            visibility: ShaderStages::FRAGMENT,
-            ty: BindingType::Texture {
-                multisampled,
-                sample_type: TextureSampleType::Depth,
-                view_dimension: TextureViewDimension::D2,
-            },
-            count: None,
-        },
-        // Normal texture
-        BindGroupLayoutEntry {
-            binding: bindings[1],
-            visibility: ShaderStages::FRAGMENT,
-            ty: BindingType::Texture {
-                multisampled,
-                sample_type: TextureSampleType::Float { filterable: false },
-                view_dimension: TextureViewDimension::D2,
-            },
-            count: None,
-        },
-        // Motion Vectors texture
-        BindGroupLayoutEntry {
-            binding: bindings[2],
-            visibility: ShaderStages::FRAGMENT,
-            ty: BindingType::Texture {
-                multisampled,
-                sample_type: TextureSampleType::Float { filterable: false },
-                view_dimension: TextureViewDimension::D2,
-            },
-            count: None,
-        },
-        // Deferred texture
-        BindGroupLayoutEntry {
-            binding: bindings[3],
-            visibility: ShaderStages::FRAGMENT,
-            ty: BindingType::Texture {
-                multisampled: false,
-                sample_type: TextureSampleType::Uint,
-                view_dimension: TextureViewDimension::D2,
-            },
-            count: None,
-        },
-    ]
-}
-
-pub fn get_bindings<'a>(
-    prepass_textures: Option<&'a ViewPrepassTextures>,
-    fallback_images: &'a mut FallbackImageMsaa,
-    msaa: &'a Msaa,
-) -> [TextureView; 4] {
-    let depth_desc = TextureViewDescriptor {
-        label: Some("prepass_depth"),
-        aspect: TextureAspect::DepthOnly,
-        ..default()
-    };
-
-    let depth_view = match prepass_textures.and_then(|x| x.depth.as_ref()) {
-        Some(texture) => texture.texture.create_view(&depth_desc),
-        None => fallback_images
-            .image_for_samplecount(msaa.samples(), CORE_3D_DEPTH_FORMAT)
-            .texture
-            .create_view(&depth_desc),
-    };
-
-    let normal_motion_vectors_fallback = &fallback_images
-        .image_for_samplecount(msaa.samples(), TextureFormat::bevy_default())
-        .texture_view;
-
-    let normal_view = match prepass_textures.and_then(|x| x.normal.as_ref()) {
-        Some(texture) => &texture.default_view,
-        None => normal_motion_vectors_fallback,
-    }
-    .clone();
-
-    let motion_vectors_view = match prepass_textures.and_then(|x| x.motion_vectors.as_ref()) {
-        Some(texture) => &texture.default_view,
-        None => normal_motion_vectors_fallback,
-    }
-    .clone();
-
-    let deferred_fallback = &fallback_images
-        .image_for_samplecount(1, TextureFormat::Rgba32Uint)
-        .texture_view;
-
-    let deferred_view = match prepass_textures.and_then(|x| x.deferred.as_ref()) {
-        Some(texture) => &texture.default_view,
-        None => deferred_fallback,
-    }
-    .clone();
-
-    [depth_view, normal_view, motion_vectors_view, deferred_view]
-}
-
-=======
->>>>>>> 61bad4eb
 // Extract the render phases for the prepass
 pub fn extract_camera_previous_view_projection(
     mut commands: Commands,
