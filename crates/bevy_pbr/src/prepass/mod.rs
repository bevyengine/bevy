--- conflicted
+++ resolved
@@ -49,14 +49,9 @@
 
 use crate::{
     prepare_lights, setup_morph_and_skinning_defs, AlphaMode, DrawMesh, Material, MaterialPipeline,
-<<<<<<< HEAD
-    MaterialPipelineKey, MeshLayouts, MeshPipeline, MeshPipelineKey, MeshUniform,
+    MaterialPipelineKey, MeshLayouts, MeshPipeline, MeshPipelineKey, MeshTransforms, MeshUniform,
     OpaqueRendererMethod, RenderMaterials, SetDeferredStencilReference, SetMaterialBindGroup,
     SetMeshBindGroup, SHADOW_FORMAT,
-=======
-    MaterialPipelineKey, MeshLayouts, MeshPipeline, MeshPipelineKey, MeshTransforms, MeshUniform,
-    RenderMaterials, SetMaterialBindGroup, SetMeshBindGroup,
->>>>>>> e8b38925
 };
 
 use std::{hash::Hash, marker::PhantomData};
