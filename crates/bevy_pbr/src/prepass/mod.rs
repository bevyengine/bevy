--- conflicted
+++ resolved
@@ -194,15 +194,6 @@
 #[derive(Resource)]
 struct AnyPrepassPluginLoaded;
 
-<<<<<<< HEAD
-#[derive(Component, ShaderType, Clone)]
-pub struct PreviousViewData {
-    pub view_from_world: Mat4,
-    pub clip_from_world: Mat4,
-}
-
-=======
->>>>>>> b45786df
 #[cfg(not(feature = "meshlet"))]
 type PreviousViewFilter = (With<Camera3d>, With<MotionVectorPrepass>);
 #[cfg(feature = "meshlet")]
