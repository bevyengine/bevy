--- conflicted
+++ resolved
@@ -494,17 +494,16 @@
             shader_defs.push("HAS_PREVIOUS_MORPH".into());
         }
 
-<<<<<<< HEAD
         // If bindless mode is on, add a `BINDLESS` define.
         if self.material_pipeline.bindless {
             shader_defs.push("BINDLESS".into());
-=======
+        }
+
         if key
             .mesh_key
             .contains(MeshPipelineKey::VISIBILITY_RANGE_DITHER)
         {
             shader_defs.push("VISIBILITY_RANGE_DITHER".into());
->>>>>>> f59ae0f5
         }
 
         if key.mesh_key.intersects(
