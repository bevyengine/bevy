use bevy_app::{Plugin, PreUpdate};
use bevy_asset::{load_internal_asset, AssetServer, Handle};
use bevy_core_pipeline::{
    core_3d::CORE_3D_DEPTH_FORMAT,
    deferred::{
        AlphaMask3dDeferred, Opaque3dDeferred, DEFERRED_LIGHTING_PASS_ID_FORMAT,
        DEFERRED_PREPASS_FORMAT,
    },
    prelude::Camera3d,
    prepass::{
        AlphaMask3dPrepass, DeferredPrepass, DepthPrepass, MotionVectorPrepass, NormalPrepass,
        Opaque3dPrepass, ViewPrepassTextures, MOTION_VECTOR_PREPASS_FORMAT, NORMAL_PREPASS_FORMAT,
    },
};
use bevy_ecs::{
    prelude::*,
    system::{
        lifetimeless::{Read, SRes},
        SystemParamItem,
    },
};
use bevy_math::{Affine3A, Mat4};
use bevy_render::{
    batching::batch_and_prepare_render_phase,
    globals::{GlobalsBuffer, GlobalsUniform},
    mesh::MeshVertexBufferLayout,
    prelude::{Camera, Mesh},
    render_asset::RenderAssets,
    render_phase::{
        AddRenderCommand, DrawFunctions, PhaseItem, RenderCommand, RenderCommandResult,
        RenderPhase, SetItemPipeline, TrackedRenderPass,
    },
    render_resource::{
<<<<<<< HEAD
        BindGroup, BindGroupEntries, BindGroupLayout, BindGroupLayoutDescriptor,
        BindGroupLayoutEntry, BindingType, BlendState, BufferBindingType, ColorTargetState,
=======
        BindGroup, BindGroupDescriptor, BindGroupEntry, BindGroupLayout, BindGroupLayoutDescriptor,
        BindGroupLayoutEntry, BindingResource, BindingType, BufferBindingType, ColorTargetState,
>>>>>>> de8a6007
        ColorWrites, CompareFunction, DepthBiasState, DepthStencilState, DynamicUniformBuffer,
        FragmentState, FrontFace, MultisampleState, PipelineCache, PolygonMode, PrimitiveState,
        PushConstantRange, RenderPipelineDescriptor, Shader, ShaderRef, ShaderStages, ShaderType,
        SpecializedMeshPipeline, SpecializedMeshPipelineError, SpecializedMeshPipelines,
<<<<<<< HEAD
        StencilFaceState, StencilState, TextureSampleType, TextureView, TextureViewDimension,
        VertexState,
=======
        StencilFaceState, StencilState, TextureAspect, TextureFormat, TextureSampleType,
        TextureView, TextureViewDescriptor, TextureViewDimension, VertexState,
>>>>>>> de8a6007
    },
    renderer::{RenderDevice, RenderQueue},
    texture::{BevyDefault, FallbackImageMsaa},
    view::{ExtractedView, Msaa, ViewUniform, ViewUniformOffset, ViewUniforms, VisibleEntities},
    Extract, ExtractSchedule, Render, RenderApp, RenderSet,
};
use bevy_transform::prelude::GlobalTransform;
use bevy_utils::default;
use bevy_utils::tracing::error;

use crate::{
    prepare_materials, setup_morph_and_skinning_defs, AlphaMode, DrawMesh, Material,
    MaterialPipeline, MaterialPipelineKey, MeshLayouts, MeshPipeline, MeshPipelineKey,
    OpaqueRendererMethod, RenderMaterialInstances, RenderMaterials, RenderMeshInstances,
    SetMaterialBindGroup, SetMeshBindGroup,
};

use std::{hash::Hash, marker::PhantomData};

pub const PREPASS_SHADER_HANDLE: Handle<Shader> = Handle::weak_from_u128(921124473254008983);

pub const PREPASS_BINDINGS_SHADER_HANDLE: Handle<Shader> =
    Handle::weak_from_u128(5533152893177403494);

pub const PREPASS_UTILS_SHADER_HANDLE: Handle<Shader> = Handle::weak_from_u128(4603948296044544);

pub const PREPASS_IO_SHADER_HANDLE: Handle<Shader> = Handle::weak_from_u128(81212356509530944);

/// Sets up everything required to use the prepass pipeline.
///
/// This does not add the actual prepasses, see [`PrepassPlugin`] for that.
pub struct PrepassPipelinePlugin<M: Material>(PhantomData<M>);

impl<M: Material> Default for PrepassPipelinePlugin<M> {
    fn default() -> Self {
        Self(Default::default())
    }
}

impl<M: Material> Plugin for PrepassPipelinePlugin<M>
where
    M::Data: PartialEq + Eq + Hash + Clone,
{
    fn build(&self, app: &mut bevy_app::App) {
        load_internal_asset!(
            app,
            PREPASS_SHADER_HANDLE,
            "prepass.wgsl",
            Shader::from_wgsl
        );

        load_internal_asset!(
            app,
            PREPASS_BINDINGS_SHADER_HANDLE,
            "prepass_bindings.wgsl",
            Shader::from_wgsl
        );

        load_internal_asset!(
            app,
            PREPASS_UTILS_SHADER_HANDLE,
            "prepass_utils.wgsl",
            Shader::from_wgsl
        );

        load_internal_asset!(
            app,
            PREPASS_IO_SHADER_HANDLE,
            "prepass_io.wgsl",
            Shader::from_wgsl
        );

        let Ok(render_app) = app.get_sub_app_mut(RenderApp) else {
            return;
        };

        render_app
            .add_systems(
                Render,
                prepare_prepass_view_bind_group::<M>.in_set(RenderSet::PrepareBindGroups),
            )
            .init_resource::<PrepassViewBindGroup>()
            .init_resource::<SpecializedMeshPipelines<PrepassPipeline<M>>>()
            .init_resource::<PreviousViewProjectionUniforms>();
    }

    fn finish(&self, app: &mut bevy_app::App) {
        let Ok(render_app) = app.get_sub_app_mut(RenderApp) else {
            return;
        };

        render_app.init_resource::<PrepassPipeline<M>>();
    }
}

/// Sets up the prepasses for a [`Material`].
///
/// This depends on the [`PrepassPipelinePlugin`].
pub struct PrepassPlugin<M: Material>(PhantomData<M>);

impl<M: Material> Default for PrepassPlugin<M> {
    fn default() -> Self {
        Self(Default::default())
    }
}

impl<M: Material> Plugin for PrepassPlugin<M>
where
    M::Data: PartialEq + Eq + Hash + Clone,
{
    fn build(&self, app: &mut bevy_app::App) {
        let no_prepass_plugin_loaded = app.world.get_resource::<AnyPrepassPluginLoaded>().is_none();

        if no_prepass_plugin_loaded {
            app.insert_resource(AnyPrepassPluginLoaded)
                // At the start of each frame, last frame's GlobalTransforms become this frame's PreviousGlobalTransforms
                // and last frame's view projection matrices become this frame's PreviousViewProjections
                .add_systems(
                    PreUpdate,
                    (
                        update_mesh_previous_global_transforms,
                        update_previous_view_projections,
                    ),
                );
        }

        let Ok(render_app) = app.get_sub_app_mut(RenderApp) else {
            return;
        };

        if no_prepass_plugin_loaded {
            render_app
                .add_systems(ExtractSchedule, extract_camera_previous_view_projection)
                .add_systems(
                    Render,
                    (
                        prepare_previous_view_projection_uniforms,
                        batch_and_prepare_render_phase::<Opaque3dPrepass, MeshPipeline>,
                        batch_and_prepare_render_phase::<AlphaMask3dPrepass, MeshPipeline>,
                    )
                        .in_set(RenderSet::PrepareResources),
                );
        }

        render_app
            .add_render_command::<Opaque3dPrepass, DrawPrepass<M>>()
            .add_render_command::<AlphaMask3dPrepass, DrawPrepass<M>>()
            .add_render_command::<Opaque3dDeferred, DrawPrepass<M>>()
            .add_render_command::<AlphaMask3dDeferred, DrawPrepass<M>>()
            .add_systems(
                Render,
                queue_prepass_material_meshes::<M>
                    .in_set(RenderSet::QueueMeshes)
                    .after(prepare_materials::<M>),
            );
    }
}

#[derive(Resource)]
struct AnyPrepassPluginLoaded;

#[derive(Component, ShaderType, Clone)]
pub struct PreviousViewProjection {
    pub view_proj: Mat4,
}

pub fn update_previous_view_projections(
    mut commands: Commands,
    query: Query<(Entity, &Camera, &GlobalTransform), (With<Camera3d>, With<MotionVectorPrepass>)>,
) {
    for (entity, camera, camera_transform) in &query {
        commands.entity(entity).insert(PreviousViewProjection {
            view_proj: camera.projection_matrix() * camera_transform.compute_matrix().inverse(),
        });
    }
}

#[derive(Component)]
pub struct PreviousGlobalTransform(pub Affine3A);

pub fn update_mesh_previous_global_transforms(
    mut commands: Commands,
    views: Query<&Camera, (With<Camera3d>, With<MotionVectorPrepass>)>,
    meshes: Query<(Entity, &GlobalTransform), With<Handle<Mesh>>>,
) {
    let should_run = views.iter().any(|camera| camera.is_active);

    if should_run {
        for (entity, transform) in &meshes {
            commands
                .entity(entity)
                .insert(PreviousGlobalTransform(transform.affine()));
        }
    }
}

#[derive(Resource)]
pub struct PrepassPipeline<M: Material> {
    pub view_layout_motion_vectors: BindGroupLayout,
    pub view_layout_no_motion_vectors: BindGroupLayout,
    pub mesh_layouts: MeshLayouts,
    pub material_layout: BindGroupLayout,
    pub prepass_material_vertex_shader: Option<Handle<Shader>>,
    pub prepass_material_fragment_shader: Option<Handle<Shader>>,
    pub deferred_material_vertex_shader: Option<Handle<Shader>>,
    pub deferred_material_fragment_shader: Option<Handle<Shader>>,
    pub material_pipeline: MaterialPipeline<M>,
    _marker: PhantomData<M>,
}

impl<M: Material> FromWorld for PrepassPipeline<M> {
    fn from_world(world: &mut World) -> Self {
        let render_device = world.resource::<RenderDevice>();
        let asset_server = world.resource::<AssetServer>();

        let view_layout_motion_vectors =
            render_device.create_bind_group_layout(&BindGroupLayoutDescriptor {
                entries: &[
                    // View
                    BindGroupLayoutEntry {
                        binding: 0,
                        visibility: ShaderStages::VERTEX | ShaderStages::FRAGMENT,
                        ty: BindingType::Buffer {
                            ty: BufferBindingType::Uniform,
                            has_dynamic_offset: true,
                            min_binding_size: Some(ViewUniform::min_size()),
                        },
                        count: None,
                    },
                    // Globals
                    BindGroupLayoutEntry {
                        binding: 1,
                        visibility: ShaderStages::VERTEX_FRAGMENT,
                        ty: BindingType::Buffer {
                            ty: BufferBindingType::Uniform,
                            has_dynamic_offset: false,
                            min_binding_size: Some(GlobalsUniform::min_size()),
                        },
                        count: None,
                    },
                    // PreviousViewProjection
                    BindGroupLayoutEntry {
                        binding: 2,
                        visibility: ShaderStages::VERTEX | ShaderStages::FRAGMENT,
                        ty: BindingType::Buffer {
                            ty: BufferBindingType::Uniform,
                            has_dynamic_offset: true,
                            min_binding_size: Some(PreviousViewProjection::min_size()),
                        },
                        count: None,
                    },
                ],
                label: Some("prepass_view_layout_motion_vectors"),
            });

        let view_layout_no_motion_vectors =
            render_device.create_bind_group_layout(&BindGroupLayoutDescriptor {
                entries: &[
                    // View
                    BindGroupLayoutEntry {
                        binding: 0,
                        visibility: ShaderStages::VERTEX | ShaderStages::FRAGMENT,
                        ty: BindingType::Buffer {
                            ty: BufferBindingType::Uniform,
                            has_dynamic_offset: true,
                            min_binding_size: Some(ViewUniform::min_size()),
                        },
                        count: None,
                    },
                    // Globals
                    BindGroupLayoutEntry {
                        binding: 1,
                        visibility: ShaderStages::VERTEX_FRAGMENT,
                        ty: BindingType::Buffer {
                            ty: BufferBindingType::Uniform,
                            has_dynamic_offset: false,
                            min_binding_size: Some(GlobalsUniform::min_size()),
                        },
                        count: None,
                    },
                ],
                label: Some("prepass_view_layout_no_motion_vectors"),
            });

        let mesh_pipeline = world.resource::<MeshPipeline>();

        PrepassPipeline {
            view_layout_motion_vectors,
            view_layout_no_motion_vectors,
            mesh_layouts: mesh_pipeline.mesh_layouts.clone(),
            prepass_material_vertex_shader: match M::prepass_vertex_shader() {
                ShaderRef::Default => None,
                ShaderRef::Handle(handle) => Some(handle),
                ShaderRef::Path(path) => Some(asset_server.load(path)),
            },
            prepass_material_fragment_shader: match M::prepass_fragment_shader() {
                ShaderRef::Default => None,
                ShaderRef::Handle(handle) => Some(handle),
                ShaderRef::Path(path) => Some(asset_server.load(path)),
            },
            deferred_material_vertex_shader: match M::deferred_vertex_shader() {
                ShaderRef::Default => None,
                ShaderRef::Handle(handle) => Some(handle),
                ShaderRef::Path(path) => Some(asset_server.load(path)),
            },
            deferred_material_fragment_shader: match M::deferred_fragment_shader() {
                ShaderRef::Default => None,
                ShaderRef::Handle(handle) => Some(handle),
                ShaderRef::Path(path) => Some(asset_server.load(path)),
            },
            material_layout: M::bind_group_layout(render_device),
            material_pipeline: world.resource::<MaterialPipeline<M>>().clone(),
            _marker: PhantomData,
        }
    }
}

impl<M: Material> SpecializedMeshPipeline for PrepassPipeline<M>
where
    M::Data: PartialEq + Eq + Hash + Clone,
{
    type Key = MaterialPipelineKey<M>;

    fn specialize(
        &self,
        key: Self::Key,
        layout: &MeshVertexBufferLayout,
    ) -> Result<RenderPipelineDescriptor, SpecializedMeshPipelineError> {
        let mut bind_group_layouts = vec![if key
            .mesh_key
            .contains(MeshPipelineKey::MOTION_VECTOR_PREPASS)
        {
            self.view_layout_motion_vectors.clone()
        } else {
            self.view_layout_no_motion_vectors.clone()
        }];
        let mut shader_defs = Vec::new();
        let mut vertex_attributes = Vec::new();

        // Let the shader code know that it's running in a prepass pipeline.
        // (PBR code will use this to detect that it's running in deferred mode,
        // since that's the only time it gets called from a prepass pipeline.)
        shader_defs.push("PREPASS_PIPELINE".into());

        // NOTE: Eventually, it would be nice to only add this when the shaders are overloaded by the Material.
        // The main limitation right now is that bind group order is hardcoded in shaders.
        bind_group_layouts.insert(1, self.material_layout.clone());

        #[cfg(all(feature = "webgl", target_arch = "wasm32"))]
        shader_defs.push("WEBGL2".into());

        shader_defs.push("VERTEX_OUTPUT_INSTANCE_INDEX".into());

        if key.mesh_key.contains(MeshPipelineKey::DEPTH_PREPASS) {
            shader_defs.push("DEPTH_PREPASS".into());
        }

        if key.mesh_key.contains(MeshPipelineKey::MAY_DISCARD) {
            shader_defs.push("MAY_DISCARD".into());
        }

        let blend_key = key
            .mesh_key
            .intersection(MeshPipelineKey::BLEND_RESERVED_BITS);
        if blend_key == MeshPipelineKey::BLEND_PREMULTIPLIED_ALPHA {
            shader_defs.push("BLEND_PREMULTIPLIED_ALPHA".into());
        }
        if blend_key == MeshPipelineKey::BLEND_ALPHA {
            shader_defs.push("BLEND_ALPHA".into());
        }

        if layout.contains(Mesh::ATTRIBUTE_POSITION) {
            shader_defs.push("VERTEX_POSITIONS".into());
            vertex_attributes.push(Mesh::ATTRIBUTE_POSITION.at_shader_location(0));
        }

        if key.mesh_key.contains(MeshPipelineKey::DEPTH_CLAMP_ORTHO) {
            shader_defs.push("DEPTH_CLAMP_ORTHO".into());
            // PERF: This line forces the "prepass fragment shader" to always run in
            // common scenarios like "directional light calculation". Doing so resolves
            // a pretty nasty depth clamping bug, but it also feels a bit excessive.
            // We should try to find a way to resolve this without forcing the fragment
            // shader to run.
            // https://github.com/bevyengine/bevy/pull/8877
            shader_defs.push("PREPASS_FRAGMENT".into());
        }

        if layout.contains(Mesh::ATTRIBUTE_UV_0) {
            shader_defs.push("VERTEX_UVS".into());
            vertex_attributes.push(Mesh::ATTRIBUTE_UV_0.at_shader_location(1));
        }

        if key.mesh_key.contains(MeshPipelineKey::NORMAL_PREPASS) {
            shader_defs.push("NORMAL_PREPASS".into());
        }

        if key
            .mesh_key
            .intersects(MeshPipelineKey::NORMAL_PREPASS | MeshPipelineKey::DEFERRED_PREPASS)
        {
            vertex_attributes.push(Mesh::ATTRIBUTE_NORMAL.at_shader_location(2));
            shader_defs.push("NORMAL_PREPASS_OR_DEFERRED_PREPASS".into());
            if layout.contains(Mesh::ATTRIBUTE_TANGENT) {
                shader_defs.push("VERTEX_TANGENTS".into());
                vertex_attributes.push(Mesh::ATTRIBUTE_TANGENT.at_shader_location(3));
            }
        }

        if key
            .mesh_key
            .intersects(MeshPipelineKey::MOTION_VECTOR_PREPASS | MeshPipelineKey::DEFERRED_PREPASS)
        {
            shader_defs.push("MOTION_VECTOR_PREPASS_OR_DEFERRED_PREPASS".into());
        }

        if key.mesh_key.contains(MeshPipelineKey::DEFERRED_PREPASS) {
            shader_defs.push("DEFERRED_PREPASS".into());

            if layout.contains(Mesh::ATTRIBUTE_COLOR) {
                shader_defs.push("VERTEX_COLORS".into());
                vertex_attributes.push(Mesh::ATTRIBUTE_COLOR.at_shader_location(6));
            }
        }

        if key
            .mesh_key
            .contains(MeshPipelineKey::MOTION_VECTOR_PREPASS)
        {
            shader_defs.push("MOTION_VECTOR_PREPASS".into());
        }

        if key.mesh_key.intersects(
            MeshPipelineKey::NORMAL_PREPASS
                | MeshPipelineKey::MOTION_VECTOR_PREPASS
                | MeshPipelineKey::DEFERRED_PREPASS,
        ) {
            shader_defs.push("PREPASS_FRAGMENT".into());
        }

        let bind_group = setup_morph_and_skinning_defs(
            &self.mesh_layouts,
            layout,
            4,
            &key.mesh_key,
            &mut shader_defs,
            &mut vertex_attributes,
        );
        bind_group_layouts.insert(2, bind_group);

        let vertex_buffer_layout = layout.get_layout(&vertex_attributes)?;

        // Setup prepass fragment targets - normals in slot 0 (or None if not needed), motion vectors in slot 1
        let mut targets = vec![
            key.mesh_key
                .contains(MeshPipelineKey::NORMAL_PREPASS)
                .then_some(ColorTargetState {
                    format: NORMAL_PREPASS_FORMAT,
                    // BlendState::REPLACE is not needed here, and None will be potentially much faster in some cases.
                    blend: None,
                    write_mask: ColorWrites::ALL,
                }),
            key.mesh_key
                .contains(MeshPipelineKey::MOTION_VECTOR_PREPASS)
                .then_some(ColorTargetState {
                    format: MOTION_VECTOR_PREPASS_FORMAT,
                    // BlendState::REPLACE is not needed here, and None will be potentially much faster in some cases.
                    blend: None,
                    write_mask: ColorWrites::ALL,
                }),
            key.mesh_key
                .contains(MeshPipelineKey::DEFERRED_PREPASS)
                .then_some(ColorTargetState {
                    format: DEFERRED_PREPASS_FORMAT,
                    // BlendState::REPLACE is not needed here, and None will be potentially much faster in some cases.
                    blend: None,
                    write_mask: ColorWrites::ALL,
                }),
            key.mesh_key
                .contains(MeshPipelineKey::DEFERRED_PREPASS)
                .then_some(ColorTargetState {
                    format: DEFERRED_LIGHTING_PASS_ID_FORMAT,
                    blend: None,
                    write_mask: ColorWrites::ALL,
                }),
        ];

        if targets.iter().all(Option::is_none) {
            // if no targets are required then clear the list, so that no fragment shader is required
            // (though one may still be used for discarding depth buffer writes)
            targets.clear();
        }

        // The fragment shader is only used when the normal prepass or motion vectors prepass
        // is enabled or the material uses alpha cutoff values and doesn't rely on the standard
        // prepass shader or we are clamping the orthographic depth.
        let fragment_required = !targets.is_empty()
            || key.mesh_key.contains(MeshPipelineKey::DEPTH_CLAMP_ORTHO)
            || (key.mesh_key.contains(MeshPipelineKey::MAY_DISCARD)
                && self.prepass_material_fragment_shader.is_some());

        let fragment = fragment_required.then(|| {
            // Use the fragment shader from the material
            let frag_shader_handle = if key.mesh_key.contains(MeshPipelineKey::DEFERRED_PREPASS) {
                match self.deferred_material_fragment_shader.clone() {
                    Some(frag_shader_handle) => frag_shader_handle,
                    _ => PREPASS_SHADER_HANDLE,
                }
            } else {
                match self.prepass_material_fragment_shader.clone() {
                    Some(frag_shader_handle) => frag_shader_handle,
                    _ => PREPASS_SHADER_HANDLE,
                }
            };

            FragmentState {
                shader: frag_shader_handle,
                entry_point: "fragment".into(),
                shader_defs: shader_defs.clone(),
                targets,
            }
        });

        // Use the vertex shader from the material if present
        let vert_shader_handle = if key.mesh_key.contains(MeshPipelineKey::DEFERRED_PREPASS) {
            if let Some(handle) = &self.deferred_material_vertex_shader {
                handle.clone()
            } else {
                PREPASS_SHADER_HANDLE
            }
        } else if let Some(handle) = &self.prepass_material_vertex_shader {
            handle.clone()
        } else {
            PREPASS_SHADER_HANDLE
        };

        let mut push_constant_ranges = Vec::with_capacity(1);
        if cfg!(all(feature = "webgl", target_arch = "wasm32")) {
            push_constant_ranges.push(PushConstantRange {
                stages: ShaderStages::VERTEX,
                range: 0..4,
            });
        }

        let mut descriptor = RenderPipelineDescriptor {
            vertex: VertexState {
                shader: vert_shader_handle,
                entry_point: "vertex".into(),
                shader_defs,
                buffers: vec![vertex_buffer_layout],
            },
            fragment,
            layout: bind_group_layouts,
            primitive: PrimitiveState {
                topology: key.mesh_key.primitive_topology(),
                strip_index_format: None,
                front_face: FrontFace::Ccw,
                cull_mode: None,
                unclipped_depth: false,
                polygon_mode: PolygonMode::Fill,
                conservative: false,
            },
            depth_stencil: Some(DepthStencilState {
                format: CORE_3D_DEPTH_FORMAT,
                depth_write_enabled: true,
                depth_compare: CompareFunction::GreaterEqual,
                stencil: StencilState {
                    front: StencilFaceState::IGNORE,
                    back: StencilFaceState::IGNORE,
                    read_mask: 0,
                    write_mask: 0,
                },
                bias: DepthBiasState {
                    constant: 0,
                    slope_scale: 0.0,
                    clamp: 0.0,
                },
            }),
            multisample: MultisampleState {
                count: key.mesh_key.msaa_samples(),
                mask: !0,
                alpha_to_coverage_enabled: false,
            },
            push_constant_ranges,
            label: Some("prepass_pipeline".into()),
        };

        // This is a bit risky because it's possible to change something that would
        // break the prepass but be fine in the main pass.
        // Since this api is pretty low-level it doesn't matter that much, but it is a potential issue.
        M::specialize(&self.material_pipeline, &mut descriptor, layout, key)?;

        Ok(descriptor)
    }
}

pub fn get_bind_group_layout_entries(
    bindings: [u32; 4],
    multisampled: bool,
) -> [BindGroupLayoutEntry; 4] {
    [
        // Depth texture
        BindGroupLayoutEntry {
            binding: bindings[0],
            visibility: ShaderStages::FRAGMENT,
            ty: BindingType::Texture {
                multisampled,
                sample_type: TextureSampleType::Depth,
                view_dimension: TextureViewDimension::D2,
            },
            count: None,
        },
        // Normal texture
        BindGroupLayoutEntry {
            binding: bindings[1],
            visibility: ShaderStages::FRAGMENT,
            ty: BindingType::Texture {
                multisampled,
                sample_type: TextureSampleType::Float { filterable: false },
                view_dimension: TextureViewDimension::D2,
            },
            count: None,
        },
        // Motion Vectors texture
        BindGroupLayoutEntry {
            binding: bindings[2],
            visibility: ShaderStages::FRAGMENT,
            ty: BindingType::Texture {
                multisampled,
                sample_type: TextureSampleType::Float { filterable: false },
                view_dimension: TextureViewDimension::D2,
            },
            count: None,
        },
        // Deferred texture
        BindGroupLayoutEntry {
            binding: bindings[3],
            visibility: ShaderStages::FRAGMENT,
            ty: BindingType::Texture {
                multisampled: false,
                sample_type: TextureSampleType::Uint,
                view_dimension: TextureViewDimension::D2,
            },
            count: None,
        },
    ]
}

<<<<<<< HEAD
pub fn get_bindings<'a>(
    prepass_textures: Option<&'a ViewPrepassTextures>,
    fallback_images: &'a mut FallbackImagesMsaa,
    fallback_depths: &'a mut FallbackImagesDepth,
    msaa: &'a Msaa,
) -> (&'a TextureView, &'a TextureView, &'a TextureView) {
=======
// Needed so the texture views can live long enough.
pub struct PrepassBindingsSet([TextureView; 4]);

impl PrepassBindingsSet {
    pub fn get_entries(&self, bindings: [u32; 4]) -> [BindGroupEntry; 4] {
        [
            BindGroupEntry {
                binding: bindings[0],
                resource: BindingResource::TextureView(&self.0[0]),
            },
            BindGroupEntry {
                binding: bindings[1],
                resource: BindingResource::TextureView(&self.0[1]),
            },
            BindGroupEntry {
                binding: bindings[2],
                resource: BindingResource::TextureView(&self.0[2]),
            },
            BindGroupEntry {
                binding: bindings[3],
                resource: BindingResource::TextureView(&self.0[3]),
            },
        ]
    }
}

pub fn get_bindings(
    prepass_textures: Option<&ViewPrepassTextures>,
    fallback_images: &mut FallbackImageMsaa,
    msaa: &Msaa,
) -> PrepassBindingsSet {
    let depth_desc = TextureViewDescriptor {
        label: Some("prepass_depth"),
        aspect: TextureAspect::DepthOnly,
        ..default()
    };
>>>>>>> de8a6007
    let depth_view = match prepass_textures.and_then(|x| x.depth.as_ref()) {
        Some(texture) => texture.texture.create_view(&depth_desc),
        None => fallback_images
            .image_for_samplecount(msaa.samples(), CORE_3D_DEPTH_FORMAT)
            .texture
            .create_view(&depth_desc),
    };

    let normal_motion_vectors_fallback = &fallback_images
        .image_for_samplecount(msaa.samples(), TextureFormat::bevy_default())
        .texture_view;

    let normal_view = match prepass_textures.and_then(|x| x.normal.as_ref()) {
        Some(texture) => &texture.default_view,
        None => normal_motion_vectors_fallback,
    }
    .clone();

    let motion_vectors_view = match prepass_textures.and_then(|x| x.motion_vectors.as_ref()) {
        Some(texture) => &texture.default_view,
        None => normal_motion_vectors_fallback,
    }
    .clone();

<<<<<<< HEAD
    (depth_view, normal_view, motion_vectors_view)
=======
    let deferred_fallback = &fallback_images
        .image_for_samplecount(1, TextureFormat::Rgba32Uint)
        .texture_view;

    let deferred_view = match prepass_textures.and_then(|x| x.deferred.as_ref()) {
        Some(texture) => &texture.default_view,
        None => deferred_fallback,
    }
    .clone();

    PrepassBindingsSet([depth_view, normal_view, motion_vectors_view, deferred_view])
>>>>>>> de8a6007
}

// Extract the render phases for the prepass
pub fn extract_camera_previous_view_projection(
    mut commands: Commands,
    cameras_3d: Extract<Query<(Entity, &Camera, Option<&PreviousViewProjection>), With<Camera3d>>>,
) {
    for (entity, camera, maybe_previous_view_proj) in cameras_3d.iter() {
        if camera.is_active {
            let mut entity = commands.get_or_spawn(entity);

            if let Some(previous_view) = maybe_previous_view_proj {
                entity.insert(previous_view.clone());
            }
        }
    }
}

#[derive(Resource, Default)]
pub struct PreviousViewProjectionUniforms {
    pub uniforms: DynamicUniformBuffer<PreviousViewProjection>,
}

#[derive(Component)]
pub struct PreviousViewProjectionUniformOffset {
    pub offset: u32,
}

pub fn prepare_previous_view_projection_uniforms(
    mut commands: Commands,
    render_device: Res<RenderDevice>,
    render_queue: Res<RenderQueue>,
    mut view_uniforms: ResMut<PreviousViewProjectionUniforms>,
    views: Query<
        (Entity, &ExtractedView, Option<&PreviousViewProjection>),
        With<MotionVectorPrepass>,
    >,
) {
    let views_iter = views.iter();
    let view_count = views_iter.len();
    let Some(mut writer) =
        view_uniforms
            .uniforms
            .get_writer(view_count, &render_device, &render_queue)
    else {
        return;
    };
    for (entity, camera, maybe_previous_view_proj) in views_iter {
        let view_projection = match maybe_previous_view_proj {
            Some(previous_view) => previous_view.clone(),
            None => PreviousViewProjection {
                view_proj: camera.projection * camera.transform.compute_matrix().inverse(),
            },
        };
        commands
            .entity(entity)
            .insert(PreviousViewProjectionUniformOffset {
                offset: writer.write(&view_projection),
            });
    }
}

#[derive(Default, Resource)]
pub struct PrepassViewBindGroup {
    motion_vectors: Option<BindGroup>,
    no_motion_vectors: Option<BindGroup>,
}

pub fn prepare_prepass_view_bind_group<M: Material>(
    render_device: Res<RenderDevice>,
    prepass_pipeline: Res<PrepassPipeline<M>>,
    view_uniforms: Res<ViewUniforms>,
    globals_buffer: Res<GlobalsBuffer>,
    previous_view_proj_uniforms: Res<PreviousViewProjectionUniforms>,
    mut prepass_view_bind_group: ResMut<PrepassViewBindGroup>,
) {
    if let (Some(view_binding), Some(globals_binding)) = (
        view_uniforms.uniforms.binding(),
        globals_buffer.buffer.binding(),
    ) {
        prepass_view_bind_group.no_motion_vectors = Some(render_device.create_bind_group(
            "prepass_view_no_motion_vectors_bind_group",
            &prepass_pipeline.view_layout_no_motion_vectors,
            &BindGroupEntries::sequential((view_binding.clone(), globals_binding.clone())),
        ));

        if let Some(previous_view_proj_binding) = previous_view_proj_uniforms.uniforms.binding() {
            prepass_view_bind_group.motion_vectors = Some(render_device.create_bind_group(
                "prepass_view_motion_vectors_bind_group",
                &prepass_pipeline.view_layout_motion_vectors,
                &BindGroupEntries::sequential((
                    view_binding,
                    globals_binding,
                    previous_view_proj_binding,
                )),
            ));
        }
    }
}

#[allow(clippy::too_many_arguments)]
pub fn queue_prepass_material_meshes<M: Material>(
    opaque_draw_functions: Res<DrawFunctions<Opaque3dPrepass>>,
    alpha_mask_draw_functions: Res<DrawFunctions<AlphaMask3dPrepass>>,
    opaque_deferred_draw_functions: Res<DrawFunctions<Opaque3dDeferred>>,
    alpha_mask_deferred_draw_functions: Res<DrawFunctions<AlphaMask3dDeferred>>,
    prepass_pipeline: Res<PrepassPipeline<M>>,
    mut pipelines: ResMut<SpecializedMeshPipelines<PrepassPipeline<M>>>,
    pipeline_cache: Res<PipelineCache>,
    msaa: Res<Msaa>,
    render_meshes: Res<RenderAssets<Mesh>>,
    render_mesh_instances: Res<RenderMeshInstances>,
    render_materials: Res<RenderMaterials<M>>,
    render_material_instances: Res<RenderMaterialInstances<M>>,
    mut views: Query<
        (
            &ExtractedView,
            &VisibleEntities,
            Option<&mut RenderPhase<Opaque3dPrepass>>,
            Option<&mut RenderPhase<AlphaMask3dPrepass>>,
            Option<&mut RenderPhase<Opaque3dDeferred>>,
            Option<&mut RenderPhase<AlphaMask3dDeferred>>,
            Option<&DepthPrepass>,
            Option<&NormalPrepass>,
            Option<&MotionVectorPrepass>,
            Option<&DeferredPrepass>,
        ),
        Or<(
            With<RenderPhase<Opaque3dPrepass>>,
            With<RenderPhase<AlphaMask3dPrepass>>,
            With<RenderPhase<Opaque3dDeferred>>,
            With<RenderPhase<AlphaMask3dDeferred>>,
        )>,
    >,
) where
    M::Data: PartialEq + Eq + Hash + Clone,
{
    let opaque_draw_prepass = opaque_draw_functions
        .read()
        .get_id::<DrawPrepass<M>>()
        .unwrap();
    let alpha_mask_draw_prepass = alpha_mask_draw_functions
        .read()
        .get_id::<DrawPrepass<M>>()
        .unwrap();
    let opaque_draw_deferred = opaque_deferred_draw_functions
        .read()
        .get_id::<DrawPrepass<M>>()
        .unwrap();
    let alpha_mask_draw_deferred = alpha_mask_deferred_draw_functions
        .read()
        .get_id::<DrawPrepass<M>>()
        .unwrap();
    for (
        view,
        visible_entities,
        mut opaque_phase,
        mut alpha_mask_phase,
        mut opaque_deferred_phase,
        mut alpha_mask_deferred_phase,
        depth_prepass,
        normal_prepass,
        motion_vector_prepass,
        deferred_prepass,
    ) in &mut views
    {
        let mut view_key = MeshPipelineKey::from_msaa_samples(msaa.samples());
        if depth_prepass.is_some() {
            view_key |= MeshPipelineKey::DEPTH_PREPASS;
        }
        if normal_prepass.is_some() {
            view_key |= MeshPipelineKey::NORMAL_PREPASS;
        }
        if motion_vector_prepass.is_some() {
            view_key |= MeshPipelineKey::MOTION_VECTOR_PREPASS;
        }

        let mut opaque_phase_deferred = opaque_deferred_phase.as_mut();
        let mut alpha_mask_phase_deferred = alpha_mask_deferred_phase.as_mut();

        let rangefinder = view.rangefinder3d();

        for visible_entity in &visible_entities.entities {
            let Some(material_asset_id) = render_material_instances.get(visible_entity) else {
                continue;
            };
            let Some(mesh_instance) = render_mesh_instances.get(visible_entity) else {
                continue;
            };
            let Some(material) = render_materials.get(material_asset_id) else {
                continue;
            };
            let Some(mesh) = render_meshes.get(mesh_instance.mesh_asset_id) else {
                continue;
            };

            let mut mesh_key =
                MeshPipelineKey::from_primitive_topology(mesh.primitive_topology) | view_key;
            if mesh.morph_targets.is_some() {
                mesh_key |= MeshPipelineKey::MORPH_TARGETS;
            }
            let alpha_mode = material.properties.alpha_mode;
            match alpha_mode {
                AlphaMode::Opaque => {}
                AlphaMode::Mask(_) => mesh_key |= MeshPipelineKey::MAY_DISCARD,
                AlphaMode::Blend
                | AlphaMode::Premultiplied
                | AlphaMode::Add
                | AlphaMode::Multiply => continue,
            }

            let forward = match material.properties.render_method {
                OpaqueRendererMethod::Forward => true,
                OpaqueRendererMethod::Deferred => false,
                OpaqueRendererMethod::Auto => unreachable!(),
            };

            let deferred = deferred_prepass.is_some() && !forward;

            if deferred {
                mesh_key |= MeshPipelineKey::DEFERRED_PREPASS;
            }

            let pipeline_id = pipelines.specialize(
                &pipeline_cache,
                &prepass_pipeline,
                MaterialPipelineKey {
                    mesh_key,
                    bind_group_data: material.key.clone(),
                },
                &mesh.layout,
            );
            let pipeline_id = match pipeline_id {
                Ok(id) => id,
                Err(err) => {
                    error!("{}", err);
                    continue;
                }
            };

            let distance = rangefinder
                .distance_translation(&mesh_instance.transforms.transform.translation)
                + material.properties.depth_bias;
            match alpha_mode {
                AlphaMode::Opaque => {
                    if deferred {
                        opaque_phase_deferred
                            .as_mut()
                            .unwrap()
                            .add(Opaque3dDeferred {
                                entity: *visible_entity,
                                draw_function: opaque_draw_deferred,
                                pipeline_id,
                                distance,
                                batch_range: 0..1,
                                dynamic_offset: None,
                            });
                    } else {
                        opaque_phase.as_mut().unwrap().add(Opaque3dPrepass {
                            entity: *visible_entity,
                            draw_function: opaque_draw_prepass,
                            pipeline_id,
                            distance,
                            batch_range: 0..1,
                            dynamic_offset: None,
                        });
                    }
                }
                AlphaMode::Mask(_) => {
                    if deferred {
                        alpha_mask_phase_deferred
                            .as_mut()
                            .unwrap()
                            .add(AlphaMask3dDeferred {
                                entity: *visible_entity,
                                draw_function: alpha_mask_draw_deferred,
                                pipeline_id,
                                distance,
                                batch_range: 0..1,
                                dynamic_offset: None,
                            });
                    } else {
                        alpha_mask_phase.as_mut().unwrap().add(AlphaMask3dPrepass {
                            entity: *visible_entity,
                            draw_function: alpha_mask_draw_prepass,
                            pipeline_id,
                            distance,
                            batch_range: 0..1,
                            dynamic_offset: None,
                        });
                    }
                }
                AlphaMode::Blend
                | AlphaMode::Premultiplied
                | AlphaMode::Add
                | AlphaMode::Multiply => {}
            }
        }
    }
}

pub struct SetPrepassViewBindGroup<const I: usize>;
impl<P: PhaseItem, const I: usize> RenderCommand<P> for SetPrepassViewBindGroup<I> {
    type Param = SRes<PrepassViewBindGroup>;
    type ViewWorldQuery = (
        Read<ViewUniformOffset>,
        Option<Read<PreviousViewProjectionUniformOffset>>,
    );
    type ItemWorldQuery = ();

    #[inline]
    fn render<'w>(
        _item: &P,
        (view_uniform_offset, previous_view_projection_uniform_offset): (
            &'_ ViewUniformOffset,
            Option<&'_ PreviousViewProjectionUniformOffset>,
        ),
        _entity: (),
        prepass_view_bind_group: SystemParamItem<'w, '_, Self::Param>,
        pass: &mut TrackedRenderPass<'w>,
    ) -> RenderCommandResult {
        let prepass_view_bind_group = prepass_view_bind_group.into_inner();

        if let Some(previous_view_projection_uniform_offset) =
            previous_view_projection_uniform_offset
        {
            pass.set_bind_group(
                I,
                prepass_view_bind_group.motion_vectors.as_ref().unwrap(),
                &[
                    view_uniform_offset.offset,
                    previous_view_projection_uniform_offset.offset,
                ],
            );
        } else {
            pass.set_bind_group(
                I,
                prepass_view_bind_group.no_motion_vectors.as_ref().unwrap(),
                &[view_uniform_offset.offset],
            );
        }

        RenderCommandResult::Success
    }
}

pub type DrawPrepass<M> = (
    SetItemPipeline,
    SetPrepassViewBindGroup<0>,
    SetMaterialBindGroup<M, 1>,
    SetMeshBindGroup<2>,
    DrawMesh,
);

#[derive(Debug, Hash, PartialEq, Eq, Clone, SystemSet)]
struct PrepassLightsViewFlush;<|MERGE_RESOLUTION|>--- conflicted
+++ resolved
@@ -31,24 +31,14 @@
         RenderPhase, SetItemPipeline, TrackedRenderPass,
     },
     render_resource::{
-<<<<<<< HEAD
         BindGroup, BindGroupEntries, BindGroupLayout, BindGroupLayoutDescriptor,
-        BindGroupLayoutEntry, BindingType, BlendState, BufferBindingType, ColorTargetState,
-=======
-        BindGroup, BindGroupDescriptor, BindGroupEntry, BindGroupLayout, BindGroupLayoutDescriptor,
-        BindGroupLayoutEntry, BindingResource, BindingType, BufferBindingType, ColorTargetState,
->>>>>>> de8a6007
-        ColorWrites, CompareFunction, DepthBiasState, DepthStencilState, DynamicUniformBuffer,
-        FragmentState, FrontFace, MultisampleState, PipelineCache, PolygonMode, PrimitiveState,
-        PushConstantRange, RenderPipelineDescriptor, Shader, ShaderRef, ShaderStages, ShaderType,
-        SpecializedMeshPipeline, SpecializedMeshPipelineError, SpecializedMeshPipelines,
-<<<<<<< HEAD
-        StencilFaceState, StencilState, TextureSampleType, TextureView, TextureViewDimension,
-        VertexState,
-=======
-        StencilFaceState, StencilState, TextureAspect, TextureFormat, TextureSampleType,
+        BindGroupLayoutEntry, BindingResource, BindingType, BlendState, BufferBindingType,
+        ColorTargetState, ColorWrites, CompareFunction, DepthBiasState, DepthStencilState,
+        DynamicUniformBuffer, FragmentState, FrontFace, MultisampleState, PipelineCache,
+        PolygonMode, PrimitiveState, PushConstantRange, RenderPipelineDescriptor, Shader,
+        ShaderRef, ShaderStages, ShaderType, SpecializedMeshPipeline, SpecializedMeshPipelineError,
+        SpecializedMeshPipelines, StencilFaceState, StencilState, TextureAspect, TextureFormat, TextureSampleType,
         TextureView, TextureViewDescriptor, TextureViewDimension, VertexState,
->>>>>>> de8a6007
     },
     renderer::{RenderDevice, RenderQueue},
     texture::{BevyDefault, FallbackImageMsaa},
@@ -696,51 +686,17 @@
     ]
 }
 
-<<<<<<< HEAD
 pub fn get_bindings<'a>(
     prepass_textures: Option<&'a ViewPrepassTextures>,
     fallback_images: &'a mut FallbackImagesMsaa,
-    fallback_depths: &'a mut FallbackImagesDepth,
     msaa: &'a Msaa,
-) -> (&'a TextureView, &'a TextureView, &'a TextureView) {
-=======
-// Needed so the texture views can live long enough.
-pub struct PrepassBindingsSet([TextureView; 4]);
-
-impl PrepassBindingsSet {
-    pub fn get_entries(&self, bindings: [u32; 4]) -> [BindGroupEntry; 4] {
-        [
-            BindGroupEntry {
-                binding: bindings[0],
-                resource: BindingResource::TextureView(&self.0[0]),
-            },
-            BindGroupEntry {
-                binding: bindings[1],
-                resource: BindingResource::TextureView(&self.0[1]),
-            },
-            BindGroupEntry {
-                binding: bindings[2],
-                resource: BindingResource::TextureView(&self.0[2]),
-            },
-            BindGroupEntry {
-                binding: bindings[3],
-                resource: BindingResource::TextureView(&self.0[3]),
-            },
-        ]
-    }
-}
-
-pub fn get_bindings(
-    prepass_textures: Option<&ViewPrepassTextures>,
-    fallback_images: &mut FallbackImageMsaa,
-    msaa: &Msaa,
-) -> PrepassBindingsSet {
+) -> (&'a TextureView, &'a TextureView, &'a TextureView, &'a TextureView) {
     let depth_desc = TextureViewDescriptor {
         label: Some("prepass_depth"),
         aspect: TextureAspect::DepthOnly,
         ..default()
     };
->>>>>>> de8a6007
+
     let depth_view = match prepass_textures.and_then(|x| x.depth.as_ref()) {
         Some(texture) => texture.texture.create_view(&depth_desc),
         None => fallback_images
@@ -756,18 +712,13 @@
     let normal_view = match prepass_textures.and_then(|x| x.normal.as_ref()) {
         Some(texture) => &texture.default_view,
         None => normal_motion_vectors_fallback,
-    }
-    .clone();
+    };
 
     let motion_vectors_view = match prepass_textures.and_then(|x| x.motion_vectors.as_ref()) {
         Some(texture) => &texture.default_view,
         None => normal_motion_vectors_fallback,
-    }
-    .clone();
-
-<<<<<<< HEAD
-    (depth_view, normal_view, motion_vectors_view)
-=======
+    };
+
     let deferred_fallback = &fallback_images
         .image_for_samplecount(1, TextureFormat::Rgba32Uint)
         .texture_view;
@@ -776,10 +727,8 @@
         Some(texture) => &texture.default_view,
         None => deferred_fallback,
     }
-    .clone();
-
-    PrepassBindingsSet([depth_view, normal_view, motion_vectors_view, deferred_view])
->>>>>>> de8a6007
+
+    (depth_view, normal_view, motion_vectors_view, deferred_view)
 }
 
 // Extract the render phases for the prepass
