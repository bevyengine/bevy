#import bevy_pbr::{
    prepass_bindings,
    mesh_functions,
    prepass_io::{Vertex, VertexOutput, FragmentOutput},
    skinning,
    morph,
    mesh_view_bindings::view,
    view_transformations::position_world_to_clip,
}

#ifdef DEFERRED_PREPASS
#import bevy_pbr::rgb9e5
#endif

#ifdef MORPH_TARGETS
fn morph_vertex(vertex_in: Vertex) -> Vertex {
    var vertex = vertex_in;
    let weight_count = morph::layer_count();
    for (var i: u32 = 0u; i < weight_count; i ++) {
        let weight = morph::weight_at(i);
        if weight == 0.0 {
            continue;
        }
        vertex.position += weight * morph::morph(vertex.index, morph::position_offset, i);
#ifdef VERTEX_NORMALS
        vertex.normal += weight * morph::morph(vertex.index, morph::normal_offset, i);
#endif
#ifdef VERTEX_TANGENTS
        vertex.tangent += vec4(weight * morph::morph(vertex.index, morph::tangent_offset, i), 0.0);
#endif
    }
    return vertex;
}

// Returns the morphed position of the given vertex from the previous frame.
//
// This function is used for motion vector calculation, and, as such, it doesn't
// bother morphing the normals and tangents.
fn morph_prev_vertex(vertex_in: Vertex) -> Vertex {
    var vertex = vertex_in;
    let weight_count = morph::layer_count();
    for (var i: u32 = 0u; i < weight_count; i ++) {
        let weight = morph::prev_weight_at(i);
        if weight == 0.0 {
            continue;
        }
        vertex.position += weight * morph::morph(vertex.index, morph::position_offset, i);
        // Don't bother morphing normals and tangents; we don't need them for
        // motion vector calculation.
    }
    return vertex;
}
#endif  // MORPH_TARGETS

@vertex
fn vertex(vertex_no_morph: Vertex) -> VertexOutput {
    var out: VertexOutput;

#ifdef MORPH_TARGETS
    var vertex = morph_vertex(vertex_no_morph);
#else
    var vertex = vertex_no_morph;
#endif

#ifdef SKINNED
    var world_from_local = skinning::skin_model(vertex.joint_indices, vertex.joint_weights);
#else // SKINNED
    // Use vertex_no_morph.instance_index instead of vertex.instance_index to work around a wgpu dx12 bug.
    // See https://github.com/gfx-rs/naga/issues/2416
    var world_from_local = mesh_functions::get_world_from_local(vertex_no_morph.instance_index);
#endif // SKINNED

    out.world_position = mesh_functions::mesh_position_local_to_world(world_from_local, vec4<f32>(vertex.position, 1.0));
    out.position = position_world_to_clip(out.world_position.xyz);
#ifdef DEPTH_CLAMP_ORTHO
    out.clip_position_unclamped = out.position;
    out.position.z = min(out.position.z, 1.0);
#endif // DEPTH_CLAMP_ORTHO

#ifdef VERTEX_UVS_A
    out.uv = vertex.uv;
#endif // VERTEX_UVS_A

#ifdef VERTEX_UVS_B
    out.uv_b = vertex.uv_b;
#endif // VERTEX_UVS_B

#ifdef NORMAL_PREPASS_OR_DEFERRED_PREPASS
#ifdef SKINNED
    out.world_normal = skinning::skin_normals(world_from_local, vertex.normal);
#else // SKINNED
    out.world_normal = mesh_functions::mesh_normal_local_to_world(
        vertex.normal,
        // Use vertex_no_morph.instance_index instead of vertex.instance_index to work around a wgpu dx12 bug.
        // See https://github.com/gfx-rs/naga/issues/2416
        vertex_no_morph.instance_index
    );
#endif // SKINNED

#ifdef VERTEX_TANGENTS
    out.world_tangent = mesh_functions::mesh_tangent_local_to_world(
        world_from_local,
        vertex.tangent,
        // Use vertex_no_morph.instance_index instead of vertex.instance_index to work around a wgpu dx12 bug.
        // See https://github.com/gfx-rs/naga/issues/2416
        vertex_no_morph.instance_index
    );
#endif // VERTEX_TANGENTS
#endif // NORMAL_PREPASS_OR_DEFERRED_PREPASS

#ifdef VERTEX_COLORS
    out.color = vertex.color;
#endif

    // Compute the motion vector for TAA among other purposes. For this we need
    // to know where the vertex was last frame.
#ifdef MOTION_VECTOR_PREPASS

    // Take morph targets into account.
#ifdef MORPH_TARGETS

#ifdef HAS_PREVIOUS_MORPH
    let prev_vertex = morph_prev_vertex(vertex_no_morph);
#else   // HAS_PREVIOUS_MORPH
    let prev_vertex = vertex_no_morph;
#endif  // HAS_PREVIOUS_MORPH

#else   // MORPH_TARGETS
    let prev_vertex = vertex_no_morph;
#endif  // MORPH_TARGETS

    // Take skinning into account.
#ifdef SKINNED

#ifdef HAS_PREVIOUS_SKIN
    let prev_model = skinning::skin_prev_model(
        prev_vertex.joint_indices,
        prev_vertex.joint_weights,
    );
#else   // HAS_PREVIOUS_SKIN
    let prev_model = mesh_functions::get_previous_model_matrix(prev_vertex.instance_index);
#endif  // HAS_PREVIOUS_SKIN

#else   // SKINNED
    let prev_model = mesh_functions::get_previous_model_matrix(prev_vertex.instance_index);
#endif  // SKINNED

    out.previous_world_position = mesh_functions::mesh_position_local_to_world(
<<<<<<< HEAD
        mesh_functions::get_previous_world_from_local(vertex_no_morph.instance_index),
        vec4<f32>(vertex.position, 1.0)
=======
        prev_model,
        vec4<f32>(prev_vertex.position, 1.0)
>>>>>>> 09fb6b48
    );
#endif // MOTION_VECTOR_PREPASS

#ifdef VERTEX_OUTPUT_INSTANCE_INDEX
    // Use vertex_no_morph.instance_index instead of vertex.instance_index to work around a wgpu dx12 bug.
    // See https://github.com/gfx-rs/naga/issues/2416
    out.instance_index = vertex_no_morph.instance_index;
#endif

    return out;
}

#ifdef PREPASS_FRAGMENT
@fragment
fn fragment(in: VertexOutput) -> FragmentOutput {
    var out: FragmentOutput;

#ifdef NORMAL_PREPASS
    out.normal = vec4(in.world_normal * 0.5 + vec3(0.5), 1.0);
#endif

#ifdef DEPTH_CLAMP_ORTHO
    out.frag_depth = in.clip_position_unclamped.z;
#endif // DEPTH_CLAMP_ORTHO

#ifdef MOTION_VECTOR_PREPASS
    let clip_position_t = view.unjittered_clip_from_world * in.world_position;
    let clip_position = clip_position_t.xy / clip_position_t.w;
    let previous_clip_position_t = prepass_bindings::previous_view_uniforms.clip_from_world * in.previous_world_position;
    let previous_clip_position = previous_clip_position_t.xy / previous_clip_position_t.w;
    // These motion vectors are used as offsets to UV positions and are stored
    // in the range -1,1 to allow offsetting from the one corner to the
    // diagonally-opposite corner in UV coordinates, in either direction.
    // A difference between diagonally-opposite corners of clip space is in the
    // range -2,2, so this needs to be scaled by 0.5. And the V direction goes
    // down where clip space y goes up, so y needs to be flipped.
    out.motion_vector = (clip_position - previous_clip_position) * vec2(0.5, -0.5);
#endif // MOTION_VECTOR_PREPASS

#ifdef DEFERRED_PREPASS
    // There isn't any material info available for this default prepass shader so we are just writing 
    // emissive magenta out to the deferred gbuffer to be rendered by the first deferred lighting pass layer.
    // This is here so if the default prepass fragment is used for deferred magenta will be rendered, and also
    // as an example to show that a user could write to the deferred gbuffer if they were to start from this shader.
    out.deferred = vec4(0u, bevy_pbr::rgb9e5::vec3_to_rgb9e5_(vec3(1.0, 0.0, 1.0)), 0u, 0u);
    out.deferred_lighting_pass_id = 1u;
#endif

    return out;
}
#endif // PREPASS_FRAGMENT<|MERGE_RESOLUTION|>--- conflicted
+++ resolved
@@ -146,13 +146,8 @@
 #endif  // SKINNED
 
     out.previous_world_position = mesh_functions::mesh_position_local_to_world(
-<<<<<<< HEAD
-        mesh_functions::get_previous_world_from_local(vertex_no_morph.instance_index),
-        vec4<f32>(vertex.position, 1.0)
-=======
         prev_model,
         vec4<f32>(prev_vertex.position, 1.0)
->>>>>>> 09fb6b48
     );
 #endif // MOTION_VECTOR_PREPASS
 
