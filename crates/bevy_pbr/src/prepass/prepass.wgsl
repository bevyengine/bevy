#import bevy_pbr::prepass_bindings
#import bevy_pbr::mesh_functions
#import bevy_pbr::skinning
#from bevy_pbr::mesh_bindings import mesh

// Most of these attributes are not used in the default prepass fragment shader, but they are still needed so we can
// pass them to custom prepass shaders like pbr_prepass.wgsl.
struct Vertex {
    @location(0) position: vec3<f32>,

#ifdef VERTEX_UVS
    @location(1) uv: vec2<f32>,
#endif // VERTEX_UVS

#ifdef NORMAL_PREPASS
    @location(2) normal: vec3<f32>,
#ifdef VERTEX_TANGENTS
    @location(3) tangent: vec4<f32>,
#endif // VERTEX_TANGENTS
#endif // NORMAL_PREPASS

#ifdef SKINNED
    @location(4) joint_indices: vec4<u32>,
    @location(5) joint_weights: vec4<f32>,
#endif // SKINNED
}

struct VertexOutput {
    @builtin(position) clip_position: vec4<f32>,

#ifdef VERTEX_UVS
    @location(0) uv: vec2<f32>,
#endif // VERTEX_UVS

#ifdef NORMAL_PREPASS
    @location(1) world_normal: vec3<f32>,
#ifdef VERTEX_TANGENTS
    @location(2) world_tangent: vec4<f32>,
#endif // VERTEX_TANGENTS
#endif // NORMAL_PREPASS

#ifdef MOTION_VECTOR_PREPASS
    @location(3) world_position: vec4<f32>,
    @location(4) previous_world_position: vec4<f32>,
#endif // MOTION_VECTOR_PREPASS
}

@vertex
fn vertex(vertex: Vertex) -> VertexOutput {
    var out: VertexOutput;

#ifdef SKINNED
    var model = bevy_pbr::skinning::skin_model(vertex.joint_indices, vertex.joint_weights);
#else // SKINNED
    var model = ::mesh.model;
#endif // SKINNED

<<<<<<< HEAD
    out.clip_position = bevy_pbr::mesh_functions::mesh_position_local_to_clip(model, vec4(vertex.position, 1.0));
=======
    out.clip_position = mesh_position_local_to_clip(model, vec4(vertex.position, 1.0));
#ifdef DEPTH_CLAMP_ORTHO
        out.clip_position.z = min(out.clip_position.z, 1.0);
#endif // DEPTH_CLAMP_ORTHO
>>>>>>> 0d971a63

#ifdef VERTEX_UVS
    out.uv = vertex.uv;
#endif // VERTEX_UVS

#ifdef NORMAL_PREPASS
#ifdef SKINNED
    out.world_normal = bevy_pbr::skinning::skin_normals(model, vertex.normal);
#else // SKINNED
    out.world_normal = bevy_pbr::mesh_functions::mesh_normal_local_to_world(vertex.normal);
#endif // SKINNED

#ifdef VERTEX_TANGENTS
    out.world_tangent = bevy_pbr::mesh_functions::mesh_tangent_local_to_world(model, vertex.tangent);
#endif // VERTEX_TANGENTS
#endif // NORMAL_PREPASS

#ifdef MOTION_VECTOR_PREPASS
    out.world_position = mesh_position_local_to_world(model, vec4<f32>(vertex.position, 1.0));
    out.previous_world_position = mesh_position_local_to_world(mesh.previous_model, vec4<f32>(vertex.position, 1.0));
#endif // MOTION_VECTOR_PREPASS

    return out;
}

#ifdef PREPASS_FRAGMENT
struct FragmentInput {
#ifdef NORMAL_PREPASS
    @location(1) world_normal: vec3<f32>,
#endif // NORMAL_PREPASS

#ifdef MOTION_VECTOR_PREPASS
    @location(3) world_position: vec4<f32>,
    @location(4) previous_world_position: vec4<f32>,
#endif // MOTION_VECTOR_PREPASS
}

struct FragmentOutput {
#ifdef NORMAL_PREPASS
    @location(0) normal: vec4<f32>,
#endif // NORMAL_PREPASS

#ifdef MOTION_VECTOR_PREPASS
    @location(1) motion_vector: vec2<f32>,
#endif // MOTION_VECTOR_PREPASS
}

@fragment
fn fragment(in: FragmentInput) -> FragmentOutput {
    var out: FragmentOutput;

#ifdef NORMAL_PREPASS
    out.normal = vec4(in.world_normal * 0.5 + vec3(0.5), 1.0);
#endif

#ifdef MOTION_VECTOR_PREPASS
    let clip_position_t = view.unjittered_view_proj * in.world_position;
    let clip_position = clip_position_t.xy / clip_position_t.w;
    let previous_clip_position_t = previous_view_proj * in.previous_world_position;
    let previous_clip_position = previous_clip_position_t.xy / previous_clip_position_t.w;
    // These motion vectors are used as offsets to UV positions and are stored
    // in the range -1,1 to allow offsetting from the one corner to the
    // diagonally-opposite corner in UV coordinates, in either direction.
    // A difference between diagonally-opposite corners of clip space is in the
    // range -2,2, so this needs to be scaled by 0.5. And the V direction goes
    // down where clip space y goes up, so y needs to be flipped.
    out.motion_vector = (clip_position - previous_clip_position) * vec2(0.5, -0.5);
#endif // MOTION_VECTOR_PREPASS

    return out;
}
#endif // PREPASS_FRAGMENT<|MERGE_RESOLUTION|>--- conflicted
+++ resolved
@@ -55,14 +55,10 @@
     var model = ::mesh.model;
 #endif // SKINNED
 
-<<<<<<< HEAD
     out.clip_position = bevy_pbr::mesh_functions::mesh_position_local_to_clip(model, vec4(vertex.position, 1.0));
-=======
-    out.clip_position = mesh_position_local_to_clip(model, vec4(vertex.position, 1.0));
 #ifdef DEPTH_CLAMP_ORTHO
         out.clip_position.z = min(out.clip_position.z, 1.0);
 #endif // DEPTH_CLAMP_ORTHO
->>>>>>> 0d971a63
 
 #ifdef VERTEX_UVS
     out.uv = vertex.uv;
