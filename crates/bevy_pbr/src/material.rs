<<<<<<< HEAD
use crate::{
    meshlet::{
        prepare_material_meshlet_meshes_main_opaque_pass, queue_material_meshlet_meshes,
        MeshletGpuScene,
    },
    *,
};
use bevy_app::{App, Plugin};
use bevy_asset::{Asset, AssetApp, AssetEvent, AssetId, AssetServer, Assets, Handle};
=======
use crate::*;
use bevy_asset::{Asset, AssetEvent, AssetId, AssetServer};
>>>>>>> 557e582e
use bevy_core_pipeline::{
    core_3d::{
        AlphaMask3d, Camera3d, Opaque3d, ScreenSpaceTransmissionQuality, Transmissive3d,
        Transparent3d,
    },
    prepass::{DeferredPrepass, DepthPrepass, MotionVectorPrepass, NormalPrepass},
    tonemapping::{DebandDither, Tonemapping},
};
use bevy_derive::{Deref, DerefMut};
use bevy_ecs::{
    prelude::*,
    system::{lifetimeless::SRes, SystemParamItem},
};
use bevy_reflect::Reflect;
use bevy_render::{
    camera::TemporalJitter,
    extract_instances::{ExtractInstancesPlugin, ExtractedInstances},
    extract_resource::ExtractResource,
    mesh::{Mesh, MeshVertexBufferLayout},
    render_asset::RenderAssets,
    render_phase::*,
    render_resource::*,
    renderer::RenderDevice,
    texture::FallbackImage,
    view::{ExtractedView, Msaa, VisibleEntities},
    Extract,
};
use bevy_utils::{tracing::error, HashMap, HashSet};
use std::marker::PhantomData;
use std::sync::atomic::{AtomicU32, Ordering};
use std::{hash::Hash, num::NonZeroU32};

use self::{irradiance_volume::IrradianceVolume, prelude::EnvironmentMapLight};

/// Materials are used alongside [`MaterialPlugin`] and [`MaterialMeshBundle`]
/// to spawn entities that are rendered with a specific [`Material`] type. They serve as an easy to use high level
/// way to render [`Mesh`] entities with custom shader logic.
///
/// Materials must implement [`AsBindGroup`] to define how data will be transferred to the GPU and bound in shaders.
/// [`AsBindGroup`] can be derived, which makes generating bindings straightforward. See the [`AsBindGroup`] docs for details.
///
/// # Example
///
/// Here is a simple Material implementation. The [`AsBindGroup`] derive has many features. To see what else is available,
/// check out the [`AsBindGroup`] documentation.
/// ```
/// # use bevy_pbr::{Material, MaterialMeshBundle};
/// # use bevy_ecs::prelude::*;
/// # use bevy_reflect::TypePath;
/// # use bevy_render::{render_resource::{AsBindGroup, ShaderRef}, texture::Image, color::LegacyColor};
/// # use bevy_asset::{Handle, AssetServer, Assets, Asset};
///
/// #[derive(AsBindGroup, Debug, Clone, Asset, TypePath)]
/// pub struct CustomMaterial {
///     // Uniform bindings must implement `ShaderType`, which will be used to convert the value to
///     // its shader-compatible equivalent. Most core math types already implement `ShaderType`.
///     #[uniform(0)]
///     color: LegacyColor,
///     // Images can be bound as textures in shaders. If the Image's sampler is also needed, just
///     // add the sampler attribute with a different binding index.
///     #[texture(1)]
///     #[sampler(2)]
///     color_texture: Handle<Image>,
/// }
///
/// // All functions on `Material` have default impls. You only need to implement the
/// // functions that are relevant for your material.
/// impl Material for CustomMaterial {
///     fn fragment_shader() -> ShaderRef {
///         "shaders/custom_material.wgsl".into()
///     }
/// }
///
/// // Spawn an entity using `CustomMaterial`.
/// fn setup(mut commands: Commands, mut materials: ResMut<Assets<CustomMaterial>>, asset_server: Res<AssetServer>) {
///     commands.spawn(MaterialMeshBundle {
///         material: materials.add(CustomMaterial {
///             color: LegacyColor::RED,
///             color_texture: asset_server.load("some_image.png"),
///         }),
///         ..Default::default()
///     });
/// }
/// ```
/// In WGSL shaders, the material's binding would look like this:
///
/// ```wgsl
/// @group(2) @binding(0) var<uniform> color: vec4<f32>;
/// @group(2) @binding(1) var color_texture: texture_2d<f32>;
/// @group(2) @binding(2) var color_sampler: sampler;
/// ```
pub trait Material: Asset + AsBindGroup + Clone + Sized {
    /// Returns this material's vertex shader. If [`ShaderRef::Default`] is returned, the default mesh vertex shader
    /// will be used.
    fn vertex_shader() -> ShaderRef {
        ShaderRef::Default
    }

    /// Returns this material's fragment shader. If [`ShaderRef::Default`] is returned, the default mesh fragment shader
    /// will be used.
    #[allow(unused_variables)]
    fn fragment_shader() -> ShaderRef {
        ShaderRef::Default
    }

    /// Returns this material's [`AlphaMode`]. Defaults to [`AlphaMode::Opaque`].
    #[inline]
    fn alpha_mode(&self) -> AlphaMode {
        AlphaMode::Opaque
    }

    /// Returns if this material should be rendered by the deferred or forward renderer.
    /// for `AlphaMode::Opaque` or `AlphaMode::Mask` materials.
    /// If `OpaqueRendererMethod::Auto`, it will default to what is selected in the `DefaultOpaqueRendererMethod` resource.
    #[inline]
    fn opaque_render_method(&self) -> OpaqueRendererMethod {
        OpaqueRendererMethod::Forward
    }

    #[inline]
    /// Add a bias to the view depth of the mesh which can be used to force a specific render order.
    /// for meshes with similar depth, to avoid z-fighting.
    /// The bias is in depth-texture units so large values may be needed to overcome small depth differences.
    fn depth_bias(&self) -> f32 {
        0.0
    }

    #[inline]
    /// Returns whether the material would like to read from [`ViewTransmissionTexture`](bevy_core_pipeline::core_3d::ViewTransmissionTexture).
    ///
    /// This allows taking color output from the [`Opaque3d`] pass as an input, (for screen-space transmission) but requires
    /// rendering to take place in a separate [`Transmissive3d`] pass.
    fn reads_view_transmission_texture(&self) -> bool {
        false
    }

    /// Returns this material's prepass vertex shader. If [`ShaderRef::Default`] is returned, the default prepass vertex shader
    /// will be used.
    ///
    /// This is used for the various [prepasses](bevy_core_pipeline::prepass) as well as for generating the depth maps
    /// required for shadow mapping.
    fn prepass_vertex_shader() -> ShaderRef {
        ShaderRef::Default
    }

    /// Returns this material's prepass fragment shader. If [`ShaderRef::Default`] is returned, the default prepass fragment shader
    /// will be used.
    ///
    /// This is used for the various [prepasses](bevy_core_pipeline::prepass) as well as for generating the depth maps
    /// required for shadow mapping.
    #[allow(unused_variables)]
    fn prepass_fragment_shader() -> ShaderRef {
        ShaderRef::Default
    }

    /// Returns this material's deferred vertex shader. If [`ShaderRef::Default`] is returned, the default deferred vertex shader
    /// will be used.
    fn deferred_vertex_shader() -> ShaderRef {
        ShaderRef::Default
    }

    /// Returns this material's deferred fragment shader. If [`ShaderRef::Default`] is returned, the default deferred fragment shader
    /// will be used.
    #[allow(unused_variables)]
    fn deferred_fragment_shader() -> ShaderRef {
        ShaderRef::Default
    }

    /// Returns this material's [`crate::meshlet::MeshletMesh`] fragment shader. If [`ShaderRef::Default`] is returned,
    /// the default meshlet mesh fragment shader will be used.
    #[allow(unused_variables)]
    fn meshlet_mesh_fragment_shader() -> ShaderRef {
        ShaderRef::Default
    }

    /// Returns this material's [`crate::meshlet::MeshletMesh`] prepass fragment shader. If [`ShaderRef::Default`] is returned,
    /// the default meshlet mesh prepass fragment shader will be used.
    #[allow(unused_variables)]
    fn meshlet_mesh_prepass_fragment_shader() -> ShaderRef {
        ShaderRef::Default
    }

    /// Returns this material's [`crate::meshlet::MeshletMesh`] deferred fragment shader. If [`ShaderRef::Default`] is returned,
    /// the default meshlet mesh deferred fragment shader will be used.
    #[allow(unused_variables)]
    fn meshlet_mesh_deferred_fragment_shader() -> ShaderRef {
        ShaderRef::Default
    }

    /// Customizes the default [`RenderPipelineDescriptor`] for a specific entity using the entity's
    /// [`MaterialPipelineKey`] and [`MeshVertexBufferLayout`] as input.
    #[allow(unused_variables)]
    #[inline]
    fn specialize(
        pipeline: &MaterialPipeline<Self>,
        descriptor: &mut RenderPipelineDescriptor,
        layout: &MeshVertexBufferLayout,
        key: MaterialPipelineKey<Self>,
    ) -> Result<(), SpecializedMeshPipelineError> {
        Ok(())
    }
}

/// Adds the necessary ECS resources and render logic to enable rendering entities using the given [`Material`]
/// asset type.
pub struct MaterialPlugin<M: Material> {
    /// Controls if the prepass is enabled for the Material.
    /// For more information about what a prepass is, see the [`bevy_core_pipeline::prepass`] docs.
    ///
    /// When it is enabled, it will automatically add the [`PrepassPlugin`]
    /// required to make the prepass work on this Material.
    pub prepass_enabled: bool,
    pub _marker: PhantomData<M>,
}

impl<M: Material> Default for MaterialPlugin<M> {
    fn default() -> Self {
        Self {
            prepass_enabled: true,
            _marker: Default::default(),
        }
    }
}

impl<M: Material> Plugin for MaterialPlugin<M>
where
    M::Data: PartialEq + Eq + Hash + Clone,
{
    fn build(&self, app: &mut App) {
        app.init_asset::<M>()
            .add_plugins(ExtractInstancesPlugin::<AssetId<M>>::extract_visible());

        if let Ok(render_app) = app.get_sub_app_mut(RenderApp) {
            render_app
                .init_resource::<DrawFunctions<Shadow>>()
                .add_render_command::<Shadow, DrawPrepass<M>>()
                .add_render_command::<Transmissive3d, DrawMaterial<M>>()
                .add_render_command::<Transparent3d, DrawMaterial<M>>()
                .add_render_command::<Opaque3d, DrawMaterial<M>>()
                .add_render_command::<AlphaMask3d, DrawMaterial<M>>()
                .init_resource::<ExtractedMaterials<M>>()
                .init_resource::<RenderMaterials<M>>()
                .init_resource::<SpecializedMeshPipelines<MaterialPipeline<M>>>()
                .add_systems(ExtractSchedule, extract_materials::<M>)
                .add_systems(
                    Render,
                    (
                        prepare_materials::<M>
                            .in_set(RenderSet::PrepareAssets)
                            .after(prepare_assets::<Image>),
                        queue_shadows::<M>
                            .in_set(RenderSet::QueueMeshes)
                            .after(prepare_materials::<M>),
                        queue_material_meshes::<M>
                            .in_set(RenderSet::QueueMeshes)
                            .after(prepare_materials::<M>),
                        (
                            prepare_material_meshlet_meshes_main_opaque_pass::<M>,
                            queue_material_meshlet_meshes::<M>,
                        )
                            .chain()
                            .in_set(RenderSet::Queue)
                            .run_if(resource_exists::<MeshletGpuScene>),
                    ),
                );
        }

        // PrepassPipelinePlugin is required for shadow mapping and the optional PrepassPlugin
        app.add_plugins(PrepassPipelinePlugin::<M>::default());

        if self.prepass_enabled {
            app.add_plugins(PrepassPlugin::<M>::default());
        }
    }

    fn finish(&self, app: &mut App) {
        if let Ok(render_app) = app.get_sub_app_mut(RenderApp) {
            render_app.init_resource::<MaterialPipeline<M>>();
        }
    }
}

/// A key uniquely identifying a specialized [`MaterialPipeline`].
pub struct MaterialPipelineKey<M: Material> {
    pub mesh_key: MeshPipelineKey,
    pub bind_group_data: M::Data,
}

impl<M: Material> Eq for MaterialPipelineKey<M> where M::Data: PartialEq {}

impl<M: Material> PartialEq for MaterialPipelineKey<M>
where
    M::Data: PartialEq,
{
    fn eq(&self, other: &Self) -> bool {
        self.mesh_key == other.mesh_key && self.bind_group_data == other.bind_group_data
    }
}

impl<M: Material> Clone for MaterialPipelineKey<M>
where
    M::Data: Clone,
{
    fn clone(&self) -> Self {
        Self {
            mesh_key: self.mesh_key,
            bind_group_data: self.bind_group_data.clone(),
        }
    }
}

impl<M: Material> Hash for MaterialPipelineKey<M>
where
    M::Data: Hash,
{
    fn hash<H: std::hash::Hasher>(&self, state: &mut H) {
        self.mesh_key.hash(state);
        self.bind_group_data.hash(state);
    }
}

/// Render pipeline data for a given [`Material`].
#[derive(Resource)]
pub struct MaterialPipeline<M: Material> {
    pub mesh_pipeline: MeshPipeline,
    pub material_layout: BindGroupLayout,
    pub vertex_shader: Option<Handle<Shader>>,
    pub fragment_shader: Option<Handle<Shader>>,
    pub marker: PhantomData<M>,
}

impl<M: Material> Clone for MaterialPipeline<M> {
    fn clone(&self) -> Self {
        Self {
            mesh_pipeline: self.mesh_pipeline.clone(),
            material_layout: self.material_layout.clone(),
            vertex_shader: self.vertex_shader.clone(),
            fragment_shader: self.fragment_shader.clone(),
            marker: PhantomData,
        }
    }
}

impl<M: Material> SpecializedMeshPipeline for MaterialPipeline<M>
where
    M::Data: PartialEq + Eq + Hash + Clone,
{
    type Key = MaterialPipelineKey<M>;

    fn specialize(
        &self,
        key: Self::Key,
        layout: &MeshVertexBufferLayout,
    ) -> Result<RenderPipelineDescriptor, SpecializedMeshPipelineError> {
        let mut descriptor = self.mesh_pipeline.specialize(key.mesh_key, layout)?;
        if let Some(vertex_shader) = &self.vertex_shader {
            descriptor.vertex.shader = vertex_shader.clone();
        }

        if let Some(fragment_shader) = &self.fragment_shader {
            descriptor.fragment.as_mut().unwrap().shader = fragment_shader.clone();
        }

        descriptor.layout.insert(2, self.material_layout.clone());

        M::specialize(self, &mut descriptor, layout, key)?;
        Ok(descriptor)
    }
}

impl<M: Material> FromWorld for MaterialPipeline<M> {
    fn from_world(world: &mut World) -> Self {
        let asset_server = world.resource::<AssetServer>();
        let render_device = world.resource::<RenderDevice>();

        MaterialPipeline {
            mesh_pipeline: world.resource::<MeshPipeline>().clone(),
            material_layout: M::bind_group_layout(render_device),
            vertex_shader: match M::vertex_shader() {
                ShaderRef::Default => None,
                ShaderRef::Handle(handle) => Some(handle),
                ShaderRef::Path(path) => Some(asset_server.load(path)),
            },
            fragment_shader: match M::fragment_shader() {
                ShaderRef::Default => None,
                ShaderRef::Handle(handle) => Some(handle),
                ShaderRef::Path(path) => Some(asset_server.load(path)),
            },
            marker: PhantomData,
        }
    }
}

type DrawMaterial<M> = (
    SetItemPipeline,
    SetMeshViewBindGroup<0>,
    SetMeshBindGroup<1>,
    SetMaterialBindGroup<M, 2>,
    DrawMesh,
);

/// Sets the bind group for a given [`Material`] at the configured `I` index.
pub struct SetMaterialBindGroup<M: Material, const I: usize>(PhantomData<M>);
impl<P: PhaseItem, M: Material, const I: usize> RenderCommand<P> for SetMaterialBindGroup<M, I> {
    type Param = (SRes<RenderMaterials<M>>, SRes<RenderMaterialInstances<M>>);
    type ViewQuery = ();
    type ItemQuery = ();

    #[inline]
    fn render<'w>(
        item: &P,
        _view: (),
        _item_query: Option<()>,
        (materials, material_instances): SystemParamItem<'w, '_, Self::Param>,
        pass: &mut TrackedRenderPass<'w>,
    ) -> RenderCommandResult {
        let materials = materials.into_inner();
        let material_instances = material_instances.into_inner();

        let Some(material_asset_id) = material_instances.get(&item.entity()) else {
            return RenderCommandResult::Failure;
        };
        let Some(material) = materials.get(material_asset_id) else {
            return RenderCommandResult::Failure;
        };
        pass.set_bind_group(I, &material.bind_group, &[]);
        RenderCommandResult::Success
    }
}

pub type RenderMaterialInstances<M> = ExtractedInstances<AssetId<M>>;

pub const fn alpha_mode_pipeline_key(alpha_mode: AlphaMode) -> MeshPipelineKey {
    match alpha_mode {
        // Premultiplied and Add share the same pipeline key
        // They're made distinct in the PBR shader, via `premultiply_alpha()`
        AlphaMode::Premultiplied | AlphaMode::Add => MeshPipelineKey::BLEND_PREMULTIPLIED_ALPHA,
        AlphaMode::Blend => MeshPipelineKey::BLEND_ALPHA,
        AlphaMode::Multiply => MeshPipelineKey::BLEND_MULTIPLY,
        AlphaMode::Mask(_) => MeshPipelineKey::MAY_DISCARD,
        _ => MeshPipelineKey::NONE,
    }
}

pub const fn tonemapping_pipeline_key(tonemapping: Tonemapping) -> MeshPipelineKey {
    match tonemapping {
        Tonemapping::None => MeshPipelineKey::TONEMAP_METHOD_NONE,
        Tonemapping::Reinhard => MeshPipelineKey::TONEMAP_METHOD_REINHARD,
        Tonemapping::ReinhardLuminance => MeshPipelineKey::TONEMAP_METHOD_REINHARD_LUMINANCE,
        Tonemapping::AcesFitted => MeshPipelineKey::TONEMAP_METHOD_ACES_FITTED,
        Tonemapping::AgX => MeshPipelineKey::TONEMAP_METHOD_AGX,
        Tonemapping::SomewhatBoringDisplayTransform => {
            MeshPipelineKey::TONEMAP_METHOD_SOMEWHAT_BORING_DISPLAY_TRANSFORM
        }
        Tonemapping::TonyMcMapface => MeshPipelineKey::TONEMAP_METHOD_TONY_MC_MAPFACE,
        Tonemapping::BlenderFilmic => MeshPipelineKey::TONEMAP_METHOD_BLENDER_FILMIC,
    }
}

pub const fn screen_space_specular_transmission_pipeline_key(
    screen_space_transmissive_blur_quality: ScreenSpaceTransmissionQuality,
) -> MeshPipelineKey {
    match screen_space_transmissive_blur_quality {
        ScreenSpaceTransmissionQuality::Low => {
            MeshPipelineKey::SCREEN_SPACE_SPECULAR_TRANSMISSION_LOW
        }
        ScreenSpaceTransmissionQuality::Medium => {
            MeshPipelineKey::SCREEN_SPACE_SPECULAR_TRANSMISSION_MEDIUM
        }
        ScreenSpaceTransmissionQuality::High => {
            MeshPipelineKey::SCREEN_SPACE_SPECULAR_TRANSMISSION_HIGH
        }
        ScreenSpaceTransmissionQuality::Ultra => {
            MeshPipelineKey::SCREEN_SPACE_SPECULAR_TRANSMISSION_ULTRA
        }
    }
}

#[allow(clippy::too_many_arguments)]
pub fn queue_material_meshes<M: Material>(
    opaque_draw_functions: Res<DrawFunctions<Opaque3d>>,
    alpha_mask_draw_functions: Res<DrawFunctions<AlphaMask3d>>,
    transmissive_draw_functions: Res<DrawFunctions<Transmissive3d>>,
    transparent_draw_functions: Res<DrawFunctions<Transparent3d>>,
    material_pipeline: Res<MaterialPipeline<M>>,
    mut pipelines: ResMut<SpecializedMeshPipelines<MaterialPipeline<M>>>,
    pipeline_cache: Res<PipelineCache>,
    msaa: Res<Msaa>,
    render_meshes: Res<RenderAssets<Mesh>>,
    render_materials: Res<RenderMaterials<M>>,
    render_mesh_instances: Res<RenderMeshInstances>,
    render_material_instances: Res<RenderMaterialInstances<M>>,
    render_lightmaps: Res<RenderLightmaps>,
    mut views: Query<(
        &ExtractedView,
        &VisibleEntities,
        Option<&Tonemapping>,
        Option<&DebandDither>,
        Option<&ShadowFilteringMethod>,
        Has<ScreenSpaceAmbientOcclusionSettings>,
        (
            Has<NormalPrepass>,
            Has<DepthPrepass>,
            Has<MotionVectorPrepass>,
            Has<DeferredPrepass>,
        ),
        Option<&Camera3d>,
        Has<TemporalJitter>,
        Option<&Projection>,
        &mut RenderPhase<Opaque3d>,
        &mut RenderPhase<AlphaMask3d>,
        &mut RenderPhase<Transmissive3d>,
        &mut RenderPhase<Transparent3d>,
        (
            Has<RenderViewLightProbes<EnvironmentMapLight>>,
            Has<RenderViewLightProbes<IrradianceVolume>>,
        ),
    )>,
) where
    M::Data: PartialEq + Eq + Hash + Clone,
{
    for (
        view,
        visible_entities,
        tonemapping,
        dither,
        shadow_filter_method,
        ssao,
        (normal_prepass, depth_prepass, motion_vector_prepass, deferred_prepass),
        camera_3d,
        temporal_jitter,
        projection,
        mut opaque_phase,
        mut alpha_mask_phase,
        mut transmissive_phase,
        mut transparent_phase,
        (has_environment_maps, has_irradiance_volumes),
    ) in &mut views
    {
        let draw_opaque_pbr = opaque_draw_functions.read().id::<DrawMaterial<M>>();
        let draw_alpha_mask_pbr = alpha_mask_draw_functions.read().id::<DrawMaterial<M>>();
        let draw_transmissive_pbr = transmissive_draw_functions.read().id::<DrawMaterial<M>>();
        let draw_transparent_pbr = transparent_draw_functions.read().id::<DrawMaterial<M>>();

        let mut view_key = MeshPipelineKey::from_msaa_samples(msaa.samples())
            | MeshPipelineKey::from_hdr(view.hdr);

        if normal_prepass {
            view_key |= MeshPipelineKey::NORMAL_PREPASS;
        }

        if depth_prepass {
            view_key |= MeshPipelineKey::DEPTH_PREPASS;
        }

        if motion_vector_prepass {
            view_key |= MeshPipelineKey::MOTION_VECTOR_PREPASS;
        }

        if deferred_prepass {
            view_key |= MeshPipelineKey::DEFERRED_PREPASS;
        }

        if temporal_jitter {
            view_key |= MeshPipelineKey::TEMPORAL_JITTER;
        }

        if has_environment_maps {
            view_key |= MeshPipelineKey::ENVIRONMENT_MAP;
        }

        if has_irradiance_volumes {
            view_key |= MeshPipelineKey::IRRADIANCE_VOLUME;
        }

        if let Some(projection) = projection {
            view_key |= match projection {
                Projection::Perspective(_) => MeshPipelineKey::VIEW_PROJECTION_PERSPECTIVE,
                Projection::Orthographic(_) => MeshPipelineKey::VIEW_PROJECTION_ORTHOGRAPHIC,
            };
        }

        match shadow_filter_method.unwrap_or(&ShadowFilteringMethod::default()) {
            ShadowFilteringMethod::Hardware2x2 => {
                view_key |= MeshPipelineKey::SHADOW_FILTER_METHOD_HARDWARE_2X2;
            }
            ShadowFilteringMethod::Castano13 => {
                view_key |= MeshPipelineKey::SHADOW_FILTER_METHOD_CASTANO_13;
            }
            ShadowFilteringMethod::Jimenez14 => {
                view_key |= MeshPipelineKey::SHADOW_FILTER_METHOD_JIMENEZ_14;
            }
        }

        if !view.hdr {
            if let Some(tonemapping) = tonemapping {
                view_key |= MeshPipelineKey::TONEMAP_IN_SHADER;
                view_key |= tonemapping_pipeline_key(*tonemapping);
            }
            if let Some(DebandDither::Enabled) = dither {
                view_key |= MeshPipelineKey::DEBAND_DITHER;
            }
        }
        if ssao {
            view_key |= MeshPipelineKey::SCREEN_SPACE_AMBIENT_OCCLUSION;
        }
        if let Some(camera_3d) = camera_3d {
            view_key |= screen_space_specular_transmission_pipeline_key(
                camera_3d.screen_space_specular_transmission_quality,
            );
        }
        let rangefinder = view.rangefinder3d();
        for visible_entity in &visible_entities.entities {
            let Some(material_asset_id) = render_material_instances.get(visible_entity) else {
                continue;
            };
            let Some(mesh_instance) = render_mesh_instances.get(visible_entity) else {
                continue;
            };
            let Some(mesh) = render_meshes.get(mesh_instance.mesh_asset_id) else {
                continue;
            };
            let Some(material) = render_materials.get(material_asset_id) else {
                continue;
            };

            let forward = match material.properties.render_method {
                OpaqueRendererMethod::Forward => true,
                OpaqueRendererMethod::Deferred => false,
                OpaqueRendererMethod::Auto => unreachable!(),
            };

            let mut mesh_key = view_key;

            mesh_key |= MeshPipelineKey::from_primitive_topology(mesh.primitive_topology);

            if mesh.morph_targets.is_some() {
                mesh_key |= MeshPipelineKey::MORPH_TARGETS;
            }

            if material.properties.reads_view_transmission_texture {
                mesh_key |= MeshPipelineKey::READS_VIEW_TRANSMISSION_TEXTURE;
            }

            mesh_key |= alpha_mode_pipeline_key(material.properties.alpha_mode);

            if render_lightmaps
                .render_lightmaps
                .contains_key(visible_entity)
            {
                mesh_key |= MeshPipelineKey::LIGHTMAPPED;
            }

            let pipeline_id = pipelines.specialize(
                &pipeline_cache,
                &material_pipeline,
                MaterialPipelineKey {
                    mesh_key,
                    bind_group_data: material.key.clone(),
                },
                &mesh.layout,
            );
            let pipeline_id = match pipeline_id {
                Ok(id) => id,
                Err(err) => {
                    error!("{}", err);
                    continue;
                }
            };

            mesh_instance
                .material_bind_group_id
                .set(material.get_bind_group_id());

            match material.properties.alpha_mode {
                AlphaMode::Opaque => {
                    if material.properties.reads_view_transmission_texture {
                        let distance = rangefinder
                            .distance_translation(&mesh_instance.transforms.transform.translation)
                            + material.properties.depth_bias;
                        transmissive_phase.add(Transmissive3d {
                            entity: *visible_entity,
                            draw_function: draw_transmissive_pbr,
                            pipeline: pipeline_id,
                            distance,
                            batch_range: 0..1,
                            dynamic_offset: None,
                        });
                    } else if forward {
                        opaque_phase.add(Opaque3d {
                            entity: *visible_entity,
                            draw_function: draw_opaque_pbr,
                            pipeline: pipeline_id,
                            asset_id: mesh_instance.mesh_asset_id,
                            batch_range: 0..1,
                            dynamic_offset: None,
                        });
                    }
                }
                AlphaMode::Mask(_) => {
                    if material.properties.reads_view_transmission_texture {
                        let distance = rangefinder
                            .distance_translation(&mesh_instance.transforms.transform.translation)
                            + material.properties.depth_bias;
                        transmissive_phase.add(Transmissive3d {
                            entity: *visible_entity,
                            draw_function: draw_transmissive_pbr,
                            pipeline: pipeline_id,
                            distance,
                            batch_range: 0..1,
                            dynamic_offset: None,
                        });
                    } else if forward {
                        alpha_mask_phase.add(AlphaMask3d {
                            entity: *visible_entity,
                            draw_function: draw_alpha_mask_pbr,
                            pipeline: pipeline_id,
                            asset_id: mesh_instance.mesh_asset_id,
                            batch_range: 0..1,
                            dynamic_offset: None,
                        });
                    }
                }
                AlphaMode::Blend
                | AlphaMode::Premultiplied
                | AlphaMode::Add
                | AlphaMode::Multiply => {
                    let distance = rangefinder
                        .distance_translation(&mesh_instance.transforms.transform.translation)
                        + material.properties.depth_bias;
                    transparent_phase.add(Transparent3d {
                        entity: *visible_entity,
                        draw_function: draw_transparent_pbr,
                        pipeline: pipeline_id,
                        distance,
                        batch_range: 0..1,
                        dynamic_offset: None,
                    });
                }
            }
        }
    }
}

/// Default render method used for opaque materials.
#[derive(Default, Resource, Clone, Debug, ExtractResource, Reflect)]
pub struct DefaultOpaqueRendererMethod(OpaqueRendererMethod);

impl DefaultOpaqueRendererMethod {
    pub fn forward() -> Self {
        DefaultOpaqueRendererMethod(OpaqueRendererMethod::Forward)
    }

    pub fn deferred() -> Self {
        DefaultOpaqueRendererMethod(OpaqueRendererMethod::Deferred)
    }

    pub fn set_to_forward(&mut self) {
        self.0 = OpaqueRendererMethod::Forward;
    }

    pub fn set_to_deferred(&mut self) {
        self.0 = OpaqueRendererMethod::Deferred;
    }
}

/// Render method used for opaque materials.
///
/// The forward rendering main pass draws each mesh entity and shades it according to its
/// corresponding material and the lights that affect it. Some render features like Screen Space
/// Ambient Occlusion require running depth and normal prepasses, that are 'deferred'-like
/// prepasses over all mesh entities to populate depth and normal textures. This means that when
/// using render features that require running prepasses, multiple passes over all visible geometry
/// are required. This can be slow if there is a lot of geometry that cannot be batched into few
/// draws.
///
/// Deferred rendering runs a prepass to gather not only geometric information like depth and
/// normals, but also all the material properties like base color, emissive color, reflectance,
/// metalness, etc, and writes them into a deferred 'g-buffer' texture. The deferred main pass is
/// then a fullscreen pass that reads data from these textures and executes shading. This allows
/// for one pass over geometry, but is at the cost of not being able to use MSAA, and has heavier
/// bandwidth usage which can be unsuitable for low end mobile or other bandwidth-constrained devices.
///
/// If a material indicates `OpaqueRendererMethod::Auto`, `DefaultOpaqueRendererMethod` will be used.
#[derive(Default, Clone, Copy, Debug, Reflect)]
pub enum OpaqueRendererMethod {
    #[default]
    Forward,
    Deferred,
    Auto,
}

/// Common [`Material`] properties, calculated for a specific material instance.
pub struct MaterialProperties {
    /// Is this material should be rendered by the deferred renderer when.
    /// AlphaMode::Opaque or AlphaMode::Mask
    pub render_method: OpaqueRendererMethod,
    /// The [`AlphaMode`] of this material.
    pub alpha_mode: AlphaMode,
    /// Add a bias to the view depth of the mesh which can be used to force a specific render order
    /// for meshes with equal depth, to avoid z-fighting.
    /// The bias is in depth-texture units so large values may be needed to overcome small depth differences.
    pub depth_bias: f32,
    /// Whether the material would like to read from [`ViewTransmissionTexture`](bevy_core_pipeline::core_3d::ViewTransmissionTexture).
    ///
    /// This allows taking color output from the [`Opaque3d`] pass as an input, (for screen-space transmission) but requires
    /// rendering to take place in a separate [`Transmissive3d`] pass.
    pub reads_view_transmission_texture: bool,
}

/// Data prepared for a [`Material`] instance.
pub struct PreparedMaterial<T: Material> {
    pub bindings: Vec<(u32, OwnedBindingResource)>,
    pub bind_group: BindGroup,
    pub key: T::Data,
    pub properties: MaterialProperties,
}

#[derive(Component, Clone, Copy, Default, PartialEq, Eq, Deref, DerefMut)]
pub struct MaterialBindGroupId(pub Option<BindGroupId>);

impl MaterialBindGroupId {
    pub fn new(id: BindGroupId) -> Self {
        Self(Some(id))
    }
}

impl From<BindGroup> for MaterialBindGroupId {
    fn from(value: BindGroup) -> Self {
        Self::new(value.id())
    }
}

/// An atomic version of [`MaterialBindGroupId`] that can be read from and written to
/// safely from multiple threads.
#[derive(Default)]
pub struct AtomicMaterialBindGroupId(AtomicU32);

impl AtomicMaterialBindGroupId {
    /// Stores a value atomically. Uses [`Ordering::Relaxed`] so there is zero guarantee of ordering
    /// relative to other operations.
    ///
    /// See also:  [`AtomicU32::store`].
    pub fn set(&self, id: MaterialBindGroupId) {
        let id = if let Some(id) = id.0 {
            NonZeroU32::from(id).get()
        } else {
            0
        };
        self.0.store(id, Ordering::Relaxed);
    }

    /// Loads a value atomically. Uses [`Ordering::Relaxed`] so there is zero guarantee of ordering
    /// relative to other operations.
    ///
    /// See also:  [`AtomicU32::load`].
    pub fn get(&self) -> MaterialBindGroupId {
        MaterialBindGroupId(NonZeroU32::new(self.0.load(Ordering::Relaxed)).map(BindGroupId::from))
    }
}

impl<T: Material> PreparedMaterial<T> {
    pub fn get_bind_group_id(&self) -> MaterialBindGroupId {
        MaterialBindGroupId(Some(self.bind_group.id()))
    }
}

#[derive(Resource)]
pub struct ExtractedMaterials<M: Material> {
    extracted: Vec<(AssetId<M>, M)>,
    removed: Vec<AssetId<M>>,
}

impl<M: Material> Default for ExtractedMaterials<M> {
    fn default() -> Self {
        Self {
            extracted: Default::default(),
            removed: Default::default(),
        }
    }
}

/// Stores all prepared representations of [`Material`] assets for as long as they exist.
#[derive(Resource, Deref, DerefMut)]
pub struct RenderMaterials<T: Material>(pub HashMap<AssetId<T>, PreparedMaterial<T>>);

impl<T: Material> Default for RenderMaterials<T> {
    fn default() -> Self {
        Self(Default::default())
    }
}

/// This system extracts all created or modified assets of the corresponding [`Material`] type
/// into the "render world".
pub fn extract_materials<M: Material>(
    mut commands: Commands,
    mut events: Extract<EventReader<AssetEvent<M>>>,
    assets: Extract<Res<Assets<M>>>,
) {
    let mut changed_assets = HashSet::default();
    let mut removed = Vec::new();
    for event in events.read() {
        #[allow(clippy::match_same_arms)]
        match event {
            AssetEvent::Added { id } | AssetEvent::Modified { id } => {
                changed_assets.insert(*id);
            }
            AssetEvent::Removed { id } => {
                changed_assets.remove(id);
                removed.push(*id);
            }
            AssetEvent::Unused { .. } => {}
            AssetEvent::LoadedWithDependencies { .. } => {
                // TODO: handle this
            }
        }
    }

    let mut extracted_assets = Vec::new();
    for id in changed_assets.drain() {
        if let Some(asset) = assets.get(id) {
            extracted_assets.push((id, asset.clone()));
        }
    }

    commands.insert_resource(ExtractedMaterials {
        extracted: extracted_assets,
        removed,
    });
}

/// All [`Material`] values of a given type that should be prepared next frame.
pub struct PrepareNextFrameMaterials<M: Material> {
    assets: Vec<(AssetId<M>, M)>,
}

impl<M: Material> Default for PrepareNextFrameMaterials<M> {
    fn default() -> Self {
        Self {
            assets: Default::default(),
        }
    }
}

/// This system prepares all assets of the corresponding [`Material`] type
/// which where extracted this frame for the GPU.
#[allow(clippy::too_many_arguments)]
pub fn prepare_materials<M: Material>(
    mut prepare_next_frame: Local<PrepareNextFrameMaterials<M>>,
    mut extracted_assets: ResMut<ExtractedMaterials<M>>,
    mut render_materials: ResMut<RenderMaterials<M>>,
    render_device: Res<RenderDevice>,
    images: Res<RenderAssets<Image>>,
    fallback_image: Res<FallbackImage>,
    pipeline: Res<MaterialPipeline<M>>,
    default_opaque_render_method: Res<DefaultOpaqueRendererMethod>,
) {
    let queued_assets = std::mem::take(&mut prepare_next_frame.assets);
    for (id, material) in queued_assets.into_iter() {
        match prepare_material(
            &material,
            &render_device,
            &images,
            &fallback_image,
            &pipeline,
            default_opaque_render_method.0,
        ) {
            Ok(prepared_asset) => {
                render_materials.insert(id, prepared_asset);
            }
            Err(AsBindGroupError::RetryNextUpdate) => {
                prepare_next_frame.assets.push((id, material));
            }
        }
    }

    for removed in std::mem::take(&mut extracted_assets.removed) {
        render_materials.remove(&removed);
    }

    for (id, material) in std::mem::take(&mut extracted_assets.extracted) {
        match prepare_material(
            &material,
            &render_device,
            &images,
            &fallback_image,
            &pipeline,
            default_opaque_render_method.0,
        ) {
            Ok(prepared_asset) => {
                render_materials.insert(id, prepared_asset);
            }
            Err(AsBindGroupError::RetryNextUpdate) => {
                prepare_next_frame.assets.push((id, material));
            }
        }
    }
}

fn prepare_material<M: Material>(
    material: &M,
    render_device: &RenderDevice,
    images: &RenderAssets<Image>,
    fallback_image: &FallbackImage,
    pipeline: &MaterialPipeline<M>,
    default_opaque_render_method: OpaqueRendererMethod,
) -> Result<PreparedMaterial<M>, AsBindGroupError> {
    let prepared = material.as_bind_group(
        &pipeline.material_layout,
        render_device,
        images,
        fallback_image,
    )?;
    let method = match material.opaque_render_method() {
        OpaqueRendererMethod::Forward => OpaqueRendererMethod::Forward,
        OpaqueRendererMethod::Deferred => OpaqueRendererMethod::Deferred,
        OpaqueRendererMethod::Auto => default_opaque_render_method,
    };
    Ok(PreparedMaterial {
        bindings: prepared.bindings,
        bind_group: prepared.bind_group,
        key: prepared.data,
        properties: MaterialProperties {
            alpha_mode: material.alpha_mode(),
            depth_bias: material.depth_bias(),
            reads_view_transmission_texture: material.reads_view_transmission_texture(),
            render_method: method,
        },
    })
}<|MERGE_RESOLUTION|>--- conflicted
+++ resolved
@@ -1,4 +1,3 @@
-<<<<<<< HEAD
 use crate::{
     meshlet::{
         prepare_material_meshlet_meshes_main_opaque_pass, queue_material_meshlet_meshes,
@@ -6,12 +5,7 @@
     },
     *,
 };
-use bevy_app::{App, Plugin};
-use bevy_asset::{Asset, AssetApp, AssetEvent, AssetId, AssetServer, Assets, Handle};
-=======
-use crate::*;
 use bevy_asset::{Asset, AssetEvent, AssetId, AssetServer};
->>>>>>> 557e582e
 use bevy_core_pipeline::{
     core_3d::{
         AlphaMask3d, Camera3d, Opaque3d, ScreenSpaceTransmissionQuality, Transmissive3d,
