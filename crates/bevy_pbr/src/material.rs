use crate::{
    render, AlphaMode, DrawMesh, DrawPrepass, EnvironmentMapLight, MeshPipeline, MeshPipelineKey,
    PrepassPipelinePlugin, PrepassPlugin, RenderMeshInstances, ScreenSpaceAmbientOcclusionSettings,
    SetMeshBindGroup, SetMeshViewBindGroup, Shadow, ShadowFilteringMethod,
};
use bevy_app::{App, Plugin};
use bevy_asset::{Asset, AssetApp, AssetEvent, AssetId, AssetServer, Assets, Handle};
use bevy_core_pipeline::{
    core_3d::{AlphaMask3d, Opaque3d, Transparent3d},
    experimental::taa::TemporalAntiAliasSettings,
    prepass::{DeferredPrepass, NormalPrepass},
    tonemapping::{DebandDither, Tonemapping},
};
use bevy_derive::{Deref, DerefMut};
use bevy_ecs::{
    prelude::*,
    system::{lifetimeless::SRes, SystemParamItem},
};
use bevy_reflect::Reflect;
use bevy_render::{
<<<<<<< HEAD
    camera::Projection,
    extract_component::ExtractComponentPlugin,
=======
    extract_instances::{ExtractInstancesPlugin, ExtractedInstances},
    extract_resource::ExtractResource,
>>>>>>> 26ecfcff
    mesh::{Mesh, MeshVertexBufferLayout},
    prelude::Image,
    render_asset::{prepare_assets, RenderAssets},
    render_phase::{
        AddRenderCommand, DrawFunctions, PhaseItem, RenderCommand, RenderCommandResult,
        RenderPhase, SetItemPipeline, TrackedRenderPass,
    },
    render_resource::{
        AsBindGroup, AsBindGroupError, BindGroup, BindGroupId, BindGroupLayout,
        OwnedBindingResource, PipelineCache, RenderPipelineDescriptor, Shader, ShaderRef,
        SpecializedMeshPipeline, SpecializedMeshPipelineError, SpecializedMeshPipelines,
    },
    renderer::RenderDevice,
    texture::FallbackImage,
    view::{ExtractedView, Msaa, VisibleEntities},
    Extract, ExtractSchedule, Render, RenderApp, RenderSet,
};
use bevy_utils::{tracing::error, HashMap, HashSet};
use std::hash::Hash;
use std::marker::PhantomData;

/// Materials are used alongside [`MaterialPlugin`] and [`MaterialMeshBundle`](crate::MaterialMeshBundle)
/// to spawn entities that are rendered with a specific [`Material`] type. They serve as an easy to use high level
/// way to render [`Mesh`] entities with custom shader logic.
///
/// Materials must implement [`AsBindGroup`] to define how data will be transferred to the GPU and bound in shaders.
/// [`AsBindGroup`] can be derived, which makes generating bindings straightforward. See the [`AsBindGroup`] docs for details.
///
/// # Example
///
/// Here is a simple Material implementation. The [`AsBindGroup`] derive has many features. To see what else is available,
/// check out the [`AsBindGroup`] documentation.
/// ```
/// # use bevy_pbr::{Material, MaterialMeshBundle};
/// # use bevy_ecs::prelude::*;
/// # use bevy_reflect::{TypeUuid, TypePath};
/// # use bevy_render::{render_resource::{AsBindGroup, ShaderRef}, texture::Image, color::Color};
/// # use bevy_asset::{Handle, AssetServer, Assets, Asset};
///
/// #[derive(AsBindGroup, Debug, Clone, Asset, TypePath)]
/// pub struct CustomMaterial {
///     // Uniform bindings must implement `ShaderType`, which will be used to convert the value to
///     // its shader-compatible equivalent. Most core math types already implement `ShaderType`.
///     #[uniform(0)]
///     color: Color,
///     // Images can be bound as textures in shaders. If the Image's sampler is also needed, just
///     // add the sampler attribute with a different binding index.
///     #[texture(1)]
///     #[sampler(2)]
///     color_texture: Handle<Image>,
/// }
///
/// // All functions on `Material` have default impls. You only need to implement the
/// // functions that are relevant for your material.
/// impl Material for CustomMaterial {
///     fn fragment_shader() -> ShaderRef {
///         "shaders/custom_material.wgsl".into()
///     }
/// }
///
/// // Spawn an entity using `CustomMaterial`.
/// fn setup(mut commands: Commands, mut materials: ResMut<Assets<CustomMaterial>>, asset_server: Res<AssetServer>) {
///     commands.spawn(MaterialMeshBundle {
///         material: materials.add(CustomMaterial {
///             color: Color::RED,
///             color_texture: asset_server.load("some_image.png"),
///         }),
///         ..Default::default()
///     });
/// }
/// ```
/// In WGSL shaders, the material's binding would look like this:
///
/// ```wgsl
/// @group(1) @binding(0) var<uniform> color: vec4<f32>;
/// @group(1) @binding(1) var color_texture: texture_2d<f32>;
/// @group(1) @binding(2) var color_sampler: sampler;
/// ```
pub trait Material: Asset + AsBindGroup + Clone + Sized {
    /// Returns this material's vertex shader. If [`ShaderRef::Default`] is returned, the default mesh vertex shader
    /// will be used.
    fn vertex_shader() -> ShaderRef {
        ShaderRef::Default
    }

    /// Returns this material's fragment shader. If [`ShaderRef::Default`] is returned, the default mesh fragment shader
    /// will be used.
    #[allow(unused_variables)]
    fn fragment_shader() -> ShaderRef {
        ShaderRef::Default
    }

    /// Returns this material's [`AlphaMode`]. Defaults to [`AlphaMode::Opaque`].
    #[inline]
    fn alpha_mode(&self) -> AlphaMode {
        AlphaMode::Opaque
    }

    /// Returns if this material should be rendered by the deferred or forward renderer.
    /// for `AlphaMode::Opaque` or `AlphaMode::Mask` materials.
    /// If `OpaqueRendererMethod::Auto`, it will default to what is selected in the `DefaultOpaqueRendererMethod` resource.
    #[inline]
    fn opaque_render_method(&self) -> OpaqueRendererMethod {
        OpaqueRendererMethod::Forward
    }

    #[inline]
    /// Add a bias to the view depth of the mesh which can be used to force a specific render order.
    /// for meshes with similar depth, to avoid z-fighting.
    /// The bias is in depth-texture units so large values may be needed to overcome small depth differences.
    fn depth_bias(&self) -> f32 {
        0.0
    }

    /// Returns this material's prepass vertex shader. If [`ShaderRef::Default`] is returned, the default prepass vertex shader
    /// will be used.
    fn prepass_vertex_shader() -> ShaderRef {
        ShaderRef::Default
    }

    /// Returns this material's prepass fragment shader. If [`ShaderRef::Default`] is returned, the default prepass fragment shader
    /// will be used.
    #[allow(unused_variables)]
    fn prepass_fragment_shader() -> ShaderRef {
        ShaderRef::Default
    }

    /// Returns this material's deferred vertex shader. If [`ShaderRef::Default`] is returned, the default deferred vertex shader
    /// will be used.
    fn deferred_vertex_shader() -> ShaderRef {
        ShaderRef::Default
    }

    /// Returns this material's deferred fragment shader. If [`ShaderRef::Default`] is returned, the default deferred fragment shader
    /// will be used.
    #[allow(unused_variables)]
    fn deferred_fragment_shader() -> ShaderRef {
        ShaderRef::Default
    }

    /// Customizes the default [`RenderPipelineDescriptor`] for a specific entity using the entity's
    /// [`MaterialPipelineKey`] and [`MeshVertexBufferLayout`] as input.
    #[allow(unused_variables)]
    #[inline]
    fn specialize(
        pipeline: &MaterialPipeline<Self>,
        descriptor: &mut RenderPipelineDescriptor,
        layout: &MeshVertexBufferLayout,
        key: MaterialPipelineKey<Self>,
    ) -> Result<(), SpecializedMeshPipelineError> {
        Ok(())
    }
}

/// Adds the necessary ECS resources and render logic to enable rendering entities using the given [`Material`]
/// asset type.
pub struct MaterialPlugin<M: Material> {
    /// Controls if the prepass is enabled for the Material.
    /// For more information about what a prepass is, see the [`bevy_core_pipeline::prepass`] docs.
    ///
    /// When it is enabled, it will automatically add the [`PrepassPlugin`]
    /// required to make the prepass work on this Material.
    pub prepass_enabled: bool,
    pub _marker: PhantomData<M>,
}

impl<M: Material> Default for MaterialPlugin<M> {
    fn default() -> Self {
        Self {
            prepass_enabled: true,
            _marker: Default::default(),
        }
    }
}

impl<M: Material> Plugin for MaterialPlugin<M>
where
    M::Data: PartialEq + Eq + Hash + Clone,
{
    fn build(&self, app: &mut App) {
        app.init_asset::<M>()
            .add_plugins(ExtractInstancesPlugin::<AssetId<M>>::extract_visible());

        if let Ok(render_app) = app.get_sub_app_mut(RenderApp) {
            render_app
                .init_resource::<DrawFunctions<Shadow>>()
                .add_render_command::<Shadow, DrawPrepass<M>>()
                .add_render_command::<Transparent3d, DrawMaterial<M>>()
                .add_render_command::<Opaque3d, DrawMaterial<M>>()
                .add_render_command::<AlphaMask3d, DrawMaterial<M>>()
                .init_resource::<ExtractedMaterials<M>>()
                .init_resource::<RenderMaterials<M>>()
                .init_resource::<SpecializedMeshPipelines<MaterialPipeline<M>>>()
                .add_systems(ExtractSchedule, extract_materials::<M>)
                .add_systems(
                    Render,
                    (
                        prepare_materials::<M>
                            .in_set(RenderSet::PrepareAssets)
                            .after(prepare_assets::<Image>),
                        render::queue_shadows::<M>
                            .in_set(RenderSet::QueueMeshes)
                            .after(prepare_materials::<M>),
                        queue_material_meshes::<M>
                            .in_set(RenderSet::QueueMeshes)
                            .after(prepare_materials::<M>),
                    ),
                );
        }

        // PrepassPipelinePlugin is required for shadow mapping and the optional PrepassPlugin
        app.add_plugins(PrepassPipelinePlugin::<M>::default());

        if self.prepass_enabled {
            app.add_plugins(PrepassPlugin::<M>::default());
        }
    }

    fn finish(&self, app: &mut App) {
        if let Ok(render_app) = app.get_sub_app_mut(RenderApp) {
            render_app.init_resource::<MaterialPipeline<M>>();
        }
    }
}

/// A key uniquely identifying a specialized [`MaterialPipeline`].
pub struct MaterialPipelineKey<M: Material> {
    pub mesh_key: MeshPipelineKey,
    pub bind_group_data: M::Data,
}

impl<M: Material> Eq for MaterialPipelineKey<M> where M::Data: PartialEq {}

impl<M: Material> PartialEq for MaterialPipelineKey<M>
where
    M::Data: PartialEq,
{
    fn eq(&self, other: &Self) -> bool {
        self.mesh_key == other.mesh_key && self.bind_group_data == other.bind_group_data
    }
}

impl<M: Material> Clone for MaterialPipelineKey<M>
where
    M::Data: Clone,
{
    fn clone(&self) -> Self {
        Self {
            mesh_key: self.mesh_key,
            bind_group_data: self.bind_group_data.clone(),
        }
    }
}

impl<M: Material> Hash for MaterialPipelineKey<M>
where
    M::Data: Hash,
{
    fn hash<H: std::hash::Hasher>(&self, state: &mut H) {
        self.mesh_key.hash(state);
        self.bind_group_data.hash(state);
    }
}

/// Render pipeline data for a given [`Material`].
#[derive(Resource)]
pub struct MaterialPipeline<M: Material> {
    pub mesh_pipeline: MeshPipeline,
    pub material_layout: BindGroupLayout,
    pub vertex_shader: Option<Handle<Shader>>,
    pub fragment_shader: Option<Handle<Shader>>,
    marker: PhantomData<M>,
}

impl<M: Material> Clone for MaterialPipeline<M> {
    fn clone(&self) -> Self {
        Self {
            mesh_pipeline: self.mesh_pipeline.clone(),
            material_layout: self.material_layout.clone(),
            vertex_shader: self.vertex_shader.clone(),
            fragment_shader: self.fragment_shader.clone(),
            marker: PhantomData,
        }
    }
}

impl<M: Material> SpecializedMeshPipeline for MaterialPipeline<M>
where
    M::Data: PartialEq + Eq + Hash + Clone,
{
    type Key = MaterialPipelineKey<M>;

    fn specialize(
        &self,
        key: Self::Key,
        layout: &MeshVertexBufferLayout,
    ) -> Result<RenderPipelineDescriptor, SpecializedMeshPipelineError> {
        let mut descriptor = self.mesh_pipeline.specialize(key.mesh_key, layout)?;
        if let Some(vertex_shader) = &self.vertex_shader {
            descriptor.vertex.shader = vertex_shader.clone();
        }

        if let Some(fragment_shader) = &self.fragment_shader {
            descriptor.fragment.as_mut().unwrap().shader = fragment_shader.clone();
        }

        descriptor.layout.insert(1, self.material_layout.clone());

        M::specialize(self, &mut descriptor, layout, key)?;
        Ok(descriptor)
    }
}

impl<M: Material> FromWorld for MaterialPipeline<M> {
    fn from_world(world: &mut World) -> Self {
        let asset_server = world.resource::<AssetServer>();
        let render_device = world.resource::<RenderDevice>();

        MaterialPipeline {
            mesh_pipeline: world.resource::<MeshPipeline>().clone(),
            material_layout: M::bind_group_layout(render_device),
            vertex_shader: match M::vertex_shader() {
                ShaderRef::Default => None,
                ShaderRef::Handle(handle) => Some(handle),
                ShaderRef::Path(path) => Some(asset_server.load(path)),
            },
            fragment_shader: match M::fragment_shader() {
                ShaderRef::Default => None,
                ShaderRef::Handle(handle) => Some(handle),
                ShaderRef::Path(path) => Some(asset_server.load(path)),
            },
            marker: PhantomData,
        }
    }
}

type DrawMaterial<M> = (
    SetItemPipeline,
    SetMeshViewBindGroup<0>,
    SetMaterialBindGroup<M, 1>,
    SetMeshBindGroup<2>,
    DrawMesh,
);

/// Sets the bind group for a given [`Material`] at the configured `I` index.
pub struct SetMaterialBindGroup<M: Material, const I: usize>(PhantomData<M>);
impl<P: PhaseItem, M: Material, const I: usize> RenderCommand<P> for SetMaterialBindGroup<M, I> {
    type Param = (SRes<RenderMaterials<M>>, SRes<RenderMaterialInstances<M>>);
    type ViewWorldQuery = ();
    type ItemWorldQuery = ();

    #[inline]
    fn render<'w>(
        item: &P,
        _view: (),
        _item_query: (),
        (materials, material_instances): SystemParamItem<'w, '_, Self::Param>,
        pass: &mut TrackedRenderPass<'w>,
    ) -> RenderCommandResult {
        let materials = materials.into_inner();
        let material_instances = material_instances.into_inner();

        let Some(material_asset_id) = material_instances.get(&item.entity()) else {
            return RenderCommandResult::Failure;
        };
        let Some(material) = materials.get(material_asset_id) else {
            return RenderCommandResult::Failure;
        };
        pass.set_bind_group(I, &material.bind_group, &[]);
        RenderCommandResult::Success
    }
}

pub type RenderMaterialInstances<M> = ExtractedInstances<AssetId<M>>;

const fn alpha_mode_pipeline_key(alpha_mode: AlphaMode) -> MeshPipelineKey {
    match alpha_mode {
        // Premultiplied and Add share the same pipeline key
        // They're made distinct in the PBR shader, via `premultiply_alpha()`
        AlphaMode::Premultiplied | AlphaMode::Add => MeshPipelineKey::BLEND_PREMULTIPLIED_ALPHA,
        AlphaMode::Blend => MeshPipelineKey::BLEND_ALPHA,
        AlphaMode::Multiply => MeshPipelineKey::BLEND_MULTIPLY,
        AlphaMode::Mask(_) => MeshPipelineKey::MAY_DISCARD,
        _ => MeshPipelineKey::NONE,
    }
}

const fn tonemapping_pipeline_key(tonemapping: Tonemapping) -> MeshPipelineKey {
    match tonemapping {
        Tonemapping::None => MeshPipelineKey::TONEMAP_METHOD_NONE,
        Tonemapping::Reinhard => MeshPipelineKey::TONEMAP_METHOD_REINHARD,
        Tonemapping::ReinhardLuminance => MeshPipelineKey::TONEMAP_METHOD_REINHARD_LUMINANCE,
        Tonemapping::AcesFitted => MeshPipelineKey::TONEMAP_METHOD_ACES_FITTED,
        Tonemapping::AgX => MeshPipelineKey::TONEMAP_METHOD_AGX,
        Tonemapping::SomewhatBoringDisplayTransform => {
            MeshPipelineKey::TONEMAP_METHOD_SOMEWHAT_BORING_DISPLAY_TRANSFORM
        }
        Tonemapping::TonyMcMapface => MeshPipelineKey::TONEMAP_METHOD_TONY_MC_MAPFACE,
        Tonemapping::BlenderFilmic => MeshPipelineKey::TONEMAP_METHOD_BLENDER_FILMIC,
    }
}

#[allow(clippy::too_many_arguments)]
pub fn queue_material_meshes<M: Material>(
    opaque_draw_functions: Res<DrawFunctions<Opaque3d>>,
    alpha_mask_draw_functions: Res<DrawFunctions<AlphaMask3d>>,
    transparent_draw_functions: Res<DrawFunctions<Transparent3d>>,
    material_pipeline: Res<MaterialPipeline<M>>,
    mut pipelines: ResMut<SpecializedMeshPipelines<MaterialPipeline<M>>>,
    pipeline_cache: Res<PipelineCache>,
    msaa: Res<Msaa>,
    render_meshes: Res<RenderAssets<Mesh>>,
    render_materials: Res<RenderMaterials<M>>,
    mut render_mesh_instances: ResMut<RenderMeshInstances>,
    render_material_instances: Res<RenderMaterialInstances<M>>,
    images: Res<RenderAssets<Image>>,
    mut views: Query<(
        &ExtractedView,
        &VisibleEntities,
        Option<&Tonemapping>,
        Option<&DebandDither>,
        Option<&EnvironmentMapLight>,
        Option<&ShadowFilteringMethod>,
        Option<&ScreenSpaceAmbientOcclusionSettings>,
        Option<&NormalPrepass>,
        Option<&DeferredPrepass>,
        Option<&TemporalAntiAliasSettings>,
        Option<&Projection>,
        &mut RenderPhase<Opaque3d>,
        &mut RenderPhase<AlphaMask3d>,
        &mut RenderPhase<Transparent3d>,
    )>,
) where
    M::Data: PartialEq + Eq + Hash + Clone,
{
    for (
        view,
        visible_entities,
        tonemapping,
        dither,
        environment_map,
        shadow_filter_method,
        ssao,
        normal_prepass,
        deferred_prepass,
        taa_settings,
        projection,
        mut opaque_phase,
        mut alpha_mask_phase,
        mut transparent_phase,
    ) in &mut views
    {
        let draw_opaque_pbr = opaque_draw_functions.read().id::<DrawMaterial<M>>();
        let draw_alpha_mask_pbr = alpha_mask_draw_functions.read().id::<DrawMaterial<M>>();
        let draw_transparent_pbr = transparent_draw_functions.read().id::<DrawMaterial<M>>();

        let mut view_key = MeshPipelineKey::from_msaa_samples(msaa.samples())
            | MeshPipelineKey::from_hdr(view.hdr);

        if normal_prepass.is_some() {
            view_key |= MeshPipelineKey::NORMAL_PREPASS;
        }

        if deferred_prepass.is_some() {
            view_key |= MeshPipelineKey::DEFERRED_PREPASS;
        }

        if taa_settings.is_some() {
            view_key |= MeshPipelineKey::TAA;
        }
        let environment_map_loaded = environment_map.is_some_and(|map| map.is_loaded(&images));

        if environment_map_loaded {
            view_key |= MeshPipelineKey::ENVIRONMENT_MAP;
        }

<<<<<<< HEAD
        if let Some(projection) = projection {
            view_key |= match projection {
                Projection::Perspective(_) => MeshPipelineKey::VIEW_PROJECTION_PERSPECTIVE,
                Projection::Orthographic(_) => MeshPipelineKey::VIEW_PROJECTION_ORTHOGRAPHIC,
            };
=======
        match shadow_filter_method.unwrap_or(&ShadowFilteringMethod::default()) {
            ShadowFilteringMethod::Hardware2x2 => {
                view_key |= MeshPipelineKey::SHADOW_FILTER_METHOD_HARDWARE_2X2;
            }
            ShadowFilteringMethod::Castano13 => {
                view_key |= MeshPipelineKey::SHADOW_FILTER_METHOD_CASTANO_13;
            }
            ShadowFilteringMethod::Jimenez14 => {
                view_key |= MeshPipelineKey::SHADOW_FILTER_METHOD_JIMENEZ_14;
            }
>>>>>>> 26ecfcff
        }

        if !view.hdr {
            if let Some(tonemapping) = tonemapping {
                view_key |= MeshPipelineKey::TONEMAP_IN_SHADER;
                view_key |= tonemapping_pipeline_key(*tonemapping);
            }
            if let Some(DebandDither::Enabled) = dither {
                view_key |= MeshPipelineKey::DEBAND_DITHER;
            }
        }
        if ssao.is_some() {
            view_key |= MeshPipelineKey::SCREEN_SPACE_AMBIENT_OCCLUSION;
        }
        let rangefinder = view.rangefinder3d();
        for visible_entity in &visible_entities.entities {
            let Some(material_asset_id) = render_material_instances.get(visible_entity) else {
                continue;
            };
            let Some(mesh_instance) = render_mesh_instances.get_mut(visible_entity) else {
                continue;
            };
            let Some(mesh) = render_meshes.get(mesh_instance.mesh_asset_id) else {
                continue;
            };
            let Some(material) = render_materials.get(material_asset_id) else {
                continue;
            };

            let forward = match material.properties.render_method {
                OpaqueRendererMethod::Forward => true,
                OpaqueRendererMethod::Deferred => false,
                OpaqueRendererMethod::Auto => unreachable!(),
            };

            let mut mesh_key = view_key;

            mesh_key |= MeshPipelineKey::from_primitive_topology(mesh.primitive_topology);

            if mesh.morph_targets.is_some() {
                mesh_key |= MeshPipelineKey::MORPH_TARGETS;
            }
            mesh_key |= alpha_mode_pipeline_key(material.properties.alpha_mode);

            if deferred_prepass.is_some() && !forward {
                mesh_key |= MeshPipelineKey::DEFERRED_PREPASS;
            }

            let pipeline_id = pipelines.specialize(
                &pipeline_cache,
                &material_pipeline,
                MaterialPipelineKey {
                    mesh_key,
                    bind_group_data: material.key.clone(),
                },
                &mesh.layout,
            );
            let pipeline_id = match pipeline_id {
                Ok(id) => id,
                Err(err) => {
                    error!("{}", err);
                    continue;
                }
            };

            mesh_instance.material_bind_group_id = material.get_bind_group_id();

            let distance = rangefinder
                .distance_translation(&mesh_instance.transforms.transform.translation)
                + material.properties.depth_bias;
            match material.properties.alpha_mode {
                AlphaMode::Opaque => {
                    if forward {
                        opaque_phase.add(Opaque3d {
                            entity: *visible_entity,
                            draw_function: draw_opaque_pbr,
                            pipeline: pipeline_id,
                            distance,
                            batch_range: 0..1,
                            dynamic_offset: None,
                        });
                    }
                }
                AlphaMode::Mask(_) => {
                    if forward {
                        alpha_mask_phase.add(AlphaMask3d {
                            entity: *visible_entity,
                            draw_function: draw_alpha_mask_pbr,
                            pipeline: pipeline_id,
                            distance,
                            batch_range: 0..1,
                            dynamic_offset: None,
                        });
                    }
                }
                AlphaMode::Blend
                | AlphaMode::Premultiplied
                | AlphaMode::Add
                | AlphaMode::Multiply => {
                    transparent_phase.add(Transparent3d {
                        entity: *visible_entity,
                        draw_function: draw_transparent_pbr,
                        pipeline: pipeline_id,
                        distance,
                        batch_range: 0..1,
                        dynamic_offset: None,
                    });
                }
            }
        }
    }
}

/// Default render method used for opaque materials.
#[derive(Default, Resource, Clone, Debug, ExtractResource, Reflect)]
pub struct DefaultOpaqueRendererMethod(OpaqueRendererMethod);

impl DefaultOpaqueRendererMethod {
    pub fn forward() -> Self {
        DefaultOpaqueRendererMethod(OpaqueRendererMethod::Forward)
    }

    pub fn deferred() -> Self {
        DefaultOpaqueRendererMethod(OpaqueRendererMethod::Deferred)
    }

    pub fn set_to_forward(&mut self) {
        self.0 = OpaqueRendererMethod::Forward;
    }

    pub fn set_to_deferred(&mut self) {
        self.0 = OpaqueRendererMethod::Deferred;
    }
}

/// Render method used for opaque materials.
///
/// The forward rendering main pass draws each mesh entity and shades it according to its
/// corresponding material and the lights that affect it. Some render features like Screen Space
/// Ambient Occlusion require running depth and normal prepasses, that are 'deferred'-like
/// prepasses over all mesh entities to populate depth and normal textures. This means that when
/// using render features that require running prepasses, multiple passes over all visible geometry
/// are required. This can be slow if there is a lot of geometry that cannot be batched into few
/// draws.
///
/// Deferred rendering runs a prepass to gather not only geometric information like depth and
/// normals, but also all the material properties like base color, emissive color, reflectance,
/// metalness, etc, and writes them into a deferred 'g-buffer' texture. The deferred main pass is
/// then a fullscreen pass that reads data from these textures and executes shading. This allows
/// for one pass over geometry, but is at the cost of not being able to use MSAA, and has heavier
/// bandwidth usage which can be unsuitable for low end mobile or other bandwidth-constrained devices.
///
/// If a material indicates `OpaqueRendererMethod::Auto`, `DefaultOpaqueRendererMethod` will be used.
#[derive(Default, Clone, Copy, Debug, Reflect)]
pub enum OpaqueRendererMethod {
    #[default]
    Forward,
    Deferred,
    Auto,
}

/// Common [`Material`] properties, calculated for a specific material instance.
pub struct MaterialProperties {
    /// Is this material should be rendered by the deferred renderer when.
    /// AlphaMode::Opaque or AlphaMode::Mask
    pub render_method: OpaqueRendererMethod,
    /// The [`AlphaMode`] of this material.
    pub alpha_mode: AlphaMode,
    /// Add a bias to the view depth of the mesh which can be used to force a specific render order
    /// for meshes with equal depth, to avoid z-fighting.
    /// The bias is in depth-texture units so large values may be needed to overcome small depth differences.
    pub depth_bias: f32,
}

/// Data prepared for a [`Material`] instance.
pub struct PreparedMaterial<T: Material> {
    pub bindings: Vec<OwnedBindingResource>,
    pub bind_group: BindGroup,
    pub key: T::Data,
    pub properties: MaterialProperties,
}

#[derive(Component, Clone, Copy, Default, PartialEq, Eq, Deref, DerefMut)]
pub struct MaterialBindGroupId(Option<BindGroupId>);

impl<T: Material> PreparedMaterial<T> {
    pub fn get_bind_group_id(&self) -> MaterialBindGroupId {
        MaterialBindGroupId(Some(self.bind_group.id()))
    }
}

#[derive(Resource)]
pub struct ExtractedMaterials<M: Material> {
    extracted: Vec<(AssetId<M>, M)>,
    removed: Vec<AssetId<M>>,
}

impl<M: Material> Default for ExtractedMaterials<M> {
    fn default() -> Self {
        Self {
            extracted: Default::default(),
            removed: Default::default(),
        }
    }
}

/// Stores all prepared representations of [`Material`] assets for as long as they exist.
#[derive(Resource, Deref, DerefMut)]
pub struct RenderMaterials<T: Material>(pub HashMap<AssetId<T>, PreparedMaterial<T>>);

impl<T: Material> Default for RenderMaterials<T> {
    fn default() -> Self {
        Self(Default::default())
    }
}

/// This system extracts all created or modified assets of the corresponding [`Material`] type
/// into the "render world".
pub fn extract_materials<M: Material>(
    mut commands: Commands,
    mut events: Extract<EventReader<AssetEvent<M>>>,
    assets: Extract<Res<Assets<M>>>,
) {
    let mut changed_assets = HashSet::default();
    let mut removed = Vec::new();
    for event in events.read() {
        match event {
            AssetEvent::Added { id } | AssetEvent::Modified { id } => {
                changed_assets.insert(*id);
            }
            AssetEvent::Removed { id } => {
                changed_assets.remove(id);
                removed.push(*id);
            }
            AssetEvent::LoadedWithDependencies { .. } => {
                // TODO: handle this
            }
        }
    }

    let mut extracted_assets = Vec::new();
    for id in changed_assets.drain() {
        if let Some(asset) = assets.get(id) {
            extracted_assets.push((id, asset.clone()));
        }
    }

    commands.insert_resource(ExtractedMaterials {
        extracted: extracted_assets,
        removed,
    });
}

/// All [`Material`] values of a given type that should be prepared next frame.
pub struct PrepareNextFrameMaterials<M: Material> {
    assets: Vec<(AssetId<M>, M)>,
}

impl<M: Material> Default for PrepareNextFrameMaterials<M> {
    fn default() -> Self {
        Self {
            assets: Default::default(),
        }
    }
}

/// This system prepares all assets of the corresponding [`Material`] type
/// which where extracted this frame for the GPU.
#[allow(clippy::too_many_arguments)]
pub fn prepare_materials<M: Material>(
    mut prepare_next_frame: Local<PrepareNextFrameMaterials<M>>,
    mut extracted_assets: ResMut<ExtractedMaterials<M>>,
    mut render_materials: ResMut<RenderMaterials<M>>,
    render_device: Res<RenderDevice>,
    images: Res<RenderAssets<Image>>,
    fallback_image: Res<FallbackImage>,
    pipeline: Res<MaterialPipeline<M>>,
    default_opaque_render_method: Res<DefaultOpaqueRendererMethod>,
) {
    let queued_assets = std::mem::take(&mut prepare_next_frame.assets);
    for (id, material) in queued_assets.into_iter() {
        match prepare_material(
            &material,
            &render_device,
            &images,
            &fallback_image,
            &pipeline,
            default_opaque_render_method.0,
        ) {
            Ok(prepared_asset) => {
                render_materials.insert(id, prepared_asset);
            }
            Err(AsBindGroupError::RetryNextUpdate) => {
                prepare_next_frame.assets.push((id, material));
            }
        }
    }

    for removed in std::mem::take(&mut extracted_assets.removed) {
        render_materials.remove(&removed);
    }

    for (id, material) in std::mem::take(&mut extracted_assets.extracted) {
        match prepare_material(
            &material,
            &render_device,
            &images,
            &fallback_image,
            &pipeline,
            default_opaque_render_method.0,
        ) {
            Ok(prepared_asset) => {
                render_materials.insert(id, prepared_asset);
            }
            Err(AsBindGroupError::RetryNextUpdate) => {
                prepare_next_frame.assets.push((id, material));
            }
        }
    }
}

fn prepare_material<M: Material>(
    material: &M,
    render_device: &RenderDevice,
    images: &RenderAssets<Image>,
    fallback_image: &FallbackImage,
    pipeline: &MaterialPipeline<M>,
    default_opaque_render_method: OpaqueRendererMethod,
) -> Result<PreparedMaterial<M>, AsBindGroupError> {
    let prepared = material.as_bind_group(
        &pipeline.material_layout,
        render_device,
        images,
        fallback_image,
    )?;
    let method = match material.opaque_render_method() {
        OpaqueRendererMethod::Forward => OpaqueRendererMethod::Forward,
        OpaqueRendererMethod::Deferred => OpaqueRendererMethod::Deferred,
        OpaqueRendererMethod::Auto => default_opaque_render_method,
    };
    Ok(PreparedMaterial {
        bindings: prepared.bindings,
        bind_group: prepared.bind_group,
        key: prepared.data,
        properties: MaterialProperties {
            alpha_mode: material.alpha_mode(),
            depth_bias: material.depth_bias(),
            render_method: method,
        },
    })
}<|MERGE_RESOLUTION|>--- conflicted
+++ resolved
@@ -18,13 +18,9 @@
 };
 use bevy_reflect::Reflect;
 use bevy_render::{
-<<<<<<< HEAD
     camera::Projection,
-    extract_component::ExtractComponentPlugin,
-=======
     extract_instances::{ExtractInstancesPlugin, ExtractedInstances},
     extract_resource::ExtractResource,
->>>>>>> 26ecfcff
     mesh::{Mesh, MeshVertexBufferLayout},
     prelude::Image,
     render_asset::{prepare_assets, RenderAssets},
@@ -501,13 +497,13 @@
             view_key |= MeshPipelineKey::ENVIRONMENT_MAP;
         }
 
-<<<<<<< HEAD
         if let Some(projection) = projection {
             view_key |= match projection {
                 Projection::Perspective(_) => MeshPipelineKey::VIEW_PROJECTION_PERSPECTIVE,
                 Projection::Orthographic(_) => MeshPipelineKey::VIEW_PROJECTION_ORTHOGRAPHIC,
             };
-=======
+        }
+
         match shadow_filter_method.unwrap_or(&ShadowFilteringMethod::default()) {
             ShadowFilteringMethod::Hardware2x2 => {
                 view_key |= MeshPipelineKey::SHADOW_FILTER_METHOD_HARDWARE_2X2;
@@ -518,7 +514,6 @@
             ShadowFilteringMethod::Jimenez14 => {
                 view_key |= MeshPipelineKey::SHADOW_FILTER_METHOD_JIMENEZ_14;
             }
->>>>>>> 26ecfcff
         }
 
         if !view.hdr {
