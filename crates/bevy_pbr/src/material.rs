use self::{irradiance_volume::IrradianceVolume, prelude::EnvironmentMapLight};
use crate::material_bind_groups::{MaterialBindGroupAllocator, MaterialBindingId};
#[cfg(feature = "meshlet")]
use crate::meshlet::{
    prepare_material_meshlet_meshes_main_opaque_pass, queue_material_meshlet_meshes,
    InstanceManager,
};
use crate::*;
use bevy_asset::{Asset, AssetId, AssetServer};
use bevy_core_pipeline::{
    core_3d::{
        AlphaMask3d, Camera3d, Opaque3d, Opaque3dBatchSetKey, Opaque3dBinKey,
        ScreenSpaceTransmissionQuality, Transmissive3d, Transparent3d,
    },
    oit::OrderIndependentTransparencySettings,
    prepass::{
        DeferredPrepass, DepthPrepass, MotionVectorPrepass, NormalPrepass, OpaqueNoLightmap3dBinKey,
    },
    tonemapping::{DebandDither, Tonemapping},
};
use bevy_derive::{Deref, DerefMut};
use bevy_ecs::{
    prelude::*,
    system::{
        lifetimeless::{SRes, SResMut},
        SystemParamItem,
    },
};
use bevy_reflect::std_traits::ReflectDefault;
use bevy_reflect::Reflect;
use bevy_render::{
    camera::TemporalJitter,
    extract_resource::ExtractResource,
    mesh::{Mesh3d, MeshVertexBufferLayoutRef, RenderMesh},
    render_asset::{PrepareAssetError, RenderAsset, RenderAssetPlugin, RenderAssets},
    render_phase::*,
    render_resource::*,
    renderer::RenderDevice,
    view::{ExtractedView, Msaa, RenderVisibilityRanges, ViewVisibility},
    Extract,
};
use bevy_render::{mesh::allocator::MeshAllocator, sync_world::MainEntityHashMap};
use bevy_render::{texture::FallbackImage, view::RenderVisibleEntities};
use bevy_utils::{hashbrown::hash_map::Entry, tracing::error};
use core::{hash::Hash, marker::PhantomData};

/// Materials are used alongside [`MaterialPlugin`], [`Mesh3d`], and [`MeshMaterial3d`]
/// to spawn entities that are rendered with a specific [`Material`] type. They serve as an easy to use high level
/// way to render [`Mesh3d`] entities with custom shader logic.
///
/// Materials must implement [`AsBindGroup`] to define how data will be transferred to the GPU and bound in shaders.
/// [`AsBindGroup`] can be derived, which makes generating bindings straightforward. See the [`AsBindGroup`] docs for details.
///
/// # Example
///
/// Here is a simple [`Material`] implementation. The [`AsBindGroup`] derive has many features. To see what else is available,
/// check out the [`AsBindGroup`] documentation.
///
/// ```
/// # use bevy_pbr::{Material, MeshMaterial3d};
/// # use bevy_ecs::prelude::*;
/// # use bevy_image::Image;
/// # use bevy_reflect::TypePath;
/// # use bevy_render::{mesh::{Mesh, Mesh3d}, render_resource::{AsBindGroup, ShaderRef}};
/// # use bevy_color::LinearRgba;
/// # use bevy_color::palettes::basic::RED;
/// # use bevy_asset::{Handle, AssetServer, Assets, Asset};
/// # use bevy_math::primitives::Capsule3d;
/// #
/// #[derive(AsBindGroup, Debug, Clone, Asset, TypePath)]
/// pub struct CustomMaterial {
///     // Uniform bindings must implement `ShaderType`, which will be used to convert the value to
///     // its shader-compatible equivalent. Most core math types already implement `ShaderType`.
///     #[uniform(0)]
///     color: LinearRgba,
///     // Images can be bound as textures in shaders. If the Image's sampler is also needed, just
///     // add the sampler attribute with a different binding index.
///     #[texture(1)]
///     #[sampler(2)]
///     color_texture: Handle<Image>,
/// }
///
/// // All functions on `Material` have default impls. You only need to implement the
/// // functions that are relevant for your material.
/// impl Material for CustomMaterial {
///     fn fragment_shader() -> ShaderRef {
///         "shaders/custom_material.wgsl".into()
///     }
/// }
///
/// // Spawn an entity with a mesh using `CustomMaterial`.
/// fn setup(
///     mut commands: Commands,
///     mut meshes: ResMut<Assets<Mesh>>,
///     mut materials: ResMut<Assets<CustomMaterial>>,
///     asset_server: Res<AssetServer>
/// ) {
///     commands.spawn((
///         Mesh3d(meshes.add(Capsule3d::default())),
///         MeshMaterial3d(materials.add(CustomMaterial {
///             color: RED.into(),
///             color_texture: asset_server.load("some_image.png"),
///         })),
///     ));
/// }
/// ```
///
/// In WGSL shaders, the material's binding would look like this:
///
/// ```wgsl
/// @group(2) @binding(0) var<uniform> color: vec4<f32>;
/// @group(2) @binding(1) var color_texture: texture_2d<f32>;
/// @group(2) @binding(2) var color_sampler: sampler;
/// ```
pub trait Material: Asset + AsBindGroup + Clone + Sized {
    /// Returns this material's vertex shader. If [`ShaderRef::Default`] is returned, the default mesh vertex shader
    /// will be used.
    fn vertex_shader() -> ShaderRef {
        ShaderRef::Default
    }

    /// Returns this material's fragment shader. If [`ShaderRef::Default`] is returned, the default mesh fragment shader
    /// will be used.
    #[allow(unused_variables)]
    fn fragment_shader() -> ShaderRef {
        ShaderRef::Default
    }

    /// Returns this material's [`AlphaMode`]. Defaults to [`AlphaMode::Opaque`].
    #[inline]
    fn alpha_mode(&self) -> AlphaMode {
        AlphaMode::Opaque
    }

    /// Returns if this material should be rendered by the deferred or forward renderer.
    /// for `AlphaMode::Opaque` or `AlphaMode::Mask` materials.
    /// If `OpaqueRendererMethod::Auto`, it will default to what is selected in the `DefaultOpaqueRendererMethod` resource.
    #[inline]
    fn opaque_render_method(&self) -> OpaqueRendererMethod {
        OpaqueRendererMethod::Forward
    }

    #[inline]
    /// Add a bias to the view depth of the mesh which can be used to force a specific render order.
    /// for meshes with similar depth, to avoid z-fighting.
    /// The bias is in depth-texture units so large values may be needed to overcome small depth differences.
    fn depth_bias(&self) -> f32 {
        0.0
    }

    #[inline]
    /// Returns whether the material would like to read from [`ViewTransmissionTexture`](bevy_core_pipeline::core_3d::ViewTransmissionTexture).
    ///
    /// This allows taking color output from the [`Opaque3d`] pass as an input, (for screen-space transmission) but requires
    /// rendering to take place in a separate [`Transmissive3d`] pass.
    fn reads_view_transmission_texture(&self) -> bool {
        false
    }

    /// Returns this material's prepass vertex shader. If [`ShaderRef::Default`] is returned, the default prepass vertex shader
    /// will be used.
    ///
    /// This is used for the various [prepasses](bevy_core_pipeline::prepass) as well as for generating the depth maps
    /// required for shadow mapping.
    fn prepass_vertex_shader() -> ShaderRef {
        ShaderRef::Default
    }

    /// Returns this material's prepass fragment shader. If [`ShaderRef::Default`] is returned, the default prepass fragment shader
    /// will be used.
    ///
    /// This is used for the various [prepasses](bevy_core_pipeline::prepass) as well as for generating the depth maps
    /// required for shadow mapping.
    #[allow(unused_variables)]
    fn prepass_fragment_shader() -> ShaderRef {
        ShaderRef::Default
    }

    /// Returns this material's deferred vertex shader. If [`ShaderRef::Default`] is returned, the default deferred vertex shader
    /// will be used.
    fn deferred_vertex_shader() -> ShaderRef {
        ShaderRef::Default
    }

    /// Returns this material's deferred fragment shader. If [`ShaderRef::Default`] is returned, the default deferred fragment shader
    /// will be used.
    #[allow(unused_variables)]
    fn deferred_fragment_shader() -> ShaderRef {
        ShaderRef::Default
    }

    /// Returns this material's [`crate::meshlet::MeshletMesh`] fragment shader. If [`ShaderRef::Default`] is returned,
    /// the default meshlet mesh fragment shader will be used.
    ///
    /// This is part of an experimental feature, and is unnecessary to implement unless you are using `MeshletMesh`'s.
    ///
    /// See [`crate::meshlet::MeshletMesh`] for limitations.
    #[allow(unused_variables)]
    #[cfg(feature = "meshlet")]
    fn meshlet_mesh_fragment_shader() -> ShaderRef {
        ShaderRef::Default
    }

    /// Returns this material's [`crate::meshlet::MeshletMesh`] prepass fragment shader. If [`ShaderRef::Default`] is returned,
    /// the default meshlet mesh prepass fragment shader will be used.
    ///
    /// This is part of an experimental feature, and is unnecessary to implement unless you are using `MeshletMesh`'s.
    ///
    /// See [`crate::meshlet::MeshletMesh`] for limitations.
    #[allow(unused_variables)]
    #[cfg(feature = "meshlet")]
    fn meshlet_mesh_prepass_fragment_shader() -> ShaderRef {
        ShaderRef::Default
    }

    /// Returns this material's [`crate::meshlet::MeshletMesh`] deferred fragment shader. If [`ShaderRef::Default`] is returned,
    /// the default meshlet mesh deferred fragment shader will be used.
    ///
    /// This is part of an experimental feature, and is unnecessary to implement unless you are using `MeshletMesh`'s.
    ///
    /// See [`crate::meshlet::MeshletMesh`] for limitations.
    #[allow(unused_variables)]
    #[cfg(feature = "meshlet")]
    fn meshlet_mesh_deferred_fragment_shader() -> ShaderRef {
        ShaderRef::Default
    }

    /// Customizes the default [`RenderPipelineDescriptor`] for a specific entity using the entity's
    /// [`MaterialPipelineKey`] and [`MeshVertexBufferLayoutRef`] as input.
    #[allow(unused_variables)]
    #[inline]
    fn specialize(
        pipeline: &MaterialPipeline<Self>,
        descriptor: &mut RenderPipelineDescriptor,
        layout: &MeshVertexBufferLayoutRef,
        key: MaterialPipelineKey<Self>,
    ) -> Result<(), SpecializedMeshPipelineError> {
        Ok(())
    }
}

/// Adds the necessary ECS resources and render logic to enable rendering entities using the given [`Material`]
/// asset type.
pub struct MaterialPlugin<M: Material> {
    /// Controls if the prepass is enabled for the Material.
    /// For more information about what a prepass is, see the [`bevy_core_pipeline::prepass`] docs.
    ///
    /// When it is enabled, it will automatically add the [`PrepassPlugin`]
    /// required to make the prepass work on this Material.
    pub prepass_enabled: bool,
    /// Controls if shadows are enabled for the Material.
    pub shadows_enabled: bool,
    pub _marker: PhantomData<M>,
}

impl<M: Material> Default for MaterialPlugin<M> {
    fn default() -> Self {
        Self {
            prepass_enabled: true,
            shadows_enabled: true,
            _marker: Default::default(),
        }
    }
}

impl<M: Material> Plugin for MaterialPlugin<M>
where
    M::Data: PartialEq + Eq + Hash + Clone,
{
    fn build(&self, app: &mut App) {
        app.init_asset::<M>()
            .register_type::<MeshMaterial3d<M>>()
            .add_plugins(RenderAssetPlugin::<PreparedMaterial<M>>::default());

        if let Some(render_app) = app.get_sub_app_mut(RenderApp) {
            render_app
                .init_resource::<DrawFunctions<Shadow>>()
                .init_resource::<RenderMaterialInstances<M>>()
                .add_render_command::<Shadow, DrawPrepass<M>>()
                .add_render_command::<Transmissive3d, DrawMaterial<M>>()
                .add_render_command::<Transparent3d, DrawMaterial<M>>()
                .add_render_command::<Opaque3d, DrawMaterial<M>>()
                .add_render_command::<AlphaMask3d, DrawMaterial<M>>()
                .init_resource::<SpecializedMeshPipelines<MaterialPipeline<M>>>()
                .add_systems(
                    ExtractSchedule,
                    extract_mesh_materials::<M>
                        .before(extract_meshes_for_cpu_building)
                        .before(extract_meshes_for_gpu_building),
                )
                .add_systems(
                    Render,
                    queue_material_meshes::<M>
                        .in_set(RenderSet::QueueMeshes)
                        .after(prepare_assets::<PreparedMaterial<M>>),
                )
                .add_systems(
                    Render,
                    prepare_material_bind_groups::<M>
                        .in_set(RenderSet::PrepareBindGroups)
                        .after(prepare_assets::<PreparedMaterial<M>>),
                );

            if self.shadows_enabled {
                render_app.add_systems(
                    Render,
                    queue_shadows::<M>
                        .in_set(RenderSet::QueueMeshes)
                        .after(prepare_assets::<PreparedMaterial<M>>),
                );
            }

            #[cfg(feature = "meshlet")]
            render_app.add_systems(
                Render,
                queue_material_meshlet_meshes::<M>
                    .in_set(RenderSet::QueueMeshes)
                    .run_if(resource_exists::<InstanceManager>),
            );

            #[cfg(feature = "meshlet")]
            render_app.add_systems(
                Render,
                prepare_material_meshlet_meshes_main_opaque_pass::<M>
                    .in_set(RenderSet::QueueMeshes)
                    .after(prepare_assets::<PreparedMaterial<M>>)
                    .before(queue_material_meshlet_meshes::<M>)
                    .run_if(resource_exists::<InstanceManager>),
            );
        }

        if self.shadows_enabled || self.prepass_enabled {
            // PrepassPipelinePlugin is required for shadow mapping and the optional PrepassPlugin
            app.add_plugins(PrepassPipelinePlugin::<M>::default());
        }

        if self.prepass_enabled {
            app.add_plugins(PrepassPlugin::<M>::default());
        }
    }

    fn finish(&self, app: &mut App) {
        if let Some(render_app) = app.get_sub_app_mut(RenderApp) {
            render_app
                .init_resource::<MaterialPipeline<M>>()
                .init_resource::<MaterialBindGroupAllocator<M>>();
        }
    }
}

/// A key uniquely identifying a specialized [`MaterialPipeline`].
pub struct MaterialPipelineKey<M: Material> {
    pub mesh_key: MeshPipelineKey,
    pub bind_group_data: M::Data,
}

impl<M: Material> Eq for MaterialPipelineKey<M> where M::Data: PartialEq {}

impl<M: Material> PartialEq for MaterialPipelineKey<M>
where
    M::Data: PartialEq,
{
    fn eq(&self, other: &Self) -> bool {
        self.mesh_key == other.mesh_key && self.bind_group_data == other.bind_group_data
    }
}

impl<M: Material> Clone for MaterialPipelineKey<M>
where
    M::Data: Clone,
{
    fn clone(&self) -> Self {
        Self {
            mesh_key: self.mesh_key,
            bind_group_data: self.bind_group_data.clone(),
        }
    }
}

impl<M: Material> Hash for MaterialPipelineKey<M>
where
    M::Data: Hash,
{
    fn hash<H: core::hash::Hasher>(&self, state: &mut H) {
        self.mesh_key.hash(state);
        self.bind_group_data.hash(state);
    }
}

/// Render pipeline data for a given [`Material`].
#[derive(Resource)]
pub struct MaterialPipeline<M: Material> {
    pub mesh_pipeline: MeshPipeline,
    pub material_layout: BindGroupLayout,
    pub vertex_shader: Option<Handle<Shader>>,
    pub fragment_shader: Option<Handle<Shader>>,
    /// Whether this material *actually* uses bindless resources, taking the
    /// platform support (or lack thereof) of bindless resources into account.
    pub bindless: bool,
    pub marker: PhantomData<M>,
}

impl<M: Material> Clone for MaterialPipeline<M> {
    fn clone(&self) -> Self {
        Self {
            mesh_pipeline: self.mesh_pipeline.clone(),
            material_layout: self.material_layout.clone(),
            vertex_shader: self.vertex_shader.clone(),
            fragment_shader: self.fragment_shader.clone(),
            bindless: self.bindless,
            marker: PhantomData,
        }
    }
}

impl<M: Material> SpecializedMeshPipeline for MaterialPipeline<M>
where
    M::Data: PartialEq + Eq + Hash + Clone,
{
    type Key = MaterialPipelineKey<M>;

    fn specialize(
        &self,
        key: Self::Key,
        layout: &MeshVertexBufferLayoutRef,
    ) -> Result<RenderPipelineDescriptor, SpecializedMeshPipelineError> {
        let mut descriptor = self.mesh_pipeline.specialize(key.mesh_key, layout)?;
        if let Some(vertex_shader) = &self.vertex_shader {
            descriptor.vertex.shader = vertex_shader.clone();
        }

        if let Some(fragment_shader) = &self.fragment_shader {
            descriptor.fragment.as_mut().unwrap().shader = fragment_shader.clone();
        }

        descriptor.layout.insert(2, self.material_layout.clone());

        M::specialize(self, &mut descriptor, layout, key)?;

        // If bindless mode is on, add a `BINDLESS` define.
        if self.bindless {
            descriptor.vertex.shader_defs.push("BINDLESS".into());
            if let Some(ref mut fragment) = descriptor.fragment {
                fragment.shader_defs.push("BINDLESS".into());
            }
        }

        Ok(descriptor)
    }
}

impl<M: Material> FromWorld for MaterialPipeline<M> {
    fn from_world(world: &mut World) -> Self {
        let asset_server = world.resource::<AssetServer>();
        let render_device = world.resource::<RenderDevice>();

        MaterialPipeline {
            mesh_pipeline: world.resource::<MeshPipeline>().clone(),
            material_layout: M::bind_group_layout(render_device),
            vertex_shader: match M::vertex_shader() {
                ShaderRef::Default => None,
                ShaderRef::Handle(handle) => Some(handle),
                ShaderRef::Path(path) => Some(asset_server.load(path)),
            },
            fragment_shader: match M::fragment_shader() {
                ShaderRef::Default => None,
                ShaderRef::Handle(handle) => Some(handle),
                ShaderRef::Path(path) => Some(asset_server.load(path)),
            },
            bindless: material_bind_groups::material_uses_bindless_resources::<M>(render_device),
            marker: PhantomData,
        }
    }
}

type DrawMaterial<M> = (
    SetItemPipeline,
    SetMeshViewBindGroup<0>,
    SetMeshBindGroup<1>,
    SetMaterialBindGroup<M, 2>,
    DrawMesh,
);

/// Sets the bind group for a given [`Material`] at the configured `I` index.
pub struct SetMaterialBindGroup<M: Material, const I: usize>(PhantomData<M>);
impl<P: PhaseItem, M: Material, const I: usize> RenderCommand<P> for SetMaterialBindGroup<M, I> {
    type Param = (
        SRes<RenderAssets<PreparedMaterial<M>>>,
        SRes<RenderMaterialInstances<M>>,
        SRes<MaterialBindGroupAllocator<M>>,
    );
    type ViewQuery = ();
    type ItemQuery = ();

    #[inline]
    fn render<'w>(
        item: &P,
        _view: (),
        _item_query: Option<()>,
        (materials, material_instances, material_bind_group_allocator): SystemParamItem<
            'w,
            '_,
            Self::Param,
        >,
        pass: &mut TrackedRenderPass<'w>,
    ) -> RenderCommandResult {
        let materials = materials.into_inner();
        let material_instances = material_instances.into_inner();
        let material_bind_group_allocator = material_bind_group_allocator.into_inner();

        let Some(material_asset_id) = material_instances.get(&item.main_entity()) else {
            return RenderCommandResult::Skip;
        };
        let Some(material) = materials.get(*material_asset_id) else {
            return RenderCommandResult::Skip;
        };
        let Some(material_bind_group) = material_bind_group_allocator.get(material.binding.group)
        else {
            return RenderCommandResult::Skip;
        };
        let Some(bind_group) = material_bind_group.get_bind_group() else {
            return RenderCommandResult::Skip;
        };
        pass.set_bind_group(I, bind_group, &[]);
        RenderCommandResult::Success
    }
}

/// Stores all extracted instances of a [`Material`] in the render world.
#[derive(Resource, Deref, DerefMut)]
pub struct RenderMaterialInstances<M: Material>(pub MainEntityHashMap<AssetId<M>>);

impl<M: Material> Default for RenderMaterialInstances<M> {
    fn default() -> Self {
        Self(Default::default())
    }
}

pub const fn alpha_mode_pipeline_key(alpha_mode: AlphaMode, msaa: &Msaa) -> MeshPipelineKey {
    match alpha_mode {
        // Premultiplied and Add share the same pipeline key
        // They're made distinct in the PBR shader, via `premultiply_alpha()`
        AlphaMode::Premultiplied | AlphaMode::Add => MeshPipelineKey::BLEND_PREMULTIPLIED_ALPHA,
        AlphaMode::Blend => MeshPipelineKey::BLEND_ALPHA,
        AlphaMode::Multiply => MeshPipelineKey::BLEND_MULTIPLY,
        AlphaMode::Mask(_) => MeshPipelineKey::MAY_DISCARD,
        AlphaMode::AlphaToCoverage => match *msaa {
            Msaa::Off => MeshPipelineKey::MAY_DISCARD,
            _ => MeshPipelineKey::BLEND_ALPHA_TO_COVERAGE,
        },
        _ => MeshPipelineKey::NONE,
    }
}

pub const fn tonemapping_pipeline_key(tonemapping: Tonemapping) -> MeshPipelineKey {
    match tonemapping {
        Tonemapping::None => MeshPipelineKey::TONEMAP_METHOD_NONE,
        Tonemapping::Reinhard => MeshPipelineKey::TONEMAP_METHOD_REINHARD,
        Tonemapping::ReinhardLuminance => MeshPipelineKey::TONEMAP_METHOD_REINHARD_LUMINANCE,
        Tonemapping::AcesFitted => MeshPipelineKey::TONEMAP_METHOD_ACES_FITTED,
        Tonemapping::AgX => MeshPipelineKey::TONEMAP_METHOD_AGX,
        Tonemapping::SomewhatBoringDisplayTransform => {
            MeshPipelineKey::TONEMAP_METHOD_SOMEWHAT_BORING_DISPLAY_TRANSFORM
        }
        Tonemapping::TonyMcMapface => MeshPipelineKey::TONEMAP_METHOD_TONY_MC_MAPFACE,
        Tonemapping::BlenderFilmic => MeshPipelineKey::TONEMAP_METHOD_BLENDER_FILMIC,
    }
}

pub const fn screen_space_specular_transmission_pipeline_key(
    screen_space_transmissive_blur_quality: ScreenSpaceTransmissionQuality,
) -> MeshPipelineKey {
    match screen_space_transmissive_blur_quality {
        ScreenSpaceTransmissionQuality::Low => {
            MeshPipelineKey::SCREEN_SPACE_SPECULAR_TRANSMISSION_LOW
        }
        ScreenSpaceTransmissionQuality::Medium => {
            MeshPipelineKey::SCREEN_SPACE_SPECULAR_TRANSMISSION_MEDIUM
        }
        ScreenSpaceTransmissionQuality::High => {
            MeshPipelineKey::SCREEN_SPACE_SPECULAR_TRANSMISSION_HIGH
        }
        ScreenSpaceTransmissionQuality::Ultra => {
            MeshPipelineKey::SCREEN_SPACE_SPECULAR_TRANSMISSION_ULTRA
        }
    }
}

fn extract_mesh_materials<M: Material>(
    mut material_instances: ResMut<RenderMaterialInstances<M>>,
    mut material_ids: ResMut<RenderMeshMaterialIds>,
    mut material_bind_group_allocator: ResMut<MaterialBindGroupAllocator<M>>,
    query: Extract<Query<(Entity, &ViewVisibility, &MeshMaterial3d<M>)>>,
) {
    material_instances.clear();

    for (entity, view_visibility, material) in &query {
        if view_visibility.get() {
            material_instances.insert(entity.into(), material.id());

            // Allocate a slot for this material in the bind group.
            let material_id = material.id().untyped();
            material_ids
                .mesh_to_material
                .insert(entity.into(), material_id);
            if let Entry::Vacant(entry) = material_ids.material_to_binding.entry(material_id) {
                entry.insert(material_bind_group_allocator.allocate());
            }
        }
    }
}

/// For each view, iterates over all the meshes visible from that view and adds
/// them to [`BinnedRenderPhase`]s or [`SortedRenderPhase`]s as appropriate.
#[allow(clippy::too_many_arguments)]
pub fn queue_material_meshes<M: Material>(
    (
        opaque_draw_functions,
        alpha_mask_draw_functions,
        transmissive_draw_functions,
        transparent_draw_functions,
    ): (
        Res<DrawFunctions<Opaque3d>>,
        Res<DrawFunctions<AlphaMask3d>>,
        Res<DrawFunctions<Transmissive3d>>,
        Res<DrawFunctions<Transparent3d>>,
    ),
    material_pipeline: Res<MaterialPipeline<M>>,
    mut pipelines: ResMut<SpecializedMeshPipelines<MaterialPipeline<M>>>,
    pipeline_cache: Res<PipelineCache>,
    render_meshes: Res<RenderAssets<RenderMesh>>,
    render_materials: Res<RenderAssets<PreparedMaterial<M>>>,
    render_mesh_instances: Res<RenderMeshInstances>,
    render_material_instances: Res<RenderMaterialInstances<M>>,
    render_lightmaps: Res<RenderLightmaps>,
    render_visibility_ranges: Res<RenderVisibilityRanges>,
    (mesh_allocator, material_bind_group_allocator): (
        Res<MeshAllocator>,
        Res<MaterialBindGroupAllocator<M>>,
    ),
    mut opaque_render_phases: ResMut<ViewBinnedRenderPhases<Opaque3d>>,
    mut alpha_mask_render_phases: ResMut<ViewBinnedRenderPhases<AlphaMask3d>>,
    mut transmissive_render_phases: ResMut<ViewSortedRenderPhases<Transmissive3d>>,
    mut transparent_render_phases: ResMut<ViewSortedRenderPhases<Transparent3d>>,
    views: Query<(
        Entity,
        &ExtractedView,
        &RenderVisibleEntities,
        &Msaa,
        Option<&Tonemapping>,
        Option<&DebandDither>,
        Option<&ShadowFilteringMethod>,
        Has<ScreenSpaceAmbientOcclusion>,
        (
            Has<NormalPrepass>,
            Has<DepthPrepass>,
            Has<MotionVectorPrepass>,
            Has<DeferredPrepass>,
        ),
        Option<&Camera3d>,
        Has<TemporalJitter>,
        Option<&Projection>,
        (
            Has<RenderViewLightProbes<EnvironmentMapLight>>,
            Has<RenderViewLightProbes<IrradianceVolume>>,
        ),
        Has<OrderIndependentTransparencySettings>,
    )>,
) where
    M::Data: PartialEq + Eq + Hash + Clone,
{
    for (
        view_entity,
        view,
        visible_entities,
        msaa,
        tonemapping,
        dither,
        shadow_filter_method,
        ssao,
        (normal_prepass, depth_prepass, motion_vector_prepass, deferred_prepass),
        camera_3d,
        temporal_jitter,
        projection,
        (has_environment_maps, has_irradiance_volumes),
        has_oit,
    ) in &views
    {
        let (
            Some(opaque_phase),
            Some(alpha_mask_phase),
            Some(transmissive_phase),
            Some(transparent_phase),
        ) = (
            opaque_render_phases.get_mut(&view_entity),
            alpha_mask_render_phases.get_mut(&view_entity),
            transmissive_render_phases.get_mut(&view_entity),
            transparent_render_phases.get_mut(&view_entity),
        )
        else {
            continue;
        };

        let draw_opaque_pbr = opaque_draw_functions.read().id::<DrawMaterial<M>>();
        let draw_alpha_mask_pbr = alpha_mask_draw_functions.read().id::<DrawMaterial<M>>();
        let draw_transmissive_pbr = transmissive_draw_functions.read().id::<DrawMaterial<M>>();
        let draw_transparent_pbr = transparent_draw_functions.read().id::<DrawMaterial<M>>();

        let mut view_key = MeshPipelineKey::from_msaa_samples(msaa.samples())
            | MeshPipelineKey::from_hdr(view.hdr);

        if normal_prepass {
            view_key |= MeshPipelineKey::NORMAL_PREPASS;
        }

        if depth_prepass {
            view_key |= MeshPipelineKey::DEPTH_PREPASS;
        }

        if motion_vector_prepass {
            view_key |= MeshPipelineKey::MOTION_VECTOR_PREPASS;
        }

        if deferred_prepass {
            view_key |= MeshPipelineKey::DEFERRED_PREPASS;
        }

        if temporal_jitter {
            view_key |= MeshPipelineKey::TEMPORAL_JITTER;
        }

        if has_environment_maps {
            view_key |= MeshPipelineKey::ENVIRONMENT_MAP;
        }

        if has_irradiance_volumes {
            view_key |= MeshPipelineKey::IRRADIANCE_VOLUME;
        }

        if has_oit {
            view_key |= MeshPipelineKey::OIT_ENABLED;
        }

        if let Some(projection) = projection {
            view_key |= match projection {
                Projection::Perspective(_) => MeshPipelineKey::VIEW_PROJECTION_PERSPECTIVE,
                Projection::Orthographic(_) => MeshPipelineKey::VIEW_PROJECTION_ORTHOGRAPHIC,
            };
        }

        match shadow_filter_method.unwrap_or(&ShadowFilteringMethod::default()) {
            ShadowFilteringMethod::Hardware2x2 => {
                view_key |= MeshPipelineKey::SHADOW_FILTER_METHOD_HARDWARE_2X2;
            }
            ShadowFilteringMethod::Gaussian => {
                view_key |= MeshPipelineKey::SHADOW_FILTER_METHOD_GAUSSIAN;
            }
            ShadowFilteringMethod::Temporal => {
                view_key |= MeshPipelineKey::SHADOW_FILTER_METHOD_TEMPORAL;
            }
        }

        if !view.hdr {
            if let Some(tonemapping) = tonemapping {
                view_key |= MeshPipelineKey::TONEMAP_IN_SHADER;
                view_key |= tonemapping_pipeline_key(*tonemapping);
            }
            if let Some(DebandDither::Enabled) = dither {
                view_key |= MeshPipelineKey::DEBAND_DITHER;
            }
        }
        if ssao {
            view_key |= MeshPipelineKey::SCREEN_SPACE_AMBIENT_OCCLUSION;
        }
        if let Some(camera_3d) = camera_3d {
            view_key |= screen_space_specular_transmission_pipeline_key(
                camera_3d.screen_space_specular_transmission_quality,
            );
        }

        let rangefinder = view.rangefinder3d();
        for (render_entity, visible_entity) in visible_entities.iter::<With<Mesh3d>>() {
            let Some(material_asset_id) = render_material_instances.get(visible_entity) else {
                continue;
            };
            let Some(mesh_instance) = render_mesh_instances.render_mesh_queue_data(*visible_entity)
            else {
                continue;
            };
            let Some(mesh) = render_meshes.get(mesh_instance.mesh_asset_id) else {
                continue;
            };
            let Some(material) = render_materials.get(*material_asset_id) else {
                continue;
            };
            let Some(material_bind_group) =
                material_bind_group_allocator.get(material.binding.group)
            else {
                continue;
            };

            let mut mesh_pipeline_key_bits = material.properties.mesh_pipeline_key_bits;
            mesh_pipeline_key_bits.insert(alpha_mode_pipeline_key(
                material.properties.alpha_mode,
                msaa,
            ));
            let mut mesh_key = view_key
                | MeshPipelineKey::from_bits_retain(mesh.key_bits.bits())
                | mesh_pipeline_key_bits;

            let lightmap_slab_index = render_lightmaps
                .render_lightmaps
                .get(visible_entity)
                .map(|lightmap| lightmap.slab_index);
            if lightmap_slab_index.is_some() {
                mesh_key |= MeshPipelineKey::LIGHTMAPPED;
            }

            if render_visibility_ranges.entity_has_crossfading_visibility_ranges(*visible_entity) {
                mesh_key |= MeshPipelineKey::VISIBILITY_RANGE_DITHER;
            }

            if motion_vector_prepass {
                // If the previous frame have skins or morph targets, note that.
                if mesh_instance
                    .flags
                    .contains(RenderMeshInstanceFlags::HAS_PREVIOUS_SKIN)
                {
                    mesh_key |= MeshPipelineKey::HAS_PREVIOUS_SKIN;
                }
                if mesh_instance
                    .flags
                    .contains(RenderMeshInstanceFlags::HAS_PREVIOUS_MORPH)
                {
                    mesh_key |= MeshPipelineKey::HAS_PREVIOUS_MORPH;
                }
            }

            let pipeline_id = pipelines.specialize(
                &pipeline_cache,
                &material_pipeline,
                MaterialPipelineKey {
                    mesh_key,
                    bind_group_data: material_bind_group
                        .get_extra_data(material.binding.slot)
                        .clone(),
                },
                &mesh.layout,
            );
            let pipeline_id = match pipeline_id {
                Ok(id) => id,
                Err(err) => {
                    error!("{}", err);
                    continue;
                }
            };

            match mesh_key
                .intersection(MeshPipelineKey::BLEND_RESERVED_BITS | MeshPipelineKey::MAY_DISCARD)
            {
                MeshPipelineKey::BLEND_OPAQUE | MeshPipelineKey::BLEND_ALPHA_TO_COVERAGE => {
                    if material.properties.reads_view_transmission_texture {
                        let distance = rangefinder.distance_translation(&mesh_instance.translation)
                            + material.properties.depth_bias;
                        transmissive_phase.add(Transmissive3d {
                            entity: (*render_entity, *visible_entity),
                            draw_function: draw_transmissive_pbr,
                            pipeline: pipeline_id,
                            distance,
                            batch_range: 0..1,
                            extra_index: PhaseItemExtraIndex::None,
                        });
                    } else if material.properties.render_method == OpaqueRendererMethod::Forward {
                        let (vertex_slab, index_slab) =
                            mesh_allocator.mesh_slabs(&mesh_instance.mesh_asset_id);
                        let bin_key = Opaque3dBinKey {
                            batch_set_key: Opaque3dBatchSetKey {
                                draw_function: draw_opaque_pbr,
                                pipeline: pipeline_id,
                                material_bind_group_index: Some(material.binding.group.0),
                                vertex_slab: vertex_slab.unwrap_or_default(),
                                index_slab,
                                lightmap_image,
                            },
                            asset_id: mesh_instance.mesh_asset_id.into(),
<<<<<<< HEAD
                            material_bind_group_index: Some(material.binding.group.0),
                            lightmap_slab: lightmap_slab_index
                                .map(|lightmap_slab_index| *lightmap_slab_index),
=======
>>>>>>> f5de3f08
                        };
                        opaque_phase.add(
                            bin_key,
                            (*render_entity, *visible_entity),
                            BinnedRenderPhaseType::mesh(mesh_instance.should_batch()),
                        );
                    }
                }
                // Alpha mask
                MeshPipelineKey::MAY_DISCARD => {
                    if material.properties.reads_view_transmission_texture {
                        let distance = rangefinder.distance_translation(&mesh_instance.translation)
                            + material.properties.depth_bias;
                        transmissive_phase.add(Transmissive3d {
                            entity: (*render_entity, *visible_entity),
                            draw_function: draw_transmissive_pbr,
                            pipeline: pipeline_id,
                            distance,
                            batch_range: 0..1,
                            extra_index: PhaseItemExtraIndex::None,
                        });
                    } else if material.properties.render_method == OpaqueRendererMethod::Forward {
                        let bin_key = OpaqueNoLightmap3dBinKey {
                            draw_function: draw_alpha_mask_pbr,
                            pipeline: pipeline_id,
                            asset_id: mesh_instance.mesh_asset_id.into(),
                            material_bind_group_index: Some(material.binding.group.0),
                        };
                        alpha_mask_phase.add(
                            bin_key,
                            (*render_entity, *visible_entity),
                            BinnedRenderPhaseType::mesh(mesh_instance.should_batch()),
                        );
                    }
                }
                _ => {
                    let distance = rangefinder.distance_translation(&mesh_instance.translation)
                        + material.properties.depth_bias;
                    transparent_phase.add(Transparent3d {
                        entity: (*render_entity, *visible_entity),
                        draw_function: draw_transparent_pbr,
                        pipeline: pipeline_id,
                        distance,
                        batch_range: 0..1,
                        extra_index: PhaseItemExtraIndex::None,
                    });
                }
            }
        }
    }
}

/// Default render method used for opaque materials.
#[derive(Default, Resource, Clone, Debug, ExtractResource, Reflect)]
#[reflect(Resource, Default, Debug)]
pub struct DefaultOpaqueRendererMethod(OpaqueRendererMethod);

impl DefaultOpaqueRendererMethod {
    pub fn forward() -> Self {
        DefaultOpaqueRendererMethod(OpaqueRendererMethod::Forward)
    }

    pub fn deferred() -> Self {
        DefaultOpaqueRendererMethod(OpaqueRendererMethod::Deferred)
    }

    pub fn set_to_forward(&mut self) {
        self.0 = OpaqueRendererMethod::Forward;
    }

    pub fn set_to_deferred(&mut self) {
        self.0 = OpaqueRendererMethod::Deferred;
    }
}

/// Render method used for opaque materials.
///
/// The forward rendering main pass draws each mesh entity and shades it according to its
/// corresponding material and the lights that affect it. Some render features like Screen Space
/// Ambient Occlusion require running depth and normal prepasses, that are 'deferred'-like
/// prepasses over all mesh entities to populate depth and normal textures. This means that when
/// using render features that require running prepasses, multiple passes over all visible geometry
/// are required. This can be slow if there is a lot of geometry that cannot be batched into few
/// draws.
///
/// Deferred rendering runs a prepass to gather not only geometric information like depth and
/// normals, but also all the material properties like base color, emissive color, reflectance,
/// metalness, etc, and writes them into a deferred 'g-buffer' texture. The deferred main pass is
/// then a fullscreen pass that reads data from these textures and executes shading. This allows
/// for one pass over geometry, but is at the cost of not being able to use MSAA, and has heavier
/// bandwidth usage which can be unsuitable for low end mobile or other bandwidth-constrained devices.
///
/// If a material indicates `OpaqueRendererMethod::Auto`, `DefaultOpaqueRendererMethod` will be used.
#[derive(Default, Clone, Copy, Debug, PartialEq, Reflect)]
pub enum OpaqueRendererMethod {
    #[default]
    Forward,
    Deferred,
    Auto,
}

/// Common [`Material`] properties, calculated for a specific material instance.
pub struct MaterialProperties {
    /// Is this material should be rendered by the deferred renderer when.
    /// [`AlphaMode::Opaque`] or [`AlphaMode::Mask`]
    pub render_method: OpaqueRendererMethod,
    /// The [`AlphaMode`] of this material.
    pub alpha_mode: AlphaMode,
    /// The bits in the [`MeshPipelineKey`] for this material.
    ///
    /// These are precalculated so that we can just "or" them together in
    /// [`queue_material_meshes`].
    pub mesh_pipeline_key_bits: MeshPipelineKey,
    /// Add a bias to the view depth of the mesh which can be used to force a specific render order
    /// for meshes with equal depth, to avoid z-fighting.
    /// The bias is in depth-texture units so large values may be needed to overcome small depth differences.
    pub depth_bias: f32,
    /// Whether the material would like to read from [`ViewTransmissionTexture`](bevy_core_pipeline::core_3d::ViewTransmissionTexture).
    ///
    /// This allows taking color output from the [`Opaque3d`] pass as an input, (for screen-space transmission) but requires
    /// rendering to take place in a separate [`Transmissive3d`] pass.
    pub reads_view_transmission_texture: bool,
}

/// Data prepared for a [`Material`] instance.
pub struct PreparedMaterial<M: Material> {
    pub binding: MaterialBindingId,
    pub properties: MaterialProperties,
    pub phantom: PhantomData<M>,
}

impl<M: Material> RenderAsset for PreparedMaterial<M> {
    type SourceAsset = M;

    type Param = (
        SRes<RenderDevice>,
        SRes<MaterialPipeline<M>>,
        SRes<DefaultOpaqueRendererMethod>,
        SRes<RenderMeshMaterialIds>,
        SResMut<MaterialBindGroupAllocator<M>>,
        M::Param,
    );

    fn prepare_asset(
        material: Self::SourceAsset,
        material_id: AssetId<Self::SourceAsset>,
        (
            render_device,
            pipeline,
            default_opaque_render_method,
            mesh_material_ids,
            ref mut bind_group_allocator,
            ref mut material_param,
        ): &mut SystemParamItem<Self::Param>,
    ) -> Result<Self, PrepareAssetError<Self::SourceAsset>> {
        // Fetch the material binding ID, so that we can write it in to the
        // `PreparedMaterial`.
        let Some(material_binding_id) = mesh_material_ids
            .material_to_binding
            .get(&material_id.untyped())
        else {
            return Err(PrepareAssetError::RetryNextUpdate(material));
        };

        let method = match material.opaque_render_method() {
            OpaqueRendererMethod::Forward => OpaqueRendererMethod::Forward,
            OpaqueRendererMethod::Deferred => OpaqueRendererMethod::Deferred,
            OpaqueRendererMethod::Auto => default_opaque_render_method.0,
        };
        let mut mesh_pipeline_key_bits = MeshPipelineKey::empty();
        mesh_pipeline_key_bits.set(
            MeshPipelineKey::READS_VIEW_TRANSMISSION_TEXTURE,
            material.reads_view_transmission_texture(),
        );

        match material.unprepared_bind_group(
            &pipeline.material_layout,
            render_device,
            material_param,
        ) {
            Ok(unprepared) => {
                bind_group_allocator.init(render_device, *material_binding_id, unprepared);

                Ok(PreparedMaterial {
                    binding: *material_binding_id,
                    properties: MaterialProperties {
                        alpha_mode: material.alpha_mode(),
                        depth_bias: material.depth_bias(),
                        reads_view_transmission_texture: mesh_pipeline_key_bits
                            .contains(MeshPipelineKey::READS_VIEW_TRANSMISSION_TEXTURE),
                        render_method: method,
                        mesh_pipeline_key_bits,
                    },
                    phantom: PhantomData,
                })
            }

            Err(AsBindGroupError::RetryNextUpdate) => {
                Err(PrepareAssetError::RetryNextUpdate(material))
            }

            Err(AsBindGroupError::CreateBindGroupDirectly) => {
                // This material has opted out of automatic bind group creation
                // and is requesting a fully-custom bind group. Invoke
                // `as_bind_group` as requested, and store the resulting bind
                // group in the slot.
                match material.as_bind_group(
                    &pipeline.material_layout,
                    render_device,
                    material_param,
                ) {
                    Ok(prepared_bind_group) => {
                        // Store the resulting bind group directly in the slot.
                        bind_group_allocator.init_custom(
                            *material_binding_id,
                            prepared_bind_group.bind_group,
                            prepared_bind_group.data,
                        );

                        Ok(PreparedMaterial {
                            binding: *material_binding_id,
                            properties: MaterialProperties {
                                alpha_mode: material.alpha_mode(),
                                depth_bias: material.depth_bias(),
                                reads_view_transmission_texture: mesh_pipeline_key_bits
                                    .contains(MeshPipelineKey::READS_VIEW_TRANSMISSION_TEXTURE),
                                render_method: method,
                                mesh_pipeline_key_bits,
                            },
                            phantom: PhantomData,
                        })
                    }

                    Err(AsBindGroupError::RetryNextUpdate) => {
                        Err(PrepareAssetError::RetryNextUpdate(material))
                    }

                    Err(other) => Err(PrepareAssetError::AsBindGroupError(other)),
                }
            }

            Err(other) => Err(PrepareAssetError::AsBindGroupError(other)),
        }
    }

    fn unload_asset(
        asset_id: AssetId<Self::SourceAsset>,
        (_, _, _, mesh_material_ids, ref mut bind_group_allocator, _): &mut SystemParamItem<
            Self::Param,
        >,
    ) {
        // Mark this material's slot in the binding array as free.

        let Some(material_binding_id) = mesh_material_ids
            .material_to_binding
            .get(&asset_id.untyped())
        else {
            return;
        };

        bind_group_allocator.free(*material_binding_id);
    }
}

#[derive(Component, Clone, Copy, Default, PartialEq, Eq, Deref, DerefMut)]
pub struct MaterialBindGroupId(pub Option<BindGroupId>);

impl MaterialBindGroupId {
    pub fn new(id: BindGroupId) -> Self {
        Self(Some(id))
    }
}

impl From<BindGroup> for MaterialBindGroupId {
    fn from(value: BindGroup) -> Self {
        Self::new(value.id())
    }
}

/// A system that creates and/or recreates any bind groups that contain
/// materials that were modified this frame.
pub fn prepare_material_bind_groups<M>(
    mut allocator: ResMut<MaterialBindGroupAllocator<M>>,
    render_device: Res<RenderDevice>,
    fallback_image: Res<FallbackImage>,
    fallback_resources: Res<FallbackBindlessResources>,
) where
    M: Material,
{
    allocator.prepare_bind_groups(&render_device, &fallback_image, &fallback_resources);
}<|MERGE_RESOLUTION|>--- conflicted
+++ resolved
@@ -880,15 +880,10 @@
                                 material_bind_group_index: Some(material.binding.group.0),
                                 vertex_slab: vertex_slab.unwrap_or_default(),
                                 index_slab,
-                                lightmap_image,
+                                lightmap_slab: lightmap_slab_index
+                                    .map(|lightmap_slab_index| *lightmap_slab_index),
                             },
                             asset_id: mesh_instance.mesh_asset_id.into(),
-<<<<<<< HEAD
-                            material_bind_group_index: Some(material.binding.group.0),
-                            lightmap_slab: lightmap_slab_index
-                                .map(|lightmap_slab_index| *lightmap_slab_index),
-=======
->>>>>>> f5de3f08
                         };
                         opaque_phase.add(
                             bin_key,
