--- conflicted
+++ resolved
@@ -6,11 +6,7 @@
 use bevy_app::{App, Plugin};
 use bevy_asset::{AddAsset, AssetEvent, AssetServer, Assets, Handle};
 use bevy_core_pipeline::{
-<<<<<<< HEAD
     core_3d::{AlphaMask3d, Opaque3d, Transmissive3d, Transparent3d},
-=======
-    core_3d::{AlphaMask3d, Opaque3d, Transparent3d},
->>>>>>> 4ce37395
     experimental::taa::TemporalAntiAliasSettings,
     prepass::NormalPrepass,
     tonemapping::{DebandDither, Tonemapping},
