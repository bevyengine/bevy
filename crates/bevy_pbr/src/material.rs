use crate::{
    deferred::DEFAULT_PBR_DEFERRED_LIGHTING_STENCIL_REFERENCE, render, AlphaMode, DrawMesh,
    DrawPrepass, EnvironmentMapLight, MeshPipeline, MeshPipelineKey, MeshUniform,
    PrepassPipelinePlugin, PrepassPlugin, RenderLightSystems, ScreenSpaceAmbientOcclusionSettings,
    SetMeshBindGroup, SetMeshViewBindGroup, Shadow,
};
use bevy_app::{App, Plugin};
use bevy_asset::{AddAsset, AssetEvent, AssetServer, Assets, Handle};
use bevy_core_pipeline::{
    core_3d::{AlphaMask3d, Core3DDepthFormat, Opaque3d, Transparent3d},
    experimental::taa::TemporalAntiAliasSettings,
    prepass::{DeferredPrepass, NormalPrepass},
    tonemapping::{DebandDither, Tonemapping},
};
use bevy_derive::{Deref, DerefMut};
use bevy_ecs::{
    prelude::*,
    system::{
        lifetimeless::{Read, SRes},
        SystemParamItem,
    },
};
use bevy_reflect::{Reflect, TypePath, TypeUuid};
use bevy_render::{
    extract_component::ExtractComponentPlugin,
    extract_resource::ExtractResource,
    mesh::{Mesh, MeshVertexBufferLayout},
    prelude::Image,
    render_asset::{PrepareAssetSet, RenderAssets},
    render_phase::{
        AddRenderCommand, DrawFunctions, PhaseItem, RenderCommand, RenderCommandResult,
        RenderPhase, SetItemPipeline, TrackedRenderPass,
    },
    render_resource::{
        AsBindGroup, AsBindGroupError, BindGroup, BindGroupLayout, GpuArrayBufferIndex,
        OwnedBindingResource, PipelineCache, RenderPipelineDescriptor, Shader, ShaderRef,
        SpecializedMeshPipeline, SpecializedMeshPipelineError, SpecializedMeshPipelines,
    },
    renderer::RenderDevice,
    texture::FallbackImage,
    view::{ExtractedView, Msaa, VisibleEntities},
    Extract, ExtractSchedule, Render, RenderApp, RenderSet,
};
use bevy_utils::{tracing::error, HashMap, HashSet};
use std::hash::Hash;
use std::marker::PhantomData;

/// Materials are used alongside [`MaterialPlugin`] and [`MaterialMeshBundle`](crate::MaterialMeshBundle)
/// to spawn entities that are rendered with a specific [`Material`] type. They serve as an easy to use high level
/// way to render [`Mesh`] entities with custom shader logic.
///
/// Materials must implement [`AsBindGroup`] to define how data will be transferred to the GPU and bound in shaders.
/// [`AsBindGroup`] can be derived, which makes generating bindings straightforward. See the [`AsBindGroup`] docs for details.
///
/// Materials must also implement [`TypeUuid`] so they can be treated as an [`Asset`](bevy_asset::Asset).
///
/// # Example
///
/// Here is a simple Material implementation. The [`AsBindGroup`] derive has many features. To see what else is available,
/// check out the [`AsBindGroup`] documentation.
/// ```
/// # use bevy_pbr::{Material, MaterialMeshBundle};
/// # use bevy_ecs::prelude::*;
/// # use bevy_reflect::{TypeUuid, TypePath};
/// # use bevy_render::{render_resource::{AsBindGroup, ShaderRef}, texture::Image, color::Color};
/// # use bevy_asset::{Handle, AssetServer, Assets};
///
/// #[derive(AsBindGroup, TypeUuid, TypePath, Debug, Clone)]
/// #[uuid = "f690fdae-d598-45ab-8225-97e2a3f056e0"]
/// pub struct CustomMaterial {
///     // Uniform bindings must implement `ShaderType`, which will be used to convert the value to
///     // its shader-compatible equivalent. Most core math types already implement `ShaderType`.
///     #[uniform(0)]
///     color: Color,
///     // Images can be bound as textures in shaders. If the Image's sampler is also needed, just
///     // add the sampler attribute with a different binding index.
///     #[texture(1)]
///     #[sampler(2)]
///     color_texture: Handle<Image>,
/// }
///
/// // All functions on `Material` have default impls. You only need to implement the
/// // functions that are relevant for your material.
/// impl Material for CustomMaterial {
///     fn fragment_shader() -> ShaderRef {
///         "shaders/custom_material.wgsl".into()
///     }
/// }
///
/// // Spawn an entity using `CustomMaterial`.
/// fn setup(mut commands: Commands, mut materials: ResMut<Assets<CustomMaterial>>, asset_server: Res<AssetServer>) {
///     commands.spawn(MaterialMeshBundle {
///         material: materials.add(CustomMaterial {
///             color: Color::RED,
///             color_texture: asset_server.load("some_image.png"),
///         }),
///         ..Default::default()
///     });
/// }
/// ```
/// In WGSL shaders, the material's binding would look like this:
///
/// ```wgsl
/// @group(1) @binding(0)
/// var<uniform> color: vec4<f32>;
/// @group(1) @binding(1)
/// var color_texture: texture_2d<f32>;
/// @group(1) @binding(2)
/// var color_sampler: sampler;
/// ```
pub trait Material: AsBindGroup + Send + Sync + Clone + TypeUuid + TypePath + Sized {
    /// Returns this material's vertex shader. If [`ShaderRef::Default`] is returned, the default mesh vertex shader
    /// will be used.
    fn vertex_shader() -> ShaderRef {
        ShaderRef::Default
    }

    /// Returns this material's fragment shader. If [`ShaderRef::Default`] is returned, the default mesh fragment shader
    /// will be used.
    #[allow(unused_variables)]
    fn fragment_shader() -> ShaderRef {
        ShaderRef::Default
    }

    /// Returns this material's [`AlphaMode`]. Defaults to [`AlphaMode::Opaque`].
    #[inline]
    fn alpha_mode(&self) -> AlphaMode {
        AlphaMode::Opaque
    }

    /// Returns if this material should be rendered by the deferred or forward renderer.
    /// for `AlphaMode::Opaque` or `AlphaMode::Mask` materials.
    /// If None, it will default to what is selected in the `DefaultOpaqueRendererMethod` resource.
    #[inline]
    fn opaque_render_method(&self) -> Option<OpaqueRendererMethod> {
        None
    }

    /// Returns the stencil reference.
    /// Used for specifying which deferred lighting pass should be used if any.
    /// Use 0 for forward only materials.
    #[inline]
    fn deferred_material_stencil_reference(&self) -> u32 {
        DEFAULT_PBR_DEFERRED_LIGHTING_STENCIL_REFERENCE
    }

    #[inline]
    /// Add a bias to the view depth of the mesh which can be used to force a specific render order.
    /// for meshes with similar depth, to avoid z-fighting.
    /// The bias is in depth-texture units so large values may be needed to overcome small depth differences.
    fn depth_bias(&self) -> f32 {
        0.0
    }

    /// Returns this material's prepass vertex shader. If [`ShaderRef::Default`] is returned, the default prepass vertex shader
    /// will be used.
    fn prepass_vertex_shader() -> ShaderRef {
        ShaderRef::Default
    }

    /// Returns this material's prepass fragment shader. If [`ShaderRef::Default`] is returned, the default prepass fragment shader
    /// will be used.
    #[allow(unused_variables)]
    fn prepass_fragment_shader() -> ShaderRef {
        ShaderRef::Default
    }

    /// Returns this material's deferred vertex shader. If [`ShaderRef::Default`] is returned, the default deferred vertex shader
    /// will be used.
    fn deferred_vertex_shader() -> ShaderRef {
        ShaderRef::Default
    }

    /// Returns this material's deferred fragment shader. If [`ShaderRef::Default`] is returned, the default deferred fragment shader
    /// will be used.
    #[allow(unused_variables)]
    fn deferred_fragment_shader() -> ShaderRef {
        ShaderRef::Default
    }

    /// Customizes the default [`RenderPipelineDescriptor`] for a specific entity using the entity's
    /// [`MaterialPipelineKey`] and [`MeshVertexBufferLayout`] as input.
    #[allow(unused_variables)]
    #[inline]
    fn specialize(
        pipeline: &MaterialPipeline<Self>,
        descriptor: &mut RenderPipelineDescriptor,
        layout: &MeshVertexBufferLayout,
        key: MaterialPipelineKey<Self>,
    ) -> Result<(), SpecializedMeshPipelineError> {
        Ok(())
    }
}

/// Adds the necessary ECS resources and render logic to enable rendering entities using the given [`Material`]
/// asset type.
pub struct MaterialPlugin<M: Material> {
    /// Controls if the prepass is enabled for the Material.
    /// For more information about what a prepass is, see the [`bevy_core_pipeline::prepass`] docs.
    ///
    /// When it is enabled, it will automatically add the [`PrepassPlugin`]
    /// required to make the prepass work on this Material.
    pub prepass_enabled: bool,
    pub _marker: PhantomData<M>,
}

impl<M: Material> Default for MaterialPlugin<M> {
    fn default() -> Self {
        Self {
            prepass_enabled: true,
            _marker: Default::default(),
        }
    }
}

impl<M: Material> Plugin for MaterialPlugin<M>
where
    M::Data: PartialEq + Eq + Hash + Clone,
{
    fn build(&self, app: &mut App) {
        app.add_asset::<M>()
            .add_plugins(ExtractComponentPlugin::<Handle<M>>::extract_visible());

        if let Ok(render_app) = app.get_sub_app_mut(RenderApp) {
            render_app
                .init_resource::<DrawFunctions<Shadow>>()
                .add_render_command::<Shadow, DrawPrepass<M>>()
                .add_render_command::<Transparent3d, DrawMaterial<M>>()
                .add_render_command::<Opaque3d, DrawMaterial<M>>()
                .add_render_command::<AlphaMask3d, DrawMaterial<M>>()
                .init_resource::<ExtractedMaterials<M>>()
                .init_resource::<RenderMaterials<M>>()
                .init_resource::<SpecializedMeshPipelines<MaterialPipeline<M>>>()
                .add_systems(ExtractSchedule, extract_materials::<M>)
                .add_systems(
                    Render,
                    (
                        prepare_materials::<M>
                            .in_set(RenderSet::Prepare)
                            .after(PrepareAssetSet::PreAssetPrepare),
                        render::queue_shadows::<M>.in_set(RenderLightSystems::QueueShadows),
                        queue_material_meshes::<M>.in_set(RenderSet::Queue),
                    ),
                );
        }

        // PrepassPipelinePlugin is required for shadow mapping and the optional PrepassPlugin
        app.add_plugins(PrepassPipelinePlugin::<M>::default());

        if self.prepass_enabled {
            app.add_plugins(PrepassPlugin::<M>::default());
        }
    }

    fn finish(&self, app: &mut App) {
        if let Ok(render_app) = app.get_sub_app_mut(RenderApp) {
            render_app.init_resource::<MaterialPipeline<M>>();
        }
    }
}

/// A key uniquely identifying a specialized [`MaterialPipeline`].
pub struct MaterialPipelineKey<M: Material> {
    pub mesh_key: MeshPipelineKey,
    pub bind_group_data: M::Data,
}

impl<M: Material> Eq for MaterialPipelineKey<M> where M::Data: PartialEq {}

impl<M: Material> PartialEq for MaterialPipelineKey<M>
where
    M::Data: PartialEq,
{
    fn eq(&self, other: &Self) -> bool {
        self.mesh_key == other.mesh_key && self.bind_group_data == other.bind_group_data
    }
}

impl<M: Material> Clone for MaterialPipelineKey<M>
where
    M::Data: Clone,
{
    fn clone(&self) -> Self {
        Self {
            mesh_key: self.mesh_key,
            bind_group_data: self.bind_group_data.clone(),
        }
    }
}

impl<M: Material> Hash for MaterialPipelineKey<M>
where
    M::Data: Hash,
{
    fn hash<H: std::hash::Hasher>(&self, state: &mut H) {
        self.mesh_key.hash(state);
        self.bind_group_data.hash(state);
    }
}

/// Render pipeline data for a given [`Material`].
#[derive(Resource)]
pub struct MaterialPipeline<M: Material> {
    pub mesh_pipeline: MeshPipeline,
    pub material_layout: BindGroupLayout,
    pub vertex_shader: Option<Handle<Shader>>,
    pub fragment_shader: Option<Handle<Shader>>,
    marker: PhantomData<M>,
}

impl<M: Material> Clone for MaterialPipeline<M> {
    fn clone(&self) -> Self {
        Self {
            mesh_pipeline: self.mesh_pipeline.clone(),
            material_layout: self.material_layout.clone(),
            vertex_shader: self.vertex_shader.clone(),
            fragment_shader: self.fragment_shader.clone(),
            marker: PhantomData,
        }
    }
}

impl<M: Material> SpecializedMeshPipeline for MaterialPipeline<M>
where
    M::Data: PartialEq + Eq + Hash + Clone,
{
    type Key = MaterialPipelineKey<M>;

    fn specialize(
        &self,
        key: Self::Key,
        layout: &MeshVertexBufferLayout,
    ) -> Result<RenderPipelineDescriptor, SpecializedMeshPipelineError> {
        let mut descriptor = self.mesh_pipeline.specialize(key.mesh_key, layout)?;
        if let Some(vertex_shader) = &self.vertex_shader {
            descriptor.vertex.shader = vertex_shader.clone();
        }

        if let Some(fragment_shader) = &self.fragment_shader {
            descriptor.fragment.as_mut().unwrap().shader = fragment_shader.clone();
        }

        descriptor.layout.insert(1, self.material_layout.clone());

        M::specialize(self, &mut descriptor, layout, key)?;
        Ok(descriptor)
    }
}

impl<M: Material> FromWorld for MaterialPipeline<M> {
    fn from_world(world: &mut World) -> Self {
        let asset_server = world.resource::<AssetServer>();
        let render_device = world.resource::<RenderDevice>();

        MaterialPipeline {
            mesh_pipeline: world.resource::<MeshPipeline>().clone(),
            material_layout: M::bind_group_layout(render_device),
            vertex_shader: match M::vertex_shader() {
                ShaderRef::Default => None,
                ShaderRef::Handle(handle) => Some(handle),
                ShaderRef::Path(path) => Some(asset_server.load(path)),
            },
            fragment_shader: match M::fragment_shader() {
                ShaderRef::Default => None,
                ShaderRef::Handle(handle) => Some(handle),
                ShaderRef::Path(path) => Some(asset_server.load(path)),
            },
            marker: PhantomData,
        }
    }
}

type DrawMaterial<M> = (
    SetItemPipeline,
    SetMeshViewBindGroup<0>,
    SetMaterialBindGroup<M, 1>,
    SetMeshBindGroup<2>,
    DrawMesh,
);

/// Sets the bind group for a given [`Material`] at the configured `I` index.
pub struct SetMaterialBindGroup<M: Material, const I: usize>(PhantomData<M>);
impl<P: PhaseItem, M: Material, const I: usize> RenderCommand<P> for SetMaterialBindGroup<M, I> {
    type Param = SRes<RenderMaterials<M>>;
    type ViewWorldQuery = ();
    type ItemWorldQuery = Read<Handle<M>>;

    #[inline]
    fn render<'w>(
        _item: &P,
        _view: (),
        material_handle: &'_ Handle<M>,
        materials: SystemParamItem<'w, '_, Self::Param>,
        pass: &mut TrackedRenderPass<'w>,
    ) -> RenderCommandResult {
        let material = materials.into_inner().get(material_handle).unwrap();
        pass.set_bind_group(I, &material.bind_group, &[]);
        RenderCommandResult::Success
    }
}

/// Sets the deferred stencil reference for a given [`Material`]
pub struct SetDeferredStencilReference<M: Material>(PhantomData<M>);
impl<P: PhaseItem, M: Material> RenderCommand<P> for SetDeferredStencilReference<M> {
    type Param = SRes<RenderMaterials<M>>;
    type ViewWorldQuery = ();
    type ItemWorldQuery = Read<Handle<M>>;

    #[inline]
    fn render<'w>(
        _item: &P,
        _view: (),
        material_handle: &'_ Handle<M>,
        materials: SystemParamItem<'w, '_, Self::Param>,
        pass: &mut TrackedRenderPass<'w>,
    ) -> RenderCommandResult {
        let material = materials.into_inner().get(material_handle).unwrap();
        pass.set_stencil_reference(material.stencil_reference);
        RenderCommandResult::Success
    }
}

#[allow(clippy::too_many_arguments)]
pub fn queue_material_meshes<M: Material>(
    opaque_draw_functions: Res<DrawFunctions<Opaque3d>>,
    alpha_mask_draw_functions: Res<DrawFunctions<AlphaMask3d>>,
    transparent_draw_functions: Res<DrawFunctions<Transparent3d>>,
    material_pipeline: Res<MaterialPipeline<M>>,
    mut pipelines: ResMut<SpecializedMeshPipelines<MaterialPipeline<M>>>,
    pipeline_cache: Res<PipelineCache>,
    msaa: Res<Msaa>,
    render_meshes: Res<RenderAssets<Mesh>>,
    render_materials: Res<RenderMaterials<M>>,
    material_meshes: Query<(
        &Handle<M>,
        &Handle<Mesh>,
        &MeshUniform,
        &GpuArrayBufferIndex<MeshUniform>,
    )>,
    images: Res<RenderAssets<Image>>,
    depth_format: Res<Core3DDepthFormat>,
    mut views: Query<(
        &ExtractedView,
        &VisibleEntities,
        Option<&Tonemapping>,
        Option<&DebandDither>,
        Option<&EnvironmentMapLight>,
        Option<&ScreenSpaceAmbientOcclusionSettings>,
        Option<&NormalPrepass>,
        Option<&DeferredPrepass>,
        Option<&TemporalAntiAliasSettings>,
        &mut RenderPhase<Opaque3d>,
        &mut RenderPhase<AlphaMask3d>,
        &mut RenderPhase<Transparent3d>,
    )>,
) where
    M::Data: PartialEq + Eq + Hash + Clone,
{
    for (
        view,
        visible_entities,
        tonemapping,
        dither,
        environment_map,
        ssao,
        normal_prepass,
        deferred_prepass,
        taa_settings,
        mut opaque_phase,
        mut alpha_mask_phase,
        mut transparent_phase,
    ) in &mut views
    {
        let draw_opaque_pbr = opaque_draw_functions.read().id::<DrawMaterial<M>>();
        let draw_alpha_mask_pbr = alpha_mask_draw_functions.read().id::<DrawMaterial<M>>();
        let draw_transparent_pbr = transparent_draw_functions.read().id::<DrawMaterial<M>>();

        let mut view_key = MeshPipelineKey::from_msaa_samples(msaa.samples())
            | MeshPipelineKey::from_hdr(view.hdr)
            | MeshPipelineKey::from_depth_format(depth_format.0);

        if normal_prepass.is_some() {
            view_key |= MeshPipelineKey::NORMAL_PREPASS;
        }

        if deferred_prepass.is_some() {
            view_key |= MeshPipelineKey::DEFERRED_PREPASS;
        }

        if taa_settings.is_some() {
            view_key |= MeshPipelineKey::TAA;
        }

        let environment_map_loaded = match environment_map {
            Some(environment_map) => environment_map.is_loaded(&images),
            None => false,
        };
        if environment_map_loaded {
            view_key |= MeshPipelineKey::ENVIRONMENT_MAP;
        }

        if !view.hdr {
            if let Some(tonemapping) = tonemapping {
                view_key |= MeshPipelineKey::TONEMAP_IN_SHADER;
                view_key |= match tonemapping {
                    Tonemapping::None => MeshPipelineKey::TONEMAP_METHOD_NONE,
                    Tonemapping::Reinhard => MeshPipelineKey::TONEMAP_METHOD_REINHARD,
                    Tonemapping::ReinhardLuminance => {
                        MeshPipelineKey::TONEMAP_METHOD_REINHARD_LUMINANCE
                    }
                    Tonemapping::AcesFitted => MeshPipelineKey::TONEMAP_METHOD_ACES_FITTED,
                    Tonemapping::AgX => MeshPipelineKey::TONEMAP_METHOD_AGX,
                    Tonemapping::SomewhatBoringDisplayTransform => {
                        MeshPipelineKey::TONEMAP_METHOD_SOMEWHAT_BORING_DISPLAY_TRANSFORM
                    }
                    Tonemapping::TonyMcMapface => MeshPipelineKey::TONEMAP_METHOD_TONY_MC_MAPFACE,
                    Tonemapping::BlenderFilmic => MeshPipelineKey::TONEMAP_METHOD_BLENDER_FILMIC,
                };
            }
            if let Some(DebandDither::Enabled) = dither {
                view_key |= MeshPipelineKey::DEBAND_DITHER;
            }
        }

        if ssao.is_some() {
            view_key |= MeshPipelineKey::SCREEN_SPACE_AMBIENT_OCCLUSION;
        }

        let rangefinder = view.rangefinder3d();
        for visible_entity in &visible_entities.entities {
            if let Ok((material_handle, mesh_handle, mesh_uniform, batch_indices)) =
                material_meshes.get(*visible_entity)
            {
                if let (Some(mesh), Some(material)) = (
                    render_meshes.get(mesh_handle),
                    render_materials.get(material_handle),
                ) {
                    let forward = match material.properties.render_method {
                        OpaqueRendererMethod::Forward => true,
                        OpaqueRendererMethod::Deferred => false,
                    };

                    let mut mesh_key =
                        MeshPipelineKey::from_primitive_topology(mesh.primitive_topology)
                            | view_key;
                    if mesh.morph_targets.is_some() {
                        mesh_key |= MeshPipelineKey::MORPH_TARGETS;
                    }
                    match material.properties.alpha_mode {
                        AlphaMode::Blend => {
                            mesh_key |= MeshPipelineKey::BLEND_ALPHA;
                        }
                        AlphaMode::Premultiplied | AlphaMode::Add => {
                            // Premultiplied and Add share the same pipeline key
                            // They're made distinct in the PBR shader, via `premultiply_alpha()`
                            mesh_key |= MeshPipelineKey::BLEND_PREMULTIPLIED_ALPHA;
                        }
                        AlphaMode::Multiply => {
                            mesh_key |= MeshPipelineKey::BLEND_MULTIPLY;
                        }
                        AlphaMode::Mask(_) => {
                            mesh_key |= MeshPipelineKey::MAY_DISCARD;
                        }
                        _ => (),
                    }

                    if deferred_prepass.is_some() && !forward {
                        mesh_key |= MeshPipelineKey::DEFERRED_PREPASS;
                    }

                    let pipeline_id = pipelines.specialize(
                        &pipeline_cache,
                        &material_pipeline,
                        MaterialPipelineKey {
                            mesh_key,
                            bind_group_data: material.key.clone(),
                        },
                        &mesh.layout,
                    );
                    let pipeline_id = match pipeline_id {
                        Ok(id) => id,
                        Err(err) => {
                            error!("{}", err);
                            continue;
                        }
                    };

                    let distance = rangefinder.distance(&mesh_uniform.transform)
                        + material.properties.depth_bias;
                    match material.properties.alpha_mode {
                        AlphaMode::Opaque => {
<<<<<<< HEAD
                            if forward {
                                opaque_phase.add(Opaque3d {
                                    entity: *visible_entity,
                                    draw_function: draw_opaque_pbr,
                                    pipeline: pipeline_id,
                                    distance,
                                });
                            }
                        }
                        AlphaMode::Mask(_) => {
                            if forward {
                                alpha_mask_phase.add(AlphaMask3d {
                                    entity: *visible_entity,
                                    draw_function: draw_alpha_mask_pbr,
                                    pipeline: pipeline_id,
                                    distance,
                                });
                            }
=======
                            opaque_phase.add(Opaque3d {
                                entity: *visible_entity,
                                draw_function: draw_opaque_pbr,
                                pipeline: pipeline_id,
                                distance,
                                per_object_binding_dynamic_offset: batch_indices
                                    .dynamic_offset
                                    .unwrap_or_default(),
                            });
                        }
                        AlphaMode::Mask(_) => {
                            alpha_mask_phase.add(AlphaMask3d {
                                entity: *visible_entity,
                                draw_function: draw_alpha_mask_pbr,
                                pipeline: pipeline_id,
                                distance,
                                per_object_binding_dynamic_offset: batch_indices
                                    .dynamic_offset
                                    .unwrap_or_default(),
                            });
>>>>>>> 43fe83b7
                        }
                        AlphaMode::Blend
                        | AlphaMode::Premultiplied
                        | AlphaMode::Add
                        | AlphaMode::Multiply => {
                            transparent_phase.add(Transparent3d {
                                entity: *visible_entity,
                                draw_function: draw_transparent_pbr,
                                pipeline: pipeline_id,
                                distance,
                            });
                        }
                    }
                }
            }
        }
    }
}

/// Default render method used for opaque materials.
#[derive(Default, Resource, Clone, Debug, ExtractResource, Reflect)]
pub struct DefaultOpaqueRendererMethod(pub OpaqueRendererMethod);

/// Render method used for opaque materials.
#[derive(Default, Clone, Copy, Debug, Reflect)]
pub enum OpaqueRendererMethod {
    #[default]
    Forward,
    Deferred,
}

/// Common [`Material`] properties, calculated for a specific material instance.
pub struct MaterialProperties {
    /// Is this material should be rendered by the deferred renderer when.
    /// AlphaMode::Opaque or AlphaMode::Mask
    pub render_method: OpaqueRendererMethod,
    /// The [`AlphaMode`] of this material.
    pub alpha_mode: AlphaMode,
    /// Add a bias to the view depth of the mesh which can be used to force a specific render order
    /// for meshes with equal depth, to avoid z-fighting.
    /// The bias is in depth-texture units so large values may be needed to overcome small depth differences.
    pub depth_bias: f32,
}

/// Data prepared for a [`Material`] instance.
pub struct PreparedMaterial<T: Material> {
    pub bindings: Vec<OwnedBindingResource>,
    pub bind_group: BindGroup,
    pub key: T::Data,
    pub properties: MaterialProperties,
    pub stencil_reference: u32,
}

#[derive(Resource)]
pub struct ExtractedMaterials<M: Material> {
    extracted: Vec<(Handle<M>, M)>,
    removed: Vec<Handle<M>>,
}

impl<M: Material> Default for ExtractedMaterials<M> {
    fn default() -> Self {
        Self {
            extracted: Default::default(),
            removed: Default::default(),
        }
    }
}

/// Stores all prepared representations of [`Material`] assets for as long as they exist.
#[derive(Resource, Deref, DerefMut)]
pub struct RenderMaterials<T: Material>(pub HashMap<Handle<T>, PreparedMaterial<T>>);

impl<T: Material> Default for RenderMaterials<T> {
    fn default() -> Self {
        Self(Default::default())
    }
}

/// This system extracts all created or modified assets of the corresponding [`Material`] type
/// into the "render world".
pub fn extract_materials<M: Material>(
    mut commands: Commands,
    mut events: Extract<EventReader<AssetEvent<M>>>,
    assets: Extract<Res<Assets<M>>>,
) {
    let mut changed_assets = HashSet::default();
    let mut removed = Vec::new();
    for event in events.iter() {
        match event {
            AssetEvent::Created { handle } | AssetEvent::Modified { handle } => {
                changed_assets.insert(handle.clone_weak());
            }
            AssetEvent::Removed { handle } => {
                changed_assets.remove(handle);
                removed.push(handle.clone_weak());
            }
        }
    }

    let mut extracted_assets = Vec::new();
    for handle in changed_assets.drain() {
        if let Some(asset) = assets.get(&handle) {
            extracted_assets.push((handle, asset.clone()));
        }
    }

    commands.insert_resource(ExtractedMaterials {
        extracted: extracted_assets,
        removed,
    });
}

/// All [`Material`] values of a given type that should be prepared next frame.
pub struct PrepareNextFrameMaterials<M: Material> {
    assets: Vec<(Handle<M>, M)>,
}

impl<M: Material> Default for PrepareNextFrameMaterials<M> {
    fn default() -> Self {
        Self {
            assets: Default::default(),
        }
    }
}

/// This system prepares all assets of the corresponding [`Material`] type
/// which where extracted this frame for the GPU.
#[allow(clippy::too_many_arguments)]
pub fn prepare_materials<M: Material>(
    mut prepare_next_frame: Local<PrepareNextFrameMaterials<M>>,
    mut extracted_assets: ResMut<ExtractedMaterials<M>>,
    mut render_materials: ResMut<RenderMaterials<M>>,
    render_device: Res<RenderDevice>,
    images: Res<RenderAssets<Image>>,
    fallback_image: Res<FallbackImage>,
    pipeline: Res<MaterialPipeline<M>>,
    default_opaque_render_method: Res<DefaultOpaqueRendererMethod>,
) {
    let queued_assets = std::mem::take(&mut prepare_next_frame.assets);
    for (handle, material) in queued_assets.into_iter() {
        match prepare_material(
            &material,
            &render_device,
            &images,
            &fallback_image,
            &pipeline,
            default_opaque_render_method.0,
        ) {
            Ok(prepared_asset) => {
                render_materials.insert(handle, prepared_asset);
            }
            Err(AsBindGroupError::RetryNextUpdate) => {
                prepare_next_frame.assets.push((handle, material));
            }
        }
    }

    for removed in std::mem::take(&mut extracted_assets.removed) {
        render_materials.remove(&removed);
    }

    for (handle, material) in std::mem::take(&mut extracted_assets.extracted) {
        match prepare_material(
            &material,
            &render_device,
            &images,
            &fallback_image,
            &pipeline,
            default_opaque_render_method.0,
        ) {
            Ok(prepared_asset) => {
                render_materials.insert(handle, prepared_asset);
            }
            Err(AsBindGroupError::RetryNextUpdate) => {
                prepare_next_frame.assets.push((handle, material));
            }
        }
    }
}

fn prepare_material<M: Material>(
    material: &M,
    render_device: &RenderDevice,
    images: &RenderAssets<Image>,
    fallback_image: &FallbackImage,
    pipeline: &MaterialPipeline<M>,
    default_opaque_render_method: OpaqueRendererMethod,
) -> Result<PreparedMaterial<M>, AsBindGroupError> {
    let prepared = material.as_bind_group(
        &pipeline.material_layout,
        render_device,
        images,
        fallback_image,
    )?;
    let method = match material.opaque_render_method() {
        Some(method) => method,
        None => default_opaque_render_method,
    };
    Ok(PreparedMaterial {
        bindings: prepared.bindings,
        bind_group: prepared.bind_group,
        key: prepared.data,
        properties: MaterialProperties {
            alpha_mode: material.alpha_mode(),
            depth_bias: material.depth_bias(),
            render_method: method,
        },
        stencil_reference: match method {
            OpaqueRendererMethod::Forward => 0,
            OpaqueRendererMethod::Deferred => material.deferred_material_stencil_reference(),
        },
    })
}<|MERGE_RESOLUTION|>--- conflicted
+++ resolved
@@ -589,13 +589,15 @@
                         + material.properties.depth_bias;
                     match material.properties.alpha_mode {
                         AlphaMode::Opaque => {
-<<<<<<< HEAD
                             if forward {
                                 opaque_phase.add(Opaque3d {
                                     entity: *visible_entity,
                                     draw_function: draw_opaque_pbr,
                                     pipeline: pipeline_id,
                                     distance,
+                                    per_object_binding_dynamic_offset: batch_indices
+                                        .dynamic_offset
+                                        .unwrap_or_default(),
                                 });
                             }
                         }
@@ -606,30 +608,11 @@
                                     draw_function: draw_alpha_mask_pbr,
                                     pipeline: pipeline_id,
                                     distance,
+                                    per_object_binding_dynamic_offset: batch_indices
+                                        .dynamic_offset
+                                        .unwrap_or_default(),
                                 });
                             }
-=======
-                            opaque_phase.add(Opaque3d {
-                                entity: *visible_entity,
-                                draw_function: draw_opaque_pbr,
-                                pipeline: pipeline_id,
-                                distance,
-                                per_object_binding_dynamic_offset: batch_indices
-                                    .dynamic_offset
-                                    .unwrap_or_default(),
-                            });
-                        }
-                        AlphaMode::Mask(_) => {
-                            alpha_mask_phase.add(AlphaMask3d {
-                                entity: *visible_entity,
-                                draw_function: draw_alpha_mask_pbr,
-                                pipeline: pipeline_id,
-                                distance,
-                                per_object_binding_dynamic_offset: batch_indices
-                                    .dynamic_offset
-                                    .unwrap_or_default(),
-                            });
->>>>>>> 43fe83b7
                         }
                         AlphaMode::Blend
                         | AlphaMode::Premultiplied
