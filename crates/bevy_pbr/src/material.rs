--- conflicted
+++ resolved
@@ -481,7 +481,6 @@
         if environment_map_loaded {
             view_key |= MeshPipelineKey::ENVIRONMENT_MAP;
         }
-<<<<<<< HEAD
 
         match shadow_filter_method.unwrap_or(&ShadowFilteringMethod::default()) {
             ShadowFilteringMethod::Hardware2x2 => {
@@ -495,8 +494,6 @@
             }
         }
 
-=======
->>>>>>> 8ace2ff9
         if !view.hdr {
             if let Some(tonemapping) = tonemapping {
                 view_key |= MeshPipelineKey::TONEMAP_IN_SHADER;
