--- conflicted
+++ resolved
@@ -20,13 +20,9 @@
 use bevy_render::{
     extract_component::ExtractComponentPlugin,
     mesh::{Mesh, MeshVertexBufferLayout},
-<<<<<<< HEAD
+    prelude::Image,
     rangefinder::ViewRangefinder3d,
-    render_asset::{RenderAsset, RenderAssetPlugin, RenderAssets},
-=======
-    prelude::Image,
     render_asset::{PrepareAssetLabel, RenderAssets},
->>>>>>> 28876593
     render_phase::{
         AddRenderCommand, DrawFunctions, EntityRenderCommand, RenderCommandResult, RenderPhase,
         SetItemPipeline, TrackedRenderPass,
@@ -387,15 +383,8 @@
                             }
                         };
 
-<<<<<<< HEAD
-                        let bias = M::depth_bias(material);
-                        let distance = rangefinder.distance(&mesh_uniform.transform) + bias;
-=======
-                        // NOTE: row 2 of the inverse view matrix dotted with column 3 of the model matrix
-                        // gives the z component of translation of the mesh in view space
-                        let mesh_z = inverse_view_row_2.dot(mesh_uniform.transform.col(3))
+                        let distance = rangefinder.distance(&mesh_uniform.transform)
                             + material.properties.depth_bias;
->>>>>>> 28876593
                         match alpha_mode {
                             AlphaMode::Opaque => {
                                 opaque_phase.add(Opaque3d {
