use crate::{
    render, AlphaMode, DrawMesh, DrawPrepass, EnvironmentMapLight, MeshPipeline, MeshPipelineKey,
    MeshUniform, PrepassPipelinePlugin, PrepassPlugin, RenderLightSystems,
    ScreenSpaceAmbientOcclusionSettings, SetMeshBindGroup, SetMeshViewBindGroup, Shadow,
};
use bevy_app::{App, Plugin};
use bevy_asset::{AddAsset, AssetEvent, AssetServer, Assets, Handle};
use bevy_core_pipeline::{
    core_3d::{AlphaMask3d, Opaque3d, Transparent3d},
    prepass::NormalPrepass,
    tonemapping::{DebandDither, Tonemapping},
};
use bevy_derive::{Deref, DerefMut};
use bevy_ecs::{
    prelude::*,
    system::{
        lifetimeless::{Read, SRes},
        SystemParamItem,
    },
};
use bevy_reflect::TypeUuid;
use bevy_render::{
    extract_component::ExtractComponentPlugin,
    mesh::{Mesh, MeshVertexBufferLayout},
    prelude::Image,
    render_asset::{PrepareAssetSet, RenderAssets},
    render_phase::{
        AddRenderCommand, DrawFunctions, PhaseItem, RenderCommand, RenderCommandResult,
        RenderPhase, SetItemPipeline, TrackedRenderPass,
    },
    render_resource::{
        AsBindGroup, AsBindGroupError, BindGroup, BindGroupLayout, OwnedBindingResource,
        PipelineCache, RenderPipelineDescriptor, Shader, ShaderRef, SpecializedMeshPipeline,
        SpecializedMeshPipelineError, SpecializedMeshPipelines,
    },
    renderer::RenderDevice,
    texture::FallbackImage,
    view::{ExtractedView, Msaa, VisibleEntities},
    Extract, ExtractSchedule, Render, RenderApp, RenderSet,
};
use bevy_utils::{tracing::error, HashMap, HashSet};
use std::hash::Hash;
use std::marker::PhantomData;

/// Materials are used alongside [`MaterialPlugin`] and [`MaterialMeshBundle`](crate::MaterialMeshBundle)
/// to spawn entities that are rendered with a specific [`Material`] type. They serve as an easy to use high level
/// way to render [`Mesh`] entities with custom shader logic.
///
/// Materials must implement [`AsBindGroup`] to define how data will be transferred to the GPU and bound in shaders.
/// [`AsBindGroup`] can be derived, which makes generating bindings straightforward. See the [`AsBindGroup`] docs for details.
///
/// Materials must also implement [`TypeUuid`] so they can be treated as an [`Asset`](bevy_asset::Asset).
///
/// # Example
///
/// Here is a simple Material implementation. The [`AsBindGroup`] derive has many features. To see what else is available,
/// check out the [`AsBindGroup`] documentation.
/// ```
/// # use bevy_pbr::{Material, MaterialMeshBundle};
/// # use bevy_ecs::prelude::*;
/// # use bevy_reflect::TypeUuid;
/// # use bevy_render::{render_resource::{AsBindGroup, ShaderRef}, texture::Image, color::Color};
/// # use bevy_asset::{Handle, AssetServer, Assets};
///
/// #[derive(AsBindGroup, TypeUuid, Debug, Clone)]
/// #[uuid = "f690fdae-d598-45ab-8225-97e2a3f056e0"]
/// pub struct CustomMaterial {
///     // Uniform bindings must implement `ShaderType`, which will be used to convert the value to
///     // its shader-compatible equivalent. Most core math types already implement `ShaderType`.
///     #[uniform(0)]
///     color: Color,
///     // Images can be bound as textures in shaders. If the Image's sampler is also needed, just
///     // add the sampler attribute with a different binding index.
///     #[texture(1)]
///     #[sampler(2)]
///     color_texture: Handle<Image>,
/// }
///
/// // All functions on `Material` have default impls. You only need to implement the
/// // functions that are relevant for your material.
/// impl Material for CustomMaterial {
///     fn fragment_shader() -> ShaderRef {
///         "shaders/custom_material.wgsl".into()
///     }
/// }
///
/// // Spawn an entity using `CustomMaterial`.
/// fn setup(mut commands: Commands, mut materials: ResMut<Assets<CustomMaterial>>, asset_server: Res<AssetServer>) {
///     commands.spawn(MaterialMeshBundle {
///         material: materials.add(CustomMaterial {
///             color: Color::RED,
///             color_texture: asset_server.load("some_image.png"),
///         }),
///         ..Default::default()
///     });
/// }
/// ```
/// In WGSL shaders, the material's binding would look like this:
///
/// ```wgsl
/// @group(1) @binding(0)
/// var<uniform> color: vec4<f32>;
/// @group(1) @binding(1)
/// var color_texture: texture_2d<f32>;
/// @group(1) @binding(2)
/// var color_sampler: sampler;
/// ```
pub trait Material: AsBindGroup + Send + Sync + Clone + TypeUuid + Sized + 'static {
    /// Returns this material's vertex shader. If [`ShaderRef::Default`] is returned, the default mesh vertex shader
    /// will be used.
    fn vertex_shader() -> ShaderRef {
        ShaderRef::Default
    }

    /// Returns this material's fragment shader. If [`ShaderRef::Default`] is returned, the default mesh fragment shader
    /// will be used.
    #[allow(unused_variables)]
    fn fragment_shader() -> ShaderRef {
        ShaderRef::Default
    }

    /// Returns this material's [`AlphaMode`]. Defaults to [`AlphaMode::Opaque`].
    #[inline]
    fn alpha_mode(&self) -> AlphaMode {
        AlphaMode::Opaque
    }

    #[inline]
    /// Add a bias to the view depth of the mesh which can be used to force a specific render order
    /// for meshes with similar depth, to avoid z-fighting.
    /// The bias is in depth-texture units so large values may be needed to overcome small depth differences.
    fn depth_bias(&self) -> f32 {
        0.0
    }

    /// Returns this material's prepass vertex shader. If [`ShaderRef::Default`] is returned, the default prepass vertex shader
    /// will be used.
    fn prepass_vertex_shader() -> ShaderRef {
        ShaderRef::Default
    }

    /// Returns this material's prepass fragment shader. If [`ShaderRef::Default`] is returned, the default prepass fragment shader
    /// will be used.
    #[allow(unused_variables)]
    fn prepass_fragment_shader() -> ShaderRef {
        ShaderRef::Default
    }

    /// Customizes the default [`RenderPipelineDescriptor`] for a specific entity using the entity's
    /// [`MaterialPipelineKey`] and [`MeshVertexBufferLayout`] as input.
    #[allow(unused_variables)]
    #[inline]
    fn specialize(
        pipeline: &MaterialPipeline<Self>,
        descriptor: &mut RenderPipelineDescriptor,
        layout: &MeshVertexBufferLayout,
        key: MaterialPipelineKey<Self>,
    ) -> Result<(), SpecializedMeshPipelineError> {
        Ok(())
    }
}

/// Adds the necessary ECS resources and render logic to enable rendering entities using the given [`Material`]
/// asset type.
pub struct MaterialPlugin<M: Material> {
    /// Controls if the prepass is enabled for the Material.
    /// For more information about what a prepass is, see the [`bevy_core_pipeline::prepass`] docs.
    ///
    /// When it is enabled, it will automatically add the [`PrepassPlugin`]
    /// required to make the prepass work on this Material.
    pub prepass_enabled: bool,
    pub _marker: PhantomData<M>,
}

impl<M: Material> Default for MaterialPlugin<M> {
    fn default() -> Self {
        Self {
            prepass_enabled: true,
            _marker: Default::default(),
        }
    }
}

impl<M: Material> Plugin for MaterialPlugin<M>
where
    M::Data: PartialEq + Eq + Hash + Clone,
{
    fn build(&self, app: &mut App) {
        app.add_asset::<M>()
            .add_plugin(ExtractComponentPlugin::<Handle<M>>::extract_visible());

        if let Ok(render_app) = app.get_sub_app_mut(RenderApp) {
            render_app
                .init_resource::<DrawFunctions<Shadow>>()
                .add_render_command::<Shadow, DrawPrepass<M>>()
                .add_render_command::<Transparent3d, DrawMaterial<M>>()
                .add_render_command::<Opaque3d, DrawMaterial<M>>()
                .add_render_command::<AlphaMask3d, DrawMaterial<M>>()
                .init_resource::<MaterialPipeline<M>>()
                .init_resource::<ExtractedMaterials<M>>()
                .init_resource::<RenderMaterials<M>>()
                .init_resource::<SpecializedMeshPipelines<MaterialPipeline<M>>>()
                .add_systems(ExtractSchedule, extract_materials::<M>)
                .add_systems(
                    Render,
                    (
                        prepare_materials::<M>
                            .in_set(RenderSet::Prepare)
                            .after(PrepareAssetSet::PreAssetPrepare),
                        render::queue_shadows::<M>.in_set(RenderLightSystems::QueueShadows),
                        queue_material_meshes::<M>.in_set(RenderSet::Queue),
                    ),
                );
        }

        // PrepassPipelinePlugin is required for shadow mapping and the optional PrepassPlugin
        app.add_plugin(PrepassPipelinePlugin::<M>::default());

        if self.prepass_enabled {
            app.add_plugin(PrepassPlugin::<M>::default());
        }
    }
}

/// A key uniquely identifying a specialized [`MaterialPipeline`].
pub struct MaterialPipelineKey<M: Material> {
    pub mesh_key: MeshPipelineKey,
    pub bind_group_data: M::Data,
}

impl<M: Material> Eq for MaterialPipelineKey<M> where M::Data: PartialEq {}

impl<M: Material> PartialEq for MaterialPipelineKey<M>
where
    M::Data: PartialEq,
{
    fn eq(&self, other: &Self) -> bool {
        self.mesh_key == other.mesh_key && self.bind_group_data == other.bind_group_data
    }
}

impl<M: Material> Clone for MaterialPipelineKey<M>
where
    M::Data: Clone,
{
    fn clone(&self) -> Self {
        Self {
            mesh_key: self.mesh_key,
            bind_group_data: self.bind_group_data.clone(),
        }
    }
}

impl<M: Material> Hash for MaterialPipelineKey<M>
where
    M::Data: Hash,
{
    fn hash<H: std::hash::Hasher>(&self, state: &mut H) {
        self.mesh_key.hash(state);
        self.bind_group_data.hash(state);
    }
}

/// Render pipeline data for a given [`Material`].
#[derive(Resource)]
pub struct MaterialPipeline<M: Material> {
    pub mesh_pipeline: MeshPipeline,
    pub material_layout: BindGroupLayout,
    pub vertex_shader: Option<Handle<Shader>>,
    pub fragment_shader: Option<Handle<Shader>>,
    marker: PhantomData<M>,
}

impl<M: Material> Clone for MaterialPipeline<M> {
    fn clone(&self) -> Self {
        Self {
            mesh_pipeline: self.mesh_pipeline.clone(),
            material_layout: self.material_layout.clone(),
            vertex_shader: self.vertex_shader.clone(),
            fragment_shader: self.fragment_shader.clone(),
            marker: PhantomData,
        }
    }
}

impl<M: Material> SpecializedMeshPipeline for MaterialPipeline<M>
where
    M::Data: PartialEq + Eq + Hash + Clone,
{
    type Key = MaterialPipelineKey<M>;

    fn specialize(
        &self,
        key: Self::Key,
        layout: &MeshVertexBufferLayout,
    ) -> Result<RenderPipelineDescriptor, SpecializedMeshPipelineError> {
        let mut descriptor = self.mesh_pipeline.specialize(key.mesh_key, layout)?;
        if let Some(vertex_shader) = &self.vertex_shader {
            descriptor.vertex.shader = vertex_shader.clone();
        }

        if let Some(fragment_shader) = &self.fragment_shader {
            descriptor.fragment.as_mut().unwrap().shader = fragment_shader.clone();
        }

        descriptor.layout.insert(1, self.material_layout.clone());

        M::specialize(self, &mut descriptor, layout, key)?;
        Ok(descriptor)
    }
}

impl<M: Material> FromWorld for MaterialPipeline<M> {
    fn from_world(world: &mut World) -> Self {
        let asset_server = world.resource::<AssetServer>();
        let render_device = world.resource::<RenderDevice>();

        MaterialPipeline {
            mesh_pipeline: world.resource::<MeshPipeline>().clone(),
            material_layout: M::bind_group_layout(render_device),
            vertex_shader: match M::vertex_shader() {
                ShaderRef::Default => None,
                ShaderRef::Handle(handle) => Some(handle),
                ShaderRef::Path(path) => Some(asset_server.load(path)),
            },
            fragment_shader: match M::fragment_shader() {
                ShaderRef::Default => None,
                ShaderRef::Handle(handle) => Some(handle),
                ShaderRef::Path(path) => Some(asset_server.load(path)),
            },
            marker: PhantomData,
        }
    }
}

type DrawMaterial<M> = (
    SetItemPipeline,
    SetMeshViewBindGroup<0>,
    SetMaterialBindGroup<M, 1>,
    SetMeshBindGroup<2>,
    DrawMesh,
);

/// Sets the bind group for a given [`Material`] at the configured `I` index.
pub struct SetMaterialBindGroup<M: Material, const I: usize>(PhantomData<M>);
impl<P: PhaseItem, M: Material, const I: usize> RenderCommand<P> for SetMaterialBindGroup<M, I> {
    type Param = SRes<RenderMaterials<M>>;
    type ViewWorldQuery = ();
    type ItemWorldQuery = Read<Handle<M>>;

    #[inline]
    fn render<'w>(
        _item: &P,
        _view: (),
        material_handle: &'_ Handle<M>,
        materials: SystemParamItem<'w, '_, Self::Param>,
        pass: &mut TrackedRenderPass<'w>,
    ) -> RenderCommandResult {
        let material = materials.into_inner().get(material_handle).unwrap();
        pass.set_bind_group(I, &material.bind_group, &[]);
        RenderCommandResult::Success
    }
}

#[allow(clippy::too_many_arguments)]
pub fn queue_material_meshes<M: Material>(
    opaque_draw_functions: Res<DrawFunctions<Opaque3d>>,
    alpha_mask_draw_functions: Res<DrawFunctions<AlphaMask3d>>,
    transparent_draw_functions: Res<DrawFunctions<Transparent3d>>,
    material_pipeline: Res<MaterialPipeline<M>>,
    mut pipelines: ResMut<SpecializedMeshPipelines<MaterialPipeline<M>>>,
    pipeline_cache: Res<PipelineCache>,
    msaa: Res<Msaa>,
    render_meshes: Res<RenderAssets<Mesh>>,
    render_materials: Res<RenderMaterials<M>>,
    material_meshes: Query<(&Handle<M>, &Handle<Mesh>, &MeshUniform)>,
    images: Res<RenderAssets<Image>>,
    mut views: Query<(
        &ExtractedView,
        &VisibleEntities,
        Option<&Tonemapping>,
        Option<&DebandDither>,
        Option<&EnvironmentMapLight>,
<<<<<<< HEAD
        Option<&ScreenSpaceAmbientOcclusionSettings>,
=======
        Option<&NormalPrepass>,
>>>>>>> 09f1bd0b
        &mut RenderPhase<Opaque3d>,
        &mut RenderPhase<AlphaMask3d>,
        &mut RenderPhase<Transparent3d>,
    )>,
) where
    M::Data: PartialEq + Eq + Hash + Clone,
{
    for (
        view,
        visible_entities,
        tonemapping,
        dither,
        environment_map,
<<<<<<< HEAD
        ssao,
=======
        normal_prepass,
>>>>>>> 09f1bd0b
        mut opaque_phase,
        mut alpha_mask_phase,
        mut transparent_phase,
    ) in &mut views
    {
        let draw_opaque_pbr = opaque_draw_functions.read().id::<DrawMaterial<M>>();
        let draw_alpha_mask_pbr = alpha_mask_draw_functions.read().id::<DrawMaterial<M>>();
        let draw_transparent_pbr = transparent_draw_functions.read().id::<DrawMaterial<M>>();

        let mut view_key = MeshPipelineKey::from_msaa_samples(msaa.samples())
            | MeshPipelineKey::from_hdr(view.hdr);

        if normal_prepass.is_some() {
            view_key |= MeshPipelineKey::NORMAL_PREPASS;
        }

        let environment_map_loaded = match environment_map {
            Some(environment_map) => environment_map.is_loaded(&images),
            None => false,
        };
        if environment_map_loaded {
            view_key |= MeshPipelineKey::ENVIRONMENT_MAP;
        }

        if !view.hdr {
            if let Some(tonemapping) = tonemapping {
                view_key |= MeshPipelineKey::TONEMAP_IN_SHADER;
                view_key |= match tonemapping {
                    Tonemapping::None => MeshPipelineKey::TONEMAP_METHOD_NONE,
                    Tonemapping::Reinhard => MeshPipelineKey::TONEMAP_METHOD_REINHARD,
                    Tonemapping::ReinhardLuminance => {
                        MeshPipelineKey::TONEMAP_METHOD_REINHARD_LUMINANCE
                    }
                    Tonemapping::AcesFitted => MeshPipelineKey::TONEMAP_METHOD_ACES_FITTED,
                    Tonemapping::AgX => MeshPipelineKey::TONEMAP_METHOD_AGX,
                    Tonemapping::SomewhatBoringDisplayTransform => {
                        MeshPipelineKey::TONEMAP_METHOD_SOMEWHAT_BORING_DISPLAY_TRANSFORM
                    }
                    Tonemapping::TonyMcMapface => MeshPipelineKey::TONEMAP_METHOD_TONY_MC_MAPFACE,
                    Tonemapping::BlenderFilmic => MeshPipelineKey::TONEMAP_METHOD_BLENDER_FILMIC,
                };
            }
            if let Some(DebandDither::Enabled) = dither {
                view_key |= MeshPipelineKey::DEBAND_DITHER;
            }
        }

        if ssao.is_some() {
            view_key |= MeshPipelineKey::SCREEN_SPACE_AMBIENT_OCCLUSION;
        }

        let rangefinder = view.rangefinder3d();
        for visible_entity in &visible_entities.entities {
            if let Ok((material_handle, mesh_handle, mesh_uniform)) =
                material_meshes.get(*visible_entity)
            {
                if let (Some(mesh), Some(material)) = (
                    render_meshes.get(mesh_handle),
                    render_materials.get(material_handle),
                ) {
                    let mut mesh_key =
                        MeshPipelineKey::from_primitive_topology(mesh.primitive_topology)
                            | view_key;
                    match material.properties.alpha_mode {
                        AlphaMode::Blend => {
                            mesh_key |= MeshPipelineKey::BLEND_ALPHA;
                        }
                        AlphaMode::Premultiplied | AlphaMode::Add => {
                            // Premultiplied and Add share the same pipeline key
                            // They're made distinct in the PBR shader, via `premultiply_alpha()`
                            mesh_key |= MeshPipelineKey::BLEND_PREMULTIPLIED_ALPHA;
                        }
                        AlphaMode::Multiply => {
                            mesh_key |= MeshPipelineKey::BLEND_MULTIPLY;
                        }
                        _ => (),
                    }

                    let pipeline_id = pipelines.specialize(
                        &pipeline_cache,
                        &material_pipeline,
                        MaterialPipelineKey {
                            mesh_key,
                            bind_group_data: material.key.clone(),
                        },
                        &mesh.layout,
                    );
                    let pipeline_id = match pipeline_id {
                        Ok(id) => id,
                        Err(err) => {
                            error!("{}", err);
                            continue;
                        }
                    };

                    let distance = rangefinder.distance(&mesh_uniform.transform)
                        + material.properties.depth_bias;
                    match material.properties.alpha_mode {
                        AlphaMode::Opaque => {
                            opaque_phase.add(Opaque3d {
                                entity: *visible_entity,
                                draw_function: draw_opaque_pbr,
                                pipeline: pipeline_id,
                                distance,
                            });
                        }
                        AlphaMode::Mask(_) => {
                            alpha_mask_phase.add(AlphaMask3d {
                                entity: *visible_entity,
                                draw_function: draw_alpha_mask_pbr,
                                pipeline: pipeline_id,
                                distance,
                            });
                        }
                        AlphaMode::Blend
                        | AlphaMode::Premultiplied
                        | AlphaMode::Add
                        | AlphaMode::Multiply => {
                            transparent_phase.add(Transparent3d {
                                entity: *visible_entity,
                                draw_function: draw_transparent_pbr,
                                pipeline: pipeline_id,
                                distance,
                            });
                        }
                    }
                }
            }
        }
    }
}

/// Common [`Material`] properties, calculated for a specific material instance.
pub struct MaterialProperties {
    /// The [`AlphaMode`] of this material.
    pub alpha_mode: AlphaMode,
    /// Add a bias to the view depth of the mesh which can be used to force a specific render order
    /// for meshes with equal depth, to avoid z-fighting.
    /// The bias is in depth-texture units so large values may be needed to overcome small depth differences.
    pub depth_bias: f32,
}

/// Data prepared for a [`Material`] instance.
pub struct PreparedMaterial<T: Material> {
    pub bindings: Vec<OwnedBindingResource>,
    pub bind_group: BindGroup,
    pub key: T::Data,
    pub properties: MaterialProperties,
}

#[derive(Resource)]
pub struct ExtractedMaterials<M: Material> {
    extracted: Vec<(Handle<M>, M)>,
    removed: Vec<Handle<M>>,
}

impl<M: Material> Default for ExtractedMaterials<M> {
    fn default() -> Self {
        Self {
            extracted: Default::default(),
            removed: Default::default(),
        }
    }
}

/// Stores all prepared representations of [`Material`] assets for as long as they exist.
#[derive(Resource, Deref, DerefMut)]
pub struct RenderMaterials<T: Material>(pub HashMap<Handle<T>, PreparedMaterial<T>>);

impl<T: Material> Default for RenderMaterials<T> {
    fn default() -> Self {
        Self(Default::default())
    }
}

/// This system extracts all created or modified assets of the corresponding [`Material`] type
/// into the "render world".
pub fn extract_materials<M: Material>(
    mut commands: Commands,
    mut events: Extract<EventReader<AssetEvent<M>>>,
    assets: Extract<Res<Assets<M>>>,
) {
    let mut changed_assets = HashSet::default();
    let mut removed = Vec::new();
    for event in events.iter() {
        match event {
            AssetEvent::Created { handle } | AssetEvent::Modified { handle } => {
                changed_assets.insert(handle.clone_weak());
            }
            AssetEvent::Removed { handle } => {
                changed_assets.remove(handle);
                removed.push(handle.clone_weak());
            }
        }
    }

    let mut extracted_assets = Vec::new();
    for handle in changed_assets.drain() {
        if let Some(asset) = assets.get(&handle) {
            extracted_assets.push((handle, asset.clone()));
        }
    }

    commands.insert_resource(ExtractedMaterials {
        extracted: extracted_assets,
        removed,
    });
}

/// All [`Material`] values of a given type that should be prepared next frame.
pub struct PrepareNextFrameMaterials<M: Material> {
    assets: Vec<(Handle<M>, M)>,
}

impl<M: Material> Default for PrepareNextFrameMaterials<M> {
    fn default() -> Self {
        Self {
            assets: Default::default(),
        }
    }
}

/// This system prepares all assets of the corresponding [`Material`] type
/// which where extracted this frame for the GPU.
pub fn prepare_materials<M: Material>(
    mut prepare_next_frame: Local<PrepareNextFrameMaterials<M>>,
    mut extracted_assets: ResMut<ExtractedMaterials<M>>,
    mut render_materials: ResMut<RenderMaterials<M>>,
    render_device: Res<RenderDevice>,
    images: Res<RenderAssets<Image>>,
    fallback_image: Res<FallbackImage>,
    pipeline: Res<MaterialPipeline<M>>,
) {
    let queued_assets = std::mem::take(&mut prepare_next_frame.assets);
    for (handle, material) in queued_assets.into_iter() {
        match prepare_material(
            &material,
            &render_device,
            &images,
            &fallback_image,
            &pipeline,
        ) {
            Ok(prepared_asset) => {
                render_materials.insert(handle, prepared_asset);
            }
            Err(AsBindGroupError::RetryNextUpdate) => {
                prepare_next_frame.assets.push((handle, material));
            }
        }
    }

    for removed in std::mem::take(&mut extracted_assets.removed) {
        render_materials.remove(&removed);
    }

    for (handle, material) in std::mem::take(&mut extracted_assets.extracted) {
        match prepare_material(
            &material,
            &render_device,
            &images,
            &fallback_image,
            &pipeline,
        ) {
            Ok(prepared_asset) => {
                render_materials.insert(handle, prepared_asset);
            }
            Err(AsBindGroupError::RetryNextUpdate) => {
                prepare_next_frame.assets.push((handle, material));
            }
        }
    }
}

fn prepare_material<M: Material>(
    material: &M,
    render_device: &RenderDevice,
    images: &RenderAssets<Image>,
    fallback_image: &FallbackImage,
    pipeline: &MaterialPipeline<M>,
) -> Result<PreparedMaterial<M>, AsBindGroupError> {
    let prepared = material.as_bind_group(
        &pipeline.material_layout,
        render_device,
        images,
        fallback_image,
    )?;
    Ok(PreparedMaterial {
        bindings: prepared.bindings,
        bind_group: prepared.bind_group,
        key: prepared.data,
        properties: MaterialProperties {
            alpha_mode: material.alpha_mode(),
            depth_bias: material.depth_bias(),
        },
    })
}<|MERGE_RESOLUTION|>--- conflicted
+++ resolved
@@ -381,11 +381,8 @@
         Option<&Tonemapping>,
         Option<&DebandDither>,
         Option<&EnvironmentMapLight>,
-<<<<<<< HEAD
         Option<&ScreenSpaceAmbientOcclusionSettings>,
-=======
         Option<&NormalPrepass>,
->>>>>>> 09f1bd0b
         &mut RenderPhase<Opaque3d>,
         &mut RenderPhase<AlphaMask3d>,
         &mut RenderPhase<Transparent3d>,
@@ -399,11 +396,8 @@
         tonemapping,
         dither,
         environment_map,
-<<<<<<< HEAD
         ssao,
-=======
         normal_prepass,
->>>>>>> 09f1bd0b
         mut opaque_phase,
         mut alpha_mask_phase,
         mut transparent_phase,
