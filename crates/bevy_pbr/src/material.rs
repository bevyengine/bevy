--- conflicted
+++ resolved
@@ -6,17 +6,11 @@
 use bevy_app::{App, Plugin};
 use bevy_asset::{Asset, AssetApp, AssetEvent, AssetId, AssetServer, Assets, Handle};
 use bevy_core_pipeline::{
-<<<<<<< HEAD
     core_3d::{
         AlphaMask3d, Camera3d, Opaque3d, ScreenSpaceTransmissionQuality, Transmissive3d,
         Transparent3d,
     },
-    prepass::{DeferredPrepass, NormalPrepass},
-=======
-    core_3d::{AlphaMask3d, Opaque3d, Transparent3d},
-    experimental::taa::TemporalAntiAliasSettings,
     prepass::{DeferredPrepass, DepthPrepass, MotionVectorPrepass, NormalPrepass},
->>>>>>> f6003c35
     tonemapping::{DebandDither, Tonemapping},
 };
 use bevy_derive::{Deref, DerefMut};
@@ -489,20 +483,14 @@
         Option<&EnvironmentMapLight>,
         Option<&ShadowFilteringMethod>,
         Option<&ScreenSpaceAmbientOcclusionSettings>,
-<<<<<<< HEAD
-        Option<&NormalPrepass>,
-        Option<&TemporalJitter>,
-        Option<&Camera3d>,
-        Option<&DeferredPrepass>,
-=======
         (
             Has<NormalPrepass>,
             Has<DepthPrepass>,
             Has<MotionVectorPrepass>,
             Has<DeferredPrepass>,
         ),
-        Option<&TemporalAntiAliasSettings>,
->>>>>>> f6003c35
+        Option<&Camera3d>,
+        Option<&TemporalJitter>,
         &mut RenderPhase<Opaque3d>,
         &mut RenderPhase<AlphaMask3d>,
         &mut RenderPhase<Transmissive3d>,
@@ -519,15 +507,9 @@
         environment_map,
         shadow_filter_method,
         ssao,
-<<<<<<< HEAD
-        normal_prepass,
+        (normal_prepass, depth_prepass, motion_vector_prepass, deferred_prepass),
+        camera_3d,
         temporal_jitter,
-        camera_3d,
-        deferred_prepass,
-=======
-        (normal_prepass, depth_prepass, motion_vector_prepass, deferred_prepass),
-        taa_settings,
->>>>>>> f6003c35
         mut opaque_phase,
         mut alpha_mask_phase,
         mut transmissive_phase,
@@ -542,9 +524,6 @@
         let mut view_key = MeshPipelineKey::from_msaa_samples(msaa.samples())
             | MeshPipelineKey::from_hdr(view.hdr);
 
-<<<<<<< HEAD
-        if deferred_prepass.is_some() {
-=======
         if normal_prepass {
             view_key |= MeshPipelineKey::NORMAL_PREPASS;
         }
@@ -558,7 +537,6 @@
         }
 
         if deferred_prepass {
->>>>>>> f6003c35
             view_key |= MeshPipelineKey::DEFERRED_PREPASS;
         }
 
@@ -623,14 +601,6 @@
             };
 
             let mut mesh_key = view_key;
-
-            if normal_prepass.is_some()
-                && mesh_key.intersection(MeshPipelineKey::BLEND_RESERVED_BITS)
-                    == MeshPipelineKey::BLEND_OPAQUE
-                && !material.properties.reads_view_transmission_texture
-            {
-                mesh_key |= MeshPipelineKey::NORMAL_PREPASS;
-            }
 
             mesh_key |= MeshPipelineKey::from_primitive_topology(mesh.primitive_topology);
 
