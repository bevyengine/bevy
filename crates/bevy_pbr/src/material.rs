--- conflicted
+++ resolved
@@ -519,13 +519,8 @@
             view_key |= OldMeshPipelineKeyBitflags::DEFERRED_PREPASS;
         }
 
-<<<<<<< HEAD
-        if taa_settings.is_some() {
-            view_key |= OldMeshPipelineKeyBitflags::TAA;
-=======
         if temporal_jitter.is_some() {
-            view_key |= MeshPipelineKey::TEMPORAL_JITTER;
->>>>>>> 6f8848a6
+            view_key |= OldMeshPipelineKeyBitflags::TEMPORAL_JITTER;
         }
 
         let environment_map_loaded = environment_map.is_some_and(|map| map.is_loaded(&images));
