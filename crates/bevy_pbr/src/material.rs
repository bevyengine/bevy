use crate::{
    render, AlphaMode, DrawMesh, DrawPrepass, EnvironmentMapLight, MeshPipeline, MeshPipelineKey,
    PrepassPipelinePlugin, PrepassPlugin, RenderMeshInstances, ScreenSpaceAmbientOcclusionSettings,
    SetMeshBindGroup, SetMeshViewBindGroup, Shadow, ShadowFilteringMethod,
};
use bevy_app::{App, Plugin};
use bevy_asset::{Asset, AssetApp, AssetEvent, AssetId, AssetServer, Assets, Handle};
use bevy_core_pipeline::{
<<<<<<< HEAD
    core_3d::{
        AlphaMask3d, Camera3d, Opaque3d, ScreenSpaceTransmissionQuality, Transmissive3d,
        Transparent3d,
    },
    prepass::NormalPrepass,
=======
    core_3d::{AlphaMask3d, Opaque3d, Transparent3d},
    experimental::taa::TemporalAntiAliasSettings,
    prepass::{DeferredPrepass, NormalPrepass},
>>>>>>> 3866b1cc
    tonemapping::{DebandDither, Tonemapping},
};
use bevy_derive::{Deref, DerefMut};
use bevy_ecs::{
    prelude::*,
    system::{lifetimeless::SRes, SystemParamItem},
};
use bevy_reflect::Reflect;
use bevy_render::{
<<<<<<< HEAD
    camera::TemporalJitter,
=======
    extract_instances::{ExtractInstancesPlugin, ExtractedInstances},
    extract_resource::ExtractResource,
>>>>>>> 3866b1cc
    mesh::{Mesh, MeshVertexBufferLayout},
    prelude::Image,
    render_asset::{prepare_assets, RenderAssets},
    render_phase::{
        AddRenderCommand, DrawFunctions, PhaseItem, RenderCommand, RenderCommandResult,
        RenderPhase, SetItemPipeline, TrackedRenderPass,
    },
    render_resource::{
        AsBindGroup, AsBindGroupError, BindGroup, BindGroupId, BindGroupLayout,
        OwnedBindingResource, PipelineCache, RenderPipelineDescriptor, Shader, ShaderRef,
        SpecializedMeshPipeline, SpecializedMeshPipelineError, SpecializedMeshPipelines,
    },
    renderer::RenderDevice,
    texture::FallbackImage,
    view::{ExtractedView, Msaa, VisibleEntities},
    Extract, ExtractSchedule, Render, RenderApp, RenderSet,
};
use bevy_utils::{tracing::error, HashMap, HashSet};
use std::hash::Hash;
use std::marker::PhantomData;

/// Materials are used alongside [`MaterialPlugin`] and [`MaterialMeshBundle`](crate::MaterialMeshBundle)
/// to spawn entities that are rendered with a specific [`Material`] type. They serve as an easy to use high level
/// way to render [`Mesh`] entities with custom shader logic.
///
/// Materials must implement [`AsBindGroup`] to define how data will be transferred to the GPU and bound in shaders.
/// [`AsBindGroup`] can be derived, which makes generating bindings straightforward. See the [`AsBindGroup`] docs for details.
///
/// # Example
///
/// Here is a simple Material implementation. The [`AsBindGroup`] derive has many features. To see what else is available,
/// check out the [`AsBindGroup`] documentation.
/// ```
/// # use bevy_pbr::{Material, MaterialMeshBundle};
/// # use bevy_ecs::prelude::*;
/// # use bevy_reflect::{TypeUuid, TypePath};
/// # use bevy_render::{render_resource::{AsBindGroup, ShaderRef}, texture::Image, color::Color};
/// # use bevy_asset::{Handle, AssetServer, Assets, Asset};
///
/// #[derive(AsBindGroup, Debug, Clone, Asset, TypePath)]
/// pub struct CustomMaterial {
///     // Uniform bindings must implement `ShaderType`, which will be used to convert the value to
///     // its shader-compatible equivalent. Most core math types already implement `ShaderType`.
///     #[uniform(0)]
///     color: Color,
///     // Images can be bound as textures in shaders. If the Image's sampler is also needed, just
///     // add the sampler attribute with a different binding index.
///     #[texture(1)]
///     #[sampler(2)]
///     color_texture: Handle<Image>,
/// }
///
/// // All functions on `Material` have default impls. You only need to implement the
/// // functions that are relevant for your material.
/// impl Material for CustomMaterial {
///     fn fragment_shader() -> ShaderRef {
///         "shaders/custom_material.wgsl".into()
///     }
/// }
///
/// // Spawn an entity using `CustomMaterial`.
/// fn setup(mut commands: Commands, mut materials: ResMut<Assets<CustomMaterial>>, asset_server: Res<AssetServer>) {
///     commands.spawn(MaterialMeshBundle {
///         material: materials.add(CustomMaterial {
///             color: Color::RED,
///             color_texture: asset_server.load("some_image.png"),
///         }),
///         ..Default::default()
///     });
/// }
/// ```
/// In WGSL shaders, the material's binding would look like this:
///
/// ```wgsl
/// @group(1) @binding(0) var<uniform> color: vec4<f32>;
/// @group(1) @binding(1) var color_texture: texture_2d<f32>;
/// @group(1) @binding(2) var color_sampler: sampler;
/// ```
pub trait Material: Asset + AsBindGroup + Clone + Sized {
    /// Returns this material's vertex shader. If [`ShaderRef::Default`] is returned, the default mesh vertex shader
    /// will be used.
    fn vertex_shader() -> ShaderRef {
        ShaderRef::Default
    }

    /// Returns this material's fragment shader. If [`ShaderRef::Default`] is returned, the default mesh fragment shader
    /// will be used.
    #[allow(unused_variables)]
    fn fragment_shader() -> ShaderRef {
        ShaderRef::Default
    }

    /// Returns this material's [`AlphaMode`]. Defaults to [`AlphaMode::Opaque`].
    #[inline]
    fn alpha_mode(&self) -> AlphaMode {
        AlphaMode::Opaque
    }

    /// Returns if this material should be rendered by the deferred or forward renderer.
    /// for `AlphaMode::Opaque` or `AlphaMode::Mask` materials.
    /// If `OpaqueRendererMethod::Auto`, it will default to what is selected in the `DefaultOpaqueRendererMethod` resource.
    #[inline]
    fn opaque_render_method(&self) -> OpaqueRendererMethod {
        OpaqueRendererMethod::Forward
    }

    #[inline]
    /// Add a bias to the view depth of the mesh which can be used to force a specific render order.
    /// for meshes with similar depth, to avoid z-fighting.
    /// The bias is in depth-texture units so large values may be needed to overcome small depth differences.
    fn depth_bias(&self) -> f32 {
        0.0
    }

    #[inline]
    /// Returns whether the material would like to read from [`ViewTransmissionTexture`](bevy_core_pipeline::core_3d::ViewTransmissionTexture).
    ///
    /// This allows taking color output from the [`Opaque3d`] pass as an input, (for screen-space transmission) but requires
    /// rendering to take place in a separate [`Transmissive3d`] pass.
    fn reads_view_transmission_texture(&self) -> bool {
        false
    }

    /// Returns this material's prepass vertex shader. If [`ShaderRef::Default`] is returned, the default prepass vertex shader
    /// will be used.
    fn prepass_vertex_shader() -> ShaderRef {
        ShaderRef::Default
    }

    /// Returns this material's prepass fragment shader. If [`ShaderRef::Default`] is returned, the default prepass fragment shader
    /// will be used.
    #[allow(unused_variables)]
    fn prepass_fragment_shader() -> ShaderRef {
        ShaderRef::Default
    }

    /// Returns this material's deferred vertex shader. If [`ShaderRef::Default`] is returned, the default deferred vertex shader
    /// will be used.
    fn deferred_vertex_shader() -> ShaderRef {
        ShaderRef::Default
    }

    /// Returns this material's deferred fragment shader. If [`ShaderRef::Default`] is returned, the default deferred fragment shader
    /// will be used.
    #[allow(unused_variables)]
    fn deferred_fragment_shader() -> ShaderRef {
        ShaderRef::Default
    }

    /// Customizes the default [`RenderPipelineDescriptor`] for a specific entity using the entity's
    /// [`MaterialPipelineKey`] and [`MeshVertexBufferLayout`] as input.
    #[allow(unused_variables)]
    #[inline]
    fn specialize(
        pipeline: &MaterialPipeline<Self>,
        descriptor: &mut RenderPipelineDescriptor,
        layout: &MeshVertexBufferLayout,
        key: MaterialPipelineKey<Self>,
    ) -> Result<(), SpecializedMeshPipelineError> {
        Ok(())
    }
}

/// Adds the necessary ECS resources and render logic to enable rendering entities using the given [`Material`]
/// asset type.
pub struct MaterialPlugin<M: Material> {
    /// Controls if the prepass is enabled for the Material.
    /// For more information about what a prepass is, see the [`bevy_core_pipeline::prepass`] docs.
    ///
    /// When it is enabled, it will automatically add the [`PrepassPlugin`]
    /// required to make the prepass work on this Material.
    pub prepass_enabled: bool,
    pub _marker: PhantomData<M>,
}

impl<M: Material> Default for MaterialPlugin<M> {
    fn default() -> Self {
        Self {
            prepass_enabled: true,
            _marker: Default::default(),
        }
    }
}

impl<M: Material> Plugin for MaterialPlugin<M>
where
    M::Data: PartialEq + Eq + Hash + Clone,
{
    fn build(&self, app: &mut App) {
        app.init_asset::<M>()
            .add_plugins(ExtractInstancesPlugin::<AssetId<M>>::extract_visible());

        if let Ok(render_app) = app.get_sub_app_mut(RenderApp) {
            render_app
                .init_resource::<DrawFunctions<Shadow>>()
                .add_render_command::<Shadow, DrawPrepass<M>>()
                .add_render_command::<Transmissive3d, DrawMaterial<M>>()
                .add_render_command::<Transparent3d, DrawMaterial<M>>()
                .add_render_command::<Opaque3d, DrawMaterial<M>>()
                .add_render_command::<AlphaMask3d, DrawMaterial<M>>()
                .init_resource::<ExtractedMaterials<M>>()
                .init_resource::<RenderMaterials<M>>()
                .init_resource::<SpecializedMeshPipelines<MaterialPipeline<M>>>()
                .add_systems(ExtractSchedule, extract_materials::<M>)
                .add_systems(
                    Render,
                    (
                        prepare_materials::<M>
                            .in_set(RenderSet::PrepareAssets)
                            .after(prepare_assets::<Image>),
                        render::queue_shadows::<M>
                            .in_set(RenderSet::QueueMeshes)
                            .after(prepare_materials::<M>),
                        queue_material_meshes::<M>
                            .in_set(RenderSet::QueueMeshes)
                            .after(prepare_materials::<M>),
                    ),
                );
        }

        // PrepassPipelinePlugin is required for shadow mapping and the optional PrepassPlugin
        app.add_plugins(PrepassPipelinePlugin::<M>::default());

        if self.prepass_enabled {
            app.add_plugins(PrepassPlugin::<M>::default());
        }
    }

    fn finish(&self, app: &mut App) {
        if let Ok(render_app) = app.get_sub_app_mut(RenderApp) {
            render_app.init_resource::<MaterialPipeline<M>>();
        }
    }
}

/// A key uniquely identifying a specialized [`MaterialPipeline`].
pub struct MaterialPipelineKey<M: Material> {
    pub mesh_key: MeshPipelineKey,
    pub bind_group_data: M::Data,
}

impl<M: Material> Eq for MaterialPipelineKey<M> where M::Data: PartialEq {}

impl<M: Material> PartialEq for MaterialPipelineKey<M>
where
    M::Data: PartialEq,
{
    fn eq(&self, other: &Self) -> bool {
        self.mesh_key == other.mesh_key && self.bind_group_data == other.bind_group_data
    }
}

impl<M: Material> Clone for MaterialPipelineKey<M>
where
    M::Data: Clone,
{
    fn clone(&self) -> Self {
        Self {
            mesh_key: self.mesh_key,
            bind_group_data: self.bind_group_data.clone(),
        }
    }
}

impl<M: Material> Hash for MaterialPipelineKey<M>
where
    M::Data: Hash,
{
    fn hash<H: std::hash::Hasher>(&self, state: &mut H) {
        self.mesh_key.hash(state);
        self.bind_group_data.hash(state);
    }
}

/// Render pipeline data for a given [`Material`].
#[derive(Resource)]
pub struct MaterialPipeline<M: Material> {
    pub mesh_pipeline: MeshPipeline,
    pub material_layout: BindGroupLayout,
    pub vertex_shader: Option<Handle<Shader>>,
    pub fragment_shader: Option<Handle<Shader>>,
    marker: PhantomData<M>,
}

impl<M: Material> Clone for MaterialPipeline<M> {
    fn clone(&self) -> Self {
        Self {
            mesh_pipeline: self.mesh_pipeline.clone(),
            material_layout: self.material_layout.clone(),
            vertex_shader: self.vertex_shader.clone(),
            fragment_shader: self.fragment_shader.clone(),
            marker: PhantomData,
        }
    }
}

impl<M: Material> SpecializedMeshPipeline for MaterialPipeline<M>
where
    M::Data: PartialEq + Eq + Hash + Clone,
{
    type Key = MaterialPipelineKey<M>;

    fn specialize(
        &self,
        key: Self::Key,
        layout: &MeshVertexBufferLayout,
    ) -> Result<RenderPipelineDescriptor, SpecializedMeshPipelineError> {
        let mut descriptor = self.mesh_pipeline.specialize(key.mesh_key, layout)?;
        if let Some(vertex_shader) = &self.vertex_shader {
            descriptor.vertex.shader = vertex_shader.clone();
        }

        if let Some(fragment_shader) = &self.fragment_shader {
            descriptor.fragment.as_mut().unwrap().shader = fragment_shader.clone();
        }

        descriptor.layout.insert(1, self.material_layout.clone());

        M::specialize(self, &mut descriptor, layout, key)?;
        Ok(descriptor)
    }
}

impl<M: Material> FromWorld for MaterialPipeline<M> {
    fn from_world(world: &mut World) -> Self {
        let asset_server = world.resource::<AssetServer>();
        let render_device = world.resource::<RenderDevice>();

        MaterialPipeline {
            mesh_pipeline: world.resource::<MeshPipeline>().clone(),
            material_layout: M::bind_group_layout(render_device),
            vertex_shader: match M::vertex_shader() {
                ShaderRef::Default => None,
                ShaderRef::Handle(handle) => Some(handle),
                ShaderRef::Path(path) => Some(asset_server.load(path)),
            },
            fragment_shader: match M::fragment_shader() {
                ShaderRef::Default => None,
                ShaderRef::Handle(handle) => Some(handle),
                ShaderRef::Path(path) => Some(asset_server.load(path)),
            },
            marker: PhantomData,
        }
    }
}

type DrawMaterial<M> = (
    SetItemPipeline,
    SetMeshViewBindGroup<0>,
    SetMaterialBindGroup<M, 1>,
    SetMeshBindGroup<2>,
    DrawMesh,
);

/// Sets the bind group for a given [`Material`] at the configured `I` index.
pub struct SetMaterialBindGroup<M: Material, const I: usize>(PhantomData<M>);
impl<P: PhaseItem, M: Material, const I: usize> RenderCommand<P> for SetMaterialBindGroup<M, I> {
    type Param = (SRes<RenderMaterials<M>>, SRes<RenderMaterialInstances<M>>);
    type ViewWorldQuery = ();
    type ItemWorldQuery = ();

    #[inline]
    fn render<'w>(
        item: &P,
        _view: (),
        _item_query: (),
        (materials, material_instances): SystemParamItem<'w, '_, Self::Param>,
        pass: &mut TrackedRenderPass<'w>,
    ) -> RenderCommandResult {
        let materials = materials.into_inner();
        let material_instances = material_instances.into_inner();

        let Some(material_asset_id) = material_instances.get(&item.entity()) else {
            return RenderCommandResult::Failure;
        };
        let Some(material) = materials.get(material_asset_id) else {
            return RenderCommandResult::Failure;
        };
        pass.set_bind_group(I, &material.bind_group, &[]);
        RenderCommandResult::Success
    }
}

pub type RenderMaterialInstances<M> = ExtractedInstances<AssetId<M>>;

const fn alpha_mode_pipeline_key(alpha_mode: AlphaMode) -> MeshPipelineKey {
    match alpha_mode {
        // Premultiplied and Add share the same pipeline key
        // They're made distinct in the PBR shader, via `premultiply_alpha()`
        AlphaMode::Premultiplied | AlphaMode::Add => MeshPipelineKey::BLEND_PREMULTIPLIED_ALPHA,
        AlphaMode::Blend => MeshPipelineKey::BLEND_ALPHA,
        AlphaMode::Multiply => MeshPipelineKey::BLEND_MULTIPLY,
        AlphaMode::Mask(_) => MeshPipelineKey::MAY_DISCARD,
        _ => MeshPipelineKey::NONE,
    }
}

const fn tonemapping_pipeline_key(tonemapping: Tonemapping) -> MeshPipelineKey {
    match tonemapping {
        Tonemapping::None => MeshPipelineKey::TONEMAP_METHOD_NONE,
        Tonemapping::Reinhard => MeshPipelineKey::TONEMAP_METHOD_REINHARD,
        Tonemapping::ReinhardLuminance => MeshPipelineKey::TONEMAP_METHOD_REINHARD_LUMINANCE,
        Tonemapping::AcesFitted => MeshPipelineKey::TONEMAP_METHOD_ACES_FITTED,
        Tonemapping::AgX => MeshPipelineKey::TONEMAP_METHOD_AGX,
        Tonemapping::SomewhatBoringDisplayTransform => {
            MeshPipelineKey::TONEMAP_METHOD_SOMEWHAT_BORING_DISPLAY_TRANSFORM
        }
        Tonemapping::TonyMcMapface => MeshPipelineKey::TONEMAP_METHOD_TONY_MC_MAPFACE,
        Tonemapping::BlenderFilmic => MeshPipelineKey::TONEMAP_METHOD_BLENDER_FILMIC,
    }
}

const fn screen_space_specular_transmission_pipeline_key(
    screen_space_transmissive_blur_quality: ScreenSpaceTransmissionQuality,
) -> MeshPipelineKey {
    match screen_space_transmissive_blur_quality {
        ScreenSpaceTransmissionQuality::Low => {
            MeshPipelineKey::SCREEN_SPACE_SPECULAR_TRANSMISSION_LOW
        }
        ScreenSpaceTransmissionQuality::Medium => {
            MeshPipelineKey::SCREEN_SPACE_SPECULAR_TRANSMISSION_MEDIUM
        }
        ScreenSpaceTransmissionQuality::High => {
            MeshPipelineKey::SCREEN_SPACE_SPECULAR_TRANSMISSION_HIGH
        }
        ScreenSpaceTransmissionQuality::Ultra => {
            MeshPipelineKey::SCREEN_SPACE_SPECULAR_TRANSMISSION_ULTRA
        }
    }
}

#[allow(clippy::too_many_arguments)]
pub fn queue_material_meshes<M: Material>(
    opaque_draw_functions: Res<DrawFunctions<Opaque3d>>,
    alpha_mask_draw_functions: Res<DrawFunctions<AlphaMask3d>>,
    transmissive_draw_functions: Res<DrawFunctions<Transmissive3d>>,
    transparent_draw_functions: Res<DrawFunctions<Transparent3d>>,
    material_pipeline: Res<MaterialPipeline<M>>,
    mut pipelines: ResMut<SpecializedMeshPipelines<MaterialPipeline<M>>>,
    pipeline_cache: Res<PipelineCache>,
    msaa: Res<Msaa>,
    render_meshes: Res<RenderAssets<Mesh>>,
    render_materials: Res<RenderMaterials<M>>,
    mut render_mesh_instances: ResMut<RenderMeshInstances>,
    render_material_instances: Res<RenderMaterialInstances<M>>,
    images: Res<RenderAssets<Image>>,
    mut views: Query<(
        &ExtractedView,
        &VisibleEntities,
        Option<&Tonemapping>,
        Option<&DebandDither>,
        Option<&EnvironmentMapLight>,
        Option<&ShadowFilteringMethod>,
        Option<&ScreenSpaceAmbientOcclusionSettings>,
        Option<&NormalPrepass>,
<<<<<<< HEAD
        Option<&TemporalJitter>,
        Option<&Camera3d>,
=======
        Option<&DeferredPrepass>,
        Option<&TemporalAntiAliasSettings>,
>>>>>>> 3866b1cc
        &mut RenderPhase<Opaque3d>,
        &mut RenderPhase<AlphaMask3d>,
        &mut RenderPhase<Transmissive3d>,
        &mut RenderPhase<Transparent3d>,
    )>,
) where
    M::Data: PartialEq + Eq + Hash + Clone,
{
    for (
        view,
        visible_entities,
        tonemapping,
        dither,
        environment_map,
        shadow_filter_method,
        ssao,
        normal_prepass,
<<<<<<< HEAD
        temporal_jitter,
        camera_3d,
=======
        deferred_prepass,
        taa_settings,
>>>>>>> 3866b1cc
        mut opaque_phase,
        mut alpha_mask_phase,
        mut transmissive_phase,
        mut transparent_phase,
    ) in &mut views
    {
        let draw_opaque_pbr = opaque_draw_functions.read().id::<DrawMaterial<M>>();
        let draw_alpha_mask_pbr = alpha_mask_draw_functions.read().id::<DrawMaterial<M>>();
        let draw_transmissive_pbr = transmissive_draw_functions.read().id::<DrawMaterial<M>>();
        let draw_transparent_pbr = transparent_draw_functions.read().id::<DrawMaterial<M>>();

        let mut view_key = MeshPipelineKey::from_msaa_samples(msaa.samples())
            | MeshPipelineKey::from_hdr(view.hdr);

<<<<<<< HEAD
        if temporal_jitter.is_some() {
            view_key |= MeshPipelineKey::TEMPORAL_JITTER;
=======
        if normal_prepass.is_some() {
            view_key |= MeshPipelineKey::NORMAL_PREPASS;
        }

        if deferred_prepass.is_some() {
            view_key |= MeshPipelineKey::DEFERRED_PREPASS;
        }

        if taa_settings.is_some() {
            view_key |= MeshPipelineKey::TAA;
>>>>>>> 3866b1cc
        }
        let environment_map_loaded = environment_map.is_some_and(|map| map.is_loaded(&images));

        if environment_map_loaded {
            view_key |= MeshPipelineKey::ENVIRONMENT_MAP;
        }

        match shadow_filter_method.unwrap_or(&ShadowFilteringMethod::default()) {
            ShadowFilteringMethod::Hardware2x2 => {
                view_key |= MeshPipelineKey::SHADOW_FILTER_METHOD_HARDWARE_2X2;
            }
            ShadowFilteringMethod::Castano13 => {
                view_key |= MeshPipelineKey::SHADOW_FILTER_METHOD_CASTANO_13;
            }
            ShadowFilteringMethod::Jimenez14 => {
                view_key |= MeshPipelineKey::SHADOW_FILTER_METHOD_JIMENEZ_14;
            }
        }

        if !view.hdr {
            if let Some(tonemapping) = tonemapping {
                view_key |= MeshPipelineKey::TONEMAP_IN_SHADER;
                view_key |= tonemapping_pipeline_key(*tonemapping);
            }
            if let Some(DebandDither::Enabled) = dither {
                view_key |= MeshPipelineKey::DEBAND_DITHER;
            }
        }
        if ssao.is_some() {
            view_key |= MeshPipelineKey::SCREEN_SPACE_AMBIENT_OCCLUSION;
        }
        if let Some(camera_3d) = camera_3d {
            view_key |= screen_space_specular_transmission_pipeline_key(
                camera_3d.screen_space_specular_transmission_quality,
            );
        }
        let rangefinder = view.rangefinder3d();
        for visible_entity in &visible_entities.entities {
            let Some(material_asset_id) = render_material_instances.get(visible_entity) else {
                continue;
            };
            let Some(mesh_instance) = render_mesh_instances.get_mut(visible_entity) else {
                continue;
            };
            let Some(mesh) = render_meshes.get(mesh_instance.mesh_asset_id) else {
                continue;
            };
            let Some(material) = render_materials.get(material_asset_id) else {
                continue;
            };

            let forward = match material.properties.render_method {
                OpaqueRendererMethod::Forward => true,
                OpaqueRendererMethod::Deferred => false,
                OpaqueRendererMethod::Auto => unreachable!(),
            };

            let mut mesh_key = view_key;

            if normal_prepass.is_some()
                && mesh_key.intersection(MeshPipelineKey::BLEND_RESERVED_BITS)
                    == MeshPipelineKey::BLEND_OPAQUE
                && !material.properties.reads_view_transmission_texture
            {
                mesh_key |= MeshPipelineKey::NORMAL_PREPASS;
            }

            mesh_key |= MeshPipelineKey::from_primitive_topology(mesh.primitive_topology);

            if mesh.morph_targets.is_some() {
                mesh_key |= MeshPipelineKey::MORPH_TARGETS;
            }
            mesh_key |= alpha_mode_pipeline_key(material.properties.alpha_mode);

            if deferred_prepass.is_some() && !forward {
                mesh_key |= MeshPipelineKey::DEFERRED_PREPASS;
            }

            let pipeline_id = pipelines.specialize(
                &pipeline_cache,
                &material_pipeline,
                MaterialPipelineKey {
                    mesh_key,
                    bind_group_data: material.key.clone(),
                },
                &mesh.layout,
            );
            let pipeline_id = match pipeline_id {
                Ok(id) => id,
                Err(err) => {
                    error!("{}", err);
                    continue;
                }
            };

            mesh_instance.material_bind_group_id = material.get_bind_group_id();

            let distance = rangefinder
                .distance_translation(&mesh_instance.transforms.transform.translation)
                + material.properties.depth_bias;
            match material.properties.alpha_mode {
                AlphaMode::Opaque => {
<<<<<<< HEAD
                    if material.properties.reads_view_transmission_texture {
                        transmissive_phase.add(Transmissive3d {
                            entity: *visible_entity,
                            draw_function: draw_transmissive_pbr,
                            pipeline: pipeline_id,
                            distance,
                            batch_range: 0..1,
                            dynamic_offset: None,
                        });
                    } else {
=======
                    if forward {
>>>>>>> 3866b1cc
                        opaque_phase.add(Opaque3d {
                            entity: *visible_entity,
                            draw_function: draw_opaque_pbr,
                            pipeline: pipeline_id,
                            distance,
                            batch_range: 0..1,
                            dynamic_offset: None,
                        });
                    }
                }
                AlphaMode::Mask(_) => {
                    if forward {
                        alpha_mask_phase.add(AlphaMask3d {
                            entity: *visible_entity,
                            draw_function: draw_alpha_mask_pbr,
                            pipeline: pipeline_id,
                            distance,
                            batch_range: 0..1,
                            dynamic_offset: None,
                        });
                    }
                }
                AlphaMode::Blend
                | AlphaMode::Premultiplied
                | AlphaMode::Add
                | AlphaMode::Multiply => {
                    transparent_phase.add(Transparent3d {
                        entity: *visible_entity,
                        draw_function: draw_transparent_pbr,
                        pipeline: pipeline_id,
                        distance,
                        batch_range: 0..1,
                        dynamic_offset: None,
                    });
                }
            }
        }
    }
}

/// Default render method used for opaque materials.
#[derive(Default, Resource, Clone, Debug, ExtractResource, Reflect)]
pub struct DefaultOpaqueRendererMethod(OpaqueRendererMethod);

impl DefaultOpaqueRendererMethod {
    pub fn forward() -> Self {
        DefaultOpaqueRendererMethod(OpaqueRendererMethod::Forward)
    }

    pub fn deferred() -> Self {
        DefaultOpaqueRendererMethod(OpaqueRendererMethod::Deferred)
    }

    pub fn set_to_forward(&mut self) {
        self.0 = OpaqueRendererMethod::Forward;
    }

    pub fn set_to_deferred(&mut self) {
        self.0 = OpaqueRendererMethod::Deferred;
    }
}

/// Render method used for opaque materials.
///
/// The forward rendering main pass draws each mesh entity and shades it according to its
/// corresponding material and the lights that affect it. Some render features like Screen Space
/// Ambient Occlusion require running depth and normal prepasses, that are 'deferred'-like
/// prepasses over all mesh entities to populate depth and normal textures. This means that when
/// using render features that require running prepasses, multiple passes over all visible geometry
/// are required. This can be slow if there is a lot of geometry that cannot be batched into few
/// draws.
///
/// Deferred rendering runs a prepass to gather not only geometric information like depth and
/// normals, but also all the material properties like base color, emissive color, reflectance,
/// metalness, etc, and writes them into a deferred 'g-buffer' texture. The deferred main pass is
/// then a fullscreen pass that reads data from these textures and executes shading. This allows
/// for one pass over geometry, but is at the cost of not being able to use MSAA, and has heavier
/// bandwidth usage which can be unsuitable for low end mobile or other bandwidth-constrained devices.
///
/// If a material indicates `OpaqueRendererMethod::Auto`, `DefaultOpaqueRendererMethod` will be used.
#[derive(Default, Clone, Copy, Debug, Reflect)]
pub enum OpaqueRendererMethod {
    #[default]
    Forward,
    Deferred,
    Auto,
}

/// Common [`Material`] properties, calculated for a specific material instance.
pub struct MaterialProperties {
    /// Is this material should be rendered by the deferred renderer when.
    /// AlphaMode::Opaque or AlphaMode::Mask
    pub render_method: OpaqueRendererMethod,
    /// The [`AlphaMode`] of this material.
    pub alpha_mode: AlphaMode,
    /// Add a bias to the view depth of the mesh which can be used to force a specific render order
    /// for meshes with equal depth, to avoid z-fighting.
    /// The bias is in depth-texture units so large values may be needed to overcome small depth differences.
    pub depth_bias: f32,
    /// Whether the material would like to read from [`ViewTransmissionTexture`](bevy_core_pipeline::core_3d::ViewTransmissionTexture).
    ///
    /// This allows taking color output from the [`Opaque3d`] pass as an input, (for screen-space transmission) but requires
    /// rendering to take place in a separate [`Transmissive3d`] pass.
    pub reads_view_transmission_texture: bool,
}

/// Data prepared for a [`Material`] instance.
pub struct PreparedMaterial<T: Material> {
    pub bindings: Vec<OwnedBindingResource>,
    pub bind_group: BindGroup,
    pub key: T::Data,
    pub properties: MaterialProperties,
}

#[derive(Component, Clone, Copy, Default, PartialEq, Eq, Deref, DerefMut)]
pub struct MaterialBindGroupId(Option<BindGroupId>);

impl<T: Material> PreparedMaterial<T> {
    pub fn get_bind_group_id(&self) -> MaterialBindGroupId {
        MaterialBindGroupId(Some(self.bind_group.id()))
    }
}

#[derive(Resource)]
pub struct ExtractedMaterials<M: Material> {
    extracted: Vec<(AssetId<M>, M)>,
    removed: Vec<AssetId<M>>,
}

impl<M: Material> Default for ExtractedMaterials<M> {
    fn default() -> Self {
        Self {
            extracted: Default::default(),
            removed: Default::default(),
        }
    }
}

/// Stores all prepared representations of [`Material`] assets for as long as they exist.
#[derive(Resource, Deref, DerefMut)]
pub struct RenderMaterials<T: Material>(pub HashMap<AssetId<T>, PreparedMaterial<T>>);

impl<T: Material> Default for RenderMaterials<T> {
    fn default() -> Self {
        Self(Default::default())
    }
}

/// This system extracts all created or modified assets of the corresponding [`Material`] type
/// into the "render world".
pub fn extract_materials<M: Material>(
    mut commands: Commands,
    mut events: Extract<EventReader<AssetEvent<M>>>,
    assets: Extract<Res<Assets<M>>>,
) {
    let mut changed_assets = HashSet::default();
    let mut removed = Vec::new();
    for event in events.read() {
        match event {
            AssetEvent::Added { id } | AssetEvent::Modified { id } => {
                changed_assets.insert(*id);
            }
            AssetEvent::Removed { id } => {
                changed_assets.remove(id);
                removed.push(*id);
            }
            AssetEvent::LoadedWithDependencies { .. } => {
                // TODO: handle this
            }
        }
    }

    let mut extracted_assets = Vec::new();
    for id in changed_assets.drain() {
        if let Some(asset) = assets.get(id) {
            extracted_assets.push((id, asset.clone()));
        }
    }

    commands.insert_resource(ExtractedMaterials {
        extracted: extracted_assets,
        removed,
    });
}

/// All [`Material`] values of a given type that should be prepared next frame.
pub struct PrepareNextFrameMaterials<M: Material> {
    assets: Vec<(AssetId<M>, M)>,
}

impl<M: Material> Default for PrepareNextFrameMaterials<M> {
    fn default() -> Self {
        Self {
            assets: Default::default(),
        }
    }
}

/// This system prepares all assets of the corresponding [`Material`] type
/// which where extracted this frame for the GPU.
#[allow(clippy::too_many_arguments)]
pub fn prepare_materials<M: Material>(
    mut prepare_next_frame: Local<PrepareNextFrameMaterials<M>>,
    mut extracted_assets: ResMut<ExtractedMaterials<M>>,
    mut render_materials: ResMut<RenderMaterials<M>>,
    render_device: Res<RenderDevice>,
    images: Res<RenderAssets<Image>>,
    fallback_image: Res<FallbackImage>,
    pipeline: Res<MaterialPipeline<M>>,
    default_opaque_render_method: Res<DefaultOpaqueRendererMethod>,
) {
    let queued_assets = std::mem::take(&mut prepare_next_frame.assets);
    for (id, material) in queued_assets.into_iter() {
        match prepare_material(
            &material,
            &render_device,
            &images,
            &fallback_image,
            &pipeline,
            default_opaque_render_method.0,
        ) {
            Ok(prepared_asset) => {
                render_materials.insert(id, prepared_asset);
            }
            Err(AsBindGroupError::RetryNextUpdate) => {
                prepare_next_frame.assets.push((id, material));
            }
        }
    }

    for removed in std::mem::take(&mut extracted_assets.removed) {
        render_materials.remove(&removed);
    }

    for (id, material) in std::mem::take(&mut extracted_assets.extracted) {
        match prepare_material(
            &material,
            &render_device,
            &images,
            &fallback_image,
            &pipeline,
            default_opaque_render_method.0,
        ) {
            Ok(prepared_asset) => {
                render_materials.insert(id, prepared_asset);
            }
            Err(AsBindGroupError::RetryNextUpdate) => {
                prepare_next_frame.assets.push((id, material));
            }
        }
    }
}

fn prepare_material<M: Material>(
    material: &M,
    render_device: &RenderDevice,
    images: &RenderAssets<Image>,
    fallback_image: &FallbackImage,
    pipeline: &MaterialPipeline<M>,
    default_opaque_render_method: OpaqueRendererMethod,
) -> Result<PreparedMaterial<M>, AsBindGroupError> {
    let prepared = material.as_bind_group(
        &pipeline.material_layout,
        render_device,
        images,
        fallback_image,
    )?;
    let method = match material.opaque_render_method() {
        OpaqueRendererMethod::Forward => OpaqueRendererMethod::Forward,
        OpaqueRendererMethod::Deferred => OpaqueRendererMethod::Deferred,
        OpaqueRendererMethod::Auto => default_opaque_render_method,
    };
    Ok(PreparedMaterial {
        bindings: prepared.bindings,
        bind_group: prepared.bind_group,
        key: prepared.data,
        properties: MaterialProperties {
            alpha_mode: material.alpha_mode(),
            depth_bias: material.depth_bias(),
<<<<<<< HEAD
            reads_view_transmission_texture: material.reads_view_transmission_texture(),
=======
            render_method: method,
>>>>>>> 3866b1cc
        },
    })
}<|MERGE_RESOLUTION|>--- conflicted
+++ resolved
@@ -6,17 +6,11 @@
 use bevy_app::{App, Plugin};
 use bevy_asset::{Asset, AssetApp, AssetEvent, AssetId, AssetServer, Assets, Handle};
 use bevy_core_pipeline::{
-<<<<<<< HEAD
     core_3d::{
         AlphaMask3d, Camera3d, Opaque3d, ScreenSpaceTransmissionQuality, Transmissive3d,
         Transparent3d,
     },
-    prepass::NormalPrepass,
-=======
-    core_3d::{AlphaMask3d, Opaque3d, Transparent3d},
-    experimental::taa::TemporalAntiAliasSettings,
     prepass::{DeferredPrepass, NormalPrepass},
->>>>>>> 3866b1cc
     tonemapping::{DebandDither, Tonemapping},
 };
 use bevy_derive::{Deref, DerefMut};
@@ -26,12 +20,9 @@
 };
 use bevy_reflect::Reflect;
 use bevy_render::{
-<<<<<<< HEAD
     camera::TemporalJitter,
-=======
     extract_instances::{ExtractInstancesPlugin, ExtractedInstances},
     extract_resource::ExtractResource,
->>>>>>> 3866b1cc
     mesh::{Mesh, MeshVertexBufferLayout},
     prelude::Image,
     render_asset::{prepare_assets, RenderAssets},
@@ -487,13 +478,9 @@
         Option<&ShadowFilteringMethod>,
         Option<&ScreenSpaceAmbientOcclusionSettings>,
         Option<&NormalPrepass>,
-<<<<<<< HEAD
         Option<&TemporalJitter>,
         Option<&Camera3d>,
-=======
         Option<&DeferredPrepass>,
-        Option<&TemporalAntiAliasSettings>,
->>>>>>> 3866b1cc
         &mut RenderPhase<Opaque3d>,
         &mut RenderPhase<AlphaMask3d>,
         &mut RenderPhase<Transmissive3d>,
@@ -511,13 +498,9 @@
         shadow_filter_method,
         ssao,
         normal_prepass,
-<<<<<<< HEAD
         temporal_jitter,
         camera_3d,
-=======
         deferred_prepass,
-        taa_settings,
->>>>>>> 3866b1cc
         mut opaque_phase,
         mut alpha_mask_phase,
         mut transmissive_phase,
@@ -532,22 +515,14 @@
         let mut view_key = MeshPipelineKey::from_msaa_samples(msaa.samples())
             | MeshPipelineKey::from_hdr(view.hdr);
 
-<<<<<<< HEAD
+        if deferred_prepass.is_some() {
+            view_key |= MeshPipelineKey::DEFERRED_PREPASS;
+        }
+
         if temporal_jitter.is_some() {
             view_key |= MeshPipelineKey::TEMPORAL_JITTER;
-=======
-        if normal_prepass.is_some() {
-            view_key |= MeshPipelineKey::NORMAL_PREPASS;
-        }
-
-        if deferred_prepass.is_some() {
-            view_key |= MeshPipelineKey::DEFERRED_PREPASS;
-        }
-
-        if taa_settings.is_some() {
-            view_key |= MeshPipelineKey::TAA;
->>>>>>> 3866b1cc
-        }
+        }
+
         let environment_map_loaded = environment_map.is_some_and(|map| map.is_loaded(&images));
 
         if environment_map_loaded {
@@ -649,7 +624,6 @@
                 + material.properties.depth_bias;
             match material.properties.alpha_mode {
                 AlphaMode::Opaque => {
-<<<<<<< HEAD
                     if material.properties.reads_view_transmission_texture {
                         transmissive_phase.add(Transmissive3d {
                             entity: *visible_entity,
@@ -660,17 +634,16 @@
                             dynamic_offset: None,
                         });
                     } else {
-=======
-                    if forward {
->>>>>>> 3866b1cc
-                        opaque_phase.add(Opaque3d {
-                            entity: *visible_entity,
-                            draw_function: draw_opaque_pbr,
-                            pipeline: pipeline_id,
-                            distance,
-                            batch_range: 0..1,
-                            dynamic_offset: None,
-                        });
+                        if forward {
+                            opaque_phase.add(Opaque3d {
+                                entity: *visible_entity,
+                                draw_function: draw_opaque_pbr,
+                                pipeline: pipeline_id,
+                                distance,
+                                batch_range: 0..1,
+                                dynamic_offset: None,
+                            });
+                        }
                     }
                 }
                 AlphaMode::Mask(_) => {
@@ -942,11 +915,8 @@
         properties: MaterialProperties {
             alpha_mode: material.alpha_mode(),
             depth_bias: material.depth_bias(),
-<<<<<<< HEAD
             reads_view_transmission_texture: material.reads_view_transmission_texture(),
-=======
             render_method: method,
->>>>>>> 3866b1cc
         },
     })
 }