use crate::{
    render, AlphaMode, DrawMesh, DrawPrepass, EnvironmentMapLight, MeshPipeline, MeshPipelineKey,
    PrepassPipelinePlugin, PrepassPlugin, RenderMeshInstances, ScreenSpaceAmbientOcclusionSettings,
    SetMeshBindGroup, SetMeshViewBindGroup, Shadow,
};
use bevy_app::{App, Plugin};
use bevy_asset::{Asset, AssetApp, AssetEvent, AssetId, AssetServer, Assets, Handle};
use bevy_core_pipeline::{
    core_3d::{AlphaMask3d, Opaque3d, Transparent3d},
    experimental::taa::TemporalAntiAliasSettings,
    prepass::{DeferredPrepass, NormalPrepass},
    tonemapping::{DebandDither, Tonemapping},
};
use bevy_derive::{Deref, DerefMut};
use bevy_ecs::{
    prelude::*,
    system::{lifetimeless::SRes, SystemParamItem},
};
use bevy_reflect::Reflect;
use bevy_render::{
<<<<<<< HEAD
    extract_component::ExtractComponentPlugin,
    extract_resource::ExtractResource,
=======
>>>>>>> 20ed3e0e
    mesh::{Mesh, MeshVertexBufferLayout},
    prelude::Image,
    render_asset::{prepare_assets, RenderAssets},
    render_phase::{
        AddRenderCommand, DrawFunctions, PhaseItem, RenderCommand, RenderCommandResult,
        RenderPhase, SetItemPipeline, TrackedRenderPass,
    },
    render_resource::{
        AsBindGroup, AsBindGroupError, BindGroup, BindGroupId, BindGroupLayout,
        OwnedBindingResource, PipelineCache, RenderPipelineDescriptor, Shader, ShaderRef,
        SpecializedMeshPipeline, SpecializedMeshPipelineError, SpecializedMeshPipelines,
    },
    renderer::RenderDevice,
    texture::FallbackImage,
    view::{ExtractedView, Msaa, ViewVisibility, VisibleEntities},
    Extract, ExtractSchedule, Render, RenderApp, RenderSet,
};
use bevy_utils::{tracing::error, EntityHashMap, HashMap, HashSet};
use std::hash::Hash;
use std::marker::PhantomData;

/// Materials are used alongside [`MaterialPlugin`] and [`MaterialMeshBundle`](crate::MaterialMeshBundle)
/// to spawn entities that are rendered with a specific [`Material`] type. They serve as an easy to use high level
/// way to render [`Mesh`] entities with custom shader logic.
///
/// Materials must implement [`AsBindGroup`] to define how data will be transferred to the GPU and bound in shaders.
/// [`AsBindGroup`] can be derived, which makes generating bindings straightforward. See the [`AsBindGroup`] docs for details.
///
/// # Example
///
/// Here is a simple Material implementation. The [`AsBindGroup`] derive has many features. To see what else is available,
/// check out the [`AsBindGroup`] documentation.
/// ```
/// # use bevy_pbr::{Material, MaterialMeshBundle};
/// # use bevy_ecs::prelude::*;
/// # use bevy_reflect::{TypeUuid, TypePath};
/// # use bevy_render::{render_resource::{AsBindGroup, ShaderRef}, texture::Image, color::Color};
/// # use bevy_asset::{Handle, AssetServer, Assets, Asset};
///
/// #[derive(AsBindGroup, Debug, Clone, Asset, TypePath)]
/// pub struct CustomMaterial {
///     // Uniform bindings must implement `ShaderType`, which will be used to convert the value to
///     // its shader-compatible equivalent. Most core math types already implement `ShaderType`.
///     #[uniform(0)]
///     color: Color,
///     // Images can be bound as textures in shaders. If the Image's sampler is also needed, just
///     // add the sampler attribute with a different binding index.
///     #[texture(1)]
///     #[sampler(2)]
///     color_texture: Handle<Image>,
/// }
///
/// // All functions on `Material` have default impls. You only need to implement the
/// // functions that are relevant for your material.
/// impl Material for CustomMaterial {
///     fn fragment_shader() -> ShaderRef {
///         "shaders/custom_material.wgsl".into()
///     }
/// }
///
/// // Spawn an entity using `CustomMaterial`.
/// fn setup(mut commands: Commands, mut materials: ResMut<Assets<CustomMaterial>>, asset_server: Res<AssetServer>) {
///     commands.spawn(MaterialMeshBundle {
///         material: materials.add(CustomMaterial {
///             color: Color::RED,
///             color_texture: asset_server.load("some_image.png"),
///         }),
///         ..Default::default()
///     });
/// }
/// ```
/// In WGSL shaders, the material's binding would look like this:
///
/// ```wgsl
/// @group(1) @binding(0) var<uniform> color: vec4<f32>;
/// @group(1) @binding(1) var color_texture: texture_2d<f32>;
/// @group(1) @binding(2) var color_sampler: sampler;
/// ```
pub trait Material: Asset + AsBindGroup + Clone + Sized {
    /// Returns this material's vertex shader. If [`ShaderRef::Default`] is returned, the default mesh vertex shader
    /// will be used.
    fn vertex_shader() -> ShaderRef {
        ShaderRef::Default
    }

    /// Returns this material's fragment shader. If [`ShaderRef::Default`] is returned, the default mesh fragment shader
    /// will be used.
    #[allow(unused_variables)]
    fn fragment_shader() -> ShaderRef {
        ShaderRef::Default
    }

    /// Returns this material's [`AlphaMode`]. Defaults to [`AlphaMode::Opaque`].
    #[inline]
    fn alpha_mode(&self) -> AlphaMode {
        AlphaMode::Opaque
    }

    /// Returns if this material should be rendered by the deferred or forward renderer.
    /// for `AlphaMode::Opaque` or `AlphaMode::Mask` materials.
    /// If None, it will default to what is selected in the `DefaultOpaqueRendererMethod` resource.
    #[inline]
    fn opaque_render_method(&self) -> Option<OpaqueRendererMethod> {
        None
    }

    #[inline]
    /// Add a bias to the view depth of the mesh which can be used to force a specific render order.
    /// for meshes with similar depth, to avoid z-fighting.
    /// The bias is in depth-texture units so large values may be needed to overcome small depth differences.
    fn depth_bias(&self) -> f32 {
        0.0
    }

    /// Returns this material's prepass vertex shader. If [`ShaderRef::Default`] is returned, the default prepass vertex shader
    /// will be used.
    fn prepass_vertex_shader() -> ShaderRef {
        ShaderRef::Default
    }

    /// Returns this material's prepass fragment shader. If [`ShaderRef::Default`] is returned, the default prepass fragment shader
    /// will be used.
    #[allow(unused_variables)]
    fn prepass_fragment_shader() -> ShaderRef {
        ShaderRef::Default
    }

    /// Returns this material's deferred vertex shader. If [`ShaderRef::Default`] is returned, the default deferred vertex shader
    /// will be used.
    fn deferred_vertex_shader() -> ShaderRef {
        ShaderRef::Default
    }

    /// Returns this material's deferred fragment shader. If [`ShaderRef::Default`] is returned, the default deferred fragment shader
    /// will be used.
    #[allow(unused_variables)]
    fn deferred_fragment_shader() -> ShaderRef {
        ShaderRef::Default
    }

    /// Customizes the default [`RenderPipelineDescriptor`] for a specific entity using the entity's
    /// [`MaterialPipelineKey`] and [`MeshVertexBufferLayout`] as input.
    #[allow(unused_variables)]
    #[inline]
    fn specialize(
        pipeline: &MaterialPipeline<Self>,
        descriptor: &mut RenderPipelineDescriptor,
        layout: &MeshVertexBufferLayout,
        key: MaterialPipelineKey<Self>,
    ) -> Result<(), SpecializedMeshPipelineError> {
        Ok(())
    }
}

/// Adds the necessary ECS resources and render logic to enable rendering entities using the given [`Material`]
/// asset type.
pub struct MaterialPlugin<M: Material> {
    /// Controls if the prepass is enabled for the Material.
    /// For more information about what a prepass is, see the [`bevy_core_pipeline::prepass`] docs.
    ///
    /// When it is enabled, it will automatically add the [`PrepassPlugin`]
    /// required to make the prepass work on this Material.
    pub prepass_enabled: bool,
    pub _marker: PhantomData<M>,
}

impl<M: Material> Default for MaterialPlugin<M> {
    fn default() -> Self {
        Self {
            prepass_enabled: true,
            _marker: Default::default(),
        }
    }
}

impl<M: Material> Plugin for MaterialPlugin<M>
where
    M::Data: PartialEq + Eq + Hash + Clone,
{
    fn build(&self, app: &mut App) {
        app.init_asset::<M>();

        if let Ok(render_app) = app.get_sub_app_mut(RenderApp) {
            render_app
                .init_resource::<DrawFunctions<Shadow>>()
                .add_render_command::<Shadow, DrawPrepass<M>>()
                .add_render_command::<Transparent3d, DrawMaterial<M>>()
                .add_render_command::<Opaque3d, DrawMaterial<M>>()
                .add_render_command::<AlphaMask3d, DrawMaterial<M>>()
                .init_resource::<ExtractedMaterials<M>>()
                .init_resource::<RenderMaterials<M>>()
                .init_resource::<RenderMaterialInstances<M>>()
                .init_resource::<SpecializedMeshPipelines<MaterialPipeline<M>>>()
                .add_systems(
                    ExtractSchedule,
                    (extract_materials::<M>, extract_material_meshes::<M>),
                )
                .add_systems(
                    Render,
                    (
                        prepare_materials::<M>
                            .in_set(RenderSet::PrepareAssets)
                            .after(prepare_assets::<Image>),
                        render::queue_shadows::<M>
                            .in_set(RenderSet::QueueMeshes)
                            .after(prepare_materials::<M>),
                        queue_material_meshes::<M>
                            .in_set(RenderSet::QueueMeshes)
                            .after(prepare_materials::<M>),
                    ),
                );
        }

        // PrepassPipelinePlugin is required for shadow mapping and the optional PrepassPlugin
        app.add_plugins(PrepassPipelinePlugin::<M>::default());

        if self.prepass_enabled {
            app.add_plugins(PrepassPlugin::<M>::default());
        }
    }

    fn finish(&self, app: &mut App) {
        if let Ok(render_app) = app.get_sub_app_mut(RenderApp) {
            render_app.init_resource::<MaterialPipeline<M>>();
        }
    }
}

/// A key uniquely identifying a specialized [`MaterialPipeline`].
pub struct MaterialPipelineKey<M: Material> {
    pub mesh_key: MeshPipelineKey,
    pub bind_group_data: M::Data,
}

impl<M: Material> Eq for MaterialPipelineKey<M> where M::Data: PartialEq {}

impl<M: Material> PartialEq for MaterialPipelineKey<M>
where
    M::Data: PartialEq,
{
    fn eq(&self, other: &Self) -> bool {
        self.mesh_key == other.mesh_key && self.bind_group_data == other.bind_group_data
    }
}

impl<M: Material> Clone for MaterialPipelineKey<M>
where
    M::Data: Clone,
{
    fn clone(&self) -> Self {
        Self {
            mesh_key: self.mesh_key,
            bind_group_data: self.bind_group_data.clone(),
        }
    }
}

impl<M: Material> Hash for MaterialPipelineKey<M>
where
    M::Data: Hash,
{
    fn hash<H: std::hash::Hasher>(&self, state: &mut H) {
        self.mesh_key.hash(state);
        self.bind_group_data.hash(state);
    }
}

/// Render pipeline data for a given [`Material`].
#[derive(Resource)]
pub struct MaterialPipeline<M: Material> {
    pub mesh_pipeline: MeshPipeline,
    pub material_layout: BindGroupLayout,
    pub vertex_shader: Option<Handle<Shader>>,
    pub fragment_shader: Option<Handle<Shader>>,
    marker: PhantomData<M>,
}

impl<M: Material> Clone for MaterialPipeline<M> {
    fn clone(&self) -> Self {
        Self {
            mesh_pipeline: self.mesh_pipeline.clone(),
            material_layout: self.material_layout.clone(),
            vertex_shader: self.vertex_shader.clone(),
            fragment_shader: self.fragment_shader.clone(),
            marker: PhantomData,
        }
    }
}

impl<M: Material> SpecializedMeshPipeline for MaterialPipeline<M>
where
    M::Data: PartialEq + Eq + Hash + Clone,
{
    type Key = MaterialPipelineKey<M>;

    fn specialize(
        &self,
        key: Self::Key,
        layout: &MeshVertexBufferLayout,
    ) -> Result<RenderPipelineDescriptor, SpecializedMeshPipelineError> {
        let mut descriptor = self.mesh_pipeline.specialize(key.mesh_key, layout)?;
        if let Some(vertex_shader) = &self.vertex_shader {
            descriptor.vertex.shader = vertex_shader.clone();
        }

        if let Some(fragment_shader) = &self.fragment_shader {
            descriptor.fragment.as_mut().unwrap().shader = fragment_shader.clone();
        }

        descriptor.layout.insert(1, self.material_layout.clone());

        M::specialize(self, &mut descriptor, layout, key)?;
        Ok(descriptor)
    }
}

impl<M: Material> FromWorld for MaterialPipeline<M> {
    fn from_world(world: &mut World) -> Self {
        let asset_server = world.resource::<AssetServer>();
        let render_device = world.resource::<RenderDevice>();

        MaterialPipeline {
            mesh_pipeline: world.resource::<MeshPipeline>().clone(),
            material_layout: M::bind_group_layout(render_device),
            vertex_shader: match M::vertex_shader() {
                ShaderRef::Default => None,
                ShaderRef::Handle(handle) => Some(handle),
                ShaderRef::Path(path) => Some(asset_server.load(path)),
            },
            fragment_shader: match M::fragment_shader() {
                ShaderRef::Default => None,
                ShaderRef::Handle(handle) => Some(handle),
                ShaderRef::Path(path) => Some(asset_server.load(path)),
            },
            marker: PhantomData,
        }
    }
}

type DrawMaterial<M> = (
    SetItemPipeline,
    SetMeshViewBindGroup<0>,
    SetMaterialBindGroup<M, 1>,
    SetMeshBindGroup<2>,
    DrawMesh,
);

/// Sets the bind group for a given [`Material`] at the configured `I` index.
pub struct SetMaterialBindGroup<M: Material, const I: usize>(PhantomData<M>);
impl<P: PhaseItem, M: Material, const I: usize> RenderCommand<P> for SetMaterialBindGroup<M, I> {
    type Param = (SRes<RenderMaterials<M>>, SRes<RenderMaterialInstances<M>>);
    type ViewWorldQuery = ();
    type ItemWorldQuery = ();

    #[inline]
    fn render<'w>(
        item: &P,
        _view: (),
        _item_query: (),
        (materials, material_instances): SystemParamItem<'w, '_, Self::Param>,
        pass: &mut TrackedRenderPass<'w>,
    ) -> RenderCommandResult {
        let materials = materials.into_inner();
        let material_instances = material_instances.into_inner();

        let Some(material_asset_id) = material_instances.get(&item.entity()) else {
            return RenderCommandResult::Failure;
        };
        let Some(material) = materials.get(material_asset_id) else {
            return RenderCommandResult::Failure;
        };
        pass.set_bind_group(I, &material.bind_group, &[]);
        RenderCommandResult::Success
    }
}

#[derive(Resource, Deref, DerefMut)]
pub struct RenderMaterialInstances<M: Material>(EntityHashMap<Entity, AssetId<M>>);

impl<M: Material> Default for RenderMaterialInstances<M> {
    fn default() -> Self {
        Self(Default::default())
    }
}

fn extract_material_meshes<M: Material>(
    mut material_instances: ResMut<RenderMaterialInstances<M>>,
    query: Extract<Query<(Entity, &ViewVisibility, &Handle<M>)>>,
) {
    material_instances.clear();
    for (entity, view_visibility, handle) in &query {
        if view_visibility.get() {
            material_instances.insert(entity, handle.id());
        }
    }
}

const fn alpha_mode_pipeline_key(alpha_mode: AlphaMode) -> MeshPipelineKey {
    match alpha_mode {
        // Premultiplied and Add share the same pipeline key
        // They're made distinct in the PBR shader, via `premultiply_alpha()`
        AlphaMode::Premultiplied | AlphaMode::Add => MeshPipelineKey::BLEND_PREMULTIPLIED_ALPHA,
        AlphaMode::Blend => MeshPipelineKey::BLEND_ALPHA,
        AlphaMode::Multiply => MeshPipelineKey::BLEND_MULTIPLY,
        AlphaMode::Mask(_) => MeshPipelineKey::MAY_DISCARD,
        _ => MeshPipelineKey::NONE,
    }
}

const fn tonemapping_pipeline_key(tonemapping: Tonemapping) -> MeshPipelineKey {
    match tonemapping {
        Tonemapping::None => MeshPipelineKey::TONEMAP_METHOD_NONE,
        Tonemapping::Reinhard => MeshPipelineKey::TONEMAP_METHOD_REINHARD,
        Tonemapping::ReinhardLuminance => MeshPipelineKey::TONEMAP_METHOD_REINHARD_LUMINANCE,
        Tonemapping::AcesFitted => MeshPipelineKey::TONEMAP_METHOD_ACES_FITTED,
        Tonemapping::AgX => MeshPipelineKey::TONEMAP_METHOD_AGX,
        Tonemapping::SomewhatBoringDisplayTransform => {
            MeshPipelineKey::TONEMAP_METHOD_SOMEWHAT_BORING_DISPLAY_TRANSFORM
        }
        Tonemapping::TonyMcMapface => MeshPipelineKey::TONEMAP_METHOD_TONY_MC_MAPFACE,
        Tonemapping::BlenderFilmic => MeshPipelineKey::TONEMAP_METHOD_BLENDER_FILMIC,
    }
}

#[allow(clippy::too_many_arguments)]
pub fn queue_material_meshes<M: Material>(
    opaque_draw_functions: Res<DrawFunctions<Opaque3d>>,
    alpha_mask_draw_functions: Res<DrawFunctions<AlphaMask3d>>,
    transparent_draw_functions: Res<DrawFunctions<Transparent3d>>,
    material_pipeline: Res<MaterialPipeline<M>>,
    mut pipelines: ResMut<SpecializedMeshPipelines<MaterialPipeline<M>>>,
    pipeline_cache: Res<PipelineCache>,
    msaa: Res<Msaa>,
    render_meshes: Res<RenderAssets<Mesh>>,
    render_materials: Res<RenderMaterials<M>>,
    mut render_mesh_instances: ResMut<RenderMeshInstances>,
    render_material_instances: Res<RenderMaterialInstances<M>>,
    images: Res<RenderAssets<Image>>,
    mut views: Query<(
        &ExtractedView,
        &VisibleEntities,
        Option<&Tonemapping>,
        Option<&DebandDither>,
        Option<&EnvironmentMapLight>,
        Option<&ScreenSpaceAmbientOcclusionSettings>,
        Option<&NormalPrepass>,
        Option<&DeferredPrepass>,
        Option<&TemporalAntiAliasSettings>,
        &mut RenderPhase<Opaque3d>,
        &mut RenderPhase<AlphaMask3d>,
        &mut RenderPhase<Transparent3d>,
    )>,
) where
    M::Data: PartialEq + Eq + Hash + Clone,
{
    for (
        view,
        visible_entities,
        tonemapping,
        dither,
        environment_map,
        ssao,
        normal_prepass,
        deferred_prepass,
        taa_settings,
        mut opaque_phase,
        mut alpha_mask_phase,
        mut transparent_phase,
    ) in &mut views
    {
        let draw_opaque_pbr = opaque_draw_functions.read().id::<DrawMaterial<M>>();
        let draw_alpha_mask_pbr = alpha_mask_draw_functions.read().id::<DrawMaterial<M>>();
        let draw_transparent_pbr = transparent_draw_functions.read().id::<DrawMaterial<M>>();

        let mut view_key = MeshPipelineKey::from_msaa_samples(msaa.samples())
            | MeshPipelineKey::from_hdr(view.hdr);

        if normal_prepass.is_some() {
            view_key |= MeshPipelineKey::NORMAL_PREPASS;
        }
<<<<<<< HEAD

        if deferred_prepass.is_some() {
            view_key |= MeshPipelineKey::DEFERRED_PREPASS;
        }

=======
>>>>>>> 20ed3e0e
        if taa_settings.is_some() {
            view_key |= MeshPipelineKey::TAA;
        }
        let environment_map_loaded = environment_map.is_some_and(|map| map.is_loaded(&images));

        if environment_map_loaded {
            view_key |= MeshPipelineKey::ENVIRONMENT_MAP;
        }
        if !view.hdr {
            if let Some(tonemapping) = tonemapping {
                view_key |= MeshPipelineKey::TONEMAP_IN_SHADER;
                view_key |= tonemapping_pipeline_key(*tonemapping);
            }
            if let Some(DebandDither::Enabled) = dither {
                view_key |= MeshPipelineKey::DEBAND_DITHER;
            }
        }
        if ssao.is_some() {
            view_key |= MeshPipelineKey::SCREEN_SPACE_AMBIENT_OCCLUSION;
        }
        let rangefinder = view.rangefinder3d();
        for visible_entity in &visible_entities.entities {
<<<<<<< HEAD
            if let Ok((material_handle, mesh_handle, mesh_transforms)) =
                material_meshes.get(*visible_entity)
            {
                if let (Some(mesh), Some(material)) = (
                    render_meshes.get(mesh_handle),
                    render_materials.get(&material_handle.id()),
                ) {
                    let forward = match material.properties.render_method {
                        OpaqueRendererMethod::Forward => true,
                        OpaqueRendererMethod::Deferred => false,
                    };

                    let mut mesh_key =
                        MeshPipelineKey::from_primitive_topology(mesh.primitive_topology)
                            | view_key;
                    if mesh.morph_targets.is_some() {
                        mesh_key |= MeshPipelineKey::MORPH_TARGETS;
                    }
                    match material.properties.alpha_mode {
                        AlphaMode::Blend => {
                            mesh_key |= MeshPipelineKey::BLEND_ALPHA;
                        }
                        AlphaMode::Premultiplied | AlphaMode::Add => {
                            // Premultiplied and Add share the same pipeline key
                            // They're made distinct in the PBR shader, via `premultiply_alpha()`
                            mesh_key |= MeshPipelineKey::BLEND_PREMULTIPLIED_ALPHA;
                        }
                        AlphaMode::Multiply => {
                            mesh_key |= MeshPipelineKey::BLEND_MULTIPLY;
                        }
                        AlphaMode::Mask(_) => {
                            mesh_key |= MeshPipelineKey::MAY_DISCARD;
                        }
                        _ => (),
                    }

                    if deferred_prepass.is_some() && !forward {
                        mesh_key |= MeshPipelineKey::DEFERRED_PREPASS;
                    }

                    let pipeline_id = pipelines.specialize(
                        &pipeline_cache,
                        &material_pipeline,
                        MaterialPipelineKey {
                            mesh_key,
                            bind_group_data: material.key.clone(),
                        },
                        &mesh.layout,
                    );
                    let pipeline_id = match pipeline_id {
                        Ok(id) => id,
                        Err(err) => {
                            error!("{}", err);
                            continue;
                        }
                    };

                    let distance = rangefinder
                        .distance_translation(&mesh_transforms.transform.translation)
                        + material.properties.depth_bias;
                    match material.properties.alpha_mode {
                        AlphaMode::Opaque => {
                            if forward {
                                opaque_phase.add(Opaque3d {
                                    entity: *visible_entity,
                                    draw_function: draw_opaque_pbr,
                                    pipeline: pipeline_id,
                                    distance,
                                    batch_size: 1,
                                });
                            }
                        }
                        AlphaMode::Mask(_) => {
                            if forward {
                                alpha_mask_phase.add(AlphaMask3d {
                                    entity: *visible_entity,
                                    draw_function: draw_alpha_mask_pbr,
                                    pipeline: pipeline_id,
                                    distance,
                                    batch_size: 1,
                                });
                            }
                        }
                        AlphaMode::Blend
                        | AlphaMode::Premultiplied
                        | AlphaMode::Add
                        | AlphaMode::Multiply => {
                            transparent_phase.add(Transparent3d {
                                entity: *visible_entity,
                                draw_function: draw_transparent_pbr,
                                pipeline: pipeline_id,
                                distance,
                                batch_size: 1,
                            });
                        }
                    }
=======
            let Some(material_asset_id) = render_material_instances.get(visible_entity) else {
                continue;
            };
            let Some(mesh_instance) = render_mesh_instances.get_mut(visible_entity) else {
                continue;
            };
            let Some(mesh) = render_meshes.get(mesh_instance.mesh_asset_id) else {
                continue;
            };
            let Some(material) = render_materials.get(material_asset_id) else {
                continue;
            };
            let mut mesh_key = view_key;

            mesh_key |= MeshPipelineKey::from_primitive_topology(mesh.primitive_topology);

            if mesh.morph_targets.is_some() {
                mesh_key |= MeshPipelineKey::MORPH_TARGETS;
            }
            mesh_key |= alpha_mode_pipeline_key(material.properties.alpha_mode);

            let pipeline_id = pipelines.specialize(
                &pipeline_cache,
                &material_pipeline,
                MaterialPipelineKey {
                    mesh_key,
                    bind_group_data: material.key.clone(),
                },
                &mesh.layout,
            );
            let pipeline_id = match pipeline_id {
                Ok(id) => id,
                Err(err) => {
                    error!("{}", err);
                    continue;
                }
            };

            mesh_instance.material_bind_group_id = material.get_bind_group_id();

            let distance = rangefinder
                .distance_translation(&mesh_instance.transforms.transform.translation)
                + material.properties.depth_bias;
            match material.properties.alpha_mode {
                AlphaMode::Opaque => {
                    opaque_phase.add(Opaque3d {
                        entity: *visible_entity,
                        draw_function: draw_opaque_pbr,
                        pipeline: pipeline_id,
                        distance,
                        batch_range: 0..1,
                        dynamic_offset: None,
                    });
                }
                AlphaMode::Mask(_) => {
                    alpha_mask_phase.add(AlphaMask3d {
                        entity: *visible_entity,
                        draw_function: draw_alpha_mask_pbr,
                        pipeline: pipeline_id,
                        distance,
                        batch_range: 0..1,
                        dynamic_offset: None,
                    });
                }
                AlphaMode::Blend
                | AlphaMode::Premultiplied
                | AlphaMode::Add
                | AlphaMode::Multiply => {
                    transparent_phase.add(Transparent3d {
                        entity: *visible_entity,
                        draw_function: draw_transparent_pbr,
                        pipeline: pipeline_id,
                        distance,
                        batch_range: 0..1,
                        dynamic_offset: None,
                    });
>>>>>>> 20ed3e0e
                }
            }
        }
    }
}

/// Default render method used for opaque materials.
#[derive(Default, Resource, Clone, Debug, ExtractResource, Reflect)]
pub struct DefaultOpaqueRendererMethod(pub OpaqueRendererMethod);

/// Render method used for opaque materials.
#[derive(Default, Clone, Copy, Debug, Reflect)]
pub enum OpaqueRendererMethod {
    #[default]
    Forward,
    Deferred,
}

/// Common [`Material`] properties, calculated for a specific material instance.
pub struct MaterialProperties {
    /// Is this material should be rendered by the deferred renderer when.
    /// AlphaMode::Opaque or AlphaMode::Mask
    pub render_method: OpaqueRendererMethod,
    /// The [`AlphaMode`] of this material.
    pub alpha_mode: AlphaMode,
    /// Add a bias to the view depth of the mesh which can be used to force a specific render order
    /// for meshes with equal depth, to avoid z-fighting.
    /// The bias is in depth-texture units so large values may be needed to overcome small depth differences.
    pub depth_bias: f32,
}

/// Data prepared for a [`Material`] instance.
pub struct PreparedMaterial<T: Material> {
    pub bindings: Vec<OwnedBindingResource>,
    pub bind_group: BindGroup,
    pub key: T::Data,
    pub properties: MaterialProperties,
}

#[derive(Component, Clone, Copy, Default, PartialEq, Eq, Deref, DerefMut)]
pub struct MaterialBindGroupId(Option<BindGroupId>);

impl<T: Material> PreparedMaterial<T> {
    pub fn get_bind_group_id(&self) -> MaterialBindGroupId {
        MaterialBindGroupId(Some(self.bind_group.id()))
    }
}

#[derive(Resource)]
pub struct ExtractedMaterials<M: Material> {
    extracted: Vec<(AssetId<M>, M)>,
    removed: Vec<AssetId<M>>,
}

impl<M: Material> Default for ExtractedMaterials<M> {
    fn default() -> Self {
        Self {
            extracted: Default::default(),
            removed: Default::default(),
        }
    }
}

/// Stores all prepared representations of [`Material`] assets for as long as they exist.
#[derive(Resource, Deref, DerefMut)]
pub struct RenderMaterials<T: Material>(pub HashMap<AssetId<T>, PreparedMaterial<T>>);

impl<T: Material> Default for RenderMaterials<T> {
    fn default() -> Self {
        Self(Default::default())
    }
}

/// This system extracts all created or modified assets of the corresponding [`Material`] type
/// into the "render world".
pub fn extract_materials<M: Material>(
    mut commands: Commands,
    mut events: Extract<EventReader<AssetEvent<M>>>,
    assets: Extract<Res<Assets<M>>>,
) {
    let mut changed_assets = HashSet::default();
    let mut removed = Vec::new();
    for event in events.read() {
        match event {
            AssetEvent::Added { id } | AssetEvent::Modified { id } => {
                changed_assets.insert(*id);
            }
            AssetEvent::Removed { id } => {
                changed_assets.remove(id);
                removed.push(*id);
            }
            AssetEvent::LoadedWithDependencies { .. } => {
                // TODO: handle this
            }
        }
    }

    let mut extracted_assets = Vec::new();
    for id in changed_assets.drain() {
        if let Some(asset) = assets.get(id) {
            extracted_assets.push((id, asset.clone()));
        }
    }

    commands.insert_resource(ExtractedMaterials {
        extracted: extracted_assets,
        removed,
    });
}

/// All [`Material`] values of a given type that should be prepared next frame.
pub struct PrepareNextFrameMaterials<M: Material> {
    assets: Vec<(AssetId<M>, M)>,
}

impl<M: Material> Default for PrepareNextFrameMaterials<M> {
    fn default() -> Self {
        Self {
            assets: Default::default(),
        }
    }
}

/// This system prepares all assets of the corresponding [`Material`] type
/// which where extracted this frame for the GPU.
#[allow(clippy::too_many_arguments)]
pub fn prepare_materials<M: Material>(
    mut prepare_next_frame: Local<PrepareNextFrameMaterials<M>>,
    mut extracted_assets: ResMut<ExtractedMaterials<M>>,
    mut render_materials: ResMut<RenderMaterials<M>>,
    render_device: Res<RenderDevice>,
    images: Res<RenderAssets<Image>>,
    fallback_image: Res<FallbackImage>,
    pipeline: Res<MaterialPipeline<M>>,
    default_opaque_render_method: Res<DefaultOpaqueRendererMethod>,
) {
    let queued_assets = std::mem::take(&mut prepare_next_frame.assets);
    for (id, material) in queued_assets.into_iter() {
        match prepare_material(
            &material,
            &render_device,
            &images,
            &fallback_image,
            &pipeline,
            default_opaque_render_method.0,
        ) {
            Ok(prepared_asset) => {
                render_materials.insert(id, prepared_asset);
            }
            Err(AsBindGroupError::RetryNextUpdate) => {
                prepare_next_frame.assets.push((id, material));
            }
        }
    }

    for removed in std::mem::take(&mut extracted_assets.removed) {
        render_materials.remove(&removed);
    }

    for (id, material) in std::mem::take(&mut extracted_assets.extracted) {
        match prepare_material(
            &material,
            &render_device,
            &images,
            &fallback_image,
            &pipeline,
            default_opaque_render_method.0,
        ) {
            Ok(prepared_asset) => {
                render_materials.insert(id, prepared_asset);
            }
            Err(AsBindGroupError::RetryNextUpdate) => {
                prepare_next_frame.assets.push((id, material));
            }
        }
    }
}

fn prepare_material<M: Material>(
    material: &M,
    render_device: &RenderDevice,
    images: &RenderAssets<Image>,
    fallback_image: &FallbackImage,
    pipeline: &MaterialPipeline<M>,
    default_opaque_render_method: OpaqueRendererMethod,
) -> Result<PreparedMaterial<M>, AsBindGroupError> {
    let prepared = material.as_bind_group(
        &pipeline.material_layout,
        render_device,
        images,
        fallback_image,
    )?;
    let method = match material.opaque_render_method() {
        Some(method) => method,
        None => default_opaque_render_method,
    };
    Ok(PreparedMaterial {
        bindings: prepared.bindings,
        bind_group: prepared.bind_group,
        key: prepared.data,
        properties: MaterialProperties {
            alpha_mode: material.alpha_mode(),
            depth_bias: material.depth_bias(),
            render_method: method,
        },
    })
}<|MERGE_RESOLUTION|>--- conflicted
+++ resolved
@@ -18,11 +18,8 @@
 };
 use bevy_reflect::Reflect;
 use bevy_render::{
-<<<<<<< HEAD
     extract_component::ExtractComponentPlugin,
     extract_resource::ExtractResource,
-=======
->>>>>>> 20ed3e0e
     mesh::{Mesh, MeshVertexBufferLayout},
     prelude::Image,
     render_asset::{prepare_assets, RenderAssets},
@@ -503,14 +500,11 @@
         if normal_prepass.is_some() {
             view_key |= MeshPipelineKey::NORMAL_PREPASS;
         }
-<<<<<<< HEAD
 
         if deferred_prepass.is_some() {
             view_key |= MeshPipelineKey::DEFERRED_PREPASS;
         }
 
-=======
->>>>>>> 20ed3e0e
         if taa_settings.is_some() {
             view_key |= MeshPipelineKey::TAA;
         }
@@ -533,104 +527,6 @@
         }
         let rangefinder = view.rangefinder3d();
         for visible_entity in &visible_entities.entities {
-<<<<<<< HEAD
-            if let Ok((material_handle, mesh_handle, mesh_transforms)) =
-                material_meshes.get(*visible_entity)
-            {
-                if let (Some(mesh), Some(material)) = (
-                    render_meshes.get(mesh_handle),
-                    render_materials.get(&material_handle.id()),
-                ) {
-                    let forward = match material.properties.render_method {
-                        OpaqueRendererMethod::Forward => true,
-                        OpaqueRendererMethod::Deferred => false,
-                    };
-
-                    let mut mesh_key =
-                        MeshPipelineKey::from_primitive_topology(mesh.primitive_topology)
-                            | view_key;
-                    if mesh.morph_targets.is_some() {
-                        mesh_key |= MeshPipelineKey::MORPH_TARGETS;
-                    }
-                    match material.properties.alpha_mode {
-                        AlphaMode::Blend => {
-                            mesh_key |= MeshPipelineKey::BLEND_ALPHA;
-                        }
-                        AlphaMode::Premultiplied | AlphaMode::Add => {
-                            // Premultiplied and Add share the same pipeline key
-                            // They're made distinct in the PBR shader, via `premultiply_alpha()`
-                            mesh_key |= MeshPipelineKey::BLEND_PREMULTIPLIED_ALPHA;
-                        }
-                        AlphaMode::Multiply => {
-                            mesh_key |= MeshPipelineKey::BLEND_MULTIPLY;
-                        }
-                        AlphaMode::Mask(_) => {
-                            mesh_key |= MeshPipelineKey::MAY_DISCARD;
-                        }
-                        _ => (),
-                    }
-
-                    if deferred_prepass.is_some() && !forward {
-                        mesh_key |= MeshPipelineKey::DEFERRED_PREPASS;
-                    }
-
-                    let pipeline_id = pipelines.specialize(
-                        &pipeline_cache,
-                        &material_pipeline,
-                        MaterialPipelineKey {
-                            mesh_key,
-                            bind_group_data: material.key.clone(),
-                        },
-                        &mesh.layout,
-                    );
-                    let pipeline_id = match pipeline_id {
-                        Ok(id) => id,
-                        Err(err) => {
-                            error!("{}", err);
-                            continue;
-                        }
-                    };
-
-                    let distance = rangefinder
-                        .distance_translation(&mesh_transforms.transform.translation)
-                        + material.properties.depth_bias;
-                    match material.properties.alpha_mode {
-                        AlphaMode::Opaque => {
-                            if forward {
-                                opaque_phase.add(Opaque3d {
-                                    entity: *visible_entity,
-                                    draw_function: draw_opaque_pbr,
-                                    pipeline: pipeline_id,
-                                    distance,
-                                    batch_size: 1,
-                                });
-                            }
-                        }
-                        AlphaMode::Mask(_) => {
-                            if forward {
-                                alpha_mask_phase.add(AlphaMask3d {
-                                    entity: *visible_entity,
-                                    draw_function: draw_alpha_mask_pbr,
-                                    pipeline: pipeline_id,
-                                    distance,
-                                    batch_size: 1,
-                                });
-                            }
-                        }
-                        AlphaMode::Blend
-                        | AlphaMode::Premultiplied
-                        | AlphaMode::Add
-                        | AlphaMode::Multiply => {
-                            transparent_phase.add(Transparent3d {
-                                entity: *visible_entity,
-                                draw_function: draw_transparent_pbr,
-                                pipeline: pipeline_id,
-                                distance,
-                                batch_size: 1,
-                            });
-                        }
-                    }
-=======
             let Some(material_asset_id) = render_material_instances.get(visible_entity) else {
                 continue;
             };
@@ -643,6 +539,12 @@
             let Some(material) = render_materials.get(material_asset_id) else {
                 continue;
             };
+
+            let forward = match material.properties.render_method {
+                OpaqueRendererMethod::Forward => true,
+                OpaqueRendererMethod::Deferred => false,
+            };
+
             let mut mesh_key = view_key;
 
             mesh_key |= MeshPipelineKey::from_primitive_topology(mesh.primitive_topology);
@@ -651,6 +553,10 @@
                 mesh_key |= MeshPipelineKey::MORPH_TARGETS;
             }
             mesh_key |= alpha_mode_pipeline_key(material.properties.alpha_mode);
+
+            if deferred_prepass.is_some() && !forward {
+                mesh_key |= MeshPipelineKey::DEFERRED_PREPASS;
+            }
 
             let pipeline_id = pipelines.specialize(
                 &pipeline_cache,
@@ -676,24 +582,28 @@
                 + material.properties.depth_bias;
             match material.properties.alpha_mode {
                 AlphaMode::Opaque => {
-                    opaque_phase.add(Opaque3d {
-                        entity: *visible_entity,
-                        draw_function: draw_opaque_pbr,
-                        pipeline: pipeline_id,
-                        distance,
-                        batch_range: 0..1,
-                        dynamic_offset: None,
-                    });
+                    if forward {
+                        opaque_phase.add(Opaque3d {
+                            entity: *visible_entity,
+                            draw_function: draw_opaque_pbr,
+                            pipeline: pipeline_id,
+                            distance,
+                            batch_range: 0..1,
+                            dynamic_offset: None,
+                        });
+                    }
                 }
                 AlphaMode::Mask(_) => {
-                    alpha_mask_phase.add(AlphaMask3d {
-                        entity: *visible_entity,
-                        draw_function: draw_alpha_mask_pbr,
-                        pipeline: pipeline_id,
-                        distance,
-                        batch_range: 0..1,
-                        dynamic_offset: None,
-                    });
+                    if forward {
+                        alpha_mask_phase.add(AlphaMask3d {
+                            entity: *visible_entity,
+                            draw_function: draw_alpha_mask_pbr,
+                            pipeline: pipeline_id,
+                            distance,
+                            batch_range: 0..1,
+                            dynamic_offset: None,
+                        });
+                    }
                 }
                 AlphaMode::Blend
                 | AlphaMode::Premultiplied
@@ -707,7 +617,6 @@
                         batch_range: 0..1,
                         dynamic_offset: None,
                     });
->>>>>>> 20ed3e0e
                 }
             }
         }
