use crate::{
    AlphaMode, DrawMesh, MeshPipeline, MeshPipelineKey, MeshUniform, SetMeshBindGroup,
    SetMeshViewBindGroup,
};
use bevy_app::{App, Plugin};
use bevy_asset::{AddAsset, AssetEvent, AssetServer, Assets, Handle};
use bevy_core_pipeline::{
    core_3d::{AlphaMask3d, Opaque3d, Transparent3d},
    tonemapping::Tonemapping,
};
use bevy_derive::{Deref, DerefMut};
use bevy_ecs::{
    event::EventReader,
    prelude::World,
    schedule::IntoSystemDescriptor,
    system::{
        lifetimeless::{Read, SRes},
        Commands, Local, Query, Res, ResMut, Resource, SystemParamItem,
    },
    world::FromWorld,
};
use bevy_reflect::TypeUuid;
use bevy_render::{
    extract_component::ExtractComponentPlugin,
    mesh::{Mesh, MeshVertexBufferLayout},
    prelude::Image,
    render_asset::{PrepareAssetLabel, RenderAssets},
    render_phase::{
        AddRenderCommand, DrawFunctions, PhaseItem, RenderCommand, RenderCommandResult,
        RenderPhase, SetItemPipeline, TrackedRenderPass,
    },
    render_resource::{
<<<<<<< HEAD
        BindGroup, BindGroupLayout, LockablePipelineCache, RenderPipelineDescriptor, Shader,
        SpecializedMeshPipeline, SpecializedMeshPipelineError, SpecializedMeshPipelines,
=======
        AsBindGroup, AsBindGroupError, BindGroup, BindGroupLayout, OwnedBindingResource,
        PipelineCache, RenderPipelineDescriptor, Shader, ShaderRef, SpecializedMeshPipeline,
        SpecializedMeshPipelineError, SpecializedMeshPipelines,
>>>>>>> 85743ce4
    },
    renderer::RenderDevice,
    texture::FallbackImage,
    view::{ExtractedView, Msaa, VisibleEntities},
    Extract, RenderApp, RenderStage,
};
<<<<<<< HEAD
use bevy_utils::tracing::error;
use copyless::VecHelper;
=======
use bevy_utils::{tracing::error, HashMap, HashSet};
>>>>>>> 85743ce4
use std::hash::Hash;
use std::marker::PhantomData;

/// Materials are used alongside [`MaterialPlugin`] and [`MaterialMeshBundle`](crate::MaterialMeshBundle)
/// to spawn entities that are rendered with a specific [`Material`] type. They serve as an easy to use high level
/// way to render [`Mesh`] entities with custom shader logic.
///
/// Materials must implement [`AsBindGroup`] to define how data will be transferred to the GPU and bound in shaders.
/// [`AsBindGroup`] can be derived, which makes generating bindings straightforward. See the [`AsBindGroup`] docs for details.
///
/// Materials must also implement [`TypeUuid`] so they can be treated as an [`Asset`](bevy_asset::Asset).
///
/// # Example
///
/// Here is a simple Material implementation. The [`AsBindGroup`] derive has many features. To see what else is available,
/// check out the [`AsBindGroup`] documentation.
/// ```
/// # use bevy_pbr::{Material, MaterialMeshBundle};
/// # use bevy_ecs::prelude::*;
/// # use bevy_reflect::TypeUuid;
/// # use bevy_render::{render_resource::{AsBindGroup, ShaderRef}, texture::Image, color::Color};
/// # use bevy_asset::{Handle, AssetServer, Assets};
///
/// #[derive(AsBindGroup, TypeUuid, Debug, Clone)]
/// #[uuid = "f690fdae-d598-45ab-8225-97e2a3f056e0"]
/// pub struct CustomMaterial {
///     // Uniform bindings must implement `ShaderType`, which will be used to convert the value to
///     // its shader-compatible equivalent. Most core math types already implement `ShaderType`.
///     #[uniform(0)]
///     color: Color,
///     // Images can be bound as textures in shaders. If the Image's sampler is also needed, just
///     // add the sampler attribute with a different binding index.
///     #[texture(1)]
///     #[sampler(2)]
///     color_texture: Handle<Image>,
/// }
///
/// // All functions on `Material` have default impls. You only need to implement the
/// // functions that are relevant for your material.
/// impl Material for CustomMaterial {
///     fn fragment_shader() -> ShaderRef {
///         "shaders/custom_material.wgsl".into()
///     }
/// }
///
/// // Spawn an entity using `CustomMaterial`.
/// fn setup(mut commands: Commands, mut materials: ResMut<Assets<CustomMaterial>>, asset_server: Res<AssetServer>) {
///     commands.spawn(MaterialMeshBundle {
///         material: materials.add(CustomMaterial {
///             color: Color::RED,
///             color_texture: asset_server.load("some_image.png"),
///         }),
///         ..Default::default()
///     });
/// }
/// ```
/// In WGSL shaders, the material's binding would look like this:
///
/// ```wgsl
/// @group(1) @binding(0)
/// var<uniform> color: vec4<f32>;
/// @group(1) @binding(1)
/// var color_texture: texture_2d<f32>;
/// @group(1) @binding(2)
/// var color_sampler: sampler;
/// ```
pub trait Material: AsBindGroup + Send + Sync + Clone + TypeUuid + Sized + 'static {
    /// Returns this material's vertex shader. If [`ShaderRef::Default`] is returned, the default mesh vertex shader
    /// will be used.
    fn vertex_shader() -> ShaderRef {
        ShaderRef::Default
    }

    /// Returns this material's fragment shader. If [`ShaderRef::Default`] is returned, the default mesh fragment shader
    /// will be used.
    #[allow(unused_variables)]
    fn fragment_shader() -> ShaderRef {
        ShaderRef::Default
    }

    /// Returns this material's [`AlphaMode`]. Defaults to [`AlphaMode::Opaque`].
    #[inline]
    fn alpha_mode(&self) -> AlphaMode {
        AlphaMode::Opaque
    }

    #[inline]
    /// Add a bias to the view depth of the mesh which can be used to force a specific render order
    /// for meshes with equal depth, to avoid z-fighting.
    fn depth_bias(&self) -> f32 {
        0.0
    }

    /// Customizes the default [`RenderPipelineDescriptor`] for a specific entity using the entity's
    /// [`MaterialPipelineKey`] and [`MeshVertexBufferLayout`] as input.
    #[allow(unused_variables)]
    #[inline]
    fn specialize(
        pipeline: &MaterialPipeline<Self>,
        descriptor: &mut RenderPipelineDescriptor,
        layout: &MeshVertexBufferLayout,
        key: MaterialPipelineKey<Self>,
    ) -> Result<(), SpecializedMeshPipelineError> {
        Ok(())
    }
}

/// Adds the necessary ECS resources and render logic to enable rendering entities using the given [`Material`]
/// asset type.
pub struct MaterialPlugin<M: Material>(PhantomData<M>);

impl<M: Material> Default for MaterialPlugin<M> {
    fn default() -> Self {
        Self(Default::default())
    }
}

impl<M: Material> Plugin for MaterialPlugin<M>
where
    M::Data: PartialEq + Eq + Hash + Clone,
{
    fn build(&self, app: &mut App) {
        app.add_asset::<M>()
            .add_plugin(ExtractComponentPlugin::<Handle<M>>::extract_visible());
        if let Ok(render_app) = app.get_sub_app_mut(RenderApp) {
            render_app
                .add_render_command::<Transparent3d, DrawMaterial<M>>()
                .add_render_command::<Opaque3d, DrawMaterial<M>>()
                .add_render_command::<AlphaMask3d, DrawMaterial<M>>()
                .init_resource::<MaterialPipeline<M>>()
                .init_resource::<ExtractedMaterials<M>>()
                .init_resource::<RenderMaterials<M>>()
                .init_resource::<SpecializedMeshPipelines<MaterialPipeline<M>>>()
                .add_system_to_stage(RenderStage::Extract, extract_materials::<M>)
                .add_system_to_stage(
                    RenderStage::Prepare,
                    prepare_materials::<M>.after(PrepareAssetLabel::PreAssetPrepare),
                )
                .add_system_to_stage(RenderStage::Queue, queue_material_meshes::<M>);
        }
    }
}

/// A key uniquely identifying a specialized [`MaterialPipeline`].
pub struct MaterialPipelineKey<M: Material> {
    pub mesh_key: MeshPipelineKey,
    pub bind_group_data: M::Data,
}

impl<M: Material> Eq for MaterialPipelineKey<M> where M::Data: PartialEq {}

impl<M: Material> PartialEq for MaterialPipelineKey<M>
where
    M::Data: PartialEq,
{
    fn eq(&self, other: &Self) -> bool {
        self.mesh_key == other.mesh_key && self.bind_group_data == other.bind_group_data
    }
}

impl<M: Material> Clone for MaterialPipelineKey<M>
where
    M::Data: Clone,
{
    fn clone(&self) -> Self {
        Self {
            mesh_key: self.mesh_key,
            bind_group_data: self.bind_group_data.clone(),
        }
    }
}

impl<M: Material> Hash for MaterialPipelineKey<M>
where
    M::Data: Hash,
{
    fn hash<H: std::hash::Hasher>(&self, state: &mut H) {
        self.mesh_key.hash(state);
        self.bind_group_data.hash(state);
    }
}

/// Render pipeline data for a given [`Material`].
#[derive(Resource)]
pub struct MaterialPipeline<M: Material> {
    pub mesh_pipeline: MeshPipeline,
    pub material_layout: BindGroupLayout,
    pub vertex_shader: Option<Handle<Shader>>,
    pub fragment_shader: Option<Handle<Shader>>,
    marker: PhantomData<M>,
}

impl<M: Material> SpecializedMeshPipeline for MaterialPipeline<M>
where
    M::Data: PartialEq + Eq + Hash + Clone,
{
    type Key = MaterialPipelineKey<M>;

    fn specialize(
        &self,
        key: Self::Key,
        layout: &MeshVertexBufferLayout,
    ) -> Result<RenderPipelineDescriptor, SpecializedMeshPipelineError> {
        let mut descriptor = self.mesh_pipeline.specialize(key.mesh_key, layout)?;
        if let Some(vertex_shader) = &self.vertex_shader {
            descriptor.vertex.shader = vertex_shader.clone();
        }

        if let Some(fragment_shader) = &self.fragment_shader {
            descriptor.fragment.as_mut().unwrap().shader = fragment_shader.clone();
        }

        // MeshPipeline::specialize's current implementation guarantees that the returned
        // specialized descriptor has a populated layout
        let descriptor_layout = descriptor.layout.as_mut().unwrap();
        descriptor_layout.insert(1, self.material_layout.clone());

        M::specialize(self, &mut descriptor, layout, key)?;
        Ok(descriptor)
    }
}

impl<M: Material> FromWorld for MaterialPipeline<M> {
    fn from_world(world: &mut World) -> Self {
        let asset_server = world.resource::<AssetServer>();
        let render_device = world.resource::<RenderDevice>();

        MaterialPipeline {
            mesh_pipeline: world.resource::<MeshPipeline>().clone(),
            material_layout: M::bind_group_layout(render_device),
            vertex_shader: match M::vertex_shader() {
                ShaderRef::Default => None,
                ShaderRef::Handle(handle) => Some(handle),
                ShaderRef::Path(path) => Some(asset_server.load(path)),
            },
            fragment_shader: match M::fragment_shader() {
                ShaderRef::Default => None,
                ShaderRef::Handle(handle) => Some(handle),
                ShaderRef::Path(path) => Some(asset_server.load(path)),
            },
            marker: PhantomData,
        }
    }
}

type DrawMaterial<M> = (
    SetItemPipeline,
    SetMeshViewBindGroup<0>,
    SetMaterialBindGroup<M, 1>,
    SetMeshBindGroup<2>,
    DrawMesh,
);

/// Sets the bind group for a given [`Material`] at the configured `I` index.
pub struct SetMaterialBindGroup<M: Material, const I: usize>(PhantomData<M>);
impl<P: PhaseItem, M: Material, const I: usize> RenderCommand<P> for SetMaterialBindGroup<M, I> {
    type Param = SRes<RenderMaterials<M>>;
    type ViewWorldQuery = ();
    type ItemWorldQuery = Read<Handle<M>>;

    #[inline]
    fn render<'w>(
        _item: &P,
        _view: (),
        material_handle: &'_ Handle<M>,
        materials: SystemParamItem<'w, '_, Self::Param>,
        pass: &mut TrackedRenderPass<'w>,
    ) -> RenderCommandResult {
        let material = materials.into_inner().get(material_handle).unwrap();
        pass.set_bind_group(I, &material.bind_group, &[]);
        RenderCommandResult::Success
    }
}

#[allow(clippy::too_many_arguments)]
pub fn queue_material_meshes<M: Material>(
    opaque_draw_functions: Res<DrawFunctions<Opaque3d>>,
    alpha_mask_draw_functions: Res<DrawFunctions<AlphaMask3d>>,
    transparent_draw_functions: Res<DrawFunctions<Transparent3d>>,
    material_pipeline: Res<MaterialPipeline<M>>,
    mut pipelines: ResMut<SpecializedMeshPipelines<MaterialPipeline<M>>>,
    pipeline_cache: Res<LockablePipelineCache>,
    msaa: Res<Msaa>,
    render_meshes: Res<RenderAssets<Mesh>>,
    render_materials: Res<RenderMaterials<M>>,
    material_meshes: Query<(&Handle<M>, &Handle<Mesh>, &MeshUniform)>,
    views: Query<(
        &ExtractedView,
        &VisibleEntities,
<<<<<<< HEAD
        &RenderPhase<Opaque3d>,
        &RenderPhase<AlphaMask3d>,
        &RenderPhase<Transparent3d>,
    )>,
) {
    for (view, visible_entities, opaque_phase, alpha_mask_phase, transparent_phase) in views.iter()
=======
        Option<&Tonemapping>,
        &mut RenderPhase<Opaque3d>,
        &mut RenderPhase<AlphaMask3d>,
        &mut RenderPhase<Transparent3d>,
    )>,
) where
    M::Data: PartialEq + Eq + Hash + Clone,
{
    for (
        view,
        visible_entities,
        tonemapping,
        mut opaque_phase,
        mut alpha_mask_phase,
        mut transparent_phase,
    ) in &mut views
>>>>>>> 85743ce4
    {
        let draw_opaque_pbr = opaque_draw_functions.read().id::<DrawMaterial<M>>();
        let draw_alpha_mask_pbr = alpha_mask_draw_functions.read().id::<DrawMaterial<M>>();
        let draw_transparent_pbr = transparent_draw_functions.read().id::<DrawMaterial<M>>();

        let mut view_key =
            MeshPipelineKey::from_msaa_samples(msaa.samples) | MeshPipelineKey::from_hdr(view.hdr);

        if let Some(Tonemapping::Enabled { deband_dither }) = tonemapping {
            if !view.hdr {
                view_key |= MeshPipelineKey::TONEMAP_IN_SHADER;

                if *deband_dither {
                    view_key |= MeshPipelineKey::DEBAND_DITHER;
                }
            }
        }
        let rangefinder = view.rangefinder3d();

        let opaque_phase_cell = opaque_phase.get();
        let alpha_mask_phase_cell = alpha_mask_phase.get();
        let transparent_phase_cell = transparent_phase.get();

        let mut opaque_phase_queue = opaque_phase_cell.take();
        let mut alpha_mask_phase_queue = alpha_mask_phase_cell.take();
        let mut transparent_phase_queue = transparent_phase_cell.take();

        for visible_entity in &visible_entities.entities {
            if let Ok((material_handle, mesh_handle, mesh_uniform)) =
                material_meshes.get(*visible_entity)
            {
                if let Some(material) = render_materials.get(material_handle) {
                    if let Some(mesh) = render_meshes.get(mesh_handle) {
                        let mut mesh_key =
                            MeshPipelineKey::from_primitive_topology(mesh.primitive_topology)
                                | view_key;
                        let alpha_mode = material.properties.alpha_mode;
                        if let AlphaMode::Blend = alpha_mode {
                            mesh_key |= MeshPipelineKey::TRANSPARENT_MAIN_PASS;
                        }

                        let pipeline_id = pipelines.specialize(
                            &pipeline_cache,
                            &material_pipeline,
                            MaterialPipelineKey {
                                mesh_key,
                                bind_group_data: material.key.clone(),
                            },
                            &mesh.layout,
                        );
                        let pipeline_id = match pipeline_id {
                            Ok(id) => id,
                            Err(err) => {
                                error!("{}", err);
                                continue;
                            }
                        };

                        let distance = rangefinder.distance(&mesh_uniform.transform)
                            + material.properties.depth_bias;
                        match alpha_mode {
                            AlphaMode::Opaque => {
                                opaque_phase_queue.alloc().init(Opaque3d {
                                    entity: *visible_entity,
                                    draw_function: draw_opaque_pbr,
                                    pipeline: pipeline_id,
                                    distance,
                                });
                            }
                            AlphaMode::Mask(_) => {
                                alpha_mask_phase_queue.alloc().init(AlphaMask3d {
                                    entity: *visible_entity,
                                    draw_function: draw_alpha_mask_pbr,
                                    pipeline: pipeline_id,
                                    distance,
                                });
                            }
                            AlphaMode::Blend => {
                                transparent_phase_queue.alloc().init(Transparent3d {
                                    entity: *visible_entity,
                                    draw_function: draw_transparent_pbr,
                                    pipeline: pipeline_id,
                                    distance,
                                });
                            }
                        }
                    }
                }
            }
        }

        opaque_phase_cell.set(opaque_phase_queue);
        alpha_mask_phase_cell.set(alpha_mask_phase_queue);
        transparent_phase_cell.set(transparent_phase_queue);
    }
}

/// Common [`Material`] properties, calculated for a specific material instance.
pub struct MaterialProperties {
    /// The [`AlphaMode`] of this material.
    pub alpha_mode: AlphaMode,
    /// Add a bias to the view depth of the mesh which can be used to force a specific render order
    /// for meshes with equal depth, to avoid z-fighting.
    pub depth_bias: f32,
}

/// Data prepared for a [`Material`] instance.
pub struct PreparedMaterial<T: Material> {
    pub bindings: Vec<OwnedBindingResource>,
    pub bind_group: BindGroup,
    pub key: T::Data,
    pub properties: MaterialProperties,
}

#[derive(Resource)]
struct ExtractedMaterials<M: Material> {
    extracted: Vec<(Handle<M>, M)>,
    removed: Vec<Handle<M>>,
}

impl<M: Material> Default for ExtractedMaterials<M> {
    fn default() -> Self {
        Self {
            extracted: Default::default(),
            removed: Default::default(),
        }
    }
}

/// Stores all prepared representations of [`Material`] assets for as long as they exist.
#[derive(Resource, Deref, DerefMut)]
pub struct RenderMaterials<T: Material>(pub HashMap<Handle<T>, PreparedMaterial<T>>);

impl<T: Material> Default for RenderMaterials<T> {
    fn default() -> Self {
        Self(Default::default())
    }
}

/// This system extracts all created or modified assets of the corresponding [`Material`] type
/// into the "render world".
fn extract_materials<M: Material>(
    mut commands: Commands,
    mut events: Extract<EventReader<AssetEvent<M>>>,
    assets: Extract<Res<Assets<M>>>,
) {
    let mut changed_assets = HashSet::default();
    let mut removed = Vec::new();
    for event in events.iter() {
        match event {
            AssetEvent::Created { handle } | AssetEvent::Modified { handle } => {
                changed_assets.insert(handle.clone_weak());
            }
            AssetEvent::Removed { handle } => {
                changed_assets.remove(handle);
                removed.push(handle.clone_weak());
            }
        }
    }

    let mut extracted_assets = Vec::new();
    for handle in changed_assets.drain() {
        if let Some(asset) = assets.get(&handle) {
            extracted_assets.push((handle, asset.clone()));
        }
    }

    commands.insert_resource(ExtractedMaterials {
        extracted: extracted_assets,
        removed,
    });
}

/// All [`Material`] values of a given type that should be prepared next frame.
pub struct PrepareNextFrameMaterials<M: Material> {
    assets: Vec<(Handle<M>, M)>,
}

impl<M: Material> Default for PrepareNextFrameMaterials<M> {
    fn default() -> Self {
        Self {
            assets: Default::default(),
        }
    }
}

/// This system prepares all assets of the corresponding [`Material`] type
/// which where extracted this frame for the GPU.
fn prepare_materials<M: Material>(
    mut prepare_next_frame: Local<PrepareNextFrameMaterials<M>>,
    mut extracted_assets: ResMut<ExtractedMaterials<M>>,
    mut render_materials: ResMut<RenderMaterials<M>>,
    render_device: Res<RenderDevice>,
    images: Res<RenderAssets<Image>>,
    fallback_image: Res<FallbackImage>,
    pipeline: Res<MaterialPipeline<M>>,
) {
    let queued_assets = std::mem::take(&mut prepare_next_frame.assets);
    for (handle, material) in queued_assets.into_iter() {
        match prepare_material(
            &material,
            &render_device,
            &images,
            &fallback_image,
            &pipeline,
        ) {
            Ok(prepared_asset) => {
                render_materials.insert(handle, prepared_asset);
            }
            Err(AsBindGroupError::RetryNextUpdate) => {
                prepare_next_frame.assets.push((handle, material));
            }
        }
    }

    for removed in std::mem::take(&mut extracted_assets.removed) {
        render_materials.remove(&removed);
    }

    for (handle, material) in std::mem::take(&mut extracted_assets.extracted) {
        match prepare_material(
            &material,
            &render_device,
            &images,
            &fallback_image,
            &pipeline,
        ) {
            Ok(prepared_asset) => {
                render_materials.insert(handle, prepared_asset);
            }
            Err(AsBindGroupError::RetryNextUpdate) => {
                prepare_next_frame.assets.push((handle, material));
            }
        }
    }
}

fn prepare_material<M: Material>(
    material: &M,
    render_device: &RenderDevice,
    images: &RenderAssets<Image>,
    fallback_image: &FallbackImage,
    pipeline: &MaterialPipeline<M>,
) -> Result<PreparedMaterial<M>, AsBindGroupError> {
    let prepared = material.as_bind_group(
        &pipeline.material_layout,
        render_device,
        images,
        fallback_image,
    )?;
    Ok(PreparedMaterial {
        bindings: prepared.bindings,
        bind_group: prepared.bind_group,
        key: prepared.data,
        properties: MaterialProperties {
            alpha_mode: material.alpha_mode(),
            depth_bias: material.depth_bias(),
        },
    })
}<|MERGE_RESOLUTION|>--- conflicted
+++ resolved
@@ -30,26 +30,16 @@
         RenderPhase, SetItemPipeline, TrackedRenderPass,
     },
     render_resource::{
-<<<<<<< HEAD
-        BindGroup, BindGroupLayout, LockablePipelineCache, RenderPipelineDescriptor, Shader,
-        SpecializedMeshPipeline, SpecializedMeshPipelineError, SpecializedMeshPipelines,
-=======
-        AsBindGroup, AsBindGroupError, BindGroup, BindGroupLayout, OwnedBindingResource,
-        PipelineCache, RenderPipelineDescriptor, Shader, ShaderRef, SpecializedMeshPipeline,
+        AsBindGroup, AsBindGroupError, BindGroup, BindGroupLayout, LockablePipelineCache,
+        OwnedBindingResource, RenderPipelineDescriptor, Shader, ShaderRef, SpecializedMeshPipeline,
         SpecializedMeshPipelineError, SpecializedMeshPipelines,
->>>>>>> 85743ce4
     },
     renderer::RenderDevice,
     texture::FallbackImage,
     view::{ExtractedView, Msaa, VisibleEntities},
     Extract, RenderApp, RenderStage,
 };
-<<<<<<< HEAD
-use bevy_utils::tracing::error;
-use copyless::VecHelper;
-=======
 use bevy_utils::{tracing::error, HashMap, HashSet};
->>>>>>> 85743ce4
 use std::hash::Hash;
 use std::marker::PhantomData;
 
@@ -339,31 +329,16 @@
     views: Query<(
         &ExtractedView,
         &VisibleEntities,
-<<<<<<< HEAD
+        Option<&Tonemapping>,
         &RenderPhase<Opaque3d>,
         &RenderPhase<AlphaMask3d>,
         &RenderPhase<Transparent3d>,
     )>,
-) {
-    for (view, visible_entities, opaque_phase, alpha_mask_phase, transparent_phase) in views.iter()
-=======
-        Option<&Tonemapping>,
-        &mut RenderPhase<Opaque3d>,
-        &mut RenderPhase<AlphaMask3d>,
-        &mut RenderPhase<Transparent3d>,
-    )>,
 ) where
     M::Data: PartialEq + Eq + Hash + Clone,
 {
-    for (
-        view,
-        visible_entities,
-        tonemapping,
-        mut opaque_phase,
-        mut alpha_mask_phase,
-        mut transparent_phase,
-    ) in &mut views
->>>>>>> 85743ce4
+    for (view, visible_entities, tonemapping, opaque_phase, alpha_mask_phase, transparent_phase) in
+        &views
     {
         let draw_opaque_pbr = opaque_draw_functions.read().id::<DrawMaterial<M>>();
         let draw_alpha_mask_pbr = alpha_mask_draw_functions.read().id::<DrawMaterial<M>>();
@@ -426,7 +401,7 @@
                             + material.properties.depth_bias;
                         match alpha_mode {
                             AlphaMode::Opaque => {
-                                opaque_phase_queue.alloc().init(Opaque3d {
+                                opaque_phase_queue.push(Opaque3d {
                                     entity: *visible_entity,
                                     draw_function: draw_opaque_pbr,
                                     pipeline: pipeline_id,
@@ -434,7 +409,7 @@
                                 });
                             }
                             AlphaMode::Mask(_) => {
-                                alpha_mask_phase_queue.alloc().init(AlphaMask3d {
+                                alpha_mask_phase_queue.push(AlphaMask3d {
                                     entity: *visible_entity,
                                     draw_function: draw_alpha_mask_pbr,
                                     pipeline: pipeline_id,
@@ -442,7 +417,7 @@
                                 });
                             }
                             AlphaMode::Blend => {
-                                transparent_phase_queue.alloc().init(Transparent3d {
+                                transparent_phase_queue.push(Transparent3d {
                                     entity: *visible_entity,
                                     draw_function: draw_transparent_pbr,
                                     pipeline: pipeline_id,
