--- conflicted
+++ resolved
@@ -1,14 +1,8 @@
 use crate::{
-<<<<<<< HEAD
     deferred::DEFAULT_PBR_DEFERRED_LIGHTING_STENCIL_REFERENCE, render, AlphaMode, DrawMesh,
     DrawPrepass, EnvironmentMapLight, MeshPipeline, MeshPipelineKey, MeshUniform,
-    PrepassPipelinePlugin, PrepassPlugin, RenderLightSystems, SetMeshBindGroup,
-    SetMeshViewBindGroup, Shadow,
-=======
-    render, AlphaMode, DrawMesh, DrawPrepass, EnvironmentMapLight, MeshPipeline, MeshPipelineKey,
-    MeshUniform, PrepassPipelinePlugin, PrepassPlugin, RenderLightSystems,
-    ScreenSpaceAmbientOcclusionSettings, SetMeshBindGroup, SetMeshViewBindGroup, Shadow,
->>>>>>> bb59509d
+    PrepassPipelinePlugin, PrepassPlugin, RenderLightSystems, ScreenSpaceAmbientOcclusionSettings,
+    SetMeshBindGroup, SetMeshViewBindGroup, Shadow,
 };
 use bevy_app::{App, Plugin};
 use bevy_asset::{AddAsset, AssetEvent, AssetServer, Assets, Handle};
