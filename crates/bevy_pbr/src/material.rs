--- conflicted
+++ resolved
@@ -1,16 +1,8 @@
-<<<<<<< HEAD
-use crate::{
-    meshlet::{
-        determine_meshlet_mesh_material_order, prepare_material_for_meshlet_meshes,
-        queue_material_meshlet_meshes, MeshletGpuScene, MESHLET_RASTER_SHADER_HANDLE,
-    },
-    render, AlphaMode, DrawMesh, DrawPrepass, EnvironmentMapLight, MeshPipeline, MeshPipelineKey,
-    PrepassPipelinePlugin, PrepassPlugin, RenderMeshInstances, ScreenSpaceAmbientOcclusionSettings,
-    SetMeshBindGroup, SetMeshViewBindGroup, Shadow, ShadowFilteringMethod,
+use crate::meshlet::{
+    determine_meshlet_mesh_material_order, prepare_material_for_meshlet_meshes,
+    queue_material_meshlet_meshes, MeshletGpuScene, MESHLET_RASTER_SHADER_HANDLE,
 };
-=======
 use crate::*;
->>>>>>> cfcc113f
 use bevy_app::{App, Plugin};
 use bevy_asset::{Asset, AssetApp, AssetEvent, AssetId, AssetServer, Assets, Handle};
 use bevy_core_pipeline::{
@@ -32,20 +24,8 @@
     mesh::{Mesh, MeshVertexBufferLayout},
     prelude::Image,
     render_asset::{prepare_assets, RenderAssets},
-<<<<<<< HEAD
-    render_phase::{
-        AddRenderCommand, DrawFunctions, PhaseItem, RenderCommand, RenderCommandResult,
-        RenderPhase, SetItemPipeline, TrackedRenderPass,
-    },
-    render_resource::{
-        AsBindGroup, AsBindGroupError, BindGroup, BindGroupId, BindGroupLayout,
-        OwnedBindingResource, PipelineCache, RenderPipelineDescriptor, Shader, ShaderDefVal,
-        ShaderRef, SpecializedMeshPipeline, SpecializedMeshPipelineError, SpecializedMeshPipelines,
-    },
-=======
     render_phase::*,
     render_resource::*,
->>>>>>> cfcc113f
     renderer::RenderDevice,
     texture::FallbackImage,
     view::{ExtractedView, Msaa, VisibleEntities},
