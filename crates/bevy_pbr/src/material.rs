--- conflicted
+++ resolved
@@ -1,12 +1,7 @@
 use crate::{
-<<<<<<< HEAD
-    queue_mesh_view_bind_groups, render, AlphaMode, DrawMesh, DrawPrepass, EnvironmentMapLight,
-    MeshPipeline, MeshPipelineKey, MeshUniform, PrepassPipelinePlugin, PrepassPlugin,
-    RenderLightSystems, SetMeshBindGroup, SetMeshViewBindGroup, Shadow,
-=======
     render, AlphaMode, DrawMesh, DrawPrepass, EnvironmentMapLight, MeshPipeline, MeshPipelineKey,
-    MeshUniform, PrepassPlugin, RenderLightSystems, SetMeshBindGroup, SetMeshViewBindGroup, Shadow,
->>>>>>> 73c1ab1d
+    MeshUniform, PrepassPipelinePlugin, PrepassPlugin, RenderLightSystems, SetMeshBindGroup,
+    SetMeshViewBindGroup, Shadow,
 };
 use bevy_app::{App, IntoSystemAppConfig, Plugin};
 use bevy_asset::{AddAsset, AssetEvent, AssetServer, Assets, Handle};
