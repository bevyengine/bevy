--- conflicted
+++ resolved
@@ -352,11 +352,8 @@
             descriptor.fragment.as_mut().unwrap().shader = fragment_shader.clone();
         }
 
-<<<<<<< HEAD
-=======
         descriptor.layout.insert(2, self.material_layout.clone());
 
->>>>>>> daa8bf20
         M::specialize(self, &mut descriptor, layout, key)?;
 
         Ok(descriptor)
