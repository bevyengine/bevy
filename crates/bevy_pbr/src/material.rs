use crate::{
    render, AlphaMode, DrawMesh, DrawPrepass, EnvironmentMapLight, MeshPipeline, MeshPipelineKey,
    MeshTransforms, PrepassPipelinePlugin, PrepassPlugin, ScreenSpaceAmbientOcclusionSettings,
    SetMeshBindGroup, SetMeshViewBindGroup, Shadow,
};
use bevy_app::{App, Plugin};
use bevy_asset::{Asset, AssetApp, AssetEvent, AssetId, AssetServer, Assets, Handle};
use bevy_core_pipeline::{
    core_3d::{AlphaMask3d, Opaque3d, Transparent3d},
    experimental::taa::TemporalAntiAliasSettings,
    prepass::NormalPrepass,
    tonemapping::{DebandDither, Tonemapping},
};
use bevy_derive::{Deref, DerefMut};
use bevy_ecs::{
    prelude::*,
    system::{
        lifetimeless::{Read, SRes},
        SystemParamItem,
    },
};
use bevy_render::{
    mesh::{Mesh, MeshVertexBufferLayout},
    prelude::Image,
    render_asset::{prepare_assets, RenderAssets},
    render_phase::{
        AddRenderCommand, DrawFunctions, PhaseItem, RenderCommand, RenderCommandResult,
        RenderPhase, SetItemPipeline, TrackedRenderPass,
    },
    render_resource::{
        AsBindGroup, AsBindGroupError, BindGroup, BindGroupId, BindGroupLayout,
        OwnedBindingResource, PipelineCache, RenderPipelineDescriptor, Shader, ShaderRef,
        SpecializedMeshPipeline, SpecializedMeshPipelineError, SpecializedMeshPipelines,
    },
    renderer::RenderDevice,
    texture::FallbackImage,
    view::{ExtractedView, Msaa, ViewVisibility, VisibleEntities},
    Extract, ExtractSchedule, Render, RenderApp, RenderSet,
};
use bevy_utils::{tracing::error, HashMap, HashSet};
use std::hash::Hash;
use std::marker::PhantomData;

/// Materials are used alongside [`MaterialPlugin`] and [`MaterialMeshBundle`](crate::MaterialMeshBundle)
/// to spawn entities that are rendered with a specific [`Material`] type. They serve as an easy to use high level
/// way to render [`Mesh`] entities with custom shader logic.
///
/// Materials must implement [`AsBindGroup`] to define how data will be transferred to the GPU and bound in shaders.
/// [`AsBindGroup`] can be derived, which makes generating bindings straightforward. See the [`AsBindGroup`] docs for details.
///
/// # Example
///
/// Here is a simple Material implementation. The [`AsBindGroup`] derive has many features. To see what else is available,
/// check out the [`AsBindGroup`] documentation.
/// ```
/// # use bevy_pbr::{Material, MaterialMeshBundle};
/// # use bevy_ecs::prelude::*;
/// # use bevy_reflect::{TypeUuid, TypePath};
/// # use bevy_render::{render_resource::{AsBindGroup, ShaderRef}, texture::Image, color::Color};
/// # use bevy_asset::{Handle, AssetServer, Assets, Asset};
///
/// #[derive(AsBindGroup, Debug, Clone, Asset, TypePath)]
/// pub struct CustomMaterial {
///     // Uniform bindings must implement `ShaderType`, which will be used to convert the value to
///     // its shader-compatible equivalent. Most core math types already implement `ShaderType`.
///     #[uniform(0)]
///     color: Color,
///     // Images can be bound as textures in shaders. If the Image's sampler is also needed, just
///     // add the sampler attribute with a different binding index.
///     #[texture(1)]
///     #[sampler(2)]
///     color_texture: Handle<Image>,
/// }
///
/// // All functions on `Material` have default impls. You only need to implement the
/// // functions that are relevant for your material.
/// impl Material for CustomMaterial {
///     fn fragment_shader() -> ShaderRef {
///         "shaders/custom_material.wgsl".into()
///     }
/// }
///
/// // Spawn an entity using `CustomMaterial`.
/// fn setup(mut commands: Commands, mut materials: ResMut<Assets<CustomMaterial>>, asset_server: Res<AssetServer>) {
///     commands.spawn(MaterialMeshBundle {
///         material: materials.add(CustomMaterial {
///             color: Color::RED,
///             color_texture: asset_server.load("some_image.png"),
///         }),
///         ..Default::default()
///     });
/// }
/// ```
/// In WGSL shaders, the material's binding would look like this:
///
/// ```wgsl
/// @group(1) @binding(0) var<uniform> color: vec4<f32>;
/// @group(1) @binding(1) var color_texture: texture_2d<f32>;
/// @group(1) @binding(2) var color_sampler: sampler;
/// ```
pub trait Material: Asset + AsBindGroup + Clone + Sized {
    /// Returns this material's vertex shader. If [`ShaderRef::Default`] is returned, the default mesh vertex shader
    /// will be used.
    fn vertex_shader() -> ShaderRef {
        ShaderRef::Default
    }

    /// Returns this material's fragment shader. If [`ShaderRef::Default`] is returned, the default mesh fragment shader
    /// will be used.
    #[allow(unused_variables)]
    fn fragment_shader() -> ShaderRef {
        ShaderRef::Default
    }

    /// Returns this material's [`AlphaMode`]. Defaults to [`AlphaMode::Opaque`].
    #[inline]
    fn alpha_mode(&self) -> AlphaMode {
        AlphaMode::Opaque
    }

    #[inline]
    /// Add a bias to the view depth of the mesh which can be used to force a specific render order
    /// for meshes with similar depth, to avoid z-fighting.
    /// The bias is in depth-texture units so large values may be needed to overcome small depth differences.
    fn depth_bias(&self) -> f32 {
        0.0
    }

    /// Returns this material's prepass vertex shader. If [`ShaderRef::Default`] is returned, the default prepass vertex shader
    /// will be used.
    fn prepass_vertex_shader() -> ShaderRef {
        ShaderRef::Default
    }

    /// Returns this material's prepass fragment shader. If [`ShaderRef::Default`] is returned, the default prepass fragment shader
    /// will be used.
    #[allow(unused_variables)]
    fn prepass_fragment_shader() -> ShaderRef {
        ShaderRef::Default
    }

    /// Customizes the default [`RenderPipelineDescriptor`] for a specific entity using the entity's
    /// [`MaterialPipelineKey`] and [`MeshVertexBufferLayout`] as input.
    #[allow(unused_variables)]
    #[inline]
    fn specialize(
        pipeline: &MaterialPipeline<Self>,
        descriptor: &mut RenderPipelineDescriptor,
        layout: &MeshVertexBufferLayout,
        key: MaterialPipelineKey<Self>,
    ) -> Result<(), SpecializedMeshPipelineError> {
        Ok(())
    }
}

/// Adds the necessary ECS resources and render logic to enable rendering entities using the given [`Material`]
/// asset type.
pub struct MaterialPlugin<M: Material> {
    /// Controls if the prepass is enabled for the Material.
    /// For more information about what a prepass is, see the [`bevy_core_pipeline::prepass`] docs.
    ///
    /// When it is enabled, it will automatically add the [`PrepassPlugin`]
    /// required to make the prepass work on this Material.
    pub prepass_enabled: bool,
    pub _marker: PhantomData<M>,
}

impl<M: Material> Default for MaterialPlugin<M> {
    fn default() -> Self {
        Self {
            prepass_enabled: true,
            _marker: Default::default(),
        }
    }
}

impl<M: Material> Plugin for MaterialPlugin<M>
where
    M::Data: PartialEq + Eq + Hash + Clone,
{
    fn build(&self, app: &mut App) {
        app.init_asset::<M>();

        if let Ok(render_app) = app.get_sub_app_mut(RenderApp) {
            render_app
                .init_resource::<DrawFunctions<Shadow>>()
                .add_render_command::<Shadow, DrawPrepass<M>>()
                .add_render_command::<Transparent3d, DrawMaterial<M>>()
                .add_render_command::<Opaque3d, DrawMaterial<M>>()
                .add_render_command::<AlphaMask3d, DrawMaterial<M>>()
                .init_resource::<ExtractedMaterials<M>>()
                .init_resource::<RenderMaterials<M>>()
                .init_resource::<SpecializedMeshPipelines<MaterialPipeline<M>>>()
                .add_systems(
                    ExtractSchedule,
                    (extract_materials::<M>, extract_material_meshes::<M>),
                )
                .add_systems(
                    Render,
                    (
                        prepare_materials::<M>
                            .in_set(RenderSet::PrepareAssets)
                            .after(prepare_assets::<Image>),
                        render::queue_shadows::<M>
                            .in_set(RenderSet::QueueMeshes)
                            .after(prepare_materials::<M>),
                        queue_material_meshes::<M>
                            .in_set(RenderSet::QueueMeshes)
                            .after(prepare_materials::<M>),
                    ),
                );
        }

        // PrepassPipelinePlugin is required for shadow mapping and the optional PrepassPlugin
        app.add_plugins(PrepassPipelinePlugin::<M>::default());

        if self.prepass_enabled {
            app.add_plugins(PrepassPlugin::<M>::default());
        }
    }

    fn finish(&self, app: &mut App) {
        if let Ok(render_app) = app.get_sub_app_mut(RenderApp) {
            render_app.init_resource::<MaterialPipeline<M>>();
        }
    }
}

fn extract_material_meshes<M: Material>(
    mut commands: Commands,
    mut previous_len: Local<usize>,
    query: Extract<Query<(Entity, &ViewVisibility, &Handle<M>)>>,
) {
    let mut values = Vec::with_capacity(*previous_len);
    for (entity, view_visibility, material) in &query {
        if view_visibility.get() {
            // NOTE: MaterialBindGroupId is inserted here to avoid a table move. Upcoming changes
            // to use SparseSet for render world entity storage will do this automatically.
            values.push((
                entity,
                (material.clone_weak(), MaterialBindGroupId::default()),
            ));
        }
    }
    *previous_len = values.len();
    commands.insert_or_spawn_batch(values);
}

/// A key uniquely identifying a specialized [`MaterialPipeline`].
pub struct MaterialPipelineKey<M: Material> {
    pub mesh_key: MeshPipelineKey,
    pub bind_group_data: M::Data,
}

impl<M: Material> Eq for MaterialPipelineKey<M> where M::Data: PartialEq {}

impl<M: Material> PartialEq for MaterialPipelineKey<M>
where
    M::Data: PartialEq,
{
    fn eq(&self, other: &Self) -> bool {
        self.mesh_key == other.mesh_key && self.bind_group_data == other.bind_group_data
    }
}

impl<M: Material> Clone for MaterialPipelineKey<M>
where
    M::Data: Clone,
{
    fn clone(&self) -> Self {
        Self {
            mesh_key: self.mesh_key,
            bind_group_data: self.bind_group_data.clone(),
        }
    }
}

impl<M: Material> Hash for MaterialPipelineKey<M>
where
    M::Data: Hash,
{
    fn hash<H: std::hash::Hasher>(&self, state: &mut H) {
        self.mesh_key.hash(state);
        self.bind_group_data.hash(state);
    }
}

/// Render pipeline data for a given [`Material`].
#[derive(Resource)]
pub struct MaterialPipeline<M: Material> {
    pub mesh_pipeline: MeshPipeline,
    pub material_layout: BindGroupLayout,
    pub vertex_shader: Option<Handle<Shader>>,
    pub fragment_shader: Option<Handle<Shader>>,
    marker: PhantomData<M>,
}

impl<M: Material> Clone for MaterialPipeline<M> {
    fn clone(&self) -> Self {
        Self {
            mesh_pipeline: self.mesh_pipeline.clone(),
            material_layout: self.material_layout.clone(),
            vertex_shader: self.vertex_shader.clone(),
            fragment_shader: self.fragment_shader.clone(),
            marker: PhantomData,
        }
    }
}

impl<M: Material> SpecializedMeshPipeline for MaterialPipeline<M>
where
    M::Data: PartialEq + Eq + Hash + Clone,
{
    type Key = MaterialPipelineKey<M>;

    fn specialize(
        &self,
        key: Self::Key,
        layout: &MeshVertexBufferLayout,
    ) -> Result<RenderPipelineDescriptor, SpecializedMeshPipelineError> {
        let mut descriptor = self.mesh_pipeline.specialize(key.mesh_key, layout)?;
        if let Some(vertex_shader) = &self.vertex_shader {
            descriptor.vertex.shader = vertex_shader.clone();
        }

        if let Some(fragment_shader) = &self.fragment_shader {
            descriptor.fragment.as_mut().unwrap().shader = fragment_shader.clone();
        }

        descriptor.layout.insert(1, self.material_layout.clone());

        M::specialize(self, &mut descriptor, layout, key)?;
        Ok(descriptor)
    }
}

impl<M: Material> FromWorld for MaterialPipeline<M> {
    fn from_world(world: &mut World) -> Self {
        let asset_server = world.resource::<AssetServer>();
        let render_device = world.resource::<RenderDevice>();

        MaterialPipeline {
            mesh_pipeline: world.resource::<MeshPipeline>().clone(),
            material_layout: M::bind_group_layout(render_device),
            vertex_shader: match M::vertex_shader() {
                ShaderRef::Default => None,
                ShaderRef::Handle(handle) => Some(handle),
                ShaderRef::Path(path) => Some(asset_server.load(path)),
            },
            fragment_shader: match M::fragment_shader() {
                ShaderRef::Default => None,
                ShaderRef::Handle(handle) => Some(handle),
                ShaderRef::Path(path) => Some(asset_server.load(path)),
            },
            marker: PhantomData,
        }
    }
}

type DrawMaterial<M> = (
    SetItemPipeline,
    SetMeshViewBindGroup<0>,
    SetMaterialBindGroup<M, 1>,
    SetMeshBindGroup<2>,
    DrawMesh,
);

/// Sets the bind group for a given [`Material`] at the configured `I` index.
pub struct SetMaterialBindGroup<M: Material, const I: usize>(PhantomData<M>);
impl<P: PhaseItem, M: Material, const I: usize> RenderCommand<P> for SetMaterialBindGroup<M, I> {
    type Param = SRes<RenderMaterials<M>>;
    type ViewWorldQuery = ();
    type ItemWorldQuery = Read<Handle<M>>;

    #[inline]
    fn render<'w>(
        _item: &P,
        _view: (),
        material_handle: &'_ Handle<M>,
        materials: SystemParamItem<'w, '_, Self::Param>,
        pass: &mut TrackedRenderPass<'w>,
    ) -> RenderCommandResult {
        let material = materials.into_inner().get(&material_handle.id()).unwrap();
        pass.set_bind_group(I, &material.bind_group, &[]);
        RenderCommandResult::Success
    }
}

const fn alpha_mode_pipeline_key(alpha_mode: AlphaMode) -> MeshPipelineKey {
    match alpha_mode {
        // Premultiplied and Add share the same pipeline key
        // They're made distinct in the PBR shader, via `premultiply_alpha()`
        AlphaMode::Premultiplied | AlphaMode::Add => MeshPipelineKey::BLEND_PREMULTIPLIED_ALPHA,
        AlphaMode::Blend => MeshPipelineKey::BLEND_ALPHA,
        AlphaMode::Multiply => MeshPipelineKey::BLEND_MULTIPLY,
        AlphaMode::Mask(_) => MeshPipelineKey::MAY_DISCARD,
        _ => MeshPipelineKey::NONE,
    }
}

const fn tonemapping_pipeline_key(tonemapping: Tonemapping) -> MeshPipelineKey {
    match tonemapping {
        Tonemapping::None => MeshPipelineKey::TONEMAP_METHOD_NONE,
        Tonemapping::Reinhard => MeshPipelineKey::TONEMAP_METHOD_REINHARD,
        Tonemapping::ReinhardLuminance => MeshPipelineKey::TONEMAP_METHOD_REINHARD_LUMINANCE,
        Tonemapping::AcesFitted => MeshPipelineKey::TONEMAP_METHOD_ACES_FITTED,
        Tonemapping::AgX => MeshPipelineKey::TONEMAP_METHOD_AGX,
        Tonemapping::SomewhatBoringDisplayTransform => {
            MeshPipelineKey::TONEMAP_METHOD_SOMEWHAT_BORING_DISPLAY_TRANSFORM
        }
        Tonemapping::TonyMcMapface => MeshPipelineKey::TONEMAP_METHOD_TONY_MC_MAPFACE,
        Tonemapping::BlenderFilmic => MeshPipelineKey::TONEMAP_METHOD_BLENDER_FILMIC,
    }
}

#[allow(clippy::too_many_arguments)]
pub fn queue_material_meshes<M: Material>(
    opaque_draw_functions: Res<DrawFunctions<Opaque3d>>,
    alpha_mask_draw_functions: Res<DrawFunctions<AlphaMask3d>>,
    transparent_draw_functions: Res<DrawFunctions<Transparent3d>>,
    material_pipeline: Res<MaterialPipeline<M>>,
    mut pipelines: ResMut<SpecializedMeshPipelines<MaterialPipeline<M>>>,
    pipeline_cache: Res<PipelineCache>,
    msaa: Res<Msaa>,
    render_meshes: Res<RenderAssets<Mesh>>,
    render_materials: Res<RenderMaterials<M>>,
    mut material_meshes: Query<(
        &Handle<M>,
        &mut MaterialBindGroupId,
        &Handle<Mesh>,
        &MeshTransforms,
    )>,
    images: Res<RenderAssets<Image>>,
    mut views: Query<(
        &ExtractedView,
        &VisibleEntities,
        Option<&Tonemapping>,
        Option<&DebandDither>,
        Option<&EnvironmentMapLight>,
        Option<&ScreenSpaceAmbientOcclusionSettings>,
        Option<&NormalPrepass>,
        Option<&TemporalAntiAliasSettings>,
        &mut RenderPhase<Opaque3d>,
        &mut RenderPhase<AlphaMask3d>,
        &mut RenderPhase<Transparent3d>,
    )>,
) where
    M::Data: PartialEq + Eq + Hash + Clone,
{
    for (
        view,
        visible_entities,
        tonemapping,
        dither,
        environment_map,
        ssao,
        normal_prepass,
        taa_settings,
        mut opaque_phase,
        mut alpha_mask_phase,
        mut transparent_phase,
    ) in &mut views
    {
        let draw_opaque_pbr = opaque_draw_functions.read().id::<DrawMaterial<M>>();
        let draw_alpha_mask_pbr = alpha_mask_draw_functions.read().id::<DrawMaterial<M>>();
        let draw_transparent_pbr = transparent_draw_functions.read().id::<DrawMaterial<M>>();

        let mut view_key = MeshPipelineKey::from_msaa_samples(msaa.samples())
            | MeshPipelineKey::from_hdr(view.hdr);

        if normal_prepass.is_some() {
            view_key |= MeshPipelineKey::NORMAL_PREPASS;
        }
        if taa_settings.is_some() {
            view_key |= MeshPipelineKey::TAA;
        }
        let environment_map_loaded = environment_map.is_some_and(|map| map.is_loaded(&images));

        if environment_map_loaded {
            view_key |= MeshPipelineKey::ENVIRONMENT_MAP;
        }
        if !view.hdr {
            if let Some(tonemapping) = tonemapping {
                view_key |= MeshPipelineKey::TONEMAP_IN_SHADER;
                view_key |= tonemapping_pipeline_key(*tonemapping);
            }
            if let Some(DebandDither::Enabled) = dither {
                view_key |= MeshPipelineKey::DEBAND_DITHER;
            }
        }
        if ssao.is_some() {
            view_key |= MeshPipelineKey::SCREEN_SPACE_AMBIENT_OCCLUSION;
        }
        let rangefinder = view.rangefinder3d();
        for visible_entity in &visible_entities.entities {
<<<<<<< HEAD
            if let Ok((material_handle, mut material_bind_group_id, mesh_handle, mesh_transforms)) =
                material_meshes.get_mut(*visible_entity)
            {
                if let (Some(mesh), Some(material)) = (
                    render_meshes.get(mesh_handle),
                    render_materials.get(&material_handle.id()),
                ) {
                    let mut mesh_key =
                        MeshPipelineKey::from_primitive_topology(mesh.primitive_topology)
                            | view_key;

                    if mesh.morph_targets.is_some() {
                        mesh_key |= MeshPipelineKey::MORPH_TARGETS;
                    }
                    match material.properties.alpha_mode {
                        AlphaMode::Blend => {
                            mesh_key |= MeshPipelineKey::BLEND_ALPHA;
                        }
                        AlphaMode::Premultiplied | AlphaMode::Add => {
                            // Premultiplied and Add share the same pipeline key
                            // They're made distinct in the PBR shader, via `premultiply_alpha()`
                            mesh_key |= MeshPipelineKey::BLEND_PREMULTIPLIED_ALPHA;
                        }
                        AlphaMode::Multiply => {
                            mesh_key |= MeshPipelineKey::BLEND_MULTIPLY;
                        }
                        AlphaMode::Mask(_) => {
                            mesh_key |= MeshPipelineKey::MAY_DISCARD;
                        }
                        _ => (),
                    }

                    let pipeline_id = pipelines.specialize(
                        &pipeline_cache,
                        &material_pipeline,
                        MaterialPipelineKey {
                            mesh_key,
                            bind_group_data: material.key.clone(),
                        },
                        &mesh.layout,
                    );
                    let pipeline_id = match pipeline_id {
                        Ok(id) => id,
                        Err(err) => {
                            error!("{}", err);
                            continue;
                        }
                    };

                    *material_bind_group_id = material.get_bind_group_id();

                    let distance = rangefinder
                        .distance_translation(&mesh_transforms.transform.translation)
                        + material.properties.depth_bias;
                    match material.properties.alpha_mode {
                        AlphaMode::Opaque => {
                            opaque_phase.add(Opaque3d {
                                entity: *visible_entity,
                                draw_function: draw_opaque_pbr,
                                pipeline: pipeline_id,
                                distance,
                                batch_range: 0..1,
                                dynamic_offset: None,
                            });
                        }
                        AlphaMode::Mask(_) => {
                            alpha_mask_phase.add(AlphaMask3d {
                                entity: *visible_entity,
                                draw_function: draw_alpha_mask_pbr,
                                pipeline: pipeline_id,
                                distance,
                                batch_range: 0..1,
                                dynamic_offset: None,
                            });
                        }
                        AlphaMode::Blend
                        | AlphaMode::Premultiplied
                        | AlphaMode::Add
                        | AlphaMode::Multiply => {
                            transparent_phase.add(Transparent3d {
                                entity: *visible_entity,
                                draw_function: draw_transparent_pbr,
                                pipeline: pipeline_id,
                                distance,
                                batch_range: 0..1,
                                dynamic_offset: None,
                            });
                        }
                    }
=======
            let Ok((material_handle, mesh_handle, mesh_transforms)) =
                material_meshes.get(*visible_entity)
            else {
                continue;
            };
            let Some(mesh) = render_meshes.get(mesh_handle) else {
                continue;
            };
            let Some(material) = render_materials.get(&material_handle.id()) else {
                continue;
            };
            let mut mesh_key = view_key;

            mesh_key |= MeshPipelineKey::from_primitive_topology(mesh.primitive_topology);

            if mesh.morph_targets.is_some() {
                mesh_key |= MeshPipelineKey::MORPH_TARGETS;
            }
            mesh_key |= alpha_mode_pipeline_key(material.properties.alpha_mode);

            let pipeline_id = pipelines.specialize(
                &pipeline_cache,
                &material_pipeline,
                MaterialPipelineKey {
                    mesh_key,
                    bind_group_data: material.key.clone(),
                },
                &mesh.layout,
            );
            let pipeline_id = match pipeline_id {
                Ok(id) => id,
                Err(err) => {
                    error!("{}", err);
                    continue;
                }
            };

            let distance = rangefinder.distance_translation(&mesh_transforms.transform.translation)
                + material.properties.depth_bias;
            match material.properties.alpha_mode {
                AlphaMode::Opaque => {
                    opaque_phase.add(Opaque3d {
                        entity: *visible_entity,
                        draw_function: draw_opaque_pbr,
                        pipeline: pipeline_id,
                        distance,
                        batch_size: 1,
                    });
                }
                AlphaMode::Mask(_) => {
                    alpha_mask_phase.add(AlphaMask3d {
                        entity: *visible_entity,
                        draw_function: draw_alpha_mask_pbr,
                        pipeline: pipeline_id,
                        distance,
                        batch_size: 1,
                    });
                }
                AlphaMode::Blend
                | AlphaMode::Premultiplied
                | AlphaMode::Add
                | AlphaMode::Multiply => {
                    transparent_phase.add(Transparent3d {
                        entity: *visible_entity,
                        draw_function: draw_transparent_pbr,
                        pipeline: pipeline_id,
                        distance,
                        batch_size: 1,
                    });
>>>>>>> bdb06349
                }
            }
        }
    }
}

/// Common [`Material`] properties, calculated for a specific material instance.
pub struct MaterialProperties {
    /// The [`AlphaMode`] of this material.
    pub alpha_mode: AlphaMode,
    /// Add a bias to the view depth of the mesh which can be used to force a specific render order
    /// for meshes with equal depth, to avoid z-fighting.
    /// The bias is in depth-texture units so large values may be needed to overcome small depth differences.
    pub depth_bias: f32,
}

/// Data prepared for a [`Material`] instance.
pub struct PreparedMaterial<T: Material> {
    pub bindings: Vec<OwnedBindingResource>,
    pub bind_group: BindGroup,
    pub key: T::Data,
    pub properties: MaterialProperties,
}

#[derive(Component, Clone, Default, PartialEq, Eq, Deref, DerefMut)]
pub struct MaterialBindGroupId(Option<BindGroupId>);

impl<T: Material> PreparedMaterial<T> {
    pub fn get_bind_group_id(&self) -> MaterialBindGroupId {
        MaterialBindGroupId(Some(self.bind_group.id()))
    }
}

#[derive(Resource)]
pub struct ExtractedMaterials<M: Material> {
    extracted: Vec<(AssetId<M>, M)>,
    removed: Vec<AssetId<M>>,
}

impl<M: Material> Default for ExtractedMaterials<M> {
    fn default() -> Self {
        Self {
            extracted: Default::default(),
            removed: Default::default(),
        }
    }
}

/// Stores all prepared representations of [`Material`] assets for as long as they exist.
#[derive(Resource, Deref, DerefMut)]
pub struct RenderMaterials<T: Material>(pub HashMap<AssetId<T>, PreparedMaterial<T>>);

impl<T: Material> Default for RenderMaterials<T> {
    fn default() -> Self {
        Self(Default::default())
    }
}

/// This system extracts all created or modified assets of the corresponding [`Material`] type
/// into the "render world".
pub fn extract_materials<M: Material>(
    mut commands: Commands,
    mut events: Extract<EventReader<AssetEvent<M>>>,
    assets: Extract<Res<Assets<M>>>,
) {
    let mut changed_assets = HashSet::default();
    let mut removed = Vec::new();
    for event in events.read() {
        match event {
            AssetEvent::Added { id } | AssetEvent::Modified { id } => {
                changed_assets.insert(*id);
            }
            AssetEvent::Removed { id } => {
                changed_assets.remove(id);
                removed.push(*id);
            }
            AssetEvent::LoadedWithDependencies { .. } => {
                // TODO: handle this
            }
        }
    }

    let mut extracted_assets = Vec::new();
    for id in changed_assets.drain() {
        if let Some(asset) = assets.get(id) {
            extracted_assets.push((id, asset.clone()));
        }
    }

    commands.insert_resource(ExtractedMaterials {
        extracted: extracted_assets,
        removed,
    });
}

/// All [`Material`] values of a given type that should be prepared next frame.
pub struct PrepareNextFrameMaterials<M: Material> {
    assets: Vec<(AssetId<M>, M)>,
}

impl<M: Material> Default for PrepareNextFrameMaterials<M> {
    fn default() -> Self {
        Self {
            assets: Default::default(),
        }
    }
}

/// This system prepares all assets of the corresponding [`Material`] type
/// which where extracted this frame for the GPU.
pub fn prepare_materials<M: Material>(
    mut prepare_next_frame: Local<PrepareNextFrameMaterials<M>>,
    mut extracted_assets: ResMut<ExtractedMaterials<M>>,
    mut render_materials: ResMut<RenderMaterials<M>>,
    render_device: Res<RenderDevice>,
    images: Res<RenderAssets<Image>>,
    fallback_image: Res<FallbackImage>,
    pipeline: Res<MaterialPipeline<M>>,
) {
    let queued_assets = std::mem::take(&mut prepare_next_frame.assets);
    for (id, material) in queued_assets.into_iter() {
        match prepare_material(
            &material,
            &render_device,
            &images,
            &fallback_image,
            &pipeline,
        ) {
            Ok(prepared_asset) => {
                render_materials.insert(id, prepared_asset);
            }
            Err(AsBindGroupError::RetryNextUpdate) => {
                prepare_next_frame.assets.push((id, material));
            }
        }
    }

    for removed in std::mem::take(&mut extracted_assets.removed) {
        render_materials.remove(&removed);
    }

    for (id, material) in std::mem::take(&mut extracted_assets.extracted) {
        match prepare_material(
            &material,
            &render_device,
            &images,
            &fallback_image,
            &pipeline,
        ) {
            Ok(prepared_asset) => {
                render_materials.insert(id, prepared_asset);
            }
            Err(AsBindGroupError::RetryNextUpdate) => {
                prepare_next_frame.assets.push((id, material));
            }
        }
    }
}

fn prepare_material<M: Material>(
    material: &M,
    render_device: &RenderDevice,
    images: &RenderAssets<Image>,
    fallback_image: &FallbackImage,
    pipeline: &MaterialPipeline<M>,
) -> Result<PreparedMaterial<M>, AsBindGroupError> {
    let prepared = material.as_bind_group(
        &pipeline.material_layout,
        render_device,
        images,
        fallback_image,
    )?;
    Ok(PreparedMaterial {
        bindings: prepared.bindings,
        bind_group: prepared.bind_group,
        key: prepared.data,
        properties: MaterialProperties {
            alpha_mode: material.alpha_mode(),
            depth_bias: material.depth_bias(),
        },
    })
}<|MERGE_RESOLUTION|>--- conflicted
+++ resolved
@@ -493,99 +493,8 @@
         }
         let rangefinder = view.rangefinder3d();
         for visible_entity in &visible_entities.entities {
-<<<<<<< HEAD
-            if let Ok((material_handle, mut material_bind_group_id, mesh_handle, mesh_transforms)) =
+            let Ok((material_handle, mut material_bind_group_id, mesh_handle, mesh_transforms)) =
                 material_meshes.get_mut(*visible_entity)
-            {
-                if let (Some(mesh), Some(material)) = (
-                    render_meshes.get(mesh_handle),
-                    render_materials.get(&material_handle.id()),
-                ) {
-                    let mut mesh_key =
-                        MeshPipelineKey::from_primitive_topology(mesh.primitive_topology)
-                            | view_key;
-
-                    if mesh.morph_targets.is_some() {
-                        mesh_key |= MeshPipelineKey::MORPH_TARGETS;
-                    }
-                    match material.properties.alpha_mode {
-                        AlphaMode::Blend => {
-                            mesh_key |= MeshPipelineKey::BLEND_ALPHA;
-                        }
-                        AlphaMode::Premultiplied | AlphaMode::Add => {
-                            // Premultiplied and Add share the same pipeline key
-                            // They're made distinct in the PBR shader, via `premultiply_alpha()`
-                            mesh_key |= MeshPipelineKey::BLEND_PREMULTIPLIED_ALPHA;
-                        }
-                        AlphaMode::Multiply => {
-                            mesh_key |= MeshPipelineKey::BLEND_MULTIPLY;
-                        }
-                        AlphaMode::Mask(_) => {
-                            mesh_key |= MeshPipelineKey::MAY_DISCARD;
-                        }
-                        _ => (),
-                    }
-
-                    let pipeline_id = pipelines.specialize(
-                        &pipeline_cache,
-                        &material_pipeline,
-                        MaterialPipelineKey {
-                            mesh_key,
-                            bind_group_data: material.key.clone(),
-                        },
-                        &mesh.layout,
-                    );
-                    let pipeline_id = match pipeline_id {
-                        Ok(id) => id,
-                        Err(err) => {
-                            error!("{}", err);
-                            continue;
-                        }
-                    };
-
-                    *material_bind_group_id = material.get_bind_group_id();
-
-                    let distance = rangefinder
-                        .distance_translation(&mesh_transforms.transform.translation)
-                        + material.properties.depth_bias;
-                    match material.properties.alpha_mode {
-                        AlphaMode::Opaque => {
-                            opaque_phase.add(Opaque3d {
-                                entity: *visible_entity,
-                                draw_function: draw_opaque_pbr,
-                                pipeline: pipeline_id,
-                                distance,
-                                batch_range: 0..1,
-                                dynamic_offset: None,
-                            });
-                        }
-                        AlphaMode::Mask(_) => {
-                            alpha_mask_phase.add(AlphaMask3d {
-                                entity: *visible_entity,
-                                draw_function: draw_alpha_mask_pbr,
-                                pipeline: pipeline_id,
-                                distance,
-                                batch_range: 0..1,
-                                dynamic_offset: None,
-                            });
-                        }
-                        AlphaMode::Blend
-                        | AlphaMode::Premultiplied
-                        | AlphaMode::Add
-                        | AlphaMode::Multiply => {
-                            transparent_phase.add(Transparent3d {
-                                entity: *visible_entity,
-                                draw_function: draw_transparent_pbr,
-                                pipeline: pipeline_id,
-                                distance,
-                                batch_range: 0..1,
-                                dynamic_offset: None,
-                            });
-                        }
-                    }
-=======
-            let Ok((material_handle, mesh_handle, mesh_transforms)) =
-                material_meshes.get(*visible_entity)
             else {
                 continue;
             };
@@ -621,6 +530,8 @@
                 }
             };
 
+            *material_bind_group_id = material.get_bind_group_id();
+
             let distance = rangefinder.distance_translation(&mesh_transforms.transform.translation)
                 + material.properties.depth_bias;
             match material.properties.alpha_mode {
@@ -630,7 +541,8 @@
                         draw_function: draw_opaque_pbr,
                         pipeline: pipeline_id,
                         distance,
-                        batch_size: 1,
+                        batch_range: 0..1,
+                        dynamic_offset: None,
                     });
                 }
                 AlphaMode::Mask(_) => {
@@ -639,7 +551,8 @@
                         draw_function: draw_alpha_mask_pbr,
                         pipeline: pipeline_id,
                         distance,
-                        batch_size: 1,
+                        batch_range: 0..1,
+                        dynamic_offset: None,
                     });
                 }
                 AlphaMode::Blend
@@ -651,9 +564,9 @@
                         draw_function: draw_transparent_pbr,
                         pipeline: pipeline_id,
                         distance,
-                        batch_size: 1,
+                        batch_range: 0..1,
+                        dynamic_offset: None,
                     });
->>>>>>> bdb06349
                 }
             }
         }
