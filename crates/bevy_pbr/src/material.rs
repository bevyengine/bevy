--- conflicted
+++ resolved
@@ -348,12 +348,7 @@
             .get_id::<DrawMaterial<M>>()
             .unwrap();
 
-<<<<<<< HEAD
-        let inverse_view_matrix = view.view.inverse();
-        let inverse_view_row_2 = inverse_view_matrix.row(2);
-=======
         let rangefinder = view.rangefinder3d();
->>>>>>> 44e9cd4b
         let msaa_key = MeshPipelineKey::from_msaa_samples(msaa.samples);
 
         for visible_entity in &visible_entities.entities {
