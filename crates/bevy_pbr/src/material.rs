use crate::meshlet::{
    prepare_material_meshlet_meshes, queue_material_meshlet_meshes, MeshletGpuScene,
};
use crate::*;
use bevy_app::{App, Plugin};
use bevy_asset::{Asset, AssetApp, AssetEvent, AssetId, AssetServer, Assets, Handle};
use bevy_core_pipeline::{
    core_3d::{
        AlphaMask3d, Camera3d, Opaque3d, ScreenSpaceTransmissionQuality, Transmissive3d,
        Transparent3d,
    },
    prepass::{DeferredPrepass, DepthPrepass, MotionVectorPrepass, NormalPrepass},
    tonemapping::{DebandDither, Tonemapping},
};
use bevy_derive::{Deref, DerefMut};
use bevy_ecs::{
    prelude::*,
    system::{lifetimeless::SRes, SystemParamItem},
};
use bevy_reflect::Reflect;
use bevy_render::{
    camera::Projection,
    camera::TemporalJitter,
    extract_instances::{ExtractInstancesPlugin, ExtractedInstances},
    extract_resource::ExtractResource,
    mesh::{Mesh, MeshVertexBufferLayout},
    prelude::Image,
    render_asset::{prepare_assets, RenderAssets},
    render_phase::*,
    render_resource::*,
    renderer::RenderDevice,
    texture::FallbackImage,
    view::{ExtractedView, Msaa, VisibleEntities},
    Extract, ExtractSchedule, Render, RenderApp, RenderSet,
};
use bevy_utils::{tracing::error, HashMap, HashSet};
use std::hash::Hash;
use std::marker::PhantomData;

/// Materials are used alongside [`MaterialPlugin`] and [`MaterialMeshBundle`]
/// to spawn entities that are rendered with a specific [`Material`] type. They serve as an easy to use high level
/// way to render [`Mesh`] entities with custom shader logic.
///
/// Materials must implement [`AsBindGroup`] to define how data will be transferred to the GPU and bound in shaders.
/// [`AsBindGroup`] can be derived, which makes generating bindings straightforward. See the [`AsBindGroup`] docs for details.
///
/// # Example
///
/// Here is a simple Material implementation. The [`AsBindGroup`] derive has many features. To see what else is available,
/// check out the [`AsBindGroup`] documentation.
/// ```
/// # use bevy_pbr::{Material, MaterialMeshBundle};
/// # use bevy_ecs::prelude::*;
/// # use bevy_reflect::{TypeUuid, TypePath};
/// # use bevy_render::{render_resource::{AsBindGroup, ShaderRef}, texture::Image, color::Color};
/// # use bevy_asset::{Handle, AssetServer, Assets, Asset};
///
/// #[derive(AsBindGroup, Debug, Clone, Asset, TypePath)]
/// pub struct CustomMaterial {
///     // Uniform bindings must implement `ShaderType`, which will be used to convert the value to
///     // its shader-compatible equivalent. Most core math types already implement `ShaderType`.
///     #[uniform(0)]
///     color: Color,
///     // Images can be bound as textures in shaders. If the Image's sampler is also needed, just
///     // add the sampler attribute with a different binding index.
///     #[texture(1)]
///     #[sampler(2)]
///     color_texture: Handle<Image>,
/// }
///
/// // All functions on `Material` have default impls. You only need to implement the
/// // functions that are relevant for your material.
/// impl Material for CustomMaterial {
///     fn fragment_shader() -> ShaderRef {
///         "shaders/custom_material.wgsl".into()
///     }
/// }
///
/// // Spawn an entity using `CustomMaterial`.
/// fn setup(mut commands: Commands, mut materials: ResMut<Assets<CustomMaterial>>, asset_server: Res<AssetServer>) {
///     commands.spawn(MaterialMeshBundle {
///         material: materials.add(CustomMaterial {
///             color: Color::RED,
///             color_texture: asset_server.load("some_image.png"),
///         }),
///         ..Default::default()
///     });
/// }
/// ```
/// In WGSL shaders, the material's binding would look like this:
///
/// ```wgsl
/// @group(1) @binding(0) var<uniform> color: vec4<f32>;
/// @group(1) @binding(1) var color_texture: texture_2d<f32>;
/// @group(1) @binding(2) var color_sampler: sampler;
/// ```
pub trait Material: Asset + AsBindGroup + Clone + Sized {
    /// Returns this material's vertex shader. If [`ShaderRef::Default`] is returned, the default mesh vertex shader
    /// will be used.
    fn vertex_shader() -> ShaderRef {
        ShaderRef::Default
    }

    /// Returns this material's fragment shader. If [`ShaderRef::Default`] is returned, the default mesh fragment shader
    /// will be used.
    #[allow(unused_variables)]
    fn fragment_shader() -> ShaderRef {
        ShaderRef::Default
    }

    /// Returns this material's [`AlphaMode`]. Defaults to [`AlphaMode::Opaque`].
    #[inline]
    fn alpha_mode(&self) -> AlphaMode {
        AlphaMode::Opaque
    }

    /// Returns if this material should be rendered by the deferred or forward renderer.
    /// for `AlphaMode::Opaque` or `AlphaMode::Mask` materials.
    /// If `OpaqueRendererMethod::Auto`, it will default to what is selected in the `DefaultOpaqueRendererMethod` resource.
    #[inline]
    fn opaque_render_method(&self) -> OpaqueRendererMethod {
        OpaqueRendererMethod::Forward
    }

    #[inline]
    /// Add a bias to the view depth of the mesh which can be used to force a specific render order.
    /// for meshes with similar depth, to avoid z-fighting.
    /// The bias is in depth-texture units so large values may be needed to overcome small depth differences.
    fn depth_bias(&self) -> f32 {
        0.0
    }

    #[inline]
    /// Returns whether the material would like to read from [`ViewTransmissionTexture`](bevy_core_pipeline::core_3d::ViewTransmissionTexture).
    ///
    /// This allows taking color output from the [`Opaque3d`] pass as an input, (for screen-space transmission) but requires
    /// rendering to take place in a separate [`Transmissive3d`] pass.
    fn reads_view_transmission_texture(&self) -> bool {
        false
    }

    /// Returns this material's prepass vertex shader. If [`ShaderRef::Default`] is returned, the default prepass vertex shader
    /// will be used.
    ///
    /// This is used for the various [prepasses](bevy_core_pipeline::prepass) as well as for generating the depth maps
    /// required for shadow mapping.
    fn prepass_vertex_shader() -> ShaderRef {
        ShaderRef::Default
    }

    /// Returns this material's prepass fragment shader. If [`ShaderRef::Default`] is returned, the default prepass fragment shader
    /// will be used.
    ///
    /// This is used for the various [prepasses](bevy_core_pipeline::prepass) as well as for generating the depth maps
    /// required for shadow mapping.
    #[allow(unused_variables)]
    fn prepass_fragment_shader() -> ShaderRef {
        ShaderRef::Default
    }

    /// Returns this material's deferred vertex shader. If [`ShaderRef::Default`] is returned, the default deferred vertex shader
    /// will be used.
    fn deferred_vertex_shader() -> ShaderRef {
        ShaderRef::Default
    }

    /// Returns this material's deferred fragment shader. If [`ShaderRef::Default`] is returned, the default deferred fragment shader
    /// will be used.
    #[allow(unused_variables)]
    fn deferred_fragment_shader() -> ShaderRef {
        ShaderRef::Default
    }

    /// Returns this material's [`MeshletMesh`] fragment shader. If [`ShaderRef::Default`] is returned,
    /// the default meshlet mesh fragment shader will be used.
    #[allow(unused_variables)]
    fn meshlet_mesh_fragment_shader() -> ShaderRef {
        ShaderRef::Default
    }

    /// Customizes the default [`RenderPipelineDescriptor`] for a specific entity using the entity's
    /// [`MaterialPipelineKey`] and [`MeshVertexBufferLayout`] as input.
    #[allow(unused_variables)]
    #[inline]
    fn specialize(
        pipeline: &MaterialPipeline<Self>,
        descriptor: &mut RenderPipelineDescriptor,
        layout: &MeshVertexBufferLayout,
        key: MaterialPipelineKey<Self>,
    ) -> Result<(), SpecializedMeshPipelineError> {
        Ok(())
    }
}

/// Adds the necessary ECS resources and render logic to enable rendering entities using the given [`Material`]
/// asset type.
pub struct MaterialPlugin<M: Material> {
    /// Controls if the prepass is enabled for the Material.
    /// For more information about what a prepass is, see the [`bevy_core_pipeline::prepass`] docs.
    ///
    /// When it is enabled, it will automatically add the [`PrepassPlugin`]
    /// required to make the prepass work on this Material.
    pub prepass_enabled: bool,
    pub _marker: PhantomData<M>,
}

impl<M: Material> Default for MaterialPlugin<M> {
    fn default() -> Self {
        Self {
            prepass_enabled: true,
            _marker: Default::default(),
        }
    }
}

impl<M: Material> Plugin for MaterialPlugin<M>
where
    M::Data: PartialEq + Eq + Hash + Clone,
{
    fn build(&self, app: &mut App) {
        app.init_asset::<M>()
            .add_plugins(ExtractInstancesPlugin::<AssetId<M>>::extract_visible());

        if let Ok(render_app) = app.get_sub_app_mut(RenderApp) {
            render_app
                .init_resource::<DrawFunctions<Shadow>>()
                .add_render_command::<Shadow, DrawPrepass<M>>()
                .add_render_command::<Transmissive3d, DrawMaterial<M>>()
                .add_render_command::<Transparent3d, DrawMaterial<M>>()
                .add_render_command::<Opaque3d, DrawMaterial<M>>()
                .add_render_command::<AlphaMask3d, DrawMaterial<M>>()
                .init_resource::<ExtractedMaterials<M>>()
                .init_resource::<RenderMaterials<M>>()
                .init_resource::<SpecializedMeshPipelines<MaterialPipeline<M>>>()
                .add_systems(ExtractSchedule, extract_materials::<M>)
                .add_systems(
                    Render,
                    (
                        prepare_materials::<M>
                            .in_set(RenderSet::PrepareAssets)
                            .after(prepare_assets::<Image>),
                        render::queue_shadows::<M>
                            .in_set(RenderSet::QueueMeshes)
                            .after(prepare_materials::<M>),
                        queue_material_meshes::<M>
                            .in_set(RenderSet::QueueMeshes)
                            .after(prepare_materials::<M>),
                        prepare_material_meshlet_meshes::<M>
                            .in_set(RenderSet::PrepareAssets)
                            .after(prepare_materials::<M>)
                            .run_if(resource_exists::<MeshletGpuScene>()),
                        queue_material_meshlet_meshes::<M>
                            .in_set(RenderSet::Queue)
                            .run_if(resource_exists::<MeshletGpuScene>()),
                    ),
                );
        }

        // PrepassPipelinePlugin is required for shadow mapping and the optional PrepassPlugin
        app.add_plugins(PrepassPipelinePlugin::<M>::default());

        if self.prepass_enabled {
            app.add_plugins(PrepassPlugin::<M>::default());
        }
    }

    fn finish(&self, app: &mut App) {
        if let Ok(render_app) = app.get_sub_app_mut(RenderApp) {
            render_app.init_resource::<MaterialPipeline<M>>();
        }
    }
}

/// A key uniquely identifying a specialized [`MaterialPipeline`].
pub struct MaterialPipelineKey<M: Material> {
    pub mesh_key: MeshPipelineKey,
    pub bind_group_data: M::Data,
}

impl<M: Material> Eq for MaterialPipelineKey<M> where M::Data: PartialEq {}

impl<M: Material> PartialEq for MaterialPipelineKey<M>
where
    M::Data: PartialEq,
{
    fn eq(&self, other: &Self) -> bool {
        self.mesh_key == other.mesh_key && self.bind_group_data == other.bind_group_data
    }
}

impl<M: Material> Clone for MaterialPipelineKey<M>
where
    M::Data: Clone,
{
    fn clone(&self) -> Self {
        Self {
            mesh_key: self.mesh_key,
            bind_group_data: self.bind_group_data.clone(),
        }
    }
}

impl<M: Material> Hash for MaterialPipelineKey<M>
where
    M::Data: Hash,
{
    fn hash<H: std::hash::Hasher>(&self, state: &mut H) {
        self.mesh_key.hash(state);
        self.bind_group_data.hash(state);
    }
}

/// Render pipeline data for a given [`Material`].
#[derive(Resource)]
pub struct MaterialPipeline<M: Material> {
    pub mesh_pipeline: MeshPipeline,
    pub material_layout: BindGroupLayout,
    pub vertex_shader: Option<Handle<Shader>>,
    pub fragment_shader: Option<Handle<Shader>>,
    pub marker: PhantomData<M>,
}

impl<M: Material> Clone for MaterialPipeline<M> {
    fn clone(&self) -> Self {
        Self {
            mesh_pipeline: self.mesh_pipeline.clone(),
            material_layout: self.material_layout.clone(),
            vertex_shader: self.vertex_shader.clone(),
            fragment_shader: self.fragment_shader.clone(),
            marker: PhantomData,
        }
    }
}

impl<M: Material> SpecializedMeshPipeline for MaterialPipeline<M>
where
    M::Data: PartialEq + Eq + Hash + Clone,
{
    type Key = MaterialPipelineKey<M>;

    fn specialize(
        &self,
        key: Self::Key,
        layout: &MeshVertexBufferLayout,
    ) -> Result<RenderPipelineDescriptor, SpecializedMeshPipelineError> {
        let mut descriptor = self.mesh_pipeline.specialize(key.mesh_key, layout)?;

        if let Some(vertex_shader) = &self.vertex_shader {
            descriptor.vertex.shader = vertex_shader.clone();
        }
        if let Some(fragment_shader) = &self.fragment_shader {
            descriptor.fragment.as_mut().unwrap().shader = fragment_shader.clone();
        }

        M::specialize(self, &mut descriptor, layout, key)?;

        Ok(descriptor)
    }
}

impl<M: Material> FromWorld for MaterialPipeline<M> {
    fn from_world(world: &mut World) -> Self {
        let asset_server = world.resource::<AssetServer>();
        let render_device = world.resource::<RenderDevice>();

        MaterialPipeline {
            mesh_pipeline: world.resource::<MeshPipeline>().clone(),
            material_layout: M::bind_group_layout(render_device),
            vertex_shader: match M::vertex_shader() {
                ShaderRef::Default => None,
                ShaderRef::Handle(handle) => Some(handle),
                ShaderRef::Path(path) => Some(asset_server.load(path)),
            },
            fragment_shader: match M::fragment_shader() {
                ShaderRef::Default => None,
                ShaderRef::Handle(handle) => Some(handle),
                ShaderRef::Path(path) => Some(asset_server.load(path)),
            },
            marker: PhantomData,
        }
    }
}

type DrawMaterial<M> = (
    SetItemPipeline,
    SetMeshViewBindGroup<0>,
    SetMaterialBindGroup<M, 1>,
    SetMeshBindGroup<2>,
    DrawMesh,
);

/// Sets the bind group for a given [`Material`] at the configured `I` index.
pub struct SetMaterialBindGroup<M: Material, const I: usize>(PhantomData<M>);
impl<P: PhaseItem, M: Material, const I: usize> RenderCommand<P> for SetMaterialBindGroup<M, I> {
    type Param = (SRes<RenderMaterials<M>>, SRes<RenderMaterialInstances<M>>);
    type ViewWorldQuery = ();
    type ItemWorldQuery = ();

    #[inline]
    fn render<'w>(
        item: &P,
        _view: (),
        _item_query: (),
        (materials, material_instances): SystemParamItem<'w, '_, Self::Param>,
        pass: &mut TrackedRenderPass<'w>,
    ) -> RenderCommandResult {
        let materials = materials.into_inner();
        let material_instances = material_instances.into_inner();

        let Some(material_asset_id) = material_instances.get(&item.entity()) else {
            return RenderCommandResult::Failure;
        };
        let Some(material) = materials.get(material_asset_id) else {
            return RenderCommandResult::Failure;
        };
        pass.set_bind_group(I, &material.bind_group, &[]);
        RenderCommandResult::Success
    }
}

pub type RenderMaterialInstances<M> = ExtractedInstances<AssetId<M>>;

const fn alpha_mode_pipeline_key(alpha_mode: AlphaMode) -> MeshPipelineKey {
    match alpha_mode {
        // Premultiplied and Add share the same pipeline key
        // They're made distinct in the PBR shader, via `premultiply_alpha()`
        AlphaMode::Premultiplied | AlphaMode::Add => MeshPipelineKey::BLEND_PREMULTIPLIED_ALPHA,
        AlphaMode::Blend => MeshPipelineKey::BLEND_ALPHA,
        AlphaMode::Multiply => MeshPipelineKey::BLEND_MULTIPLY,
        AlphaMode::Mask(_) => MeshPipelineKey::MAY_DISCARD,
        _ => MeshPipelineKey::NONE,
    }
}

pub const fn tonemapping_pipeline_key(tonemapping: Tonemapping) -> MeshPipelineKey {
    match tonemapping {
        Tonemapping::None => MeshPipelineKey::TONEMAP_METHOD_NONE,
        Tonemapping::Reinhard => MeshPipelineKey::TONEMAP_METHOD_REINHARD,
        Tonemapping::ReinhardLuminance => MeshPipelineKey::TONEMAP_METHOD_REINHARD_LUMINANCE,
        Tonemapping::AcesFitted => MeshPipelineKey::TONEMAP_METHOD_ACES_FITTED,
        Tonemapping::AgX => MeshPipelineKey::TONEMAP_METHOD_AGX,
        Tonemapping::SomewhatBoringDisplayTransform => {
            MeshPipelineKey::TONEMAP_METHOD_SOMEWHAT_BORING_DISPLAY_TRANSFORM
        }
        Tonemapping::TonyMcMapface => MeshPipelineKey::TONEMAP_METHOD_TONY_MC_MAPFACE,
        Tonemapping::BlenderFilmic => MeshPipelineKey::TONEMAP_METHOD_BLENDER_FILMIC,
    }
}

const fn screen_space_specular_transmission_pipeline_key(
    screen_space_transmissive_blur_quality: ScreenSpaceTransmissionQuality,
) -> MeshPipelineKey {
    match screen_space_transmissive_blur_quality {
        ScreenSpaceTransmissionQuality::Low => {
            MeshPipelineKey::SCREEN_SPACE_SPECULAR_TRANSMISSION_LOW
        }
        ScreenSpaceTransmissionQuality::Medium => {
            MeshPipelineKey::SCREEN_SPACE_SPECULAR_TRANSMISSION_MEDIUM
        }
        ScreenSpaceTransmissionQuality::High => {
            MeshPipelineKey::SCREEN_SPACE_SPECULAR_TRANSMISSION_HIGH
        }
        ScreenSpaceTransmissionQuality::Ultra => {
            MeshPipelineKey::SCREEN_SPACE_SPECULAR_TRANSMISSION_ULTRA
        }
    }
}

#[allow(clippy::too_many_arguments)]
pub fn queue_material_meshes<M: Material>(
    opaque_draw_functions: Res<DrawFunctions<Opaque3d>>,
    alpha_mask_draw_functions: Res<DrawFunctions<AlphaMask3d>>,
    transmissive_draw_functions: Res<DrawFunctions<Transmissive3d>>,
    transparent_draw_functions: Res<DrawFunctions<Transparent3d>>,
    material_pipeline: Res<MaterialPipeline<M>>,
    mut pipelines: ResMut<SpecializedMeshPipelines<MaterialPipeline<M>>>,
    pipeline_cache: Res<PipelineCache>,
    msaa: Res<Msaa>,
    render_meshes: Res<RenderAssets<Mesh>>,
    render_materials: Res<RenderMaterials<M>>,
    mut render_mesh_instances: ResMut<RenderMeshInstances>,
    render_material_instances: Res<RenderMaterialInstances<M>>,
    images: Res<RenderAssets<Image>>,
    mut views: Query<(
        &ExtractedView,
        &VisibleEntities,
        Option<&Tonemapping>,
        Option<&DebandDither>,
        Option<&EnvironmentMapLight>,
        Option<&ShadowFilteringMethod>,
        Option<&ScreenSpaceAmbientOcclusionSettings>,
        (
            Has<NormalPrepass>,
            Has<DepthPrepass>,
            Has<MotionVectorPrepass>,
            Has<DeferredPrepass>,
        ),
        Option<&Camera3d>,
        Option<&TemporalJitter>,
        Option<&Projection>,
        &mut RenderPhase<Opaque3d>,
        &mut RenderPhase<AlphaMask3d>,
        &mut RenderPhase<Transmissive3d>,
        &mut RenderPhase<Transparent3d>,
    )>,
) where
    M::Data: PartialEq + Eq + Hash + Clone,
{
    for (
        view,
        visible_entities,
        tonemapping,
        dither,
        environment_map,
        shadow_filter_method,
        ssao,
        (normal_prepass, depth_prepass, motion_vector_prepass, deferred_prepass),
        camera_3d,
        temporal_jitter,
        projection,
        mut opaque_phase,
        mut alpha_mask_phase,
        mut transmissive_phase,
        mut transparent_phase,
    ) in &mut views
    {
        let draw_opaque_pbr = opaque_draw_functions.read().id::<DrawMaterial<M>>();
        let draw_alpha_mask_pbr = alpha_mask_draw_functions.read().id::<DrawMaterial<M>>();
        let draw_transmissive_pbr = transmissive_draw_functions.read().id::<DrawMaterial<M>>();
        let draw_transparent_pbr = transparent_draw_functions.read().id::<DrawMaterial<M>>();

        let mut view_key = MeshPipelineKey::from_msaa_samples(msaa.samples())
            | MeshPipelineKey::from_hdr(view.hdr);

        if normal_prepass {
            view_key |= MeshPipelineKey::NORMAL_PREPASS;
        }

        if depth_prepass {
            view_key |= MeshPipelineKey::DEPTH_PREPASS;
        }

        if motion_vector_prepass {
            view_key |= MeshPipelineKey::MOTION_VECTOR_PREPASS;
        }

        if deferred_prepass {
            view_key |= MeshPipelineKey::DEFERRED_PREPASS;
        }

        if temporal_jitter.is_some() {
            view_key |= MeshPipelineKey::TEMPORAL_JITTER;
        }

        let environment_map_loaded = environment_map.is_some_and(|map| map.is_loaded(&images));

        if environment_map_loaded {
            view_key |= MeshPipelineKey::ENVIRONMENT_MAP;
        }

        if let Some(projection) = projection {
            view_key |= match projection {
                Projection::Perspective(_) => MeshPipelineKey::VIEW_PROJECTION_PERSPECTIVE,
                Projection::Orthographic(_) => MeshPipelineKey::VIEW_PROJECTION_ORTHOGRAPHIC,
            };
        }

        match shadow_filter_method.unwrap_or(&ShadowFilteringMethod::default()) {
            ShadowFilteringMethod::Hardware2x2 => {
                view_key |= MeshPipelineKey::SHADOW_FILTER_METHOD_HARDWARE_2X2;
            }
            ShadowFilteringMethod::Castano13 => {
                view_key |= MeshPipelineKey::SHADOW_FILTER_METHOD_CASTANO_13;
            }
            ShadowFilteringMethod::Jimenez14 => {
                view_key |= MeshPipelineKey::SHADOW_FILTER_METHOD_JIMENEZ_14;
            }
        }

        if !view.hdr {
            if let Some(tonemapping) = tonemapping {
                view_key |= MeshPipelineKey::TONEMAP_IN_SHADER;
                view_key |= tonemapping_pipeline_key(*tonemapping);
            }
            if let Some(DebandDither::Enabled) = dither {
                view_key |= MeshPipelineKey::DEBAND_DITHER;
            }
        }
        if ssao.is_some() {
            view_key |= MeshPipelineKey::SCREEN_SPACE_AMBIENT_OCCLUSION;
        }
<<<<<<< HEAD

=======
        if let Some(camera_3d) = camera_3d {
            view_key |= screen_space_specular_transmission_pipeline_key(
                camera_3d.screen_space_specular_transmission_quality,
            );
        }
>>>>>>> 4852fc75
        let rangefinder = view.rangefinder3d();

        for visible_entity in &visible_entities.entities {
            let Some(material_asset_id) = render_material_instances.get(visible_entity) else {
                continue;
            };
            let Some(mesh_instance) = render_mesh_instances.get_mut(visible_entity) else {
                continue;
            };
            let Some(mesh) = render_meshes.get(mesh_instance.mesh_asset_id) else {
                continue;
            };
            let Some(material) = render_materials.get(material_asset_id) else {
                continue;
            };

            let forward = match material.properties.render_method {
                OpaqueRendererMethod::Forward => true,
                OpaqueRendererMethod::Deferred => false,
                OpaqueRendererMethod::Auto => unreachable!(),
            };

            let mut mesh_key = view_key;

            mesh_key |= MeshPipelineKey::from_primitive_topology(mesh.primitive_topology);

            if mesh.morph_targets.is_some() {
                mesh_key |= MeshPipelineKey::MORPH_TARGETS;
            }
            mesh_key |= alpha_mode_pipeline_key(material.properties.alpha_mode);

            let pipeline_id = pipelines.specialize(
                &pipeline_cache,
                &material_pipeline,
                MaterialPipelineKey {
                    mesh_key,
                    bind_group_data: material.key.clone(),
                },
                &mesh.layout,
            );
            let pipeline_id = match pipeline_id {
                Ok(id) => id,
                Err(err) => {
                    error!("{}", err);
                    continue;
                }
            };

            mesh_instance.material_bind_group_id = material.get_bind_group_id();

            let distance = rangefinder
                .distance_translation(&mesh_instance.transforms.transform.translation)
                + material.properties.depth_bias;
            match material.properties.alpha_mode {
                AlphaMode::Opaque => {
                    if material.properties.reads_view_transmission_texture {
                        transmissive_phase.add(Transmissive3d {
                            entity: *visible_entity,
                            draw_function: draw_transmissive_pbr,
                            pipeline: pipeline_id,
                            distance,
                            batch_range: 0..1,
                            dynamic_offset: None,
                        });
                    } else if forward {
                        opaque_phase.add(Opaque3d {
                            entity: *visible_entity,
                            draw_function: draw_opaque_pbr,
                            pipeline: pipeline_id,
                            distance,
                            batch_range: 0..1,
                            dynamic_offset: None,
                        });
                    }
                }
                AlphaMode::Mask(_) => {
                    if material.properties.reads_view_transmission_texture {
                        transmissive_phase.add(Transmissive3d {
                            entity: *visible_entity,
                            draw_function: draw_transmissive_pbr,
                            pipeline: pipeline_id,
                            distance,
                            batch_range: 0..1,
                            dynamic_offset: None,
                        });
                    } else if forward {
                        alpha_mask_phase.add(AlphaMask3d {
                            entity: *visible_entity,
                            draw_function: draw_alpha_mask_pbr,
                            pipeline: pipeline_id,
                            distance,
                            batch_range: 0..1,
                            dynamic_offset: None,
                        });
                    }
                }
                AlphaMode::Blend
                | AlphaMode::Premultiplied
                | AlphaMode::Add
                | AlphaMode::Multiply => {
                    transparent_phase.add(Transparent3d {
                        entity: *visible_entity,
                        draw_function: draw_transparent_pbr,
                        pipeline: pipeline_id,
                        distance,
                        batch_range: 0..1,
                        dynamic_offset: None,
                    });
                }
            }
        }
    }
}

/// Default render method used for opaque materials.
#[derive(Default, Resource, Clone, Debug, ExtractResource, Reflect)]
pub struct DefaultOpaqueRendererMethod(OpaqueRendererMethod);

impl DefaultOpaqueRendererMethod {
    pub fn forward() -> Self {
        DefaultOpaqueRendererMethod(OpaqueRendererMethod::Forward)
    }

    pub fn deferred() -> Self {
        DefaultOpaqueRendererMethod(OpaqueRendererMethod::Deferred)
    }

    pub fn set_to_forward(&mut self) {
        self.0 = OpaqueRendererMethod::Forward;
    }

    pub fn set_to_deferred(&mut self) {
        self.0 = OpaqueRendererMethod::Deferred;
    }
}

/// Render method used for opaque materials.
///
/// The forward rendering main pass draws each mesh entity and shades it according to its
/// corresponding material and the lights that affect it. Some render features like Screen Space
/// Ambient Occlusion require running depth and normal prepasses, that are 'deferred'-like
/// prepasses over all mesh entities to populate depth and normal textures. This means that when
/// using render features that require running prepasses, multiple passes over all visible geometry
/// are required. This can be slow if there is a lot of geometry that cannot be batched into few
/// draws.
///
/// Deferred rendering runs a prepass to gather not only geometric information like depth and
/// normals, but also all the material properties like base color, emissive color, reflectance,
/// metalness, etc, and writes them into a deferred 'g-buffer' texture. The deferred main pass is
/// then a fullscreen pass that reads data from these textures and executes shading. This allows
/// for one pass over geometry, but is at the cost of not being able to use MSAA, and has heavier
/// bandwidth usage which can be unsuitable for low end mobile or other bandwidth-constrained devices.
///
/// If a material indicates `OpaqueRendererMethod::Auto`, `DefaultOpaqueRendererMethod` will be used.
#[derive(Default, Clone, Copy, Debug, Reflect)]
pub enum OpaqueRendererMethod {
    #[default]
    Forward,
    Deferred,
    Auto,
}

/// Common [`Material`] properties, calculated for a specific material instance.
pub struct MaterialProperties {
    /// Is this material should be rendered by the deferred renderer when.
    /// AlphaMode::Opaque or AlphaMode::Mask
    pub render_method: OpaqueRendererMethod,
    /// The [`AlphaMode`] of this material.
    pub alpha_mode: AlphaMode,
    /// Add a bias to the view depth of the mesh which can be used to force a specific render order
    /// for meshes with equal depth, to avoid z-fighting.
    /// The bias is in depth-texture units so large values may be needed to overcome small depth differences.
    pub depth_bias: f32,
    /// Whether the material would like to read from [`ViewTransmissionTexture`](bevy_core_pipeline::core_3d::ViewTransmissionTexture).
    ///
    /// This allows taking color output from the [`Opaque3d`] pass as an input, (for screen-space transmission) but requires
    /// rendering to take place in a separate [`Transmissive3d`] pass.
    pub reads_view_transmission_texture: bool,
}

/// Data prepared for a [`Material`] instance.
pub struct PreparedMaterial<T: Material> {
    pub bindings: Vec<(u32, OwnedBindingResource)>,
    pub bind_group: BindGroup,
    pub key: T::Data,
    pub properties: MaterialProperties,
}

#[derive(Component, Clone, Copy, Default, PartialEq, Eq, Deref, DerefMut)]
pub struct MaterialBindGroupId(Option<BindGroupId>);

impl<T: Material> PreparedMaterial<T> {
    pub fn get_bind_group_id(&self) -> MaterialBindGroupId {
        MaterialBindGroupId(Some(self.bind_group.id()))
    }
}

#[derive(Resource)]
pub struct ExtractedMaterials<M: Material> {
    extracted: Vec<(AssetId<M>, M)>,
    removed: Vec<AssetId<M>>,
}

impl<M: Material> Default for ExtractedMaterials<M> {
    fn default() -> Self {
        Self {
            extracted: Default::default(),
            removed: Default::default(),
        }
    }
}

/// Stores all prepared representations of [`Material`] assets for as long as they exist.
#[derive(Resource, Deref, DerefMut)]
pub struct RenderMaterials<T: Material>(pub HashMap<AssetId<T>, PreparedMaterial<T>>);

impl<T: Material> Default for RenderMaterials<T> {
    fn default() -> Self {
        Self(Default::default())
    }
}

/// This system extracts all created or modified assets of the corresponding [`Material`] type
/// into the "render world".
pub fn extract_materials<M: Material>(
    mut commands: Commands,
    mut events: Extract<EventReader<AssetEvent<M>>>,
    assets: Extract<Res<Assets<M>>>,
) {
    let mut changed_assets = HashSet::default();
    let mut removed = Vec::new();
    for event in events.read() {
        match event {
            AssetEvent::Added { id } | AssetEvent::Modified { id } => {
                changed_assets.insert(*id);
            }
            AssetEvent::Removed { id } => {
                changed_assets.remove(id);
                removed.push(*id);
            }
            AssetEvent::LoadedWithDependencies { .. } => {
                // TODO: handle this
            }
        }
    }

    let mut extracted_assets = Vec::new();
    for id in changed_assets.drain() {
        if let Some(asset) = assets.get(id) {
            extracted_assets.push((id, asset.clone()));
        }
    }

    commands.insert_resource(ExtractedMaterials {
        extracted: extracted_assets,
        removed,
    });
}

/// All [`Material`] values of a given type that should be prepared next frame.
pub struct PrepareNextFrameMaterials<M: Material> {
    assets: Vec<(AssetId<M>, M)>,
}

impl<M: Material> Default for PrepareNextFrameMaterials<M> {
    fn default() -> Self {
        Self {
            assets: Default::default(),
        }
    }
}

/// This system prepares all assets of the corresponding [`Material`] type
/// which where extracted this frame for the GPU.
#[allow(clippy::too_many_arguments)]
pub fn prepare_materials<M: Material>(
    mut prepare_next_frame: Local<PrepareNextFrameMaterials<M>>,
    mut extracted_assets: ResMut<ExtractedMaterials<M>>,
    mut render_materials: ResMut<RenderMaterials<M>>,
    render_device: Res<RenderDevice>,
    images: Res<RenderAssets<Image>>,
    fallback_image: Res<FallbackImage>,
    pipeline: Res<MaterialPipeline<M>>,
    default_opaque_render_method: Res<DefaultOpaqueRendererMethod>,
) {
    let queued_assets = std::mem::take(&mut prepare_next_frame.assets);
    for (id, material) in queued_assets.into_iter() {
        match prepare_material(
            &material,
            &render_device,
            &images,
            &fallback_image,
            &pipeline,
            default_opaque_render_method.0,
        ) {
            Ok(prepared_asset) => {
                render_materials.insert(id, prepared_asset);
            }
            Err(AsBindGroupError::RetryNextUpdate) => {
                prepare_next_frame.assets.push((id, material));
            }
        }
    }

    for removed in std::mem::take(&mut extracted_assets.removed) {
        render_materials.remove(&removed);
    }

    for (id, material) in std::mem::take(&mut extracted_assets.extracted) {
        match prepare_material(
            &material,
            &render_device,
            &images,
            &fallback_image,
            &pipeline,
            default_opaque_render_method.0,
        ) {
            Ok(prepared_asset) => {
                render_materials.insert(id, prepared_asset);
            }
            Err(AsBindGroupError::RetryNextUpdate) => {
                prepare_next_frame.assets.push((id, material));
            }
        }
    }
}

fn prepare_material<M: Material>(
    material: &M,
    render_device: &RenderDevice,
    images: &RenderAssets<Image>,
    fallback_image: &FallbackImage,
    pipeline: &MaterialPipeline<M>,
    default_opaque_render_method: OpaqueRendererMethod,
) -> Result<PreparedMaterial<M>, AsBindGroupError> {
    let prepared = material.as_bind_group(
        &pipeline.material_layout,
        render_device,
        images,
        fallback_image,
    )?;
    let method = match material.opaque_render_method() {
        OpaqueRendererMethod::Forward => OpaqueRendererMethod::Forward,
        OpaqueRendererMethod::Deferred => OpaqueRendererMethod::Deferred,
        OpaqueRendererMethod::Auto => default_opaque_render_method,
    };
    Ok(PreparedMaterial {
        bindings: prepared.bindings,
        bind_group: prepared.bind_group,
        key: prepared.data,
        properties: MaterialProperties {
            alpha_mode: material.alpha_mode(),
            depth_bias: material.depth_bias(),
            reads_view_transmission_texture: material.reads_view_transmission_texture(),
            render_method: method,
        },
    })
}<|MERGE_RESOLUTION|>--- conflicted
+++ resolved
@@ -589,15 +589,13 @@
         if ssao.is_some() {
             view_key |= MeshPipelineKey::SCREEN_SPACE_AMBIENT_OCCLUSION;
         }
-<<<<<<< HEAD
-
-=======
+
         if let Some(camera_3d) = camera_3d {
             view_key |= screen_space_specular_transmission_pipeline_key(
                 camera_3d.screen_space_specular_transmission_quality,
             );
         }
->>>>>>> 4852fc75
+
         let rangefinder = view.rangefinder3d();
 
         for visible_entity in &visible_entities.entities {
