use crate::{
    AlphaMode, DrawMesh, MeshPipeline, MeshPipelineKey, MeshUniform, SetMeshBindGroup,
    SetMeshViewBindGroup,
};
use bevy_app::{App, Plugin};
use bevy_asset::{AddAsset, AssetEvent, AssetServer, Assets, Handle};
use bevy_core_pipeline::{
    core_3d::{AlphaMask3d, Opaque3d, Transparent3d},
    tonemapping::Tonemapping,
};
use bevy_derive::{Deref, DerefMut};
use bevy_ecs::{
    entity::Entity,
    event::EventReader,
    prelude::World,
    schedule::IntoSystemDescriptor,
    system::{
        lifetimeless::{Read, SQuery, SRes},
        Commands, Local, Query, Res, ResMut, Resource, SystemParamItem,
    },
    world::FromWorld,
};
use bevy_reflect::TypeUuid;
use bevy_render::{
    extract_component::ExtractComponentPlugin,
    mesh::{Mesh, MeshVertexBufferLayout},
    prelude::Image,
    render_asset::{PrepareAssetLabel, RenderAssets},
    render_phase::{
        AddRenderCommand, DrawFunctions, EntityRenderCommand, RenderCommandResult, RenderPhase,
        SetItemPipeline, TrackedRenderPass,
    },
    render_resource::{
        AsBindGroup, AsBindGroupError, BindGroup, BindGroupLayout, OwnedBindingResource,
        PipelineCache, RenderPipelineDescriptor, Shader, ShaderRef, SpecializedMeshPipeline,
        SpecializedMeshPipelineError, SpecializedMeshPipelines,
    },
    renderer::RenderDevice,
    texture::FallbackImage,
    view::{ExtractedView, Msaa, VisibleEntities},
    Extract, RenderApp, RenderStage,
};
use bevy_utils::{tracing::error, HashMap, HashSet};
use std::hash::Hash;
use std::marker::PhantomData;

/// Materials are used alongside [`MaterialPlugin`] and [`MaterialMeshBundle`](crate::MaterialMeshBundle)
/// to spawn entities that are rendered with a specific [`Material`] type. They serve as an easy to use high level
/// way to render [`Mesh`] entities with custom shader logic.
///
/// Materials must implement [`AsBindGroup`] to define how data will be transferred to the GPU and bound in shaders.
/// [`AsBindGroup`] can be derived, which makes generating bindings straightforward. See the [`AsBindGroup`] docs for details.
///
/// Materials must also implement [`TypeUuid`] so they can be treated as an [`Asset`](bevy_asset::Asset).
///
/// # Example
///
/// Here is a simple Material implementation. The [`AsBindGroup`] derive has many features. To see what else is available,
/// check out the [`AsBindGroup`] documentation.
/// ```
/// # use bevy_pbr::{Material, MaterialMeshBundle};
/// # use bevy_ecs::prelude::*;
/// # use bevy_reflect::TypeUuid;
/// # use bevy_render::{render_resource::{AsBindGroup, ShaderRef}, texture::Image, color::Color};
/// # use bevy_asset::{Handle, AssetServer, Assets};
///
/// #[derive(AsBindGroup, TypeUuid, Debug, Clone)]
/// #[uuid = "f690fdae-d598-45ab-8225-97e2a3f056e0"]
/// pub struct CustomMaterial {
///     // Uniform bindings must implement `ShaderType`, which will be used to convert the value to
///     // its shader-compatible equivalent. Most core math types already implement `ShaderType`.
///     #[uniform(0)]
///     color: Color,
///     // Images can be bound as textures in shaders. If the Image's sampler is also needed, just
///     // add the sampler attribute with a different binding index.
///     #[texture(1)]
///     #[sampler(2)]
///     color_texture: Handle<Image>,
/// }
///
/// // All functions on `Material` have default impls. You only need to implement the
/// // functions that are relevant for your material.
/// impl Material for CustomMaterial {
///     fn fragment_shader() -> ShaderRef {
///         "shaders/custom_material.wgsl".into()
///     }
/// }
///
/// // Spawn an entity using `CustomMaterial`.
/// fn setup(mut commands: Commands, mut materials: ResMut<Assets<CustomMaterial>>, asset_server: Res<AssetServer>) {
///     commands.spawn(MaterialMeshBundle {
///         material: materials.add(CustomMaterial {
///             color: Color::RED,
///             color_texture: asset_server.load("some_image.png"),
///         }),
///         ..Default::default()
///     });
/// }
/// ```
/// In WGSL shaders, the material's binding would look like this:
///
/// ```wgsl
/// struct CustomMaterial {
///     color: vec4<f32>,
/// }
///
/// @group(1) @binding(0)
/// var<uniform> material: CustomMaterial;
/// @group(1) @binding(1)
/// var color_texture: texture_2d<f32>;
/// @group(1) @binding(2)
/// var color_sampler: sampler;
/// ```
pub trait Material: AsBindGroup + Send + Sync + Clone + TypeUuid + Sized + 'static {
    /// Returns this material's vertex shader. If [`ShaderRef::Default`] is returned, the default mesh vertex shader
    /// will be used.
    fn vertex_shader() -> ShaderRef {
        ShaderRef::Default
    }

    /// Returns this material's fragment shader. If [`ShaderRef::Default`] is returned, the default mesh fragment shader
    /// will be used.
    #[allow(unused_variables)]
    fn fragment_shader() -> ShaderRef {
        ShaderRef::Default
    }

    /// Returns this material's [`AlphaMode`]. Defaults to [`AlphaMode::Opaque`].
    #[inline]
    fn alpha_mode(&self) -> AlphaMode {
        AlphaMode::Opaque
    }

    #[inline]
    /// Add a bias to the view depth of the mesh which can be used to force a specific render order
    /// for meshes with equal depth, to avoid z-fighting.
    fn depth_bias(&self) -> f32 {
        0.0
    }

    /// Customizes the default [`RenderPipelineDescriptor`] for a specific entity using the entity's
    /// [`MaterialPipelineKey`] and [`MeshVertexBufferLayout`] as input.
    #[allow(unused_variables)]
    #[inline]
    fn specialize(
        pipeline: &MaterialPipeline<Self>,
        descriptor: &mut RenderPipelineDescriptor,
        layout: &MeshVertexBufferLayout,
        key: MaterialPipelineKey<Self>,
    ) -> Result<(), SpecializedMeshPipelineError> {
        Ok(())
    }
}

/// Adds the necessary ECS resources and render logic to enable rendering entities using the given [`Material`]
/// asset type.
pub struct MaterialPlugin<M: Material>(PhantomData<M>);

impl<M: Material> Default for MaterialPlugin<M> {
    fn default() -> Self {
        Self(Default::default())
    }
}

impl<M: Material> Plugin for MaterialPlugin<M>
where
    M::Data: PartialEq + Eq + Hash + Clone,
{
    fn build(&self, app: &mut App) {
        app.add_asset::<M>()
            .add_plugin(ExtractComponentPlugin::<Handle<M>>::extract_visible());
        if let Ok(render_app) = app.get_sub_app_mut(RenderApp) {
            render_app
                .add_render_command::<Transparent3d, DrawMaterial<M>>()
                .add_render_command::<Opaque3d, DrawMaterial<M>>()
                .add_render_command::<AlphaMask3d, DrawMaterial<M>>()
                .init_resource::<MaterialPipeline<M>>()
                .init_resource::<ExtractedMaterials<M>>()
                .init_resource::<RenderMaterials<M>>()
                .init_resource::<SpecializedMeshPipelines<MaterialPipeline<M>>>()
                .add_system_to_stage(RenderStage::Extract, extract_materials::<M>)
                .add_system_to_stage(
                    RenderStage::Prepare,
                    prepare_materials::<M>.after(PrepareAssetLabel::PreAssetPrepare),
                )
                .add_system_to_stage(RenderStage::Queue, queue_material_meshes::<M>);
        }
    }
}

/// A key uniquely identifying a specialized [`MaterialPipeline`].
pub struct MaterialPipelineKey<M: Material> {
    pub mesh_key: MeshPipelineKey,
    pub bind_group_data: M::Data,
}

impl<M: Material> Eq for MaterialPipelineKey<M> where M::Data: PartialEq {}

impl<M: Material> PartialEq for MaterialPipelineKey<M>
where
    M::Data: PartialEq,
{
    fn eq(&self, other: &Self) -> bool {
        self.mesh_key == other.mesh_key && self.bind_group_data == other.bind_group_data
    }
}

impl<M: Material> Clone for MaterialPipelineKey<M>
where
    M::Data: Clone,
{
    fn clone(&self) -> Self {
        Self {
            mesh_key: self.mesh_key,
            bind_group_data: self.bind_group_data.clone(),
        }
    }
}

impl<M: Material> Hash for MaterialPipelineKey<M>
where
    M::Data: Hash,
{
    fn hash<H: std::hash::Hasher>(&self, state: &mut H) {
        self.mesh_key.hash(state);
        self.bind_group_data.hash(state);
    }
}

/// Render pipeline data for a given [`Material`].
#[derive(Resource)]
pub struct MaterialPipeline<M: Material> {
    pub mesh_pipeline: MeshPipeline,
    pub material_layout: BindGroupLayout,
    pub vertex_shader: Option<Handle<Shader>>,
    pub fragment_shader: Option<Handle<Shader>>,
    marker: PhantomData<M>,
}

impl<M: Material> SpecializedMeshPipeline for MaterialPipeline<M>
where
    M::Data: PartialEq + Eq + Hash + Clone,
{
    type Key = MaterialPipelineKey<M>;

    fn specialize(
        &self,
        key: Self::Key,
        layout: &MeshVertexBufferLayout,
    ) -> Result<RenderPipelineDescriptor, SpecializedMeshPipelineError> {
        let mut descriptor = self.mesh_pipeline.specialize(key.mesh_key, layout)?;
        if let Some(vertex_shader) = &self.vertex_shader {
            descriptor.vertex.shader = vertex_shader.clone();
        }

        if let Some(fragment_shader) = &self.fragment_shader {
            descriptor.fragment.as_mut().unwrap().shader = fragment_shader.clone();
        }

        // MeshPipeline::specialize's current implementation guarantees that the returned
        // specialized descriptor has a populated layout
        let descriptor_layout = descriptor.layout.as_mut().unwrap();
        descriptor_layout.insert(1, self.material_layout.clone());

        M::specialize(self, &mut descriptor, layout, key)?;
        Ok(descriptor)
    }
}

impl<M: Material> FromWorld for MaterialPipeline<M> {
    fn from_world(world: &mut World) -> Self {
        let asset_server = world.resource::<AssetServer>();
        let render_device = world.resource::<RenderDevice>();

        MaterialPipeline {
            mesh_pipeline: world.resource::<MeshPipeline>().clone(),
            material_layout: M::bind_group_layout(render_device),
            vertex_shader: match M::vertex_shader() {
                ShaderRef::Default => None,
                ShaderRef::Handle(handle) => Some(handle),
                ShaderRef::Path(path) => Some(asset_server.load(path)),
            },
            fragment_shader: match M::fragment_shader() {
                ShaderRef::Default => None,
                ShaderRef::Handle(handle) => Some(handle),
                ShaderRef::Path(path) => Some(asset_server.load(path)),
            },
            marker: PhantomData,
        }
    }
}

type DrawMaterial<M> = (
    SetItemPipeline,
    SetMeshViewBindGroup<0>,
    SetMaterialBindGroup<M, 1>,
    SetMeshBindGroup<2>,
    DrawMesh,
);

/// Sets the bind group for a given [`Material`] at the configured `I` index.
pub struct SetMaterialBindGroup<M: Material, const I: usize>(PhantomData<M>);
impl<M: Material, const I: usize> EntityRenderCommand for SetMaterialBindGroup<M, I> {
    type Param = (SRes<RenderMaterials<M>>, SQuery<Read<Handle<M>>>);
    fn render<'w>(
        _view: Entity,
        item: Entity,
        (materials, query): SystemParamItem<'w, '_, Self::Param>,
        pass: &mut TrackedRenderPass<'w>,
    ) -> RenderCommandResult {
        let material_handle = query.get(item).unwrap();
        let material = materials.into_inner().get(material_handle).unwrap();
        pass.set_bind_group(I, &material.bind_group, &[]);
        RenderCommandResult::Success
    }
}

#[allow(clippy::too_many_arguments)]
pub fn queue_material_meshes<M: Material>(
    opaque_draw_functions: Res<DrawFunctions<Opaque3d>>,
    alpha_mask_draw_functions: Res<DrawFunctions<AlphaMask3d>>,
    transparent_draw_functions: Res<DrawFunctions<Transparent3d>>,
    material_pipeline: Res<MaterialPipeline<M>>,
    mut pipelines: ResMut<SpecializedMeshPipelines<MaterialPipeline<M>>>,
    mut pipeline_cache: ResMut<PipelineCache>,
    msaa: Res<Msaa>,
    render_meshes: Res<RenderAssets<Mesh>>,
    render_materials: Res<RenderMaterials<M>>,
    material_meshes: Query<(&Handle<M>, &Handle<Mesh>, &MeshUniform)>,
    mut views: Query<(
        &ExtractedView,
        &VisibleEntities,
        Option<&Tonemapping>,
        &mut RenderPhase<Opaque3d>,
        &mut RenderPhase<AlphaMask3d>,
        &mut RenderPhase<Transparent3d>,
    )>,
) where
    M::Data: PartialEq + Eq + Hash + Clone,
{
    for (
        view,
        visible_entities,
        tonemapping,
        mut opaque_phase,
        mut alpha_mask_phase,
        mut transparent_phase,
    ) in &mut views
    {
        let draw_opaque_pbr = opaque_draw_functions
            .read()
            .get_id::<DrawMaterial<M>>()
            .unwrap();
        let draw_alpha_mask_pbr = alpha_mask_draw_functions
            .read()
            .get_id::<DrawMaterial<M>>()
            .unwrap();
        let draw_transparent_pbr = transparent_draw_functions
            .read()
            .get_id::<DrawMaterial<M>>()
            .unwrap();

<<<<<<< HEAD
        let inverse_view_matrix = view.transform.compute_matrix().inverse();
        let inverse_view_row_2 = inverse_view_matrix.row(2);

        let msaa_key = MeshPipelineKey::from_msaa_samples(msaa.samples);
=======
        let mut view_key =
            MeshPipelineKey::from_msaa_samples(msaa.samples) | MeshPipelineKey::from_hdr(view.hdr);

        if let Some(tonemapping) = tonemapping {
            if tonemapping.is_enabled && !view.hdr {
                view_key |= MeshPipelineKey::TONEMAP_IN_SHADER;
            }
        }
        let rangefinder = view.rangefinder3d();
>>>>>>> 838b3188

        for visible_entity in &visible_entities.entities {
            if let Ok((material_handle, mesh_handle, mesh_uniform)) =
                material_meshes.get(*visible_entity)
            {
                if let Some(material) = render_materials.get(material_handle) {
                    if let Some(mesh) = render_meshes.get(mesh_handle) {
                        let mut mesh_key =
                            MeshPipelineKey::from_primitive_topology(mesh.primitive_topology)
<<<<<<< HEAD
                                | MeshPipelineKey::from_hdr(view.hdr)
                                | msaa_key;
                        let alpha_mode = M::alpha_mode(material);
=======
                                | view_key;
                        let alpha_mode = material.properties.alpha_mode;
>>>>>>> 838b3188
                        if let AlphaMode::Blend = alpha_mode {
                            mesh_key |= MeshPipelineKey::TRANSPARENT_MAIN_PASS;
                        }

                        let pipeline_id = pipelines.specialize(
                            &mut pipeline_cache,
                            &material_pipeline,
                            MaterialPipelineKey {
                                mesh_key,
                                bind_group_data: material.key.clone(),
                            },
                            &mesh.layout,
                        );
                        let pipeline_id = match pipeline_id {
                            Ok(id) => id,
                            Err(err) => {
                                error!("{}", err);
                                continue;
                            }
                        };

                        let distance = rangefinder.distance(&mesh_uniform.transform)
                            + material.properties.depth_bias;
                        match alpha_mode {
                            AlphaMode::Opaque => {
                                opaque_phase.add(Opaque3d {
                                    entity: *visible_entity,
                                    draw_function: draw_opaque_pbr,
                                    pipeline: pipeline_id,
                                    distance,
                                });
                            }
                            AlphaMode::Mask(_) => {
                                alpha_mask_phase.add(AlphaMask3d {
                                    entity: *visible_entity,
                                    draw_function: draw_alpha_mask_pbr,
                                    pipeline: pipeline_id,
                                    distance,
                                });
                            }
                            AlphaMode::Blend => {
                                transparent_phase.add(Transparent3d {
                                    entity: *visible_entity,
                                    draw_function: draw_transparent_pbr,
                                    pipeline: pipeline_id,
                                    distance,
                                });
                            }
                        }
                    }
                }
            }
        }
    }
}

/// Common [`Material`] properties, calculated for a specific material instance.
pub struct MaterialProperties {
    /// The [`AlphaMode`] of this material.
    pub alpha_mode: AlphaMode,
    /// Add a bias to the view depth of the mesh which can be used to force a specific render order
    /// for meshes with equal depth, to avoid z-fighting.
    pub depth_bias: f32,
}

/// Data prepared for a [`Material`] instance.
pub struct PreparedMaterial<T: Material> {
    pub bindings: Vec<OwnedBindingResource>,
    pub bind_group: BindGroup,
    pub key: T::Data,
    pub properties: MaterialProperties,
}

#[derive(Resource)]
struct ExtractedMaterials<M: Material> {
    extracted: Vec<(Handle<M>, M)>,
    removed: Vec<Handle<M>>,
}

impl<M: Material> Default for ExtractedMaterials<M> {
    fn default() -> Self {
        Self {
            extracted: Default::default(),
            removed: Default::default(),
        }
    }
}

/// Stores all prepared representations of [`Material`] assets for as long as they exist.
#[derive(Resource, Deref, DerefMut)]
pub struct RenderMaterials<T: Material>(pub HashMap<Handle<T>, PreparedMaterial<T>>);

impl<T: Material> Default for RenderMaterials<T> {
    fn default() -> Self {
        Self(Default::default())
    }
}

/// This system extracts all created or modified assets of the corresponding [`Material`] type
/// into the "render world".
fn extract_materials<M: Material>(
    mut commands: Commands,
    mut events: Extract<EventReader<AssetEvent<M>>>,
    assets: Extract<Res<Assets<M>>>,
) {
    let mut changed_assets = HashSet::default();
    let mut removed = Vec::new();
    for event in events.iter() {
        match event {
            AssetEvent::Created { handle } | AssetEvent::Modified { handle } => {
                changed_assets.insert(handle.clone_weak());
            }
            AssetEvent::Removed { handle } => {
                changed_assets.remove(handle);
                removed.push(handle.clone_weak());
            }
        }
    }

    let mut extracted_assets = Vec::new();
    for handle in changed_assets.drain() {
        if let Some(asset) = assets.get(&handle) {
            extracted_assets.push((handle, asset.clone()));
        }
    }

    commands.insert_resource(ExtractedMaterials {
        extracted: extracted_assets,
        removed,
    });
}

/// All [`Material`] values of a given type that should be prepared next frame.
pub struct PrepareNextFrameMaterials<M: Material> {
    assets: Vec<(Handle<M>, M)>,
}

impl<M: Material> Default for PrepareNextFrameMaterials<M> {
    fn default() -> Self {
        Self {
            assets: Default::default(),
        }
    }
}

/// This system prepares all assets of the corresponding [`Material`] type
/// which where extracted this frame for the GPU.
fn prepare_materials<M: Material>(
    mut prepare_next_frame: Local<PrepareNextFrameMaterials<M>>,
    mut extracted_assets: ResMut<ExtractedMaterials<M>>,
    mut render_materials: ResMut<RenderMaterials<M>>,
    render_device: Res<RenderDevice>,
    images: Res<RenderAssets<Image>>,
    fallback_image: Res<FallbackImage>,
    pipeline: Res<MaterialPipeline<M>>,
) {
    let mut queued_assets = std::mem::take(&mut prepare_next_frame.assets);
    for (handle, material) in queued_assets.drain(..) {
        match prepare_material(
            &material,
            &render_device,
            &images,
            &fallback_image,
            &pipeline,
        ) {
            Ok(prepared_asset) => {
                render_materials.insert(handle, prepared_asset);
            }
            Err(AsBindGroupError::RetryNextUpdate) => {
                prepare_next_frame.assets.push((handle, material));
            }
        }
    }

    for removed in std::mem::take(&mut extracted_assets.removed) {
        render_materials.remove(&removed);
    }

    for (handle, material) in std::mem::take(&mut extracted_assets.extracted) {
        match prepare_material(
            &material,
            &render_device,
            &images,
            &fallback_image,
            &pipeline,
        ) {
            Ok(prepared_asset) => {
                render_materials.insert(handle, prepared_asset);
            }
            Err(AsBindGroupError::RetryNextUpdate) => {
                prepare_next_frame.assets.push((handle, material));
            }
        }
    }
}

fn prepare_material<M: Material>(
    material: &M,
    render_device: &RenderDevice,
    images: &RenderAssets<Image>,
    fallback_image: &FallbackImage,
    pipeline: &MaterialPipeline<M>,
) -> Result<PreparedMaterial<M>, AsBindGroupError> {
    let prepared = material.as_bind_group(
        &pipeline.material_layout,
        render_device,
        images,
        fallback_image,
    )?;
    Ok(PreparedMaterial {
        bindings: prepared.bindings,
        bind_group: prepared.bind_group,
        key: prepared.data,
        properties: MaterialProperties {
            alpha_mode: material.alpha_mode(),
            depth_bias: material.depth_bias(),
        },
    })
}<|MERGE_RESOLUTION|>--- conflicted
+++ resolved
@@ -360,12 +360,6 @@
             .get_id::<DrawMaterial<M>>()
             .unwrap();
 
-<<<<<<< HEAD
-        let inverse_view_matrix = view.transform.compute_matrix().inverse();
-        let inverse_view_row_2 = inverse_view_matrix.row(2);
-
-        let msaa_key = MeshPipelineKey::from_msaa_samples(msaa.samples);
-=======
         let mut view_key =
             MeshPipelineKey::from_msaa_samples(msaa.samples) | MeshPipelineKey::from_hdr(view.hdr);
 
@@ -375,7 +369,6 @@
             }
         }
         let rangefinder = view.rangefinder3d();
->>>>>>> 838b3188
 
         for visible_entity in &visible_entities.entities {
             if let Ok((material_handle, mesh_handle, mesh_uniform)) =
@@ -385,14 +378,8 @@
                     if let Some(mesh) = render_meshes.get(mesh_handle) {
                         let mut mesh_key =
                             MeshPipelineKey::from_primitive_topology(mesh.primitive_topology)
-<<<<<<< HEAD
-                                | MeshPipelineKey::from_hdr(view.hdr)
-                                | msaa_key;
-                        let alpha_mode = M::alpha_mode(material);
-=======
                                 | view_key;
                         let alpha_mode = material.properties.alpha_mode;
->>>>>>> 838b3188
                         if let AlphaMode::Blend = alpha_mode {
                             mesh_key |= MeshPipelineKey::TRANSPARENT_MAIN_PASS;
                         }
