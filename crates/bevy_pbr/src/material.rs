use crate::{
    deferred::DEFAULT_PBR_DEFERRED_LIGHTING_STENCIL_REFERENCE, render, AlphaMode, DrawMesh,
    DrawPrepass, EnvironmentMapLight, MeshPipeline, MeshPipelineKey, MeshUniform,
    PrepassPipelinePlugin, PrepassPlugin, RenderLightSystems, SetMeshBindGroup,
    SetMeshViewBindGroup, Shadow,
};
use bevy_app::{App, Plugin};
use bevy_asset::{AddAsset, AssetEvent, AssetServer, Assets, Handle};
use bevy_core_pipeline::{
    core_3d::{AlphaMask3d, Opaque3d, Transparent3d},
    experimental::taa::TemporalAntiAliasSettings,
    prepass::{DeferredPrepass, NormalPrepass},
    tonemapping::{DebandDither, Tonemapping},
};
use bevy_derive::{Deref, DerefMut};
use bevy_ecs::{
    prelude::*,
    system::{
        lifetimeless::{Read, SRes},
        SystemParamItem,
    },
};
<<<<<<< HEAD
use bevy_reflect::{FromReflect, Reflect, TypeUuid};
=======
use bevy_reflect::{TypePath, TypeUuid};
>>>>>>> b72b1546
use bevy_render::{
    extract_component::ExtractComponentPlugin,
    extract_resource::ExtractResource,
    mesh::{Mesh, MeshVertexBufferLayout},
    prelude::Image,
    render_asset::{PrepareAssetSet, RenderAssets},
    render_phase::{
        AddRenderCommand, DrawFunctions, PhaseItem, RenderCommand, RenderCommandResult,
        RenderPhase, SetItemPipeline, TrackedRenderPass,
    },
    render_resource::{
        AsBindGroup, AsBindGroupError, BindGroup, BindGroupLayout, OwnedBindingResource,
        PipelineCache, RenderPipelineDescriptor, Shader, ShaderRef, SpecializedMeshPipeline,
        SpecializedMeshPipelineError, SpecializedMeshPipelines,
    },
    renderer::RenderDevice,
    texture::FallbackImage,
    view::{ExtractedView, Msaa, VisibleEntities},
    Extract, ExtractSchedule, Render, RenderApp, RenderSet,
};
use bevy_utils::{tracing::error, HashMap, HashSet};
use std::hash::Hash;
use std::marker::PhantomData;

/// Materials are used alongside [`MaterialPlugin`] and [`MaterialMeshBundle`](crate::MaterialMeshBundle)
/// to spawn entities that are rendered with a specific [`Material`] type. They serve as an easy to use high level
/// way to render [`Mesh`] entities with custom shader logic.
///
/// Materials must implement [`AsBindGroup`] to define how data will be transferred to the GPU and bound in shaders.
/// [`AsBindGroup`] can be derived, which makes generating bindings straightforward. See the [`AsBindGroup`] docs for details.
///
/// Materials must also implement [`TypeUuid`] so they can be treated as an [`Asset`](bevy_asset::Asset).
///
/// # Example
///
/// Here is a simple Material implementation. The [`AsBindGroup`] derive has many features. To see what else is available,
/// check out the [`AsBindGroup`] documentation.
/// ```
/// # use bevy_pbr::{Material, MaterialMeshBundle};
/// # use bevy_ecs::prelude::*;
/// # use bevy_reflect::{TypeUuid, TypePath};
/// # use bevy_render::{render_resource::{AsBindGroup, ShaderRef}, texture::Image, color::Color};
/// # use bevy_asset::{Handle, AssetServer, Assets};
///
/// #[derive(AsBindGroup, TypeUuid, TypePath, Debug, Clone)]
/// #[uuid = "f690fdae-d598-45ab-8225-97e2a3f056e0"]
/// pub struct CustomMaterial {
///     // Uniform bindings must implement `ShaderType`, which will be used to convert the value to
///     // its shader-compatible equivalent. Most core math types already implement `ShaderType`.
///     #[uniform(0)]
///     color: Color,
///     // Images can be bound as textures in shaders. If the Image's sampler is also needed, just
///     // add the sampler attribute with a different binding index.
///     #[texture(1)]
///     #[sampler(2)]
///     color_texture: Handle<Image>,
/// }
///
/// // All functions on `Material` have default impls. You only need to implement the
/// // functions that are relevant for your material.
/// impl Material for CustomMaterial {
///     fn fragment_shader() -> ShaderRef {
///         "shaders/custom_material.wgsl".into()
///     }
/// }
///
/// // Spawn an entity using `CustomMaterial`.
/// fn setup(mut commands: Commands, mut materials: ResMut<Assets<CustomMaterial>>, asset_server: Res<AssetServer>) {
///     commands.spawn(MaterialMeshBundle {
///         material: materials.add(CustomMaterial {
///             color: Color::RED,
///             color_texture: asset_server.load("some_image.png"),
///         }),
///         ..Default::default()
///     });
/// }
/// ```
/// In WGSL shaders, the material's binding would look like this:
///
/// ```wgsl
/// @group(1) @binding(0)
/// var<uniform> color: vec4<f32>;
/// @group(1) @binding(1)
/// var color_texture: texture_2d<f32>;
/// @group(1) @binding(2)
/// var color_sampler: sampler;
/// ```
pub trait Material: AsBindGroup + Send + Sync + Clone + TypeUuid + TypePath + Sized {
    /// Returns this material's vertex shader. If [`ShaderRef::Default`] is returned, the default mesh vertex shader
    /// will be used.
    fn vertex_shader() -> ShaderRef {
        ShaderRef::Default
    }

    /// Returns this material's fragment shader. If [`ShaderRef::Default`] is returned, the default mesh fragment shader
    /// will be used.
    #[allow(unused_variables)]
    fn fragment_shader() -> ShaderRef {
        ShaderRef::Default
    }

    /// Returns this material's [`AlphaMode`]. Defaults to [`AlphaMode::Opaque`].
    #[inline]
    fn alpha_mode(&self) -> AlphaMode {
        AlphaMode::Opaque
    }

    /// Returns if this material should be rendered by the deferred renderer when
    /// AlphaMode::Opaque or AlphaMode::Mask
    /// If None, it will default to the DefaultOpaqueRendererMethod
    #[inline]
    fn deferred(&self) -> Option<OpaqueRendererMethod> {
        None
    }

    /// Returns the stencil reference, used for specifying
    /// which deferred lighting pass should be used if any
    /// Use 0 for forward only materials
    #[inline]
    fn deferred_material_stencil_reference(&self) -> u32 {
        DEFAULT_PBR_DEFERRED_LIGHTING_STENCIL_REFERENCE
    }

    #[inline]
    /// Add a bias to the view depth of the mesh which can be used to force a specific render order
    /// for meshes with similar depth, to avoid z-fighting.
    /// The bias is in depth-texture units so large values may be needed to overcome small depth differences.
    fn depth_bias(&self) -> f32 {
        0.0
    }

    /// Returns this material's prepass vertex shader. If [`ShaderRef::Default`] is returned, the default prepass vertex shader
    /// will be used.
    fn prepass_vertex_shader() -> ShaderRef {
        ShaderRef::Default
    }

    /// Returns this material's prepass fragment shader. If [`ShaderRef::Default`] is returned, the default prepass fragment shader
    /// will be used.
    #[allow(unused_variables)]
    fn prepass_fragment_shader() -> ShaderRef {
        ShaderRef::Default
    }

    /// Returns this material's deferred vertex shader. If [`ShaderRef::Default`] is returned, the default deferred vertex shader
    /// will be used.
    fn deferred_vertex_shader() -> ShaderRef {
        ShaderRef::Default
    }

    /// Returns this material's deferred fragment shader. If [`ShaderRef::Default`] is returned, the default deferred fragment shader
    /// will be used.
    #[allow(unused_variables)]
    fn deferred_fragment_shader() -> ShaderRef {
        ShaderRef::Default
    }

    /// Customizes the default [`RenderPipelineDescriptor`] for a specific entity using the entity's
    /// [`MaterialPipelineKey`] and [`MeshVertexBufferLayout`] as input.
    #[allow(unused_variables)]
    #[inline]
    fn specialize(
        pipeline: &MaterialPipeline<Self>,
        descriptor: &mut RenderPipelineDescriptor,
        layout: &MeshVertexBufferLayout,
        key: MaterialPipelineKey<Self>,
    ) -> Result<(), SpecializedMeshPipelineError> {
        Ok(())
    }
}

/// Adds the necessary ECS resources and render logic to enable rendering entities using the given [`Material`]
/// asset type.
pub struct MaterialPlugin<M: Material> {
    /// Controls if the prepass is enabled for the Material.
    /// For more information about what a prepass is, see the [`bevy_core_pipeline::prepass`] docs.
    ///
    /// When it is enabled, it will automatically add the [`PrepassPlugin`]
    /// required to make the prepass work on this Material.
    pub prepass_enabled: bool,
    pub _marker: PhantomData<M>,
}

impl<M: Material> Default for MaterialPlugin<M> {
    fn default() -> Self {
        Self {
            prepass_enabled: true,
            _marker: Default::default(),
        }
    }
}

impl<M: Material> Plugin for MaterialPlugin<M>
where
    M::Data: PartialEq + Eq + Hash + Clone,
{
    fn build(&self, app: &mut App) {
        app.add_asset::<M>()
            .add_plugin(ExtractComponentPlugin::<Handle<M>>::extract_visible());

        if let Ok(render_app) = app.get_sub_app_mut(RenderApp) {
            render_app
                .init_resource::<DrawFunctions<Shadow>>()
                .add_render_command::<Shadow, DrawPrepass<M>>()
                .add_render_command::<Transparent3d, DrawMaterial<M>>()
                .add_render_command::<Opaque3d, DrawMaterial<M>>()
                .add_render_command::<AlphaMask3d, DrawMaterial<M>>()
                .init_resource::<ExtractedMaterials<M>>()
                .init_resource::<RenderMaterials<M>>()
                .init_resource::<SpecializedMeshPipelines<MaterialPipeline<M>>>()
                .add_systems(ExtractSchedule, extract_materials::<M>)
                .add_systems(
                    Render,
                    (
                        prepare_materials::<M>
                            .in_set(RenderSet::Prepare)
                            .after(PrepareAssetSet::PreAssetPrepare),
                        render::queue_shadows::<M>.in_set(RenderLightSystems::QueueShadows),
                        queue_material_meshes::<M>.in_set(RenderSet::Queue),
                    ),
                );
        }

        // PrepassPipelinePlugin is required for shadow mapping and the optional PrepassPlugin
        app.add_plugin(PrepassPipelinePlugin::<M>::default());

        if self.prepass_enabled {
            app.add_plugin(PrepassPlugin::<M>::default());
        }
    }

    fn finish(&self, app: &mut App) {
        if let Ok(render_app) = app.get_sub_app_mut(RenderApp) {
            render_app.init_resource::<MaterialPipeline<M>>();
        }
    }
}

/// A key uniquely identifying a specialized [`MaterialPipeline`].
pub struct MaterialPipelineKey<M: Material> {
    pub mesh_key: MeshPipelineKey,
    pub bind_group_data: M::Data,
}

impl<M: Material> Eq for MaterialPipelineKey<M> where M::Data: PartialEq {}

impl<M: Material> PartialEq for MaterialPipelineKey<M>
where
    M::Data: PartialEq,
{
    fn eq(&self, other: &Self) -> bool {
        self.mesh_key == other.mesh_key && self.bind_group_data == other.bind_group_data
    }
}

impl<M: Material> Clone for MaterialPipelineKey<M>
where
    M::Data: Clone,
{
    fn clone(&self) -> Self {
        Self {
            mesh_key: self.mesh_key,
            bind_group_data: self.bind_group_data.clone(),
        }
    }
}

impl<M: Material> Hash for MaterialPipelineKey<M>
where
    M::Data: Hash,
{
    fn hash<H: std::hash::Hasher>(&self, state: &mut H) {
        self.mesh_key.hash(state);
        self.bind_group_data.hash(state);
    }
}

/// Render pipeline data for a given [`Material`].
#[derive(Resource)]
pub struct MaterialPipeline<M: Material> {
    pub mesh_pipeline: MeshPipeline,
    pub material_layout: BindGroupLayout,
    pub vertex_shader: Option<Handle<Shader>>,
    pub fragment_shader: Option<Handle<Shader>>,
    marker: PhantomData<M>,
}

impl<M: Material> Clone for MaterialPipeline<M> {
    fn clone(&self) -> Self {
        Self {
            mesh_pipeline: self.mesh_pipeline.clone(),
            material_layout: self.material_layout.clone(),
            vertex_shader: self.vertex_shader.clone(),
            fragment_shader: self.fragment_shader.clone(),
            marker: PhantomData,
        }
    }
}

impl<M: Material> SpecializedMeshPipeline for MaterialPipeline<M>
where
    M::Data: PartialEq + Eq + Hash + Clone,
{
    type Key = MaterialPipelineKey<M>;

    fn specialize(
        &self,
        key: Self::Key,
        layout: &MeshVertexBufferLayout,
    ) -> Result<RenderPipelineDescriptor, SpecializedMeshPipelineError> {
        let mut descriptor = self.mesh_pipeline.specialize(key.mesh_key, layout)?;
        if let Some(vertex_shader) = &self.vertex_shader {
            descriptor.vertex.shader = vertex_shader.clone();
        }

        if let Some(fragment_shader) = &self.fragment_shader {
            descriptor.fragment.as_mut().unwrap().shader = fragment_shader.clone();
        }

        descriptor.layout.insert(1, self.material_layout.clone());

        M::specialize(self, &mut descriptor, layout, key)?;
        Ok(descriptor)
    }
}

impl<M: Material> FromWorld for MaterialPipeline<M> {
    fn from_world(world: &mut World) -> Self {
        let asset_server = world.resource::<AssetServer>();
        let render_device = world.resource::<RenderDevice>();

        MaterialPipeline {
            mesh_pipeline: world.resource::<MeshPipeline>().clone(),
            material_layout: M::bind_group_layout(render_device),
            vertex_shader: match M::vertex_shader() {
                ShaderRef::Default => None,
                ShaderRef::Handle(handle) => Some(handle),
                ShaderRef::Path(path) => Some(asset_server.load(path)),
            },
            fragment_shader: match M::fragment_shader() {
                ShaderRef::Default => None,
                ShaderRef::Handle(handle) => Some(handle),
                ShaderRef::Path(path) => Some(asset_server.load(path)),
            },
            marker: PhantomData,
        }
    }
}

type DrawMaterial<M> = (
    SetItemPipeline,
    SetMeshViewBindGroup<0>,
    SetMaterialBindGroup<M, 1>,
    SetMeshBindGroup<2>,
    DrawMesh,
);

/// Sets the bind group for a given [`Material`] at the configured `I` index.
pub struct SetMaterialBindGroup<M: Material, const I: usize>(PhantomData<M>);
impl<P: PhaseItem, M: Material, const I: usize> RenderCommand<P> for SetMaterialBindGroup<M, I> {
    type Param = SRes<RenderMaterials<M>>;
    type ViewWorldQuery = ();
    type ItemWorldQuery = Read<Handle<M>>;

    #[inline]
    fn render<'w>(
        _item: &P,
        _view: (),
        material_handle: &'_ Handle<M>,
        materials: SystemParamItem<'w, '_, Self::Param>,
        pass: &mut TrackedRenderPass<'w>,
    ) -> RenderCommandResult {
        let material = materials.into_inner().get(material_handle).unwrap();
        pass.set_bind_group(I, &material.bind_group, &[]);
        RenderCommandResult::Success
    }
}

/// Sets the deferred stencil reference for a given [`Material`]
pub struct SetDeferredStencilReference<M: Material>(PhantomData<M>);
impl<P: PhaseItem, M: Material> RenderCommand<P> for SetDeferredStencilReference<M> {
    type Param = SRes<RenderMaterials<M>>;
    type ViewWorldQuery = ();
    type ItemWorldQuery = Read<Handle<M>>;

    #[inline]
    fn render<'w>(
        _item: &P,
        _view: (),
        material_handle: &'_ Handle<M>,
        materials: SystemParamItem<'w, '_, Self::Param>,
        pass: &mut TrackedRenderPass<'w>,
    ) -> RenderCommandResult {
        let material = materials.into_inner().get(material_handle).unwrap();
        pass.set_stencil_reference(material.stencil_reference);
        RenderCommandResult::Success
    }
}

#[allow(clippy::too_many_arguments)]
pub fn queue_material_meshes<M: Material>(
    opaque_draw_functions: Res<DrawFunctions<Opaque3d>>,
    alpha_mask_draw_functions: Res<DrawFunctions<AlphaMask3d>>,
    transparent_draw_functions: Res<DrawFunctions<Transparent3d>>,
    material_pipeline: Res<MaterialPipeline<M>>,
    mut pipelines: ResMut<SpecializedMeshPipelines<MaterialPipeline<M>>>,
    pipeline_cache: Res<PipelineCache>,
    msaa: Res<Msaa>,
    render_meshes: Res<RenderAssets<Mesh>>,
    render_materials: Res<RenderMaterials<M>>,
    material_meshes: Query<(&Handle<M>, &Handle<Mesh>, &MeshUniform)>,
    images: Res<RenderAssets<Image>>,
    mut views: Query<(
        &ExtractedView,
        &VisibleEntities,
        Option<&Tonemapping>,
        Option<&DebandDither>,
        Option<&EnvironmentMapLight>,
        Option<&NormalPrepass>,
        Option<&DeferredPrepass>,
        Option<&TemporalAntiAliasSettings>,
        &mut RenderPhase<Opaque3d>,
        &mut RenderPhase<AlphaMask3d>,
        &mut RenderPhase<Transparent3d>,
    )>,
) where
    M::Data: PartialEq + Eq + Hash + Clone,
{
    for (
        view,
        visible_entities,
        tonemapping,
        dither,
        environment_map,
        normal_prepass,
        deferred_prepass,
        taa_settings,
        mut opaque_phase,
        mut alpha_mask_phase,
        mut transparent_phase,
    ) in &mut views
    {
        let draw_opaque_pbr = opaque_draw_functions.read().id::<DrawMaterial<M>>();
        let draw_alpha_mask_pbr = alpha_mask_draw_functions.read().id::<DrawMaterial<M>>();
        let draw_transparent_pbr = transparent_draw_functions.read().id::<DrawMaterial<M>>();

        let mut view_key = MeshPipelineKey::from_msaa_samples(msaa.samples())
            | MeshPipelineKey::from_hdr(view.hdr);

        if normal_prepass.is_some() {
            view_key |= MeshPipelineKey::NORMAL_PREPASS;
        }

        if deferred_prepass.is_some() {
            view_key |= MeshPipelineKey::DEFERRED_PREPASS;
        }

        if taa_settings.is_some() {
            view_key |= MeshPipelineKey::TAA;
        }

        let environment_map_loaded = match environment_map {
            Some(environment_map) => environment_map.is_loaded(&images),
            None => false,
        };
        if environment_map_loaded {
            view_key |= MeshPipelineKey::ENVIRONMENT_MAP;
        }

        if !view.hdr {
            if let Some(tonemapping) = tonemapping {
                view_key |= MeshPipelineKey::TONEMAP_IN_SHADER;
                view_key |= match tonemapping {
                    Tonemapping::None => MeshPipelineKey::TONEMAP_METHOD_NONE,
                    Tonemapping::Reinhard => MeshPipelineKey::TONEMAP_METHOD_REINHARD,
                    Tonemapping::ReinhardLuminance => {
                        MeshPipelineKey::TONEMAP_METHOD_REINHARD_LUMINANCE
                    }
                    Tonemapping::AcesFitted => MeshPipelineKey::TONEMAP_METHOD_ACES_FITTED,
                    Tonemapping::AgX => MeshPipelineKey::TONEMAP_METHOD_AGX,
                    Tonemapping::SomewhatBoringDisplayTransform => {
                        MeshPipelineKey::TONEMAP_METHOD_SOMEWHAT_BORING_DISPLAY_TRANSFORM
                    }
                    Tonemapping::TonyMcMapface => MeshPipelineKey::TONEMAP_METHOD_TONY_MC_MAPFACE,
                    Tonemapping::BlenderFilmic => MeshPipelineKey::TONEMAP_METHOD_BLENDER_FILMIC,
                };
            }
            if let Some(DebandDither::Enabled) = dither {
                view_key |= MeshPipelineKey::DEBAND_DITHER;
            }
        }

        let rangefinder = view.rangefinder3d();
        for visible_entity in &visible_entities.entities {
            if let Ok((material_handle, mesh_handle, mesh_uniform)) =
                material_meshes.get(*visible_entity)
            {
                if let (Some(mesh), Some(material)) = (
                    render_meshes.get(mesh_handle),
                    render_materials.get(material_handle),
                ) {
                    let forward = match material.properties.deferred {
                        OpaqueRendererMethod::Forward => true,
                        OpaqueRendererMethod::Deferred => false,
                    };

                    let mut mesh_key =
                        MeshPipelineKey::from_primitive_topology(mesh.primitive_topology)
                            | view_key;
                    match material.properties.alpha_mode {
                        AlphaMode::Blend => {
                            mesh_key |= MeshPipelineKey::BLEND_ALPHA;
                        }
                        AlphaMode::Premultiplied | AlphaMode::Add => {
                            // Premultiplied and Add share the same pipeline key
                            // They're made distinct in the PBR shader, via `premultiply_alpha()`
                            mesh_key |= MeshPipelineKey::BLEND_PREMULTIPLIED_ALPHA;
                        }
                        AlphaMode::Multiply => {
                            mesh_key |= MeshPipelineKey::BLEND_MULTIPLY;
                        }
                        AlphaMode::Mask(_) => {
                            mesh_key |= MeshPipelineKey::MAY_DISCARD;
                        }
                        _ => (),
                    }

                    if deferred_prepass.is_some() && !forward {
                        mesh_key |= MeshPipelineKey::DEFERRED_PREPASS;
                    }

                    let pipeline_id = pipelines.specialize(
                        &pipeline_cache,
                        &material_pipeline,
                        MaterialPipelineKey {
                            mesh_key,
                            bind_group_data: material.key.clone(),
                        },
                        &mesh.layout,
                    );
                    let pipeline_id = match pipeline_id {
                        Ok(id) => id,
                        Err(err) => {
                            error!("{}", err);
                            continue;
                        }
                    };

                    let distance = rangefinder.distance(&mesh_uniform.transform)
                        + material.properties.depth_bias;
                    match material.properties.alpha_mode {
                        AlphaMode::Opaque => {
                            if forward {
                                opaque_phase.add(Opaque3d {
                                    entity: *visible_entity,
                                    draw_function: draw_opaque_pbr,
                                    pipeline: pipeline_id,
                                    distance,
                                });
                            }
                        }
                        AlphaMode::Mask(_) => {
                            if forward {
                                alpha_mask_phase.add(AlphaMask3d {
                                    entity: *visible_entity,
                                    draw_function: draw_alpha_mask_pbr,
                                    pipeline: pipeline_id,
                                    distance,
                                });
                            }
                        }
                        AlphaMode::Blend
                        | AlphaMode::Premultiplied
                        | AlphaMode::Add
                        | AlphaMode::Multiply => {
                            transparent_phase.add(Transparent3d {
                                entity: *visible_entity,
                                draw_function: draw_transparent_pbr,
                                pipeline: pipeline_id,
                                distance,
                            });
                        }
                    }
                }
            }
        }
    }
}

/// Default render method used for opaque materials
#[derive(Default, Resource, Clone, Debug, ExtractResource, Reflect)]
pub struct DefaultOpaqueRendererMethod(pub OpaqueRendererMethod);

/// Render method used for opaque materials
#[derive(Default, Clone, Copy, Debug, Reflect, FromReflect)]
pub enum OpaqueRendererMethod {
    #[default]
    Forward,
    Deferred,
}

/// Common [`Material`] properties, calculated for a specific material instance.
pub struct MaterialProperties {
    /// Is this material should be rendered by the deferred renderer when
    /// AlphaMode::Opaque or AlphaMode::Mask
    pub deferred: OpaqueRendererMethod,
    /// The [`AlphaMode`] of this material.
    pub alpha_mode: AlphaMode,
    /// Add a bias to the view depth of the mesh which can be used to force a specific render order
    /// for meshes with equal depth, to avoid z-fighting.
    /// The bias is in depth-texture units so large values may be needed to overcome small depth differences.
    pub depth_bias: f32,
}

/// Data prepared for a [`Material`] instance.
pub struct PreparedMaterial<T: Material> {
    pub bindings: Vec<OwnedBindingResource>,
    pub bind_group: BindGroup,
    pub key: T::Data,
    pub properties: MaterialProperties,
    pub stencil_reference: u32,
}

#[derive(Resource)]
pub struct ExtractedMaterials<M: Material> {
    extracted: Vec<(Handle<M>, M)>,
    removed: Vec<Handle<M>>,
}

impl<M: Material> Default for ExtractedMaterials<M> {
    fn default() -> Self {
        Self {
            extracted: Default::default(),
            removed: Default::default(),
        }
    }
}

/// Stores all prepared representations of [`Material`] assets for as long as they exist.
#[derive(Resource, Deref, DerefMut)]
pub struct RenderMaterials<T: Material>(pub HashMap<Handle<T>, PreparedMaterial<T>>);

impl<T: Material> Default for RenderMaterials<T> {
    fn default() -> Self {
        Self(Default::default())
    }
}

/// This system extracts all created or modified assets of the corresponding [`Material`] type
/// into the "render world".
pub fn extract_materials<M: Material>(
    mut commands: Commands,
    mut events: Extract<EventReader<AssetEvent<M>>>,
    assets: Extract<Res<Assets<M>>>,
) {
    let mut changed_assets = HashSet::default();
    let mut removed = Vec::new();
    for event in events.iter() {
        match event {
            AssetEvent::Created { handle } | AssetEvent::Modified { handle } => {
                changed_assets.insert(handle.clone_weak());
            }
            AssetEvent::Removed { handle } => {
                changed_assets.remove(handle);
                removed.push(handle.clone_weak());
            }
        }
    }

    let mut extracted_assets = Vec::new();
    for handle in changed_assets.drain() {
        if let Some(asset) = assets.get(&handle) {
            extracted_assets.push((handle, asset.clone()));
        }
    }

    commands.insert_resource(ExtractedMaterials {
        extracted: extracted_assets,
        removed,
    });
}

/// All [`Material`] values of a given type that should be prepared next frame.
pub struct PrepareNextFrameMaterials<M: Material> {
    assets: Vec<(Handle<M>, M)>,
}

impl<M: Material> Default for PrepareNextFrameMaterials<M> {
    fn default() -> Self {
        Self {
            assets: Default::default(),
        }
    }
}

/// This system prepares all assets of the corresponding [`Material`] type
/// which where extracted this frame for the GPU.
pub fn prepare_materials<M: Material>(
    mut prepare_next_frame: Local<PrepareNextFrameMaterials<M>>,
    mut extracted_assets: ResMut<ExtractedMaterials<M>>,
    mut render_materials: ResMut<RenderMaterials<M>>,
    render_device: Res<RenderDevice>,
    images: Res<RenderAssets<Image>>,
    fallback_image: Res<FallbackImage>,
    pipeline: Res<MaterialPipeline<M>>,
    default_opaque_render_method: Res<DefaultOpaqueRendererMethod>,
) {
    let queued_assets = std::mem::take(&mut prepare_next_frame.assets);
    for (handle, material) in queued_assets.into_iter() {
        match prepare_material(
            &material,
            &render_device,
            &images,
            &fallback_image,
            &pipeline,
            default_opaque_render_method.0,
        ) {
            Ok(prepared_asset) => {
                render_materials.insert(handle, prepared_asset);
            }
            Err(AsBindGroupError::RetryNextUpdate) => {
                prepare_next_frame.assets.push((handle, material));
            }
        }
    }

    for removed in std::mem::take(&mut extracted_assets.removed) {
        render_materials.remove(&removed);
    }

    for (handle, material) in std::mem::take(&mut extracted_assets.extracted) {
        match prepare_material(
            &material,
            &render_device,
            &images,
            &fallback_image,
            &pipeline,
            default_opaque_render_method.0,
        ) {
            Ok(prepared_asset) => {
                render_materials.insert(handle, prepared_asset);
            }
            Err(AsBindGroupError::RetryNextUpdate) => {
                prepare_next_frame.assets.push((handle, material));
            }
        }
    }
}

fn prepare_material<M: Material>(
    material: &M,
    render_device: &RenderDevice,
    images: &RenderAssets<Image>,
    fallback_image: &FallbackImage,
    pipeline: &MaterialPipeline<M>,
    default_opaque_render_method: OpaqueRendererMethod,
) -> Result<PreparedMaterial<M>, AsBindGroupError> {
    let prepared = material.as_bind_group(
        &pipeline.material_layout,
        render_device,
        images,
        fallback_image,
    )?;
    let method = match material.deferred() {
        Some(method) => method,
        None => default_opaque_render_method,
    };
    Ok(PreparedMaterial {
        bindings: prepared.bindings,
        bind_group: prepared.bind_group,
        key: prepared.data,
        properties: MaterialProperties {
            alpha_mode: material.alpha_mode(),
            depth_bias: material.depth_bias(),
            deferred: method,
        },
        stencil_reference: match method {
            OpaqueRendererMethod::Forward => 0,
            OpaqueRendererMethod::Deferred => material.deferred_material_stencil_reference(),
        },
    })
}<|MERGE_RESOLUTION|>--- conflicted
+++ resolved
@@ -20,11 +20,7 @@
         SystemParamItem,
     },
 };
-<<<<<<< HEAD
-use bevy_reflect::{FromReflect, Reflect, TypeUuid};
-=======
-use bevy_reflect::{TypePath, TypeUuid};
->>>>>>> b72b1546
+use bevy_reflect::{FromReflect, Reflect, TypePath, TypeUuid};
 use bevy_render::{
     extract_component::ExtractComponentPlugin,
     extract_resource::ExtractResource,
