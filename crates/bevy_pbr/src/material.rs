#[cfg(feature = "meshlet")]
use crate::meshlet::{
    prepare_material_meshlet_meshes_main_opaque_pass, queue_material_meshlet_meshes,
    MeshletGpuScene,
};
use crate::*;
use bevy_asset::{Asset, AssetId, AssetServer};
use bevy_core_pipeline::{
    core_3d::{
        AlphaMask3d, Camera3d, Opaque3d, Opaque3dBinKey, ScreenSpaceTransmissionQuality,
        Transmissive3d, Transparent3d,
    },
    prepass::{
        DeferredPrepass, DepthPrepass, MotionVectorPrepass, NormalPrepass, OpaqueNoLightmap3dBinKey,
    },
    tonemapping::{DebandDither, Tonemapping},
};
use bevy_derive::{Deref, DerefMut};
use bevy_ecs::{
    prelude::*,
    system::{lifetimeless::SRes, SystemParamItem},
};
use bevy_reflect::Reflect;
use bevy_render::{
    camera::TemporalJitter,
    extract_instances::{ExtractInstancesPlugin, ExtractedInstances},
    extract_resource::ExtractResource,
    mesh::{GpuMesh, MeshVertexBufferLayoutRef},
    render_asset::{PrepareAssetError, RenderAsset, RenderAssetPlugin, RenderAssets},
    render_phase::*,
    render_resource::*,
    renderer::RenderDevice,
    texture::FallbackImage,
<<<<<<< HEAD
    view::{ExtractedView, Msaa, VisibleEntities, WithMesh},
    Extract,
=======
    view::{ExtractedView, Msaa, VisibleEntities},
>>>>>>> 5c3ae32a
};
use bevy_utils::tracing::error;
use std::marker::PhantomData;
use std::sync::atomic::{AtomicU32, Ordering};
use std::{hash::Hash, num::NonZeroU32};

use self::{irradiance_volume::IrradianceVolume, prelude::EnvironmentMapLight};

/// Materials are used alongside [`MaterialPlugin`] and [`MaterialMeshBundle`]
/// to spawn entities that are rendered with a specific [`Material`] type. They serve as an easy to use high level
/// way to render [`Mesh`](bevy_render::mesh::Mesh) entities with custom shader logic.
///
/// Materials must implement [`AsBindGroup`] to define how data will be transferred to the GPU and bound in shaders.
/// [`AsBindGroup`] can be derived, which makes generating bindings straightforward. See the [`AsBindGroup`] docs for details.
///
/// # Example
///
/// Here is a simple Material implementation. The [`AsBindGroup`] derive has many features. To see what else is available,
/// check out the [`AsBindGroup`] documentation.
/// ```
/// # use bevy_pbr::{Material, MaterialMeshBundle};
/// # use bevy_ecs::prelude::*;
/// # use bevy_reflect::TypePath;
/// # use bevy_render::{render_resource::{AsBindGroup, ShaderRef}, texture::Image};
/// # use bevy_color::LinearRgba;
/// # use bevy_color::palettes::basic::RED;
/// # use bevy_asset::{Handle, AssetServer, Assets, Asset};
///
/// #[derive(AsBindGroup, Debug, Clone, Asset, TypePath)]
/// pub struct CustomMaterial {
///     // Uniform bindings must implement `ShaderType`, which will be used to convert the value to
///     // its shader-compatible equivalent. Most core math types already implement `ShaderType`.
///     #[uniform(0)]
///     color: LinearRgba,
///     // Images can be bound as textures in shaders. If the Image's sampler is also needed, just
///     // add the sampler attribute with a different binding index.
///     #[texture(1)]
///     #[sampler(2)]
///     color_texture: Handle<Image>,
/// }
///
/// // All functions on `Material` have default impls. You only need to implement the
/// // functions that are relevant for your material.
/// impl Material for CustomMaterial {
///     fn fragment_shader() -> ShaderRef {
///         "shaders/custom_material.wgsl".into()
///     }
/// }
///
/// // Spawn an entity using `CustomMaterial`.
/// fn setup(mut commands: Commands, mut materials: ResMut<Assets<CustomMaterial>>, asset_server: Res<AssetServer>) {
///     commands.spawn(MaterialMeshBundle {
///         material: materials.add(CustomMaterial {
///             color: RED.into(),
///             color_texture: asset_server.load("some_image.png"),
///         }),
///         ..Default::default()
///     });
/// }
/// ```
/// In WGSL shaders, the material's binding would look like this:
///
/// ```wgsl
/// @group(2) @binding(0) var<uniform> color: vec4<f32>;
/// @group(2) @binding(1) var color_texture: texture_2d<f32>;
/// @group(2) @binding(2) var color_sampler: sampler;
/// ```
pub trait Material: Asset + AsBindGroup + Clone + Sized {
    /// Returns this material's vertex shader. If [`ShaderRef::Default`] is returned, the default mesh vertex shader
    /// will be used.
    fn vertex_shader() -> ShaderRef {
        ShaderRef::Default
    }

    /// Returns this material's fragment shader. If [`ShaderRef::Default`] is returned, the default mesh fragment shader
    /// will be used.
    #[allow(unused_variables)]
    fn fragment_shader() -> ShaderRef {
        ShaderRef::Default
    }

    /// Returns this material's [`AlphaMode`]. Defaults to [`AlphaMode::Opaque`].
    #[inline]
    fn alpha_mode(&self) -> AlphaMode {
        AlphaMode::Opaque
    }

    /// Returns if this material should be rendered by the deferred or forward renderer.
    /// for `AlphaMode::Opaque` or `AlphaMode::Mask` materials.
    /// If `OpaqueRendererMethod::Auto`, it will default to what is selected in the `DefaultOpaqueRendererMethod` resource.
    #[inline]
    fn opaque_render_method(&self) -> OpaqueRendererMethod {
        OpaqueRendererMethod::Forward
    }

    #[inline]
    /// Add a bias to the view depth of the mesh which can be used to force a specific render order.
    /// for meshes with similar depth, to avoid z-fighting.
    /// The bias is in depth-texture units so large values may be needed to overcome small depth differences.
    fn depth_bias(&self) -> f32 {
        0.0
    }

    #[inline]
    /// Returns whether the material would like to read from [`ViewTransmissionTexture`](bevy_core_pipeline::core_3d::ViewTransmissionTexture).
    ///
    /// This allows taking color output from the [`Opaque3d`] pass as an input, (for screen-space transmission) but requires
    /// rendering to take place in a separate [`Transmissive3d`] pass.
    fn reads_view_transmission_texture(&self) -> bool {
        false
    }

    /// Returns this material's prepass vertex shader. If [`ShaderRef::Default`] is returned, the default prepass vertex shader
    /// will be used.
    ///
    /// This is used for the various [prepasses](bevy_core_pipeline::prepass) as well as for generating the depth maps
    /// required for shadow mapping.
    fn prepass_vertex_shader() -> ShaderRef {
        ShaderRef::Default
    }

    /// Returns this material's prepass fragment shader. If [`ShaderRef::Default`] is returned, the default prepass fragment shader
    /// will be used.
    ///
    /// This is used for the various [prepasses](bevy_core_pipeline::prepass) as well as for generating the depth maps
    /// required for shadow mapping.
    #[allow(unused_variables)]
    fn prepass_fragment_shader() -> ShaderRef {
        ShaderRef::Default
    }

    /// Returns this material's deferred vertex shader. If [`ShaderRef::Default`] is returned, the default deferred vertex shader
    /// will be used.
    fn deferred_vertex_shader() -> ShaderRef {
        ShaderRef::Default
    }

    /// Returns this material's deferred fragment shader. If [`ShaderRef::Default`] is returned, the default deferred fragment shader
    /// will be used.
    #[allow(unused_variables)]
    fn deferred_fragment_shader() -> ShaderRef {
        ShaderRef::Default
    }

    /// Returns this material's [`crate::meshlet::MeshletMesh`] fragment shader. If [`ShaderRef::Default`] is returned,
    /// the default meshlet mesh fragment shader will be used.
    ///
    /// This is part of an experimental feature, and is unnecessary to implement unless you are using `MeshletMesh`'s.
    #[allow(unused_variables)]
    #[cfg(feature = "meshlet")]
    fn meshlet_mesh_fragment_shader() -> ShaderRef {
        ShaderRef::Default
    }

    /// Returns this material's [`crate::meshlet::MeshletMesh`] prepass fragment shader. If [`ShaderRef::Default`] is returned,
    /// the default meshlet mesh prepass fragment shader will be used.
    ///
    /// This is part of an experimental feature, and is unnecessary to implement unless you are using `MeshletMesh`'s.
    #[allow(unused_variables)]
    #[cfg(feature = "meshlet")]
    fn meshlet_mesh_prepass_fragment_shader() -> ShaderRef {
        ShaderRef::Default
    }

    /// Returns this material's [`crate::meshlet::MeshletMesh`] deferred fragment shader. If [`ShaderRef::Default`] is returned,
    /// the default meshlet mesh deferred fragment shader will be used.
    ///
    /// This is part of an experimental feature, and is unnecessary to implement unless you are using `MeshletMesh`'s.
    #[allow(unused_variables)]
    #[cfg(feature = "meshlet")]
    fn meshlet_mesh_deferred_fragment_shader() -> ShaderRef {
        ShaderRef::Default
    }

    /// Customizes the default [`RenderPipelineDescriptor`] for a specific entity using the entity's
    /// [`MaterialPipelineKey`] and [`MeshVertexBufferLayoutRef`] as input.
    #[allow(unused_variables)]
    #[inline]
    fn specialize(
        pipeline: &MaterialPipeline<Self>,
        descriptor: &mut RenderPipelineDescriptor,
        layout: &MeshVertexBufferLayoutRef,
        key: MaterialPipelineKey<Self>,
    ) -> Result<(), SpecializedMeshPipelineError> {
        Ok(())
    }
}

/// Adds the necessary ECS resources and render logic to enable rendering entities using the given [`Material`]
/// asset type.
pub struct MaterialPlugin<M: Material> {
    /// Controls if the prepass is enabled for the Material.
    /// For more information about what a prepass is, see the [`bevy_core_pipeline::prepass`] docs.
    ///
    /// When it is enabled, it will automatically add the [`PrepassPlugin`]
    /// required to make the prepass work on this Material.
    pub prepass_enabled: bool,
    /// Controls if shadows are enabled for the Material.
    pub shadows_enabled: bool,
    pub _marker: PhantomData<M>,
}

impl<M: Material> Default for MaterialPlugin<M> {
    fn default() -> Self {
        Self {
            prepass_enabled: true,
            shadows_enabled: true,
            _marker: Default::default(),
        }
    }
}

impl<M: Material> Plugin for MaterialPlugin<M>
where
    M::Data: PartialEq + Eq + Hash + Clone,
{
    fn build(&self, app: &mut App) {
        app.init_asset::<M>().add_plugins((
            ExtractInstancesPlugin::<AssetId<M>>::extract_visible(),
            RenderAssetPlugin::<PreparedMaterial<M>>::default(),
        ));

        if let Some(render_app) = app.get_sub_app_mut(RenderApp) {
            render_app
                .init_resource::<DrawFunctions<Shadow>>()
                .add_render_command::<Shadow, DrawPrepass<M>>()
                .add_render_command::<Transmissive3d, DrawMaterial<M>>()
                .add_render_command::<Transparent3d, DrawMaterial<M>>()
                .add_render_command::<Opaque3d, DrawMaterial<M>>()
                .add_render_command::<AlphaMask3d, DrawMaterial<M>>()
                .init_resource::<SpecializedMeshPipelines<MaterialPipeline<M>>>()
                .add_systems(
                    Render,
                    queue_material_meshes::<M>
                        .in_set(RenderSet::QueueMeshes)
                        .after(prepare_assets::<PreparedMaterial<M>>),
                );

            if self.shadows_enabled {
                render_app.add_systems(
                    Render,
                    queue_shadows::<M>
                        .in_set(RenderSet::QueueMeshes)
                        .after(prepare_assets::<PreparedMaterial<M>>),
                );
            }

            #[cfg(feature = "meshlet")]
            render_app.add_systems(
                Render,
                (
                    prepare_material_meshlet_meshes_main_opaque_pass::<M>,
                    queue_material_meshlet_meshes::<M>,
                )
                    .chain()
                    .in_set(RenderSet::Queue)
                    .run_if(resource_exists::<MeshletGpuScene>),
            );
        }

        if self.shadows_enabled || self.prepass_enabled {
            // PrepassPipelinePlugin is required for shadow mapping and the optional PrepassPlugin
            app.add_plugins(PrepassPipelinePlugin::<M>::default());
        }

        if self.prepass_enabled {
            app.add_plugins(PrepassPlugin::<M>::default());
        }
    }

    fn finish(&self, app: &mut App) {
        if let Some(render_app) = app.get_sub_app_mut(RenderApp) {
            render_app.init_resource::<MaterialPipeline<M>>();
        }
    }
}

/// A key uniquely identifying a specialized [`MaterialPipeline`].
pub struct MaterialPipelineKey<M: Material> {
    pub mesh_key: MeshPipelineKey,
    pub bind_group_data: M::Data,
}

impl<M: Material> Eq for MaterialPipelineKey<M> where M::Data: PartialEq {}

impl<M: Material> PartialEq for MaterialPipelineKey<M>
where
    M::Data: PartialEq,
{
    fn eq(&self, other: &Self) -> bool {
        self.mesh_key == other.mesh_key && self.bind_group_data == other.bind_group_data
    }
}

impl<M: Material> Clone for MaterialPipelineKey<M>
where
    M::Data: Clone,
{
    fn clone(&self) -> Self {
        Self {
            mesh_key: self.mesh_key,
            bind_group_data: self.bind_group_data.clone(),
        }
    }
}

impl<M: Material> Hash for MaterialPipelineKey<M>
where
    M::Data: Hash,
{
    fn hash<H: std::hash::Hasher>(&self, state: &mut H) {
        self.mesh_key.hash(state);
        self.bind_group_data.hash(state);
    }
}

/// Render pipeline data for a given [`Material`].
#[derive(Resource)]
pub struct MaterialPipeline<M: Material> {
    pub mesh_pipeline: MeshPipeline,
    pub material_layout: BindGroupLayout,
    pub vertex_shader: Option<Handle<Shader>>,
    pub fragment_shader: Option<Handle<Shader>>,
    pub marker: PhantomData<M>,
}

impl<M: Material> Clone for MaterialPipeline<M> {
    fn clone(&self) -> Self {
        Self {
            mesh_pipeline: self.mesh_pipeline.clone(),
            material_layout: self.material_layout.clone(),
            vertex_shader: self.vertex_shader.clone(),
            fragment_shader: self.fragment_shader.clone(),
            marker: PhantomData,
        }
    }
}

impl<M: Material> SpecializedMeshPipeline for MaterialPipeline<M>
where
    M::Data: PartialEq + Eq + Hash + Clone,
{
    type Key = MaterialPipelineKey<M>;

    fn specialize(
        &self,
        key: Self::Key,
        layout: &MeshVertexBufferLayoutRef,
    ) -> Result<RenderPipelineDescriptor, SpecializedMeshPipelineError> {
        let mut descriptor = self.mesh_pipeline.specialize(key.mesh_key, layout)?;
        if let Some(vertex_shader) = &self.vertex_shader {
            descriptor.vertex.shader = vertex_shader.clone();
        }

        if let Some(fragment_shader) = &self.fragment_shader {
            descriptor.fragment.as_mut().unwrap().shader = fragment_shader.clone();
        }

        descriptor.layout.insert(2, self.material_layout.clone());

        M::specialize(self, &mut descriptor, layout, key)?;
        Ok(descriptor)
    }
}

impl<M: Material> FromWorld for MaterialPipeline<M> {
    fn from_world(world: &mut World) -> Self {
        let asset_server = world.resource::<AssetServer>();
        let render_device = world.resource::<RenderDevice>();

        MaterialPipeline {
            mesh_pipeline: world.resource::<MeshPipeline>().clone(),
            material_layout: M::bind_group_layout(render_device),
            vertex_shader: match M::vertex_shader() {
                ShaderRef::Default => None,
                ShaderRef::Handle(handle) => Some(handle),
                ShaderRef::Path(path) => Some(asset_server.load(path)),
            },
            fragment_shader: match M::fragment_shader() {
                ShaderRef::Default => None,
                ShaderRef::Handle(handle) => Some(handle),
                ShaderRef::Path(path) => Some(asset_server.load(path)),
            },
            marker: PhantomData,
        }
    }
}

type DrawMaterial<M> = (
    SetItemPipeline,
    SetMeshViewBindGroup<0>,
    SetMeshBindGroup<1>,
    SetMaterialBindGroup<M, 2>,
    DrawMesh,
);

/// Sets the bind group for a given [`Material`] at the configured `I` index.
pub struct SetMaterialBindGroup<M: Material, const I: usize>(PhantomData<M>);
impl<P: PhaseItem, M: Material, const I: usize> RenderCommand<P> for SetMaterialBindGroup<M, I> {
    type Param = (
        SRes<RenderAssets<PreparedMaterial<M>>>,
        SRes<RenderMaterialInstances<M>>,
    );
    type ViewQuery = ();
    type ItemQuery = ();

    #[inline]
    fn render<'w>(
        item: &P,
        _view: (),
        _item_query: Option<()>,
        (materials, material_instances): SystemParamItem<'w, '_, Self::Param>,
        pass: &mut TrackedRenderPass<'w>,
    ) -> RenderCommandResult {
        let materials = materials.into_inner();
        let material_instances = material_instances.into_inner();

        let Some(material_asset_id) = material_instances.get(&item.entity()) else {
            return RenderCommandResult::Failure;
        };
        let Some(material) = materials.get(*material_asset_id) else {
            return RenderCommandResult::Failure;
        };
        pass.set_bind_group(I, &material.bind_group, &[]);
        RenderCommandResult::Success
    }
}

pub type RenderMaterialInstances<M> = ExtractedInstances<AssetId<M>>;

pub const fn alpha_mode_pipeline_key(alpha_mode: AlphaMode) -> MeshPipelineKey {
    match alpha_mode {
        // Premultiplied and Add share the same pipeline key
        // They're made distinct in the PBR shader, via `premultiply_alpha()`
        AlphaMode::Premultiplied | AlphaMode::Add => MeshPipelineKey::BLEND_PREMULTIPLIED_ALPHA,
        AlphaMode::Blend => MeshPipelineKey::BLEND_ALPHA,
        AlphaMode::Multiply => MeshPipelineKey::BLEND_MULTIPLY,
        AlphaMode::Mask(_) => MeshPipelineKey::MAY_DISCARD,
        _ => MeshPipelineKey::NONE,
    }
}

pub const fn tonemapping_pipeline_key(tonemapping: Tonemapping) -> MeshPipelineKey {
    match tonemapping {
        Tonemapping::None => MeshPipelineKey::TONEMAP_METHOD_NONE,
        Tonemapping::Reinhard => MeshPipelineKey::TONEMAP_METHOD_REINHARD,
        Tonemapping::ReinhardLuminance => MeshPipelineKey::TONEMAP_METHOD_REINHARD_LUMINANCE,
        Tonemapping::AcesFitted => MeshPipelineKey::TONEMAP_METHOD_ACES_FITTED,
        Tonemapping::AgX => MeshPipelineKey::TONEMAP_METHOD_AGX,
        Tonemapping::SomewhatBoringDisplayTransform => {
            MeshPipelineKey::TONEMAP_METHOD_SOMEWHAT_BORING_DISPLAY_TRANSFORM
        }
        Tonemapping::TonyMcMapface => MeshPipelineKey::TONEMAP_METHOD_TONY_MC_MAPFACE,
        Tonemapping::BlenderFilmic => MeshPipelineKey::TONEMAP_METHOD_BLENDER_FILMIC,
    }
}

pub const fn screen_space_specular_transmission_pipeline_key(
    screen_space_transmissive_blur_quality: ScreenSpaceTransmissionQuality,
) -> MeshPipelineKey {
    match screen_space_transmissive_blur_quality {
        ScreenSpaceTransmissionQuality::Low => {
            MeshPipelineKey::SCREEN_SPACE_SPECULAR_TRANSMISSION_LOW
        }
        ScreenSpaceTransmissionQuality::Medium => {
            MeshPipelineKey::SCREEN_SPACE_SPECULAR_TRANSMISSION_MEDIUM
        }
        ScreenSpaceTransmissionQuality::High => {
            MeshPipelineKey::SCREEN_SPACE_SPECULAR_TRANSMISSION_HIGH
        }
        ScreenSpaceTransmissionQuality::Ultra => {
            MeshPipelineKey::SCREEN_SPACE_SPECULAR_TRANSMISSION_ULTRA
        }
    }
}

/// For each view, iterates over all the meshes visible from that view and adds
/// them to [`BinnedRenderPhase`]s or [`SortedRenderPhase`]s as appropriate.
#[allow(clippy::too_many_arguments)]
pub fn queue_material_meshes<M: Material>(
    opaque_draw_functions: Res<DrawFunctions<Opaque3d>>,
    alpha_mask_draw_functions: Res<DrawFunctions<AlphaMask3d>>,
    transmissive_draw_functions: Res<DrawFunctions<Transmissive3d>>,
    transparent_draw_functions: Res<DrawFunctions<Transparent3d>>,
    material_pipeline: Res<MaterialPipeline<M>>,
    mut pipelines: ResMut<SpecializedMeshPipelines<MaterialPipeline<M>>>,
    pipeline_cache: Res<PipelineCache>,
    msaa: Res<Msaa>,
    render_meshes: Res<RenderAssets<GpuMesh>>,
    render_materials: Res<RenderAssets<PreparedMaterial<M>>>,
    render_mesh_instances: Res<RenderMeshInstances>,
    render_material_instances: Res<RenderMaterialInstances<M>>,
    render_lightmaps: Res<RenderLightmaps>,
    mut views: Query<(
        &ExtractedView,
        &VisibleEntities,
        Option<&Tonemapping>,
        Option<&DebandDither>,
        Option<&ShadowFilteringMethod>,
        Has<ScreenSpaceAmbientOcclusionSettings>,
        (
            Has<NormalPrepass>,
            Has<DepthPrepass>,
            Has<MotionVectorPrepass>,
            Has<DeferredPrepass>,
        ),
        Option<&Camera3d>,
        Has<TemporalJitter>,
        Option<&Projection>,
        &mut BinnedRenderPhase<Opaque3d>,
        &mut BinnedRenderPhase<AlphaMask3d>,
        &mut SortedRenderPhase<Transmissive3d>,
        &mut SortedRenderPhase<Transparent3d>,
        (
            Has<RenderViewLightProbes<EnvironmentMapLight>>,
            Has<RenderViewLightProbes<IrradianceVolume>>,
        ),
    )>,
) where
    M::Data: PartialEq + Eq + Hash + Clone,
{
    for (
        view,
        visible_entities,
        tonemapping,
        dither,
        shadow_filter_method,
        ssao,
        (normal_prepass, depth_prepass, motion_vector_prepass, deferred_prepass),
        camera_3d,
        temporal_jitter,
        projection,
        mut opaque_phase,
        mut alpha_mask_phase,
        mut transmissive_phase,
        mut transparent_phase,
        (has_environment_maps, has_irradiance_volumes),
    ) in &mut views
    {
        let draw_opaque_pbr = opaque_draw_functions.read().id::<DrawMaterial<M>>();
        let draw_alpha_mask_pbr = alpha_mask_draw_functions.read().id::<DrawMaterial<M>>();
        let draw_transmissive_pbr = transmissive_draw_functions.read().id::<DrawMaterial<M>>();
        let draw_transparent_pbr = transparent_draw_functions.read().id::<DrawMaterial<M>>();

        let mut view_key = MeshPipelineKey::from_msaa_samples(msaa.samples())
            | MeshPipelineKey::from_hdr(view.hdr);

        if normal_prepass {
            view_key |= MeshPipelineKey::NORMAL_PREPASS;
        }

        if depth_prepass {
            view_key |= MeshPipelineKey::DEPTH_PREPASS;
        }

        if motion_vector_prepass {
            view_key |= MeshPipelineKey::MOTION_VECTOR_PREPASS;
        }

        if deferred_prepass {
            view_key |= MeshPipelineKey::DEFERRED_PREPASS;
        }

        if temporal_jitter {
            view_key |= MeshPipelineKey::TEMPORAL_JITTER;
        }

        if has_environment_maps {
            view_key |= MeshPipelineKey::ENVIRONMENT_MAP;
        }

        if has_irradiance_volumes {
            view_key |= MeshPipelineKey::IRRADIANCE_VOLUME;
        }

        if let Some(projection) = projection {
            view_key |= match projection {
                Projection::Perspective(_) => MeshPipelineKey::VIEW_PROJECTION_PERSPECTIVE,
                Projection::Orthographic(_) => MeshPipelineKey::VIEW_PROJECTION_ORTHOGRAPHIC,
            };
        }

        match shadow_filter_method.unwrap_or(&ShadowFilteringMethod::default()) {
            ShadowFilteringMethod::Hardware2x2 => {
                view_key |= MeshPipelineKey::SHADOW_FILTER_METHOD_HARDWARE_2X2;
            }
            ShadowFilteringMethod::Gaussian => {
                view_key |= MeshPipelineKey::SHADOW_FILTER_METHOD_GAUSSIAN;
            }
            ShadowFilteringMethod::Temporal => {
                view_key |= MeshPipelineKey::SHADOW_FILTER_METHOD_TEMPORAL;
            }
        }

        if !view.hdr {
            if let Some(tonemapping) = tonemapping {
                view_key |= MeshPipelineKey::TONEMAP_IN_SHADER;
                view_key |= tonemapping_pipeline_key(*tonemapping);
            }
            if let Some(DebandDither::Enabled) = dither {
                view_key |= MeshPipelineKey::DEBAND_DITHER;
            }
        }
        if ssao {
            view_key |= MeshPipelineKey::SCREEN_SPACE_AMBIENT_OCCLUSION;
        }
        if let Some(camera_3d) = camera_3d {
            view_key |= screen_space_specular_transmission_pipeline_key(
                camera_3d.screen_space_specular_transmission_quality,
            );
        }

        let rangefinder = view.rangefinder3d();
        for visible_entity in visible_entities.iter::<WithMesh>() {
            let Some(material_asset_id) = render_material_instances.get(visible_entity) else {
                continue;
            };
            let Some(mesh_instance) = render_mesh_instances.render_mesh_queue_data(*visible_entity)
            else {
                continue;
            };
            let Some(mesh) = render_meshes.get(mesh_instance.mesh_asset_id) else {
                continue;
            };
            let Some(material) = render_materials.get(*material_asset_id) else {
                continue;
            };

            let mut mesh_key = view_key
                | MeshPipelineKey::from_bits_retain(mesh.key_bits.bits())
                | material.properties.mesh_pipeline_key_bits;

            let lightmap_image = render_lightmaps
                .render_lightmaps
                .get(visible_entity)
                .map(|lightmap| lightmap.image);
            if lightmap_image.is_some() {
                mesh_key |= MeshPipelineKey::LIGHTMAPPED;
            }

            let pipeline_id = pipelines.specialize(
                &pipeline_cache,
                &material_pipeline,
                MaterialPipelineKey {
                    mesh_key,
                    bind_group_data: material.key.clone(),
                },
                &mesh.layout,
            );
            let pipeline_id = match pipeline_id {
                Ok(id) => id,
                Err(err) => {
                    error!("{}", err);
                    continue;
                }
            };

            mesh_instance
                .material_bind_group_id
                .set(material.get_bind_group_id());

            match material.properties.alpha_mode {
                AlphaMode::Opaque => {
                    if material.properties.reads_view_transmission_texture {
                        let distance = rangefinder.distance_translation(&mesh_instance.translation)
                            + material.properties.depth_bias;
                        transmissive_phase.add(Transmissive3d {
                            entity: *visible_entity,
                            draw_function: draw_transmissive_pbr,
                            pipeline: pipeline_id,
                            distance,
                            batch_range: 0..1,
                            dynamic_offset: None,
                        });
                    } else if material.properties.render_method == OpaqueRendererMethod::Forward {
                        let bin_key = Opaque3dBinKey {
                            draw_function: draw_opaque_pbr,
                            pipeline: pipeline_id,
                            asset_id: mesh_instance.mesh_asset_id,
                            material_bind_group_id: material.get_bind_group_id().0,
                            lightmap_image,
                        };
                        opaque_phase.add(bin_key, *visible_entity, mesh_instance.should_batch());
                    }
                }
                AlphaMode::Mask(_) => {
                    if material.properties.reads_view_transmission_texture {
                        let distance = rangefinder.distance_translation(&mesh_instance.translation)
                            + material.properties.depth_bias;
                        transmissive_phase.add(Transmissive3d {
                            entity: *visible_entity,
                            draw_function: draw_transmissive_pbr,
                            pipeline: pipeline_id,
                            distance,
                            batch_range: 0..1,
                            dynamic_offset: None,
                        });
                    } else if material.properties.render_method == OpaqueRendererMethod::Forward {
                        let bin_key = OpaqueNoLightmap3dBinKey {
                            draw_function: draw_alpha_mask_pbr,
                            pipeline: pipeline_id,
                            asset_id: mesh_instance.mesh_asset_id,
                            material_bind_group_id: material.get_bind_group_id().0,
                        };
                        alpha_mask_phase.add(
                            bin_key,
                            *visible_entity,
                            mesh_instance.should_batch(),
                        );
                    }
                }
                AlphaMode::Blend
                | AlphaMode::Premultiplied
                | AlphaMode::Add
                | AlphaMode::Multiply => {
                    let distance = rangefinder.distance_translation(&mesh_instance.translation)
                        + material.properties.depth_bias;
                    transparent_phase.add(Transparent3d {
                        entity: *visible_entity,
                        draw_function: draw_transparent_pbr,
                        pipeline: pipeline_id,
                        distance,
                        batch_range: 0..1,
                        dynamic_offset: None,
                    });
                }
            }
        }
    }
}

/// Default render method used for opaque materials.
#[derive(Default, Resource, Clone, Debug, ExtractResource, Reflect)]
pub struct DefaultOpaqueRendererMethod(OpaqueRendererMethod);

impl DefaultOpaqueRendererMethod {
    pub fn forward() -> Self {
        DefaultOpaqueRendererMethod(OpaqueRendererMethod::Forward)
    }

    pub fn deferred() -> Self {
        DefaultOpaqueRendererMethod(OpaqueRendererMethod::Deferred)
    }

    pub fn set_to_forward(&mut self) {
        self.0 = OpaqueRendererMethod::Forward;
    }

    pub fn set_to_deferred(&mut self) {
        self.0 = OpaqueRendererMethod::Deferred;
    }
}

/// Render method used for opaque materials.
///
/// The forward rendering main pass draws each mesh entity and shades it according to its
/// corresponding material and the lights that affect it. Some render features like Screen Space
/// Ambient Occlusion require running depth and normal prepasses, that are 'deferred'-like
/// prepasses over all mesh entities to populate depth and normal textures. This means that when
/// using render features that require running prepasses, multiple passes over all visible geometry
/// are required. This can be slow if there is a lot of geometry that cannot be batched into few
/// draws.
///
/// Deferred rendering runs a prepass to gather not only geometric information like depth and
/// normals, but also all the material properties like base color, emissive color, reflectance,
/// metalness, etc, and writes them into a deferred 'g-buffer' texture. The deferred main pass is
/// then a fullscreen pass that reads data from these textures and executes shading. This allows
/// for one pass over geometry, but is at the cost of not being able to use MSAA, and has heavier
/// bandwidth usage which can be unsuitable for low end mobile or other bandwidth-constrained devices.
///
/// If a material indicates `OpaqueRendererMethod::Auto`, `DefaultOpaqueRendererMethod` will be used.
#[derive(Default, Clone, Copy, Debug, PartialEq, Reflect)]
pub enum OpaqueRendererMethod {
    #[default]
    Forward,
    Deferred,
    Auto,
}

/// Common [`Material`] properties, calculated for a specific material instance.
pub struct MaterialProperties {
    /// Is this material should be rendered by the deferred renderer when.
    /// AlphaMode::Opaque or AlphaMode::Mask
    pub render_method: OpaqueRendererMethod,
    /// The [`AlphaMode`] of this material.
    pub alpha_mode: AlphaMode,
    /// The bits in the [`MeshPipelineKey`] for this material.
    ///
    /// These are precalculated so that we can just "or" them together in
    /// [`queue_material_meshes`].
    pub mesh_pipeline_key_bits: MeshPipelineKey,
    /// Add a bias to the view depth of the mesh which can be used to force a specific render order
    /// for meshes with equal depth, to avoid z-fighting.
    /// The bias is in depth-texture units so large values may be needed to overcome small depth differences.
    pub depth_bias: f32,
    /// Whether the material would like to read from [`ViewTransmissionTexture`](bevy_core_pipeline::core_3d::ViewTransmissionTexture).
    ///
    /// This allows taking color output from the [`Opaque3d`] pass as an input, (for screen-space transmission) but requires
    /// rendering to take place in a separate [`Transmissive3d`] pass.
    pub reads_view_transmission_texture: bool,
}

/// Data prepared for a [`Material`] instance.
pub struct PreparedMaterial<T: Material> {
    pub bindings: Vec<(u32, OwnedBindingResource)>,
    pub bind_group: BindGroup,
    pub key: T::Data,
    pub properties: MaterialProperties,
}

impl<M: Material> RenderAsset for PreparedMaterial<M> {
    type SourceAsset = M;

    type Param = (
        SRes<RenderDevice>,
        SRes<RenderAssets<GpuImage>>,
        SRes<FallbackImage>,
        SRes<MaterialPipeline<M>>,
        SRes<DefaultOpaqueRendererMethod>,
    );

    fn prepare_asset(
        material: Self::SourceAsset,
        (render_device, images, fallback_image, pipeline, default_opaque_render_method): &mut SystemParamItem<Self::Param>,
    ) -> Result<Self, PrepareAssetError<Self::SourceAsset>> {
        match material.as_bind_group(
            &pipeline.material_layout,
            render_device,
            images,
            fallback_image,
        ) {
            Ok(prepared) => {
                let method = match material.opaque_render_method() {
                    OpaqueRendererMethod::Forward => OpaqueRendererMethod::Forward,
                    OpaqueRendererMethod::Deferred => OpaqueRendererMethod::Deferred,
                    OpaqueRendererMethod::Auto => default_opaque_render_method.0,
                };
                let mut mesh_pipeline_key_bits = MeshPipelineKey::empty();
                mesh_pipeline_key_bits.set(
                    MeshPipelineKey::READS_VIEW_TRANSMISSION_TEXTURE,
                    material.reads_view_transmission_texture(),
                );
                mesh_pipeline_key_bits.insert(alpha_mode_pipeline_key(material.alpha_mode()));

                Ok(PreparedMaterial {
                    bindings: prepared.bindings,
                    bind_group: prepared.bind_group,
                    key: prepared.data,
                    properties: MaterialProperties {
                        alpha_mode: material.alpha_mode(),
                        depth_bias: material.depth_bias(),
                        reads_view_transmission_texture: mesh_pipeline_key_bits
                            .contains(MeshPipelineKey::READS_VIEW_TRANSMISSION_TEXTURE),
                        render_method: method,
                        mesh_pipeline_key_bits,
                    },
                })
            }
            Err(AsBindGroupError::RetryNextUpdate) => {
                Err(PrepareAssetError::RetryNextUpdate(material))
            }
        }
    }
}

#[derive(Component, Clone, Copy, Default, PartialEq, Eq, Deref, DerefMut)]
pub struct MaterialBindGroupId(pub Option<BindGroupId>);

impl MaterialBindGroupId {
    pub fn new(id: BindGroupId) -> Self {
        Self(Some(id))
    }
}

impl From<BindGroup> for MaterialBindGroupId {
    fn from(value: BindGroup) -> Self {
        Self::new(value.id())
    }
}

/// An atomic version of [`MaterialBindGroupId`] that can be read from and written to
/// safely from multiple threads.
#[derive(Default)]
pub struct AtomicMaterialBindGroupId(AtomicU32);

impl AtomicMaterialBindGroupId {
    /// Stores a value atomically. Uses [`Ordering::Relaxed`] so there is zero guarantee of ordering
    /// relative to other operations.
    ///
    /// See also:  [`AtomicU32::store`].
    pub fn set(&self, id: MaterialBindGroupId) {
        let id = if let Some(id) = id.0 {
            NonZeroU32::from(id).get()
        } else {
            0
        };
        self.0.store(id, Ordering::Relaxed);
    }

    /// Loads a value atomically. Uses [`Ordering::Relaxed`] so there is zero guarantee of ordering
    /// relative to other operations.
    ///
    /// See also:  [`AtomicU32::load`].
    pub fn get(&self) -> MaterialBindGroupId {
        MaterialBindGroupId(NonZeroU32::new(self.0.load(Ordering::Relaxed)).map(BindGroupId::from))
    }
}

impl<T: Material> PreparedMaterial<T> {
    pub fn get_bind_group_id(&self) -> MaterialBindGroupId {
        MaterialBindGroupId(Some(self.bind_group.id()))
    }
}<|MERGE_RESOLUTION|>--- conflicted
+++ resolved
@@ -31,12 +31,7 @@
     render_resource::*,
     renderer::RenderDevice,
     texture::FallbackImage,
-<<<<<<< HEAD
     view::{ExtractedView, Msaa, VisibleEntities, WithMesh},
-    Extract,
-=======
-    view::{ExtractedView, Msaa, VisibleEntities},
->>>>>>> 5c3ae32a
 };
 use bevy_utils::tracing::error;
 use std::marker::PhantomData;
