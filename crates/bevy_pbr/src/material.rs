use crate::{
    render, AlphaMode, DrawMesh, DrawPrepass, EnvironmentMapLight, MeshPipeline, MeshPipelineKey,
    MeshUniform, PrepassPipelinePlugin, PrepassPlugin, RenderLightSystems, SetMeshBindGroup,
    SetMeshViewBindGroup, Shadow,
};
use bevy_app::{App, Plugin};
use bevy_asset::{AddAsset, AssetEvent, AssetServer, Assets, Handle};
use bevy_core_pipeline::{
    core_3d::{AlphaMask3d, Opaque3d, Transparent3d},
    prepass::NormalPrepass,
    tonemapping::{DebandDither, Tonemapping},
};
use bevy_derive::{Deref, DerefMut};
use bevy_ecs::{
    prelude::*,
    system::{
        lifetimeless::{Read, SRes},
        SystemParamItem,
    },
};
use bevy_reflect::TypeUuid;
use bevy_render::{
    extract_component::ExtractComponentPlugin,
    mesh::{Mesh, MeshVertexBufferLayout},
    prelude::Image,
    render_asset::{PrepareAssetSet, RenderAssets},
    render_phase::{
        AddRenderCommand, DrawFunctions, PhaseItem, RenderCommand, RenderCommandResult,
        RenderPhase, SetItemPipeline, TrackedRenderPass,
    },
    render_resource::{
        AsBindGroup, AsBindGroupError, BindGroup, BindGroupLayout, OwnedBindingResource,
        PipelineCache, RenderPipelineDescriptor, Shader, ShaderRef, SpecializedMeshPipeline,
        SpecializedMeshPipelineError, SpecializedMeshPipelines,
    },
    renderer::RenderDevice,
    texture::FallbackImage,
    view::{ExtractedView, Msaa, VisibleEntities},
    Extract, ExtractSchedule, Render, RenderApp, RenderSet,
};
use bevy_utils::{tracing::error, HashMap, HashSet};
use std::hash::Hash;
use std::marker::PhantomData;

/// Materials are used alongside [`MaterialPlugin`] and [`MaterialMeshBundle`](crate::MaterialMeshBundle)
/// to spawn entities that are rendered with a specific [`Material`] type. They serve as an easy to use high level
/// way to render [`Mesh`] entities with custom shader logic.
///
/// Materials must implement [`AsBindGroup`] to define how data will be transferred to the GPU and bound in shaders.
/// [`AsBindGroup`] can be derived, which makes generating bindings straightforward. See the [`AsBindGroup`] docs for details.
///
/// Materials must also implement [`TypeUuid`] so they can be treated as an [`Asset`](bevy_asset::Asset).
///
/// # Example
///
/// Here is a simple Material implementation. The [`AsBindGroup`] derive has many features. To see what else is available,
/// check out the [`AsBindGroup`] documentation.
/// ```
/// # use bevy_pbr::{Material, MaterialMeshBundle};
/// # use bevy_ecs::prelude::*;
/// # use bevy_reflect::TypeUuid;
/// # use bevy_render::{render_resource::{AsBindGroup, ShaderRef}, texture::Image, color::Color};
/// # use bevy_asset::{Handle, AssetServer, Assets};
///
/// #[derive(AsBindGroup, TypeUuid, Debug, Clone)]
/// #[uuid = "f690fdae-d598-45ab-8225-97e2a3f056e0"]
/// pub struct CustomMaterial {
///     // Uniform bindings must implement `ShaderType`, which will be used to convert the value to
///     // its shader-compatible equivalent. Most core math types already implement `ShaderType`.
///     #[uniform(0)]
///     color: Color,
///     // Images can be bound as textures in shaders. If the Image's sampler is also needed, just
///     // add the sampler attribute with a different binding index.
///     #[texture(1)]
///     #[sampler(2)]
///     color_texture: Handle<Image>,
/// }
///
/// // All functions on `Material` have default impls. You only need to implement the
/// // functions that are relevant for your material.
/// impl Material for CustomMaterial {
///     fn fragment_shader() -> ShaderRef {
///         "shaders/custom_material.wgsl".into()
///     }
/// }
///
/// // Spawn an entity using `CustomMaterial`.
/// fn setup(mut commands: Commands, mut materials: ResMut<Assets<CustomMaterial>>, asset_server: Res<AssetServer>) {
///     commands.spawn(MaterialMeshBundle {
///         material: materials.add(CustomMaterial {
///             color: Color::RED,
///             color_texture: asset_server.load("some_image.png"),
///         }),
///         ..Default::default()
///     });
/// }
/// ```
/// In WGSL shaders, the material's binding would look like this:
///
/// ```wgsl
/// @group(1) @binding(0)
/// var<uniform> color: vec4<f32>;
/// @group(1) @binding(1)
/// var color_texture: texture_2d<f32>;
/// @group(1) @binding(2)
/// var color_sampler: sampler;
/// ```
pub trait Material: AsBindGroup + Send + Sync + Clone + TypeUuid + Sized + 'static {
    /// Returns this material's vertex shader. If [`ShaderRef::Default`] is returned, the default mesh vertex shader
    /// will be used.
    fn vertex_shader() -> ShaderRef {
        ShaderRef::Default
    }

    /// Returns this material's fragment shader. If [`ShaderRef::Default`] is returned, the default mesh fragment shader
    /// will be used.
    #[allow(unused_variables)]
    fn fragment_shader() -> ShaderRef {
        ShaderRef::Default
    }

    /// Returns this material's [`AlphaMode`]. Defaults to [`AlphaMode::Opaque`].
    #[inline]
    fn alpha_mode(&self) -> AlphaMode {
        AlphaMode::Opaque
    }

    #[inline]
    /// Add a bias to the view depth of the mesh which can be used to force a specific render order
    /// for meshes with similar depth, to avoid z-fighting.
    /// The bias is in depth-texture units so large values may be needed to overcome small depth differences.
    fn depth_bias(&self) -> f32 {
        0.0
    }

    /// Returns this material's prepass vertex shader. If [`ShaderRef::Default`] is returned, the default prepass vertex shader
    /// will be used.
    fn prepass_vertex_shader() -> ShaderRef {
        ShaderRef::Default
    }

    /// Returns this material's prepass fragment shader. If [`ShaderRef::Default`] is returned, the default prepass fragment shader
    /// will be used.
    #[allow(unused_variables)]
    fn prepass_fragment_shader() -> ShaderRef {
        ShaderRef::Default
    }

    /// Customizes the default [`RenderPipelineDescriptor`] for a specific entity using the entity's
    /// [`MaterialPipelineKey`] and [`MeshVertexBufferLayout`] as input.
    #[allow(unused_variables)]
    #[inline]
    fn specialize(
        pipeline: &MaterialPipeline<Self>,
        descriptor: &mut RenderPipelineDescriptor,
        layout: &MeshVertexBufferLayout,
        key: MaterialPipelineKey<Self>,
    ) -> Result<(), SpecializedMeshPipelineError> {
        Ok(())
    }
}

/// Adds the necessary ECS resources and render logic to enable rendering entities using the given [`Material`]
/// asset type.
pub struct MaterialPlugin<M: Material> {
    /// Controls if the prepass is enabled for the Material.
    /// For more information about what a prepass is, see the [`bevy_core_pipeline::prepass`] docs.
    ///
    /// When it is enabled, it will automatically add the [`PrepassPlugin`]
    /// required to make the prepass work on this Material.
    pub prepass_enabled: bool,
    pub _marker: PhantomData<M>,
}

impl<M: Material> Default for MaterialPlugin<M> {
    fn default() -> Self {
        Self {
            prepass_enabled: true,
            _marker: Default::default(),
        }
    }
}

impl<M: Material> Plugin for MaterialPlugin<M>
where
    M::Data: PartialEq + Eq + Hash + Clone,
{
    fn build(&self, app: &mut App) {
        app.add_asset::<M>()
            .add_plugin(ExtractComponentPlugin::<Handle<M>>::extract_visible());

        if let Ok(render_app) = app.get_sub_app_mut(RenderApp) {
            render_app
                .init_resource::<DrawFunctions<Shadow>>()
                .add_render_command::<Shadow, DrawPrepass<M>>()
                .add_render_command::<Transparent3d, DrawMaterial<M>>()
                .add_render_command::<Opaque3d, DrawMaterial<M>>()
                .add_render_command::<AlphaMask3d, DrawMaterial<M>>()
                .init_resource::<ExtractedMaterials<M>>()
                .init_resource::<RenderMaterials<M>>()
                .init_resource::<SpecializedMeshPipelines<MaterialPipeline<M>>>()
                .add_systems(ExtractSchedule, extract_materials::<M>)
                .add_systems(
                    Render,
                    (
                        prepare_materials::<M>
                            .in_set(RenderSet::Prepare)
                            .after(PrepareAssetSet::PreAssetPrepare),
                        render::queue_shadows::<M>.in_set(RenderLightSystems::QueueShadows),
                        queue_material_meshes::<M>.in_set(RenderSet::Queue),
                    ),
                );
        }

        // PrepassPipelinePlugin is required for shadow mapping and the optional PrepassPlugin
        app.add_plugin(PrepassPipelinePlugin::<M>::default());

        if self.prepass_enabled {
            app.add_plugin(PrepassPlugin::<M>::default());
        }
    }

    fn finish(&self, app: &mut App) {
        if let Ok(render_app) = app.get_sub_app_mut(RenderApp) {
            render_app.init_resource::<MaterialPipeline<M>>();
        }
    }
}

/// A key uniquely identifying a specialized [`MaterialPipeline`].
pub struct MaterialPipelineKey<M: Material> {
    pub mesh_key: MeshPipelineKey,
    pub bind_group_data: M::Data,
}

impl<M: Material> Eq for MaterialPipelineKey<M> where M::Data: PartialEq {}

impl<M: Material> PartialEq for MaterialPipelineKey<M>
where
    M::Data: PartialEq,
{
    fn eq(&self, other: &Self) -> bool {
        self.mesh_key == other.mesh_key && self.bind_group_data == other.bind_group_data
    }
}

impl<M: Material> Clone for MaterialPipelineKey<M>
where
    M::Data: Clone,
{
    fn clone(&self) -> Self {
        Self {
            mesh_key: self.mesh_key,
            bind_group_data: self.bind_group_data.clone(),
        }
    }
}

impl<M: Material> Hash for MaterialPipelineKey<M>
where
    M::Data: Hash,
{
    fn hash<H: std::hash::Hasher>(&self, state: &mut H) {
        self.mesh_key.hash(state);
        self.bind_group_data.hash(state);
    }
}

/// Render pipeline data for a given [`Material`].
#[derive(Resource)]
pub struct MaterialPipeline<M: Material> {
    pub mesh_pipeline: MeshPipeline,
    pub material_layout: BindGroupLayout,
    pub vertex_shader: Option<Handle<Shader>>,
    pub fragment_shader: Option<Handle<Shader>>,
    marker: PhantomData<M>,
}

impl<M: Material> Clone for MaterialPipeline<M> {
    fn clone(&self) -> Self {
        Self {
            mesh_pipeline: self.mesh_pipeline.clone(),
            material_layout: self.material_layout.clone(),
            vertex_shader: self.vertex_shader.clone(),
            fragment_shader: self.fragment_shader.clone(),
            marker: PhantomData,
        }
    }
}

impl<M: Material> SpecializedMeshPipeline for MaterialPipeline<M>
where
    M::Data: PartialEq + Eq + Hash + Clone,
{
    type Key = MaterialPipelineKey<M>;

    fn specialize(
        &self,
        key: Self::Key,
        layout: &MeshVertexBufferLayout,
    ) -> Result<RenderPipelineDescriptor, SpecializedMeshPipelineError> {
        let mut descriptor = self.mesh_pipeline.specialize(key.mesh_key, layout)?;
        if let Some(vertex_shader) = &self.vertex_shader {
            descriptor.vertex.shader = vertex_shader.clone();
        }

        if let Some(fragment_shader) = &self.fragment_shader {
            descriptor.fragment.as_mut().unwrap().shader = fragment_shader.clone();
        }

        descriptor.layout.insert(1, self.material_layout.clone());

        M::specialize(self, &mut descriptor, layout, key)?;
        Ok(descriptor)
    }
}

impl<M: Material> FromWorld for MaterialPipeline<M> {
    fn from_world(world: &mut World) -> Self {
        let asset_server = world.resource::<AssetServer>();
        let render_device = world.resource::<RenderDevice>();

        MaterialPipeline {
            mesh_pipeline: world.resource::<MeshPipeline>().clone(),
            material_layout: M::bind_group_layout(render_device),
            vertex_shader: match M::vertex_shader() {
                ShaderRef::Default => None,
                ShaderRef::Handle(handle) => Some(handle),
                ShaderRef::Path(path) => Some(asset_server.load(path)),
            },
            fragment_shader: match M::fragment_shader() {
                ShaderRef::Default => None,
                ShaderRef::Handle(handle) => Some(handle),
                ShaderRef::Path(path) => Some(asset_server.load(path)),
            },
            marker: PhantomData,
        }
    }
}

type DrawMaterial<M> = (
    SetItemPipeline,
    SetMeshViewBindGroup<0>,
    SetMaterialBindGroup<M, 1>,
    SetMeshBindGroup<2>,
    DrawMesh,
);

/// Sets the bind group for a given [`Material`] at the configured `I` index.
pub struct SetMaterialBindGroup<M: Material, const I: usize>(PhantomData<M>);
impl<P: PhaseItem, M: Material, const I: usize> RenderCommand<P> for SetMaterialBindGroup<M, I> {
    type Param = SRes<RenderMaterials<M>>;
    type ViewWorldQuery = ();
    type ItemWorldQuery = Read<Handle<M>>;

    #[inline]
    fn render<'w>(
        _item: &P,
        _view: (),
        material_handle: &'_ Handle<M>,
        materials: SystemParamItem<'w, '_, Self::Param>,
        pass: &mut TrackedRenderPass<'w>,
    ) -> RenderCommandResult {
        let material = materials.into_inner().get(material_handle).unwrap();
        pass.set_bind_group(I, &material.bind_group, &[]);
        RenderCommandResult::Success
    }
}

#[allow(clippy::too_many_arguments)]
pub fn queue_material_meshes<M: Material>(
    opaque_draw_functions: Res<DrawFunctions<Opaque3d>>,
    alpha_mask_draw_functions: Res<DrawFunctions<AlphaMask3d>>,
    transparent_draw_functions: Res<DrawFunctions<Transparent3d>>,
    material_pipeline: Res<MaterialPipeline<M>>,
    mut pipelines: ResMut<SpecializedMeshPipelines<MaterialPipeline<M>>>,
    pipeline_cache: Res<PipelineCache>,
    msaa: Res<Msaa>,
    render_meshes: Res<RenderAssets<Mesh>>,
    render_materials: Res<RenderMaterials<M>>,
    material_meshes: Query<(&Handle<M>, &Handle<Mesh>, &MeshUniform)>,
    images: Res<RenderAssets<Image>>,
    mut views: Query<(
        &ExtractedView,
        &VisibleEntities,
        Option<&Tonemapping>,
        Option<&DebandDither>,
        Option<&EnvironmentMapLight>,
        Option<&NormalPrepass>,
        &mut RenderPhase<Opaque3d>,
        &mut RenderPhase<AlphaMask3d>,
        &mut RenderPhase<Transparent3d>,
    )>,
) where
    M::Data: PartialEq + Eq + Hash + Clone,
{
    for (
        view,
        visible_entities,
        tonemapping,
        dither,
        environment_map,
        normal_prepass,
        mut opaque_phase,
        mut alpha_mask_phase,
        mut transparent_phase,
    ) in &mut views
    {
        let draw_opaque_pbr = opaque_draw_functions.read().id::<DrawMaterial<M>>();
        let draw_alpha_mask_pbr = alpha_mask_draw_functions.read().id::<DrawMaterial<M>>();
        let draw_transparent_pbr = transparent_draw_functions.read().id::<DrawMaterial<M>>();

        let mut view_key = MeshPipelineKey::from_msaa_samples(msaa.samples())
            | MeshPipelineKey::from_hdr(view.hdr);

        if normal_prepass.is_some() {
            view_key |= MeshPipelineKey::NORMAL_PREPASS;
        }

        let environment_map_loaded = match environment_map {
            Some(environment_map) => environment_map.is_loaded(&images),
            None => false,
        };
        if environment_map_loaded {
            view_key |= MeshPipelineKey::ENVIRONMENT_MAP;
        }

        if !view.hdr {
            if let Some(tonemapping) = tonemapping {
                view_key |= MeshPipelineKey::TONEMAP_IN_SHADER;
                view_key |= match tonemapping {
                    Tonemapping::None => MeshPipelineKey::TONEMAP_METHOD_NONE,
                    Tonemapping::Reinhard => MeshPipelineKey::TONEMAP_METHOD_REINHARD,
                    Tonemapping::ReinhardLuminance => {
                        MeshPipelineKey::TONEMAP_METHOD_REINHARD_LUMINANCE
                    }
                    Tonemapping::AcesFitted => MeshPipelineKey::TONEMAP_METHOD_ACES_FITTED,
                    Tonemapping::AgX => MeshPipelineKey::TONEMAP_METHOD_AGX,
                    Tonemapping::SomewhatBoringDisplayTransform => {
                        MeshPipelineKey::TONEMAP_METHOD_SOMEWHAT_BORING_DISPLAY_TRANSFORM
                    }
                    Tonemapping::TonyMcMapface => MeshPipelineKey::TONEMAP_METHOD_TONY_MC_MAPFACE,
                    Tonemapping::BlenderFilmic => MeshPipelineKey::TONEMAP_METHOD_BLENDER_FILMIC,
                };
            }
            if let Some(DebandDither::Enabled) = dither {
                view_key |= MeshPipelineKey::DEBAND_DITHER;
            }
        }

        let rangefinder = view.rangefinder3d();
        for visible_entity in &visible_entities.entities {
            if let Ok((material_handle, mesh_handle, mesh_uniform)) =
                material_meshes.get(*visible_entity)
            {
<<<<<<< HEAD
                if let Some(material) = render_materials.get(material_handle) {
                    if let Some(mesh) = render_meshes.get(mesh_handle) {
                        let mut mesh_key =
                            MeshPipelineKey::from_primitive_topology(mesh.primitive_topology)
                                | view_key;
                        let alpha_mode = material.properties.alpha_mode;
                        match alpha_mode {
                            AlphaMode::Blend => {
                                mesh_key |= MeshPipelineKey::TRANSPARENT_MAIN_PASS;
                            }
                            AlphaMode::Mask(_) => {
                                mesh_key |= MeshPipelineKey::MAY_DISCARD;
                            }
                            _ => {}
=======
                if let (Some(mesh), Some(material)) = (
                    render_meshes.get(mesh_handle),
                    render_materials.get(material_handle),
                ) {
                    let mut mesh_key =
                        MeshPipelineKey::from_primitive_topology(mesh.primitive_topology)
                            | view_key;
                    match material.properties.alpha_mode {
                        AlphaMode::Blend => {
                            mesh_key |= MeshPipelineKey::BLEND_ALPHA;
>>>>>>> 86aaad74
                        }
                        AlphaMode::Premultiplied | AlphaMode::Add => {
                            // Premultiplied and Add share the same pipeline key
                            // They're made distinct in the PBR shader, via `premultiply_alpha()`
                            mesh_key |= MeshPipelineKey::BLEND_PREMULTIPLIED_ALPHA;
                        }
                        AlphaMode::Multiply => {
                            mesh_key |= MeshPipelineKey::BLEND_MULTIPLY;
                        }
                        _ => (),
                    }

                    let pipeline_id = pipelines.specialize(
                        &pipeline_cache,
                        &material_pipeline,
                        MaterialPipelineKey {
                            mesh_key,
                            bind_group_data: material.key.clone(),
                        },
                        &mesh.layout,
                    );
                    let pipeline_id = match pipeline_id {
                        Ok(id) => id,
                        Err(err) => {
                            error!("{}", err);
                            continue;
                        }
                    };

                    let distance = rangefinder.distance(&mesh_uniform.transform)
                        + material.properties.depth_bias;
                    match material.properties.alpha_mode {
                        AlphaMode::Opaque => {
                            opaque_phase.add(Opaque3d {
                                entity: *visible_entity,
                                draw_function: draw_opaque_pbr,
                                pipeline: pipeline_id,
                                distance,
                            });
                        }
                        AlphaMode::Mask(_) => {
                            alpha_mask_phase.add(AlphaMask3d {
                                entity: *visible_entity,
                                draw_function: draw_alpha_mask_pbr,
                                pipeline: pipeline_id,
                                distance,
                            });
                        }
                        AlphaMode::Blend
                        | AlphaMode::Premultiplied
                        | AlphaMode::Add
                        | AlphaMode::Multiply => {
                            transparent_phase.add(Transparent3d {
                                entity: *visible_entity,
                                draw_function: draw_transparent_pbr,
                                pipeline: pipeline_id,
                                distance,
                            });
                        }
                    }
                }
            }
        }
    }
}

/// Common [`Material`] properties, calculated for a specific material instance.
pub struct MaterialProperties {
    /// The [`AlphaMode`] of this material.
    pub alpha_mode: AlphaMode,
    /// Add a bias to the view depth of the mesh which can be used to force a specific render order
    /// for meshes with equal depth, to avoid z-fighting.
    /// The bias is in depth-texture units so large values may be needed to overcome small depth differences.
    pub depth_bias: f32,
}

/// Data prepared for a [`Material`] instance.
pub struct PreparedMaterial<T: Material> {
    pub bindings: Vec<OwnedBindingResource>,
    pub bind_group: BindGroup,
    pub key: T::Data,
    pub properties: MaterialProperties,
}

#[derive(Resource)]
pub struct ExtractedMaterials<M: Material> {
    extracted: Vec<(Handle<M>, M)>,
    removed: Vec<Handle<M>>,
}

impl<M: Material> Default for ExtractedMaterials<M> {
    fn default() -> Self {
        Self {
            extracted: Default::default(),
            removed: Default::default(),
        }
    }
}

/// Stores all prepared representations of [`Material`] assets for as long as they exist.
#[derive(Resource, Deref, DerefMut)]
pub struct RenderMaterials<T: Material>(pub HashMap<Handle<T>, PreparedMaterial<T>>);

impl<T: Material> Default for RenderMaterials<T> {
    fn default() -> Self {
        Self(Default::default())
    }
}

/// This system extracts all created or modified assets of the corresponding [`Material`] type
/// into the "render world".
pub fn extract_materials<M: Material>(
    mut commands: Commands,
    mut events: Extract<EventReader<AssetEvent<M>>>,
    assets: Extract<Res<Assets<M>>>,
) {
    let mut changed_assets = HashSet::default();
    let mut removed = Vec::new();
    for event in events.iter() {
        match event {
            AssetEvent::Created { handle } | AssetEvent::Modified { handle } => {
                changed_assets.insert(handle.clone_weak());
            }
            AssetEvent::Removed { handle } => {
                changed_assets.remove(handle);
                removed.push(handle.clone_weak());
            }
        }
    }

    let mut extracted_assets = Vec::new();
    for handle in changed_assets.drain() {
        if let Some(asset) = assets.get(&handle) {
            extracted_assets.push((handle, asset.clone()));
        }
    }

    commands.insert_resource(ExtractedMaterials {
        extracted: extracted_assets,
        removed,
    });
}

/// All [`Material`] values of a given type that should be prepared next frame.
pub struct PrepareNextFrameMaterials<M: Material> {
    assets: Vec<(Handle<M>, M)>,
}

impl<M: Material> Default for PrepareNextFrameMaterials<M> {
    fn default() -> Self {
        Self {
            assets: Default::default(),
        }
    }
}

/// This system prepares all assets of the corresponding [`Material`] type
/// which where extracted this frame for the GPU.
pub fn prepare_materials<M: Material>(
    mut prepare_next_frame: Local<PrepareNextFrameMaterials<M>>,
    mut extracted_assets: ResMut<ExtractedMaterials<M>>,
    mut render_materials: ResMut<RenderMaterials<M>>,
    render_device: Res<RenderDevice>,
    images: Res<RenderAssets<Image>>,
    fallback_image: Res<FallbackImage>,
    pipeline: Res<MaterialPipeline<M>>,
) {
    let queued_assets = std::mem::take(&mut prepare_next_frame.assets);
    for (handle, material) in queued_assets.into_iter() {
        match prepare_material(
            &material,
            &render_device,
            &images,
            &fallback_image,
            &pipeline,
        ) {
            Ok(prepared_asset) => {
                render_materials.insert(handle, prepared_asset);
            }
            Err(AsBindGroupError::RetryNextUpdate) => {
                prepare_next_frame.assets.push((handle, material));
            }
        }
    }

    for removed in std::mem::take(&mut extracted_assets.removed) {
        render_materials.remove(&removed);
    }

    for (handle, material) in std::mem::take(&mut extracted_assets.extracted) {
        match prepare_material(
            &material,
            &render_device,
            &images,
            &fallback_image,
            &pipeline,
        ) {
            Ok(prepared_asset) => {
                render_materials.insert(handle, prepared_asset);
            }
            Err(AsBindGroupError::RetryNextUpdate) => {
                prepare_next_frame.assets.push((handle, material));
            }
        }
    }
}

fn prepare_material<M: Material>(
    material: &M,
    render_device: &RenderDevice,
    images: &RenderAssets<Image>,
    fallback_image: &FallbackImage,
    pipeline: &MaterialPipeline<M>,
) -> Result<PreparedMaterial<M>, AsBindGroupError> {
    let prepared = material.as_bind_group(
        &pipeline.material_layout,
        render_device,
        images,
        fallback_image,
    )?;
    Ok(PreparedMaterial {
        bindings: prepared.bindings,
        bind_group: prepared.bind_group,
        key: prepared.data,
        properties: MaterialProperties {
            alpha_mode: material.alpha_mode(),
            depth_bias: material.depth_bias(),
        },
    })
}<|MERGE_RESOLUTION|>--- conflicted
+++ resolved
@@ -453,22 +453,6 @@
             if let Ok((material_handle, mesh_handle, mesh_uniform)) =
                 material_meshes.get(*visible_entity)
             {
-<<<<<<< HEAD
-                if let Some(material) = render_materials.get(material_handle) {
-                    if let Some(mesh) = render_meshes.get(mesh_handle) {
-                        let mut mesh_key =
-                            MeshPipelineKey::from_primitive_topology(mesh.primitive_topology)
-                                | view_key;
-                        let alpha_mode = material.properties.alpha_mode;
-                        match alpha_mode {
-                            AlphaMode::Blend => {
-                                mesh_key |= MeshPipelineKey::TRANSPARENT_MAIN_PASS;
-                            }
-                            AlphaMode::Mask(_) => {
-                                mesh_key |= MeshPipelineKey::MAY_DISCARD;
-                            }
-                            _ => {}
-=======
                 if let (Some(mesh), Some(material)) = (
                     render_meshes.get(mesh_handle),
                     render_materials.get(material_handle),
@@ -479,7 +463,6 @@
                     match material.properties.alpha_mode {
                         AlphaMode::Blend => {
                             mesh_key |= MeshPipelineKey::BLEND_ALPHA;
->>>>>>> 86aaad74
                         }
                         AlphaMode::Premultiplied | AlphaMode::Add => {
                             // Premultiplied and Add share the same pipeline key
@@ -488,6 +471,9 @@
                         }
                         AlphaMode::Multiply => {
                             mesh_key |= MeshPipelineKey::BLEND_MULTIPLY;
+                        }
+                        AlphaMode::Mask(_) => {
+                            mesh_key |= MeshPipelineKey::MAY_DISCARD;
                         }
                         _ => (),
                     }
