//! Light probes for baked global illumination.

use bevy_app::{App, Plugin};
use bevy_asset::{load_internal_asset, AssetId, Handle};
use bevy_core_pipeline::core_3d::Camera3d;
use bevy_derive::{Deref, DerefMut};
use bevy_ecs::entity::EntityHashMap;
use bevy_ecs::{
    component::Component,
    entity::Entity,
    query::With,
    reflect::ReflectComponent,
    schedule::IntoSystemConfigs,
    system::{Commands, Local, Query, Res, ResMut, Resource},
};
use bevy_math::{Affine3A, Mat4, Vec3A, Vec4};
use bevy_reflect::{std_traits::ReflectDefault, Reflect};
use bevy_render::{
    extract_instances::ExtractInstancesPlugin,
    primitives::{Aabb, Frustum},
    render_asset::RenderAssets,
    render_resource::{DynamicUniformBuffer, Sampler, Shader, ShaderType, TextureView},
    renderer::{RenderDevice, RenderQueue},
    settings::WgpuFeatures,
    texture::{FallbackImage, Image},
    view::ExtractedView,
    Extract, ExtractSchedule, Render, RenderApp, RenderSet,
};
use bevy_transform::prelude::GlobalTransform;
<<<<<<< HEAD
use bevy_utils::FloatOrd;
=======
use bevy_utils::{tracing::error, FloatOrd, HashMap};
>>>>>>> f4dab8a4

use std::hash::Hash;
use std::ops::Deref;

use crate::{
    irradiance_volume::IRRADIANCE_VOLUME_SHADER_HANDLE,
    light_probe::environment_map::{
        EnvironmentMapIds, EnvironmentMapLight, ENVIRONMENT_MAP_SHADER_HANDLE,
    },
};

use self::irradiance_volume::IrradianceVolume;

pub const LIGHT_PROBE_SHADER_HANDLE: Handle<Shader> = Handle::weak_from_u128(8954249792581071582);

pub mod environment_map;
pub mod irradiance_volume;

/// The maximum number of each type of light probe that each view will consider.
///
/// Because the fragment shader does a linear search through the list for each
/// fragment, this number needs to be relatively small.
pub const MAX_VIEW_LIGHT_PROBES: usize = 8;

/// How many texture bindings are used in the fragment shader, *not* counting
/// environment maps or irradiance volumes.
const STANDARD_MATERIAL_FRAGMENT_SHADER_MIN_TEXTURE_BINDINGS: usize = 16;

/// Adds support for light probes: cuboid bounding regions that apply global
/// illumination to objects within them.
///
/// This also adds support for view environment maps: diffuse and specular
/// cubemaps applied to all objects that a view renders.
pub struct LightProbePlugin;

/// A marker component for a light probe, which is a cuboid region that provides
/// global illumination to all fragments inside it.
///
/// The light probe range is conceptually a unit cube (1×1×1) centered on the
/// origin.  The [`bevy_transform::prelude::Transform`] applied to this entity
/// can scale, rotate, or translate that cube so that it contains all fragments
/// that should take this light probe into account.
///
/// Note that a light probe will have no effect unless the entity contains some
/// kind of illumination, which can either be an [`EnvironmentMapLight`] or an
/// [`IrradianceVolume`].
///
/// When multiple sources of indirect illumination can be applied to a fragment,
/// the highest-quality one is chosen. Diffuse and specular illumination are
/// considered separately, so, for example, Bevy may decide to sample the
/// diffuse illumination from an irradiance volume and the specular illumination
/// from a reflection probe. From highest priority to lowest priority, the
/// ranking is as follows:
///
/// | Rank | Diffuse              | Specular             |
/// | ---- | -------------------- | -------------------- |
/// | 1    | Lightmap             | Lightmap             |
/// | 2    | Irradiance volume    | Reflection probe     |
/// | 3    | Reflection probe     | View environment map |
/// | 4    | View environment map |                      |
///
/// Note that ambient light is always added to the diffuse component and does
/// not participate in the ranking. That is, ambient light is applied in
/// addition to, not instead of, the light sources above.
///
/// A terminology note: Unfortunately, there is little agreement across game and
/// graphics engines as to what to call the various techniques that Bevy groups
/// under the term *light probe*. In Bevy, a *light probe* is the generic term
/// that encompasses both *reflection probes* and *irradiance volumes*. In
/// object-oriented terms, *light probe* is the superclass, and *reflection
/// probe* and *irradiance volume* are subclasses. In other engines, you may see
/// the term *light probe* refer to an irradiance volume with a single voxel, or
/// perhaps some other technique, while in Bevy *light probe* refers not to a
/// specific technique but rather to a class of techniques. Developers familiar
/// with other engines should be aware of this terminology difference.
#[derive(Component, Debug, Clone, Copy, Default, Reflect)]
#[reflect(Component, Default)]
pub struct LightProbe;

/// A GPU type that stores information about a light probe.
#[derive(Clone, Copy, ShaderType, Default)]
struct RenderLightProbe {
    /// The transform from the world space to the model space. This is used to
    /// efficiently check for bounding box intersection.
    inverse_transpose_transform: [Vec4; 3],

    /// The index of the texture or textures in the appropriate binding array or
    /// arrays.
    ///
    /// For example, for reflection probes this is the index of the cubemap in
    /// the diffuse and specular texture arrays.
    texture_index: i32,

    /// Scale factor applied to the light generated by this light probe.
    ///
    /// See the comment in [`EnvironmentMapLight`] for details.
    intensity: f32,
}

/// A per-view shader uniform that specifies all the light probes that the view
/// takes into account.
#[derive(ShaderType)]
pub struct LightProbesUniform {
    /// The list of applicable reflection probes, sorted from nearest to the
    /// camera to the farthest away from the camera.
    reflection_probes: [RenderLightProbe; MAX_VIEW_LIGHT_PROBES],

    /// The list of applicable irradiance volumes, sorted from nearest to the
    /// camera to the farthest away from the camera.
    irradiance_volumes: [RenderLightProbe; MAX_VIEW_LIGHT_PROBES],

    /// The number of reflection probes in the list.
    reflection_probe_count: i32,

    /// The number of irradiance volumes in the list.
    irradiance_volume_count: i32,

    /// The index of the diffuse and specular environment maps associated with
    /// the view itself. This is used as a fallback if no reflection probe in
    /// the list contains the fragment.
    view_cubemap_index: i32,

    /// The smallest valid mipmap level for the specular environment cubemap
    /// associated with the view.
    smallest_specular_mip_level_for_view: u32,

    /// The intensity of the environment cubemap associated with the view.
    ///
    /// See the comment in [`EnvironmentMapLight`] for details.
    intensity_for_view: f32,
}

<<<<<<< HEAD
/// A map from each camera to the light probe uniform associated with it.
#[derive(Resource, Default, Deref, DerefMut)]
struct RenderLightProbes(EntityHashMap<LightProbesUniform>);

/// A GPU buffer that stores information about all light probes.
=======
>>>>>>> f4dab8a4
#[derive(Resource, Default, Deref, DerefMut)]
pub struct LightProbesBuffer(DynamicUniformBuffer<LightProbesUniform>);

/// A component attached to each camera in the render world that stores the
/// index of the [`LightProbesUniform`] in the [`LightProbesBuffer`].
#[derive(Component, Default, Deref, DerefMut)]
pub struct ViewLightProbesUniformOffset(u32);

/// Information that [`gather_light_probes`] keeps about each light probe.
///
/// This information is parameterized by the [`LightProbeComponent`] type. This
/// will either be [`EnvironmentMapLight`] for reflection probes or
/// [`IrradianceVolume`] for irradiance volumes.
#[allow(dead_code)]
struct LightProbeInfo<C>
where
    C: LightProbeComponent,
{
    // The transform from world space to light probe space.
    inverse_transform: Mat4,

    // The transform from light probe space to world space.
    affine_transform: Affine3A,

    // Scale factor applied to the diffuse and specular light generated by this
    // reflection probe.
    //
    // See the comment in [`EnvironmentMapLight`] for details.
    intensity: f32,

    // The IDs of all assets associated with this light probe.
    //
    // Because each type of light probe component may reference different types
    // of assets (e.g. a reflection probe references two cubemap assets while an
    // irradiance volume references a single 3D texture asset), this is generic.
    asset_id: C::AssetId,
}

/// A component, part of the render world, that stores the mapping from asset ID
/// or IDs to the texture index in the appropriate binding arrays.
///
/// Cubemap textures belonging to environment maps are collected into binding
/// arrays, and the index of each texture is presented to the shader for runtime
/// lookup. 3D textures belonging to reflection probes are likewise collected
/// into binding arrays, and the shader accesses the 3D texture by index.
///
/// This component is attached to each view in the render world, because each
/// view may have a different set of light probes that it considers and therefore
/// the texture indices are per-view.
#[derive(Component, Default)]
pub struct RenderViewLightProbes<C>
where
    C: LightProbeComponent,
{
    /// The list of environment maps presented to the shader, in order.
    binding_index_to_textures: Vec<C::AssetId>,

    /// The reverse of `binding_index_to_cubemap`: a map from the texture ID to
    /// the index in `binding_index_to_cubemap`.
    cubemap_to_binding_index: HashMap<C::AssetId, u32>,

    /// Information about each light probe, ready for upload to the GPU, sorted
    /// in order from closest to the camera to farthest.
    ///
    /// Note that this is not necessarily ordered by binding index. So don't
    /// write code like
    /// `render_light_probes[cubemap_to_binding_index[asset_id]]`; instead
    /// search for the light probe with the appropriate binding index in this
    /// array.
    render_light_probes: Vec<RenderLightProbe>,

    /// Information needed to render the light probe attached directly to the
    /// view, if applicable.
    ///
    /// A light probe attached directly to a view represents a "global" light
    /// probe that affects all objects not in the bounding region of any light
    /// probe. Currently, the only light probe type that supports this is the
    /// [`EnvironmentMapLight`].
    view_light_probe_info: C::ViewLightProbeInfo,
}

/// A trait implemented by all components that represent light probes.
///
/// Currently, the two light probe types are [`EnvironmentMapLight`] and
/// [`IrradianceVolume`], for reflection probes and irradiance volumes
/// respectively.
///
/// Most light probe systems are written to be generic over the type of light
/// probe. This allows much of the code to be shared and enables easy addition
/// of more light probe types (e.g. real-time reflection planes) in the future.
pub trait LightProbeComponent: Send + Sync + Component + Sized {
    /// Holds [`AssetId`]s of the texture or textures that this light probe
    /// references.
    ///
    /// This can just be [`AssetId`] if the light probe only references one
    /// texture. If it references multiple textures, it will be a structure
    /// containing those asset IDs.
    type AssetId: Send + Sync + Clone + Eq + Hash;

    /// If the light probe can be attached to the view itself (as opposed to a
    /// cuboid region within the scene), this contains the information that will
    /// be passed to the GPU in order to render it. Otherwise, this will be
    /// `()`.
    ///
    /// Currently, only reflection probes (i.e. [`EnvironmentMapLight`]) can be
    /// attached directly to views.
    type ViewLightProbeInfo: Send + Sync + Default;

    /// Returns the asset ID or asset IDs of the texture or textures referenced
    /// by this light probe.
    fn id(&self, image_assets: &RenderAssets<Image>) -> Option<Self::AssetId>;

    /// Returns the intensity of this light probe.
    ///
    /// This is a scaling factor that will be multiplied by the value or values
    /// sampled from the texture.
    fn intensity(&self) -> f32;

    /// Creates an instance of [`RenderViewLightProbes`] containing all the
    /// information needed to render this light probe.
    ///
    /// This is called for every light probe in view every frame.
    fn create_render_view_light_probes(
        view_component: Option<&Self>,
        image_assets: &RenderAssets<Image>,
    ) -> RenderViewLightProbes<Self>;
}

impl LightProbe {
    /// Creates a new light probe component.
    #[inline]
    pub fn new() -> Self {
        Self
    }
}

impl Plugin for LightProbePlugin {
    fn build(&self, app: &mut App) {
        load_internal_asset!(
            app,
            LIGHT_PROBE_SHADER_HANDLE,
            "light_probe.wgsl",
            Shader::from_wgsl
        );
        load_internal_asset!(
            app,
            ENVIRONMENT_MAP_SHADER_HANDLE,
            "environment_map.wgsl",
            Shader::from_wgsl
        );
        load_internal_asset!(
            app,
            IRRADIANCE_VOLUME_SHADER_HANDLE,
            "irradiance_volume.wgsl",
            Shader::from_wgsl
        );

        app.register_type::<LightProbe>()
            .register_type::<EnvironmentMapLight>()
            .register_type::<IrradianceVolume>();
    }

    fn finish(&self, app: &mut App) {
        let Ok(render_app) = app.get_sub_app_mut(RenderApp) else {
            return;
        };

        render_app
            .add_plugins(ExtractInstancesPlugin::<EnvironmentMapIds>::new())
            .init_resource::<LightProbesBuffer>()
            .add_systems(ExtractSchedule, gather_light_probes::<EnvironmentMapLight>)
            .add_systems(ExtractSchedule, gather_light_probes::<IrradianceVolume>)
            .add_systems(
                Render,
                upload_light_probes.in_set(RenderSet::PrepareResources),
            );
    }
}

/// Gathers up all light probes of a single type in the scene and assigns them
/// to views, performing frustum culling and distance sorting in the process.
fn gather_light_probes<C>(
    image_assets: Res<RenderAssets<Image>>,
    light_probe_query: Extract<Query<(&GlobalTransform, &C), With<LightProbe>>>,
    view_query: Extract<Query<(Entity, &GlobalTransform, &Frustum, Option<&C>), With<Camera3d>>>,
    mut reflection_probes: Local<Vec<LightProbeInfo<C>>>,
    mut view_reflection_probes: Local<Vec<LightProbeInfo<C>>>,
    mut commands: Commands,
) where
    C: LightProbeComponent,
{
    // Create [`LightProbeInfo`] for every light probe in the scene.
    reflection_probes.clear();
    reflection_probes.extend(
        light_probe_query
            .iter()
            .filter_map(|query_row| LightProbeInfo::new(query_row, &image_assets)),
    );

    // Build up the light probes uniform and the key table.
    for (view_entity, view_transform, view_frustum, view_component) in view_query.iter() {
        // Cull light probes outside the view frustum.
        view_reflection_probes.clear();
        view_reflection_probes.extend(
            reflection_probes
                .iter()
                .filter(|light_probe_info| light_probe_info.frustum_cull(view_frustum))
                .cloned(),
        );

        // Sort by distance to camera.
        view_reflection_probes.sort_by_cached_key(|light_probe_info| {
            light_probe_info.camera_distance_sort_key(view_transform)
        });

        // Create the light probes list.
        let mut render_view_light_probes =
            C::create_render_view_light_probes(view_component, &image_assets);

        // Gather up the light probes in the list.
        render_view_light_probes.maybe_gather_light_probes(&view_reflection_probes);

        // Record the per-view light probes.
        if render_view_light_probes.is_empty() {
            commands
                .get_or_spawn(view_entity)
                .remove::<RenderViewLightProbes<C>>();
        } else {
            commands
                .get_or_spawn(view_entity)
                .insert(render_view_light_probes);
        }
    }
}

// A system that runs after [`gather_light_probes`] and populates the GPU
// uniforms with the results.
//
// Note that, unlike [`gather_light_probes`], this system is not generic over
// the type of light probe. It collects light probes of all types together into
// a single structure, ready to be passed to the shader.
fn upload_light_probes(
    mut commands: Commands,
    views: Query<Entity, With<ExtractedView>>,
    mut light_probes_buffer: ResMut<LightProbesBuffer>,
    mut view_light_probes_query: Query<(
        Option<&RenderViewLightProbes<EnvironmentMapLight>>,
        Option<&RenderViewLightProbes<IrradianceVolume>>,
    )>,
    render_device: Res<RenderDevice>,
    render_queue: Res<RenderQueue>,
) {
    // If there are no views, bail.
    if views.is_empty() {
        return;
    }

    // Initialize the uniform buffer writer.
    let mut writer = light_probes_buffer
        .get_writer(views.iter().len(), &render_device, &render_queue)
        .unwrap();

    // Process each view.
    for view_entity in views.iter() {
        let Ok((render_view_environment_maps, render_view_irradiance_volumes)) =
            view_light_probes_query.get_mut(view_entity)
        else {
            error!("Failed to find `RenderViewLightProbes` for the view!");
            continue;
        };

        // Initialize the uniform with only the view environment map, if there
        // is one.
        let mut light_probes_uniform = LightProbesUniform {
            reflection_probes: [RenderLightProbe::default(); MAX_VIEW_LIGHT_PROBES],
            irradiance_volumes: [RenderLightProbe::default(); MAX_VIEW_LIGHT_PROBES],
            reflection_probe_count: render_view_environment_maps
                .map(|maps| maps.len())
                .unwrap_or_default()
                .min(MAX_VIEW_LIGHT_PROBES) as i32,
            irradiance_volume_count: render_view_irradiance_volumes
                .map(|maps| maps.len())
                .unwrap_or_default()
                .min(MAX_VIEW_LIGHT_PROBES) as i32,
            view_cubemap_index: render_view_environment_maps
                .map(|maps| maps.view_light_probe_info.cubemap_index)
                .unwrap_or(-1),
            smallest_specular_mip_level_for_view: render_view_environment_maps
                .map(|maps| maps.view_light_probe_info.smallest_specular_mip_level)
                .unwrap_or(0),
            intensity_for_view: render_view_environment_maps
                .map(|maps| maps.view_light_probe_info.intensity)
                .unwrap_or(1.0),
        };

        // Add any environment maps that [`gather_light_probes`] found to the
        // uniform.
        if let Some(render_view_environment_maps) = render_view_environment_maps {
            render_view_environment_maps.add_to_uniform(
                &mut light_probes_uniform.reflection_probes,
                &mut light_probes_uniform.reflection_probe_count,
            );
        }

        // Add any irradiance volumes that [`gather_light_probes`] found to the
        // uniform.
        if let Some(render_view_irradiance_volumes) = render_view_irradiance_volumes {
            render_view_irradiance_volumes.add_to_uniform(
                &mut light_probes_uniform.irradiance_volumes,
                &mut light_probes_uniform.irradiance_volume_count,
            );
        }

        // Queue the view's uniforms to be written to the GPU.
        let uniform_offset = writer.write(&light_probes_uniform);

        commands
            .entity(view_entity)
            .insert(ViewLightProbesUniformOffset(uniform_offset));
    }
}

impl Default for LightProbesUniform {
    fn default() -> Self {
        Self {
            reflection_probes: [RenderLightProbe::default(); MAX_VIEW_LIGHT_PROBES],
            irradiance_volumes: [RenderLightProbe::default(); MAX_VIEW_LIGHT_PROBES],
            reflection_probe_count: 0,
            irradiance_volume_count: 0,
            view_cubemap_index: -1,
            smallest_specular_mip_level_for_view: 0,
            intensity_for_view: 1.0,
        }
    }
}

impl<C> LightProbeInfo<C>
where
    C: LightProbeComponent,
{
    /// Given the set of light probe components, constructs and returns
    /// [`LightProbeInfo`]. This is done for every light probe in the scene
    /// every frame.
    fn new(
        (light_probe_transform, environment_map): (&GlobalTransform, &C),
        image_assets: &RenderAssets<Image>,
    ) -> Option<LightProbeInfo<C>> {
        environment_map.id(image_assets).map(|id| LightProbeInfo {
            affine_transform: light_probe_transform.affine(),
            inverse_transform: light_probe_transform.compute_matrix().inverse(),
            asset_id: id,
            intensity: environment_map.intensity(),
        })
    }

    /// Returns true if this light probe is in the viewing frustum of the camera
    /// or false if it isn't.
    fn frustum_cull(&self, view_frustum: &Frustum) -> bool {
        view_frustum.intersects_obb(
            &Aabb {
                center: Vec3A::default(),
                half_extents: Vec3A::splat(0.5),
            },
            &self.affine_transform,
            true,
            false,
        )
    }

    /// Returns the squared distance from this light probe to the camera,
    /// suitable for distance sorting.
    fn camera_distance_sort_key(&self, view_transform: &GlobalTransform) -> FloatOrd {
        FloatOrd(
            (self.affine_transform.translation - view_transform.translation_vec3a())
                .length_squared(),
        )
    }
}

impl<C> RenderViewLightProbes<C>
where
    C: LightProbeComponent,
{
    /// Creates a new empty list of light probes.
    fn new() -> RenderViewLightProbes<C> {
        RenderViewLightProbes {
            binding_index_to_textures: vec![],
            cubemap_to_binding_index: HashMap::new(),
            render_light_probes: vec![],
            view_light_probe_info: C::ViewLightProbeInfo::default(),
        }
    }

    /// Returns true if there are no light probes in the list.
    pub(crate) fn is_empty(&self) -> bool {
        self.binding_index_to_textures.is_empty()
    }

    /// Returns the number of light probes in the list.
    pub(crate) fn len(&self) -> usize {
        self.binding_index_to_textures.len()
    }

    /// Adds a cubemap to the list of bindings, if it wasn't there already, and
    /// returns its index within that list.
    pub(crate) fn get_or_insert_cubemap(&mut self, cubemap_id: &C::AssetId) -> u32 {
        *self
            .cubemap_to_binding_index
            .entry((*cubemap_id).clone())
            .or_insert_with(|| {
                let index = self.binding_index_to_textures.len() as u32;
                self.binding_index_to_textures.push((*cubemap_id).clone());
                index
            })
    }

    /// Adds all the light probes in this structure to the supplied array, which
    /// is expected to be shipped to the GPU.
    fn add_to_uniform(
        &self,
        render_light_probes: &mut [RenderLightProbe; MAX_VIEW_LIGHT_PROBES],
        render_light_probe_count: &mut i32,
    ) {
        render_light_probes[0..self.render_light_probes.len()]
            .copy_from_slice(&self.render_light_probes[..]);
        *render_light_probe_count = self.render_light_probes.len() as i32;
    }

    /// Gathers up all light probes of the given type in the scene and records
    /// them in this structure.
    fn maybe_gather_light_probes(&mut self, light_probes: &[LightProbeInfo<C>]) {
        for light_probe in light_probes.iter().take(MAX_VIEW_LIGHT_PROBES) {
            // Determine the index of the cubemap in the binding array.
            let cubemap_index = self.get_or_insert_cubemap(&light_probe.asset_id);

            // Transpose the inverse transform to compress the structure on the
            // GPU (from 4 `Vec4`s to 3 `Vec4`s). The shader will transpose it
            // to recover the original inverse transform.
            let inverse_transpose_transform = light_probe.inverse_transform.transpose();

            // Write in the light probe data.
            self.render_light_probes.push(RenderLightProbe {
                inverse_transpose_transform: [
                    inverse_transpose_transform.x_axis,
                    inverse_transpose_transform.y_axis,
                    inverse_transpose_transform.z_axis,
                ],
                texture_index: cubemap_index as i32,
                intensity: light_probe.intensity,
            });
        }
    }
}

impl<C> Clone for LightProbeInfo<C>
where
    C: LightProbeComponent,
{
    fn clone(&self) -> Self {
        Self {
            inverse_transform: self.inverse_transform,
            affine_transform: self.affine_transform,
            intensity: self.intensity,
            asset_id: self.asset_id.clone(),
        }
    }
}

/// Adds a diffuse or specular texture view to the `texture_views` list, and
/// populates `sampler` if this is the first such view.
pub(crate) fn add_cubemap_texture_view<'a>(
    texture_views: &mut Vec<&'a <TextureView as Deref>::Target>,
    sampler: &mut Option<&'a Sampler>,
    image_id: AssetId<Image>,
    images: &'a RenderAssets<Image>,
    fallback_image: &'a FallbackImage,
) {
    match images.get(image_id) {
        None => {
            // Use the fallback image if the cubemap isn't loaded yet.
            texture_views.push(&*fallback_image.cube.texture_view);
        }
        Some(image) => {
            // If this is the first texture view, populate `sampler`.
            if sampler.is_none() {
                *sampler = Some(&image.sampler);
            }

            texture_views.push(&*image.texture_view);
        }
    }
}

/// Many things can go wrong when attempting to use texture binding arrays
/// (a.k.a. bindless textures). This function checks for these pitfalls:
///
/// 1. If GLSL support is enabled at the feature level, then in debug mode
/// `naga_oil` will attempt to compile all shader modules under GLSL to check
/// validity of names, even if GLSL isn't actually used. This will cause a crash
/// if binding arrays are enabled, because binding arrays are currently
/// unimplemented in the GLSL backend of Naga. Therefore, we disable binding
/// arrays if the `shader_format_glsl` feature is present.
///
/// 2. If there aren't enough texture bindings available to accommodate all the
/// binding arrays, the driver will panic. So we also bail out if there aren't
/// enough texture bindings available in the fragment shader.
///
/// 3. If binding arrays aren't supported on the hardware, then we obviously
/// can't use them.
///
/// 4. If binding arrays are supported on the hardware, but they can only be
/// accessed by uniform indices, that's not good enough, and we bail out.
///
/// If binding arrays aren't usable, we disable reflection probes and limit the
/// number of irradiance volumes in the scene to 1.
pub(crate) fn binding_arrays_are_usable(render_device: &RenderDevice) -> bool {
    !cfg!(feature = "shader_format_glsl")
        && render_device.limits().max_storage_textures_per_shader_stage
            >= (STANDARD_MATERIAL_FRAGMENT_SHADER_MIN_TEXTURE_BINDINGS + MAX_VIEW_LIGHT_PROBES)
                as u32
        && render_device.features().contains(
            WgpuFeatures::TEXTURE_BINDING_ARRAY
                | WgpuFeatures::SAMPLED_TEXTURE_AND_STORAGE_BUFFER_ARRAY_NON_UNIFORM_INDEXING,
        )
}<|MERGE_RESOLUTION|>--- conflicted
+++ resolved
@@ -27,11 +27,7 @@
     Extract, ExtractSchedule, Render, RenderApp, RenderSet,
 };
 use bevy_transform::prelude::GlobalTransform;
-<<<<<<< HEAD
-use bevy_utils::FloatOrd;
-=======
 use bevy_utils::{tracing::error, FloatOrd, HashMap};
->>>>>>> f4dab8a4
 
 use std::hash::Hash;
 use std::ops::Deref;
@@ -164,14 +160,7 @@
     intensity_for_view: f32,
 }
 
-<<<<<<< HEAD
-/// A map from each camera to the light probe uniform associated with it.
-#[derive(Resource, Default, Deref, DerefMut)]
-struct RenderLightProbes(EntityHashMap<LightProbesUniform>);
-
 /// A GPU buffer that stores information about all light probes.
-=======
->>>>>>> f4dab8a4
 #[derive(Resource, Default, Deref, DerefMut)]
 pub struct LightProbesBuffer(DynamicUniformBuffer<LightProbesUniform>);
 
