--- conflicted
+++ resolved
@@ -944,7 +944,6 @@
 
         let mut visible_lights_scratch = Vec::new();
 
-<<<<<<< HEAD
         {
             // reuse existing visible lights Vec, if it exists
             let visible_lights = if let Some(visible_lights) = visible_lights.as_mut() {
@@ -952,30 +951,17 @@
                 &mut visible_lights.entities
             } else {
                 &mut visible_lights_scratch
-=======
-        for light in lights.iter() {
-            let light_sphere = Sphere {
-                center: Vec3A::from(light.translation),
-                radius: light.range,
->>>>>>> b1c3e986
             };
             for light in lights.iter() {
                 let light_sphere = Sphere {
-                    center: light.translation,
+                    center: Vec3A::from(light.translation),
                     radius: light.range,
                 };
 
-<<<<<<< HEAD
                 // Check if the light is within the view frustum
-                if !frustum.intersects_sphere(&light_sphere) {
+                if !frustum.intersects_sphere(&light_sphere, true) {
                     continue;
                 }
-=======
-            // Check if the light is within the view frustum
-            if !frustum.intersects_sphere(&light_sphere, true) {
-                continue;
-            }
->>>>>>> b1c3e986
 
                 // NOTE: The light intersects the frustum so it must be visible and part of the global set
                 global_lights.entities.insert(light.entity);
