use bevy_core::Byteable;
use bevy_ecs::reflect::ReflectComponent;
use bevy_reflect::Reflect;
use bevy_render::color::Color;
use bevy_transform::components::GlobalTransform;

/// A point light
#[derive(Debug, Reflect)]
#[reflect(Component)]
pub struct PointLight {
    pub color: Color,
    pub intensity: f32,
    pub range: f32,
    pub radius: f32,
}

impl Default for PointLight {
    fn default() -> Self {
        PointLight {
            color: Color::rgb(1.0, 1.0, 1.0),
            intensity: 200.0,
            range: 20.0,
            radius: 0.0,
        }
    }
}

#[repr(C)]
#[derive(Debug, Clone, Copy)]
pub(crate) struct PointLightUniform {
    pub pos: [f32; 4],
    pub color: [f32; 4],
    pub inverse_range_squared: f32,
}

unsafe impl Byteable for PointLightUniform {}

impl PointLightUniform {
    pub fn from(light: &PointLight, global_transform: &GlobalTransform) -> PointLightUniform {
        let (x, y, z) = global_transform.translation.into();

        // premultiply color by intensity
        // we don't use the alpha at all, so no reason to multiply only [0..3]
<<<<<<< HEAD
        let mut color: [f32; 4] = (light.color * light.intensity).into();
        color[3] = light.radius;

        LightRaw {
            proj: proj.to_cols_array_2d(),
            pos: [x, y, z, 1.0 / (light.range * light.range)], // pos.w is the attenuation.
=======
        let color: [f32; 4] = (light.color * light.intensity).into();
        PointLightUniform {
            pos: [x, y, z, 1.0],
>>>>>>> 9e55d8db
            color,
            inverse_range_squared: 1.0 / (light.range * light.range),
        }
    }
}

// Ambient light color.
#[derive(Debug)]
pub struct AmbientLight {
    pub color: Color,
    /// Color is premultiplied by brightness before being passed to the shader
    pub brightness: f32,
}

impl Default for AmbientLight {
    fn default() -> Self {
        Self {
            color: Color::rgb(1.0, 1.0, 1.0),
            brightness: 0.05,
        }
    }
}<|MERGE_RESOLUTION|>--- conflicted
+++ resolved
@@ -41,18 +41,11 @@
 
         // premultiply color by intensity
         // we don't use the alpha at all, so no reason to multiply only [0..3]
-<<<<<<< HEAD
         let mut color: [f32; 4] = (light.color * light.intensity).into();
         color[3] = light.radius;
 
-        LightRaw {
-            proj: proj.to_cols_array_2d(),
-            pos: [x, y, z, 1.0 / (light.range * light.range)], // pos.w is the attenuation.
-=======
-        let color: [f32; 4] = (light.color * light.intensity).into();
         PointLightUniform {
             pos: [x, y, z, 1.0],
->>>>>>> 9e55d8db
             color,
             inverse_range_squared: 1.0 / (light.range * light.range),
         }
