use std::collections::HashSet;

use bevy_ecs::prelude::*;
<<<<<<< HEAD
use bevy_math::{
    const_vec2, Mat4, Quat, UVec2, UVec3, Vec2, Vec3, Vec3A, Vec3Swizzles, Vec4, Vec4Swizzles,
};
=======
use bevy_math::{Mat4, UVec2, UVec3, Vec2, Vec3, Vec3A, Vec3Swizzles, Vec4, Vec4Swizzles};
>>>>>>> 47f19449
use bevy_reflect::prelude::*;
use bevy_render::{
    camera::{Camera, CameraProjection, OrthographicProjection},
    color::Color,
    extract_resource::ExtractResource,
    primitives::{Aabb, CubemapFrusta, Frustum, Plane, Sphere},
    render_resource::BufferBindingType,
    renderer::RenderDevice,
    view::{ComputedVisibility, RenderLayers, Visibility, VisibleEntities},
};
use bevy_transform::components::GlobalTransform;
use bevy_utils::tracing::warn;

use crate::{
    calculate_cluster_factors, spot_light_projection_matrix, spot_light_view_matrix, CubeMapFace,
    CubemapVisibleEntities, ViewClusterBindings, CLUSTERED_FORWARD_STORAGE_BUFFER_COUNT,
    CUBE_MAP_FACES, MAX_UNIFORM_BUFFER_POINT_LIGHTS, POINT_LIGHT_NEAR_Z,
};

/// A light that emits light in all directions from a central point.
///
/// Real-world values for `intensity` (luminous power in lumens) based on the electrical power
/// consumption of the type of real-world light are:
///
/// | Luminous Power (lumen) (i.e. the intensity member) | Incandescent non-halogen (Watts) | Incandescent halogen (Watts) | Compact fluorescent (Watts) | LED (Watts |
/// |------|-----|----|--------|-------|
/// | 200  | 25  |    | 3-5    | 3     |
/// | 450  | 40  | 29 | 9-11   | 5-8   |
/// | 800  | 60  |    | 13-15  | 8-12  |
/// | 1100 | 75  | 53 | 18-20  | 10-16 |
/// | 1600 | 100 | 72 | 24-28  | 14-17 |
/// | 2400 | 150 |    | 30-52  | 24-30 |
/// | 3100 | 200 |    | 49-75  | 32    |
/// | 4000 | 300 |    | 75-100 | 40.5  |
///
/// Source: [Wikipedia](https://en.wikipedia.org/wiki/Lumen_(unit)#Lighting)
#[derive(Component, Debug, Clone, Copy, Reflect)]
#[reflect(Component, Default)]
pub struct PointLight {
    pub color: Color,
    pub intensity: f32,
    pub range: f32,
    pub radius: f32,
    pub shadows_enabled: bool,
    pub shadow_depth_bias: f32,
    /// A bias applied along the direction of the fragment's surface normal. It is scaled to the
    /// shadow map's texel size so that it can be small close to the camera and gets larger further
    /// away.
    pub shadow_normal_bias: f32,
}

impl Default for PointLight {
    fn default() -> Self {
        PointLight {
            color: Color::rgb(1.0, 1.0, 1.0),
            /// Luminous power in lumens
            intensity: 800.0, // Roughly a 60W non-halogen incandescent bulb
            range: 20.0,
            radius: 0.0,
            shadows_enabled: false,
            shadow_depth_bias: Self::DEFAULT_SHADOW_DEPTH_BIAS,
            shadow_normal_bias: Self::DEFAULT_SHADOW_NORMAL_BIAS,
        }
    }
}

impl PointLight {
    pub const DEFAULT_SHADOW_DEPTH_BIAS: f32 = 0.02;
    pub const DEFAULT_SHADOW_NORMAL_BIAS: f32 = 0.6;
}

#[derive(Clone, Debug, Reflect)]
#[reflect(Resource)]
pub struct PointLightShadowMap {
    pub size: usize,
}

impl Default for PointLightShadowMap {
    fn default() -> Self {
        Self { size: 1024 }
    }
}

/// Angles defining the distance from the spot light direction to the inner and outer limits
/// of the light's cone of effect.
/// `inner` should be <= `outer`, and `outer` should be < PI / 2.0.
/// PI / 2.0 defines a hemispherical spot light, but shadows become very blocky as the angle
/// approaches this limit.
#[derive(Component, Debug, Clone, Copy, Reflect)]
#[reflect(Component, Default)]
pub struct SpotLight {
    pub color: Color,
    pub intensity: f32,
    pub range: f32,
    pub radius: f32,
    pub shadows_enabled: bool,
    pub shadow_depth_bias: f32,
    /// A bias applied along the direction of the fragment's surface normal. It is scaled to the
    /// shadow map's texel size so that it can be small close to the camera and gets larger further
    /// away.
    pub shadow_normal_bias: f32,
    pub inner_angle: f32,
    pub outer_angle: f32,
}

impl SpotLight {
    pub const DEFAULT_SHADOW_DEPTH_BIAS: f32 = 0.02;
    pub const DEFAULT_SHADOW_NORMAL_BIAS: f32 = 0.6;
}

impl Default for SpotLight {
    fn default() -> Self {
        // a quarter arc attenuating from the centre
        Self {
            color: Color::rgb(1.0, 1.0, 1.0),
            /// Luminous power in lumens
            intensity: 800.0, // Roughly a 60W non-halogen incandescent bulb
            range: 20.0,
            radius: 0.0,
            shadows_enabled: false,
            shadow_depth_bias: Self::DEFAULT_SHADOW_DEPTH_BIAS,
            shadow_normal_bias: Self::DEFAULT_SHADOW_NORMAL_BIAS,
            inner_angle: 0.0,
            outer_angle: std::f32::consts::FRAC_PI_4,
        }
    }
}

/// A Directional light.
///
/// Directional lights don't exist in reality but they are a good
/// approximation for light sources VERY far away, like the sun or
/// the moon.
///
/// Valid values for `illuminance` are:
///
/// | Illuminance (lux) | Surfaces illuminated by                        |
/// |-------------------|------------------------------------------------|
/// | 0.0001            | Moonless, overcast night sky (starlight)       |
/// | 0.002             | Moonless clear night sky with airglow          |
/// | 0.05–0.3          | Full moon on a clear night                     |
/// | 3.4               | Dark limit of civil twilight under a clear sky |
/// | 20–50             | Public areas with dark surroundings            |
/// | 50                | Family living room lights                      |
/// | 80                | Office building hallway/toilet lighting        |
/// | 100               | Very dark overcast day                         |
/// | 150               | Train station platforms                        |
/// | 320–500           | Office lighting                                |
/// | 400               | Sunrise or sunset on a clear day.              |
/// | 1000              | Overcast day; typical TV studio lighting       |
/// | 10,000–25,000     | Full daylight (not direct sun)                 |
/// | 32,000–100,000    | Direct sunlight                                |
///
/// Source: [Wikipedia](https://en.wikipedia.org/wiki/Lux)
#[derive(Component, Debug, Clone, Reflect)]
#[reflect(Component, Default)]
pub struct DirectionalLight {
    pub color: Color,
    /// Illuminance in lux
    pub illuminance: f32,
    pub shadows_enabled: bool,
    pub shadow_projection: OrthographicProjection,
    pub shadow_depth_bias: f32,
    /// A bias applied along the direction of the fragment's surface normal. It is scaled to the
    /// shadow map's texel size so that it is automatically adjusted to the orthographic projection.
    pub shadow_normal_bias: f32,
}

impl Default for DirectionalLight {
    fn default() -> Self {
        let size = 100.0;
        DirectionalLight {
            color: Color::rgb(1.0, 1.0, 1.0),
            illuminance: 100000.0,
            shadows_enabled: false,
            shadow_projection: OrthographicProjection {
                left: -size,
                right: size,
                bottom: -size,
                top: size,
                near: -size,
                far: size,
                ..Default::default()
            },
            shadow_depth_bias: Self::DEFAULT_SHADOW_DEPTH_BIAS,
            shadow_normal_bias: Self::DEFAULT_SHADOW_NORMAL_BIAS,
        }
    }
}

impl DirectionalLight {
    pub const DEFAULT_SHADOW_DEPTH_BIAS: f32 = 0.02;
    pub const DEFAULT_SHADOW_NORMAL_BIAS: f32 = 0.6;
}

#[derive(Clone, Debug, Reflect)]
#[reflect(Resource)]
pub struct DirectionalLightShadowMap {
    pub size: usize,
}

impl Default for DirectionalLightShadowMap {
    fn default() -> Self {
        #[cfg(feature = "webgl")]
        return Self { size: 2048 };
        #[cfg(not(feature = "webgl"))]
        return Self { size: 4096 };
    }
}

/// An ambient light, which lights the entire scene equally.
#[derive(Clone, Debug, ExtractResource, Reflect)]
#[reflect(Resource)]
pub struct AmbientLight {
    pub color: Color,
    /// A direct scale factor multiplied with `color` before being passed to the shader.
    pub brightness: f32,
}

impl Default for AmbientLight {
    fn default() -> Self {
        Self {
            color: Color::rgb(1.0, 1.0, 1.0),
            brightness: 0.05,
        }
    }
}

/// Add this component to make a [`Mesh`](bevy_render::mesh::Mesh) not cast shadows.
#[derive(Component, Reflect, Default)]
#[reflect(Component, Default)]
pub struct NotShadowCaster;
/// Add this component to make a [`Mesh`](bevy_render::mesh::Mesh) not receive shadows.
#[derive(Component, Reflect, Default)]
#[reflect(Component, Default)]
pub struct NotShadowReceiver;

#[derive(Debug, Hash, PartialEq, Eq, Clone, SystemLabel)]
pub enum SimulationLightSystems {
    AddClusters,
    AssignLightsToClusters,
    UpdateLightFrusta,
    CheckLightVisibility,
}

// Clustered-forward rendering notes
// The main initial reference material used was this rather accessible article:
// http://www.aortiz.me/2018/12/21/CG.html
// Some inspiration was taken from “Practical Clustered Shading” which is part 2 of:
// https://efficientshading.com/2015/01/01/real-time-many-light-management-and-shadows-with-clustered-shading/
// (Also note that Part 3 of the above shows how we could support the shadow mapping for many lights.)
// The z-slicing method mentioned in the aortiz article is originally from Tiago Sousa’s Siggraph 2016 talk about Doom 2016:
// http://advances.realtimerendering.com/s2016/Siggraph2016_idTech6.pdf

/// Configure the far z-plane mode used for the furthest depth slice for clustered forward
/// rendering
#[derive(Debug, Copy, Clone)]
pub enum ClusterFarZMode {
    /// Calculate the required maximum z-depth based on currently visible lights.
    /// Makes better use of available clusters, speeding up GPU lighting operations
    /// at the expense of some CPU time and using more indices in the cluster light
    /// index lists.
    MaxLightRange,
    /// Constant max z-depth
    Constant(f32),
}

/// Configure the depth-slicing strategy for clustered forward rendering
#[derive(Debug, Copy, Clone)]
pub struct ClusterZConfig {
    /// Far z plane of the first depth slice
    pub first_slice_depth: f32,
    /// Strategy for how to evaluate the far z plane of the furthest depth slice
    pub far_z_mode: ClusterFarZMode,
}

impl Default for ClusterZConfig {
    fn default() -> Self {
        Self {
            first_slice_depth: 5.0,
            far_z_mode: ClusterFarZMode::MaxLightRange,
        }
    }
}

/// Configuration of the clustering strategy for clustered forward rendering
#[derive(Debug, Copy, Clone, Component)]
pub enum ClusterConfig {
    /// Disable light cluster calculations for this view
    None,
    /// One single cluster. Optimal for low-light complexity scenes or scenes where
    /// most lights affect the entire scene.
    Single,
    /// Explicit x, y and z counts (may yield non-square x/y clusters depending on the aspect ratio)
    XYZ {
        dimensions: UVec3,
        z_config: ClusterZConfig,
        /// Specify if clusters should automatically resize in x/y if there is a risk of exceeding
        /// the available cluster-light index limit
        dynamic_resizing: bool,
    },
    /// Fixed number of z slices, x and y calculated to give square clusters
    /// with at most total clusters. For top-down games where lights will generally always be within a
    /// short depth range, it may be useful to use this configuration with 1 or few z slices. This
    /// would reduce the number of lights per cluster by distributing more clusters in screen space
    /// x/y which matches how lights are distributed in the scene.
    FixedZ {
        total: u32,
        z_slices: u32,
        z_config: ClusterZConfig,
        /// Specify if clusters should automatically resize in x/y if there is a risk of exceeding
        /// the available cluster-light index limit
        dynamic_resizing: bool,
    },
}

impl Default for ClusterConfig {
    fn default() -> Self {
        // 24 depth slices, square clusters with at most 4096 total clusters
        // use max light distance as clusters max Z-depth, first slice extends to 5.0
        Self::FixedZ {
            total: 4096,
            z_slices: 24,
            z_config: ClusterZConfig::default(),
            dynamic_resizing: true,
        }
    }
}

impl ClusterConfig {
    fn dimensions_for_screen_size(&self, screen_size: UVec2) -> UVec3 {
        match &self {
            ClusterConfig::None => UVec3::ZERO,
            ClusterConfig::Single => UVec3::ONE,
            ClusterConfig::XYZ { dimensions, .. } => *dimensions,
            ClusterConfig::FixedZ {
                total, z_slices, ..
            } => {
                let aspect_ratio = screen_size.x as f32 / screen_size.y as f32;
                let mut z_slices = *z_slices;
                if *total < z_slices {
                    warn!("ClusterConfig has more z-slices than total clusters!");
                    z_slices = *total;
                }
                let per_layer = *total as f32 / z_slices as f32;

                let y = f32::sqrt(per_layer / aspect_ratio);

                let mut x = (y * aspect_ratio) as u32;
                let mut y = y as u32;

                // check extremes
                if x == 0 {
                    x = 1;
                    y = per_layer as u32;
                }
                if y == 0 {
                    x = per_layer as u32;
                    y = 1;
                }

                UVec3::new(x, y, z_slices)
            }
        }
    }

    fn first_slice_depth(&self) -> f32 {
        match self {
            ClusterConfig::None | ClusterConfig::Single => 0.0,
            ClusterConfig::XYZ { z_config, .. } | ClusterConfig::FixedZ { z_config, .. } => {
                z_config.first_slice_depth
            }
        }
    }

    fn far_z_mode(&self) -> ClusterFarZMode {
        match self {
            ClusterConfig::None => ClusterFarZMode::Constant(0.0),
            ClusterConfig::Single => ClusterFarZMode::MaxLightRange,
            ClusterConfig::XYZ { z_config, .. } | ClusterConfig::FixedZ { z_config, .. } => {
                z_config.far_z_mode
            }
        }
    }

    fn dynamic_resizing(&self) -> bool {
        match self {
            ClusterConfig::None | ClusterConfig::Single => false,
            ClusterConfig::XYZ {
                dynamic_resizing, ..
            }
            | ClusterConfig::FixedZ {
                dynamic_resizing, ..
            } => *dynamic_resizing,
        }
    }
}

#[derive(Component, Debug, Default)]
pub struct Clusters {
    /// Tile size
    pub(crate) tile_size: UVec2,
    /// Number of clusters in x / y / z in the view frustum
    pub(crate) dimensions: UVec3,
    /// Distance to the far plane of the first depth slice. The first depth slice is special
    /// and explicitly-configured to avoid having unnecessarily many slices close to the camera.
    pub(crate) near: f32,
    pub(crate) far: f32,
    pub(crate) lights: Vec<VisiblePointLights>,
}

impl Clusters {
    fn update(&mut self, screen_size: UVec2, requested_dimensions: UVec3) {
        debug_assert!(
            requested_dimensions.x > 0 && requested_dimensions.y > 0 && requested_dimensions.z > 0
        );

        let tile_size = (screen_size.as_vec2() / requested_dimensions.xy().as_vec2())
            .ceil()
            .as_uvec2()
            .max(UVec2::ONE);
        self.tile_size = tile_size;
        self.dimensions = (screen_size.as_vec2() / tile_size.as_vec2())
            .ceil()
            .as_uvec2()
            .extend(requested_dimensions.z)
            .max(UVec3::ONE);

        // NOTE: Maximum 4096 clusters due to uniform buffer size constraints
        debug_assert!(self.dimensions.x * self.dimensions.y * self.dimensions.z <= 4096);
    }
    fn clear(&mut self) {
        self.tile_size = UVec2::ONE;
        self.dimensions = UVec3::ZERO;
        self.near = 0.0;
        self.far = 0.0;
        self.lights.clear();
    }
}

fn clip_to_view(inverse_projection: Mat4, clip: Vec4) -> Vec4 {
    let view = inverse_projection * clip;
    view / view.w
}

pub fn add_clusters(
    mut commands: Commands,
    cameras: Query<(Entity, Option<&ClusterConfig>), (With<Camera>, Without<Clusters>)>,
) {
    for (entity, config) in cameras.iter() {
        let config = config.copied().unwrap_or_default();
        // actual settings here don't matter - they will be overwritten in assign_lights_to_clusters
        commands
            .entity(entity)
            .insert_bundle((Clusters::default(), config));
    }
}

#[derive(Clone, Component, Debug, Default)]
pub struct VisiblePointLights {
    pub(crate) entities: Vec<Entity>,
    pub point_light_count: usize,
    pub spot_light_count: usize,
}

impl VisiblePointLights {
    #[inline]
    pub fn iter(&self) -> impl DoubleEndedIterator<Item = &Entity> {
        self.entities.iter()
    }

    #[inline]
    pub fn len(&self) -> usize {
        self.entities.len()
    }

    #[inline]
    pub fn is_empty(&self) -> bool {
        self.entities.is_empty()
    }
}

// NOTE: Keep in sync with bevy_pbr/src/render/pbr.wgsl
fn view_z_to_z_slice(
    cluster_factors: Vec2,
    z_slices: u32,
    view_z: f32,
    is_orthographic: bool,
) -> u32 {
    let z_slice = if is_orthographic {
        // NOTE: view_z is correct in the orthographic case
        ((view_z - cluster_factors.x) * cluster_factors.y).floor() as u32
    } else {
        // NOTE: had to use -view_z to make it positive else log(negative) is nan
        ((-view_z).ln() * cluster_factors.x - cluster_factors.y + 1.0) as u32
    };
    // NOTE: We use min as we may limit the far z plane used for clustering to be closeer than
    // the furthest thing being drawn. This means that we need to limit to the maximum cluster.
    z_slice.min(z_slices - 1)
}

// NOTE: Keep in sync as the inverse of view_z_to_z_slice above
fn z_slice_to_view_z(
    near: f32,
    far: f32,
    z_slices: u32,
    z_slice: u32,
    is_orthographic: bool,
) -> f32 {
    if is_orthographic {
        return -near - (far - near) * z_slice as f32 / z_slices as f32;
    }

    // Perspective
    if z_slice == 0 {
        0.0
    } else {
        -near * (far / near).powf((z_slice - 1) as f32 / (z_slices - 1) as f32)
    }
}

fn ndc_position_to_cluster(
    cluster_dimensions: UVec3,
    cluster_factors: Vec2,
    is_orthographic: bool,
    ndc_p: Vec3,
    view_z: f32,
) -> UVec3 {
    let cluster_dimensions_f32 = cluster_dimensions.as_vec3();
    let frag_coord = (ndc_p.xy() * VEC2_HALF_NEGATIVE_Y + VEC2_HALF).clamp(Vec2::ZERO, Vec2::ONE);
    let xy = (frag_coord * cluster_dimensions_f32.xy()).floor();
    let z_slice = view_z_to_z_slice(
        cluster_factors,
        cluster_dimensions.z,
        view_z,
        is_orthographic,
    );
    xy.as_uvec2()
        .extend(z_slice)
        .clamp(UVec3::ZERO, cluster_dimensions - UVec3::ONE)
}

const VEC2_HALF: Vec2 = Vec2::splat(0.5);
const VEC2_HALF_NEGATIVE_Y: Vec2 = Vec2::new(0.5, -0.5);

// Calculate bounds for the light using a view space aabb.
// Returns a (Vec3, Vec3) containing min and max with
//     x and y in normalized device coordinates with range [-1, 1]
//     z in view space, with range [-inf, -f32::MIN_POSITIVE]
fn cluster_space_light_aabb(
    inverse_view_transform: Mat4,
    projection_matrix: Mat4,
    light_sphere: &Sphere,
) -> (Vec3, Vec3) {
    let light_aabb_view = Aabb {
        center: Vec3A::from(inverse_view_transform * light_sphere.center.extend(1.0)),
        half_extents: Vec3A::splat(light_sphere.radius),
    };
    let (mut light_aabb_view_min, mut light_aabb_view_max) =
        (light_aabb_view.min(), light_aabb_view.max());

    // Constrain view z to be negative - i.e. in front of the camera
    // When view z is >= 0.0 and we're using a perspective projection, bad things happen.
    // At view z == 0.0, ndc x,y are mathematically undefined. At view z > 0.0, i.e. behind the camera,
    // the perspective projection flips the directions of the axes. This breaks assumptions about
    // use of min/max operations as something that was to the left in view space is now returning a
    // coordinate that for view z in front of the camera would be on the right, but at view z behind the
    // camera is on the left. So, we just constrain view z to be < 0.0 and necessarily in front of the camera.
    light_aabb_view_min.z = light_aabb_view_min.z.min(-f32::MIN_POSITIVE);
    light_aabb_view_max.z = light_aabb_view_max.z.min(-f32::MIN_POSITIVE);

    // Is there a cheaper way to do this? The problem is that because of perspective
    // the point at max z but min xy may be less xy in screenspace, and similar. As
    // such, projecting the min and max xy at both the closer and further z and taking
    // the min and max of those projected points addresses this.
    let (
        light_aabb_view_xymin_near,
        light_aabb_view_xymin_far,
        light_aabb_view_xymax_near,
        light_aabb_view_xymax_far,
    ) = (
        light_aabb_view_min,
        light_aabb_view_min.xy().extend(light_aabb_view_max.z),
        light_aabb_view_max.xy().extend(light_aabb_view_min.z),
        light_aabb_view_max,
    );
    let (
        light_aabb_clip_xymin_near,
        light_aabb_clip_xymin_far,
        light_aabb_clip_xymax_near,
        light_aabb_clip_xymax_far,
    ) = (
        projection_matrix * light_aabb_view_xymin_near.extend(1.0),
        projection_matrix * light_aabb_view_xymin_far.extend(1.0),
        projection_matrix * light_aabb_view_xymax_near.extend(1.0),
        projection_matrix * light_aabb_view_xymax_far.extend(1.0),
    );
    let (
        light_aabb_ndc_xymin_near,
        light_aabb_ndc_xymin_far,
        light_aabb_ndc_xymax_near,
        light_aabb_ndc_xymax_far,
    ) = (
        light_aabb_clip_xymin_near.xyz() / light_aabb_clip_xymin_near.w,
        light_aabb_clip_xymin_far.xyz() / light_aabb_clip_xymin_far.w,
        light_aabb_clip_xymax_near.xyz() / light_aabb_clip_xymax_near.w,
        light_aabb_clip_xymax_far.xyz() / light_aabb_clip_xymax_far.w,
    );
    let (light_aabb_ndc_min, light_aabb_ndc_max) = (
        light_aabb_ndc_xymin_near
            .min(light_aabb_ndc_xymin_far)
            .min(light_aabb_ndc_xymax_near)
            .min(light_aabb_ndc_xymax_far),
        light_aabb_ndc_xymin_near
            .max(light_aabb_ndc_xymin_far)
            .max(light_aabb_ndc_xymax_near)
            .max(light_aabb_ndc_xymax_far),
    );

    // clamp to ndc coords without depth
    let (aabb_min_ndc, aabb_max_ndc) = (
        light_aabb_ndc_min.xy().clamp(NDC_MIN, NDC_MAX),
        light_aabb_ndc_max.xy().clamp(NDC_MIN, NDC_MAX),
    );

    // pack unadjusted z depth into the vecs
    (
        aabb_min_ndc.extend(light_aabb_view_min.z),
        aabb_max_ndc.extend(light_aabb_view_max.z),
    )
}

<<<<<<< HEAD
const NDC_MIN: Vec2 = const_vec2!([-1.0, -1.0]);
const NDC_MAX: Vec2 = const_vec2!([1.0, 1.0]);
fn screen_to_view(screen_size: Vec2, inverse_projection: Mat4, screen: Vec2, ndc_z: f32) -> Vec4 {
    let tex_coord = screen / screen_size;
    let clip = Vec4::new(
        tex_coord.x * 2.0 - 1.0,
        (1.0 - tex_coord.y) * 2.0 - 1.0,
        ndc_z,
        1.0,
    );
    clip_to_view(inverse_projection, clip)
}
=======
const NDC_MIN: Vec2 = Vec2::NEG_ONE;
const NDC_MAX: Vec2 = Vec2::ONE;
>>>>>>> 47f19449

// Calculate the intersection of a ray from the eye through the view space position to a z plane
fn line_intersection_to_z_plane(origin: Vec3, p: Vec3, z: f32) -> Vec3 {
    let v = p - origin;
    let t = (z - Vec3::Z.dot(origin)) / Vec3::Z.dot(v);
    origin + t * v
}

#[allow(clippy::too_many_arguments)]
fn compute_aabb_for_cluster(
    z_near: f32,
    z_far: f32,
    tile_size: Vec2,
    screen_size: Vec2,
    inverse_projection: Mat4,
    is_orthographic: bool,
    cluster_dimensions: UVec3,
    ijk: UVec3,
) -> Aabb {
    let ijk = ijk.as_vec3();

    // Calculate the minimum and maximum points in screen space
    let p_min = ijk.xy() * tile_size;
    let p_max = p_min + tile_size;

    let cluster_min;
    let cluster_max;
    if is_orthographic {
        // Use linear depth slicing for orthographic

        // Convert to view space at the cluster near and far planes
        // NOTE: 1.0 is the near plane due to using reverse z projections
        let p_min = screen_to_view(
            screen_size,
            inverse_projection,
            p_min,
            1.0 - (ijk.z / cluster_dimensions.z as f32),
        )
        .xyz();
        let p_max = screen_to_view(
            screen_size,
            inverse_projection,
            p_max,
            1.0 - ((ijk.z + 1.0) / cluster_dimensions.z as f32),
        )
        .xyz();

        cluster_min = p_min.min(p_max);
        cluster_max = p_min.max(p_max);
    } else {
        // Convert to view space at the near plane
        // NOTE: 1.0 is the near plane due to using reverse z projections
        let p_min = screen_to_view(screen_size, inverse_projection, p_min, 1.0);
        let p_max = screen_to_view(screen_size, inverse_projection, p_max, 1.0);

        let z_far_over_z_near = -z_far / -z_near;
        let cluster_near = if ijk.z == 0.0 {
            0.0
        } else {
            -z_near * z_far_over_z_near.powf((ijk.z - 1.0) / (cluster_dimensions.z - 1) as f32)
        };
        // NOTE: This could be simplified to:
        // cluster_far = cluster_near * z_far_over_z_near;
        let cluster_far = if cluster_dimensions.z == 1 {
            -z_far
        } else {
            -z_near * z_far_over_z_near.powf(ijk.z / (cluster_dimensions.z - 1) as f32)
        };

        // Calculate the four intersection points of the min and max points with the cluster near and far planes
        let p_min_near = line_intersection_to_z_plane(Vec3::ZERO, p_min.xyz(), cluster_near);
        let p_min_far = line_intersection_to_z_plane(Vec3::ZERO, p_min.xyz(), cluster_far);
        let p_max_near = line_intersection_to_z_plane(Vec3::ZERO, p_max.xyz(), cluster_near);
        let p_max_far = line_intersection_to_z_plane(Vec3::ZERO, p_max.xyz(), cluster_far);

        cluster_min = p_min_near.min(p_min_far).min(p_max_near.min(p_max_far));
        cluster_max = p_min_near.max(p_min_far).max(p_max_near.max(p_max_far));
    }

    Aabb::from_min_max(cluster_min, cluster_max)
}

// Sort lights by
// - point-light vs spot-light, so that we can iterate point lights and spot lights in contiguous blocks in the fragment shader,
// - then those with shadows enabled first, so that the index can be used to render at most `point_light_shadow_maps_count`
//   point light shadows and `spot_light_shadow_maps_count` spot light shadow maps,
// - then by entity as a stable key to ensure that a consistent set of lights are chosen if the light count limit is exceeded.
pub(crate) fn point_light_order(
    (entity_1, shadows_enabled_1, is_spot_light_1): (&Entity, &bool, &bool),
    (entity_2, shadows_enabled_2, is_spot_light_2): (&Entity, &bool, &bool),
) -> std::cmp::Ordering {
    is_spot_light_1
        .cmp(is_spot_light_2) // pointlights before spot lights
        .then_with(|| shadows_enabled_2.cmp(shadows_enabled_1)) // shadow casters before non-casters
        .then_with(|| entity_1.cmp(entity_2)) // stable
}

#[derive(Clone, Copy)]
// data required for assigning lights to clusters
pub(crate) struct PointLightAssignmentData {
    entity: Entity,
    translation: Vec3,
    rotation: Quat,
    range: f32,
    shadows_enabled: bool,
    spot_light_angle: Option<f32>,
}

#[derive(Default)]
pub struct GlobalVisiblePointLights {
    entities: HashSet<Entity>,
}

impl GlobalVisiblePointLights {
    #[inline]
    pub fn iter(&self) -> impl Iterator<Item = &Entity> {
        self.entities.iter()
    }

    #[inline]
    pub fn contains(&self, entity: Entity) -> bool {
        self.entities.contains(&entity)
    }
}

// NOTE: Run this before update_point_light_frusta!
#[allow(clippy::too_many_arguments)]
pub(crate) fn assign_lights_to_clusters(
    mut commands: Commands,
    mut global_lights: ResMut<GlobalVisiblePointLights>,
    mut views: Query<(
        Entity,
        &GlobalTransform,
        &Camera,
        &Frustum,
        &ClusterConfig,
        &mut Clusters,
        Option<&mut VisiblePointLights>,
    )>,
    point_lights_query: Query<(Entity, &GlobalTransform, &PointLight, &Visibility)>,
    spot_lights_query: Query<(Entity, &GlobalTransform, &SpotLight, &Visibility)>,
    mut lights: Local<Vec<PointLightAssignmentData>>,
    mut cluster_aabb_spheres: Local<Vec<Option<Sphere>>>,
    mut max_point_lights_warning_emitted: Local<bool>,
    render_device: Option<Res<RenderDevice>>,
) {
    let render_device = match render_device {
        Some(render_device) => render_device,
        None => return,
    };

    global_lights.entities.clear();
    lights.clear();
    // collect just the relevant light query data into a persisted vec to avoid reallocating each frame
    lights.extend(
        point_lights_query
            .iter()
            .filter(|(.., visibility)| visibility.is_visible)
            .map(
                |(entity, transform, point_light, _visibility)| PointLightAssignmentData {
                    entity,
                    translation: transform.translation,
                    rotation: Quat::default(),
                    shadows_enabled: point_light.shadows_enabled,
                    range: point_light.range,
                    spot_light_angle: None,
                },
            ),
    );
    lights.extend(
        spot_lights_query
            .iter()
            .filter(|(.., visibility)| visibility.is_visible)
            .map(
                |(entity, transform, spot_light, _visibility)| PointLightAssignmentData {
                    entity,
                    translation: transform.translation,
                    rotation: transform.rotation,
                    shadows_enabled: spot_light.shadows_enabled,
                    range: spot_light.range,
                    spot_light_angle: Some(spot_light.outer_angle),
                },
            ),
    );

    let clustered_forward_buffer_binding_type =
        render_device.get_supported_read_only_binding_type(CLUSTERED_FORWARD_STORAGE_BUFFER_COUNT);
    let supports_storage_buffers = matches!(
        clustered_forward_buffer_binding_type,
        BufferBindingType::Storage { .. }
    );
    if lights.len() > MAX_UNIFORM_BUFFER_POINT_LIGHTS && !supports_storage_buffers {
        lights.sort_by(|light_1, light_2| {
            point_light_order(
                (
                    &light_1.entity,
                    &light_1.shadows_enabled,
                    &light_1.spot_light_angle.is_some(),
                ),
                (
                    &light_2.entity,
                    &light_2.shadows_enabled,
                    &light_2.spot_light_angle.is_some(),
                ),
            )
        });

        // check each light against each view's frustum, keep only those that affect at least one of our views
        let frusta: Vec<_> = views
            .iter()
            .map(|(_, _, _, frustum, _, _, _)| *frustum)
            .collect();
        let mut lights_in_view_count = 0;
        lights.retain(|light| {
            // take one extra light to check if we should emit the warning
            if lights_in_view_count == MAX_UNIFORM_BUFFER_POINT_LIGHTS + 1 {
                false
            } else {
                let light_sphere = Sphere {
                    center: Vec3A::from(light.translation),
                    radius: light.range,
                };

                let light_in_view = frusta
                    .iter()
                    .any(|frustum| frustum.intersects_sphere(&light_sphere, true));

                if light_in_view {
                    lights_in_view_count += 1;
                }

                light_in_view
            }
        });

        if lights.len() > MAX_UNIFORM_BUFFER_POINT_LIGHTS && !*max_point_lights_warning_emitted {
            warn!(
                "MAX_UNIFORM_BUFFER_POINT_LIGHTS ({}) exceeded",
                MAX_UNIFORM_BUFFER_POINT_LIGHTS
            );
            *max_point_lights_warning_emitted = true;
        }

        lights.truncate(MAX_UNIFORM_BUFFER_POINT_LIGHTS);
    }

    for (view_entity, camera_transform, camera, frustum, config, clusters, mut visible_lights) in
        views.iter_mut()
    {
        let clusters = clusters.into_inner();

        if matches!(config, ClusterConfig::None) {
            if visible_lights.is_some() {
                commands.entity(view_entity).remove::<VisiblePointLights>();
            }
            clusters.clear();
            continue;
        }

        let screen_size = if let Some(screen_size) = camera.physical_viewport_size() {
            screen_size
        } else {
            clusters.clear();
            continue;
        };

        let mut requested_cluster_dimensions = config.dimensions_for_screen_size(screen_size);

        let view_transform = camera_transform.compute_matrix();
        let inverse_view_transform = view_transform.inverse();
        let is_orthographic = camera.projection_matrix().w_axis.w == 1.0;

        let far_z = match config.far_z_mode() {
            ClusterFarZMode::MaxLightRange => {
                let inverse_view_row_2 = inverse_view_transform.row(2);
                lights
                    .iter()
                    .map(|light| {
                        -inverse_view_row_2.dot(light.translation.extend(1.0)) + light.range
                    })
                    .reduce(f32::max)
                    .unwrap_or(0.0)
            }
            ClusterFarZMode::Constant(far) => far,
        };
        let first_slice_depth = match (is_orthographic, requested_cluster_dimensions.z) {
            (true, _) => {
                // NOTE: Based on glam's Mat4::orthographic_rh(), as used to calculate the orthographic projection
                // matrix, we can calculate the projection's view-space near plane as follows:
                // component 3,2 = r * near and 2,2 = r where r = 1.0 / (near - far)
                // There is a caveat here that when calculating the projection matrix, near and far were swapped to give
                // reversed z, consistent with the perspective projection. So,
                // 3,2 = r * far and 2,2 = r where r = 1.0 / (far - near)
                // rearranging r = 1.0 / (far - near), r * (far - near) = 1.0, r * far - 1.0 = r * near, near = (r * far - 1.0) / r
                // = (3,2 - 1.0) / 2,2
                (camera.projection_matrix().w_axis.z - 1.0) / camera.projection_matrix().z_axis.z
            }
            (false, 1) => config.first_slice_depth().max(far_z),
            _ => config.first_slice_depth(),
        };
        // NOTE: Ensure the far_z is at least as far as the first_depth_slice to avoid clustering problems.
        let far_z = far_z.max(first_slice_depth);
        let cluster_factors = calculate_cluster_factors(
            first_slice_depth,
            far_z,
            requested_cluster_dimensions.z as f32,
            is_orthographic,
        );

        if config.dynamic_resizing() {
            let mut cluster_index_estimate = 0.0;
            for light in lights.iter() {
                let light_sphere = Sphere {
                    center: Vec3A::from(light.translation),
                    radius: light.range,
                };

                // Check if the light is within the view frustum
                if !frustum.intersects_sphere(&light_sphere, true) {
                    continue;
                }

                // calculate a conservative aabb estimate of number of clusters affected by this light
                // this overestimates index counts by at most 50% (and typically much less) when the whole light range is in view
                // it can overestimate more significantly when light ranges are only partially in view
                let (light_aabb_min, light_aabb_max) = cluster_space_light_aabb(
                    inverse_view_transform,
                    camera.projection_matrix(),
                    &light_sphere,
                );

                // since we won't adjust z slices we can calculate exact number of slices required in z dimension
                let z_cluster_min = view_z_to_z_slice(
                    cluster_factors,
                    requested_cluster_dimensions.z,
                    light_aabb_min.z,
                    is_orthographic,
                );
                let z_cluster_max = view_z_to_z_slice(
                    cluster_factors,
                    requested_cluster_dimensions.z,
                    light_aabb_max.z,
                    is_orthographic,
                );
                let z_count =
                    z_cluster_min.max(z_cluster_max) - z_cluster_min.min(z_cluster_max) + 1;

                // calculate x/y count using floats to avoid overestimating counts due to large initial tile sizes
                let xy_min = light_aabb_min.xy();
                let xy_max = light_aabb_max.xy();
                // multiply by 0.5 to move from [-1,1] to [-0.5, 0.5], max extent of 1 in each dimension
                let xy_count = (xy_max - xy_min)
                    * 0.5
                    * Vec2::new(
                        requested_cluster_dimensions.x as f32,
                        requested_cluster_dimensions.y as f32,
                    );

                // add up to 2 to each axis to account for overlap
                let x_overlap = if xy_min.x <= -1.0 { 0.0 } else { 1.0 }
                    + if xy_max.x >= 1.0 { 0.0 } else { 1.0 };
                let y_overlap = if xy_min.y <= -1.0 { 0.0 } else { 1.0 }
                    + if xy_max.y >= 1.0 { 0.0 } else { 1.0 };
                cluster_index_estimate +=
                    (xy_count.x + x_overlap) * (xy_count.y + y_overlap) * z_count as f32;
            }

            if cluster_index_estimate > ViewClusterBindings::MAX_INDICES as f32 {
                // scale x and y cluster count to be able to fit all our indices

                // we take the ratio of the actual indices over the index estimate.
                // this not not guaranteed to be small enough due to overlapped tiles, but
                // the conservative estimate is more than sufficient to cover the
                // difference
                let index_ratio =
                    ViewClusterBindings::MAX_INDICES as f32 / cluster_index_estimate as f32;
                let xy_ratio = index_ratio.sqrt();

                requested_cluster_dimensions.x =
                    ((requested_cluster_dimensions.x as f32 * xy_ratio).floor() as u32).max(1);
                requested_cluster_dimensions.y =
                    ((requested_cluster_dimensions.y as f32 * xy_ratio).floor() as u32).max(1);
            }
        }

        clusters.update(screen_size, requested_cluster_dimensions);
        clusters.near = first_slice_depth;
        clusters.far = far_z;

        // NOTE: Maximum 4096 clusters due to uniform buffer size constraints
        debug_assert!(
            clusters.dimensions.x * clusters.dimensions.y * clusters.dimensions.z <= 4096
        );

        let inverse_projection = camera.projection_matrix().inverse();

        for lights in &mut clusters.lights {
            lights.entities.clear();
            lights.point_light_count = 0;
            lights.spot_light_count = 0;
        }
        let cluster_count =
            (clusters.dimensions.x * clusters.dimensions.y * clusters.dimensions.z) as usize;
        clusters
            .lights
            .resize_with(cluster_count, VisiblePointLights::default);

        // initialize empty cluster bounding spheres
        cluster_aabb_spheres.clear();
        cluster_aabb_spheres.extend(std::iter::repeat(None).take(cluster_count));

        // Calculate the x/y/z cluster frustum planes in view space
        let mut x_planes = Vec::with_capacity(clusters.dimensions.x as usize + 1);
        let mut y_planes = Vec::with_capacity(clusters.dimensions.y as usize + 1);
        let mut z_planes = Vec::with_capacity(clusters.dimensions.z as usize + 1);

        if is_orthographic {
            let x_slices = clusters.dimensions.x as f32;
            for x in 0..=clusters.dimensions.x {
                let x_proportion = x as f32 / x_slices;
                let x_pos = x_proportion * 2.0 - 1.0;
                let view_x = clip_to_view(inverse_projection, Vec4::new(x_pos, 0.0, 1.0, 1.0)).x;
                let normal = Vec3::X;
                let d = view_x * normal.x;
                x_planes.push(Plane::new(normal.extend(d)));
            }

            let y_slices = clusters.dimensions.y as f32;
            for y in 0..=clusters.dimensions.y {
                let y_proportion = 1.0 - y as f32 / y_slices;
                let y_pos = y_proportion * 2.0 - 1.0;
                let view_y = clip_to_view(inverse_projection, Vec4::new(0.0, y_pos, 1.0, 1.0)).y;
                let normal = Vec3::Y;
                let d = view_y * normal.y;
                y_planes.push(Plane::new(normal.extend(d)));
            }
        } else {
            let x_slices = clusters.dimensions.x as f32;
            for x in 0..=clusters.dimensions.x {
                let x_proportion = x as f32 / x_slices;
                let x_pos = x_proportion * 2.0 - 1.0;
                let nb = clip_to_view(inverse_projection, Vec4::new(x_pos, -1.0, 1.0, 1.0)).xyz();
                let nt = clip_to_view(inverse_projection, Vec4::new(x_pos, 1.0, 1.0, 1.0)).xyz();
                let normal = nb.cross(nt);
                let d = nb.dot(normal);
                x_planes.push(Plane::new(normal.extend(d)));
            }

            let y_slices = clusters.dimensions.y as f32;
            for y in 0..=clusters.dimensions.y {
                let y_proportion = 1.0 - y as f32 / y_slices;
                let y_pos = y_proportion * 2.0 - 1.0;
                let nl = clip_to_view(inverse_projection, Vec4::new(-1.0, y_pos, 1.0, 1.0)).xyz();
                let nr = clip_to_view(inverse_projection, Vec4::new(1.0, y_pos, 1.0, 1.0)).xyz();
                let normal = nr.cross(nl);
                let d = nr.dot(normal);
                y_planes.push(Plane::new(normal.extend(d)));
            }
        }

        let z_slices = clusters.dimensions.z;
        for z in 0..=z_slices {
            let view_z = z_slice_to_view_z(first_slice_depth, far_z, z_slices, z, is_orthographic);
            let normal = -Vec3::Z;
            let d = view_z * normal.z;
            z_planes.push(Plane::new(normal.extend(d)));
        }

        let mut update_from_light_intersections = |visible_lights: &mut Vec<Entity>| {
            for light in lights.iter() {
                let light_sphere = Sphere {
                    center: Vec3A::from(light.translation),
                    radius: light.range,
                };

                // Check if the light is within the view frustum
                if !frustum.intersects_sphere(&light_sphere, true) {
                    continue;
                }

                // NOTE: The light intersects the frustum so it must be visible and part of the global set
                global_lights.entities.insert(light.entity);
                visible_lights.push(light.entity);

                // note: caching seems to be slower than calling twice for this aabb calculation
                let (light_aabb_xy_ndc_z_view_min, light_aabb_xy_ndc_z_view_max) =
                    cluster_space_light_aabb(
                        inverse_view_transform,
                        camera.projection_matrix(),
                        &light_sphere,
                    );

                let min_cluster = ndc_position_to_cluster(
                    clusters.dimensions,
                    cluster_factors,
                    is_orthographic,
                    light_aabb_xy_ndc_z_view_min,
                    light_aabb_xy_ndc_z_view_min.z,
                );
                let max_cluster = ndc_position_to_cluster(
                    clusters.dimensions,
                    cluster_factors,
                    is_orthographic,
                    light_aabb_xy_ndc_z_view_max,
                    light_aabb_xy_ndc_z_view_max.z,
                );
                let (min_cluster, max_cluster) =
                    (min_cluster.min(max_cluster), min_cluster.max(max_cluster));

                // What follows is the Iterative Sphere Refinement algorithm from Just Cause 3
                // Persson et al, Practical Clustered Shading
                // http://newq.net/dl/pub/s2015_practical.pdf
                // NOTE: A sphere under perspective projection is no longer a sphere. It gets
                // stretched and warped, which prevents simpler algorithms from being correct
                // as they often assume that the widest part of the sphere under projection is the
                // center point on the axis of interest plus the radius, and that is not true!
                let view_light_sphere = Sphere {
                    center: Vec3A::from(inverse_view_transform * light_sphere.center.extend(1.0)),
                    radius: light_sphere.radius,
                };
                let spot_light_dir_sin_cos = light.spot_light_angle.map(|angle| {
                    let (angle_sin, angle_cos) = angle.sin_cos();
                    (
                        (inverse_view_transform * (light.rotation * Vec3::Z).extend(0.0))
                            .truncate(),
                        angle_sin,
                        angle_cos,
                    )
                });
                let light_center_clip =
                    camera.projection_matrix() * view_light_sphere.center.extend(1.0);
                let light_center_ndc = light_center_clip.xyz() / light_center_clip.w;
                let cluster_coordinates = ndc_position_to_cluster(
                    clusters.dimensions,
                    cluster_factors,
                    is_orthographic,
                    light_center_ndc,
                    view_light_sphere.center.z,
                );
                let z_center = if light_center_ndc.z <= 1.0 {
                    Some(cluster_coordinates.z)
                } else {
                    None
                };
                let y_center = if light_center_ndc.y > 1.0 {
                    None
                } else if light_center_ndc.y < -1.0 {
                    Some(clusters.dimensions.y + 1)
                } else {
                    Some(cluster_coordinates.y)
                };
                for z in min_cluster.z..=max_cluster.z {
                    let mut z_light = view_light_sphere.clone();
                    if z_center.is_none() || z != z_center.unwrap() {
                        // The z plane closer to the light has the larger radius circle where the
                        // light sphere intersects the z plane.
                        let z_plane = if z_center.is_some() && z < z_center.unwrap() {
                            z_planes[(z + 1) as usize]
                        } else {
                            z_planes[z as usize]
                        };
                        // Project the sphere to this z plane and use its radius as the radius of a
                        // new, refined sphere.
                        if let Some(projected) = project_to_plane_z(z_light, z_plane) {
                            z_light = projected;
                        } else {
                            continue;
                        }
                    }
                    for y in min_cluster.y..=max_cluster.y {
                        let mut y_light = z_light.clone();
                        if y_center.is_none() || y != y_center.unwrap() {
                            // The y plane closer to the light has the larger radius circle where the
                            // light sphere intersects the y plane.
                            let y_plane = if y_center.is_some() && y < y_center.unwrap() {
                                y_planes[(y + 1) as usize]
                            } else {
                                y_planes[y as usize]
                            };
                            // Project the refined sphere to this y plane and use its radius as the
                            // radius of a new, even more refined sphere.
                            if let Some(projected) =
                                project_to_plane_y(y_light, y_plane, is_orthographic)
                            {
                                y_light = projected;
                            } else {
                                continue;
                            }
                        }
                        // Loop from the left to find the first affected cluster
                        let mut min_x = min_cluster.x;
                        loop {
                            if min_x >= max_cluster.x
                                || -get_distance_x(
                                    x_planes[(min_x + 1) as usize],
                                    y_light.center,
                                    is_orthographic,
                                ) + y_light.radius
                                    > 0.0
                            {
                                break;
                            }
                            min_x += 1;
                        }
                        // Loop from the right to find the last affected cluster
                        let mut max_x = max_cluster.x;
                        loop {
                            if max_x <= min_x
                                || get_distance_x(
                                    x_planes[max_x as usize],
                                    y_light.center,
                                    is_orthographic,
                                ) + y_light.radius
                                    > 0.0
                            {
                                break;
                            }
                            max_x -= 1;
                        }
                        let mut cluster_index = ((y * clusters.dimensions.x + min_x)
                            * clusters.dimensions.z
                            + z) as usize;

                        if let Some((view_light_direction, angle_sin, angle_cos)) =
                            spot_light_dir_sin_cos
                        {
                            for x in min_x..=max_x {
                                // further culling for spot lights
                                // get or initialize cluster bounding sphere
                                let cluster_aabb_sphere = &mut cluster_aabb_spheres[cluster_index];
                                let cluster_aabb_sphere = if let Some(sphere) = cluster_aabb_sphere
                                {
                                    &*sphere
                                } else {
                                    let aabb = compute_aabb_for_cluster(
                                        first_slice_depth,
                                        far_z,
                                        clusters.tile_size.as_vec2(),
                                        screen_size.as_vec2(),
                                        inverse_projection,
                                        is_orthographic,
                                        clusters.dimensions,
                                        UVec3::new(x, y, z),
                                    );
                                    let sphere = Sphere {
                                        center: aabb.center,
                                        radius: aabb.half_extents.length(),
                                    };
                                    *cluster_aabb_sphere = Some(sphere);
                                    cluster_aabb_sphere.as_ref().unwrap()
                                };

                                // test -- based on https://bartwronski.com/2017/04/13/cull-that-cone/
                                let spot_light_offset = Vec3::from(
                                    view_light_sphere.center - cluster_aabb_sphere.center,
                                );
                                let spot_light_dist_sq = spot_light_offset.length_squared();
                                let v1_len = spot_light_offset.dot(view_light_direction);

                                let distance_closest_point = (angle_cos
                                    * (spot_light_dist_sq - v1_len * v1_len).sqrt())
                                    - v1_len * angle_sin;
                                let angle_cull =
                                    distance_closest_point > cluster_aabb_sphere.radius;

                                let front_cull = v1_len > cluster_aabb_sphere.radius + light.range;
                                let back_cull = v1_len < -cluster_aabb_sphere.radius;

                                if !angle_cull && !front_cull && !back_cull {
                                    // this cluster is affected by the spot light
                                    clusters.lights[cluster_index].entities.push(light.entity);
                                    clusters.lights[cluster_index].spot_light_count += 1;
                                }
                                cluster_index += clusters.dimensions.z as usize;
                            }
                        } else {
                            for _ in min_x..=max_x {
                                // all clusters within range are affected by point lights
                                clusters.lights[cluster_index].entities.push(light.entity);
                                clusters.lights[cluster_index].point_light_count += 1;
                                cluster_index += clusters.dimensions.z as usize;
                            }
                        }
                    }
                }
            }
        };

        // reuse existing visible lights Vec, if it exists
        if let Some(visible_lights) = visible_lights.as_mut() {
            visible_lights.entities.clear();
            update_from_light_intersections(&mut visible_lights.entities);
        } else {
            let mut entities = Vec::new();
            update_from_light_intersections(&mut entities);
            commands.entity(view_entity).insert(VisiblePointLights {
                entities,
                ..Default::default()
            });
        }
    }
}

// NOTE: This exploits the fact that a x-plane normal has only x and z components
fn get_distance_x(plane: Plane, point: Vec3A, is_orthographic: bool) -> f32 {
    if is_orthographic {
        point.x - plane.d()
    } else {
        // Distance from a point to a plane:
        // signed distance to plane = (nx * px + ny * py + nz * pz + d) / n.length()
        // NOTE: For a x-plane, ny and d are 0 and we have a unit normal
        //                          = nx * px + nz * pz
        plane.normal_d().xz().dot(point.xz())
    }
}

// NOTE: This exploits the fact that a z-plane normal has only a z component
fn project_to_plane_z(z_light: Sphere, z_plane: Plane) -> Option<Sphere> {
    // p = sphere center
    // n = plane normal
    // d = n.p if p is in the plane
    // NOTE: For a z-plane, nx and ny are both 0
    // d = px * nx + py * ny + pz * nz
    //   = pz * nz
    // => pz = d / nz
    let z = z_plane.d() / z_plane.normal_d().z;
    let distance_to_plane = z - z_light.center.z;
    if distance_to_plane.abs() > z_light.radius {
        return None;
    }
    Some(Sphere {
        center: Vec3A::from(z_light.center.xy().extend(z)),
        // hypotenuse length = radius
        // pythagorus = (distance to plane)^2 + b^2 = radius^2
        radius: (z_light.radius * z_light.radius - distance_to_plane * distance_to_plane).sqrt(),
    })
}

// NOTE: This exploits the fact that a y-plane normal has only y and z components
fn project_to_plane_y(y_light: Sphere, y_plane: Plane, is_orthographic: bool) -> Option<Sphere> {
    let distance_to_plane = if is_orthographic {
        y_plane.d() - y_light.center.y
    } else {
        -y_light.center.yz().dot(y_plane.normal_d().yz())
    };

    if distance_to_plane.abs() > y_light.radius {
        return None;
    }
    Some(Sphere {
        center: y_light.center + distance_to_plane * y_plane.normal(),
        radius: (y_light.radius * y_light.radius - distance_to_plane * distance_to_plane).sqrt(),
    })
}

pub fn update_directional_light_frusta(
    mut views: Query<
        (
            &GlobalTransform,
            &DirectionalLight,
            &mut Frustum,
            &Visibility,
        ),
        Or<(Changed<GlobalTransform>, Changed<DirectionalLight>)>,
    >,
) {
    for (transform, directional_light, mut frustum, visibility) in views.iter_mut() {
        // The frustum is used for culling meshes to the light for shadow mapping
        // so if shadow mapping is disabled for this light, then the frustum is
        // not needed.
        if !directional_light.shadows_enabled || !visibility.is_visible {
            continue;
        }

        let view_projection = directional_light.shadow_projection.get_projection_matrix()
            * transform.compute_matrix().inverse();
        *frustum = Frustum::from_view_projection(
            &view_projection,
            &transform.translation,
            &transform.back(),
            directional_light.shadow_projection.far(),
        );
    }
}

// NOTE: Run this after assign_lights_to_clusters!
pub fn update_point_light_frusta(
    global_lights: Res<GlobalVisiblePointLights>,
    mut views: Query<
        (Entity, &GlobalTransform, &PointLight, &mut CubemapFrusta),
        Or<(Changed<GlobalTransform>, Changed<PointLight>)>,
    >,
) {
    let projection =
        Mat4::perspective_infinite_reverse_rh(std::f32::consts::FRAC_PI_2, 1.0, POINT_LIGHT_NEAR_Z);
    let view_rotations = CUBE_MAP_FACES
        .iter()
        .map(|CubeMapFace { target, up }| GlobalTransform::identity().looking_at(*target, *up))
        .collect::<Vec<_>>();

    for (entity, transform, point_light, mut cubemap_frusta) in views.iter_mut() {
        // The frusta are used for culling meshes to the light for shadow mapping
        // so if shadow mapping is disabled for this light, then the frusta are
        // not needed.
        // Also, if the light is not relevant for any cluster, it will not be in the
        // global lights set and so there is no need to update its frusta.
        if !point_light.shadows_enabled || !global_lights.entities.contains(&entity) {
            continue;
        }

        // ignore scale because we don't want to effectively scale light radius and range
        // by applying those as a view transform to shadow map rendering of objects
        // and ignore rotation because we want the shadow map projections to align with the axes
        let view_translation = GlobalTransform::from_translation(transform.translation);
        let view_backward = transform.back();

        for (view_rotation, frustum) in view_rotations.iter().zip(cubemap_frusta.iter_mut()) {
            let view = view_translation * *view_rotation;
            let view_projection = projection * view.compute_matrix().inverse();

            *frustum = Frustum::from_view_projection(
                &view_projection,
                &transform.translation,
                &view_backward,
                point_light.range,
            );
        }
    }
}

pub fn update_spot_light_frusta(
    global_lights: Res<GlobalVisiblePointLights>,
    mut views: Query<
        (Entity, &GlobalTransform, &SpotLight, &mut Frustum),
        Or<(Changed<GlobalTransform>, Changed<SpotLight>)>,
    >,
) {
    for (entity, transform, spot_light, mut frustum) in views.iter_mut() {
        // The frusta are used for culling meshes to the light for shadow mapping
        // so if shadow mapping is disabled for this light, then the frusta are
        // not needed.
        // Also, if the light is not relevant for any cluster, it will not be in the
        // global lights set and so there is no need to update its frusta.
        if !spot_light.shadows_enabled || !global_lights.entities.contains(&entity) {
            continue;
        }

        // ignore scale because we don't want to effectively scale light radius and range
        // by applying those as a view transform to shadow map rendering of objects
        let view_translation = GlobalTransform::from_translation(transform.translation);
        let view_backward = transform.back();

        let spot_view = spot_light_view_matrix(transform);
        let spot_projection = spot_light_projection_matrix(spot_light.outer_angle);
        let view_projection = spot_projection * spot_view.inverse();

        *frustum = Frustum::from_view_projection(
            &view_projection,
            &view_translation.translation,
            &view_backward,
            spot_light.range,
        );
    }
}

pub fn check_light_mesh_visibility(
    visible_point_lights: Query<&VisiblePointLights>,
    mut point_lights: Query<(
        &PointLight,
        &GlobalTransform,
        &CubemapFrusta,
        &mut CubemapVisibleEntities,
        Option<&RenderLayers>,
    )>,
    mut spot_lights: Query<(
        &SpotLight,
        &GlobalTransform,
        &Frustum,
        &mut VisibleEntities,
        Option<&RenderLayers>,
    )>,
    mut directional_lights: Query<
        (
            &DirectionalLight,
            &Frustum,
            &mut VisibleEntities,
            Option<&RenderLayers>,
            &Visibility,
        ),
        Without<SpotLight>,
    >,
    mut visible_entity_query: Query<
        (
            Entity,
            &Visibility,
            &mut ComputedVisibility,
            Option<&RenderLayers>,
            Option<&Aabb>,
            Option<&GlobalTransform>,
        ),
        Without<NotShadowCaster>,
    >,
) {
    // Directonal lights
    for (directional_light, frustum, mut visible_entities, maybe_view_mask, visibility) in
        directional_lights.iter_mut()
    {
        visible_entities.entities.clear();

        // NOTE: If shadow mapping is disabled for the light then it must have no visible entities
        if !directional_light.shadows_enabled || !visibility.is_visible {
            continue;
        }

        let view_mask = maybe_view_mask.copied().unwrap_or_default();

        for (
            entity,
            visibility,
            mut computed_visibility,
            maybe_entity_mask,
            maybe_aabb,
            maybe_transform,
        ) in visible_entity_query.iter_mut()
        {
            if !visibility.is_visible {
                continue;
            }

            let entity_mask = maybe_entity_mask.copied().unwrap_or_default();
            if !view_mask.intersects(&entity_mask) {
                continue;
            }

            // If we have an aabb and transform, do frustum culling
            if let (Some(aabb), Some(transform)) = (maybe_aabb, maybe_transform) {
                if !frustum.intersects_obb(aabb, &transform.compute_matrix(), true) {
                    continue;
                }
            }

            computed_visibility.is_visible = true;
            visible_entities.entities.push(entity);
        }

        // TODO: check for big changes in visible entities len() vs capacity() (ex: 2x) and resize
        // to prevent holding unneeded memory
    }

    for visible_lights in visible_point_lights.iter() {
        for light_entity in visible_lights.entities.iter().copied() {
            // Point lights
            if let Ok((
                point_light,
                transform,
                cubemap_frusta,
                mut cubemap_visible_entities,
                maybe_view_mask,
            )) = point_lights.get_mut(light_entity)
            {
                for visible_entities in cubemap_visible_entities.iter_mut() {
                    visible_entities.entities.clear();
                }

                // NOTE: If shadow mapping is disabled for the light then it must have no visible entities
                if !point_light.shadows_enabled {
                    continue;
                }

                let view_mask = maybe_view_mask.copied().unwrap_or_default();
                let light_sphere = Sphere {
                    center: Vec3A::from(transform.translation),
                    radius: point_light.range,
                };

                for (
                    entity,
                    visibility,
                    mut computed_visibility,
                    maybe_entity_mask,
                    maybe_aabb,
                    maybe_transform,
                ) in visible_entity_query.iter_mut()
                {
                    if !visibility.is_visible {
                        continue;
                    }

                    let entity_mask = maybe_entity_mask.copied().unwrap_or_default();
                    if !view_mask.intersects(&entity_mask) {
                        continue;
                    }

                    // If we have an aabb and transform, do frustum culling
                    if let (Some(aabb), Some(transform)) = (maybe_aabb, maybe_transform) {
                        let model_to_world = transform.compute_matrix();
                        // Do a cheap sphere vs obb test to prune out most meshes outside the sphere of the light
                        if !light_sphere.intersects_obb(aabb, &model_to_world) {
                            continue;
                        }

                        for (frustum, visible_entities) in cubemap_frusta
                            .iter()
                            .zip(cubemap_visible_entities.iter_mut())
                        {
                            if frustum.intersects_obb(aabb, &model_to_world, true) {
                                computed_visibility.is_visible = true;
                                visible_entities.entities.push(entity);
                            }
                        }
                    } else {
                        computed_visibility.is_visible = true;
                        for visible_entities in cubemap_visible_entities.iter_mut() {
                            visible_entities.entities.push(entity);
                        }
                    }
                }

                // TODO: check for big changes in visible entities len() vs capacity() (ex: 2x) and resize
                // to prevent holding unneeded memory
            }

            // spot lights
            if let Ok((point_light, transform, frustum, mut visible_entities, maybe_view_mask)) =
                spot_lights.get_mut(light_entity)
            {
                visible_entities.entities.clear();

                // NOTE: If shadow mapping is disabled for the light then it must have no visible entities
                if !point_light.shadows_enabled {
                    continue;
                }

                let view_mask = maybe_view_mask.copied().unwrap_or_default();
                let light_sphere = Sphere {
                    center: Vec3A::from(transform.translation),
                    radius: point_light.range,
                };

                for (
                    entity,
                    visibility,
                    mut computed_visibility,
                    maybe_entity_mask,
                    maybe_aabb,
                    maybe_transform,
                ) in visible_entity_query.iter_mut()
                {
                    if !visibility.is_visible {
                        continue;
                    }

                    let entity_mask = maybe_entity_mask.copied().unwrap_or_default();
                    if !view_mask.intersects(&entity_mask) {
                        continue;
                    }

                    // If we have an aabb and transform, do frustum culling
                    if let (Some(aabb), Some(transform)) = (maybe_aabb, maybe_transform) {
                        let model_to_world = transform.compute_matrix();
                        // Do a cheap sphere vs obb test to prune out most meshes outside the sphere of the light
                        if !light_sphere.intersects_obb(aabb, &model_to_world) {
                            continue;
                        }

                        if frustum.intersects_obb(aabb, &model_to_world, true) {
                            computed_visibility.is_visible = true;
                            visible_entities.entities.push(entity);
                        }
                    } else {
                        computed_visibility.is_visible = true;
                        visible_entities.entities.push(entity);
                    }
                }

                // TODO: check for big changes in visible entities len() vs capacity() (ex: 2x) and resize
                // to prevent holding unneeded memory
            }
        }
    }
}

#[cfg(test)]
mod test {
    use super::*;

    fn test_cluster_tiling(config: ClusterConfig, screen_size: UVec2) -> Clusters {
        let dims = config.dimensions_for_screen_size(screen_size);

        // note: near & far do not affect tiling
        let mut clusters = Clusters::default();
        clusters.update(screen_size, dims);

        // check we cover the screen
        assert!(clusters.tile_size.x * clusters.dimensions.x >= screen_size.x);
        assert!(clusters.tile_size.y * clusters.dimensions.y >= screen_size.y);
        // check a smaller number of clusters would not cover the screen
        assert!(clusters.tile_size.x * (clusters.dimensions.x - 1) < screen_size.x);
        assert!(clusters.tile_size.y * (clusters.dimensions.y - 1) < screen_size.y);
        // check a smaller tilesize would not cover the screen
        assert!((clusters.tile_size.x - 1) * clusters.dimensions.x < screen_size.x);
        assert!((clusters.tile_size.y - 1) * clusters.dimensions.y < screen_size.y);
        // check we don't have more clusters than pixels
        assert!(clusters.dimensions.x <= screen_size.x);
        assert!(clusters.dimensions.y <= screen_size.y);

        clusters
    }

    #[test]
    // check tiling for small screen sizes
    fn test_default_cluster_setup_small_screensizes() {
        for x in 1..100 {
            for y in 1..100 {
                let screen_size = UVec2::new(x, y);
                let clusters = test_cluster_tiling(ClusterConfig::default(), screen_size);
                assert!(
                    clusters.dimensions.x * clusters.dimensions.y * clusters.dimensions.z <= 4096
                );
            }
        }
    }

    #[test]
    // check tiling for long thin screen sizes
    fn test_default_cluster_setup_small_x() {
        for x in 1..10 {
            for y in 1..5000 {
                let screen_size = UVec2::new(x, y);
                let clusters = test_cluster_tiling(ClusterConfig::default(), screen_size);
                assert!(
                    clusters.dimensions.x * clusters.dimensions.y * clusters.dimensions.z <= 4096
                );

                let screen_size = UVec2::new(y, x);
                let clusters = test_cluster_tiling(ClusterConfig::default(), screen_size);
                assert!(
                    clusters.dimensions.x * clusters.dimensions.y * clusters.dimensions.z <= 4096
                );
            }
        }
    }
}<|MERGE_RESOLUTION|>--- conflicted
+++ resolved
@@ -1,13 +1,7 @@
 use std::collections::HashSet;
 
 use bevy_ecs::prelude::*;
-<<<<<<< HEAD
-use bevy_math::{
-    const_vec2, Mat4, Quat, UVec2, UVec3, Vec2, Vec3, Vec3A, Vec3Swizzles, Vec4, Vec4Swizzles,
-};
-=======
-use bevy_math::{Mat4, UVec2, UVec3, Vec2, Vec3, Vec3A, Vec3Swizzles, Vec4, Vec4Swizzles};
->>>>>>> 47f19449
+use bevy_math::{Mat4, Quat, UVec2, UVec3, Vec2, Vec3, Vec3A, Vec3Swizzles, Vec4, Vec4Swizzles};
 use bevy_reflect::prelude::*;
 use bevy_render::{
     camera::{Camera, CameraProjection, OrthographicProjection},
@@ -640,9 +634,6 @@
     )
 }
 
-<<<<<<< HEAD
-const NDC_MIN: Vec2 = const_vec2!([-1.0, -1.0]);
-const NDC_MAX: Vec2 = const_vec2!([1.0, 1.0]);
 fn screen_to_view(screen_size: Vec2, inverse_projection: Mat4, screen: Vec2, ndc_z: f32) -> Vec4 {
     let tex_coord = screen / screen_size;
     let clip = Vec4::new(
@@ -653,10 +644,8 @@
     );
     clip_to_view(inverse_projection, clip)
 }
-=======
 const NDC_MIN: Vec2 = Vec2::NEG_ONE;
 const NDC_MAX: Vec2 = Vec2::ONE;
->>>>>>> 47f19449
 
 // Calculate the intersection of a ray from the eye through the view space position to a z plane
 fn line_intersection_to_z_plane(origin: Vec3, p: Vec3, z: f32) -> Vec3 {
