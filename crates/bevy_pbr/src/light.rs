--- conflicted
+++ resolved
@@ -1,23 +1,14 @@
 use std::collections::HashSet;
 
-<<<<<<< HEAD
 use bevy_ecs::{prelude::*, system::lifetimeless::Read};
-use bevy_math::{Mat4, Rect, UVec2, UVec3, Vec2, Vec3, Vec3A, Vec3Swizzles, Vec4, Vec4Swizzles};
-=======
-use bevy_ecs::prelude::*;
 use bevy_math::{Mat4, UVec2, UVec3, Vec2, Vec3, Vec3A, Vec3Swizzles, Vec4, Vec4Swizzles};
->>>>>>> 1918608b
 use bevy_reflect::prelude::*;
 use bevy_render::{
     camera::{Camera, CameraProjection},
     color::Color,
     extract_component::ExtractComponent,
     extract_resource::ExtractResource,
-<<<<<<< HEAD
     pipeline_keys::{KeyShaderDefs, PipelineKey, SystemKey},
-    prelude::Projection,
-=======
->>>>>>> 1918608b
     primitives::{Aabb, CascadesFrusta, CubemapFrusta, Frustum, HalfSpace, Sphere},
     render_resource::BufferBindingType,
     renderer::RenderDevice,
