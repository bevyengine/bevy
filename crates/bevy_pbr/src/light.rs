--- conflicted
+++ resolved
@@ -470,7 +470,6 @@
 
 pub fn add_clusters(
     mut commands: Commands,
-<<<<<<< HEAD
     cameras: Query<(Entity, Option<&ClusterConfig>), (With<Camera>, Without<Clusters>)>,
 ) {
     for (entity, config) in cameras.iter() {
@@ -522,64 +521,7 @@
                     clusters.axis_slices,
                     UVec3::new(x, y, z),
                 ));
-=======
-    windows: Res<Windows>,
-    images: Res<Assets<Image>>,
-    cameras: Query<(Entity, &Camera), Without<Clusters>>,
-) {
-    for (entity, camera) in cameras.iter() {
-        if let Some(size) = camera.target.get_physical_size(&windows, &images) {
-            let clusters = Clusters::from_screen_size_and_z_slices(size, Z_SLICES);
-            commands.entity(entity).insert(clusters);
-        }
-    }
-}
-
-pub fn update_clusters(
-    windows: Res<Windows>,
-    images: Res<Assets<Image>>,
-    mut views: Query<(&Camera, &mut Clusters)>,
-) {
-    for (camera, mut clusters) in views.iter_mut() {
-        let is_orthographic = camera.projection_matrix.w_axis.w == 1.0;
-        let inverse_projection = camera.projection_matrix.inverse();
-        if let Some(screen_size_u32) = camera.target.get_physical_size(&windows, &images) {
-            // Don't update clusters if screen size is 0.
-            if screen_size_u32.x == 0 || screen_size_u32.y == 0 {
-                continue;
-            }
-            *clusters =
-                Clusters::from_screen_size_and_z_slices(screen_size_u32, clusters.axis_slices.z);
-            let screen_size = screen_size_u32.as_vec2();
-            let tile_size_u32 = clusters.tile_size;
-            let tile_size = tile_size_u32.as_vec2();
-
-            // Calculate view space AABBs
-            // NOTE: It is important that these are iterated in a specific order
-            // so that we can calculate the cluster index in the fragment shader!
-            // I (Rob Swain) choose to scan along rows of tiles in x,y, and for each tile then scan
-            // along z
-            let mut aabbs = Vec::with_capacity(
-                (clusters.axis_slices.y * clusters.axis_slices.x * clusters.axis_slices.z) as usize,
-            );
-            for y in 0..clusters.axis_slices.y {
-                for x in 0..clusters.axis_slices.x {
-                    for z in 0..clusters.axis_slices.z {
-                        aabbs.push(compute_aabb_for_cluster(
-                            clusters.near,
-                            camera.far,
-                            tile_size,
-                            screen_size,
-                            inverse_projection,
-                            is_orthographic,
-                            clusters.axis_slices,
-                            UVec3::new(x, y, z),
-                        ));
-                    }
-                }
->>>>>>> b6a647cc
-            }
-            clusters.aabbs = aabbs;
+            }
         }
     }
     clusters.aabbs = aabbs;
@@ -648,7 +590,6 @@
         .clamp(UVec3::ZERO, cluster_dimensions - UVec3::ONE)
 }
 
-<<<<<<< HEAD
 // Calculate an AABB for the light in view space, returns a (Vec3, Vec3) containing min and max with
 // - x and y in view space with range [-1, 1]
 // - z in world space with view orientation, with range [-inf, -0.0001] for perspective, and [1.0000, inf] for orthographic
@@ -739,7 +680,8 @@
             Vec3::new(1.0, 1.0, f32::MAX),
         ),
     )
-=======
+}
+
 // Sort point lights with shadows enabled first, then by a stable key so that the index
 // can be used to render at most `MAX_POINT_LIGHT_SHADOW_MAPS` point light shadows, and
 // we keep a stable set of lights visible
@@ -760,15 +702,14 @@
     translation: Vec3,
     range: f32,
     shadows_enabled: bool,
->>>>>>> b6a647cc
 }
 
 // NOTE: Run this before update_point_light_frusta!
 pub(crate) fn assign_lights_to_clusters(
     mut commands: Commands,
     mut global_lights: ResMut<VisiblePointLights>,
-<<<<<<< HEAD
     windows: Res<Windows>,
+    images: Res<Assets<Image>>,
     mut views: Query<(
         Entity,
         &GlobalTransform,
@@ -777,13 +718,9 @@
         &ClusterConfig,
         &mut Clusters,
     )>,
-    lights: Query<(Entity, &GlobalTransform, &PointLight)>,
-=======
-    mut views: Query<(Entity, &GlobalTransform, &Camera, &Frustum, &mut Clusters)>,
     lights_query: Query<(Entity, &GlobalTransform, &PointLight)>,
     mut lights: Local<Vec<PointLightAssignmentData>>,
     mut max_point_lights_warning_emitted: Local<bool>,
->>>>>>> b6a647cc
 ) {
     // collect just the relevant light query data into a persisted vec to avoid reallocating each frame
     lights.extend(
@@ -806,7 +743,7 @@
         });
 
         // check each light against each view's frustum, keep only those that affect at least one of our views
-        let frusta: Vec<_> = views.iter().map(|(_, _, _, frustum, _)| *frustum).collect();
+        let frusta: Vec<_> = views.iter().map(|(_, _, _, frustum, _, _)| *frustum).collect();
         let mut lights_in_view_count = 0;
         lights.retain(|light| {
             // take one extra light to check if we should emit the warning
@@ -850,16 +787,19 @@
         let inverse_view_transform = view_transform.inverse();
         let is_orthographic = camera.projection_matrix.w_axis.w == 1.0;
 
-        let window = windows.get(camera.window).unwrap();
-        let screen_size_u32 = UVec2::new(window.physical_width(), window.physical_height());
+        let screen_size_u32 = camera.target.get_physical_size(&windows, &images);
+        if screen_size_u32.is_none() {
+            continue;
+        }
+        let screen_size_u32 = screen_size_u32.unwrap();
         let mut cluster_dimensions = config.dimensions_for_screen_size(screen_size_u32);
 
         let far_z = match config.far_z_mode() {
             ClusterFarZMode::CameraFarPlane => camera.far,
             ClusterFarZMode::MaxLightRange => lights
                 .iter()
-                .map(|(_light_entity, light_transform, light)| {
-                    (inverse_view_transform * light_transform.translation.extend(1.0)).z * -1.0
+                .map(|light| {
+                    (inverse_view_transform * light.translation.extend(1.0)).z * -1.0
                         + light.range
                 })
                 .reduce(f32::max)
@@ -886,9 +826,9 @@
                 * light_count
         {
             let mut cluster_index_estimate = 0.0;
-            for (_light_entity, light_transform, light) in lights.iter() {
+            for light in lights.iter() {
                 let light_sphere = Sphere {
-                    center: light_transform.translation,
+                    center: light.translation,
                     radius: light.range,
                 };
 
@@ -983,9 +923,8 @@
             }
 
             // NOTE: The light intersects the frustum so it must be visible and part of the global set
-<<<<<<< HEAD
-            global_lights_set.insert(light_entity);
-            visible_lights.push(light_entity);
+            global_lights_set.insert(light.entity);
+            visible_lights.push(light.entity);
 
             // note: caching seems to be slower than calling twice for this aabb calculation
             let (light_aabb_ndc_min, light_aabb_ndc_max) = cluster_space_light_aabb(
@@ -993,65 +932,6 @@
                 inverse_view_transform,
                 camera.projection_matrix,
                 &light_sphere,
-=======
-            global_lights_set.insert(light.entity);
-            visible_lights.push(light.entity);
-
-            // Calculate an AABB for the light in view space, find the corresponding clusters for the min and max
-            // points of the AABB, then iterate over just those clusters for this light
-            let light_aabb_view = Aabb {
-                center: (inverse_view_transform * light_sphere.center.extend(1.0)).xyz(),
-                half_extents: Vec3::splat(light_sphere.radius),
-            };
-            let (light_aabb_view_min, light_aabb_view_max) =
-                (light_aabb_view.min(), light_aabb_view.max());
-            // Is there a cheaper way to do this? The problem is that because of perspective
-            // the point at max z but min xy may be less xy in screenspace, and similar. As
-            // such, projecting the min and max xy at both the closer and further z and taking
-            // the min and max of those projected points addresses this.
-            let (
-                light_aabb_view_xymin_near,
-                light_aabb_view_xymin_far,
-                light_aabb_view_xymax_near,
-                light_aabb_view_xymax_far,
-            ) = (
-                light_aabb_view_min,
-                light_aabb_view_min.xy().extend(light_aabb_view_max.z),
-                light_aabb_view_max.xy().extend(light_aabb_view_min.z),
-                light_aabb_view_max,
-            );
-            let (
-                light_aabb_clip_xymin_near,
-                light_aabb_clip_xymin_far,
-                light_aabb_clip_xymax_near,
-                light_aabb_clip_xymax_far,
-            ) = (
-                camera.projection_matrix * light_aabb_view_xymin_near.extend(1.0),
-                camera.projection_matrix * light_aabb_view_xymin_far.extend(1.0),
-                camera.projection_matrix * light_aabb_view_xymax_near.extend(1.0),
-                camera.projection_matrix * light_aabb_view_xymax_far.extend(1.0),
-            );
-            let (
-                light_aabb_ndc_xymin_near,
-                light_aabb_ndc_xymin_far,
-                light_aabb_ndc_xymax_near,
-                light_aabb_ndc_xymax_far,
-            ) = (
-                light_aabb_clip_xymin_near.xyz() / light_aabb_clip_xymin_near.w,
-                light_aabb_clip_xymin_far.xyz() / light_aabb_clip_xymin_far.w,
-                light_aabb_clip_xymax_near.xyz() / light_aabb_clip_xymax_near.w,
-                light_aabb_clip_xymax_far.xyz() / light_aabb_clip_xymax_far.w,
-            );
-            let (light_aabb_ndc_min, light_aabb_ndc_max) = (
-                light_aabb_ndc_xymin_near
-                    .min(light_aabb_ndc_xymin_far)
-                    .min(light_aabb_ndc_xymax_near)
-                    .min(light_aabb_ndc_xymax_far),
-                light_aabb_ndc_xymin_near
-                    .max(light_aabb_ndc_xymin_far)
-                    .max(light_aabb_ndc_xymax_near)
-                    .max(light_aabb_ndc_xymax_far),
->>>>>>> b6a647cc
             );
 
             let min_cluster = ndc_position_to_cluster(
@@ -1080,11 +960,7 @@
                         let cluster_index = (col_offset + z) as usize;
                         let cluster_aabb = &clusters.aabbs[cluster_index];
                         if light_sphere.intersects_obb(cluster_aabb, &view_transform) {
-<<<<<<< HEAD
-                            clusters_lights[cluster_index].entities.push(light_entity);
-=======
                             clusters_lights[cluster_index].entities.push(light.entity);
->>>>>>> b6a647cc
                         }
                     }
                 }
