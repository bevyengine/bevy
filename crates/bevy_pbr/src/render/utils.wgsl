--- conflicted
+++ resolved
@@ -1,12 +1,8 @@
 #define_import_path bevy_pbr::utils
 
-<<<<<<< HEAD
-const PI: f32 = 3.1415926535897932384626433832795;
+const PI: f32 = 3.141592653589793;
 const HALF_PI: f32 = 1.57079632679;
-=======
-const PI: f32 = 3.141592653589793;
 const E: f32 = 2.718281828459045;
->>>>>>> d1158288
 
 fn hsv2rgb(hue: f32, saturation: f32, value: f32) -> vec3<f32> {
     let rgb = clamp(
