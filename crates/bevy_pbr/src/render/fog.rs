use bevy_app::{App, Plugin};
use bevy_asset::{load_internal_asset, HandleUntyped};
use bevy_ecs::prelude::*;
use bevy_math::{Vec3, Vec4};
use bevy_reflect::TypeUuid;
use bevy_render::{
    extract_component::ExtractComponentPlugin,
    render_resource::{DynamicUniformBuffer, Shader, ShaderType},
    renderer::{RenderDevice, RenderQueue},
    view::ExtractedView,
    Render, RenderApp, RenderSet,
};

use crate::{FogFalloff, FogSettings};

/// The GPU-side representation of the fog configuration that's sent as a uniform to the shader
#[derive(Copy, Clone, ShaderType, Default, Debug)]
pub struct GpuFog {
    /// Fog color
    base_color: Vec4,
    /// The color used for the fog where the view direction aligns with directional lights
    directional_light_color: Vec4,
    /// Allocated differently depending on fog mode.
    /// See `mesh_view_types.wgsl` for a detailed explanation
    be: Vec3,
    /// The exponent applied to the directional light alignment calculation
    directional_light_exponent: f32,
    /// Allocated differently depending on fog mode.
    /// See `mesh_view_types.wgsl` for a detailed explanation
    bi: Vec3,
    /// Unsigned int representation of the active fog falloff mode
    mode: u32,
}

// Important: These must be kept in sync with `mesh_view_types.wgsl`
const GPU_FOG_MODE_OFF: u32 = 0;
const GPU_FOG_MODE_LINEAR: u32 = 1;
const GPU_FOG_MODE_EXPONENTIAL: u32 = 2;
const GPU_FOG_MODE_EXPONENTIAL_SQUARED: u32 = 3;
const GPU_FOG_MODE_ATMOSPHERIC: u32 = 4;

/// Metadata for fog
#[derive(Default, Resource)]
pub struct FogMeta {
    pub gpu_fogs: DynamicUniformBuffer<GpuFog>,
}

/// Prepares fog metadata and writes the fog-related uniform buffers to the GPU
pub fn prepare_fog(
    mut commands: Commands,
    render_device: Res<RenderDevice>,
    render_queue: Res<RenderQueue>,
    mut fog_meta: ResMut<FogMeta>,
    views: Query<(Entity, Option<&FogSettings>), With<ExtractedView>>,
) {
    fog_meta.gpu_fogs.clear();

    for (entity, fog) in &views {
        let gpu_fog = if let Some(fog) = fog {
            match &fog.falloff {
                FogFalloff::Linear { start, end } => GpuFog {
                    mode: GPU_FOG_MODE_LINEAR,
                    base_color: fog.color.into(),
                    directional_light_color: fog.directional_light_color.into(),
                    directional_light_exponent: fog.directional_light_exponent,
                    be: Vec3::new(*start, *end, 0.0),
                    ..Default::default()
                },
                FogFalloff::Exponential { density } => GpuFog {
                    mode: GPU_FOG_MODE_EXPONENTIAL,
                    base_color: fog.color.into(),
                    directional_light_color: fog.directional_light_color.into(),
                    directional_light_exponent: fog.directional_light_exponent,
                    be: Vec3::new(*density, 0.0, 0.0),
                    ..Default::default()
                },
                FogFalloff::ExponentialSquared { density } => GpuFog {
                    mode: GPU_FOG_MODE_EXPONENTIAL_SQUARED,
                    base_color: fog.color.into(),
                    directional_light_color: fog.directional_light_color.into(),
                    directional_light_exponent: fog.directional_light_exponent,
                    be: Vec3::new(*density, 0.0, 0.0),
                    ..Default::default()
                },
                FogFalloff::Atmospheric {
                    extinction,
                    inscattering,
                } => GpuFog {
                    mode: GPU_FOG_MODE_ATMOSPHERIC,
                    base_color: fog.color.into(),
                    directional_light_color: fog.directional_light_color.into(),
                    directional_light_exponent: fog.directional_light_exponent,
                    be: *extinction,
                    bi: *inscattering,
                },
            }
        } else {
            // If no fog is added to a camera, by default it's off
            GpuFog {
                mode: GPU_FOG_MODE_OFF,
                ..Default::default()
            }
        };

        // This is later read by `SetMeshViewBindGroup<I>`
        commands.entity(entity).insert(ViewFogUniformOffset {
            offset: fog_meta.gpu_fogs.push(gpu_fog),
        });
    }

    fog_meta
        .gpu_fogs
        .write_buffer(&render_device, &render_queue);
}

/// Inserted on each `Entity` with an `ExtractedView` to keep track of its offset
/// in the `gpu_fogs` `DynamicUniformBuffer` within `FogMeta`
#[derive(Component)]
pub struct ViewFogUniformOffset {
    pub offset: u32,
}

/// Handle for the fog WGSL Shader internal asset
pub const FOG_SHADER_HANDLE: HandleUntyped =
    HandleUntyped::weak_from_u64(Shader::TYPE_UUID, 4913569193382610166);

/// A plugin that consolidates fog extraction, preparation and related resources/assets
pub struct FogPlugin;

impl Plugin for FogPlugin {
    fn build(&self, app: &mut App) {
        load_internal_asset!(app, FOG_SHADER_HANDLE, "fog.wgsl", Shader::from_wgsl);

        app.register_type::<FogSettings>();
        app.add_plugins(ExtractComponentPlugin::<FogSettings>::default());

        if let Ok(render_app) = app.get_sub_app_mut(RenderApp) {
            render_app
                .init_resource::<FogMeta>()
<<<<<<< HEAD
                .add_systems(Render, prepare_fog.in_set(RenderFogSystems::PrepareFog))
                .configure_sets(
                    Render,
                    RenderFogSystems::PrepareFog.in_set(RenderSet::Prepare),
                );
=======
                .add_systems(Render, prepare_fog.in_set(RenderSet::PrepareResources));
>>>>>>> 02025eff
        }
    }
}<|MERGE_RESOLUTION|>--- conflicted
+++ resolved
@@ -137,15 +137,7 @@
         if let Ok(render_app) = app.get_sub_app_mut(RenderApp) {
             render_app
                 .init_resource::<FogMeta>()
-<<<<<<< HEAD
-                .add_systems(Render, prepare_fog.in_set(RenderFogSystems::PrepareFog))
-                .configure_sets(
-                    Render,
-                    RenderFogSystems::PrepareFog.in_set(RenderSet::Prepare),
-                );
-=======
                 .add_systems(Render, prepare_fog.in_set(RenderSet::PrepareResources));
->>>>>>> 02025eff
         }
     }
 }