--- conflicted
+++ resolved
@@ -25,13 +25,9 @@
     first_vertex_index: u32,
     current_skin_index: u32,
     previous_skin_index: u32,
-    // Index of the material inside the bind group data.
-    material_bind_group_slot: u32,
-<<<<<<< HEAD
-    lightmap_slot: u32,
-    pad_a: u32,
-=======
->>>>>>> c4a24d5b
+    // Low 16 bits: index of the material inside the bind group data.
+    // High 16 bits: index of the lightmap in the binding array.
+    material_and_lightmap_bind_group_slot: u32,
 }
 
 // Information about each mesh instance needed to cull it on GPU.
@@ -199,7 +195,6 @@
     output[mesh_output_index].first_vertex_index = current_input[input_index].first_vertex_index;
     output[mesh_output_index].current_skin_index = current_input[input_index].current_skin_index;
     output[mesh_output_index].previous_skin_index = current_input[input_index].previous_skin_index;
-    output[mesh_output_index].material_bind_group_slot =
-        current_input[input_index].material_bind_group_slot;
-    output[mesh_output_index].lightmap_slot = current_input[input_index].lightmap_slot;
+    output[mesh_output_index].material_and_lightmap_bind_group_slot =
+        current_input[input_index].material_and_lightmap_bind_group_slot;
 }