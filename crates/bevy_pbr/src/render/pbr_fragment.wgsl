#define_import_path bevy_pbr::pbr_fragment

#import bevy_pbr::{
    pbr_functions,
    pbr_bindings,
    pbr_types,
    prepass_utils,
    lighting,
    mesh_bindings::mesh,
    mesh_view_bindings::view,
    parallax_mapping::parallaxed_uv,
    lightmap::lightmap,
}

#ifdef SCREEN_SPACE_AMBIENT_OCCLUSION
#import bevy_pbr::mesh_view_bindings::screen_space_ambient_occlusion_texture
#import bevy_pbr::gtao_utils::gtao_multibounce
#endif

#ifdef MESHLET_MESH_MATERIAL_PASS
#import bevy_pbr::meshlet_visibility_buffer_resolve::VertexOutput
#else ifdef PREPASS_PIPELINE
#import bevy_pbr::prepass_io::VertexOutput
#else
#import bevy_pbr::forward_io::VertexOutput
#endif

// prepare a basic PbrInput from the vertex stage output, mesh binding and view binding
fn pbr_input_from_vertex_output(
    in: VertexOutput,
    is_front: bool,
    double_sided: bool,
) -> pbr_types::PbrInput {
    var pbr_input: pbr_types::PbrInput = pbr_types::pbr_input_new();

#ifdef MESHLET_MESH_MATERIAL_PASS
    pbr_input.flags = in.mesh_flags;
#else
    pbr_input.flags = mesh[in.instance_index].flags;
#endif

    pbr_input.is_orthographic = view.projection[3].w == 1.0;
    pbr_input.V = pbr_functions::calculate_view(in.world_position, pbr_input.is_orthographic);
    pbr_input.frag_coord = in.position;
    pbr_input.world_position = in.world_position;

#ifdef VERTEX_COLORS
    pbr_input.material.base_color = in.color;
#endif

    pbr_input.world_normal = pbr_functions::prepare_world_normal(
        in.world_normal,
        double_sided,
        is_front,
    );

#ifdef LOAD_PREPASS_NORMALS
    pbr_input.N = prepass_utils::prepass_normal(in.position, 0u);
#else
    pbr_input.N = normalize(pbr_input.world_normal);
#endif

    return pbr_input;
}

// Prepare a full PbrInput by sampling all textures to resolve
// the material members
fn pbr_input_from_standard_material(
    in: VertexOutput,
    is_front: bool,
) -> pbr_types::PbrInput {
    let double_sided = (pbr_bindings::material.flags & pbr_types::STANDARD_MATERIAL_FLAGS_DOUBLE_SIDED_BIT) != 0u;

    var pbr_input: pbr_types::PbrInput = pbr_input_from_vertex_output(in, is_front, double_sided);
    pbr_input.material.flags = pbr_bindings::material.flags;
    pbr_input.material.base_color *= pbr_bindings::material.base_color;
    pbr_input.material.deferred_lighting_pass_id = pbr_bindings::material.deferred_lighting_pass_id;

    // Neubelt and Pettineo 2013, "Crafting a Next-gen Material Pipeline for The Order: 1886"
    let NdotV = max(dot(pbr_input.N, pbr_input.V), 0.0001);

#ifdef VERTEX_UVS
    var uv = in.uv;

#ifdef VERTEX_TANGENTS
    if ((pbr_bindings::material.flags & pbr_types::STANDARD_MATERIAL_FLAGS_DEPTH_MAP_BIT) != 0u) {
        let V = pbr_input.V;
        let N = in.world_normal;
        let T = in.world_tangent.xyz;
        let B = in.world_tangent.w * cross(N, T);
        // Transform V from fragment to camera in world space to tangent space.
        let Vt = vec3(dot(V, T), dot(V, B), dot(V, N));
        uv = parallaxed_uv(
            pbr_bindings::material.parallax_depth_scale,
            pbr_bindings::material.max_parallax_layer_count,
            pbr_bindings::material.max_relief_mapping_search_steps,
            uv,
            // Flip the direction of Vt to go toward the surface to make the
            // parallax mapping algorithm easier to understand and reason
            // about.
            -Vt,
        );
    }
#endif // VERTEX_TANGENTS

    if ((pbr_bindings::material.flags & pbr_types::STANDARD_MATERIAL_FLAGS_BASE_COLOR_TEXTURE_BIT) != 0u) {
#ifdef MESHLET_MESH_MATERIAL_PASS
        pbr_input.material.base_color *= textureSampleGrad(pbr_bindings::base_color_texture, pbr_bindings::base_color_sampler, uv, in.ddx_uv, in.ddy_uv);
#else
        pbr_input.material.base_color *= textureSampleBias(pbr_bindings::base_color_texture, pbr_bindings::base_color_sampler, uv, view.mip_bias);
#endif
    }
#endif // VERTEX_UVS

    pbr_input.material.flags = pbr_bindings::material.flags;

    // NOTE: Unlit bit not set means == 0 is true, so the true case is if lit
    if ((pbr_bindings::material.flags & pbr_types::STANDARD_MATERIAL_FLAGS_UNLIT_BIT) == 0u) {
        pbr_input.material.reflectance = pbr_bindings::material.reflectance;
        pbr_input.material.ior = pbr_bindings::material.ior;
        pbr_input.material.attenuation_color = pbr_bindings::material.attenuation_color;
        pbr_input.material.attenuation_distance = pbr_bindings::material.attenuation_distance;
        pbr_input.material.alpha_cutoff = pbr_bindings::material.alpha_cutoff;

        // emissive
        // TODO use .a for exposure compensation in HDR
        var emissive: vec4<f32> = pbr_bindings::material.emissive;
#ifdef VERTEX_UVS
        if ((pbr_bindings::material.flags & pbr_types::STANDARD_MATERIAL_FLAGS_EMISSIVE_TEXTURE_BIT) != 0u) {
#ifdef MESHLET_MESH_MATERIAL_PASS
            emissive = vec4<f32>(emissive.rgb * textureSampleGrad(pbr_bindings::emissive_texture, pbr_bindings::emissive_sampler, uv, in.ddx_uv, in.ddy_uv).rgb, 1.0);
#else
            emissive = vec4<f32>(emissive.rgb * textureSampleBias(pbr_bindings::emissive_texture, pbr_bindings::emissive_sampler, uv, view.mip_bias).rgb, 1.0);
#endif
        }
#endif
        pbr_input.material.emissive = emissive;

        // metallic and perceptual roughness
        var metallic: f32 = pbr_bindings::material.metallic;
        var perceptual_roughness: f32 = pbr_bindings::material.perceptual_roughness;
        let roughness = lighting::perceptualRoughnessToRoughness(perceptual_roughness);
#ifdef VERTEX_UVS
        if ((pbr_bindings::material.flags & pbr_types::STANDARD_MATERIAL_FLAGS_METALLIC_ROUGHNESS_TEXTURE_BIT) != 0u) {
#ifdef MESHLET_MESH_MATERIAL_PASS
            let metallic_roughness = textureSampleGrad(pbr_bindings::metallic_roughness_texture, pbr_bindings::metallic_roughness_sampler, uv, in.ddx_uv, in.ddy_uv);
#else
            let metallic_roughness = textureSampleBias(pbr_bindings::metallic_roughness_texture, pbr_bindings::metallic_roughness_sampler, uv, view.mip_bias);
#endif
            // Sampling from GLTF standard channels for now
            metallic *= metallic_roughness.b;
            perceptual_roughness *= metallic_roughness.g;
        }
#endif
        pbr_input.material.metallic = metallic;
        pbr_input.material.perceptual_roughness = perceptual_roughness;

        var specular_transmission: f32 = pbr_bindings::material.specular_transmission;
#ifdef PBR_TRANSMISSION_TEXTURES_SUPPORTED
        if ((pbr_bindings::material.flags & pbr_types::STANDARD_MATERIAL_FLAGS_SPECULAR_TRANSMISSION_TEXTURE_BIT) != 0u) {
#ifdef MESHLET_MESH_MATERIAL_PASS
            specular_transmission *= textureSampleGrad(pbr_bindings::specular_transmission_texture, pbr_bindings::specular_transmission_sampler, uv, in.ddx_uv, in.ddy_uv).r;
#else
            specular_transmission *= textureSampleBias(pbr_bindings::specular_transmission_texture, pbr_bindings::specular_transmission_sampler, uv, view.mip_bias).r;
#endif
        }
#endif
        pbr_input.material.specular_transmission = specular_transmission;

        var thickness: f32 = pbr_bindings::material.thickness;
#ifdef PBR_TRANSMISSION_TEXTURES_SUPPORTED
        if ((pbr_bindings::material.flags & pbr_types::STANDARD_MATERIAL_FLAGS_THICKNESS_TEXTURE_BIT) != 0u) {
#ifdef MESHLET_MESH_MATERIAL_PASS
            thickness *= textureSampleGrad(pbr_bindings::thickness_texture, pbr_bindings::thickness_sampler, uv, in.ddx_uv, in.ddy_uv).g;
#else
            thickness *= textureSampleBias(pbr_bindings::thickness_texture, pbr_bindings::thickness_sampler, uv, view.mip_bias).g;
#endif
        }
#endif
        // scale thickness, accounting for non-uniform scaling (e.g. a “squished” mesh)
        // TODO: Meshlet support
#ifndef MESHLET_MESH_MATERIAL_PASS
        thickness *= length(
            (transpose(mesh[in.instance_index].model) * vec4(pbr_input.N, 0.0)).xyz
        );
#endif
        pbr_input.material.thickness = thickness;

        var diffuse_transmission = pbr_bindings::material.diffuse_transmission;
#ifdef PBR_TRANSMISSION_TEXTURES_SUPPORTED
        if ((pbr_bindings::material.flags & pbr_types::STANDARD_MATERIAL_FLAGS_DIFFUSE_TRANSMISSION_TEXTURE_BIT) != 0u) {
#ifdef MESHLET_MESH_MATERIAL_PASS
            diffuse_transmission *= textureSampleGrad(pbr_bindings::diffuse_transmission_texture, pbr_bindings::diffuse_transmission_sampler, uv, in.ddx_uv, in.ddy_uv).a;
#else
            diffuse_transmission *= textureSampleBias(pbr_bindings::diffuse_transmission_texture, pbr_bindings::diffuse_transmission_sampler, uv, view.mip_bias).a;
#endif
        }
#endif
        pbr_input.material.diffuse_transmission = diffuse_transmission;

        var diffuse_occlusion: vec3<f32> = vec3(1.0);
        var specular_occlusion: f32 = 1.0;
#ifdef VERTEX_UVS
        if ((pbr_bindings::material.flags & pbr_types::STANDARD_MATERIAL_FLAGS_OCCLUSION_TEXTURE_BIT) != 0u) {
<<<<<<< HEAD
#ifdef MESHLET_MESH_MATERIAL_PASS
            occlusion = vec3(textureSampleGrad(pbr_bindings::occlusion_texture, pbr_bindings::occlusion_sampler, uv, in.ddx_uv, in.ddy_uv).r);
#else
            occlusion = vec3(textureSampleBias(pbr_bindings::occlusion_texture, pbr_bindings::occlusion_sampler, uv, view.mip_bias).r);
#endif
=======
            diffuse_occlusion = vec3(textureSampleBias(pbr_bindings::occlusion_texture, pbr_bindings::occlusion_sampler, uv, view.mip_bias).r);
>>>>>>> aeab690f
        }
#endif
#ifdef SCREEN_SPACE_AMBIENT_OCCLUSION
        let ssao = textureLoad(screen_space_ambient_occlusion_texture, vec2<i32>(in.position.xy), 0i).r;
        let ssao_multibounce = gtao_multibounce(ssao, pbr_input.material.base_color.rgb);
        diffuse_occlusion = min(diffuse_occlusion, ssao_multibounce);
        // Use SSAO to estimate the specular occlusion.
        // Lagarde and Rousiers 2014, "Moving Frostbite to Physically Based Rendering"
        specular_occlusion =  saturate(pow(NdotV + ssao, exp2(-16.0 * roughness - 1.0)) - 1.0 + ssao);
#endif
        pbr_input.diffuse_occlusion = diffuse_occlusion;
        pbr_input.specular_occlusion = specular_occlusion;

        // N (normal vector)
#ifndef LOAD_PREPASS_NORMALS
        pbr_input.N = pbr_functions::apply_normal_mapping(
            pbr_bindings::material.flags,
            pbr_input.world_normal,
            double_sided,
            is_front,
#ifdef VERTEX_TANGENTS
#ifdef STANDARDMATERIAL_NORMAL_MAP
            in.world_tangent,
#endif
#endif
#ifdef VERTEX_UVS
            uv,
#endif
            view.mip_bias,
#ifdef MESHLET_MESH_MATERIAL_PASS
            in.ddx_uv,
            in.ddy_uv,
#endif
        );
#endif

// TODO: Meshlet support
#ifdef LIGHTMAP
        pbr_input.lightmap_light = lightmap(
            in.uv_b,
            pbr_bindings::material.lightmap_exposure,
            in.instance_index);
#endif
    }

    return pbr_input;
}<|MERGE_RESOLUTION|>--- conflicted
+++ resolved
@@ -202,15 +202,11 @@
         var specular_occlusion: f32 = 1.0;
 #ifdef VERTEX_UVS
         if ((pbr_bindings::material.flags & pbr_types::STANDARD_MATERIAL_FLAGS_OCCLUSION_TEXTURE_BIT) != 0u) {
-<<<<<<< HEAD
-#ifdef MESHLET_MESH_MATERIAL_PASS
-            occlusion = vec3(textureSampleGrad(pbr_bindings::occlusion_texture, pbr_bindings::occlusion_sampler, uv, in.ddx_uv, in.ddy_uv).r);
-#else
-            occlusion = vec3(textureSampleBias(pbr_bindings::occlusion_texture, pbr_bindings::occlusion_sampler, uv, view.mip_bias).r);
-#endif
-=======
+#ifdef MESHLET_MESH_MATERIAL_PASS
+            diffuse_occlusion = vec3(textureSampleGrad(pbr_bindings::occlusion_texture, pbr_bindings::occlusion_sampler, uv, in.ddx_uv, in.ddy_uv).r);
+#else
             diffuse_occlusion = vec3(textureSampleBias(pbr_bindings::occlusion_texture, pbr_bindings::occlusion_sampler, uv, view.mip_bias).r);
->>>>>>> aeab690f
+#endif
         }
 #endif
 #ifdef SCREEN_SPACE_AMBIENT_OCCLUSION
