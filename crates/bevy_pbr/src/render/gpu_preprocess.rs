//! GPU mesh preprocessing.
//!
//! This is an optional pass that uses a compute shader to reduce the amount of
//! data that has to be transferred from the CPU to the GPU. When enabled,
//! instead of transferring [`MeshUniform`]s to the GPU, we transfer the smaller
//! [`MeshInputUniform`]s instead and use the GPU to calculate the remaining
//! derived fields in [`MeshUniform`].

use core::num::{NonZero, NonZeroU64};

use bevy_app::{App, Plugin};
use bevy_asset::{load_internal_asset, Handle};
use bevy_core_pipeline::{
    core_3d::graph::{Core3d, Node3d},
    experimental::mip_generation::ViewDepthPyramid,
    prepass::{
        DeferredPrepass, DepthPrepass, PreviousViewData, PreviousViewUniformOffset,
        PreviousViewUniforms,
    },
};
use bevy_derive::{Deref, DerefMut};
use bevy_ecs::{
    component::Component,
    entity::Entity,
<<<<<<< HEAD
    prelude::resource_exists,
    query::{Has, QueryState, With, Without},
    schedule::IntoSystemConfigs as _,
    system::{lifetimeless::Read, Commands, Query, Res, ResMut, Resource},
=======
    query::{Has, QueryState, Without},
    resource::Resource,
    schedule::{common_conditions::resource_exists, IntoSystemConfigs as _},
    system::{lifetimeless::Read, Commands, Res, ResMut},
>>>>>>> 93e5e6cb
    world::{FromWorld, World},
};
use bevy_render::{
    batching::gpu_preprocessing::{
        BatchedInstanceBuffers, GpuOcclusionCullingWorkItemBuffers, GpuPreprocessingSupport,
        IndirectBatchSet, IndirectParametersBuffers, IndirectParametersIndexed,
        IndirectParametersMetadata, IndirectParametersNonIndexed,
        LatePreprocessWorkItemIndirectParameters, PreprocessWorkItem, PreprocessWorkItemBuffers,
    },
    experimental::occlusion_culling::OcclusionCulling,
    render_graph::{Node, NodeRunError, RenderGraphApp, RenderGraphContext},
    render_resource::{
        binding_types::{storage_buffer, storage_buffer_read_only, texture_2d, uniform_buffer},
        BindGroup, BindGroupEntries, BindGroupLayout, BindingResource, Buffer, BufferBinding,
        BufferVec, CachedComputePipelineId, ComputePassDescriptor, ComputePipelineDescriptor,
        DynamicBindGroupLayoutEntries, PipelineCache, PushConstantRange, RawBufferVec, Shader,
        ShaderStages, ShaderType, SpecializedComputePipeline, SpecializedComputePipelines,
        TextureSampleType, UninitBufferVec,
    },
    renderer::{RenderContext, RenderDevice, RenderQueue},
    settings::WgpuFeatures,
    view::{NoIndirectDrawing, ViewUniform, ViewUniformOffset, ViewUniforms},
    Render, RenderApp, RenderSet,
};
use bevy_utils::TypeIdMap;
use bitflags::bitflags;
use smallvec::{smallvec, SmallVec};
use tracing::warn;

use crate::{
    graph::NodePbr, MeshCullingData, MeshCullingDataBuffer, MeshInputUniform, MeshUniform,
};

use super::ViewLightEntities;

/// The handle to the `mesh_preprocess.wgsl` compute shader.
pub const MESH_PREPROCESS_SHADER_HANDLE: Handle<Shader> =
    Handle::weak_from_u128(16991728318640779533);
/// The handle to the `mesh_preprocess_types.wgsl` compute shader.
pub const MESH_PREPROCESS_TYPES_SHADER_HANDLE: Handle<Shader> =
    Handle::weak_from_u128(2720440370122465935);
/// The handle to the `reset_indirect_batch_sets.wgsl` compute shader.
pub const RESET_INDIRECT_BATCH_SETS_SHADER_HANDLE: Handle<Shader> =
    Handle::weak_from_u128(2602194133710559644);
/// The handle to the `build_indirect_params.wgsl` compute shader.
pub const BUILD_INDIRECT_PARAMS_SHADER_HANDLE: Handle<Shader> =
    Handle::weak_from_u128(3711077208359699672);

/// The GPU workgroup size.
const WORKGROUP_SIZE: usize = 64;

/// A plugin that builds mesh uniforms on GPU.
///
/// This will only be added if the platform supports compute shaders (e.g. not
/// on WebGL 2).
pub struct GpuMeshPreprocessPlugin {
    /// Whether we're building [`MeshUniform`]s on GPU.
    ///
    /// This requires compute shader support and so will be forcibly disabled if
    /// the platform doesn't support those.
    pub use_gpu_instance_buffer_builder: bool,
}

/// The render node for the first mesh preprocessing pass.
///
/// This pass runs a compute shader to cull meshes outside the view frustum (if
/// that wasn't done by the CPU), cull meshes that weren't visible last frame
/// (if occlusion culling is on), transform them, and, if indirect drawing is
/// on, populate indirect draw parameter metadata for the subsequent
/// [`EarlyPrepassBuildIndirectParametersNode`].
pub struct EarlyGpuPreprocessNode {
    view_query: QueryState<
        (
            Entity,
            Option<Read<PreprocessBindGroups>>,
            Option<Read<ViewUniformOffset>>,
            Has<NoIndirectDrawing>,
            Has<OcclusionCulling>,
        ),
        Without<SkipGpuPreprocess>,
    >,
    main_view_query: QueryState<Read<ViewLightEntities>>,
}

/// The render node for the second mesh preprocessing pass.
///
/// This pass runs a compute shader to cull meshes outside the view frustum (if
/// that wasn't done by the CPU), cull meshes that were neither visible last
/// frame nor visible this frame (if occlusion culling is on), transform them,
/// and, if indirect drawing is on, populate the indirect draw parameter
/// metadata for the subsequent [`LatePrepassBuildIndirectParametersNode`].
pub struct LateGpuPreprocessNode {
    view_query: QueryState<
        (Entity, Read<PreprocessBindGroups>, Read<ViewUniformOffset>),
        (
            Without<SkipGpuPreprocess>,
            Without<NoIndirectDrawing>,
            With<OcclusionCulling>,
            With<DepthPrepass>,
            Without<DeferredPrepass>,
        ),
    >,
}

/// The render node for the part of the indirect parameter building pass that
/// draws the meshes visible from the previous frame.
///
/// This node runs a compute shader on the output of the
/// [`EarlyGpuPreprocessNode`] in order to transform the
/// [`IndirectParametersMetadata`] into properly-formatted
/// [`IndirectParametersIndexed`] and [`IndirectParametersNonIndexed`].
pub struct EarlyPrepassBuildIndirectParametersNode {
    view_query: QueryState<
        Read<PreprocessBindGroups>,
        (
            Without<SkipGpuPreprocess>,
            Without<NoIndirectDrawing>,
            With<DepthPrepass>,
            Without<DeferredPrepass>,
        ),
    >,
}

/// The render node for the part of the indirect parameter building pass that
/// draws the meshes that are potentially visible on this frame but weren't
/// visible on the previous frame.
///
/// This node runs a compute shader on the output of the
/// [`LateGpuPreprocessNode`] in order to transform the
/// [`IndirectParametersMetadata`] into properly-formatted
/// [`IndirectParametersIndexed`] and [`IndirectParametersNonIndexed`].
pub struct LatePrepassBuildIndirectParametersNode {
    view_query: QueryState<
        Read<PreprocessBindGroups>,
        (
            Without<SkipGpuPreprocess>,
            Without<NoIndirectDrawing>,
            With<DepthPrepass>,
            With<OcclusionCulling>,
            Without<DeferredPrepass>,
        ),
    >,
}

/// The render node for the part of the indirect parameter building pass that
/// draws all meshes, both those that are newly-visible on this frame and those
/// that were visible last frame.
///
/// This node runs a compute shader on the output of the
/// [`EarlyGpuPreprocessNode`] and [`LateGpuPreprocessNode`] in order to
/// transform the [`IndirectParametersMetadata`] into properly-formatted
/// [`IndirectParametersIndexed`] and [`IndirectParametersNonIndexed`].
pub struct MainBuildIndirectParametersNode {
    view_query: QueryState<
        Read<PreprocessBindGroups>,
        (Without<SkipGpuPreprocess>, Without<NoIndirectDrawing>),
    >,
}

/// The compute shader pipelines for the GPU mesh preprocessing and indirect
/// parameter building passes.
#[derive(Resource)]
pub struct PreprocessPipelines {
    /// The pipeline used for CPU culling. This pipeline doesn't populate
    /// indirect parameter metadata.
    pub direct_preprocess: PreprocessPipeline,
    /// The pipeline used for mesh preprocessing when GPU frustum culling is in
    /// use, but occlusion culling isn't.
    ///
    /// This pipeline populates indirect parameter metadata.
    pub gpu_frustum_culling_preprocess: PreprocessPipeline,
    /// The pipeline used for the first phase of occlusion culling.
    ///
    /// This pipeline culls, transforms meshes, and populates indirect parameter
    /// metadata.
    pub early_gpu_occlusion_culling_preprocess: PreprocessPipeline,
    /// The pipeline used for the second phase of occlusion culling.
    ///
    /// This pipeline culls, transforms meshes, and populates indirect parameter
    /// metadata.
    pub late_gpu_occlusion_culling_preprocess: PreprocessPipeline,
    /// The pipeline that builds indirect draw parameters for indexed meshes,
    /// when frustum culling is enabled but occlusion culling *isn't* enabled.
    pub gpu_frustum_culling_build_indexed_indirect_params: BuildIndirectParametersPipeline,
    /// The pipeline that builds indirect draw parameters for non-indexed
    /// meshes, when frustum culling is enabled but occlusion culling *isn't*
    /// enabled.
    pub gpu_frustum_culling_build_non_indexed_indirect_params: BuildIndirectParametersPipeline,
    /// Compute shader pipelines for the early prepass phase that draws meshes
    /// visible in the previous frame.
    pub early_phase: PreprocessPhasePipelines,
    /// Compute shader pipelines for the late prepass phase that draws meshes
    /// that weren't visible in the previous frame, but became visible this
    /// frame.
    pub late_phase: PreprocessPhasePipelines,
    /// Compute shader pipelines for the main color phase.
    pub main_phase: PreprocessPhasePipelines,
}

/// Compute shader pipelines for a specific phase: early, late, or main.
///
/// The distinction between these phases is relevant for occlusion culling.
#[derive(Clone)]
pub struct PreprocessPhasePipelines {
    /// The pipeline that resets the indirect draw counts used in
    /// `multi_draw_indirect_count` to 0 in preparation for a new pass.
    pub reset_indirect_batch_sets: ResetIndirectBatchSetsPipeline,
    /// The pipeline used for indexed indirect parameter building.
    ///
    /// This pipeline converts indirect parameter metadata into indexed indirect
    /// parameters.
    pub gpu_occlusion_culling_build_indexed_indirect_params: BuildIndirectParametersPipeline,
    /// The pipeline used for non-indexed indirect parameter building.
    ///
    /// This pipeline converts indirect parameter metadata into non-indexed
    /// indirect parameters.
    pub gpu_occlusion_culling_build_non_indexed_indirect_params: BuildIndirectParametersPipeline,
}

/// The pipeline for the GPU mesh preprocessing shader.
pub struct PreprocessPipeline {
    /// The bind group layout for the compute shader.
    pub bind_group_layout: BindGroupLayout,
    /// The pipeline ID for the compute shader.
    ///
    /// This gets filled in `prepare_preprocess_pipelines`.
    pub pipeline_id: Option<CachedComputePipelineId>,
}

/// The pipeline for the batch set count reset shader.
///
/// This shader resets the indirect batch set count to 0 for each view. It runs
/// in between every phase (early, late, and main).
#[derive(Clone)]
pub struct ResetIndirectBatchSetsPipeline {
    /// The bind group layout for the compute shader.
    pub bind_group_layout: BindGroupLayout,
    /// The pipeline ID for the compute shader.
    ///
    /// This gets filled in `prepare_preprocess_pipelines`.
    pub pipeline_id: Option<CachedComputePipelineId>,
}

/// The pipeline for the indirect parameter building shader.
#[derive(Clone)]
pub struct BuildIndirectParametersPipeline {
    /// The bind group layout for the compute shader.
    pub bind_group_layout: BindGroupLayout,
    /// The pipeline ID for the compute shader.
    ///
    /// This gets filled in `prepare_preprocess_pipelines`.
    pub pipeline_id: Option<CachedComputePipelineId>,
}

bitflags! {
    /// Specifies variants of the mesh preprocessing shader.
    #[derive(Clone, Copy, PartialEq, Eq, Hash)]
    pub struct PreprocessPipelineKey: u8 {
        /// Whether GPU frustum culling is in use.
        ///
        /// This `#define`'s `FRUSTUM_CULLING` in the shader.
        const FRUSTUM_CULLING = 1;
        /// Whether GPU two-phase occlusion culling is in use.
        ///
        /// This `#define`'s `OCCLUSION_CULLING` in the shader.
        const OCCLUSION_CULLING = 2;
        /// Whether this is the early phase of GPU two-phase occlusion culling.
        ///
        /// This `#define`'s `EARLY_PHASE` in the shader.
        const EARLY_PHASE = 4;
    }

    /// Specifies variants of the indirect parameter building shader.
    #[derive(Clone, Copy, PartialEq, Eq, Hash)]
    pub struct BuildIndirectParametersPipelineKey: u8 {
        /// Whether the indirect parameter building shader is processing indexed
        /// meshes (those that have index buffers).
        ///
        /// This defines `INDEXED` in the shader.
        const INDEXED = 1;
        /// Whether the GPU and driver supports `multi_draw_indirect_count`.
        ///
        /// This defines `MULTI_DRAW_INDIRECT_COUNT_SUPPORTED` in the shader.
        const MULTI_DRAW_INDIRECT_COUNT_SUPPORTED = 2;
        /// Whether GPU two-phase occlusion culling is in use.
        ///
        /// This `#define`'s `OCCLUSION_CULLING` in the shader.
        const OCCLUSION_CULLING = 4;
        /// Whether this is the early phase of GPU two-phase occlusion culling.
        ///
        /// This `#define`'s `EARLY_PHASE` in the shader.
        const EARLY_PHASE = 8;
        /// Whether this is the late phase of GPU two-phase occlusion culling.
        ///
        /// This `#define`'s `LATE_PHASE` in the shader.
        const LATE_PHASE = 16;
        /// Whether this is the phase that runs after the early and late phases,
        /// and right before the main drawing logic, when GPU two-phase
        /// occlusion culling is in use.
        ///
        /// This `#define`'s `MAIN_PHASE` in the shader.
        const MAIN_PHASE = 32;
    }
}

/// The compute shader bind group for the mesh preprocessing pass for each
/// render phase.
///
/// This goes on the view. It maps the [`core::any::TypeId`] of a render phase
/// (e.g.  [`bevy_core_pipeline::core_3d::Opaque3d`]) to the
/// [`PhasePreprocessBindGroups`] for that phase.
#[derive(Component, Clone, Deref, DerefMut)]
pub struct PreprocessBindGroups(pub TypeIdMap<PhasePreprocessBindGroups>);

/// The compute shader bind group for the mesh preprocessing step for a single
/// render phase on a single view.
#[derive(Clone)]
pub enum PhasePreprocessBindGroups {
    /// The bind group used for the single invocation of the compute shader when
    /// indirect drawing is *not* being used.
    ///
    /// Because direct drawing doesn't require splitting the meshes into indexed
    /// and non-indexed meshes, there's only one bind group in this case.
    Direct(BindGroup),

    /// The bind groups used for the compute shader when indirect drawing is
    /// being used, but occlusion culling isn't being used.
    ///
    /// Because indirect drawing requires splitting the meshes into indexed and
    /// non-indexed meshes, there are two bind groups here.
    IndirectFrustumCulling {
        /// The bind group for indexed meshes.
        indexed: Option<BindGroup>,
        /// The bind group for non-indexed meshes.
        non_indexed: Option<BindGroup>,
    },

    /// The bind groups used for the compute shader when indirect drawing is
    /// being used, but occlusion culling isn't being used.
    ///
    /// Because indirect drawing requires splitting the meshes into indexed and
    /// non-indexed meshes, and because occlusion culling requires splitting
    /// this phase into early and late versions, there are four bind groups
    /// here.
    IndirectOcclusionCulling {
        /// The bind group for indexed meshes during the early mesh
        /// preprocessing phase.
        early_indexed: Option<BindGroup>,
        /// The bind group for non-indexed meshes during the early mesh
        /// preprocessing phase.
        early_non_indexed: Option<BindGroup>,
        /// The bind group for indexed meshes during the late mesh preprocessing
        /// phase.
        late_indexed: Option<BindGroup>,
        /// The bind group for non-indexed meshes during the late mesh
        /// preprocessing phase.
        late_non_indexed: Option<BindGroup>,
    },
}

/// The bind groups for the compute shaders that reset indirect draw counts and
/// build indirect parameters.
#[derive(Resource)]
pub struct BuildIndirectParametersBindGroups {
    /// The bind group for the `reset_indirect_batch_sets.wgsl` shader, for
    /// indexed meshes.
    reset_indexed_indirect_batch_sets: Option<BindGroup>,
    /// The bind group for the `reset_indirect_batch_sets.wgsl` shader, for
    /// non-indexed meshes.
    reset_non_indexed_indirect_batch_sets: Option<BindGroup>,
    /// The bind group for the `build_indirect_params.wgsl` shader, for indexed
    /// meshes.
    build_indexed_indirect: Option<BindGroup>,
    /// The bind group for the `build_indirect_params.wgsl` shader, for
    /// non-indexed meshes.
    build_non_indexed_indirect: Option<BindGroup>,
}

/// Stops the `GpuPreprocessNode` attempting to generate the buffer for this view
/// useful to avoid duplicating effort if the bind group is shared between views
#[derive(Component, Default)]
pub struct SkipGpuPreprocess;

impl Plugin for GpuMeshPreprocessPlugin {
    fn build(&self, app: &mut App) {
        load_internal_asset!(
            app,
            MESH_PREPROCESS_SHADER_HANDLE,
            "mesh_preprocess.wgsl",
            Shader::from_wgsl
        );
        load_internal_asset!(
            app,
            RESET_INDIRECT_BATCH_SETS_SHADER_HANDLE,
            "reset_indirect_batch_sets.wgsl",
            Shader::from_wgsl
        );
        load_internal_asset!(
            app,
            BUILD_INDIRECT_PARAMS_SHADER_HANDLE,
            "build_indirect_params.wgsl",
            Shader::from_wgsl
        );
        load_internal_asset!(
            app,
            BUILD_INDIRECT_PARAMS_SHADER_HANDLE,
            "build_indirect_params.wgsl",
            Shader::from_wgsl
        );
        load_internal_asset!(
            app,
            BUILD_INDIRECT_PARAMS_SHADER_HANDLE,
            "build_indirect_params.wgsl",
            Shader::from_wgsl
        );
    }

    fn finish(&self, app: &mut App) {
        let Some(render_app) = app.get_sub_app_mut(RenderApp) else {
            return;
        };

        // This plugin does nothing if GPU instance buffer building isn't in
        // use.
        let gpu_preprocessing_support = render_app.world().resource::<GpuPreprocessingSupport>();
        if !self.use_gpu_instance_buffer_builder || !gpu_preprocessing_support.is_available() {
            return;
        }

        render_app
            .init_resource::<PreprocessPipelines>()
            .init_resource::<SpecializedComputePipelines<PreprocessPipeline>>()
            .init_resource::<SpecializedComputePipelines<ResetIndirectBatchSetsPipeline>>()
            .init_resource::<SpecializedComputePipelines<BuildIndirectParametersPipeline>>()
            .add_systems(
                Render,
                (
                    prepare_preprocess_pipelines.in_set(RenderSet::Prepare),
                    prepare_preprocess_bind_groups
                        .run_if(
                            resource_exists::<BatchedInstanceBuffers<MeshUniform, MeshInputUniform>>,
                        )
                        .in_set(RenderSet::PrepareBindGroups),
                    write_mesh_culling_data_buffer.in_set(RenderSet::PrepareResourcesFlush),
                ),
            )
            .add_render_graph_node::<EarlyGpuPreprocessNode>(Core3d, NodePbr::EarlyGpuPreprocess)
            .add_render_graph_node::<LateGpuPreprocessNode>(Core3d, NodePbr::LateGpuPreprocess)
            .add_render_graph_node::<EarlyPrepassBuildIndirectParametersNode>(
                Core3d,
                NodePbr::EarlyPrepassBuildIndirectParameters,
            )
            .add_render_graph_node::<LatePrepassBuildIndirectParametersNode>(
                Core3d,
                NodePbr::LatePrepassBuildIndirectParameters,
            )
            .add_render_graph_node::<MainBuildIndirectParametersNode>(
                Core3d,
                NodePbr::MainBuildIndirectParameters,
            )
            .add_render_graph_edges(
                Core3d,
                (
                    NodePbr::EarlyGpuPreprocess,
                    NodePbr::EarlyPrepassBuildIndirectParameters,
                    Node3d::EarlyPrepass,
                    Node3d::EarlyDownsampleDepth,
                    NodePbr::LateGpuPreprocess,
                    NodePbr::LatePrepassBuildIndirectParameters,
                    Node3d::LatePrepass,
                    NodePbr::MainBuildIndirectParameters,
                    // Shadows don't currently support occlusion culling, so we
                    // treat shadows as effectively the main phase for our
                    // purposes.
                    NodePbr::ShadowPass,
                ),
            )
            .add_render_graph_edge(
                Core3d,
                NodePbr::MainBuildIndirectParameters,
                Node3d::DeferredPrepass
            );
    }
}

impl FromWorld for EarlyGpuPreprocessNode {
    fn from_world(world: &mut World) -> Self {
        Self {
            view_query: QueryState::new(world),
            main_view_query: QueryState::new(world),
        }
    }
}

impl Node for EarlyGpuPreprocessNode {
    fn update(&mut self, world: &mut World) {
        self.view_query.update_archetypes(world);
        self.main_view_query.update_archetypes(world);
    }

    fn run<'w>(
        &self,
        graph: &mut RenderGraphContext,
        render_context: &mut RenderContext<'w>,
        world: &'w World,
    ) -> Result<(), NodeRunError> {
        // Grab the [`BatchedInstanceBuffers`].
        let BatchedInstanceBuffers {
            work_item_buffers: ref index_buffers,
            ..
        } = world.resource::<BatchedInstanceBuffers<MeshUniform, MeshInputUniform>>();

        let pipeline_cache = world.resource::<PipelineCache>();
        let preprocess_pipelines = world.resource::<PreprocessPipelines>();

        let mut compute_pass =
            render_context
                .command_encoder()
                .begin_compute_pass(&ComputePassDescriptor {
                    label: Some("early mesh preprocessing"),
                    timestamp_writes: None,
                });

        let mut all_views: SmallVec<[_; 8]> = SmallVec::new();
        all_views.push(graph.view_entity());
        if let Ok(shadow_cascade_views) =
            self.main_view_query.get_manual(world, graph.view_entity())
        {
            all_views.extend(shadow_cascade_views.lights.iter().copied());
        }

        // Run the compute passes.

        for view_entity in all_views {
            let Ok((
                view,
                bind_groups,
                view_uniform_offset,
                no_indirect_drawing,
                occlusion_culling,
            )) = self.view_query.get_manual(world, view_entity)
            else {
                continue;
            };

            let Some(bind_groups) = bind_groups else {
                continue;
            };
            let Some(view_uniform_offset) = view_uniform_offset else {
                continue;
            };

            // Grab the work item buffers for this view.
            let Some(phase_work_item_buffers) = index_buffers.get(&view) else {
                warn!("The preprocessing index buffer wasn't present");
                continue;
            };

            // Select the right pipeline, depending on whether GPU culling is in
            // use.
            let maybe_pipeline_id = if no_indirect_drawing {
                preprocess_pipelines.direct_preprocess.pipeline_id
            } else if occlusion_culling {
                preprocess_pipelines
                    .early_gpu_occlusion_culling_preprocess
                    .pipeline_id
            } else {
                preprocess_pipelines
                    .gpu_frustum_culling_preprocess
                    .pipeline_id
            };

            // Fetch the pipeline.
            let Some(preprocess_pipeline_id) = maybe_pipeline_id else {
                warn!("The build mesh uniforms pipeline wasn't ready");
                continue;
            };

            let Some(preprocess_pipeline) =
                pipeline_cache.get_compute_pipeline(preprocess_pipeline_id)
            else {
                // This will happen while the pipeline is being compiled and is fine.
                continue;
            };

            compute_pass.set_pipeline(preprocess_pipeline);

            // Loop over each render phase.
            for (phase_type_id, work_item_buffers) in phase_work_item_buffers {
                // Fetch the bind group for the render phase.
                let Some(phase_bind_groups) = bind_groups.get(phase_type_id) else {
                    continue;
                };

                // If we're drawing indirectly, make sure the mesh preprocessing
                // shader has access to the view info it needs to do culling.
                let mut dynamic_offsets: SmallVec<[u32; 1]> = smallvec![];
                if !no_indirect_drawing {
                    dynamic_offsets.push(view_uniform_offset.offset);
                }

                // Are we drawing directly or indirectly?
                match *phase_bind_groups {
                    PhasePreprocessBindGroups::Direct(ref bind_group) => {
                        // Invoke the mesh preprocessing shader to transform
                        // meshes only, but not cull.
                        let PreprocessWorkItemBuffers::Direct(work_item_buffer) = work_item_buffers
                        else {
                            continue;
                        };
                        compute_pass.set_bind_group(0, bind_group, &dynamic_offsets);
                        let workgroup_count = work_item_buffer.len().div_ceil(WORKGROUP_SIZE);
                        if workgroup_count > 0 {
                            compute_pass.dispatch_workgroups(workgroup_count as u32, 1, 1);
                        }
                    }

                    PhasePreprocessBindGroups::IndirectFrustumCulling {
                        indexed: ref maybe_indexed_bind_group,
                        non_indexed: ref maybe_non_indexed_bind_group,
                    }
                    | PhasePreprocessBindGroups::IndirectOcclusionCulling {
                        early_indexed: ref maybe_indexed_bind_group,
                        early_non_indexed: ref maybe_non_indexed_bind_group,
                        ..
                    } => {
                        // Invoke the mesh preprocessing shader to transform and
                        // cull the meshes.
                        let PreprocessWorkItemBuffers::Indirect {
                            indexed: indexed_buffer,
                            non_indexed: non_indexed_buffer,
                            ..
                        } = work_item_buffers
                        else {
                            continue;
                        };

                        // Transform and cull indexed meshes if there are any.
                        if let Some(indexed_bind_group) = maybe_indexed_bind_group {
                            if let PreprocessWorkItemBuffers::Indirect {
                                gpu_occlusion_culling:
                                    Some(GpuOcclusionCullingWorkItemBuffers {
                                        late_indirect_parameters_indexed_offset,
                                        ..
                                    }),
                                ..
                            } = *work_item_buffers
                            {
                                compute_pass.set_push_constants(
                                    0,
                                    bytemuck::bytes_of(&late_indirect_parameters_indexed_offset),
                                );
                            }

                            compute_pass.set_bind_group(0, indexed_bind_group, &dynamic_offsets);
                            let workgroup_count = indexed_buffer.len().div_ceil(WORKGROUP_SIZE);
                            if workgroup_count > 0 {
                                compute_pass.dispatch_workgroups(workgroup_count as u32, 1, 1);
                            }
                        }

                        // Transform and cull non-indexed meshes if there are any.
                        if let Some(non_indexed_bind_group) = maybe_non_indexed_bind_group {
                            if let PreprocessWorkItemBuffers::Indirect {
                                gpu_occlusion_culling:
                                    Some(GpuOcclusionCullingWorkItemBuffers {
                                        late_indirect_parameters_non_indexed_offset,
                                        ..
                                    }),
                                ..
                            } = *work_item_buffers
                            {
                                compute_pass.set_push_constants(
                                    0,
                                    bytemuck::bytes_of(
                                        &late_indirect_parameters_non_indexed_offset,
                                    ),
                                );
                            }

                            compute_pass.set_bind_group(
                                0,
                                non_indexed_bind_group,
                                &dynamic_offsets,
                            );
                            let workgroup_count = non_indexed_buffer.len().div_ceil(WORKGROUP_SIZE);
                            if workgroup_count > 0 {
                                compute_pass.dispatch_workgroups(workgroup_count as u32, 1, 1);
                            }
                        }
                    }
                }
            }
        }

        Ok(())
    }
}

impl FromWorld for EarlyPrepassBuildIndirectParametersNode {
    fn from_world(world: &mut World) -> Self {
        Self {
            view_query: QueryState::new(world),
        }
    }
}

impl FromWorld for LatePrepassBuildIndirectParametersNode {
    fn from_world(world: &mut World) -> Self {
        Self {
            view_query: QueryState::new(world),
        }
    }
}

impl FromWorld for MainBuildIndirectParametersNode {
    fn from_world(world: &mut World) -> Self {
        Self {
            view_query: QueryState::new(world),
        }
    }
}

impl FromWorld for LateGpuPreprocessNode {
    fn from_world(world: &mut World) -> Self {
        Self {
            view_query: QueryState::new(world),
        }
    }
}

impl Node for LateGpuPreprocessNode {
    fn update(&mut self, world: &mut World) {
        self.view_query.update_archetypes(world);
    }

    fn run<'w>(
        &self,
        _: &mut RenderGraphContext,
        render_context: &mut RenderContext<'w>,
        world: &'w World,
    ) -> Result<(), NodeRunError> {
        // Grab the [`BatchedInstanceBuffers`].
        let BatchedInstanceBuffers {
            ref work_item_buffers,
            ref late_indexed_indirect_parameters_buffer,
            ref late_non_indexed_indirect_parameters_buffer,
            ..
        } = world.resource::<BatchedInstanceBuffers<MeshUniform, MeshInputUniform>>();

        let pipeline_cache = world.resource::<PipelineCache>();
        let preprocess_pipelines = world.resource::<PreprocessPipelines>();

        let mut compute_pass =
            render_context
                .command_encoder()
                .begin_compute_pass(&ComputePassDescriptor {
                    label: Some("late mesh preprocessing"),
                    timestamp_writes: None,
                });

        // Run the compute passes.
        for (view, bind_groups, view_uniform_offset) in self.view_query.iter_manual(world) {
            // Grab the work item buffers for this view.
            let Some(phase_work_item_buffers) = work_item_buffers.get(&view) else {
                warn!("The preprocessing index buffer wasn't present");
                continue;
            };

            let maybe_pipeline_id = preprocess_pipelines
                .late_gpu_occlusion_culling_preprocess
                .pipeline_id;

            // Fetch the pipeline.
            let Some(preprocess_pipeline_id) = maybe_pipeline_id else {
                warn!("The build mesh uniforms pipeline wasn't ready");
                return Ok(());
            };

            let Some(preprocess_pipeline) =
                pipeline_cache.get_compute_pipeline(preprocess_pipeline_id)
            else {
                // This will happen while the pipeline is being compiled and is fine.
                return Ok(());
            };

            compute_pass.set_pipeline(preprocess_pipeline);

            for (phase_type_id, work_item_buffers) in phase_work_item_buffers {
                let (
                    PreprocessWorkItemBuffers::Indirect {
                        gpu_occlusion_culling:
                            Some(GpuOcclusionCullingWorkItemBuffers {
                                late_indexed: ref late_indexed_work_item_buffer,
                                late_non_indexed: ref late_non_indexed_work_item_buffer,
                                late_indirect_parameters_indexed_offset,
                                late_indirect_parameters_non_indexed_offset,
                                ..
                            }),
                        ..
                    },
                    Some(PhasePreprocessBindGroups::IndirectOcclusionCulling {
                        late_indexed: ref late_indexed_bind_group,
                        late_non_indexed: ref late_non_indexed_bind_group,
                        ..
                    }),
                    Some(late_indexed_indirect_parameters_buffer),
                    Some(late_non_indexed_indirect_parameters_buffer),
                ) = (
                    work_item_buffers,
                    bind_groups.get(phase_type_id),
                    late_indexed_indirect_parameters_buffer.buffer(),
                    late_non_indexed_indirect_parameters_buffer.buffer(),
                )
                else {
                    continue;
                };

                let mut dynamic_offsets: SmallVec<[u32; 1]> = smallvec![];
                dynamic_offsets.push(view_uniform_offset.offset);

                // If there's no space reserved for work items, then don't
                // bother doing the dispatch, as there can't possibly be any
                // meshes of the given class (indexed or non-indexed) in this
                // phase.

                if !late_indexed_work_item_buffer.is_empty() {
                    compute_pass.set_bind_group(
                        0,
                        late_indexed_bind_group.as_deref(),
                        &dynamic_offsets,
                    );
                    compute_pass.dispatch_workgroups_indirect(
                        late_indexed_indirect_parameters_buffer,
                        (*late_indirect_parameters_indexed_offset as u64)
                            * (size_of::<LatePreprocessWorkItemIndirectParameters>() as u64),
                    );
                }

                if !late_non_indexed_work_item_buffer.is_empty() {
                    compute_pass.set_bind_group(
                        0,
                        late_non_indexed_bind_group.as_deref(),
                        &dynamic_offsets,
                    );
                    compute_pass.dispatch_workgroups_indirect(
                        late_non_indexed_indirect_parameters_buffer,
                        (*late_indirect_parameters_non_indexed_offset as u64)
                            * (size_of::<LatePreprocessWorkItemIndirectParameters>() as u64),
                    );
                }
            }
        }

        Ok(())
    }
}

impl Node for EarlyPrepassBuildIndirectParametersNode {
    fn update(&mut self, world: &mut World) {
        self.view_query.update_archetypes(world);
    }

    fn run<'w>(
        &self,
        _: &mut RenderGraphContext,
        render_context: &mut RenderContext<'w>,
        world: &'w World,
    ) -> Result<(), NodeRunError> {
        let preprocess_pipelines = world.resource::<PreprocessPipelines>();

        // If there are no views with a depth prepass enabled, we don't need to
        // run this.
        if self.view_query.iter_manual(world).next().is_none() {
            return Ok(());
        }

        run_build_indirect_parameters_node(
            render_context,
            world,
            &preprocess_pipelines.early_phase,
            "early prepass indirect parameters building",
        )
    }
}

impl Node for LatePrepassBuildIndirectParametersNode {
    fn update(&mut self, world: &mut World) {
        self.view_query.update_archetypes(world);
    }

    fn run<'w>(
        &self,
        _: &mut RenderGraphContext,
        render_context: &mut RenderContext<'w>,
        world: &'w World,
    ) -> Result<(), NodeRunError> {
        let preprocess_pipelines = world.resource::<PreprocessPipelines>();

        // If there are no views with occlusion culling enabled, we don't need
        // to run this.
        if self.view_query.iter_manual(world).next().is_none() {
            return Ok(());
        }

        run_build_indirect_parameters_node(
            render_context,
            world,
            &preprocess_pipelines.late_phase,
            "late prepass indirect parameters building",
        )
    }
}

impl Node for MainBuildIndirectParametersNode {
    fn update(&mut self, world: &mut World) {
        self.view_query.update_archetypes(world);
    }

    fn run<'w>(
        &self,
        _: &mut RenderGraphContext,
        render_context: &mut RenderContext<'w>,
        world: &'w World,
    ) -> Result<(), NodeRunError> {
        let preprocess_pipelines = world.resource::<PreprocessPipelines>();

        run_build_indirect_parameters_node(
            render_context,
            world,
            &preprocess_pipelines.main_phase,
            "main indirect parameters building",
        )
    }
}

fn run_build_indirect_parameters_node(
    render_context: &mut RenderContext,
    world: &World,
    preprocess_phase_pipelines: &PreprocessPhasePipelines,
    label: &'static str,
) -> Result<(), NodeRunError> {
    let Some(build_indirect_params_bind_groups) =
        world.get_resource::<BuildIndirectParametersBindGroups>()
    else {
        return Ok(());
    };

    let pipeline_cache = world.resource::<PipelineCache>();
    let indirect_parameters_buffers = world.resource::<IndirectParametersBuffers>();

    let mut compute_pass =
        render_context
            .command_encoder()
            .begin_compute_pass(&ComputePassDescriptor {
                label: Some(label),
                timestamp_writes: None,
            });

    // Fetch the pipeline.
    let (
        Some(reset_indirect_batch_sets_pipeline_id),
        Some(build_indexed_indirect_params_pipeline_id),
        Some(build_non_indexed_indirect_params_pipeline_id),
    ) = (
        preprocess_phase_pipelines
            .reset_indirect_batch_sets
            .pipeline_id,
        preprocess_phase_pipelines
            .gpu_occlusion_culling_build_indexed_indirect_params
            .pipeline_id,
        preprocess_phase_pipelines
            .gpu_occlusion_culling_build_non_indexed_indirect_params
            .pipeline_id,
    )
    else {
        warn!("The build indirect parameters pipelines weren't ready");
        return Ok(());
    };

    let (
        Some(reset_indirect_batch_sets_pipeline),
        Some(build_indexed_indirect_params_pipeline),
        Some(build_non_indexed_indirect_params_pipeline),
    ) = (
        pipeline_cache.get_compute_pipeline(reset_indirect_batch_sets_pipeline_id),
        pipeline_cache.get_compute_pipeline(build_indexed_indirect_params_pipeline_id),
        pipeline_cache.get_compute_pipeline(build_non_indexed_indirect_params_pipeline_id),
    )
    else {
        // This will happen while the pipeline is being compiled and is fine.
        return Ok(());
    };

    // Build indexed indirect parameters.
    if let (
        Some(reset_indexed_indirect_batch_sets_bind_group),
        Some(build_indirect_indexed_params_bind_group),
    ) = (
        &build_indirect_params_bind_groups.reset_indexed_indirect_batch_sets,
        &build_indirect_params_bind_groups.build_indexed_indirect,
    ) {
        compute_pass.set_pipeline(reset_indirect_batch_sets_pipeline);
        compute_pass.set_bind_group(0, reset_indexed_indirect_batch_sets_bind_group, &[]);
        let workgroup_count = indirect_parameters_buffers
            .batch_set_count(true)
            .div_ceil(WORKGROUP_SIZE);
        if workgroup_count > 0 {
            compute_pass.dispatch_workgroups(workgroup_count as u32, 1, 1);
        }

        compute_pass.set_pipeline(build_indexed_indirect_params_pipeline);
        compute_pass.set_bind_group(0, build_indirect_indexed_params_bind_group, &[]);
        let workgroup_count = indirect_parameters_buffers
            .indexed_batch_count()
            .div_ceil(WORKGROUP_SIZE);
        if workgroup_count > 0 {
            compute_pass.dispatch_workgroups(workgroup_count as u32, 1, 1);
        }
    }

    // Build non-indexed indirect parameters.
    if let (
        Some(reset_non_indexed_indirect_batch_sets_bind_group),
        Some(build_indirect_non_indexed_params_bind_group),
    ) = (
        &build_indirect_params_bind_groups.reset_non_indexed_indirect_batch_sets,
        &build_indirect_params_bind_groups.build_non_indexed_indirect,
    ) {
        compute_pass.set_pipeline(reset_indirect_batch_sets_pipeline);
        compute_pass.set_bind_group(0, reset_non_indexed_indirect_batch_sets_bind_group, &[]);
        let workgroup_count = indirect_parameters_buffers
            .batch_set_count(false)
            .div_ceil(WORKGROUP_SIZE);
        if workgroup_count > 0 {
            compute_pass.dispatch_workgroups(workgroup_count as u32, 1, 1);
        }

        compute_pass.set_pipeline(build_non_indexed_indirect_params_pipeline);
        compute_pass.set_bind_group(0, build_indirect_non_indexed_params_bind_group, &[]);
        let workgroup_count = indirect_parameters_buffers
            .non_indexed_batch_count()
            .div_ceil(WORKGROUP_SIZE);
        if workgroup_count > 0 {
            compute_pass.dispatch_workgroups(workgroup_count as u32, 1, 1);
        }
    }

    Ok(())
}

impl PreprocessPipelines {
    /// Returns true if the preprocessing and indirect parameters pipelines have
    /// been loaded or false otherwise.
    pub(crate) fn pipelines_are_loaded(&self, pipeline_cache: &PipelineCache) -> bool {
        self.direct_preprocess.is_loaded(pipeline_cache)
            && self
                .gpu_frustum_culling_preprocess
                .is_loaded(pipeline_cache)
            && self
                .early_gpu_occlusion_culling_preprocess
                .is_loaded(pipeline_cache)
            && self
                .late_gpu_occlusion_culling_preprocess
                .is_loaded(pipeline_cache)
            && self
                .gpu_frustum_culling_build_indexed_indirect_params
                .is_loaded(pipeline_cache)
            && self
                .gpu_frustum_culling_build_non_indexed_indirect_params
                .is_loaded(pipeline_cache)
            && self.early_phase.is_loaded(pipeline_cache)
            && self.late_phase.is_loaded(pipeline_cache)
            && self.main_phase.is_loaded(pipeline_cache)
    }
}

impl PreprocessPhasePipelines {
    fn is_loaded(&self, pipeline_cache: &PipelineCache) -> bool {
        self.reset_indirect_batch_sets.is_loaded(pipeline_cache)
            && self
                .gpu_occlusion_culling_build_indexed_indirect_params
                .is_loaded(pipeline_cache)
            && self
                .gpu_occlusion_culling_build_non_indexed_indirect_params
                .is_loaded(pipeline_cache)
    }
}

impl PreprocessPipeline {
    fn is_loaded(&self, pipeline_cache: &PipelineCache) -> bool {
        self.pipeline_id
            .is_some_and(|pipeline_id| pipeline_cache.get_compute_pipeline(pipeline_id).is_some())
    }
}

impl ResetIndirectBatchSetsPipeline {
    fn is_loaded(&self, pipeline_cache: &PipelineCache) -> bool {
        self.pipeline_id
            .is_some_and(|pipeline_id| pipeline_cache.get_compute_pipeline(pipeline_id).is_some())
    }
}

impl BuildIndirectParametersPipeline {
    /// Returns true if this pipeline has been loaded into the pipeline cache or
    /// false otherwise.
    fn is_loaded(&self, pipeline_cache: &PipelineCache) -> bool {
        self.pipeline_id
            .is_some_and(|pipeline_id| pipeline_cache.get_compute_pipeline(pipeline_id).is_some())
    }
}

impl SpecializedComputePipeline for PreprocessPipeline {
    type Key = PreprocessPipelineKey;

    fn specialize(&self, key: Self::Key) -> ComputePipelineDescriptor {
        let mut shader_defs = vec![];
        if key.contains(PreprocessPipelineKey::FRUSTUM_CULLING) {
            shader_defs.push("INDIRECT".into());
            shader_defs.push("FRUSTUM_CULLING".into());
        }
        if key.contains(PreprocessPipelineKey::OCCLUSION_CULLING) {
            shader_defs.push("OCCLUSION_CULLING".into());
            if key.contains(PreprocessPipelineKey::EARLY_PHASE) {
                shader_defs.push("EARLY_PHASE".into());
            } else {
                shader_defs.push("LATE_PHASE".into());
            }
        }

        ComputePipelineDescriptor {
            label: Some(
                format!(
                    "mesh preprocessing ({})",
                    if key.contains(
                        PreprocessPipelineKey::OCCLUSION_CULLING
                            | PreprocessPipelineKey::EARLY_PHASE
                    ) {
                        "early GPU occlusion culling"
                    } else if key.contains(PreprocessPipelineKey::OCCLUSION_CULLING) {
                        "late GPU occlusion culling"
                    } else if key.contains(PreprocessPipelineKey::FRUSTUM_CULLING) {
                        "GPU frustum culling"
                    } else {
                        "direct"
                    }
                )
                .into(),
            ),
            layout: vec![self.bind_group_layout.clone()],
            push_constant_ranges: if key.contains(PreprocessPipelineKey::OCCLUSION_CULLING) {
                vec![PushConstantRange {
                    stages: ShaderStages::COMPUTE,
                    range: 0..4,
                }]
            } else {
                vec![]
            },
            shader: MESH_PREPROCESS_SHADER_HANDLE,
            shader_defs,
            entry_point: "main".into(),
            zero_initialize_workgroup_memory: false,
        }
    }
}

impl FromWorld for PreprocessPipelines {
    fn from_world(world: &mut World) -> Self {
        let render_device = world.resource::<RenderDevice>();

        // GPU culling bind group parameters are a superset of those in the CPU
        // culling (direct) shader.
        let direct_bind_group_layout_entries = preprocess_direct_bind_group_layout_entries();
        let gpu_frustum_culling_bind_group_layout_entries = gpu_culling_bind_group_layout_entries();
        let gpu_early_occlusion_culling_bind_group_layout_entries =
            gpu_occlusion_culling_bind_group_layout_entries().extend_with_indices(((
                11,
                storage_buffer::<PreprocessWorkItem>(/*has_dynamic_offset=*/ false),
            ),));
        let gpu_late_occlusion_culling_bind_group_layout_entries =
            gpu_occlusion_culling_bind_group_layout_entries();

        let reset_indirect_batch_sets_bind_group_layout_entries =
            DynamicBindGroupLayoutEntries::sequential(
                ShaderStages::COMPUTE,
                (storage_buffer::<IndirectBatchSet>(false),),
            );

        // Indexed and non-indexed bind group parameters share all the bind
        // group layout entries except the final one.
        let build_indexed_indirect_params_bind_group_layout_entries =
            build_indirect_params_bind_group_layout_entries()
                .extend_sequential((storage_buffer::<IndirectParametersIndexed>(false),));
        let build_non_indexed_indirect_params_bind_group_layout_entries =
            build_indirect_params_bind_group_layout_entries()
                .extend_sequential((storage_buffer::<IndirectParametersNonIndexed>(false),));

        // Create the bind group layouts.
        let direct_bind_group_layout = render_device.create_bind_group_layout(
            "build mesh uniforms direct bind group layout",
            &direct_bind_group_layout_entries,
        );
        let gpu_frustum_culling_bind_group_layout = render_device.create_bind_group_layout(
            "build mesh uniforms GPU frustum culling bind group layout",
            &gpu_frustum_culling_bind_group_layout_entries,
        );
        let gpu_early_occlusion_culling_bind_group_layout = render_device.create_bind_group_layout(
            "build mesh uniforms GPU early occlusion culling bind group layout",
            &gpu_early_occlusion_culling_bind_group_layout_entries,
        );
        let gpu_late_occlusion_culling_bind_group_layout = render_device.create_bind_group_layout(
            "build mesh uniforms GPU late occlusion culling bind group layout",
            &gpu_late_occlusion_culling_bind_group_layout_entries,
        );
        let reset_indirect_batch_sets_bind_group_layout = render_device.create_bind_group_layout(
            "reset indirect batch sets bind group layout",
            &reset_indirect_batch_sets_bind_group_layout_entries,
        );
        let build_indexed_indirect_params_bind_group_layout = render_device
            .create_bind_group_layout(
                "build indexed indirect parameters bind group layout",
                &build_indexed_indirect_params_bind_group_layout_entries,
            );
        let build_non_indexed_indirect_params_bind_group_layout = render_device
            .create_bind_group_layout(
                "build non-indexed indirect parameters bind group layout",
                &build_non_indexed_indirect_params_bind_group_layout_entries,
            );

        let preprocess_phase_pipelines = PreprocessPhasePipelines {
            reset_indirect_batch_sets: ResetIndirectBatchSetsPipeline {
                bind_group_layout: reset_indirect_batch_sets_bind_group_layout.clone(),
                pipeline_id: None,
            },
            gpu_occlusion_culling_build_indexed_indirect_params: BuildIndirectParametersPipeline {
                bind_group_layout: build_indexed_indirect_params_bind_group_layout.clone(),
                pipeline_id: None,
            },
            gpu_occlusion_culling_build_non_indexed_indirect_params:
                BuildIndirectParametersPipeline {
                    bind_group_layout: build_non_indexed_indirect_params_bind_group_layout.clone(),
                    pipeline_id: None,
                },
        };

        PreprocessPipelines {
            direct_preprocess: PreprocessPipeline {
                bind_group_layout: direct_bind_group_layout,
                pipeline_id: None,
            },
            gpu_frustum_culling_preprocess: PreprocessPipeline {
                bind_group_layout: gpu_frustum_culling_bind_group_layout,
                pipeline_id: None,
            },
            early_gpu_occlusion_culling_preprocess: PreprocessPipeline {
                bind_group_layout: gpu_early_occlusion_culling_bind_group_layout,
                pipeline_id: None,
            },
            late_gpu_occlusion_culling_preprocess: PreprocessPipeline {
                bind_group_layout: gpu_late_occlusion_culling_bind_group_layout,
                pipeline_id: None,
            },
            gpu_frustum_culling_build_indexed_indirect_params: BuildIndirectParametersPipeline {
                bind_group_layout: build_indexed_indirect_params_bind_group_layout.clone(),
                pipeline_id: None,
            },
            gpu_frustum_culling_build_non_indexed_indirect_params:
                BuildIndirectParametersPipeline {
                    bind_group_layout: build_non_indexed_indirect_params_bind_group_layout.clone(),
                    pipeline_id: None,
                },
            early_phase: preprocess_phase_pipelines.clone(),
            late_phase: preprocess_phase_pipelines.clone(),
            main_phase: preprocess_phase_pipelines.clone(),
        }
    }
}

fn preprocess_direct_bind_group_layout_entries() -> DynamicBindGroupLayoutEntries {
    DynamicBindGroupLayoutEntries::new_with_indices(
        ShaderStages::COMPUTE,
        (
            // `current_input`
            (3, storage_buffer_read_only::<MeshInputUniform>(false)),
            // `previous_input`
            (4, storage_buffer_read_only::<MeshInputUniform>(false)),
            // `indices`
            (5, storage_buffer_read_only::<PreprocessWorkItem>(false)),
            // `output`
            (6, storage_buffer::<MeshUniform>(false)),
        ),
    )
}

// Returns the first 3 bind group layout entries shared between all invocations
// of the indirect parameters building shader.
fn build_indirect_params_bind_group_layout_entries() -> DynamicBindGroupLayoutEntries {
    DynamicBindGroupLayoutEntries::new_with_indices(
        ShaderStages::COMPUTE,
        (
            (0, storage_buffer_read_only::<MeshInputUniform>(false)),
            (
                1,
                storage_buffer_read_only::<IndirectParametersMetadata>(false),
            ),
            (2, storage_buffer::<IndirectBatchSet>(false)),
        ),
    )
}

/// A system that specializes the `mesh_preprocess.wgsl` and
/// `build_indirect_params.wgsl` pipelines if necessary.
fn gpu_culling_bind_group_layout_entries() -> DynamicBindGroupLayoutEntries {
    // GPU culling bind group parameters are a superset of those in the CPU
    // culling (direct) shader.
    preprocess_direct_bind_group_layout_entries().extend_with_indices((
        // `indirect_parameters`
        (
            7,
            storage_buffer::<IndirectParametersMetadata>(/* has_dynamic_offset= */ false),
        ),
        // `mesh_culling_data`
        (
            8,
            storage_buffer_read_only::<MeshCullingData>(/* has_dynamic_offset= */ false),
        ),
        // `view`
        (
            0,
            uniform_buffer::<ViewUniform>(/* has_dynamic_offset= */ true),
        ),
    ))
}

fn gpu_occlusion_culling_bind_group_layout_entries() -> DynamicBindGroupLayoutEntries {
    gpu_culling_bind_group_layout_entries().extend_with_indices((
        (
            2,
            uniform_buffer::<PreviousViewData>(/*has_dynamic_offset=*/ false),
        ),
        (
            10,
            texture_2d(TextureSampleType::Float { filterable: true }),
        ),
        (
            12,
            storage_buffer::<LatePreprocessWorkItemIndirectParameters>(
                /*has_dynamic_offset=*/ false,
            ),
        ),
    ))
}

/// A system that specializes the `mesh_preprocess.wgsl` pipelines if necessary.
pub fn prepare_preprocess_pipelines(
    pipeline_cache: Res<PipelineCache>,
    render_device: Res<RenderDevice>,
    mut specialized_preprocess_pipelines: ResMut<SpecializedComputePipelines<PreprocessPipeline>>,
    mut specialized_reset_indirect_batch_sets_pipelines: ResMut<
        SpecializedComputePipelines<ResetIndirectBatchSetsPipeline>,
    >,
    mut specialized_build_indirect_parameters_pipelines: ResMut<
        SpecializedComputePipelines<BuildIndirectParametersPipeline>,
    >,
    preprocess_pipelines: ResMut<PreprocessPipelines>,
) {
    let preprocess_pipelines = preprocess_pipelines.into_inner();

    preprocess_pipelines.direct_preprocess.prepare(
        &pipeline_cache,
        &mut specialized_preprocess_pipelines,
        PreprocessPipelineKey::empty(),
    );
    preprocess_pipelines.gpu_frustum_culling_preprocess.prepare(
        &pipeline_cache,
        &mut specialized_preprocess_pipelines,
        PreprocessPipelineKey::FRUSTUM_CULLING,
    );
    preprocess_pipelines
        .early_gpu_occlusion_culling_preprocess
        .prepare(
            &pipeline_cache,
            &mut specialized_preprocess_pipelines,
            PreprocessPipelineKey::FRUSTUM_CULLING
                | PreprocessPipelineKey::OCCLUSION_CULLING
                | PreprocessPipelineKey::EARLY_PHASE,
        );
    preprocess_pipelines
        .late_gpu_occlusion_culling_preprocess
        .prepare(
            &pipeline_cache,
            &mut specialized_preprocess_pipelines,
            PreprocessPipelineKey::FRUSTUM_CULLING | PreprocessPipelineKey::OCCLUSION_CULLING,
        );

    let mut build_indirect_parameters_pipeline_key = BuildIndirectParametersPipelineKey::empty();

    // If the GPU and driver support `multi_draw_indirect_count`, tell the
    // shader that.
    if render_device
        .wgpu_device()
        .features()
        .contains(WgpuFeatures::MULTI_DRAW_INDIRECT_COUNT)
    {
        build_indirect_parameters_pipeline_key
            .insert(BuildIndirectParametersPipelineKey::MULTI_DRAW_INDIRECT_COUNT_SUPPORTED);
    }

    preprocess_pipelines
        .gpu_frustum_culling_build_indexed_indirect_params
        .prepare(
            &pipeline_cache,
            &mut specialized_build_indirect_parameters_pipelines,
            build_indirect_parameters_pipeline_key | BuildIndirectParametersPipelineKey::INDEXED,
        );
    preprocess_pipelines
        .gpu_frustum_culling_build_non_indexed_indirect_params
        .prepare(
            &pipeline_cache,
            &mut specialized_build_indirect_parameters_pipelines,
            build_indirect_parameters_pipeline_key,
        );

    for (preprocess_phase_pipelines, build_indirect_parameters_phase_pipeline_key) in [
        (
            &mut preprocess_pipelines.early_phase,
            BuildIndirectParametersPipelineKey::EARLY_PHASE,
        ),
        (
            &mut preprocess_pipelines.late_phase,
            BuildIndirectParametersPipelineKey::LATE_PHASE,
        ),
        (
            &mut preprocess_pipelines.main_phase,
            BuildIndirectParametersPipelineKey::MAIN_PHASE,
        ),
    ] {
        preprocess_phase_pipelines
            .reset_indirect_batch_sets
            .prepare(
                &pipeline_cache,
                &mut specialized_reset_indirect_batch_sets_pipelines,
            );
        preprocess_phase_pipelines
            .gpu_occlusion_culling_build_indexed_indirect_params
            .prepare(
                &pipeline_cache,
                &mut specialized_build_indirect_parameters_pipelines,
                build_indirect_parameters_pipeline_key
                    | build_indirect_parameters_phase_pipeline_key
                    | BuildIndirectParametersPipelineKey::INDEXED
                    | BuildIndirectParametersPipelineKey::OCCLUSION_CULLING,
            );
        preprocess_phase_pipelines
            .gpu_occlusion_culling_build_non_indexed_indirect_params
            .prepare(
                &pipeline_cache,
                &mut specialized_build_indirect_parameters_pipelines,
                build_indirect_parameters_pipeline_key
                    | build_indirect_parameters_phase_pipeline_key
                    | BuildIndirectParametersPipelineKey::OCCLUSION_CULLING,
            );
    }
}

impl PreprocessPipeline {
    fn prepare(
        &mut self,
        pipeline_cache: &PipelineCache,
        pipelines: &mut SpecializedComputePipelines<PreprocessPipeline>,
        key: PreprocessPipelineKey,
    ) {
        if self.pipeline_id.is_some() {
            return;
        }

        let preprocess_pipeline_id = pipelines.specialize(pipeline_cache, self, key);
        self.pipeline_id = Some(preprocess_pipeline_id);
    }
}

impl SpecializedComputePipeline for ResetIndirectBatchSetsPipeline {
    type Key = ();

    fn specialize(&self, _: Self::Key) -> ComputePipelineDescriptor {
        ComputePipelineDescriptor {
            label: Some("reset indirect batch sets".into()),
            layout: vec![self.bind_group_layout.clone()],
            push_constant_ranges: vec![],
            shader: RESET_INDIRECT_BATCH_SETS_SHADER_HANDLE,
            shader_defs: vec![],
            entry_point: "main".into(),
            zero_initialize_workgroup_memory: false,
        }
    }
}

impl SpecializedComputePipeline for BuildIndirectParametersPipeline {
    type Key = BuildIndirectParametersPipelineKey;

    fn specialize(&self, key: Self::Key) -> ComputePipelineDescriptor {
        let mut shader_defs = vec![];
        if key.contains(BuildIndirectParametersPipelineKey::INDEXED) {
            shader_defs.push("INDEXED".into());
        }
        if key.contains(BuildIndirectParametersPipelineKey::MULTI_DRAW_INDIRECT_COUNT_SUPPORTED) {
            shader_defs.push("MULTI_DRAW_INDIRECT_COUNT_SUPPORTED".into());
        }
        if key.contains(BuildIndirectParametersPipelineKey::OCCLUSION_CULLING) {
            shader_defs.push("OCCLUSION_CULLING".into());
        }
        if key.contains(BuildIndirectParametersPipelineKey::EARLY_PHASE) {
            shader_defs.push("EARLY_PHASE".into());
        }
        if key.contains(BuildIndirectParametersPipelineKey::LATE_PHASE) {
            shader_defs.push("LATE_PHASE".into());
        }
        if key.contains(BuildIndirectParametersPipelineKey::MAIN_PHASE) {
            shader_defs.push("MAIN_PHASE".into());
        }

        let label = format!(
            "{} build {}indexed indirect parameters",
            if !key.contains(BuildIndirectParametersPipelineKey::OCCLUSION_CULLING) {
                "frustum culling"
            } else if key.contains(BuildIndirectParametersPipelineKey::EARLY_PHASE) {
                "early occlusion culling"
            } else if key.contains(BuildIndirectParametersPipelineKey::LATE_PHASE) {
                "late occlusion culling"
            } else {
                "main occlusion culling"
            },
            if key.contains(BuildIndirectParametersPipelineKey::INDEXED) {
                ""
            } else {
                "non-"
            }
        );

        ComputePipelineDescriptor {
            label: Some(label.into()),
            layout: vec![self.bind_group_layout.clone()],
            push_constant_ranges: vec![],
            shader: BUILD_INDIRECT_PARAMS_SHADER_HANDLE,
            shader_defs,
            entry_point: "main".into(),
            zero_initialize_workgroup_memory: false,
        }
    }
}

impl ResetIndirectBatchSetsPipeline {
    fn prepare(
        &mut self,
        pipeline_cache: &PipelineCache,
        pipelines: &mut SpecializedComputePipelines<ResetIndirectBatchSetsPipeline>,
    ) {
        if self.pipeline_id.is_some() {
            return;
        }

        let reset_indirect_batch_sets_pipeline_id = pipelines.specialize(pipeline_cache, self, ());
        self.pipeline_id = Some(reset_indirect_batch_sets_pipeline_id);
    }
}

impl BuildIndirectParametersPipeline {
    fn prepare(
        &mut self,
        pipeline_cache: &PipelineCache,
        pipelines: &mut SpecializedComputePipelines<BuildIndirectParametersPipeline>,
        key: BuildIndirectParametersPipelineKey,
    ) {
        if self.pipeline_id.is_some() {
            return;
        }

        let build_indirect_parameters_pipeline_id = pipelines.specialize(pipeline_cache, self, key);
        self.pipeline_id = Some(build_indirect_parameters_pipeline_id);
    }
}

/// A system that attaches the mesh uniform buffers to the bind groups for the
/// variants of the mesh preprocessing compute shader.
#[expect(
    clippy::too_many_arguments,
    reason = "it's a system that needs a lot of arguments"
)]
pub fn prepare_preprocess_bind_groups(
    mut commands: Commands,
    view_depth_pyramids: Query<(&ViewDepthPyramid, &PreviousViewUniformOffset)>,
    render_device: Res<RenderDevice>,
    batched_instance_buffers: Res<BatchedInstanceBuffers<MeshUniform, MeshInputUniform>>,
    indirect_parameters_buffers: Res<IndirectParametersBuffers>,
    mesh_culling_data_buffer: Res<MeshCullingDataBuffer>,
    view_uniforms: Res<ViewUniforms>,
    previous_view_uniforms: Res<PreviousViewUniforms>,
    pipelines: Res<PreprocessPipelines>,
) {
    // Grab the `BatchedInstanceBuffers`.
    let BatchedInstanceBuffers {
        data_buffer: ref data_buffer_vec,
        ref work_item_buffers,
        current_input_buffer: ref current_input_buffer_vec,
        previous_input_buffer: ref previous_input_buffer_vec,
        ref late_indexed_indirect_parameters_buffer,
        ref late_non_indexed_indirect_parameters_buffer,
    } = batched_instance_buffers.into_inner();

    let (Some(current_input_buffer), Some(previous_input_buffer), Some(data_buffer)) = (
        current_input_buffer_vec.buffer().buffer(),
        previous_input_buffer_vec.buffer().buffer(),
        data_buffer_vec.buffer(),
    ) else {
        return;
    };

    // Record whether we have any meshes that are to be drawn indirectly. If we
    // don't, then we can skip building indirect parameters.
    let mut any_indirect = false;

    // Loop over each view.
    for (view, phase_work_item_buffers) in work_item_buffers {
        let mut bind_groups = TypeIdMap::default();

        // Loop over each phase.
        for (&phase_id, work_item_buffers) in phase_work_item_buffers {
            // Create the `PreprocessBindGroupBuilder`.
            let preprocess_bind_group_builder = PreprocessBindGroupBuilder {
                view: *view,
                late_indexed_indirect_parameters_buffer,
                late_non_indexed_indirect_parameters_buffer,
                render_device: &render_device,
                indirect_parameters_buffers: &indirect_parameters_buffers,
                mesh_culling_data_buffer: &mesh_culling_data_buffer,
                view_uniforms: &view_uniforms,
                previous_view_uniforms: &previous_view_uniforms,
                pipelines: &pipelines,
                current_input_buffer,
                previous_input_buffer,
                data_buffer,
            };

            // Depending on the type of work items we have, construct the
            // appropriate bind groups.
            let (was_indirect, bind_group) = match *work_item_buffers {
                PreprocessWorkItemBuffers::Direct(ref work_item_buffer) => (
                    false,
                    preprocess_bind_group_builder
                        .create_direct_preprocess_bind_groups(work_item_buffer),
                ),

                PreprocessWorkItemBuffers::Indirect {
                    indexed: ref indexed_work_item_buffer,
                    non_indexed: ref non_indexed_work_item_buffer,
                    gpu_occlusion_culling: Some(ref gpu_occlusion_culling_work_item_buffers),
                } => (
                    true,
                    preprocess_bind_group_builder
                        .create_indirect_occlusion_culling_preprocess_bind_groups(
                            &view_depth_pyramids,
                            indexed_work_item_buffer,
                            non_indexed_work_item_buffer,
                            gpu_occlusion_culling_work_item_buffers,
                        ),
                ),

                PreprocessWorkItemBuffers::Indirect {
                    indexed: ref indexed_work_item_buffer,
                    non_indexed: ref non_indexed_work_item_buffer,
                    gpu_occlusion_culling: None,
                } => (
                    true,
                    preprocess_bind_group_builder
                        .create_indirect_frustum_culling_preprocess_bind_groups(
                            indexed_work_item_buffer,
                            non_indexed_work_item_buffer,
                        ),
                ),
            };

            // Write that bind group in.
            if let Some(bind_group) = bind_group {
                any_indirect = any_indirect || was_indirect;
                bind_groups.insert(phase_id, bind_group);
            }
        }

        // Save the bind groups.
        commands
            .entity(*view)
            .insert(PreprocessBindGroups(bind_groups));
    }

    // Now, if there were any indirect draw commands, create the bind groups for
    // the indirect parameters building shader.
    if any_indirect {
        create_build_indirect_parameters_bind_groups(
            &mut commands,
            &render_device,
            &pipelines,
            current_input_buffer,
            &indirect_parameters_buffers,
        );
    }
}

/// A temporary structure that stores all the information needed to construct
/// bind groups for the mesh preprocessing shader.
struct PreprocessBindGroupBuilder<'a> {
    /// The render-world entity corresponding to the current view.
    view: Entity,
    /// The indirect compute dispatch parameters buffer for indexed meshes in
    /// the late prepass.
    late_indexed_indirect_parameters_buffer:
        &'a RawBufferVec<LatePreprocessWorkItemIndirectParameters>,
    /// The indirect compute dispatch parameters buffer for non-indexed meshes
    /// in the late prepass.
    late_non_indexed_indirect_parameters_buffer:
        &'a RawBufferVec<LatePreprocessWorkItemIndirectParameters>,
    /// The device.
    render_device: &'a RenderDevice,
    /// The buffers that store indirect draw parameters.
    indirect_parameters_buffers: &'a IndirectParametersBuffers,
    /// The GPU buffer that stores the information needed to cull each mesh.
    mesh_culling_data_buffer: &'a MeshCullingDataBuffer,
    /// The GPU buffer that stores information about the view.
    view_uniforms: &'a ViewUniforms,
    /// The GPU buffer that stores information about the view from last frame.
    previous_view_uniforms: &'a PreviousViewUniforms,
    /// The pipelines for the mesh preprocessing shader.
    pipelines: &'a PreprocessPipelines,
    /// The GPU buffer containing the list of [`MeshInputUniform`]s for the
    /// current frame.
    current_input_buffer: &'a Buffer,
    /// The GPU buffer containing the list of [`MeshInputUniform`]s for the
    /// previous frame.
    previous_input_buffer: &'a Buffer,
    /// The GPU buffer containing the list of [`MeshUniform`]s for the current
    /// frame.
    ///
    /// This is the buffer containing the mesh's final transforms that the
    /// shaders will write to.
    data_buffer: &'a Buffer,
}

impl<'a> PreprocessBindGroupBuilder<'a> {
    /// Creates the bind groups for mesh preprocessing when GPU frustum culling
    /// and GPU occlusion culling are both disabled.
    fn create_direct_preprocess_bind_groups(
        &self,
        work_item_buffer: &BufferVec<PreprocessWorkItem>,
    ) -> Option<PhasePreprocessBindGroups> {
        // Don't use `as_entire_binding()` here; the shader reads the array
        // length and the underlying buffer may be longer than the actual size
        // of the vector.
        let work_item_buffer_size = NonZero::<u64>::try_from(
            work_item_buffer.len() as u64 * u64::from(PreprocessWorkItem::min_size()),
        )
        .ok();

        Some(PhasePreprocessBindGroups::Direct(
            self.render_device.create_bind_group(
                "preprocess_direct_bind_group",
                &self.pipelines.direct_preprocess.bind_group_layout,
                &BindGroupEntries::with_indices((
                    (3, self.current_input_buffer.as_entire_binding()),
                    (4, self.previous_input_buffer.as_entire_binding()),
                    (
                        5,
                        BindingResource::Buffer(BufferBinding {
                            buffer: work_item_buffer.buffer()?,
                            offset: 0,
                            size: work_item_buffer_size,
                        }),
                    ),
                    (6, self.data_buffer.as_entire_binding()),
                )),
            ),
        ))
    }

    /// Creates the bind groups for mesh preprocessing when GPU occlusion
    /// culling is enabled.
    fn create_indirect_occlusion_culling_preprocess_bind_groups(
        &self,
        view_depth_pyramids: &Query<(&ViewDepthPyramid, &PreviousViewUniformOffset)>,
        indexed_work_item_buffer: &BufferVec<PreprocessWorkItem>,
        non_indexed_work_item_buffer: &BufferVec<PreprocessWorkItem>,
        gpu_occlusion_culling_work_item_buffers: &GpuOcclusionCullingWorkItemBuffers,
    ) -> Option<PhasePreprocessBindGroups> {
        let GpuOcclusionCullingWorkItemBuffers {
            late_indexed: ref late_indexed_work_item_buffer,
            late_non_indexed: ref late_non_indexed_work_item_buffer,
            ..
        } = *gpu_occlusion_culling_work_item_buffers;

        let (view_depth_pyramid, previous_view_uniform_offset) =
            view_depth_pyramids.get(self.view).ok()?;

        Some(PhasePreprocessBindGroups::IndirectOcclusionCulling {
            early_indexed: self.create_indirect_occlusion_culling_early_indexed_bind_group(
                view_depth_pyramid,
                previous_view_uniform_offset,
                indexed_work_item_buffer,
                late_indexed_work_item_buffer,
            ),

            early_non_indexed: self.create_indirect_occlusion_culling_early_non_indexed_bind_group(
                view_depth_pyramid,
                previous_view_uniform_offset,
                non_indexed_work_item_buffer,
                late_non_indexed_work_item_buffer,
            ),

            late_indexed: self.create_indirect_occlusion_culling_late_indexed_bind_group(
                view_depth_pyramid,
                previous_view_uniform_offset,
                late_indexed_work_item_buffer,
            ),

            late_non_indexed: self.create_indirect_occlusion_culling_late_non_indexed_bind_group(
                view_depth_pyramid,
                previous_view_uniform_offset,
                late_non_indexed_work_item_buffer,
            ),
        })
    }

    /// Creates the bind group for the first phase of mesh preprocessing of
    /// indexed meshes when GPU occlusion culling is enabled.
    fn create_indirect_occlusion_culling_early_indexed_bind_group(
        &self,
        view_depth_pyramid: &ViewDepthPyramid,
        previous_view_uniform_offset: &PreviousViewUniformOffset,
        indexed_work_item_buffer: &BufferVec<PreprocessWorkItem>,
        late_indexed_work_item_buffer: &UninitBufferVec<PreprocessWorkItem>,
    ) -> Option<BindGroup> {
        let mesh_culling_data_buffer = self.mesh_culling_data_buffer.buffer()?;
        let view_uniforms_binding = self.view_uniforms.uniforms.binding()?;
        let previous_view_buffer = self.previous_view_uniforms.uniforms.buffer()?;

        match (
            self.indirect_parameters_buffers.indexed_metadata_buffer(),
            indexed_work_item_buffer.buffer(),
            late_indexed_work_item_buffer.buffer(),
            self.late_indexed_indirect_parameters_buffer.buffer(),
        ) {
            (
                Some(indexed_metadata_buffer),
                Some(indexed_work_item_gpu_buffer),
                Some(late_indexed_work_item_gpu_buffer),
                Some(late_indexed_indirect_parameters_buffer),
            ) => {
                // Don't use `as_entire_binding()` here; the shader reads the array
                // length and the underlying buffer may be longer than the actual size
                // of the vector.
                let indexed_work_item_buffer_size = NonZero::<u64>::try_from(
                    indexed_work_item_buffer.len() as u64
                        * u64::from(PreprocessWorkItem::min_size()),
                )
                .ok();

                Some(
                    self.render_device.create_bind_group(
                        "preprocess_early_indexed_gpu_occlusion_culling_bind_group",
                        &self
                            .pipelines
                            .early_gpu_occlusion_culling_preprocess
                            .bind_group_layout,
                        &BindGroupEntries::with_indices((
                            (3, self.current_input_buffer.as_entire_binding()),
                            (4, self.previous_input_buffer.as_entire_binding()),
                            (
                                5,
                                BindingResource::Buffer(BufferBinding {
                                    buffer: indexed_work_item_gpu_buffer,
                                    offset: 0,
                                    size: indexed_work_item_buffer_size,
                                }),
                            ),
                            (6, self.data_buffer.as_entire_binding()),
                            (7, indexed_metadata_buffer.as_entire_binding()),
                            (8, mesh_culling_data_buffer.as_entire_binding()),
                            (0, view_uniforms_binding.clone()),
                            (10, &view_depth_pyramid.all_mips),
                            (
                                2,
                                BufferBinding {
                                    buffer: previous_view_buffer,
                                    offset: previous_view_uniform_offset.offset as u64,
                                    size: NonZeroU64::new(size_of::<PreviousViewData>() as u64),
                                },
                            ),
                            (
                                11,
                                BufferBinding {
                                    buffer: late_indexed_work_item_gpu_buffer,
                                    offset: 0,
                                    size: indexed_work_item_buffer_size,
                                },
                            ),
                            (
                                12,
                                BufferBinding {
                                    buffer: late_indexed_indirect_parameters_buffer,
                                    offset: 0,
                                    size: NonZeroU64::new(
                                        late_indexed_indirect_parameters_buffer.size(),
                                    ),
                                },
                            ),
                        )),
                    ),
                )
            }
            _ => None,
        }
    }

    /// Creates the bind group for the first phase of mesh preprocessing of
    /// non-indexed meshes when GPU occlusion culling is enabled.
    fn create_indirect_occlusion_culling_early_non_indexed_bind_group(
        &self,
        view_depth_pyramid: &ViewDepthPyramid,
        previous_view_uniform_offset: &PreviousViewUniformOffset,
        non_indexed_work_item_buffer: &BufferVec<PreprocessWorkItem>,
        late_non_indexed_work_item_buffer: &UninitBufferVec<PreprocessWorkItem>,
    ) -> Option<BindGroup> {
        let mesh_culling_data_buffer = self.mesh_culling_data_buffer.buffer()?;
        let view_uniforms_binding = self.view_uniforms.uniforms.binding()?;
        let previous_view_buffer = self.previous_view_uniforms.uniforms.buffer()?;

        match (
            self.indirect_parameters_buffers
                .non_indexed_metadata_buffer(),
            non_indexed_work_item_buffer.buffer(),
            late_non_indexed_work_item_buffer.buffer(),
            self.late_non_indexed_indirect_parameters_buffer.buffer(),
        ) {
            (
                Some(non_indexed_metadata_buffer),
                Some(non_indexed_work_item_gpu_buffer),
                Some(late_non_indexed_work_item_buffer),
                Some(late_non_indexed_indirect_parameters_buffer),
            ) => {
                // Don't use `as_entire_binding()` here; the shader reads the array
                // length and the underlying buffer may be longer than the actual size
                // of the vector.
                let non_indexed_work_item_buffer_size = NonZero::<u64>::try_from(
                    non_indexed_work_item_buffer.len() as u64
                        * u64::from(PreprocessWorkItem::min_size()),
                )
                .ok();

                Some(
                    self.render_device.create_bind_group(
                        "preprocess_early_non_indexed_gpu_occlusion_culling_bind_group",
                        &self
                            .pipelines
                            .early_gpu_occlusion_culling_preprocess
                            .bind_group_layout,
                        &BindGroupEntries::with_indices((
                            (3, self.current_input_buffer.as_entire_binding()),
                            (4, self.previous_input_buffer.as_entire_binding()),
                            (
                                5,
                                BindingResource::Buffer(BufferBinding {
                                    buffer: non_indexed_work_item_gpu_buffer,
                                    offset: 0,
                                    size: non_indexed_work_item_buffer_size,
                                }),
                            ),
                            (6, self.data_buffer.as_entire_binding()),
                            (7, non_indexed_metadata_buffer.as_entire_binding()),
                            (8, mesh_culling_data_buffer.as_entire_binding()),
                            (0, view_uniforms_binding.clone()),
                            (10, &view_depth_pyramid.all_mips),
                            (
                                2,
                                BufferBinding {
                                    buffer: previous_view_buffer,
                                    offset: previous_view_uniform_offset.offset as u64,
                                    size: NonZeroU64::new(size_of::<PreviousViewData>() as u64),
                                },
                            ),
                            (
                                11,
                                BufferBinding {
                                    buffer: late_non_indexed_work_item_buffer,
                                    offset: 0,
                                    size: non_indexed_work_item_buffer_size,
                                },
                            ),
                            (
                                12,
                                BufferBinding {
                                    buffer: late_non_indexed_indirect_parameters_buffer,
                                    offset: 0,
                                    size: NonZeroU64::new(
                                        late_non_indexed_indirect_parameters_buffer.size(),
                                    ),
                                },
                            ),
                        )),
                    ),
                )
            }
            _ => None,
        }
    }

    /// Creates the bind group for the second phase of mesh preprocessing of
    /// indexed meshes when GPU occlusion culling is enabled.
    fn create_indirect_occlusion_culling_late_indexed_bind_group(
        &self,
        view_depth_pyramid: &ViewDepthPyramid,
        previous_view_uniform_offset: &PreviousViewUniformOffset,
        late_indexed_work_item_buffer: &UninitBufferVec<PreprocessWorkItem>,
    ) -> Option<BindGroup> {
        let mesh_culling_data_buffer = self.mesh_culling_data_buffer.buffer()?;
        let view_uniforms_binding = self.view_uniforms.uniforms.binding()?;
        let previous_view_buffer = self.previous_view_uniforms.uniforms.buffer()?;

        match (
            self.indirect_parameters_buffers.indexed_metadata_buffer(),
            late_indexed_work_item_buffer.buffer(),
            self.late_indexed_indirect_parameters_buffer.buffer(),
        ) {
            (
                Some(indexed_metadata_buffer),
                Some(late_indexed_work_item_gpu_buffer),
                Some(late_indexed_indirect_parameters_buffer),
            ) => {
                // Don't use `as_entire_binding()` here; the shader reads the array
                // length and the underlying buffer may be longer than the actual size
                // of the vector.
                let late_indexed_work_item_buffer_size = NonZero::<u64>::try_from(
                    late_indexed_work_item_buffer.len() as u64
                        * u64::from(PreprocessWorkItem::min_size()),
                )
                .ok();

                Some(
                    self.render_device.create_bind_group(
                        "preprocess_late_indexed_gpu_occlusion_culling_bind_group",
                        &self
                            .pipelines
                            .late_gpu_occlusion_culling_preprocess
                            .bind_group_layout,
                        &BindGroupEntries::with_indices((
                            (3, self.current_input_buffer.as_entire_binding()),
                            (4, self.previous_input_buffer.as_entire_binding()),
                            (
                                5,
                                BindingResource::Buffer(BufferBinding {
                                    buffer: late_indexed_work_item_gpu_buffer,
                                    offset: 0,
                                    size: late_indexed_work_item_buffer_size,
                                }),
                            ),
                            (6, self.data_buffer.as_entire_binding()),
                            (7, indexed_metadata_buffer.as_entire_binding()),
                            (8, mesh_culling_data_buffer.as_entire_binding()),
                            (0, view_uniforms_binding.clone()),
                            (10, &view_depth_pyramid.all_mips),
                            (
                                2,
                                BufferBinding {
                                    buffer: previous_view_buffer,
                                    offset: previous_view_uniform_offset.offset as u64,
                                    size: NonZeroU64::new(size_of::<PreviousViewData>() as u64),
                                },
                            ),
                            (
                                12,
                                BufferBinding {
                                    buffer: late_indexed_indirect_parameters_buffer,
                                    offset: 0,
                                    size: NonZeroU64::new(
                                        late_indexed_indirect_parameters_buffer.size(),
                                    ),
                                },
                            ),
                        )),
                    ),
                )
            }
            _ => None,
        }
    }

    /// Creates the bind group for the second phase of mesh preprocessing of
    /// non-indexed meshes when GPU occlusion culling is enabled.
    fn create_indirect_occlusion_culling_late_non_indexed_bind_group(
        &self,
        view_depth_pyramid: &ViewDepthPyramid,
        previous_view_uniform_offset: &PreviousViewUniformOffset,
        late_non_indexed_work_item_buffer: &UninitBufferVec<PreprocessWorkItem>,
    ) -> Option<BindGroup> {
        let mesh_culling_data_buffer = self.mesh_culling_data_buffer.buffer()?;
        let view_uniforms_binding = self.view_uniforms.uniforms.binding()?;
        let previous_view_buffer = self.previous_view_uniforms.uniforms.buffer()?;

        match (
            self.indirect_parameters_buffers
                .non_indexed_metadata_buffer(),
            late_non_indexed_work_item_buffer.buffer(),
            self.late_non_indexed_indirect_parameters_buffer.buffer(),
        ) {
            (
                Some(non_indexed_metadata_buffer),
                Some(non_indexed_work_item_gpu_buffer),
                Some(late_non_indexed_indirect_parameters_buffer),
            ) => {
                // Don't use `as_entire_binding()` here; the shader reads the array
                // length and the underlying buffer may be longer than the actual size
                // of the vector.
                let non_indexed_work_item_buffer_size = NonZero::<u64>::try_from(
                    late_non_indexed_work_item_buffer.len() as u64
                        * u64::from(PreprocessWorkItem::min_size()),
                )
                .ok();

                Some(
                    self.render_device.create_bind_group(
                        "preprocess_late_non_indexed_gpu_occlusion_culling_bind_group",
                        &self
                            .pipelines
                            .late_gpu_occlusion_culling_preprocess
                            .bind_group_layout,
                        &BindGroupEntries::with_indices((
                            (3, self.current_input_buffer.as_entire_binding()),
                            (4, self.previous_input_buffer.as_entire_binding()),
                            (
                                5,
                                BindingResource::Buffer(BufferBinding {
                                    buffer: non_indexed_work_item_gpu_buffer,
                                    offset: 0,
                                    size: non_indexed_work_item_buffer_size,
                                }),
                            ),
                            (6, self.data_buffer.as_entire_binding()),
                            (7, non_indexed_metadata_buffer.as_entire_binding()),
                            (8, mesh_culling_data_buffer.as_entire_binding()),
                            (0, view_uniforms_binding.clone()),
                            (10, &view_depth_pyramid.all_mips),
                            (
                                2,
                                BufferBinding {
                                    buffer: previous_view_buffer,
                                    offset: previous_view_uniform_offset.offset as u64,
                                    size: NonZeroU64::new(size_of::<PreviousViewData>() as u64),
                                },
                            ),
                            (
                                12,
                                BufferBinding {
                                    buffer: late_non_indexed_indirect_parameters_buffer,
                                    offset: 0,
                                    size: NonZeroU64::new(
                                        late_non_indexed_indirect_parameters_buffer.size(),
                                    ),
                                },
                            ),
                        )),
                    ),
                )
            }
            _ => None,
        }
    }

    /// Creates the bind groups for mesh preprocessing when GPU frustum culling
    /// is enabled, but GPU occlusion culling is disabled.
    fn create_indirect_frustum_culling_preprocess_bind_groups(
        &self,
        indexed_work_item_buffer: &BufferVec<PreprocessWorkItem>,
        non_indexed_work_item_buffer: &BufferVec<PreprocessWorkItem>,
    ) -> Option<PhasePreprocessBindGroups> {
        Some(PhasePreprocessBindGroups::IndirectFrustumCulling {
            indexed: self
                .create_indirect_frustum_culling_indexed_bind_group(indexed_work_item_buffer),
            non_indexed: self.create_indirect_frustum_culling_non_indexed_bind_group(
                non_indexed_work_item_buffer,
            ),
        })
    }

    /// Creates the bind group for mesh preprocessing of indexed meshes when GPU
    /// frustum culling is enabled, but GPU occlusion culling is disabled.
    fn create_indirect_frustum_culling_indexed_bind_group(
        &self,
        indexed_work_item_buffer: &BufferVec<PreprocessWorkItem>,
    ) -> Option<BindGroup> {
        let mesh_culling_data_buffer = self.mesh_culling_data_buffer.buffer()?;
        let view_uniforms_binding = self.view_uniforms.uniforms.binding()?;

        match (
            self.indirect_parameters_buffers.indexed_metadata_buffer(),
            indexed_work_item_buffer.buffer(),
        ) {
            (Some(indexed_metadata_buffer), Some(indexed_work_item_gpu_buffer)) => {
                // Don't use `as_entire_binding()` here; the shader reads the array
                // length and the underlying buffer may be longer than the actual size
                // of the vector.
                let indexed_work_item_buffer_size = NonZero::<u64>::try_from(
                    indexed_work_item_buffer.len() as u64
                        * u64::from(PreprocessWorkItem::min_size()),
                )
                .ok();

                Some(
                    self.render_device.create_bind_group(
                        "preprocess_gpu_indexed_frustum_culling_bind_group",
                        &self
                            .pipelines
                            .gpu_frustum_culling_preprocess
                            .bind_group_layout,
                        &BindGroupEntries::with_indices((
                            (3, self.current_input_buffer.as_entire_binding()),
                            (4, self.previous_input_buffer.as_entire_binding()),
                            (
                                5,
                                BindingResource::Buffer(BufferBinding {
                                    buffer: indexed_work_item_gpu_buffer,
                                    offset: 0,
                                    size: indexed_work_item_buffer_size,
                                }),
                            ),
                            (6, self.data_buffer.as_entire_binding()),
                            (7, indexed_metadata_buffer.as_entire_binding()),
                            (8, mesh_culling_data_buffer.as_entire_binding()),
                            (0, view_uniforms_binding.clone()),
                        )),
                    ),
                )
            }
            _ => None,
        }
    }

    /// Creates the bind group for mesh preprocessing of non-indexed meshes when
    /// GPU frustum culling is enabled, but GPU occlusion culling is disabled.
    fn create_indirect_frustum_culling_non_indexed_bind_group(
        &self,
        non_indexed_work_item_buffer: &BufferVec<PreprocessWorkItem>,
    ) -> Option<BindGroup> {
        let mesh_culling_data_buffer = self.mesh_culling_data_buffer.buffer()?;
        let view_uniforms_binding = self.view_uniforms.uniforms.binding()?;

        match (
            self.indirect_parameters_buffers
                .non_indexed_metadata_buffer(),
            non_indexed_work_item_buffer.buffer(),
        ) {
            (Some(non_indexed_metadata_buffer), Some(non_indexed_work_item_gpu_buffer)) => {
                // Don't use `as_entire_binding()` here; the shader reads the array
                // length and the underlying buffer may be longer than the actual size
                // of the vector.
                let non_indexed_work_item_buffer_size = NonZero::<u64>::try_from(
                    non_indexed_work_item_buffer.len() as u64
                        * u64::from(PreprocessWorkItem::min_size()),
                )
                .ok();

                Some(
                    self.render_device.create_bind_group(
                        "preprocess_gpu_non_indexed_frustum_culling_bind_group",
                        &self
                            .pipelines
                            .gpu_frustum_culling_preprocess
                            .bind_group_layout,
                        &BindGroupEntries::with_indices((
                            (3, self.current_input_buffer.as_entire_binding()),
                            (4, self.previous_input_buffer.as_entire_binding()),
                            (
                                5,
                                BindingResource::Buffer(BufferBinding {
                                    buffer: non_indexed_work_item_gpu_buffer,
                                    offset: 0,
                                    size: non_indexed_work_item_buffer_size,
                                }),
                            ),
                            (6, self.data_buffer.as_entire_binding()),
                            (7, non_indexed_metadata_buffer.as_entire_binding()),
                            (8, mesh_culling_data_buffer.as_entire_binding()),
                            (0, view_uniforms_binding.clone()),
                        )),
                    ),
                )
            }
            _ => None,
        }
    }
}

/// A system that creates bind groups from the indirect parameters metadata and
/// data buffers for the indirect batch set reset shader and the indirect
/// parameter building shader.
fn create_build_indirect_parameters_bind_groups(
    commands: &mut Commands,
    render_device: &RenderDevice,
    pipelines: &PreprocessPipelines,
    current_input_buffer: &Buffer,
    indirect_parameters_buffer: &IndirectParametersBuffers,
) {
    commands.insert_resource(BuildIndirectParametersBindGroups {
        reset_indexed_indirect_batch_sets: match (
            indirect_parameters_buffer.indexed_batch_sets_buffer(),
        ) {
            (Some(indexed_batch_sets_buffer),) => Some(
                render_device.create_bind_group(
                    "reset_indexed_indirect_batch_sets_bind_group",
                    // The early bind group is good for the main phase and late
                    // phase too. They bind the same buffers.
                    &pipelines
                        .early_phase
                        .reset_indirect_batch_sets
                        .bind_group_layout,
                    &BindGroupEntries::sequential((indexed_batch_sets_buffer.as_entire_binding(),)),
                ),
            ),
            _ => None,
        },

        reset_non_indexed_indirect_batch_sets: match (
            indirect_parameters_buffer.non_indexed_batch_sets_buffer(),
        ) {
            (Some(non_indexed_batch_sets_buffer),) => Some(
                render_device.create_bind_group(
                    "reset_non_indexed_indirect_batch_sets_bind_group",
                    // The early bind group is good for the main phase and late
                    // phase too. They bind the same buffers.
                    &pipelines
                        .early_phase
                        .reset_indirect_batch_sets
                        .bind_group_layout,
                    &BindGroupEntries::sequential((
                        non_indexed_batch_sets_buffer.as_entire_binding(),
                    )),
                ),
            ),
            _ => None,
        },

        build_indexed_indirect: match (
            indirect_parameters_buffer.indexed_metadata_buffer(),
            indirect_parameters_buffer.indexed_data_buffer(),
            indirect_parameters_buffer.indexed_batch_sets_buffer(),
        ) {
            (
                Some(indexed_indirect_parameters_metadata_buffer),
                Some(indexed_indirect_parameters_data_buffer),
                Some(indexed_batch_sets_buffer),
            ) => Some(
                render_device.create_bind_group(
                    "build_indexed_indirect_parameters_bind_group",
                    // The frustum culling bind group is good for occlusion culling
                    // too. They bind the same buffers.
                    &pipelines
                        .gpu_frustum_culling_build_indexed_indirect_params
                        .bind_group_layout,
                    &BindGroupEntries::sequential((
                        current_input_buffer.as_entire_binding(),
                        // Don't use `as_entire_binding` here; the shader reads
                        // the length and `RawBufferVec` overallocates.
                        BufferBinding {
                            buffer: indexed_indirect_parameters_metadata_buffer,
                            offset: 0,
                            size: NonZeroU64::new(
                                indirect_parameters_buffer.indexed_batch_count() as u64
                                    * size_of::<IndirectParametersMetadata>() as u64,
                            ),
                        },
                        indexed_batch_sets_buffer.as_entire_binding(),
                        indexed_indirect_parameters_data_buffer.as_entire_binding(),
                    )),
                ),
            ),
            _ => None,
        },

        build_non_indexed_indirect: match (
            indirect_parameters_buffer.non_indexed_metadata_buffer(),
            indirect_parameters_buffer.non_indexed_data_buffer(),
            indirect_parameters_buffer.non_indexed_batch_sets_buffer(),
        ) {
            (
                Some(non_indexed_indirect_parameters_metadata_buffer),
                Some(non_indexed_indirect_parameters_data_buffer),
                Some(non_indexed_batch_sets_buffer),
            ) => Some(
                render_device.create_bind_group(
                    "build_non_indexed_indirect_parameters_bind_group",
                    // The frustum culling bind group is good for occlusion culling
                    // too. They bind the same buffers.
                    &pipelines
                        .gpu_frustum_culling_build_non_indexed_indirect_params
                        .bind_group_layout,
                    &BindGroupEntries::sequential((
                        current_input_buffer.as_entire_binding(),
                        // Don't use `as_entire_binding` here; the shader reads
                        // the length and `RawBufferVec` overallocates.
                        BufferBinding {
                            buffer: non_indexed_indirect_parameters_metadata_buffer,
                            offset: 0,
                            size: NonZeroU64::new(
                                indirect_parameters_buffer.non_indexed_batch_count() as u64
                                    * size_of::<IndirectParametersMetadata>() as u64,
                            ),
                        },
                        non_indexed_batch_sets_buffer.as_entire_binding(),
                        non_indexed_indirect_parameters_data_buffer.as_entire_binding(),
                    )),
                ),
            ),
            _ => None,
        },
    });
}

/// Writes the information needed to do GPU mesh culling to the GPU.
pub fn write_mesh_culling_data_buffer(
    render_device: Res<RenderDevice>,
    render_queue: Res<RenderQueue>,
    mut mesh_culling_data_buffer: ResMut<MeshCullingDataBuffer>,
) {
    mesh_culling_data_buffer.write_buffer(&render_device, &render_queue);
}<|MERGE_RESOLUTION|>--- conflicted
+++ resolved
@@ -22,17 +22,11 @@
 use bevy_ecs::{
     component::Component,
     entity::Entity,
-<<<<<<< HEAD
     prelude::resource_exists,
     query::{Has, QueryState, With, Without},
+    resource::Resource,
     schedule::IntoSystemConfigs as _,
-    system::{lifetimeless::Read, Commands, Query, Res, ResMut, Resource},
-=======
-    query::{Has, QueryState, Without},
-    resource::Resource,
-    schedule::{common_conditions::resource_exists, IntoSystemConfigs as _},
-    system::{lifetimeless::Read, Commands, Res, ResMut},
->>>>>>> 93e5e6cb
+    system::{lifetimeless::Read, Commands, Query, Res, ResMut},
     world::{FromWorld, World},
 };
 use bevy_render::{
