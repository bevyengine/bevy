#define_import_path bevy_pbr::fragment

#import bevy_pbr::pbr_functions as pbr_functions
#import bevy_pbr::pbr_bindings as pbr_bindings
#import bevy_pbr::pbr_types as pbr_types

#import bevy_pbr::mesh_bindings            mesh
#import bevy_pbr::mesh_view_bindings       view, fog, screen_space_ambient_occlusion_texture
#import bevy_pbr::mesh_view_types          FOG_MODE_OFF
#import bevy_core_pipeline::tonemapping    screen_space_dither, powsafe, tone_mapping
#import bevy_pbr::parallax_mapping         parallaxed_uv

#import bevy_pbr::prepass_utils

#ifdef SCREEN_SPACE_AMBIENT_OCCLUSION
#import bevy_pbr::gtao_utils gtao_multibounce
#endif

#ifdef DEFERRED_PREPASS
#import bevy_pbr::pbr_deferred_functions deferred_gbuffer_from_pbr_input
#import bevy_pbr::pbr_prepass_functions calculate_motion_vector
#import bevy_pbr::prepass_io VertexOutput, FragmentOutput
#else // DEFERRED_PREPASS
#import bevy_pbr::forward_io VertexOutput, FragmentOutput
#endif // DEFERRED_PREPASS

#ifdef MOTION_VECTOR_PREPASS
@group(0) @binding(2)
var<uniform> previous_view_proj: mat4x4<f32>;
#endif // MOTION_VECTOR_PREPASS

@fragment
fn fragment(
    in: VertexOutput,
    @builtin(front_facing) is_front: bool,
) -> FragmentOutput {
    var out: FragmentOutput;

    // calculate unlit color
    // ---------------------
    var unlit_color: vec4<f32> = pbr_bindings::material.base_color;

    let is_orthographic = view.projection[3].w == 1.0;
    let V = pbr_functions::calculate_view(in.world_position, is_orthographic);
#ifdef VERTEX_UVS
    var uv = in.uv;
#ifdef VERTEX_TANGENTS
    if ((pbr_bindings::material.flags & pbr_types::STANDARD_MATERIAL_FLAGS_DEPTH_MAP_BIT) != 0u) {
        let N = in.world_normal;
        let T = in.world_tangent.xyz;
        let B = in.world_tangent.w * cross(N, T);
        // Transform V from fragment to camera in world space to tangent space.
        let Vt = vec3(dot(V, T), dot(V, B), dot(V, N));
        uv = parallaxed_uv(
            pbr_bindings::material.parallax_depth_scale,
            pbr_bindings::material.max_parallax_layer_count,
            pbr_bindings::material.max_relief_mapping_search_steps,
            uv,
            // Flip the direction of Vt to go toward the surface to make the
            // parallax mapping algorithm easier to understand and reason
            // about.
            -Vt,
        );
    }
#endif
#endif

#ifdef VERTEX_COLORS
    unlit_color = unlit_color * in.color;
#endif
#ifdef VERTEX_UVS
    if ((pbr_bindings::material.flags & pbr_types::STANDARD_MATERIAL_FLAGS_BASE_COLOR_TEXTURE_BIT) != 0u) {
        unlit_color = unlit_color * textureSampleBias(pbr_bindings::base_color_texture, pbr_bindings::base_color_sampler, uv, view.mip_bias);
    }
#endif

    // gather pbr lighting data
    // ------------------
    var pbr_input: pbr_types::PbrInput;
    // NOTE: Unlit bit not set means == 0 is true, so the true case is if lit
    if ((pbr_bindings::material.flags & pbr_types::STANDARD_MATERIAL_FLAGS_UNLIT_BIT) == 0u) {
        // Prepare a 'processed' StandardMaterial by sampling all textures to resolve
        // the material members

        pbr_input.material.reflectance = pbr_bindings::material.reflectance;
        pbr_input.material.ior = pbr_bindings::material.ior;
        pbr_input.material.attenuation_color = pbr_bindings::material.attenuation_color;
        pbr_input.material.attenuation_distance = pbr_bindings::material.attenuation_distance;
        pbr_input.material.flags = pbr_bindings::material.flags;
        pbr_input.material.alpha_cutoff = pbr_bindings::material.alpha_cutoff;
        pbr_input.frag_coord = in.position;
        pbr_input.world_position = in.world_position;
        pbr_input.is_orthographic = is_orthographic;
        pbr_input.flags = mesh[in.instance_index].flags;

        // emmissive
        // TODO use .a for exposure compensation in HDR
        var emissive: vec4<f32> = pbr_bindings::material.emissive;
#ifdef VERTEX_UVS
        if ((pbr_bindings::material.flags & pbr_types::STANDARD_MATERIAL_FLAGS_EMISSIVE_TEXTURE_BIT) != 0u) {
            emissive = vec4<f32>(emissive.rgb * textureSampleBias(pbr_bindings::emissive_texture, pbr_bindings::emissive_sampler, uv, view.mip_bias).rgb, 1.0);
        }
#endif
        pbr_input.material.emissive = emissive;

        // metallic and perceptual roughness
        var metallic: f32 = pbr_bindings::material.metallic;
        var perceptual_roughness: f32 = pbr_bindings::material.perceptual_roughness;
#ifdef VERTEX_UVS
        if ((pbr_bindings::material.flags & pbr_types::STANDARD_MATERIAL_FLAGS_METALLIC_ROUGHNESS_TEXTURE_BIT) != 0u) {
            let metallic_roughness = textureSampleBias(pbr_bindings::metallic_roughness_texture, pbr_bindings::metallic_roughness_sampler, uv, view.mip_bias);
            // Sampling from GLTF standard channels for now
            metallic = metallic * metallic_roughness.b;
            perceptual_roughness = perceptual_roughness * metallic_roughness.g;
        }
#endif
        pbr_input.material.metallic = metallic;
        pbr_input.material.perceptual_roughness = perceptual_roughness;

<<<<<<< HEAD
        var specular_transmission: f32 = pbr_bindings::material.specular_transmission;
#ifdef PBR_TRANSMISSION_TEXTURES_SUPPORTED
        if ((pbr_bindings::material.flags & pbr_types::STANDARD_MATERIAL_FLAGS_SPECULAR_TRANSMISSION_TEXTURE_BIT) != 0u) {
            specular_transmission *= textureSample(pbr_bindings::specular_transmission_texture, pbr_bindings::specular_transmission_sampler, uv).r;
        }
#endif
        pbr_input.material.specular_transmission = specular_transmission;

        var thickness: f32 = pbr_bindings::material.thickness;
#ifdef PBR_TRANSMISSION_TEXTURES_SUPPORTED
        if ((pbr_bindings::material.flags & pbr_types::STANDARD_MATERIAL_FLAGS_THICKNESS_TEXTURE_BIT) != 0u) {
            thickness *= textureSample(pbr_bindings::thickness_texture, pbr_bindings::thickness_sampler, uv).g;
        }
#endif
        // scale the thickness by the average length of basis vectors for the transform matrix
        // this is a rough way to approximate the average “scale” applied to the mesh as a single scalar
        thickness *= (length(mesh[in.instance_index].model[0].xyz) + length(mesh[in.instance_index].model[1].xyz) + length(mesh[in.instance_index].model[2].xyz)) / 3.0;
        pbr_input.material.thickness = thickness;

        var diffuse_transmission = pbr_bindings::material.diffuse_transmission;
#ifdef PBR_TRANSMISSION_TEXTURES_SUPPORTED
        if ((pbr_bindings::material.flags & pbr_types::STANDARD_MATERIAL_FLAGS_DIFFUSE_TRANSMISSION_TEXTURE_BIT) != 0u) {
            diffuse_transmission *= textureSample(pbr_bindings::diffuse_transmission_texture, pbr_bindings::diffuse_transmission_sampler, uv).a;
        }
#endif
        pbr_input.material.diffuse_transmission = diffuse_transmission;

=======
        // occlusion
>>>>>>> 3866b1cc
        // TODO: Split into diffuse/specular occlusion?
        var occlusion: vec3<f32> = vec3(1.0);
#ifdef VERTEX_UVS
        if ((pbr_bindings::material.flags & pbr_types::STANDARD_MATERIAL_FLAGS_OCCLUSION_TEXTURE_BIT) != 0u) {
            occlusion = vec3(textureSampleBias(pbr_bindings::occlusion_texture, pbr_bindings::occlusion_sampler, uv, view.mip_bias).r);
        }
#endif
#ifdef SCREEN_SPACE_AMBIENT_OCCLUSION
        let ssao = textureLoad(screen_space_ambient_occlusion_texture, vec2<i32>(in.position.xy), 0i).r;
        let ssao_multibounce = gtao_multibounce(ssao, unlit_color.rgb);
        occlusion = min(occlusion, ssao_multibounce);
#endif
        pbr_input.occlusion = occlusion;

        // world normal
        pbr_input.world_normal = pbr_functions::prepare_world_normal(
            in.world_normal,
            (pbr_bindings::material.flags & pbr_types::STANDARD_MATERIAL_FLAGS_DOUBLE_SIDED_BIT) != 0u,
            is_front,
        );

        // N (normal vector)
#ifdef LOAD_PREPASS_NORMALS
        pbr_input.N = bevy_pbr::prepass_utils::prepass_normal(in.position, 0u);
#else
        pbr_input.N = pbr_functions::apply_normal_mapping(
            pbr_bindings::material.flags,
            pbr_input.world_normal,
#ifdef VERTEX_TANGENTS
#ifdef STANDARDMATERIAL_NORMAL_MAP
            in.world_tangent,
#endif
#endif
#ifdef VERTEX_UVS
            uv,
#endif
            view.mip_bias,
        );
#endif

        // V (view vector)
        pbr_input.V = V;

    } else { // if UNLIT_BIT != 0
#ifdef DEFERRED_PREPASS
        // in deferred mode, we need to fill some of the pbr input data even for unlit materials
        // to pass through the gbuffer to the deferred lighting shader        
        pbr_input = pbr_types::pbr_input_new();
        pbr_input.flags = mesh[in.instance_index].flags;
        pbr_input.material.flags = pbr_bindings::material.flags;
        pbr_input.world_position = in.world_position;
#endif
    }

    // apply alpha discard
    // -------------------
    // note even though this is based on the unlit color, it must be done after all texture samples for uniform control flow
    unlit_color = pbr_functions::alpha_discard(pbr_bindings::material, unlit_color);
    pbr_input.material.base_color = unlit_color;

    // generate output
    // ---------------
#ifdef DEFERRED_PREPASS
    // write the gbuffer
    out.deferred = deferred_gbuffer_from_pbr_input(pbr_input);
    out.deferred_lighting_pass_id = pbr_bindings::material.deferred_lighting_pass_id;
#ifdef NORMAL_PREPASS
    out.normal = vec4(in.world_normal * 0.5 + vec3(0.5), 1.0);
#endif
#ifdef MOTION_VECTOR_PREPASS
    out.motion_vector = calculate_motion_vector(in.world_position, in.previous_world_position);
#endif // MOTION_VECTOR_PREPASS

#else // DEFERRED_PREPASS

    // in forward mode, we calculate the lit color immediately, and then apply some post-lighting effects here.
    // in deferred mode the lit color and these effects will be calculated in the deferred lighting shader
    var output_color = unlit_color;
    if ((pbr_bindings::material.flags & pbr_types::STANDARD_MATERIAL_FLAGS_UNLIT_BIT) == 0u) {
        output_color = pbr_functions::pbr(pbr_input);
    }

    if (fog.mode != FOG_MODE_OFF && (pbr_bindings::material.flags & pbr_types::STANDARD_MATERIAL_FLAGS_FOG_ENABLED_BIT) != 0u) {
        output_color = pbr_functions::apply_fog(fog, output_color, in.world_position.xyz, view.world_position.xyz);
    }

#ifdef TONEMAP_IN_SHADER
    output_color = tone_mapping(output_color, view.color_grading);
#ifdef DEBAND_DITHER
    var output_rgb = output_color.rgb;
    output_rgb = powsafe(output_rgb, 1.0 / 2.2);
    output_rgb = output_rgb + screen_space_dither(in.position.xy);
    // This conversion back to linear space is required because our output texture format is
    // SRGB; the GPU will assume our output is linear and will apply an SRGB conversion.
    output_rgb = powsafe(output_rgb, 2.2);
    output_color = vec4(output_rgb, output_color.a);
#endif
#endif
#ifdef PREMULTIPLY_ALPHA
    output_color = pbr_functions::premultiply_alpha(pbr_bindings::material.flags, output_color);
#endif

    // write the final pixel color
    out.color = output_color;

#endif //DEFERRED_PREPASS

    return out;
}<|MERGE_RESOLUTION|>--- conflicted
+++ resolved
@@ -117,7 +117,6 @@
         pbr_input.material.metallic = metallic;
         pbr_input.material.perceptual_roughness = perceptual_roughness;
 
-<<<<<<< HEAD
         var specular_transmission: f32 = pbr_bindings::material.specular_transmission;
 #ifdef PBR_TRANSMISSION_TEXTURES_SUPPORTED
         if ((pbr_bindings::material.flags & pbr_types::STANDARD_MATERIAL_FLAGS_SPECULAR_TRANSMISSION_TEXTURE_BIT) != 0u) {
@@ -145,9 +144,7 @@
 #endif
         pbr_input.material.diffuse_transmission = diffuse_transmission;
 
-=======
         // occlusion
->>>>>>> 3866b1cc
         // TODO: Split into diffuse/specular occlusion?
         var occlusion: vec3<f32> = vec3(1.0);
 #ifdef VERTEX_UVS
@@ -194,7 +191,7 @@
     } else { // if UNLIT_BIT != 0
 #ifdef DEFERRED_PREPASS
         // in deferred mode, we need to fill some of the pbr input data even for unlit materials
-        // to pass through the gbuffer to the deferred lighting shader        
+        // to pass through the gbuffer to the deferred lighting shader
         pbr_input = pbr_types::pbr_input_new();
         pbr_input.flags = mesh[in.instance_index].flags;
         pbr_input.material.flags = pbr_bindings::material.flags;
