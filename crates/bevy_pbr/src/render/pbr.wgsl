#import bevy_pbr::mesh_view_bindings
#import bevy_pbr::pbr_bindings
#import bevy_pbr::mesh_bindings

#import bevy_pbr::utils
#import bevy_pbr::clustered_forward
#import bevy_pbr::lighting
#import bevy_pbr::pbr_ambient
#import bevy_pbr::shadows
#import bevy_pbr::fog
#import bevy_pbr::pbr_functions
#import bevy_pbr::parallax_mapping

#import bevy_pbr::prepass_utils

#ifdef SCREEN_SPACE_AMBIENT_OCCLUSION
#import bevy_pbr::gtao_utils
#endif

struct FragmentInput {
    @builtin(front_facing) is_front: bool,
    @builtin(position) frag_coord: vec4<f32>,
    #import bevy_pbr::mesh_vertex_output
};

@fragment
fn fragment(in: FragmentInput) -> @location(0) vec4<f32> {
    let is_orthographic = view.projection[3].w == 1.0;
    let V = calculate_view(in.world_position, is_orthographic);
#ifdef VERTEX_UVS
    var uv = in.uv;
#ifdef VERTEX_TANGENTS
    if ((material.flags & STANDARD_MATERIAL_FLAGS_DEPTH_MAP_BIT) != 0u) {
        let N = in.world_normal;
        let T = in.world_tangent.xyz;
        let B = in.world_tangent.w * cross(N, T);
        // Transform V from fragment to camera in world space to tangent space.
        let Vt = vec3(dot(V, T), dot(V, B), dot(V, N));
        uv = parallaxed_uv(
            material.parallax_depth_scale,
            material.max_parallax_layer_count,
            material.max_relief_mapping_search_steps,
            uv,
            // Flip the direction of Vt to go toward the surface to make the
            // parallax mapping algorithm easier to understand and reason
            // about.
            -Vt,
        );
    }
#endif
#endif
    var output_color: vec4<f32> = material.base_color;
#ifdef VERTEX_COLORS
    output_color = output_color * in.color;
#endif
#ifdef VERTEX_UVS
    if ((material.flags & STANDARD_MATERIAL_FLAGS_BASE_COLOR_TEXTURE_BIT) != 0u) {
        output_color = output_color * textureSampleBias(base_color_texture, base_color_sampler, uv, view.mip_bias);
    }
#endif

    // NOTE: Unlit bit not set means == 0 is true, so the true case is if lit
    if ((material.flags & STANDARD_MATERIAL_FLAGS_UNLIT_BIT) == 0u) {
        // Prepare a 'processed' StandardMaterial by sampling all textures to resolve
        // the material members
        var pbr_input: PbrInput;

        pbr_input.material.base_color = output_color;
        pbr_input.material.reflectance = material.reflectance;
        pbr_input.material.flags = material.flags;
        pbr_input.material.alpha_cutoff = material.alpha_cutoff;

        // TODO use .a for exposure compensation in HDR
        var emissive: vec4<f32> = material.emissive;
#ifdef VERTEX_UVS
        if ((material.flags & STANDARD_MATERIAL_FLAGS_EMISSIVE_TEXTURE_BIT) != 0u) {
            emissive = vec4<f32>(emissive.rgb * textureSampleBias(emissive_texture, emissive_sampler, uv, view.mip_bias).rgb, 1.0);
        }
#endif
        pbr_input.material.emissive = emissive;

        var metallic: f32 = material.metallic;
        var perceptual_roughness: f32 = material.perceptual_roughness;
#ifdef VERTEX_UVS
        if ((material.flags & STANDARD_MATERIAL_FLAGS_METALLIC_ROUGHNESS_TEXTURE_BIT) != 0u) {
            let metallic_roughness = textureSampleBias(metallic_roughness_texture, metallic_roughness_sampler, uv, view.mip_bias);
            // Sampling from GLTF standard channels for now
            metallic = metallic * metallic_roughness.b;
            perceptual_roughness = perceptual_roughness * metallic_roughness.g;
        }
#endif
        pbr_input.material.metallic = metallic;
        pbr_input.material.perceptual_roughness = perceptual_roughness;

        // TODO: Split into diffuse/specular occlusion?
        var occlusion: vec3<f32> = vec3(1.0);
#ifdef VERTEX_UVS
        if ((material.flags & STANDARD_MATERIAL_FLAGS_OCCLUSION_TEXTURE_BIT) != 0u) {
<<<<<<< HEAD
            occlusion = textureSampleBias(occlusion_texture, occlusion_sampler, uv, view.mip_bias).r;
=======
            occlusion = vec3(textureSample(occlusion_texture, occlusion_sampler, in.uv).r);
>>>>>>> 08962f1e
        }
#endif
#ifdef SCREEN_SPACE_AMBIENT_OCCLUSION
        let ssao = textureLoad(screen_space_ambient_occlusion_texture, vec2<i32>(in.frag_coord.xy), 0i).r;
        let ssao_multibounce = gtao_multibounce(ssao, pbr_input.material.base_color.rgb);
        occlusion = min(occlusion, ssao_multibounce);
#endif
        pbr_input.occlusion = occlusion;

        pbr_input.frag_coord = in.frag_coord;
        pbr_input.world_position = in.world_position;

#ifdef LOAD_PREPASS_NORMALS
        pbr_input.world_normal = prepass_normal(in.frag_coord, 0u);
#else // LOAD_PREPASS_NORMALS
        pbr_input.world_normal = prepare_world_normal(
            in.world_normal,
            (material.flags & STANDARD_MATERIAL_FLAGS_DOUBLE_SIDED_BIT) != 0u,
            in.is_front,
        );
#endif // LOAD_PREPASS_NORMALS

        pbr_input.is_orthographic = is_orthographic;

        pbr_input.N = apply_normal_mapping(
            material.flags,
            pbr_input.world_normal,
#ifdef VERTEX_TANGENTS
#ifdef STANDARDMATERIAL_NORMAL_MAP
            in.world_tangent,
#endif
#endif
#ifdef VERTEX_UVS
            uv,
#endif
        );
        pbr_input.V = V;
        pbr_input.occlusion = occlusion;

        pbr_input.flags = mesh.flags;

        output_color = pbr(pbr_input);
    } else {
        output_color = alpha_discard(material, output_color);
    }

    // fog
    if (fog.mode != FOG_MODE_OFF && (material.flags & STANDARD_MATERIAL_FLAGS_FOG_ENABLED_BIT) != 0u) {
        output_color = apply_fog(fog, output_color, in.world_position.xyz, view.world_position.xyz);
    }

#ifdef TONEMAP_IN_SHADER
    output_color = tone_mapping(output_color);
#ifdef DEBAND_DITHER
    var output_rgb = output_color.rgb;
    output_rgb = powsafe(output_rgb, 1.0 / 2.2);
    output_rgb = output_rgb + screen_space_dither(in.frag_coord.xy);
    // This conversion back to linear space is required because our output texture format is
    // SRGB; the GPU will assume our output is linear and will apply an SRGB conversion.
    output_rgb = powsafe(output_rgb, 2.2);
    output_color = vec4(output_rgb, output_color.a);
#endif
#endif
#ifdef PREMULTIPLY_ALPHA
    output_color = premultiply_alpha(material.flags, output_color);
#endif
    return output_color;
}<|MERGE_RESOLUTION|>--- conflicted
+++ resolved
@@ -96,11 +96,7 @@
         var occlusion: vec3<f32> = vec3(1.0);
 #ifdef VERTEX_UVS
         if ((material.flags & STANDARD_MATERIAL_FLAGS_OCCLUSION_TEXTURE_BIT) != 0u) {
-<<<<<<< HEAD
-            occlusion = textureSampleBias(occlusion_texture, occlusion_sampler, uv, view.mip_bias).r;
-=======
-            occlusion = vec3(textureSample(occlusion_texture, occlusion_sampler, in.uv).r);
->>>>>>> 08962f1e
+            occlusion = vec3(textureSampleBias(occlusion_texture, occlusion_sampler, in.uv, view.mip_bias).r);
         }
 #endif
 #ifdef SCREEN_SPACE_AMBIENT_OCCLUSION
