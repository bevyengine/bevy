#import bevy_pbr::mesh_view_bindings
#import bevy_pbr::pbr_bindings
#import bevy_pbr::mesh_bindings

#import bevy_pbr::utils
#import bevy_pbr::clustered_forward
#import bevy_pbr::lighting
#import bevy_pbr::pbr_ambient
#import bevy_pbr::shadows
#import bevy_pbr::pbr_functions

struct FragmentInput {
    @builtin(front_facing) is_front: bool,
    @builtin(position) frag_coord: vec4<f32>,
    #import bevy_pbr::mesh_vertex_output
};

@fragment
fn fragment(in: FragmentInput) -> @location(0) vec4<f32> {
    var output_color: vec4<f32> = material.base_color;
#ifdef VERTEX_COLORS
    output_color = output_color * in.color;
#endif
#ifdef VERTEX_UVS
    if ((material.flags & STANDARD_MATERIAL_FLAGS_BASE_COLOR_TEXTURE_BIT) != 0u) {
        output_color = output_color * textureSample(base_color_texture, base_color_sampler, in.uv);
    }
#endif

    // NOTE: Unlit bit not set means == 0 is true, so the true case is if lit
    if ((material.flags & STANDARD_MATERIAL_FLAGS_UNLIT_BIT) == 0u) {
        // Prepare a 'processed' StandardMaterial by sampling all textures to resolve
        // the material members
        var pbr_input: PbrInput;

        pbr_input.material.base_color = output_color;
        pbr_input.material.reflectance = material.reflectance;
        pbr_input.material.flags = material.flags;
        pbr_input.material.alpha_cutoff = material.alpha_cutoff;

        // TODO use .a for exposure compensation in HDR
        var emissive: vec4<f32> = material.emissive;
#ifdef VERTEX_UVS
        if ((material.flags & STANDARD_MATERIAL_FLAGS_EMISSIVE_TEXTURE_BIT) != 0u) {
            emissive = vec4<f32>(emissive.rgb * textureSample(emissive_texture, emissive_sampler, in.uv).rgb, 1.0);
        }
#endif
        pbr_input.material.emissive = emissive;

        var metallic: f32 = material.metallic;
        var perceptual_roughness: f32 = material.perceptual_roughness;
#ifdef VERTEX_UVS
        if ((material.flags & STANDARD_MATERIAL_FLAGS_METALLIC_ROUGHNESS_TEXTURE_BIT) != 0u) {
            let metallic_roughness = textureSample(metallic_roughness_texture, metallic_roughness_sampler, in.uv);
            // Sampling from GLTF standard channels for now
            metallic = metallic * metallic_roughness.b;
            perceptual_roughness = perceptual_roughness * metallic_roughness.g;
        }
#endif
        pbr_input.material.metallic = metallic;
        pbr_input.material.perceptual_roughness = perceptual_roughness;

        var occlusion: f32 = 1.0;
#ifdef VERTEX_UVS
        if ((material.flags & STANDARD_MATERIAL_FLAGS_OCCLUSION_TEXTURE_BIT) != 0u) {
            occlusion = textureSample(occlusion_texture, occlusion_sampler, in.uv).r;
        }
#endif
        pbr_input.frag_coord = in.frag_coord;
        pbr_input.world_position = in.world_position;
        pbr_input.world_normal = prepare_world_normal(
            in.world_normal,
            (material.flags & STANDARD_MATERIAL_FLAGS_DOUBLE_SIDED_BIT) != 0u,
            in.is_front,
        );

        pbr_input.is_orthographic = view.projection[3].w == 1.0;

        pbr_input.N = apply_normal_mapping(
            material.flags,
            pbr_input.world_normal,
#ifdef VERTEX_TANGENTS
#ifdef STANDARDMATERIAL_NORMAL_MAP
            in.world_tangent,
#endif
#endif
#ifdef VERTEX_UVS
            in.uv,
#endif
        );
        pbr_input.V = calculate_view(in.world_position, pbr_input.is_orthographic);
<<<<<<< HEAD

        pbr_input.occlusion = occlusion;

        output_color = tone_mapping(pbr(pbr_input));
=======
        output_color = pbr(pbr_input);
    } else {
        output_color = alpha_discard(material, output_color);
>>>>>>> 38273161
    }

#ifdef TONEMAP_IN_SHADER
        output_color = tone_mapping(output_color);
#endif
#ifdef DEBAND_DITHER
    var output_rgb = output_color.rgb;
    output_rgb = pow(output_rgb, vec3<f32>(1.0 / 2.2));
    output_rgb = output_rgb + screen_space_dither(in.frag_coord.xy);
    // This conversion back to linear space is required because our output texture format is
    // SRGB; the GPU will assume our output is linear and will apply an SRGB conversion.
    output_rgb = pow(output_rgb, vec3<f32>(2.2));
    output_color = vec4(output_rgb, output_color.a);
#endif
    return output_color;
}<|MERGE_RESOLUTION|>--- conflicted
+++ resolved
@@ -89,16 +89,11 @@
 #endif
         );
         pbr_input.V = calculate_view(in.world_position, pbr_input.is_orthographic);
-<<<<<<< HEAD
-
         pbr_input.occlusion = occlusion;
 
-        output_color = tone_mapping(pbr(pbr_input));
-=======
         output_color = pbr(pbr_input);
     } else {
         output_color = alpha_discard(material, output_color);
->>>>>>> 38273161
     }
 
 #ifdef TONEMAP_IN_SHADER
