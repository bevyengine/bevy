--- conflicted
+++ resolved
@@ -3,59 +3,50 @@
 #import bevy_pbr::pbr_functions as pbr_functions
 #import bevy_pbr::pbr_bindings as pbr_bindings
 #import bevy_pbr::pbr_types as pbr_types
-#import bevy_pbr::prepass_utils
-
-#import bevy_pbr::mesh_vertex_output       MeshVertexOutput
+
 #import bevy_pbr::mesh_bindings            mesh
-#import bevy_pbr::mesh_view_bindings       view, fog, screen_space_ambient_occlusion_texture
+#import bevy_pbr::mesh_view_bindings       fog, screen_space_ambient_occlusion_texture
 #import bevy_pbr::mesh_view_types          FOG_MODE_OFF
 #import bevy_core_pipeline::tonemapping    screen_space_dither, powsafe, tone_mapping
 #import bevy_pbr::parallax_mapping         parallaxed_uv
-
-#import bevy_pbr::prepass_utils
+#import bevy_pbr::prepass_utils as prepass_utils
+#import bevy_pbr::mesh_view_bindings view
+
 
 #ifdef SCREEN_SPACE_AMBIENT_OCCLUSION
 #import bevy_pbr::gtao_utils gtao_multibounce
 #endif
 
-<<<<<<< HEAD
-#ifdef DEFERRED_PREPASS
-#import bevy_pbr::pbr_deferred_types
-#import bevy_pbr::pbr_deferred_functions
-#import bevy_pbr::pbr_prepass_functions
-#import bevy_pbr::prepass_io
-#endif // DEFERRED_PREPASS
+#ifdef DEFERRED_PREPASS
+#import bevy_pbr::pbr_deferred_types as pbr_deferred_types
+#import bevy_pbr::pbr_deferred_functions as pbr_deferred_functions
+#import bevy_pbr::pbr_prepass_functions as pbr_prepass_functions
+#import bevy_pbr::prepass_io as prepass_io
+#else // DEFERRED_PREPASS
+#import bevy_pbr::mesh_vertex_output as mesh_vertex_output
+#endif
 
 #ifdef MOTION_VECTOR_PREPASS
 @group(0) @binding(2)
 var<uniform> previous_view_proj: mat4x4<f32>;
 #endif // MOTION_VECTOR_PREPASS
 
-#ifndef DEFERRED_PREPASS
-struct FragmentInput {
-    @builtin(front_facing) is_front: bool,
-    @builtin(position) frag_coord: vec4<f32>,
-    #import bevy_pbr::mesh_vertex_output
-};
+
+@fragment
+#ifdef DEFERRED_PREPASS
+fn fragment(
+        in: prepass_io::FragmentInput,
+        @builtin(front_facing) is_front: bool,
+    ) -> prepass_io::FragmentOutput {
+    var out: prepass_io::FragmentOutput;
+#else
+fn fragment(
+        in: mesh_vertex_output::MeshVertexOutput,
+        @builtin(front_facing) is_front: bool,
+    ) -> @location(0) vec4<f32> {
 #endif // DEFERRED_PREPASS
-
-@fragment
-#ifdef DEFERRED_PREPASS
-fn fragment(in: FragmentInput) -> FragmentOutput {
-    var out: FragmentOutput;
-#else
-fn fragment(in: FragmentInput) -> @location(0) vec4<f32> {
-#endif // DEFERRED_PREPASS
+    var output_color: vec4<f32> = pbr_bindings::material.base_color;
     
-=======
-@fragment
-fn fragment(
-    in: MeshVertexOutput,
-    @builtin(front_facing) is_front: bool,
-) -> @location(0) vec4<f32> {
-    var output_color: vec4<f32> = pbr_bindings::material.base_color;
-
->>>>>>> 10f5c920
     let is_orthographic = view.projection[3].w == 1.0;
     let V = pbr_functions::calculate_view(in.world_position, is_orthographic);
 #ifdef VERTEX_UVS
@@ -94,7 +85,7 @@
     if ((pbr_bindings::material.flags & pbr_types::STANDARD_MATERIAL_FLAGS_UNLIT_BIT) == 0u) {
         // Prepare a 'processed' StandardMaterial by sampling all textures to resolve
         // the material members
-        var pbr_input: pbr_functions::PbrInput;
+        var pbr_input: pbr_types::PbrInput;
 
         pbr_input.material.base_color = output_color;
         pbr_input.material.reflectance = pbr_bindings::material.reflectance;
@@ -149,7 +140,7 @@
         pbr_input.is_orthographic = is_orthographic;
 
 #ifdef LOAD_PREPASS_NORMALS
-        pbr_input.N = bevy_pbr::prepass_utils::prepass_normal(in.position, 0u);
+        pbr_input.N = prepass_utils::prepass_normal(in.position, 0u);
 #else
         pbr_input.N = pbr_functions::apply_normal_mapping(
             pbr_bindings::material.flags,
@@ -169,37 +160,30 @@
         pbr_input.occlusion = occlusion;
 
         pbr_input.flags = mesh.flags;
-<<<<<<< HEAD
-#ifdef DEFERRED_PREPASS
-        alpha_discard(material, output_color);
-        out.deferred = deferred_gbuffer_from_pbr_input(pbr_input, in.frag_coord.z);
+#ifdef DEFERRED_PREPASS
+        pbr_functions::alpha_discard(pbr_bindings::material, output_color);
+        out.deferred = pbr_deferred_functions::deferred_gbuffer_from_pbr_input(pbr_input, in.position.z);
 #ifdef NORMAL_PREPASS
         out.normal = vec4(pbr_input.N * 0.5 + vec3(0.5), 1.0);
 #endif
 #else
-        output_color = pbr(pbr_input);
+        output_color = pbr_functions::pbr(pbr_input);
 #endif // DEFERRED_PREPASS
     } else {
-            alpha_discard(material, output_color);
+            pbr_functions::alpha_discard(pbr_bindings::material, output_color);
 #ifdef DEFERRED_PREPASS    
-            var pbr_input = pbr_input_new();
+            var pbr_input = pbr_types::pbr_input_new();
             pbr_input.material.base_color = output_color;
-            pbr_input.material.flags |= STANDARD_MATERIAL_FLAGS_UNLIT_BIT;
-            out.deferred = deferred_gbuffer_from_pbr_input(pbr_input, in.frag_coord.z);
+            pbr_input.material.flags |= pbr_types::STANDARD_MATERIAL_FLAGS_UNLIT_BIT;
+            out.deferred = pbr_deferred_functions::deferred_gbuffer_from_pbr_input(pbr_input, in.position.z);
 #endif // DEFERRED_PREPASS
 #ifdef NORMAL_PREPASS
             out.normal = vec4(in.world_normal * 0.5 + vec3(0.5), 1.0);
 #endif
-=======
-
-        output_color = pbr_functions::pbr(pbr_input);
-    } else {
-        output_color = pbr_functions::alpha_discard(pbr_bindings::material, output_color);
->>>>>>> 10f5c920
     }
 
 #ifdef MOTION_VECTOR_PREPASS
-    out.motion_vector = calculate_motion_vector(in.world_position, in.previous_world_position);
+    out.motion_vector = pbr_prepass_functions::calculate_motion_vector(in.world_position, in.previous_world_position);
 #endif
 
 #ifdef DEFERRED_PREPASS
