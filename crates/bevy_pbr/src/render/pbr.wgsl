--- conflicted
+++ resolved
@@ -96,11 +96,7 @@
         var occlusion: vec3<f32> = vec3(1.0);
 #ifdef VERTEX_UVS
         if ((material.flags & STANDARD_MATERIAL_FLAGS_OCCLUSION_TEXTURE_BIT) != 0u) {
-<<<<<<< HEAD
             occlusion = vec3(textureSample(occlusion_texture, occlusion_sampler, in.uv).r);
-=======
-            occlusion = textureSample(occlusion_texture, occlusion_sampler, uv).r;
->>>>>>> 670f3f0d
         }
 #endif
 #ifdef SCREEN_SPACE_AMBIENT_OCCLUSION
