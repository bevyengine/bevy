--- conflicted
+++ resolved
@@ -10,13 +10,11 @@
 #import bevy_pbr::fog
 #import bevy_pbr::pbr_functions
 
-<<<<<<< HEAD
+#import bevy_pbr::prepass_utils
+
 #ifdef SCREEN_SPACE_AMBIENT_OCCLUSION
 #import bevy_pbr::gtao_utils
 #endif
-=======
-#import bevy_pbr::prepass_utils
->>>>>>> 09f1bd0b
 
 struct FragmentInput {
     @builtin(front_facing) is_front: bool,
