--- conflicted
+++ resolved
@@ -4,14 +4,6 @@
 #import bevy_pbr::pbr_bindings as pbr_bindings
 #import bevy_pbr::pbr_types as pbr_types
 
-<<<<<<< HEAD
-#from bevy_pbr::mesh_vertex_output      import MeshVertexOutput
-#from bevy_pbr::mesh_view_bindings      import view, fog
-#from bevy_pbr::mesh_view_types         import FOG_MODE_OFF
-#from bevy_core_pipeline::tonemapping   import screen_space_dither
-// load user-defined function overrides
-#import bevy_pbr::user_overrides
-=======
 #import bevy_pbr::prepass_utils
 
 struct FragmentInput {
@@ -19,7 +11,6 @@
     @builtin(position) frag_coord: vec4<f32>,
     #import bevy_pbr::mesh_vertex_output
 };
->>>>>>> 0d971a63
 
 @fragment
 fn fragment(
@@ -76,16 +67,6 @@
             occlusion = textureSample(pbr_bindings::occlusion_texture, pbr_bindings::occlusion_sampler, mesh.uv).r;
         }
 #endif
-<<<<<<< HEAD
-        pbr_input.occlusion = occlusion;
-
-        pbr_input.frag_coord = mesh.clip_position;
-        pbr_input.world_position = mesh.world_position;
-        pbr_input.world_normal = pbr_functions::prepare_world_normal(
-            mesh.world_normal,
-            (pbr_bindings::material.flags & pbr_types::STANDARD_MATERIAL_FLAGS_DOUBLE_SIDED_BIT) != 0u,
-            is_front,
-=======
         pbr_input.frag_coord = in.frag_coord;
         pbr_input.world_position = in.world_position;
 
@@ -96,35 +77,29 @@
             in.world_normal,
             (material.flags & STANDARD_MATERIAL_FLAGS_DOUBLE_SIDED_BIT) != 0u,
             in.is_front,
->>>>>>> 0d971a63
         );
 #endif // LOAD_PREPASS_NORMALS
 
-        pbr_input.is_orthographic = ::view.projection[3].w == 1.0;
+        pbr_input.is_orthographic = view.projection[3].w == 1.0;
 
-        pbr_input.N = pbr_functions::apply_normal_mapping(
-            pbr_bindings::material.flags,
+        pbr_input.N = apply_normal_mapping(
+            material.flags,
             pbr_input.world_normal,
 #ifdef VERTEX_TANGENTS
-    #ifdef STANDARDMATERIAL_NORMAL_MAP
-            mesh.world_tangent,
-    #endif
+#ifdef STANDARDMATERIAL_NORMAL_MAP
+            in.world_tangent,
+#endif
 #endif
 #ifdef VERTEX_UVS
-            mesh.uv,
+            in.uv,
 #endif
         );
-<<<<<<< HEAD
-        pbr_input.V = pbr_functions::calculate_view(mesh.world_position, pbr_input.is_orthographic);
-        output_color = pbr_functions::pbr(pbr_input);
-=======
         pbr_input.V = calculate_view(in.world_position, pbr_input.is_orthographic);
         pbr_input.occlusion = occlusion;
 
         pbr_input.flags = mesh.flags;
 
         output_color = pbr(pbr_input);
->>>>>>> 0d971a63
     } else {
         output_color = pbr_functions::alpha_discard(pbr_bindings::material, output_color);
     }
@@ -135,20 +110,11 @@
     }
 
 #ifdef TONEMAP_IN_SHADER
-<<<<<<< HEAD
-        output_color = pbr_functions::tone_mapping(output_color);
-#endif
-#ifdef DEBAND_DITHER
-    var output_rgb = output_color.rgb;
-    output_rgb = pow(output_rgb, vec3<f32>(1.0 / 2.2));
-    output_rgb = output_rgb + ::screen_space_dither(mesh.clip_position.xy);
-=======
     output_color = tone_mapping(output_color);
 #ifdef DEBAND_DITHER
     var output_rgb = output_color.rgb;
     output_rgb = powsafe(output_rgb, 1.0 / 2.2);
     output_rgb = output_rgb + screen_space_dither(in.frag_coord.xy);
->>>>>>> 0d971a63
     // This conversion back to linear space is required because our output texture format is
     // SRGB; the GPU will assume our output is linear and will apply an SRGB conversion.
     output_rgb = powsafe(output_rgb, 2.2);
@@ -156,11 +122,7 @@
 #endif
 #endif
 #ifdef PREMULTIPLY_ALPHA
-<<<<<<< HEAD
-        output_color = pbr_functions::premultiply_alpha(pbr_bindings::material.flags, output_color);
-=======
-    output_color = premultiply_alpha(material.flags, output_color);
->>>>>>> 0d971a63
+    output_color = pbr_functions::premultiply_alpha(pbr_bindings::material.flags, output_color);
 #endif
     return output_color;
 }