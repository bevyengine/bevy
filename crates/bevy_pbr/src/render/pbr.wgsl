--- conflicted
+++ resolved
@@ -1,10 +1,6 @@
 #import bevy_pbr::mesh_view_bindings
 #import bevy_pbr::pbr_bindings
 #import bevy_pbr::mesh_bindings
-
-#ifdef TONEMAP_IN_SHADER
-#import bevy_core_pipeline::tonemapping
-#endif
 
 #import bevy_pbr::utils
 #import bevy_pbr::clustered_forward
@@ -91,19 +87,13 @@
             in.is_front,
         );
         pbr_input.V = calculate_view(in.world_position, pbr_input.is_orthographic);
-
-<<<<<<< HEAD
         output_color = pbr(pbr_input);
-=======
-        output_color = tone_mapping(pbr(pbr_input));
+#ifdef TONEMAP_IN_SHADER
+        output_color = tone_mapping(output_color);
+#endif
     } else {
         output_color = alpha_discard(material, output_color);
->>>>>>> 3689d5d0
     }
-
-#ifdef TONEMAP_IN_SHADER
-    output_color = vec4<f32>(reinhard_luminance(output_color.rgb), output_color.a);
-#endif
 
     return output_color;
 }