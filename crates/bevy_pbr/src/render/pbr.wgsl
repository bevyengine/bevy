#import bevy_pbr::pbr_functions           alpha_discard
#import bevy_pbr::pbr_fragment            pbr_input_from_standard_material

<<<<<<< HEAD
#ifdef DEFERRED_PREPASS
#import bevy_pbr::prepass_io              VertexOutput, FragmentOutput
#import bevy_pbr::pbr_deferred_functions  deferred_output
#else
#import bevy_pbr::forward_io              VertexOutput, FragmentOutput
#import bevy_pbr::pbr_functions           apply_pbr_lighting, main_pass_post_lighting_processing
#import bevy_pbr::pbr_types               STANDARD_MATERIAL_FLAGS_UNLIT_BIT
#endif
=======
#ifdef PREPASS_PIPELINE
#import bevy_pbr::pbr_deferred_functions deferred_gbuffer_from_pbr_input
#import bevy_pbr::pbr_prepass_functions calculate_motion_vector
#import bevy_pbr::prepass_io VertexOutput, FragmentOutput
#else // PREPASS_PIPELINE
#import bevy_pbr::forward_io VertexOutput, FragmentOutput
#endif // PREPASS_PIPELINE

#ifdef MOTION_VECTOR_PREPASS
@group(0) @binding(2)
var<uniform> previous_view_proj: mat4x4<f32>;
#endif // MOTION_VECTOR_PREPASS
>>>>>>> 34da5349

@fragment
fn fragment(
    in: VertexOutput,
    @builtin(front_facing) is_front: bool,
) -> FragmentOutput {
    // generate a PbrInput struct from the StandardMaterial bindings
    var pbr_input = pbr_input_from_standard_material(in, is_front);

    // alpha discard
    pbr_input.material.base_color = alpha_discard(pbr_input.material, pbr_input.material.base_color);

<<<<<<< HEAD
#ifdef DEFERRED_PREPASS
    // write the gbuffer, lighting pass id, and optionally normal and motion_vector textures
    let out = deferred_output(in, pbr_input);
#else
=======
        // N (normal vector)
#ifdef LOAD_PREPASS_NORMALS
        pbr_input.N = bevy_pbr::prepass_utils::prepass_normal(in.position, 0u);
#else
        pbr_input.N = pbr_functions::apply_normal_mapping(
            pbr_bindings::material.flags,
            pbr_input.world_normal,
#ifdef VERTEX_TANGENTS
#ifdef STANDARDMATERIAL_NORMAL_MAP
            in.world_tangent,
#endif
#endif
#ifdef VERTEX_UVS
            uv,
#endif
            view.mip_bias,
        );
#endif

        // V (view vector)
        pbr_input.V = V;

    } else { // if UNLIT_BIT != 0
#ifdef PREPASS_PIPELINE
        // in deferred mode, we need to fill some of the pbr input data even for unlit materials
        // to pass through the gbuffer to the deferred lighting shader        
        pbr_input = pbr_types::pbr_input_new();
        pbr_input.flags = mesh[in.instance_index].flags;
        pbr_input.material.flags = pbr_bindings::material.flags;
        pbr_input.world_position = in.world_position;
        pbr_input.world_normal = in.world_normal;
        pbr_input.frag_coord = in.position;
#endif
    }

    // apply alpha discard
    // -------------------
    // note even though this is based on the unlit color, it must be done after all texture samples for uniform control flow
    unlit_color = pbr_functions::alpha_discard(pbr_bindings::material, unlit_color);
    pbr_input.material.base_color = unlit_color;

    // generate output
    // ---------------
#ifdef PREPASS_PIPELINE
    // write the gbuffer
    out.deferred = deferred_gbuffer_from_pbr_input(pbr_input);
    out.deferred_lighting_pass_id = pbr_bindings::material.deferred_lighting_pass_id;
#ifdef NORMAL_PREPASS
    out.normal = vec4(in.world_normal * 0.5 + vec3(0.5), 1.0);
#endif
#ifdef MOTION_VECTOR_PREPASS
    out.motion_vector = calculate_motion_vector(in.world_position, in.previous_world_position);
#endif // MOTION_VECTOR_PREPASS

#else // PREPASS_PIPELINE

>>>>>>> 34da5349
    // in forward mode, we calculate the lit color immediately, and then apply some post-lighting effects here.
    // in deferred mode the lit color and these effects will be calculated in the deferred lighting shader
    var out: FragmentOutput;
    if (pbr_input.flags & STANDARD_MATERIAL_FLAGS_UNLIT_BIT) == 0u {
        out.color = apply_pbr_lighting(pbr_input);
    } else {
        out.color = pbr_input.material.base_color;
    }

    // apply in-shader post processing (fog, alpha-premultiply, and also tonemapping, debanding if the camera is non-hdr)
    // note this does not include fullscreen postprocessing effects like bloom.
    out.color = main_pass_post_lighting_processing(pbr_input, out.color);
#endif
<<<<<<< HEAD
=======
#ifdef PREMULTIPLY_ALPHA
    output_color = pbr_functions::premultiply_alpha(pbr_bindings::material.flags, output_color);
#endif

    // write the final pixel color
    out.color = output_color;

#endif // PREPASS_PIPELINE
>>>>>>> 34da5349

    return out;
}<|MERGE_RESOLUTION|>--- conflicted
+++ resolved
@@ -1,8 +1,7 @@
 #import bevy_pbr::pbr_functions           alpha_discard
 #import bevy_pbr::pbr_fragment            pbr_input_from_standard_material
 
-<<<<<<< HEAD
-#ifdef DEFERRED_PREPASS
+#ifdef PREPASS_PIPELINE
 #import bevy_pbr::prepass_io              VertexOutput, FragmentOutput
 #import bevy_pbr::pbr_deferred_functions  deferred_output
 #else
@@ -10,20 +9,6 @@
 #import bevy_pbr::pbr_functions           apply_pbr_lighting, main_pass_post_lighting_processing
 #import bevy_pbr::pbr_types               STANDARD_MATERIAL_FLAGS_UNLIT_BIT
 #endif
-=======
-#ifdef PREPASS_PIPELINE
-#import bevy_pbr::pbr_deferred_functions deferred_gbuffer_from_pbr_input
-#import bevy_pbr::pbr_prepass_functions calculate_motion_vector
-#import bevy_pbr::prepass_io VertexOutput, FragmentOutput
-#else // PREPASS_PIPELINE
-#import bevy_pbr::forward_io VertexOutput, FragmentOutput
-#endif // PREPASS_PIPELINE
-
-#ifdef MOTION_VECTOR_PREPASS
-@group(0) @binding(2)
-var<uniform> previous_view_proj: mat4x4<f32>;
-#endif // MOTION_VECTOR_PREPASS
->>>>>>> 34da5349
 
 @fragment
 fn fragment(
@@ -36,69 +21,10 @@
     // alpha discard
     pbr_input.material.base_color = alpha_discard(pbr_input.material, pbr_input.material.base_color);
 
-<<<<<<< HEAD
-#ifdef DEFERRED_PREPASS
+#ifdef PREPASS_PIPELINE
     // write the gbuffer, lighting pass id, and optionally normal and motion_vector textures
     let out = deferred_output(in, pbr_input);
 #else
-=======
-        // N (normal vector)
-#ifdef LOAD_PREPASS_NORMALS
-        pbr_input.N = bevy_pbr::prepass_utils::prepass_normal(in.position, 0u);
-#else
-        pbr_input.N = pbr_functions::apply_normal_mapping(
-            pbr_bindings::material.flags,
-            pbr_input.world_normal,
-#ifdef VERTEX_TANGENTS
-#ifdef STANDARDMATERIAL_NORMAL_MAP
-            in.world_tangent,
-#endif
-#endif
-#ifdef VERTEX_UVS
-            uv,
-#endif
-            view.mip_bias,
-        );
-#endif
-
-        // V (view vector)
-        pbr_input.V = V;
-
-    } else { // if UNLIT_BIT != 0
-#ifdef PREPASS_PIPELINE
-        // in deferred mode, we need to fill some of the pbr input data even for unlit materials
-        // to pass through the gbuffer to the deferred lighting shader        
-        pbr_input = pbr_types::pbr_input_new();
-        pbr_input.flags = mesh[in.instance_index].flags;
-        pbr_input.material.flags = pbr_bindings::material.flags;
-        pbr_input.world_position = in.world_position;
-        pbr_input.world_normal = in.world_normal;
-        pbr_input.frag_coord = in.position;
-#endif
-    }
-
-    // apply alpha discard
-    // -------------------
-    // note even though this is based on the unlit color, it must be done after all texture samples for uniform control flow
-    unlit_color = pbr_functions::alpha_discard(pbr_bindings::material, unlit_color);
-    pbr_input.material.base_color = unlit_color;
-
-    // generate output
-    // ---------------
-#ifdef PREPASS_PIPELINE
-    // write the gbuffer
-    out.deferred = deferred_gbuffer_from_pbr_input(pbr_input);
-    out.deferred_lighting_pass_id = pbr_bindings::material.deferred_lighting_pass_id;
-#ifdef NORMAL_PREPASS
-    out.normal = vec4(in.world_normal * 0.5 + vec3(0.5), 1.0);
-#endif
-#ifdef MOTION_VECTOR_PREPASS
-    out.motion_vector = calculate_motion_vector(in.world_position, in.previous_world_position);
-#endif // MOTION_VECTOR_PREPASS
-
-#else // PREPASS_PIPELINE
-
->>>>>>> 34da5349
     // in forward mode, we calculate the lit color immediately, and then apply some post-lighting effects here.
     // in deferred mode the lit color and these effects will be calculated in the deferred lighting shader
     var out: FragmentOutput;
@@ -112,17 +38,6 @@
     // note this does not include fullscreen postprocessing effects like bloom.
     out.color = main_pass_post_lighting_processing(pbr_input, out.color);
 #endif
-<<<<<<< HEAD
-=======
-#ifdef PREMULTIPLY_ALPHA
-    output_color = pbr_functions::premultiply_alpha(pbr_bindings::material.flags, output_color);
-#endif
-
-    // write the final pixel color
-    out.color = output_color;
-
-#endif // PREPASS_PIPELINE
->>>>>>> 34da5349
 
     return out;
 }