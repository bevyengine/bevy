#define_import_path bevy_pbr::fragment

#import bevy_pbr::pbr_functions as pbr_functions
#import bevy_pbr::pbr_bindings as pbr_bindings
#import bevy_pbr::pbr_types as pbr_types
#import bevy_pbr::prepass_utils

#import bevy_pbr::mesh_vertex_output       MeshVertexOutput
#import bevy_pbr::mesh_bindings            mesh
#import bevy_pbr::mesh_view_bindings       view, fog
#import bevy_pbr::mesh_view_types          FOG_MODE_OFF
#import bevy_core_pipeline::tonemapping    screen_space_dither, powsafe, tone_mapping
#import bevy_pbr::parallax_mapping

#import bevy_pbr::prepass_utils

@fragment
fn fragment(
    in: MeshVertexOutput,
    @builtin(front_facing) is_front: bool,
) -> @location(0) vec4<f32> {
    var output_color: vec4<f32> = pbr_bindings::material.base_color;

    let is_orthographic = view.projection[3].w == 1.0;
    let V = pbr_functions::calculate_view(in.world_position, is_orthographic);
#ifdef VERTEX_UVS
    var uv = in.uv;
#ifdef VERTEX_TANGENTS
    if ((material.flags & STANDARD_MATERIAL_FLAGS_DEPTH_MAP_BIT) != 0u) {
        let N = in.world_normal;
        let T = in.world_tangent.xyz;
        let B = in.world_tangent.w * cross(N, T);
        // Transform V from fragment to camera in world space to tangent space.
        let Vt = vec3(dot(V, T), dot(V, B), dot(V, N));
        uv = parallaxed_uv(
            material.parallax_depth_scale,
            material.max_parallax_layer_count,
            material.max_relief_mapping_search_steps,
            uv,
            // Flip the direction of Vt to go toward the surface to make the
            // parallax mapping algorithm easier to understand and reason
            // about.
            -Vt,
        );
    }
#endif
#endif

#ifdef VERTEX_COLORS
    output_color = output_color * in.color;
#endif
#ifdef VERTEX_UVS
    if ((pbr_bindings::material.flags & pbr_types::STANDARD_MATERIAL_FLAGS_BASE_COLOR_TEXTURE_BIT) != 0u) {
        output_color = output_color * textureSample(pbr_bindings::base_color_texture, pbr_bindings::base_color_sampler, in.uv);
    }
#endif

    // NOTE: Unlit bit not set means == 0 is true, so the true case is if lit
    if ((pbr_bindings::material.flags & pbr_types::STANDARD_MATERIAL_FLAGS_UNLIT_BIT) == 0u) {
        // Prepare a 'processed' StandardMaterial by sampling all textures to resolve
        // the material members
        var pbr_input: pbr_functions::PbrInput;

        pbr_input.material.base_color = output_color;
        pbr_input.material.reflectance = pbr_bindings::material.reflectance;
        pbr_input.material.flags = pbr_bindings::material.flags;
        pbr_input.material.alpha_cutoff = pbr_bindings::material.alpha_cutoff;

        // TODO use .a for exposure compensation in HDR
        var emissive: vec4<f32> = pbr_bindings::material.emissive;
#ifdef VERTEX_UVS
        if ((pbr_bindings::material.flags & pbr_types::STANDARD_MATERIAL_FLAGS_EMISSIVE_TEXTURE_BIT) != 0u) {
            emissive = vec4<f32>(emissive.rgb * textureSample(pbr_bindings::emissive_texture, pbr_bindings::emissive_sampler, in.uv).rgb, 1.0);
        }
#endif
        pbr_input.material.emissive = emissive;

        var metallic: f32 = pbr_bindings::material.metallic;
        var perceptual_roughness: f32 = pbr_bindings::material.perceptual_roughness;
#ifdef VERTEX_UVS
        if ((pbr_bindings::material.flags & pbr_types::STANDARD_MATERIAL_FLAGS_METALLIC_ROUGHNESS_TEXTURE_BIT) != 0u) {
            let metallic_roughness = textureSample(pbr_bindings::metallic_roughness_texture, pbr_bindings::metallic_roughness_sampler, in.uv);
            // Sampling from GLTF standard channels for now
            metallic = metallic * metallic_roughness.b;
            perceptual_roughness = perceptual_roughness * metallic_roughness.g;
        }
#endif
        pbr_input.material.metallic = metallic;
        pbr_input.material.perceptual_roughness = perceptual_roughness;

        var occlusion: f32 = 1.0;
#ifdef VERTEX_UVS
        if ((pbr_bindings::material.flags & pbr_types::STANDARD_MATERIAL_FLAGS_OCCLUSION_TEXTURE_BIT) != 0u) {
            occlusion = textureSample(pbr_bindings::occlusion_texture, pbr_bindings::occlusion_sampler, in.uv).r;
        }
#endif
        pbr_input.frag_coord = in.clip_position;
        pbr_input.world_position = in.world_position;

#ifdef LOAD_PREPASS_NORMALS
        pbr_input.world_normal = bevy_pbr::prepass_utils::prepass_normal(in.clip_position, 0u);
#else // LOAD_PREPASS_NORMALS
        pbr_input.world_normal = pbr_functions::prepare_world_normal(
            in.world_normal,
            (pbr_bindings::material.flags & pbr_types::STANDARD_MATERIAL_FLAGS_DOUBLE_SIDED_BIT) != 0u,
            is_front,
        );
#endif // LOAD_PREPASS_NORMALS

        pbr_input.is_orthographic = is_orthographic;

        pbr_input.N = pbr_functions::apply_normal_mapping(
            pbr_bindings::material.flags,
            pbr_input.world_normal,
#ifdef VERTEX_TANGENTS
#ifdef STANDARDMATERIAL_NORMAL_MAP
            in.world_tangent,
#endif
#endif
#ifdef VERTEX_UVS
            uv,
#endif
        );
        pbr_input.V = V;
        pbr_input.occlusion = occlusion;

        pbr_input.flags = mesh.flags;

        output_color = pbr_functions::pbr(pbr_input);
    } else {
        output_color = pbr_functions::alpha_discard(pbr_bindings::material, output_color);
    }

    // fog
<<<<<<< HEAD
    if (fog.mode != FOG_MODE_OFF && (pbr_bindings::material.flags & pbr_types::STANDARD_MATERIAL_FLAGS_FOG_ENABLED_BIT) != 0u) {
        output_color = pbr_functions::apply_fog(output_color, in.world_position.xyz, view.world_position.xyz);
=======
    if (fog.mode != FOG_MODE_OFF && (material.flags & STANDARD_MATERIAL_FLAGS_FOG_ENABLED_BIT) != 0u) {
        output_color = apply_fog(fog, output_color, in.world_position.xyz, view.world_position.xyz);
>>>>>>> d6d25d8c
    }

#ifdef TONEMAP_IN_SHADER
    output_color = tone_mapping(output_color, view.color_grading);
#ifdef DEBAND_DITHER
    var output_rgb = output_color.rgb;
    output_rgb = powsafe(output_rgb, 1.0 / 2.2);
    output_rgb = output_rgb + screen_space_dither(in.clip_position.xy);
    // This conversion back to linear space is required because our output texture format is
    // SRGB; the GPU will assume our output is linear and will apply an SRGB conversion.
    output_rgb = powsafe(output_rgb, 2.2);
    output_color = vec4(output_rgb, output_color.a);
#endif
#endif
#ifdef PREMULTIPLY_ALPHA
    output_color = pbr_functions::premultiply_alpha(pbr_bindings::material.flags, output_color);
#endif
    return output_color;
}<|MERGE_RESOLUTION|>--- conflicted
+++ resolved
@@ -132,13 +132,8 @@
     }
 
     // fog
-<<<<<<< HEAD
     if (fog.mode != FOG_MODE_OFF && (pbr_bindings::material.flags & pbr_types::STANDARD_MATERIAL_FLAGS_FOG_ENABLED_BIT) != 0u) {
-        output_color = pbr_functions::apply_fog(output_color, in.world_position.xyz, view.world_position.xyz);
-=======
-    if (fog.mode != FOG_MODE_OFF && (material.flags & STANDARD_MATERIAL_FLAGS_FOG_ENABLED_BIT) != 0u) {
-        output_color = apply_fog(fog, output_color, in.world_position.xyz, view.world_position.xyz);
->>>>>>> d6d25d8c
+        output_color = pbr_functions::apply_fog(fog, output_color, in.world_position.xyz, view.world_position.xyz);
     }
 
 #ifdef TONEMAP_IN_SHADER
