--- conflicted
+++ resolved
@@ -7,24 +7,20 @@
 
 #import bevy_pbr::mesh_vertex_output       MeshVertexOutput
 #import bevy_pbr::mesh_bindings            mesh
-#import bevy_pbr::mesh_view_bindings       view, fog
+#import bevy_pbr::mesh_view_bindings       view, fog, screen_space_ambient_occlusion_texture
 #import bevy_pbr::mesh_view_types          FOG_MODE_OFF
 #import bevy_core_pipeline::tonemapping    screen_space_dither, powsafe, tone_mapping
 #import bevy_pbr::parallax_mapping
 
 #import bevy_pbr::prepass_utils
 
-<<<<<<< HEAD
+#ifdef SCREEN_SPACE_AMBIENT_OCCLUSION
+#import bevy_pbr::gtao_utils gtao_multibounce
+#endif
+
 @fragment
 fn fragment(
     in: MeshVertexOutput,
-=======
-#ifdef SCREEN_SPACE_AMBIENT_OCCLUSION
-#import bevy_pbr::gtao_utils
-#endif
-
-struct FragmentInput {
->>>>>>> af9c945f
     @builtin(front_facing) is_front: bool,
 ) -> @location(0) vec4<f32> {
     var output_color: vec4<f32> = pbr_bindings::material.base_color;
@@ -99,26 +95,18 @@
         // TODO: Split into diffuse/specular occlusion?
         var occlusion: vec3<f32> = vec3(1.0);
 #ifdef VERTEX_UVS
-<<<<<<< HEAD
         if ((pbr_bindings::material.flags & pbr_types::STANDARD_MATERIAL_FLAGS_OCCLUSION_TEXTURE_BIT) != 0u) {
-            occlusion = textureSample(pbr_bindings::occlusion_texture, pbr_bindings::occlusion_sampler, in.uv).r;
-        }
-#endif
-        pbr_input.frag_coord = in.clip_position;
-=======
-        if ((material.flags & STANDARD_MATERIAL_FLAGS_OCCLUSION_TEXTURE_BIT) != 0u) {
-            occlusion = vec3(textureSample(occlusion_texture, occlusion_sampler, in.uv).r);
+            occlusion = vec3(textureSample(pbr_bindings::occlusion_texture, pbr_bindings::occlusion_sampler, in.uv).r);
         }
 #endif
 #ifdef SCREEN_SPACE_AMBIENT_OCCLUSION
-        let ssao = textureLoad(screen_space_ambient_occlusion_texture, vec2<i32>(in.frag_coord.xy), 0i).r;
+        let ssao = textureLoad(screen_space_ambient_occlusion_texture, vec2<i32>(in.clip_position.xy), 0i).r;
         let ssao_multibounce = gtao_multibounce(ssao, pbr_input.material.base_color.rgb);
         occlusion = min(occlusion, ssao_multibounce);
 #endif
         pbr_input.occlusion = occlusion;
 
-        pbr_input.frag_coord = in.frag_coord;
->>>>>>> af9c945f
+        pbr_input.frag_coord = in.clip_position;
         pbr_input.world_position = in.world_position;
 
 #ifdef LOAD_PREPASS_NORMALS
