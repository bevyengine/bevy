--- conflicted
+++ resolved
@@ -1,19 +1,4 @@
-<<<<<<< HEAD
 #define_import_path bevy_pbr::fragment
-=======
-#import bevy_pbr::mesh_view_bindings
-#import bevy_pbr::pbr_bindings
-#import bevy_pbr::mesh_bindings
-
-#import bevy_pbr::utils
-#import bevy_pbr::clustered_forward
-#import bevy_pbr::lighting
-#import bevy_pbr::pbr_ambient
-#import bevy_pbr::shadows
-#import bevy_pbr::fog
-#import bevy_pbr::pbr_functions
-#import bevy_pbr::parallax_mapping
->>>>>>> cb286e5b
 
 #import bevy_pbr::pbr_functions as pbr_functions
 #import bevy_pbr::pbr_bindings as pbr_bindings
@@ -25,21 +10,19 @@
 #from bevy_pbr::mesh_view_bindings      import view, fog
 #from bevy_pbr::mesh_view_types         import FOG_MODE_OFF
 #from bevy_core_pipeline::tonemapping   import screen_space_dither, powsafe, tone_mapping
+#import bevy_pbr::parallax_mapping
 
 #import bevy_pbr::prepass_utils
 
 @fragment
-<<<<<<< HEAD
 fn fragment(
     in: ::MeshVertexOutput,
     @builtin(front_facing) is_front: bool,
 ) -> @location(0) vec4<f32> {
     var output_color: vec4<f32> = pbr_bindings::material.base_color;
 
-=======
-fn fragment(in: FragmentInput) -> @location(0) vec4<f32> {
-    let is_orthographic = view.projection[3].w == 1.0;
-    let V = calculate_view(in.world_position, is_orthographic);
+    let is_orthographic = ::view.projection[3].w == 1.0;
+    let V = pbr_functions::calculate_view(in.world_position, is_orthographic);
 #ifdef VERTEX_UVS
     var uv = in.uv;
 #ifdef VERTEX_TANGENTS
@@ -62,19 +45,13 @@
     }
 #endif
 #endif
-    var output_color: vec4<f32> = material.base_color;
->>>>>>> cb286e5b
+
 #ifdef VERTEX_COLORS
     output_color = output_color * in.color;
 #endif
 #ifdef VERTEX_UVS
-<<<<<<< HEAD
     if ((pbr_bindings::material.flags & pbr_types::STANDARD_MATERIAL_FLAGS_BASE_COLOR_TEXTURE_BIT) != 0u) {
         output_color = output_color * textureSample(pbr_bindings::base_color_texture, pbr_bindings::base_color_sampler, in.uv);
-=======
-    if ((material.flags & STANDARD_MATERIAL_FLAGS_BASE_COLOR_TEXTURE_BIT) != 0u) {
-        output_color = output_color * textureSample(base_color_texture, base_color_sampler, uv);
->>>>>>> cb286e5b
     }
 #endif
 
@@ -92,13 +69,8 @@
         // TODO use .a for exposure compensation in HDR
         var emissive: vec4<f32> = pbr_bindings::material.emissive;
 #ifdef VERTEX_UVS
-<<<<<<< HEAD
         if ((pbr_bindings::material.flags & pbr_types::STANDARD_MATERIAL_FLAGS_EMISSIVE_TEXTURE_BIT) != 0u) {
             emissive = vec4<f32>(emissive.rgb * textureSample(pbr_bindings::emissive_texture, pbr_bindings::emissive_sampler, in.uv).rgb, 1.0);
-=======
-        if ((material.flags & STANDARD_MATERIAL_FLAGS_EMISSIVE_TEXTURE_BIT) != 0u) {
-            emissive = vec4<f32>(emissive.rgb * textureSample(emissive_texture, emissive_sampler, uv).rgb, 1.0);
->>>>>>> cb286e5b
         }
 #endif
         pbr_input.material.emissive = emissive;
@@ -106,13 +78,8 @@
         var metallic: f32 = pbr_bindings::material.metallic;
         var perceptual_roughness: f32 = pbr_bindings::material.perceptual_roughness;
 #ifdef VERTEX_UVS
-<<<<<<< HEAD
         if ((pbr_bindings::material.flags & pbr_types::STANDARD_MATERIAL_FLAGS_METALLIC_ROUGHNESS_TEXTURE_BIT) != 0u) {
             let metallic_roughness = textureSample(pbr_bindings::metallic_roughness_texture, pbr_bindings::metallic_roughness_sampler, in.uv);
-=======
-        if ((material.flags & STANDARD_MATERIAL_FLAGS_METALLIC_ROUGHNESS_TEXTURE_BIT) != 0u) {
-            let metallic_roughness = textureSample(metallic_roughness_texture, metallic_roughness_sampler, uv);
->>>>>>> cb286e5b
             // Sampling from GLTF standard channels for now
             metallic = metallic * metallic_roughness.b;
             perceptual_roughness = perceptual_roughness * metallic_roughness.g;
@@ -123,13 +90,8 @@
 
         var occlusion: f32 = 1.0;
 #ifdef VERTEX_UVS
-<<<<<<< HEAD
         if ((pbr_bindings::material.flags & pbr_types::STANDARD_MATERIAL_FLAGS_OCCLUSION_TEXTURE_BIT) != 0u) {
             occlusion = textureSample(pbr_bindings::occlusion_texture, pbr_bindings::occlusion_sampler, in.uv).r;
-=======
-        if ((material.flags & STANDARD_MATERIAL_FLAGS_OCCLUSION_TEXTURE_BIT) != 0u) {
-            occlusion = textureSample(occlusion_texture, occlusion_sampler, uv).r;
->>>>>>> cb286e5b
         }
 #endif
         pbr_input.frag_coord = in.clip_position;
@@ -145,11 +107,7 @@
         );
 #endif // LOAD_PREPASS_NORMALS
 
-<<<<<<< HEAD
-        pbr_input.is_orthographic = ::view.projection[3].w == 1.0;
-=======
         pbr_input.is_orthographic = is_orthographic;
->>>>>>> cb286e5b
 
         pbr_input.N = pbr_functions::apply_normal_mapping(
             pbr_bindings::material.flags,
@@ -163,11 +121,7 @@
             uv,
 #endif
         );
-<<<<<<< HEAD
-        pbr_input.V = pbr_functions::calculate_view(in.world_position, pbr_input.is_orthographic);
-=======
         pbr_input.V = V;
->>>>>>> cb286e5b
         pbr_input.occlusion = occlusion;
 
         pbr_input.flags = ::mesh.flags;
