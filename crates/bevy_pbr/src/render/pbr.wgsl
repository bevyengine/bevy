--- conflicted
+++ resolved
@@ -1,100 +1,23 @@
-<<<<<<< HEAD
 #import bevy_pbr::mesh_vertex_output    MeshVertexOutput
 #import bevy_pbr::pbr_functions         PbrInput, apply_pbr_lighting, alpha_discard
 #import bevy_pbr::pbr_fragment          pbr_input_from_standard_material, main_pass_post_lighting_processing
 #import bevy_pbr::pbr_types             STANDARD_MATERIAL_FLAGS_UNLIT_BIT
-=======
-#define_import_path bevy_pbr::fragment
-
-#import bevy_pbr::pbr_functions as pbr_functions
-#import bevy_pbr::pbr_bindings as pbr_bindings
-#import bevy_pbr::pbr_types as pbr_types
-
-#import bevy_pbr::mesh_bindings            mesh
-#import bevy_pbr::mesh_view_bindings       view, fog, screen_space_ambient_occlusion_texture
-#import bevy_pbr::mesh_view_types          FOG_MODE_OFF
-#import bevy_core_pipeline::tonemapping    screen_space_dither, powsafe, tone_mapping
-#import bevy_pbr::parallax_mapping         parallaxed_uv
-
-#import bevy_pbr::prepass_utils
-
-#ifdef SCREEN_SPACE_AMBIENT_OCCLUSION
-#import bevy_pbr::gtao_utils gtao_multibounce
-#endif
->>>>>>> 35073cf7
-
-#ifdef DEFERRED_PREPASS
-#import bevy_pbr::pbr_deferred_functions deferred_gbuffer_from_pbr_input
-#import bevy_pbr::pbr_prepass_functions calculate_motion_vector
-#import bevy_pbr::prepass_io VertexOutput, FragmentOutput
-#else // DEFERRED_PREPASS
-#import bevy_pbr::forward_io VertexOutput, FragmentOutput
-#endif // DEFERRED_PREPASS
-
-#ifdef MOTION_VECTOR_PREPASS
-@group(0) @binding(2)
-var<uniform> previous_view_proj: mat4x4<f32>;
-#endif // MOTION_VECTOR_PREPASS
 
 @fragment
 fn fragment(
     in: VertexOutput,
     @builtin(front_facing) is_front: bool,
-<<<<<<< HEAD
 ) -> @location(0) vec4<f32> {
     // generate a PbrInput struct from the StandardMaterial bindings
     let pbr_input = pbr_input_from_standard_material(in, is_front);
 
     // apply lighting
     var lit_color: vec4<f32>;
-=======
-) -> FragmentOutput {
-    var out: FragmentOutput;
-
-    // calculate unlit color
-    // ---------------------
-    var unlit_color: vec4<f32> = pbr_bindings::material.base_color;
-
-    let is_orthographic = view.projection[3].w == 1.0;
-    let V = pbr_functions::calculate_view(in.world_position, is_orthographic);
-#ifdef VERTEX_UVS
-    var uv = in.uv;
-#ifdef VERTEX_TANGENTS
-    if ((pbr_bindings::material.flags & pbr_types::STANDARD_MATERIAL_FLAGS_DEPTH_MAP_BIT) != 0u) {
-        let N = in.world_normal;
-        let T = in.world_tangent.xyz;
-        let B = in.world_tangent.w * cross(N, T);
-        // Transform V from fragment to camera in world space to tangent space.
-        let Vt = vec3(dot(V, T), dot(V, B), dot(V, N));
-        uv = parallaxed_uv(
-            pbr_bindings::material.parallax_depth_scale,
-            pbr_bindings::material.max_parallax_layer_count,
-            pbr_bindings::material.max_relief_mapping_search_steps,
-            uv,
-            // Flip the direction of Vt to go toward the surface to make the
-            // parallax mapping algorithm easier to understand and reason
-            // about.
-            -Vt,
-        );
-    }
-#endif
-#endif
-
-#ifdef VERTEX_COLORS
-    unlit_color = unlit_color * in.color;
-#endif
-#ifdef VERTEX_UVS
-    if ((pbr_bindings::material.flags & pbr_types::STANDARD_MATERIAL_FLAGS_BASE_COLOR_TEXTURE_BIT) != 0u) {
-        unlit_color = unlit_color * textureSampleBias(pbr_bindings::base_color_texture, pbr_bindings::base_color_sampler, uv, view.mip_bias);
-    }
-#endif
->>>>>>> 35073cf7
 
     // gather pbr lighting data
     // ------------------
     var pbr_input: pbr_types::PbrInput;
     // NOTE: Unlit bit not set means == 0 is true, so the true case is if lit
-<<<<<<< HEAD
     if (pbr_input.flags & STANDARD_MATERIAL_FLAGS_UNLIT_BIT) == 0u {
         lit_color = apply_pbr_lighting(pbr_input);
     } else {
@@ -106,151 +29,4 @@
     lit_color = main_pass_post_lighting_processing(pbr_input, lit_color);
 
     return lit_color;
-=======
-    if ((pbr_bindings::material.flags & pbr_types::STANDARD_MATERIAL_FLAGS_UNLIT_BIT) == 0u) {
-        // Prepare a 'processed' StandardMaterial by sampling all textures to resolve
-        // the material members
-
-        pbr_input.material.reflectance = pbr_bindings::material.reflectance;
-        pbr_input.material.flags = pbr_bindings::material.flags;
-        pbr_input.material.alpha_cutoff = pbr_bindings::material.alpha_cutoff;
-        pbr_input.frag_coord = in.position;
-        pbr_input.world_position = in.world_position;
-        pbr_input.is_orthographic = is_orthographic;
-        pbr_input.flags = mesh[in.instance_index].flags;
-
-        // emmissive
-        // TODO use .a for exposure compensation in HDR
-        var emissive: vec4<f32> = pbr_bindings::material.emissive;
-#ifdef VERTEX_UVS
-        if ((pbr_bindings::material.flags & pbr_types::STANDARD_MATERIAL_FLAGS_EMISSIVE_TEXTURE_BIT) != 0u) {
-            emissive = vec4<f32>(emissive.rgb * textureSampleBias(pbr_bindings::emissive_texture, pbr_bindings::emissive_sampler, uv, view.mip_bias).rgb, 1.0);
-        }
-#endif
-        pbr_input.material.emissive = emissive;
-
-        // metallic and perceptual roughness
-        var metallic: f32 = pbr_bindings::material.metallic;
-        var perceptual_roughness: f32 = pbr_bindings::material.perceptual_roughness;
-#ifdef VERTEX_UVS
-        if ((pbr_bindings::material.flags & pbr_types::STANDARD_MATERIAL_FLAGS_METALLIC_ROUGHNESS_TEXTURE_BIT) != 0u) {
-            let metallic_roughness = textureSampleBias(pbr_bindings::metallic_roughness_texture, pbr_bindings::metallic_roughness_sampler, uv, view.mip_bias);
-            // Sampling from GLTF standard channels for now
-            metallic = metallic * metallic_roughness.b;
-            perceptual_roughness = perceptual_roughness * metallic_roughness.g;
-        }
-#endif
-        pbr_input.material.metallic = metallic;
-        pbr_input.material.perceptual_roughness = perceptual_roughness;
-
-        // occlusion
-        // TODO: Split into diffuse/specular occlusion?
-        var occlusion: vec3<f32> = vec3(1.0);
-#ifdef VERTEX_UVS
-        if ((pbr_bindings::material.flags & pbr_types::STANDARD_MATERIAL_FLAGS_OCCLUSION_TEXTURE_BIT) != 0u) {
-            occlusion = vec3(textureSampleBias(pbr_bindings::occlusion_texture, pbr_bindings::occlusion_sampler, uv, view.mip_bias).r);
-        }
-#endif
-#ifdef SCREEN_SPACE_AMBIENT_OCCLUSION
-        let ssao = textureLoad(screen_space_ambient_occlusion_texture, vec2<i32>(in.position.xy), 0i).r;
-        let ssao_multibounce = gtao_multibounce(ssao, pbr_input.material.base_color.rgb);
-        occlusion = min(occlusion, ssao_multibounce);
-#endif
-        pbr_input.occlusion = occlusion;
-
-        // world normal
-        pbr_input.world_normal = pbr_functions::prepare_world_normal(
-            in.world_normal,
-            (pbr_bindings::material.flags & pbr_types::STANDARD_MATERIAL_FLAGS_DOUBLE_SIDED_BIT) != 0u,
-            is_front,
-        );
-
-        // N (normal vector)
-#ifdef LOAD_PREPASS_NORMALS
-        pbr_input.N = bevy_pbr::prepass_utils::prepass_normal(in.position, 0u);
-#else
-        pbr_input.N = pbr_functions::apply_normal_mapping(
-            pbr_bindings::material.flags,
-            pbr_input.world_normal,
-#ifdef VERTEX_TANGENTS
-#ifdef STANDARDMATERIAL_NORMAL_MAP
-            in.world_tangent,
-#endif
-#endif
-#ifdef VERTEX_UVS
-            uv,
-#endif
-            view.mip_bias,
-        );
-#endif
-
-        // V (view vector)
-        pbr_input.V = V;
-
-    } else { // if UNLIT_BIT != 0
-#ifdef DEFERRED_PREPASS
-        // in deferred mode, we need to fill some of the pbr input data even for unlit materials
-        // to pass through the gbuffer to the deferred lighting shader        
-        pbr_input = pbr_types::pbr_input_new();
-        pbr_input.flags = mesh[in.instance_index].flags;
-        pbr_input.material.flags = pbr_bindings::material.flags;
-        pbr_input.world_position = in.world_position;
-#endif
-    }
-
-    // apply alpha discard
-    // -------------------
-    // note even though this is based on the unlit color, it must be done after all texture samples for uniform control flow
-    unlit_color = pbr_functions::alpha_discard(pbr_bindings::material, unlit_color);
-    pbr_input.material.base_color = unlit_color;
-
-    // generate output
-    // ---------------
-#ifdef DEFERRED_PREPASS
-    // write the gbuffer
-    out.deferred = deferred_gbuffer_from_pbr_input(pbr_input);
-    out.deferred_lighting_pass_id = pbr_bindings::material.deferred_lighting_pass_id;
-#ifdef NORMAL_PREPASS
-    out.normal = vec4(in.world_normal * 0.5 + vec3(0.5), 1.0);
-#endif
-#ifdef MOTION_VECTOR_PREPASS
-    out.motion_vector = calculate_motion_vector(in.world_position, in.previous_world_position);
-#endif // MOTION_VECTOR_PREPASS
-
-#else // DEFERRED_PREPASS
-
-    // in forward mode, we calculate the lit color immediately, and then apply some post-lighting effects here.
-    // in deferred mode the lit color and these effects will be calculated in the deferred lighting shader
-    var output_color = unlit_color;
-    if ((pbr_bindings::material.flags & pbr_types::STANDARD_MATERIAL_FLAGS_UNLIT_BIT) == 0u) {
-        output_color = pbr_functions::pbr(pbr_input);
-    }
-
-    if (fog.mode != FOG_MODE_OFF && (pbr_bindings::material.flags & pbr_types::STANDARD_MATERIAL_FLAGS_FOG_ENABLED_BIT) != 0u) {
-        output_color = pbr_functions::apply_fog(fog, output_color, in.world_position.xyz, view.world_position.xyz);
-    }
-
-#ifdef TONEMAP_IN_SHADER
-    output_color = tone_mapping(output_color, view.color_grading);
-#ifdef DEBAND_DITHER
-    var output_rgb = output_color.rgb;
-    output_rgb = powsafe(output_rgb, 1.0 / 2.2);
-    output_rgb = output_rgb + screen_space_dither(in.position.xy);
-    // This conversion back to linear space is required because our output texture format is
-    // SRGB; the GPU will assume our output is linear and will apply an SRGB conversion.
-    output_rgb = powsafe(output_rgb, 2.2);
-    output_color = vec4(output_rgb, output_color.a);
-#endif
-#endif
-#ifdef PREMULTIPLY_ALPHA
-    output_color = pbr_functions::premultiply_alpha(pbr_bindings::material.flags, output_color);
-#endif
-
-    // write the final pixel color
-    out.color = output_color;
-
-#endif //DEFERRED_PREPASS
-
-    return out;
->>>>>>> 35073cf7
 }