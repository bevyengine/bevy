#define_import_path bevy_pbr::fragment

#import bevy_pbr::pbr_functions as pbr_functions
#import bevy_pbr::pbr_bindings as pbr_bindings
#import bevy_pbr::pbr_types as pbr_types

#import bevy_pbr::mesh_bindings            mesh
#import bevy_pbr::mesh_view_bindings       view, fog, environment_map_index, screen_space_ambient_occlusion_texture
#import bevy_pbr::mesh_view_types          FOG_MODE_OFF
#import bevy_core_pipeline::tonemapping    screen_space_dither, powsafe, tone_mapping
#import bevy_pbr::parallax_mapping         parallaxed_uv

#import bevy_pbr::prepass_utils

#ifdef SCREEN_SPACE_AMBIENT_OCCLUSION
#import bevy_pbr::gtao_utils gtao_multibounce
#endif

#ifdef DEFERRED_PREPASS
#import bevy_pbr::pbr_deferred_functions deferred_gbuffer_from_pbr_input
#import bevy_pbr::pbr_prepass_functions calculate_motion_vector
#import bevy_pbr::prepass_io VertexOutput, FragmentOutput
#else // DEFERRED_PREPASS
#import bevy_pbr::forward_io VertexOutput, FragmentOutput
#endif // DEFERRED_PREPASS

#ifdef MOTION_VECTOR_PREPASS
@group(0) @binding(2)
var<uniform> previous_view_proj: mat4x4<f32>;
#endif // MOTION_VECTOR_PREPASS

@fragment
fn fragment(
    in: VertexOutput,
    @builtin(front_facing) is_front: bool,
) -> FragmentOutput {
    var out: FragmentOutput;

    // calculate unlit color
    // ---------------------
    var unlit_color: vec4<f32> = pbr_bindings::material.base_color;

    let is_orthographic = view.projection[3].w == 1.0;
    let V = pbr_functions::calculate_view(in.world_position, is_orthographic);
#ifdef VERTEX_UVS
    var uv = in.uv;
#ifdef VERTEX_TANGENTS
    if ((pbr_bindings::material.flags & pbr_types::STANDARD_MATERIAL_FLAGS_DEPTH_MAP_BIT) != 0u) {
        let N = in.world_normal;
        let T = in.world_tangent.xyz;
        let B = in.world_tangent.w * cross(N, T);
        // Transform V from fragment to camera in world space to tangent space.
        let Vt = vec3(dot(V, T), dot(V, B), dot(V, N));
        uv = parallaxed_uv(
            pbr_bindings::material.parallax_depth_scale,
            pbr_bindings::material.max_parallax_layer_count,
            pbr_bindings::material.max_relief_mapping_search_steps,
            uv,
            // Flip the direction of Vt to go toward the surface to make the
            // parallax mapping algorithm easier to understand and reason
            // about.
            -Vt,
        );
    }
#endif
#endif

#ifdef VERTEX_COLORS
    unlit_color = unlit_color * in.color;
#endif
#ifdef VERTEX_UVS
    if ((pbr_bindings::material.flags & pbr_types::STANDARD_MATERIAL_FLAGS_BASE_COLOR_TEXTURE_BIT) != 0u) {
        unlit_color = unlit_color * textureSampleBias(pbr_bindings::base_color_texture, pbr_bindings::base_color_sampler, uv, view.mip_bias);
    }
#endif

    // gather pbr lighting data
    // ------------------
    var pbr_input: pbr_types::PbrInput;
    // NOTE: Unlit bit not set means == 0 is true, so the true case is if lit
    if ((pbr_bindings::material.flags & pbr_types::STANDARD_MATERIAL_FLAGS_UNLIT_BIT) == 0u) {
        // Prepare a 'processed' StandardMaterial by sampling all textures to resolve
        // the material members

        pbr_input.material.reflectance = pbr_bindings::material.reflectance;
        pbr_input.material.flags = pbr_bindings::material.flags;
        pbr_input.material.alpha_cutoff = pbr_bindings::material.alpha_cutoff;
        pbr_input.frag_coord = in.position;
        pbr_input.world_position = in.world_position;
        pbr_input.is_orthographic = is_orthographic;
        pbr_input.flags = mesh[in.instance_index].flags;

        // emmissive
        // TODO use .a for exposure compensation in HDR
        var emissive: vec4<f32> = pbr_bindings::material.emissive;
#ifdef VERTEX_UVS
        if ((pbr_bindings::material.flags & pbr_types::STANDARD_MATERIAL_FLAGS_EMISSIVE_TEXTURE_BIT) != 0u) {
            emissive = vec4<f32>(emissive.rgb * textureSampleBias(pbr_bindings::emissive_texture, pbr_bindings::emissive_sampler, uv, view.mip_bias).rgb, 1.0);
        }
#endif
        pbr_input.material.emissive = emissive;

        // metallic and perceptual roughness
        var metallic: f32 = pbr_bindings::material.metallic;
        var perceptual_roughness: f32 = pbr_bindings::material.perceptual_roughness;
#ifdef VERTEX_UVS
        if ((pbr_bindings::material.flags & pbr_types::STANDARD_MATERIAL_FLAGS_METALLIC_ROUGHNESS_TEXTURE_BIT) != 0u) {
            let metallic_roughness = textureSampleBias(pbr_bindings::metallic_roughness_texture, pbr_bindings::metallic_roughness_sampler, uv, view.mip_bias);
            // Sampling from GLTF standard channels for now
            metallic = metallic * metallic_roughness.b;
            perceptual_roughness = perceptual_roughness * metallic_roughness.g;
        }
#endif
        pbr_input.material.metallic = metallic;
        pbr_input.material.perceptual_roughness = perceptual_roughness;

        // occlusion
        // TODO: Split into diffuse/specular occlusion?
        var occlusion: vec3<f32> = vec3(1.0);
#ifdef VERTEX_UVS
        if ((pbr_bindings::material.flags & pbr_types::STANDARD_MATERIAL_FLAGS_OCCLUSION_TEXTURE_BIT) != 0u) {
            occlusion = vec3(textureSampleBias(pbr_bindings::occlusion_texture, pbr_bindings::occlusion_sampler, uv, view.mip_bias).r);
        }
#endif
#ifdef SCREEN_SPACE_AMBIENT_OCCLUSION
        let ssao = textureLoad(screen_space_ambient_occlusion_texture, vec2<i32>(in.position.xy), 0i).r;
        let ssao_multibounce = gtao_multibounce(ssao, unlit_color.rgb);
        occlusion = min(occlusion, ssao_multibounce);
#endif
        pbr_input.occlusion = occlusion;

        // world normal
        pbr_input.world_normal = pbr_functions::prepare_world_normal(
            in.world_normal,
            (pbr_bindings::material.flags & pbr_types::STANDARD_MATERIAL_FLAGS_DOUBLE_SIDED_BIT) != 0u,
            is_front,
        );

        // N (normal vector)
#ifdef LOAD_PREPASS_NORMALS
        pbr_input.N = bevy_pbr::prepass_utils::prepass_normal(in.position, 0u);
#else
        pbr_input.N = pbr_functions::apply_normal_mapping(
            pbr_bindings::material.flags,
            pbr_input.world_normal,
#ifdef VERTEX_TANGENTS
#ifdef STANDARDMATERIAL_NORMAL_MAP
            in.world_tangent,
#endif
#endif
#ifdef VERTEX_UVS
            uv,
#endif
            view.mip_bias,
        );
#endif

        // V (view vector)
        pbr_input.V = V;

<<<<<<< HEAD
        // Pick the reflection probe. Prefer the mesh's reflection probe, but
        // fall back to that of the view if not present.
        var reflection_probe_index = mesh[in.instance_index].reflection_probe_index;
        if (reflection_probe_index < 0) {
            reflection_probe_index = environment_map_index;
        }
        pbr_input.reflection_probe_index = reflection_probe_index;

=======
    } else { // if UNLIT_BIT != 0
#ifdef DEFERRED_PREPASS
        // in deferred mode, we need to fill some of the pbr input data even for unlit materials
        // to pass through the gbuffer to the deferred lighting shader        
        pbr_input = pbr_types::pbr_input_new();
>>>>>>> d9a0761e
        pbr_input.flags = mesh[in.instance_index].flags;
        pbr_input.material.flags = pbr_bindings::material.flags;
        pbr_input.world_position = in.world_position;
#endif
    }

    // apply alpha discard
    // -------------------
    // note even though this is based on the unlit color, it must be done after all texture samples for uniform control flow
    unlit_color = pbr_functions::alpha_discard(pbr_bindings::material, unlit_color);
    pbr_input.material.base_color = unlit_color;

    // generate output
    // ---------------
#ifdef DEFERRED_PREPASS
    // write the gbuffer
    out.deferred = deferred_gbuffer_from_pbr_input(pbr_input);
    out.deferred_lighting_pass_id = pbr_bindings::material.deferred_lighting_pass_id;
#ifdef NORMAL_PREPASS
    out.normal = vec4(in.world_normal * 0.5 + vec3(0.5), 1.0);
#endif
#ifdef MOTION_VECTOR_PREPASS
    out.motion_vector = calculate_motion_vector(in.world_position, in.previous_world_position);
#endif // MOTION_VECTOR_PREPASS

#else // DEFERRED_PREPASS

    // in forward mode, we calculate the lit color immediately, and then apply some post-lighting effects here.
    // in deferred mode the lit color and these effects will be calculated in the deferred lighting shader
    var output_color = unlit_color;
    if ((pbr_bindings::material.flags & pbr_types::STANDARD_MATERIAL_FLAGS_UNLIT_BIT) == 0u) {
        output_color = pbr_functions::pbr(pbr_input);
    }

    if (fog.mode != FOG_MODE_OFF && (pbr_bindings::material.flags & pbr_types::STANDARD_MATERIAL_FLAGS_FOG_ENABLED_BIT) != 0u) {
        output_color = pbr_functions::apply_fog(fog, output_color, in.world_position.xyz, view.world_position.xyz);
    }

#ifdef TONEMAP_IN_SHADER
    output_color = tone_mapping(output_color, view.color_grading);
#ifdef DEBAND_DITHER
    var output_rgb = output_color.rgb;
    output_rgb = powsafe(output_rgb, 1.0 / 2.2);
    output_rgb = output_rgb + screen_space_dither(in.position.xy);
    // This conversion back to linear space is required because our output texture format is
    // SRGB; the GPU will assume our output is linear and will apply an SRGB conversion.
    output_rgb = powsafe(output_rgb, 2.2);
    output_color = vec4(output_rgb, output_color.a);
#endif
#endif
#ifdef PREMULTIPLY_ALPHA
    output_color = pbr_functions::premultiply_alpha(pbr_bindings::material.flags, output_color);
#endif

    // write the final pixel color
    out.color = output_color;

#endif //DEFERRED_PREPASS

    return out;
}<|MERGE_RESOLUTION|>--- conflicted
+++ resolved
@@ -158,7 +158,6 @@
         // V (view vector)
         pbr_input.V = V;
 
-<<<<<<< HEAD
         // Pick the reflection probe. Prefer the mesh's reflection probe, but
         // fall back to that of the view if not present.
         var reflection_probe_index = mesh[in.instance_index].reflection_probe_index;
@@ -167,13 +166,11 @@
         }
         pbr_input.reflection_probe_index = reflection_probe_index;
 
-=======
     } else { // if UNLIT_BIT != 0
 #ifdef DEFERRED_PREPASS
         // in deferred mode, we need to fill some of the pbr input data even for unlit materials
         // to pass through the gbuffer to the deferred lighting shader        
         pbr_input = pbr_types::pbr_input_new();
->>>>>>> d9a0761e
         pbr_input.flags = mesh[in.instance_index].flags;
         pbr_input.material.flags = pbr_bindings::material.flags;
         pbr_input.world_position = in.world_position;
