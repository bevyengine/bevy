--- conflicted
+++ resolved
@@ -87,19 +87,13 @@
             Shader::from_wgsl
         );
 
-<<<<<<< HEAD
-        app.add_system_to_stage(CoreStage::PreUpdate, update_previous_view_projections)
+        app.register_type::<DepthPrepass>()
+            .register_type::<NormalPrepass>()
+            .register_type::<VelocityPrepass>()
+            .add_system_to_stage(CoreStage::PreUpdate, update_previous_view_projections)
             .add_system_to_stage(CoreStage::PreUpdate, update_mesh_previous_global_transforms);
 
         let Ok(render_app) = app.get_sub_app_mut(RenderApp) else { return };
-=======
-        app.register_type::<DepthPrepass>()
-            .register_type::<NormalPrepass>();
-
-        let Ok(render_app) = app.get_sub_app_mut(RenderApp) else {
-            return;
-        };
->>>>>>> 324eecfb
 
         render_app
             .add_system_to_stage(RenderStage::Extract, extract_camera_prepass_phase)
@@ -427,21 +421,14 @@
     {
         if camera.is_active {
             let mut entity = commands.get_or_spawn(entity);
-<<<<<<< HEAD
-
-            entity.insert((
-                RenderPhase::<Opaque3dPrepass>::default(),
-                RenderPhase::<AlphaMask3dPrepass>::default(),
-            ));
-
-=======
-            if depth_prepass.is_some() || normal_prepass.is_some() {
+
+            if depth_prepass.is_some() || normal_prepass.is_some() || velocity_prepass.is_some() {
                 entity.insert((
                     RenderPhase::<Opaque3dPrepass>::default(),
                     RenderPhase::<AlphaMask3dPrepass>::default(),
                 ));
             }
->>>>>>> 324eecfb
+
             if depth_prepass.is_some() {
                 entity.insert(DepthPrepass);
             }
