#define_import_path bevy_pbr::lighting

#import bevy_pbr::{
    mesh_view_types::POINT_LIGHT_FLAGS_SPOT_LIGHT_Y_NEGATIVE,
    mesh_view_bindings as view_bindings,
}

<<<<<<< HEAD
const LAYER_BASE: u32 = 0;
const LAYER_CLEARCOAT: u32 = 1;
=======
#import bevy_render::maths::PI
>>>>>>> 423a4732

// From the Filament design doc
// https://google.github.io/filament/Filament.html#table_symbols
// Symbol Definition
// v    View unit vector
// l    Incident light unit vector
// n    Surface normal unit vector
// h    Half unit vector between l and v
// f    BRDF
// f_d    Diffuse component of a BRDF
// f_r    Specular component of a BRDF
// α    Roughness, remapped from using input perceptualRoughness
// σ    Diffuse reflectance
// Ω    Spherical domain
// f0    Reflectance at normal incidence
// f90    Reflectance at grazing angle
// χ+(a)    Heaviside function (1 if a>0 and 0 otherwise)
// nior    Index of refraction (IOR) of an interface
// ⟨n⋅l⟩    Dot product clamped to [0..1]
// ⟨a⟩    Saturated value (clamped to [0..1])

// The Bidirectional Reflectance Distribution Function (BRDF) describes the surface response of a standard material
// and consists of two components, the diffuse component (f_d) and the specular component (f_r):
// f(v,l) = f_d(v,l) + f_r(v,l)
//
// The form of the microfacet model is the same for diffuse and specular
// f_r(v,l) = f_d(v,l) = 1 / { |n⋅v||n⋅l| } ∫_Ω D(m,α) G(v,l,m) f_m(v,l,m) (v⋅m) (l⋅m) dm
//
// In which:
// D, also called the Normal Distribution Function (NDF) models the distribution of the microfacets
// G models the visibility (or occlusion or shadow-masking) of the microfacets
// f_m is the microfacet BRDF and differs between specular and diffuse components
//
// The above integration needs to be approximated.

// Input to a lighting function for a single layer (either the base layer or the
// clearcoat layer).
struct LayerLightingInput {
    // The normal vector.
    N: vec3<f32>,
    // The reflected vector.
    R: vec3<f32>,
    // The normal vector ⋅ the view vector.
    NdotV: f32,

    // The perceptual roughness of the layer.
    perceptual_roughness: f32,
    // The roughness of the layer.
    roughness: f32,
}

// Input to a lighting function (`point_light`, `spot_light`,
// `directional_light`).
struct LightingInput {
#ifdef STANDARD_MATERIAL_CLEARCOAT
    layers: array<LayerLightingInput, 2>,
#else   // STANDARD_MATERIAL_CLEARCOAT
    layers: array<LayerLightingInput, 1>,
#endif  // STANDARD_MATERIAL_CLEARCOAT

    // The world-space position.
    P: vec3<f32>,
    // The vector to the light.
    V: vec3<f32>,

    // The diffuse color of the material.
    diffuse_color: vec3<f32>,

    // Specular reflectance at the normal incidence angle.
    //
    // This should be read F₀, but due to Naga limitations we can't name it that.
    F0_: vec3<f32>,
    // Constants for the BRDF approximation.
    //
    // See `EnvBRDFApprox` in
    // <https://www.unrealengine.com/en-US/blog/physically-based-shading-on-mobile>.
    // What we call `F_ab` they call `AB`.
    F_ab: vec2<f32>,

#ifdef STANDARD_MATERIAL_CLEARCOAT
    // The strength of the clearcoat layer.
    clearcoat_strength: f32,
#endif  // STANDARD_MATERIAL_CLEARCOAT
}

// Values derived from the `LightingInput` for both diffuse and specular lights.
struct DerivedLightingInput {
    // The half-vector between L, the incident light vector, and V, the view
    // vector.
    H: vec3<f32>,
    // The normal vector ⋅ the incident light vector.
    NdotL: f32,
    // The normal vector ⋅ the half-vector.
    NdotH: f32,
    // The incident light vector ⋅ the half-vector.
    LdotH: f32,
}

// distanceAttenuation is simply the square falloff of light intensity
// combined with a smooth attenuation at the edge of the light radius
//
// light radius is a non-physical construct for efficiency purposes,
// because otherwise every light affects every fragment in the scene
fn getDistanceAttenuation(distanceSquare: f32, inverseRangeSquared: f32) -> f32 {
    let factor = distanceSquare * inverseRangeSquared;
    let smoothFactor = saturate(1.0 - factor * factor);
    let attenuation = smoothFactor * smoothFactor;
    return attenuation * 1.0 / max(distanceSquare, 0.0001);
}

// Normal distribution function (specular D)
// Based on https://google.github.io/filament/Filament.html#citation-walter07

// D_GGX(h,α) = α^2 / { π ((n⋅h)^2 (α2−1) + 1)^2 }

// Simple implementation, has precision problems when using fp16 instead of fp32
// see https://google.github.io/filament/Filament.html#listing_speculardfp16
fn D_GGX(roughness: f32, NdotH: f32, h: vec3<f32>) -> f32 {
    let oneMinusNdotHSquared = 1.0 - NdotH * NdotH;
    let a = NdotH * roughness;
    let k = roughness / (oneMinusNdotHSquared + a * a);
    let d = k * k * (1.0 / PI);
    return d;
}

// Visibility function (Specular G)
// V(v,l,a) = G(v,l,α) / { 4 (n⋅v) (n⋅l) }
// such that f_r becomes
// f_r(v,l) = D(h,α) V(v,l,α) F(v,h,f0)
// where
// V(v,l,α) = 0.5 / { n⋅l sqrt((n⋅v)^2 (1−α2) + α2) + n⋅v sqrt((n⋅l)^2 (1−α2) + α2) }
// Note the two sqrt's, that may be slow on mobile, see https://google.github.io/filament/Filament.html#listing_approximatedspecularv
fn V_SmithGGXCorrelated(roughness: f32, NdotV: f32, NdotL: f32) -> f32 {
    let a2 = roughness * roughness;
    let lambdaV = NdotL * sqrt((NdotV - a2 * NdotV) * NdotV + a2);
    let lambdaL = NdotV * sqrt((NdotL - a2 * NdotL) * NdotL + a2);
    let v = 0.5 / (lambdaV + lambdaL);
    return v;
}

// A simpler, but nonphysical, alternative to Smith-GGX. We use this for
// clearcoat, per the Filament spec.
//
// https://google.github.io/filament/Filament.html#materialsystem/clearcoatmodel#toc4.9.1
fn V_Kelemen(LdotH: f32) -> f32 {
    return 0.25 / (LdotH * LdotH);
}

// Fresnel function
// see https://google.github.io/filament/Filament.html#citation-schlick94
// F_Schlick(v,h,f_0,f_90) = f_0 + (f_90 − f_0) (1 − v⋅h)^5
fn F_Schlick_vec(f0: vec3<f32>, f90: f32, VdotH: f32) -> vec3<f32> {
    // not using mix to keep the vec3 and float versions identical
    return f0 + (f90 - f0) * pow(1.0 - VdotH, 5.0);
}

fn F_Schlick(f0: f32, f90: f32, VdotH: f32) -> f32 {
    // not using mix to keep the vec3 and float versions identical
    return f0 + (f90 - f0) * pow(1.0 - VdotH, 5.0);
}

fn fresnel(f0: vec3<f32>, LdotH: f32) -> vec3<f32> {
    // f_90 suitable for ambient occlusion
    // see https://google.github.io/filament/Filament.html#lighting/occlusion
    let f90 = saturate(dot(f0, vec3<f32>(50.0 * 0.33)));
    return F_Schlick_vec(f0, f90, LdotH);
}

// Specular BRDF
// https://google.github.io/filament/Filament.html#materialsystem/specularbrdf

// N, V, and L must all be normalized.
fn derive_lighting_input(N: vec3<f32>, V: vec3<f32>, L: vec3<f32>) -> DerivedLightingInput {
    var input: DerivedLightingInput;
    var H: vec3<f32> = normalize(L + V);
    input.H = H;
    input.NdotL = saturate(dot(N, L));
    input.NdotH = saturate(dot(N, H));
    input.LdotH = saturate(dot(L, H));
    return input;
}

// Returns L in the `xyz` components and the specular intensity in the `w` component.
fn compute_specular_layer_values_for_point_light(
    input: ptr<function, LightingInput>,
    layer: u32,
    V: vec3<f32>,
    light_to_frag: vec3<f32>,
    light_position_radius: f32,
) -> vec4<f32> {
    // Unpack.
    let R = (*input).layers[layer].R;
    let a = (*input).layers[layer].roughness;

    // Representative Point Area Lights.
    // see http://blog.selfshadow.com/publications/s2013-shading-course/karis/s2013_pbs_epic_notes_v2.pdf p14-16
    let centerToRay = dot(light_to_frag, R) * R - light_to_frag;
    let closestPoint = light_to_frag + centerToRay * saturate(
        light_position_radius * inverseSqrt(dot(centerToRay, centerToRay)));
    let LspecLengthInverse = inverseSqrt(dot(closestPoint, closestPoint));
    let normalizationFactor = a / saturate(a + (light_position_radius * 0.5 * LspecLengthInverse));
    let intensity = normalizationFactor * normalizationFactor;

    let L: vec3<f32> = closestPoint * LspecLengthInverse; // normalize() equivalent?
    return vec4(L, intensity);
}

// Cook-Torrance approximation of the microfacet model integration using Fresnel law F to model f_m
// f_r(v,l) = { D(h,α) G(v,l,α) F(v,h,f0) } / { 4 (n⋅v) (n⋅l) }
fn specular(
    input: ptr<function, LightingInput>,
    derived_input: ptr<function, DerivedLightingInput>,
    specular_intensity: f32,
) -> vec3<f32> {
    // Unpack.
    let roughness = (*input).layers[LAYER_BASE].roughness;
    let NdotV = (*input).layers[LAYER_BASE].NdotV;
    let F0 = (*input).F0_;
    let F_ab = (*input).F_ab;
    let H = (*derived_input).H;
    let NdotL = (*derived_input).NdotL;
    let NdotH = (*derived_input).NdotH;
    let LdotH = (*derived_input).LdotH;

    // Calculate distribution.
    let D = D_GGX(roughness, NdotH, H);
    // Calculate visibility.
    let V = V_SmithGGXCorrelated(roughness, NdotV, NdotL);
    // Calculate the Fresnel term.
    let F = fresnel(F0, LdotH);

    // Calculate the specular light.
    // Multiscattering approximation:
    // <https://google.github.io/filament/Filament.html#listing_energycompensationimpl>
    var Fr = (specular_intensity * D * V) * F;
    Fr *= 1.0 + F0 * (1.0 / F_ab.x - 1.0);
    return Fr;
}

// Calculates the specular light for the clearcoat layer. Returns Fc, the
// Fresnel term, in the first channel, and Frc, the specular clearcoat light, in
// the second channel.
//
// <https://google.github.io/filament/Filament.html#listing_clearcoatbrdf>
fn specular_clearcoat(
    input: ptr<function, LightingInput>,
    derived_input: ptr<function, DerivedLightingInput>,
    clearcoat_strength: f32,
    specular_intensity: f32,
) -> vec2<f32> {
    // Unpack.
    let roughness = (*input).layers[LAYER_CLEARCOAT].roughness;
    let H = (*derived_input).H;
    let NdotH = (*derived_input).NdotH;
    let LdotH = (*derived_input).LdotH;

    // Calculate distribution.
    let Dc = D_GGX(roughness, NdotH, H);
    // Calculate visibility.
    let Vc = V_Kelemen(LdotH);
    // Calculate the Fresnel term.
    let Fc = F_Schlick(0.04, 1.0, LdotH) * clearcoat_strength;
    // Calculate the specular light.
    let Frc = (specular_intensity * Dc * Vc) * Fc;
    return vec2(Fc, Frc);
}

// Diffuse BRDF
// https://google.github.io/filament/Filament.html#materialsystem/diffusebrdf
// fd(v,l) = σ/π * 1 / { |n⋅v||n⋅l| } ∫Ω D(m,α) G(v,l,m) (v⋅m) (l⋅m) dm
//
// simplest approximation
// float Fd_Lambert() {
//     return 1.0 / PI;
// }
//
// vec3 Fd = diffuseColor * Fd_Lambert();
//
// Disney approximation
// See https://google.github.io/filament/Filament.html#citation-burley12
// minimal quality difference
fn Fd_Burley(
    input: ptr<function, LightingInput>,
    derived_input: ptr<function, DerivedLightingInput>,
) -> f32 {
    // Unpack.
    let roughness = (*input).layers[LAYER_BASE].roughness;
    let NdotV = (*input).layers[LAYER_BASE].NdotV;
    let NdotL = (*derived_input).NdotL;
    let LdotH = (*derived_input).LdotH;

    let f90 = 0.5 + 2.0 * roughness * LdotH * LdotH;
    let lightScatter = F_Schlick(1.0, f90, NdotL);
    let viewScatter = F_Schlick(1.0, f90, NdotV);
    return lightScatter * viewScatter * (1.0 / PI);
}

// Remapping [0,1] reflectance to F0
// See https://google.github.io/filament/Filament.html#materialsystem/parameterization/remapping
fn F0(reflectance: f32, metallic: f32, color: vec3<f32>) -> vec3<f32> {
    return 0.16 * reflectance * reflectance * (1.0 - metallic) + color * metallic;
}

// Scale/bias approximation
// https://www.unrealengine.com/en-US/blog/physically-based-shading-on-mobile
// TODO: Use a LUT (more accurate)
fn F_AB(perceptual_roughness: f32, NdotV: f32) -> vec2<f32> {
    let c0 = vec4<f32>(-1.0, -0.0275, -0.572, 0.022);
    let c1 = vec4<f32>(1.0, 0.0425, 1.04, -0.04);
    let r = perceptual_roughness * c0 + c1;
    let a004 = min(r.x * r.x, exp2(-9.28 * NdotV)) * r.x + r.y;
    return vec2<f32>(-1.04, 1.04) * a004 + r.zw;
}

fn EnvBRDFApprox(F0: vec3<f32>, F_ab: vec2<f32>) -> vec3<f32> {
    return F0 * F_ab.x + F_ab.y;
}

fn perceptualRoughnessToRoughness(perceptualRoughness: f32) -> f32 {
    // clamp perceptual roughness to prevent precision problems
    // According to Filament design 0.089 is recommended for mobile
    // Filament uses 0.045 for non-mobile
    let clampedPerceptualRoughness = clamp(perceptualRoughness, 0.089, 1.0);
    return clampedPerceptualRoughness * clampedPerceptualRoughness;
}

fn point_light(light_id: u32, input: ptr<function, LightingInput>) -> vec3<f32> {
    // Unpack.
    let diffuse_color = (*input).diffuse_color;
    let P = (*input).P;
    let N = (*input).layers[LAYER_BASE].N;
    let V = (*input).V;

    let light = &view_bindings::point_lights.data[light_id];
    let light_to_frag = (*light).position_radius.xyz - P;
    let distance_square = dot(light_to_frag, light_to_frag);
    let rangeAttenuation = getDistanceAttenuation(distance_square, (*light).color_inverse_square_range.w);

    // Base layer

    let specular_L_intensity = compute_specular_layer_values_for_point_light(
        input,
        LAYER_BASE,
        V,
        light_to_frag,
        (*light).position_radius.w,
    );
    var specular_derived_input = derive_lighting_input(N, V, specular_L_intensity.xyz);

    let specular_intensity = specular_L_intensity.w;
    let specular_light = specular(input, &specular_derived_input, specular_intensity);

    // Clearcoat

#ifdef STANDARD_MATERIAL_CLEARCOAT
    // Unpack.
    let clearcoat_N = (*input).layers[LAYER_CLEARCOAT].N;
    let clearcoat_strength = (*input).clearcoat_strength;

    // Perform specular input calculations again for the clearcoat layer. We
    // can't reuse the above because the clearcoat normal might be different
    // from the main layer normal.
    let clearcoat_specular_L_intensity = compute_specular_layer_values_for_point_light(
        input,
        LAYER_CLEARCOAT,
        V,
        light_to_frag,
        (*light).position_radius.w,
    );
    var clearcoat_specular_derived_input =
        derive_lighting_input(clearcoat_N, V, clearcoat_specular_L_intensity.xyz);

    // Calculate the specular light.
    let clearcoat_specular_intensity = clearcoat_specular_L_intensity.w;
    let Fc_Frc = specular_clearcoat(
        input,
        &clearcoat_specular_derived_input,
        clearcoat_strength,
        clearcoat_specular_intensity
    );
    let inv_Fc = 1.0 - Fc_Frc.r;    // Inverse Fresnel term.
    let Frc = Fc_Frc.g;             // Clearcoat light.
#endif  // STANDARD_MATERIAL_CLEARCOAT

    // Diffuse.
    // Comes after specular since its N⋅L is used in the lighting equation.
    let L = normalize(light_to_frag);
    var derived_input = derive_lighting_input(N, V, L);
    let diffuse = diffuse_color * Fd_Burley(input, &derived_input);

    // See https://google.github.io/filament/Filament.html#mjx-eqn-pointLightLuminanceEquation
    // Lout = f(v,l) Φ / { 4 π d^2 }⟨n⋅l⟩
    // where
    // f(v,l) = (f_d(v,l) + f_r(v,l)) * light_color
    // Φ is luminous power in lumens
    // our rangeAttenuation = 1 / d^2 multiplied with an attenuation factor for smoothing at the edge of the non-physical maximum light radius

    // For a point light, luminous intensity, I, in lumens per steradian is given by:
    // I = Φ / 4 π
    // The derivation of this can be seen here: https://google.github.io/filament/Filament.html#mjx-eqn-pointLightLuminousPower

    // NOTE: (*light).color.rgb is premultiplied with (*light).intensity / 4 π (which would be the luminous intensity) on the CPU

    var color: vec3<f32>;
#ifdef STANDARD_MATERIAL_CLEARCOAT
    // Account for the Fresnel term from the clearcoat darkening the main layer.
    //
    // <https://google.github.io/filament/Filament.html#materialsystem/clearcoatmodel/integrationinthesurfaceresponse>
    color = (diffuse + specular_light * inv_Fc) * inv_Fc + Frc;
#else   // STANDARD_MATERIAL_CLEARCOAT
    color = diffuse + specular_light;
#endif  // STANDARD_MATERIAL_CLEARCOAT

    return color * (*light).color_inverse_square_range.rgb *
        (rangeAttenuation * derived_input.NdotL);
}

fn spot_light(light_id: u32, input: ptr<function, LightingInput>) -> vec3<f32> {
    // reuse the point light calculations
    let point_light = point_light(light_id, input);

    let light = &view_bindings::point_lights.data[light_id];

    // reconstruct spot dir from x/z and y-direction flag
    var spot_dir = vec3<f32>((*light).light_custom_data.x, 0.0, (*light).light_custom_data.y);
    spot_dir.y = sqrt(max(0.0, 1.0 - spot_dir.x * spot_dir.x - spot_dir.z * spot_dir.z));
    if ((*light).flags & POINT_LIGHT_FLAGS_SPOT_LIGHT_Y_NEGATIVE) != 0u {
        spot_dir.y = -spot_dir.y;
    }
    let light_to_frag = (*light).position_radius.xyz - (*input).P.xyz;

    // calculate attenuation based on filament formula https://google.github.io/filament/Filament.html#listing_glslpunctuallight
    // spot_scale and spot_offset have been precomputed
    // note we normalize here to get "l" from the filament listing. spot_dir is already normalized
    let cd = dot(-spot_dir, normalize(light_to_frag));
    let attenuation = saturate(cd * (*light).light_custom_data.z + (*light).light_custom_data.w);
    let spot_attenuation = attenuation * attenuation;

    return point_light * spot_attenuation;
}

fn directional_light(light_id: u32, input: ptr<function, LightingInput>) -> vec3<f32> {
    // Unpack.
    let diffuse_color = (*input).diffuse_color;
    let NdotV = (*input).layers[LAYER_BASE].NdotV;
    let N = (*input).layers[LAYER_BASE].N;
    let V = (*input).V;
    let roughness = (*input).layers[LAYER_BASE].roughness;

    let light = &view_bindings::lights.directional_lights[light_id];

    let incident_light = (*light).direction_to_light.xyz;
    var derived_input = derive_lighting_input(N, V, incident_light);

    let diffuse = diffuse_color * Fd_Burley(input, &derived_input);

    let specular_light = specular(input, &derived_input, 1.0);

#ifdef STANDARD_MATERIAL_CLEARCOAT
    let clearcoat_N = (*input).layers[LAYER_CLEARCOAT].N;
    let clearcoat_strength = (*input).clearcoat_strength;

    // Perform specular input calculations again for the clearcoat layer. We
    // can't reuse the above because the clearcoat normal might be different
    // from the main layer normal.
    var derived_clearcoat_input = derive_lighting_input(clearcoat_N, V, incident_light);

    let Fc_Frc =
        specular_clearcoat(input, &derived_clearcoat_input, clearcoat_strength, 1.0);
    let inv_Fc = 1.0 - Fc_Frc.r;
    let Frc = Fc_Frc.g;
#endif  // STANDARD_MATERIAL_CLEARCOAT

    var color: vec3<f32>;
#ifdef STANDARD_MATERIAL_CLEARCOAT
    // Account for the Fresnel term from the clearcoat darkening the main layer.
    //
    // <https://google.github.io/filament/Filament.html#materialsystem/clearcoatmodel/integrationinthesurfaceresponse>
    color = (diffuse + specular_light * inv_Fc) * inv_Fc * derived_input.NdotL +
        Frc * derived_clearcoat_input.NdotL;
#else   // STANDARD_MATERIAL_CLEARCOAT
    color = (diffuse + specular_light) * derived_input.NdotL;
#endif  // STANDARD_MATERIAL_CLEARCOAT

    return color * (*light).color.rgb;
}<|MERGE_RESOLUTION|>--- conflicted
+++ resolved
@@ -4,13 +4,10 @@
     mesh_view_types::POINT_LIGHT_FLAGS_SPOT_LIGHT_Y_NEGATIVE,
     mesh_view_bindings as view_bindings,
 }
-
-<<<<<<< HEAD
+#import bevy_render::maths::PI
+
 const LAYER_BASE: u32 = 0;
 const LAYER_CLEARCOAT: u32 = 1;
-=======
-#import bevy_render::maths::PI
->>>>>>> 423a4732
 
 // From the Filament design doc
 // https://google.github.io/filament/Filament.html#table_symbols
