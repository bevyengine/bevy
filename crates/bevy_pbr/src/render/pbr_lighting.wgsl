--- conflicted
+++ resolved
@@ -172,11 +172,6 @@
     return clampedPerceptualRoughness * clampedPerceptualRoughness;
 }
 
-<<<<<<< HEAD
-virtual fn point_light(
-    world_position: vec3<f32>, light_id: u32, roughness: f32, NdotV: f32, N: vec3<f32>, V: vec3<f32>,
-    R: vec3<f32>, F0: vec3<f32>, diffuseColor: vec3<f32>
-=======
 fn point_light(
     world_position: vec3<f32>,
     light_id: u32,
@@ -188,7 +183,6 @@
     F0: vec3<f32>,
     f_ab: vec2<f32>,
     diffuseColor: vec3<f32>
->>>>>>> 0d971a63
 ) -> vec3<f32> {
     let light = &view_bindings::point_lights.data[light_id];
     let light_to_frag = (*light).position_radius.xyz - world_position.xyz;
@@ -259,11 +253,7 @@
     // reconstruct spot dir from x/z and y-direction flag
     var spot_dir = vec3<f32>((*light).light_custom_data.x, 0.0, (*light).light_custom_data.y);
     spot_dir.y = sqrt(max(0.0, 1.0 - spot_dir.x * spot_dir.x - spot_dir.z * spot_dir.z));
-<<<<<<< HEAD
-    if (((*light).flags & view_types::POINT_LIGHT_FLAGS_SPOT_LIGHT_Y_NEGATIVE) != 0u) {
-=======
-    if ((*light).flags & POINT_LIGHT_FLAGS_SPOT_LIGHT_Y_NEGATIVE) != 0u {
->>>>>>> 0d971a63
+    if ((*light).flags & view_types::POINT_LIGHT_FLAGS_SPOT_LIGHT_Y_NEGATIVE) != 0u {
         spot_dir.y = -spot_dir.y;
     }
     let light_to_frag = (*light).position_radius.xyz - world_position.xyz;
@@ -278,13 +268,8 @@
     return point_light * spot_attenuation;
 }
 
-<<<<<<< HEAD
-virtual fn directional_light(light_id: u32, roughness: f32, NdotV: f32, normal: vec3<f32>, view: vec3<f32>, R: vec3<f32>, F0: vec3<f32>, diffuseColor: vec3<f32>) -> vec3<f32> {
+fn directional_light(light_id: u32, roughness: f32, NdotV: f32, normal: vec3<f32>, view: vec3<f32>, R: vec3<f32>, F0: vec3<f32>, f_ab: vec2<f32>, diffuseColor: vec3<f32>) -> vec3<f32> {
     let light = &view_bindings::lights.directional_lights[light_id];
-=======
-fn directional_light(light_id: u32, roughness: f32, NdotV: f32, normal: vec3<f32>, view: vec3<f32>, R: vec3<f32>, F0: vec3<f32>, f_ab: vec2<f32>, diffuseColor: vec3<f32>) -> vec3<f32> {
-    let light = &lights.directional_lights[light_id];
->>>>>>> 0d971a63
 
     let incident_light = (*light).direction_to_light.xyz;
 
