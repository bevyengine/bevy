--- conflicted
+++ resolved
@@ -179,11 +179,7 @@
 
 fn point_light(
     world_position: vec3<f32>, light: PointLight, roughness: f32, NdotV: f32, N: vec3<f32>, V: vec3<f32>,
-<<<<<<< HEAD
-    R: vec3<f32>, F0: vec3<f32>, diffuseColor: vec3<f32>, clear_coat: f32, clear_coat_roughness: f32
-=======
-    R: vec3<f32>, F0: vec3<f32>, f_ab: vec2<f32>, diffuseColor: vec3<f32>
->>>>>>> 4050e2be
+    R: vec3<f32>, F0: vec3<f32>, diffuseColor: vec3<f32>, f_ab: vec2<f32>, clear_coat: f32, clear_coat_roughness: f32
 ) -> vec3<f32> {
     let light_to_frag = light.position_radius.xyz - world_position.xyz;
     let distance_square = dot(light_to_frag, light_to_frag);
@@ -231,30 +227,15 @@
 
     // NOTE: light.color.rgb is premultiplied with light.intensity / 4 π (which would be the luminous intensity) on the CPU
 
-<<<<<<< HEAD
-    // TODO compensate for energy loss https://google.github.io/filament/Filament.html#materialsystem/improvingthebrdfs/energylossinspecularreflectance
-
-    let color = ((diffuse + specular_light) * light.color_inverse_square_range.rgb) * (rangeAttenuation * NoL);
-
-    return apply_clear_cloat(clear_coat, clear_coat_roughness, color, diffuse, specular_light, NoH, H, LoH);
-=======
     return ((diffuse + specular_light) * light.color_inverse_square_range.rgb) * (rangeAttenuation * NoL);
->>>>>>> 4050e2be
 }
 
 fn spot_light(
     world_position: vec3<f32>, light: PointLight, roughness: f32, NdotV: f32, N: vec3<f32>, V: vec3<f32>,
-<<<<<<< HEAD
-    R: vec3<f32>, F0: vec3<f32>, diffuseColor: vec3<f32>, clear_coat: f32, clear_coat_roughness: f32
+    R: vec3<f32>, F0: vec3<f32>, f_ab: vec2<f32>, diffuseColor: vec3<f32>, clear_coat: f32, clear_coat_roughness: f32
 ) -> vec3<f32> {
     // reuse the point light calculations
-    let point_light = point_light(world_position, light, roughness, NdotV, N, V, R, F0, diffuseColor, clear_coat, clear_coat_roughness);
-=======
-    R: vec3<f32>, F0: vec3<f32>, f_ab: vec2<f32>, diffuseColor: vec3<f32>
-) -> vec3<f32> {
-    // reuse the point light calculations
-    let point_light = point_light(world_position, light, roughness, NdotV, N, V, R, F0, f_ab, diffuseColor);
->>>>>>> 4050e2be
+    let point_light = point_light(world_position, light, roughness, NdotV, N, V, R, F0, f_ab, diffuseColor, clear_coat, clear_coat_roughness);
 
     // reconstruct spot dir from x/z and y-direction flag
     var spot_dir = vec3<f32>(light.light_custom_data.x, 0.0, light.light_custom_data.y);
@@ -274,13 +255,8 @@
     return point_light * spot_attenuation;
 }
 
-<<<<<<< HEAD
 fn directional_light(light: DirectionalLight, roughness: f32, NdotV: f32, normal: vec3<f32>, view: vec3<f32>, 
-    R: vec3<f32>, F0: vec3<f32>, diffuseColor: vec3<f32>, clear_coat: f32, clear_coat_roughness: f32
-=======
-fn directional_light(light: DirectionalLight, roughness: f32, NdotV: f32, normal: vec3<f32>, view: vec3<f32>, R: vec3<f32>, 
-    F0: vec3<f32>, f_ab: vec2<f32>, diffuseColor: vec3<f32>
->>>>>>> 4050e2be
+    R: vec3<f32>, F0: vec3<f32>, f_ab: vec2<f32>, diffuseColor: vec3<f32>, clear_coat: f32, clear_coat_roughness: f32
 ) -> vec3<f32> {
     let incident_light = light.direction_to_light.xyz;
 
