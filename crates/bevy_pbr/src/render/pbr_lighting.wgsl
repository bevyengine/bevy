#define_import_path bevy_pbr::lighting

// From the Filament design doc
// https://google.github.io/filament/Filament.html#table_symbols
// Symbol Definition
// v    View unit vector
// l    Incident light unit vector
// n    Surface normal unit vector
// h    Half unit vector between l and v
// f    BRDF
// f_d    Diffuse component of a BRDF
// f_r    Specular component of a BRDF
// α    Roughness, remapped from using input perceptualRoughness
// σ    Diffuse reflectance
// Ω    Spherical domain
// f0    Reflectance at normal incidence
// f90    Reflectance at grazing angle
// χ+(a)    Heaviside function (1 if a>0 and 0 otherwise)
// nior    Index of refraction (IOR) of an interface
// ⟨n⋅l⟩    Dot product clamped to [0..1]
// ⟨a⟩    Saturated value (clamped to [0..1])

// The Bidirectional Reflectance Distribution Function (BRDF) describes the surface response of a standard material
// and consists of two components, the diffuse component (f_d) and the specular component (f_r):
// f(v,l) = f_d(v,l) + f_r(v,l)
//
// The form of the microfacet model is the same for diffuse and specular
// f_r(v,l) = f_d(v,l) = 1 / { |n⋅v||n⋅l| } ∫_Ω D(m,α) G(v,l,m) f_m(v,l,m) (v⋅m) (l⋅m) dm
//
// In which:
// D, also called the Normal Distribution Function (NDF) models the distribution of the microfacets
// G models the visibility (or occlusion or shadow-masking) of the microfacets
// f_m is the microfacet BRDF and differs between specular and diffuse components
//
// The above integration needs to be approximated.

// distanceAttenuation is simply the square falloff of light intensity
// combined with a smooth attenuation at the edge of the light radius
//
// light radius is a non-physical construct for efficiency purposes,
// because otherwise every light affects every fragment in the scene
fn getDistanceAttenuation(distanceSquare: f32, inverseRangeSquared: f32) -> f32 {
    let factor = distanceSquare * inverseRangeSquared;
    let smoothFactor = saturate(1.0 - factor * factor);
    let attenuation = smoothFactor * smoothFactor;
    return attenuation * 1.0 / max(distanceSquare, 0.0001);
}

// Normal distribution function (specular D)
// Based on https://google.github.io/filament/Filament.html#citation-walter07

// D_GGX(h,α) = α^2 / { π ((n⋅h)^2 (α2−1) + 1)^2 }

// Simple implementation, has precision problems when using fp16 instead of fp32
// see https://google.github.io/filament/Filament.html#listing_speculardfp16
fn D_GGX(roughness: f32, NoH: f32, h: vec3<f32>) -> f32 {
    let oneMinusNoHSquared = 1.0 - NoH * NoH;
    let a = NoH * roughness;
    let k = roughness / (oneMinusNoHSquared + a * a);
    let d = k * k * (1.0 / PI);
    return d;
}

// Visibility function (Specular G)
// V(v,l,a) = G(v,l,α) / { 4 (n⋅v) (n⋅l) }
// such that f_r becomes
// f_r(v,l) = D(h,α) V(v,l,α) F(v,h,f0)
// where
// V(v,l,α) = 0.5 / { n⋅l sqrt((n⋅v)^2 (1−α2) + α2) + n⋅v sqrt((n⋅l)^2 (1−α2) + α2) }
// Note the two sqrt's, that may be slow on mobile, see https://google.github.io/filament/Filament.html#listing_approximatedspecularv
fn V_SmithGGXCorrelated(roughness: f32, NoV: f32, NoL: f32) -> f32 {
    let a2 = roughness * roughness;
    let lambdaV = NoL * sqrt((NoV - a2 * NoV) * NoV + a2);
    let lambdaL = NoV * sqrt((NoL - a2 * NoL) * NoL + a2);
    let v = 0.5 / (lambdaV + lambdaL);
    return v;
}

// Fresnel function
// see https://google.github.io/filament/Filament.html#citation-schlick94
// F_Schlick(v,h,f_0,f_90) = f_0 + (f_90 − f_0) (1 − v⋅h)^5
fn F_Schlick_vec(f0: vec3<f32>, f90: f32, VoH: f32) -> vec3<f32> {
    // not using mix to keep the vec3 and float versions identical
    return f0 + (f90 - f0) * pow(1.0 - VoH, 5.0);
}

fn F_Schlick(f0: f32, f90: f32, VoH: f32) -> f32 {
    // not using mix to keep the vec3 and float versions identical
    return f0 + (f90 - f0) * pow(1.0 - VoH, 5.0);
}

fn fresnel(f0: vec3<f32>, LoH: f32) -> vec3<f32> {
    // f_90 suitable for ambient occlusion
    // see https://google.github.io/filament/Filament.html#lighting/occlusion
    let f90 = saturate(dot(f0, vec3<f32>(50.0 * 0.33)));
    return F_Schlick_vec(f0, f90, LoH);
}

// Specular BRDF
// https://google.github.io/filament/Filament.html#materialsystem/specularbrdf

// Cook-Torrance approximation of the microfacet model integration using Fresnel law F to model f_m
// f_r(v,l) = { D(h,α) G(v,l,α) F(v,h,f0) } / { 4 (n⋅v) (n⋅l) }
fn specular(f0: vec3<f32>, roughness: f32, h: vec3<f32>, NoV: f32, NoL: f32,
              NoH: f32, LoH: f32, specularIntensity: f32, f_ab: vec2<f32>) -> vec3<f32> {
    let D = D_GGX(roughness, NoH, h);
    let V = V_SmithGGXCorrelated(roughness, NoV, NoL);
    let F = fresnel(f0, LoH);

    var Fr = (specularIntensity * D * V) * F;

    // Multiscattering approximation: https://google.github.io/filament/Filament.html#listing_energycompensationimpl
    Fr *= 1.0 + f0 * (1.0 / f_ab.x - 1.0);

    return Fr;
}

// Diffuse BRDF
// https://google.github.io/filament/Filament.html#materialsystem/diffusebrdf
// fd(v,l) = σ/π * 1 / { |n⋅v||n⋅l| } ∫Ω D(m,α) G(v,l,m) (v⋅m) (l⋅m) dm
//
// simplest approximation
// float Fd_Lambert() {
//     return 1.0 / PI;
// }
//
// vec3 Fd = diffuseColor * Fd_Lambert();
//
// Disney approximation
// See https://google.github.io/filament/Filament.html#citation-burley12
// minimal quality difference
fn Fd_Burley(roughness: f32, NoV: f32, NoL: f32, LoH: f32) -> f32 {
    let f90 = 0.5 + 2.0 * roughness * LoH * LoH;
    let lightScatter = F_Schlick(1.0, f90, NoL);
    let viewScatter = F_Schlick(1.0, f90, NoV);
    return lightScatter * viewScatter * (1.0 / PI);
}

// Scale/biax approximation
// https://www.unrealengine.com/en-US/blog/physically-based-shading-on-mobile
// TODO: Use a LUT (more accurate)
fn F_AB(perceptual_roughness: f32, NoV: f32) -> vec2<f32> {
    let c0 = vec4<f32>(-1.0, -0.0275, -0.572, 0.022);
    let c1 = vec4<f32>(1.0, 0.0425, 1.04, -0.04);
    let r = perceptual_roughness * c0 + c1;
    let a004 = min(r.x * r.x, exp2(-9.28 * NoV)) * r.x + r.y;
    return vec2<f32>(-1.04, 1.04) * a004 + r.zw;
}

fn EnvBRDFApprox(f0: vec3<f32>, f_ab: vec2<f32>) -> vec3<f32> {
    return f0 * f_ab.x + f_ab.y;
}

fn perceptualRoughnessToRoughness(perceptualRoughness: f32) -> f32 {
    // clamp perceptual roughness to prevent precision problems
    // According to Filament design 0.089 is recommended for mobile
    // Filament uses 0.045 for non-mobile
    let clampedPerceptualRoughness = clamp(perceptualRoughness, 0.089, 1.0);
    return clampedPerceptualRoughness * clampedPerceptualRoughness;
}

fn point_light(
<<<<<<< HEAD
    world_position: vec3<f32>, light: PointLight, roughness: f32, NdotV: f32, N: vec3<f32>, V: vec3<f32>,
    R: vec3<f32>, F0: vec3<f32>, f_ab: vec2<f32>, diffuseColor: vec3<f32>
=======
    world_position: vec3<f32>, light_id: u32, roughness: f32, NdotV: f32, N: vec3<f32>, V: vec3<f32>,
    R: vec3<f32>, F0: vec3<f32>, diffuseColor: vec3<f32>
>>>>>>> 0af8e1c2
) -> vec3<f32> {
    let light = &point_lights.data[light_id];
    let light_to_frag = (*light).position_radius.xyz - world_position.xyz;
    let distance_square = dot(light_to_frag, light_to_frag);
    let rangeAttenuation =
        getDistanceAttenuation(distance_square, (*light).color_inverse_square_range.w);

    // Specular.
    // Representative Point Area Lights.
    // see http://blog.selfshadow.com/publications/s2013-shading-course/karis/s2013_pbs_epic_notes_v2.pdf p14-16
    let a = roughness;
    let centerToRay = dot(light_to_frag, R) * R - light_to_frag;
    let closestPoint = light_to_frag + centerToRay * saturate((*light).position_radius.w * inverseSqrt(dot(centerToRay, centerToRay)));
    let LspecLengthInverse = inverseSqrt(dot(closestPoint, closestPoint));
    let normalizationFactor = a / saturate(a + ((*light).position_radius.w * 0.5 * LspecLengthInverse));
    let specularIntensity = normalizationFactor * normalizationFactor;

    var L: vec3<f32> = closestPoint * LspecLengthInverse; // normalize() equivalent?
    var H: vec3<f32> = normalize(L + V);
    var NoL: f32 = saturate(dot(N, L));
    var NoH: f32 = saturate(dot(N, H));
    var LoH: f32 = saturate(dot(L, H));

    let specular_light = specular(F0, roughness, H, NdotV, NoL, NoH, LoH, specularIntensity, f_ab);

    // Diffuse.
    // Comes after specular since its NoL is used in the lighting equation.
    L = normalize(light_to_frag);
    H = normalize(L + V);
    NoL = saturate(dot(N, L));
    NoH = saturate(dot(N, H));
    LoH = saturate(dot(L, H));

    let diffuse = diffuseColor * Fd_Burley(roughness, NdotV, NoL, LoH);

    // See https://google.github.io/filament/Filament.html#mjx-eqn-pointLightLuminanceEquation
    // Lout = f(v,l) Φ / { 4 π d^2 }⟨n⋅l⟩
    // where
    // f(v,l) = (f_d(v,l) + f_r(v,l)) * light_color
    // Φ is luminous power in lumens
    // our rangeAttentuation = 1 / d^2 multiplied with an attenuation factor for smoothing at the edge of the non-physical maximum light radius

    // For a point light, luminous intensity, I, in lumens per steradian is given by:
    // I = Φ / 4 π
    // The derivation of this can be seen here: https://google.github.io/filament/Filament.html#mjx-eqn-pointLightLuminousPower

    // NOTE: (*light).color.rgb is premultiplied with (*light).intensity / 4 π (which would be the luminous intensity) on the CPU

<<<<<<< HEAD
    return ((diffuse + specular_light) * light.color_inverse_square_range.rgb) * (rangeAttenuation * NoL);
}

fn spot_light(
    world_position: vec3<f32>, light: PointLight, roughness: f32, NdotV: f32, N: vec3<f32>, V: vec3<f32>,
    R: vec3<f32>, F0: vec3<f32>, f_ab: vec2<f32>, diffuseColor: vec3<f32>
) -> vec3<f32> {
    // reuse the point light calculations
    let point_light = point_light(world_position, light, roughness, NdotV, N, V, R, F0, f_ab, diffuseColor);
=======
    // TODO compensate for energy loss https://google.github.io/filament/Filament.html#materialsystem/improvingthebrdfs/energylossinspecularreflectance

    return ((diffuse + specular_light) * (*light).color_inverse_square_range.rgb) * (rangeAttenuation * NoL);
}

fn spot_light(
    world_position: vec3<f32>, light_id: u32, roughness: f32, NdotV: f32, N: vec3<f32>, V: vec3<f32>,
    R: vec3<f32>, F0: vec3<f32>, diffuseColor: vec3<f32>
) -> vec3<f32> {
    // reuse the point light calculations
    let point_light = point_light(world_position, light_id, roughness, NdotV, N, V, R, F0, diffuseColor);

    let light = &point_lights.data[light_id];
>>>>>>> 0af8e1c2

    // reconstruct spot dir from x/z and y-direction flag
    var spot_dir = vec3<f32>((*light).light_custom_data.x, 0.0, (*light).light_custom_data.y);
    spot_dir.y = sqrt(max(0.0, 1.0 - spot_dir.x * spot_dir.x - spot_dir.z * spot_dir.z));
    if (((*light).flags & POINT_LIGHT_FLAGS_SPOT_LIGHT_Y_NEGATIVE) != 0u) {
        spot_dir.y = -spot_dir.y;
    }
    let light_to_frag = (*light).position_radius.xyz - world_position.xyz;

    // calculate attenuation based on filament formula https://google.github.io/filament/Filament.html#listing_glslpunctuallight
    // spot_scale and spot_offset have been precomputed
    // note we normalize here to get "l" from the filament listing. spot_dir is already normalized
    let cd = dot(-spot_dir, normalize(light_to_frag));
    let attenuation = saturate(cd * (*light).light_custom_data.z + (*light).light_custom_data.w);
    let spot_attenuation = attenuation * attenuation;

    return point_light * spot_attenuation;
}

<<<<<<< HEAD
fn directional_light(light: DirectionalLight, roughness: f32, NdotV: f32, normal: vec3<f32>, view: vec3<f32>, R: vec3<f32>, 
    F0: vec3<f32>, f_ab: vec2<f32>, diffuseColor: vec3<f32>
) -> vec3<f32> {
    let incident_light = light.direction_to_light.xyz;
=======
fn directional_light(light_id: u32, roughness: f32, NdotV: f32, normal: vec3<f32>, view: vec3<f32>, R: vec3<f32>, F0: vec3<f32>, diffuseColor: vec3<f32>) -> vec3<f32> {
    let light = &lights.directional_lights[light_id];

    let incident_light = (*light).direction_to_light.xyz;
>>>>>>> 0af8e1c2

    let half_vector = normalize(incident_light + view);
    let NoL = saturate(dot(normal, incident_light));
    let NoH = saturate(dot(normal, half_vector));
    let LoH = saturate(dot(incident_light, half_vector));

    let diffuse = diffuseColor * Fd_Burley(roughness, NdotV, NoL, LoH);
    let specularIntensity = 1.0;
    let specular_light = specular(F0, roughness, half_vector, NdotV, NoL, NoH, LoH, specularIntensity, f_ab);

    return (specular_light + diffuse) * (*light).color.rgb * NoL;
}<|MERGE_RESOLUTION|>--- conflicted
+++ resolved
@@ -101,8 +101,7 @@
 
 // Cook-Torrance approximation of the microfacet model integration using Fresnel law F to model f_m
 // f_r(v,l) = { D(h,α) G(v,l,α) F(v,h,f0) } / { 4 (n⋅v) (n⋅l) }
-fn specular(f0: vec3<f32>, roughness: f32, h: vec3<f32>, NoV: f32, NoL: f32,
-              NoH: f32, LoH: f32, specularIntensity: f32, f_ab: vec2<f32>) -> vec3<f32> {
+fn specular(f0: vec3<f32>, roughness: f32, h: vec3<f32>, NoV: f32, NoL: f32, NoH: f32, LoH: f32, specularIntensity: f32, f_ab: vec2<f32>) -> vec3<f32> {
     let D = D_GGX(roughness, NoH, h);
     let V = V_SmithGGXCorrelated(roughness, NoV, NoL);
     let F = fresnel(f0, LoH);
@@ -160,19 +159,21 @@
 }
 
 fn point_light(
-<<<<<<< HEAD
-    world_position: vec3<f32>, light: PointLight, roughness: f32, NdotV: f32, N: vec3<f32>, V: vec3<f32>,
-    R: vec3<f32>, F0: vec3<f32>, f_ab: vec2<f32>, diffuseColor: vec3<f32>
-=======
-    world_position: vec3<f32>, light_id: u32, roughness: f32, NdotV: f32, N: vec3<f32>, V: vec3<f32>,
-    R: vec3<f32>, F0: vec3<f32>, diffuseColor: vec3<f32>
->>>>>>> 0af8e1c2
+    world_position: vec3<f32>,
+    light: PointLight,
+    roughness: f32,
+    NdotV: f32,
+    N: vec3<f32>,
+    V: vec3<f32>,
+    R: vec3<f32>,
+    F0: vec3<f32>,
+    f_ab: vec2<f32>,
+    diffuseColor: vec3<f32>
 ) -> vec3<f32> {
     let light = &point_lights.data[light_id];
     let light_to_frag = (*light).position_radius.xyz - world_position.xyz;
     let distance_square = dot(light_to_frag, light_to_frag);
-    let rangeAttenuation =
-        getDistanceAttenuation(distance_square, (*light).color_inverse_square_range.w);
+    let rangeAttenuation = getDistanceAttenuation(distance_square, (*light).color_inverse_square_range.w);
 
     // Specular.
     // Representative Point Area Lights.
@@ -215,36 +216,30 @@
 
     // NOTE: (*light).color.rgb is premultiplied with (*light).intensity / 4 π (which would be the luminous intensity) on the CPU
 
-<<<<<<< HEAD
     return ((diffuse + specular_light) * light.color_inverse_square_range.rgb) * (rangeAttenuation * NoL);
 }
 
 fn spot_light(
-    world_position: vec3<f32>, light: PointLight, roughness: f32, NdotV: f32, N: vec3<f32>, V: vec3<f32>,
-    R: vec3<f32>, F0: vec3<f32>, f_ab: vec2<f32>, diffuseColor: vec3<f32>
+    world_position: vec3<f32>,
+    light_id: u32,
+    roughness: f32,
+    NdotV: f32,
+    N: vec3<f32>,
+    V: vec3<f32>,
+    R: vec3<f32>,
+    F0: vec3<f32>,
+    f_ab: vec2<f32>,
+    diffuseColor: vec3<f32>
 ) -> vec3<f32> {
     // reuse the point light calculations
-    let point_light = point_light(world_position, light, roughness, NdotV, N, V, R, F0, f_ab, diffuseColor);
-=======
-    // TODO compensate for energy loss https://google.github.io/filament/Filament.html#materialsystem/improvingthebrdfs/energylossinspecularreflectance
-
-    return ((diffuse + specular_light) * (*light).color_inverse_square_range.rgb) * (rangeAttenuation * NoL);
-}
-
-fn spot_light(
-    world_position: vec3<f32>, light_id: u32, roughness: f32, NdotV: f32, N: vec3<f32>, V: vec3<f32>,
-    R: vec3<f32>, F0: vec3<f32>, diffuseColor: vec3<f32>
-) -> vec3<f32> {
-    // reuse the point light calculations
-    let point_light = point_light(world_position, light_id, roughness, NdotV, N, V, R, F0, diffuseColor);
+    let point_light = point_light(world_position, light_id, roughness, NdotV, N, V, R, F0, f_ab, diffuseColor);
 
     let light = &point_lights.data[light_id];
->>>>>>> 0af8e1c2
 
     // reconstruct spot dir from x/z and y-direction flag
     var spot_dir = vec3<f32>((*light).light_custom_data.x, 0.0, (*light).light_custom_data.y);
     spot_dir.y = sqrt(max(0.0, 1.0 - spot_dir.x * spot_dir.x - spot_dir.z * spot_dir.z));
-    if (((*light).flags & POINT_LIGHT_FLAGS_SPOT_LIGHT_Y_NEGATIVE) != 0u) {
+    if ((*light).flags & POINT_LIGHT_FLAGS_SPOT_LIGHT_Y_NEGATIVE) != 0u {
         spot_dir.y = -spot_dir.y;
     }
     let light_to_frag = (*light).position_radius.xyz - world_position.xyz;
@@ -259,17 +254,10 @@
     return point_light * spot_attenuation;
 }
 
-<<<<<<< HEAD
-fn directional_light(light: DirectionalLight, roughness: f32, NdotV: f32, normal: vec3<f32>, view: vec3<f32>, R: vec3<f32>, 
-    F0: vec3<f32>, f_ab: vec2<f32>, diffuseColor: vec3<f32>
-) -> vec3<f32> {
-    let incident_light = light.direction_to_light.xyz;
-=======
-fn directional_light(light_id: u32, roughness: f32, NdotV: f32, normal: vec3<f32>, view: vec3<f32>, R: vec3<f32>, F0: vec3<f32>, diffuseColor: vec3<f32>) -> vec3<f32> {
+fn directional_light(light_id: u32, roughness: f32, NdotV: f32, normal: vec3<f32>, view: vec3<f32>, R: vec3<f32>, F0: vec3<f32>, f_ab: vec2<f32>, diffuseColor: vec3<f32>) -> vec3<f32> {
     let light = &lights.directional_lights[light_id];
 
     let incident_light = (*light).direction_to_light.xyz;
->>>>>>> 0af8e1c2
 
     let half_vector = normalize(incident_light + view);
     let NoL = saturate(dot(normal, incident_light));
