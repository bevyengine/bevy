#define_import_path bevy_pbr::lighting

#from bevy_pbr::utils import PI
#import bevy_pbr::mesh_view_types as view_types

// From the Filament design doc
// https://google.github.io/filament/Filament.html#table_symbols
// Symbol Definition
// v    View unit vector
// l    Incident light unit vector
// n    Surface normal unit vector
// h    Half unit vector between l and v
// f    BRDF
// f_d    Diffuse component of a BRDF
// f_r    Specular component of a BRDF
// α    Roughness, remapped from using input perceptualRoughness
// σ    Diffuse reflectance
// Ω    Spherical domain
// f0    Reflectance at normal incidence
// f90    Reflectance at grazing angle
// χ+(a)    Heaviside function (1 if a>0 and 0 otherwise)
// nior    Index of refraction (IOR) of an interface
// ⟨n⋅l⟩    Dot product clamped to [0..1]
// ⟨a⟩    Saturated value (clamped to [0..1])

// The Bidirectional Reflectance Distribution Function (BRDF) describes the surface response of a standard material
// and consists of two components, the diffuse component (f_d) and the specular component (f_r):
// f(v,l) = f_d(v,l) + f_r(v,l)
//
// The form of the microfacet model is the same for diffuse and specular
// f_r(v,l) = f_d(v,l) = 1 / { |n⋅v||n⋅l| } ∫_Ω D(m,α) G(v,l,m) f_m(v,l,m) (v⋅m) (l⋅m) dm
//
// In which:
// D, also called the Normal Distribution Function (NDF) models the distribution of the microfacets
// G models the visibility (or occlusion or shadow-masking) of the microfacets
// f_m is the microfacet BRDF and differs between specular and diffuse components
//
// The above integration needs to be approximated.

// distanceAttenuation is simply the square falloff of light intensity
// combined with a smooth attenuation at the edge of the light radius
//
// light radius is a non-physical construct for efficiency purposes,
// because otherwise every light affects every fragment in the scene
fn getDistanceAttenuation(distanceSquare: f32, inverseRangeSquared: f32) -> f32 {
    let factor = distanceSquare * inverseRangeSquared;
    let smoothFactor = saturate(1.0 - factor * factor);
    let attenuation = smoothFactor * smoothFactor;
    return attenuation * 1.0 / max(distanceSquare, 0.0001);
}

// Normal distribution function (specular D)
// Based on https://google.github.io/filament/Filament.html#citation-walter07

// D_GGX(h,α) = α^2 / { π ((n⋅h)^2 (α2−1) + 1)^2 }

// Simple implementation, has precision problems when using fp16 instead of fp32
// see https://google.github.io/filament/Filament.html#listing_speculardfp16
fn D_GGX(roughness: f32, NoH: f32, h: vec3<f32>) -> f32 {
    let oneMinusNoHSquared = 1.0 - NoH * NoH;
    let a = NoH * roughness;
    let k = roughness / (oneMinusNoHSquared + a * a);
    let d = k * k * (1.0 / ::PI);
    return d;
}

// Visibility function (Specular G)
// V(v,l,a) = G(v,l,α) / { 4 (n⋅v) (n⋅l) }
// such that f_r becomes
// f_r(v,l) = D(h,α) V(v,l,α) F(v,h,f0)
// where
// V(v,l,α) = 0.5 / { n⋅l sqrt((n⋅v)^2 (1−α2) + α2) + n⋅v sqrt((n⋅l)^2 (1−α2) + α2) }
// Note the two sqrt's, that may be slow on mobile, see https://google.github.io/filament/Filament.html#listing_approximatedspecularv
fn V_SmithGGXCorrelated(roughness: f32, NoV: f32, NoL: f32) -> f32 {
    let a2 = roughness * roughness;
    let lambdaV = NoL * sqrt((NoV - a2 * NoV) * NoV + a2);
    let lambdaL = NoV * sqrt((NoL - a2 * NoL) * NoL + a2);
    let v = 0.5 / (lambdaV + lambdaL);
    return v;
}

// Fresnel function
// see https://google.github.io/filament/Filament.html#citation-schlick94
// F_Schlick(v,h,f_0,f_90) = f_0 + (f_90 − f_0) (1 − v⋅h)^5
fn F_Schlick_vec(f0: vec3<f32>, f90: f32, VoH: f32) -> vec3<f32> {
    // not using mix to keep the vec3 and float versions identical
    return f0 + (f90 - f0) * pow(1.0 - VoH, 5.0);
}

fn F_Schlick(f0: f32, f90: f32, VoH: f32) -> f32 {
    // not using mix to keep the vec3 and float versions identical
    return f0 + (f90 - f0) * pow(1.0 - VoH, 5.0);
}

fn fresnel(f0: vec3<f32>, LoH: f32) -> vec3<f32> {
    // f_90 suitable for ambient occlusion
    // see https://google.github.io/filament/Filament.html#lighting/occlusion
    let f90 = saturate(dot(f0, vec3<f32>(50.0 * 0.33)));
    return F_Schlick_vec(f0, f90, LoH);
}

// Specular BRDF
// https://google.github.io/filament/Filament.html#materialsystem/specularbrdf

// Cook-Torrance approximation of the microfacet model integration using Fresnel law F to model f_m
// f_r(v,l) = { D(h,α) G(v,l,α) F(v,h,f0) } / { 4 (n⋅v) (n⋅l) }
fn specular(f0: vec3<f32>, roughness: f32, h: vec3<f32>, NoV: f32, NoL: f32,
              NoH: f32, LoH: f32, specularIntensity: f32) -> vec3<f32> {
    let D = D_GGX(roughness, NoH, h);
    let V = V_SmithGGXCorrelated(roughness, NoV, NoL);
    let F = fresnel(f0, LoH);

    return (specularIntensity * D * V) * F;
}

// Diffuse BRDF
// https://google.github.io/filament/Filament.html#materialsystem/diffusebrdf
// fd(v,l) = σ/π * 1 / { |n⋅v||n⋅l| } ∫Ω D(m,α) G(v,l,m) (v⋅m) (l⋅m) dm
//
// simplest approximation
// float Fd_Lambert() {
//     return 1.0 / PI;
// }
//
// vec3 Fd = diffuseColor * Fd_Lambert();
//
// Disney approximation
// See https://google.github.io/filament/Filament.html#citation-burley12
// minimal quality difference
fn Fd_Burley(roughness: f32, NoV: f32, NoL: f32, LoH: f32) -> f32 {
    let f90 = 0.5 + 2.0 * roughness * LoH * LoH;
    let lightScatter = F_Schlick(1.0, f90, NoL);
    let viewScatter = F_Schlick(1.0, f90, NoV);
    return lightScatter * viewScatter * (1.0 / ::PI);
}

// From https://www.unrealengine.com/en-US/blog/physically-based-shading-on-mobile
fn EnvBRDFApprox(f0: vec3<f32>, perceptual_roughness: f32, NoV: f32) -> vec3<f32> {
    let c0 = vec4<f32>(-1.0, -0.0275, -0.572, 0.022);
    let c1 = vec4<f32>(1.0, 0.0425, 1.04, -0.04);
    let r = perceptual_roughness * c0 + c1;
    let a004 = min(r.x * r.x, exp2(-9.28 * NoV)) * r.x + r.y;
    let AB = vec2<f32>(-1.04, 1.04) * a004 + r.zw;
    return f0 * AB.x + AB.y;
}

fn perceptualRoughnessToRoughness(perceptualRoughness: f32) -> f32 {
    // clamp perceptual roughness to prevent precision problems
    // According to Filament design 0.089 is recommended for mobile
    // Filament uses 0.045 for non-mobile
    let clampedPerceptualRoughness = clamp(perceptualRoughness, 0.089, 1.0);
    return clampedPerceptualRoughness * clampedPerceptualRoughness;
}

fn point_light(
<<<<<<< HEAD
    world_position: vec3<f32>, light: view_types::PointLight, roughness: f32, NdotV: f32, N: vec3<f32>, V: vec3<f32>,
=======
    world_position: vec3<f32>, light_id: u32, roughness: f32, NdotV: f32, N: vec3<f32>, V: vec3<f32>,
>>>>>>> b44b606d
    R: vec3<f32>, F0: vec3<f32>, diffuseColor: vec3<f32>
) -> vec3<f32> {
    let light = &point_lights.data[light_id];
    let light_to_frag = (*light).position_radius.xyz - world_position.xyz;
    let distance_square = dot(light_to_frag, light_to_frag);
    let rangeAttenuation =
        getDistanceAttenuation(distance_square, (*light).color_inverse_square_range.w);

    // Specular.
    // Representative Point Area Lights.
    // see http://blog.selfshadow.com/publications/s2013-shading-course/karis/s2013_pbs_epic_notes_v2.pdf p14-16
    let a = roughness;
    let centerToRay = dot(light_to_frag, R) * R - light_to_frag;
    let closestPoint = light_to_frag + centerToRay * saturate((*light).position_radius.w * inverseSqrt(dot(centerToRay, centerToRay)));
    let LspecLengthInverse = inverseSqrt(dot(closestPoint, closestPoint));
    let normalizationFactor = a / saturate(a + ((*light).position_radius.w * 0.5 * LspecLengthInverse));
    let specularIntensity = normalizationFactor * normalizationFactor;

    var L: vec3<f32> = closestPoint * LspecLengthInverse; // normalize() equivalent?
    var H: vec3<f32> = normalize(L + V);
    var NoL: f32 = saturate(dot(N, L));
    var NoH: f32 = saturate(dot(N, H));
    var LoH: f32 = saturate(dot(L, H));

    let specular_light = specular(F0, roughness, H, NdotV, NoL, NoH, LoH, specularIntensity);

    // Diffuse.
    // Comes after specular since its NoL is used in the lighting equation.
    L = normalize(light_to_frag);
    H = normalize(L + V);
    NoL = saturate(dot(N, L));
    NoH = saturate(dot(N, H));
    LoH = saturate(dot(L, H));

    let diffuse = diffuseColor * Fd_Burley(roughness, NdotV, NoL, LoH);

    // See https://google.github.io/filament/Filament.html#mjx-eqn-pointLightLuminanceEquation
    // Lout = f(v,l) Φ / { 4 π d^2 }⟨n⋅l⟩
    // where
    // f(v,l) = (f_d(v,l) + f_r(v,l)) * light_color
    // Φ is luminous power in lumens
    // our rangeAttentuation = 1 / d^2 multiplied with an attenuation factor for smoothing at the edge of the non-physical maximum light radius

    // For a point light, luminous intensity, I, in lumens per steradian is given by:
    // I = Φ / 4 π
    // The derivation of this can be seen here: https://google.github.io/filament/Filament.html#mjx-eqn-pointLightLuminousPower

    // NOTE: (*light).color.rgb is premultiplied with (*light).intensity / 4 π (which would be the luminous intensity) on the CPU

    // TODO compensate for energy loss https://google.github.io/filament/Filament.html#materialsystem/improvingthebrdfs/energylossinspecularreflectance

    return ((diffuse + specular_light) * (*light).color_inverse_square_range.rgb) * (rangeAttenuation * NoL);
}

fn spot_light(
<<<<<<< HEAD
    world_position: vec3<f32>, light: view_types::PointLight, roughness: f32, NdotV: f32, N: vec3<f32>, V: vec3<f32>,
=======
    world_position: vec3<f32>, light_id: u32, roughness: f32, NdotV: f32, N: vec3<f32>, V: vec3<f32>,
>>>>>>> b44b606d
    R: vec3<f32>, F0: vec3<f32>, diffuseColor: vec3<f32>
) -> vec3<f32> {
    // reuse the point light calculations
    let point_light = point_light(world_position, light_id, roughness, NdotV, N, V, R, F0, diffuseColor);

    let light = &point_lights.data[light_id];

    // reconstruct spot dir from x/z and y-direction flag
    var spot_dir = vec3<f32>((*light).light_custom_data.x, 0.0, (*light).light_custom_data.y);
    spot_dir.y = sqrt(max(0.0, 1.0 - spot_dir.x * spot_dir.x - spot_dir.z * spot_dir.z));
<<<<<<< HEAD
    if ((light.flags & view_types::POINT_LIGHT_FLAGS_SPOT_LIGHT_Y_NEGATIVE) != 0u) {
=======
    if (((*light).flags & POINT_LIGHT_FLAGS_SPOT_LIGHT_Y_NEGATIVE) != 0u) {
>>>>>>> b44b606d
        spot_dir.y = -spot_dir.y;
    }
    let light_to_frag = (*light).position_radius.xyz - world_position.xyz;

    // calculate attenuation based on filament formula https://google.github.io/filament/Filament.html#listing_glslpunctuallight
    // spot_scale and spot_offset have been precomputed
    // note we normalize here to get "l" from the filament listing. spot_dir is already normalized
    let cd = dot(-spot_dir, normalize(light_to_frag));
    let attenuation = saturate(cd * (*light).light_custom_data.z + (*light).light_custom_data.w);
    let spot_attenuation = attenuation * attenuation;

    return point_light * spot_attenuation;
}

<<<<<<< HEAD
fn directional_light(light: view_types::DirectionalLight, roughness: f32, NdotV: f32, normal: vec3<f32>, view: vec3<f32>, R: vec3<f32>, F0: vec3<f32>, diffuseColor: vec3<f32>) -> vec3<f32> {
    let incident_light = light.direction_to_light.xyz;
=======
fn directional_light(light_id: u32, roughness: f32, NdotV: f32, normal: vec3<f32>, view: vec3<f32>, R: vec3<f32>, F0: vec3<f32>, diffuseColor: vec3<f32>) -> vec3<f32> {
    let light = &lights.directional_lights[light_id];

    let incident_light = (*light).direction_to_light.xyz;
>>>>>>> b44b606d

    let half_vector = normalize(incident_light + view);
    let NoL = saturate(dot(normal, incident_light));
    let NoH = saturate(dot(normal, half_vector));
    let LoH = saturate(dot(incident_light, half_vector));

    let diffuse = diffuseColor * Fd_Burley(roughness, NdotV, NoL, LoH);
    let specularIntensity = 1.0;
    let specular_light = specular(F0, roughness, half_vector, NdotV, NoL, NoH, LoH, specularIntensity);

    return (specular_light + diffuse) * (*light).color.rgb * NoL;
}<|MERGE_RESOLUTION|>--- conflicted
+++ resolved
@@ -2,6 +2,7 @@
 
 #from bevy_pbr::utils import PI
 #import bevy_pbr::mesh_view_types as view_types
+#import bevy_pbr::mesh_view_bindings as view_bindings
 
 // From the Filament design doc
 // https://google.github.io/filament/Filament.html#table_symbols
@@ -153,14 +154,10 @@
 }
 
 fn point_light(
-<<<<<<< HEAD
-    world_position: vec3<f32>, light: view_types::PointLight, roughness: f32, NdotV: f32, N: vec3<f32>, V: vec3<f32>,
-=======
     world_position: vec3<f32>, light_id: u32, roughness: f32, NdotV: f32, N: vec3<f32>, V: vec3<f32>,
->>>>>>> b44b606d
     R: vec3<f32>, F0: vec3<f32>, diffuseColor: vec3<f32>
 ) -> vec3<f32> {
-    let light = &point_lights.data[light_id];
+    let light = &view_bindings::point_lights.data[light_id];
     let light_to_frag = (*light).position_radius.xyz - world_position.xyz;
     let distance_square = dot(light_to_frag, light_to_frag);
     let rangeAttenuation =
@@ -213,26 +210,18 @@
 }
 
 fn spot_light(
-<<<<<<< HEAD
-    world_position: vec3<f32>, light: view_types::PointLight, roughness: f32, NdotV: f32, N: vec3<f32>, V: vec3<f32>,
-=======
     world_position: vec3<f32>, light_id: u32, roughness: f32, NdotV: f32, N: vec3<f32>, V: vec3<f32>,
->>>>>>> b44b606d
     R: vec3<f32>, F0: vec3<f32>, diffuseColor: vec3<f32>
 ) -> vec3<f32> {
     // reuse the point light calculations
     let point_light = point_light(world_position, light_id, roughness, NdotV, N, V, R, F0, diffuseColor);
 
-    let light = &point_lights.data[light_id];
+    let light = &view_bindings::point_lights.data[light_id];
 
     // reconstruct spot dir from x/z and y-direction flag
     var spot_dir = vec3<f32>((*light).light_custom_data.x, 0.0, (*light).light_custom_data.y);
     spot_dir.y = sqrt(max(0.0, 1.0 - spot_dir.x * spot_dir.x - spot_dir.z * spot_dir.z));
-<<<<<<< HEAD
-    if ((light.flags & view_types::POINT_LIGHT_FLAGS_SPOT_LIGHT_Y_NEGATIVE) != 0u) {
-=======
-    if (((*light).flags & POINT_LIGHT_FLAGS_SPOT_LIGHT_Y_NEGATIVE) != 0u) {
->>>>>>> b44b606d
+    if (((*light).flags & view_types::POINT_LIGHT_FLAGS_SPOT_LIGHT_Y_NEGATIVE) != 0u) {
         spot_dir.y = -spot_dir.y;
     }
     let light_to_frag = (*light).position_radius.xyz - world_position.xyz;
@@ -247,15 +236,10 @@
     return point_light * spot_attenuation;
 }
 
-<<<<<<< HEAD
-fn directional_light(light: view_types::DirectionalLight, roughness: f32, NdotV: f32, normal: vec3<f32>, view: vec3<f32>, R: vec3<f32>, F0: vec3<f32>, diffuseColor: vec3<f32>) -> vec3<f32> {
-    let incident_light = light.direction_to_light.xyz;
-=======
 fn directional_light(light_id: u32, roughness: f32, NdotV: f32, normal: vec3<f32>, view: vec3<f32>, R: vec3<f32>, F0: vec3<f32>, diffuseColor: vec3<f32>) -> vec3<f32> {
-    let light = &lights.directional_lights[light_id];
+    let light = &view_bindings::lights.directional_lights[light_id];
 
     let incident_light = (*light).direction_to_light.xyz;
->>>>>>> b44b606d
 
     let half_vector = normalize(incident_light + view);
     let NoL = saturate(dot(normal, incident_light));
