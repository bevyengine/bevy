--- conflicted
+++ resolved
@@ -2,13 +2,6 @@
 use bevy_asset::UntypedAssetId;
 use bevy_color::ColorToComponents;
 use bevy_core_pipeline::core_3d::{Camera3d, CORE_3D_DEPTH_FORMAT};
-<<<<<<< HEAD
-use bevy_ecs::entity::EntityHashSet;
-use bevy_ecs::prelude::*;
-use bevy_ecs::{entity::EntityHashMap, system::lifetimeless::Read};
-use bevy_math::{Mat4, UVec4, Vec2, Vec3, Vec3Swizzles, Vec4, Vec4Swizzles};
-use bevy_render::camera::SortedCameras;
-=======
 use bevy_derive::{Deref, DerefMut};
 use bevy_ecs::{
     entity::{EntityHash, EntityHashMap, EntityHashSet},
@@ -16,8 +9,8 @@
     system::lifetimeless::Read,
 };
 use bevy_math::{ops, Mat4, UVec4, Vec2, Vec3, Vec3Swizzles, Vec4, Vec4Swizzles};
+use bevy_render::camera::SortedCameras;
 use bevy_render::sync_world::{MainEntity, RenderEntity, TemporaryRenderEntity};
->>>>>>> 3e405ed5
 use bevy_render::{
     diagnostic::RecordDiagnostics,
     mesh::RenderMesh,
@@ -34,19 +27,12 @@
 use bevy_transform::{components::GlobalTransform, prelude::Transform};
 #[cfg(feature = "trace")]
 use bevy_utils::tracing::info_span;
-<<<<<<< HEAD
-use bevy_utils::tracing::{error, warn};
-use bevy_utils::HashMap;
-use std::{hash::Hash, ops::Range};
-
-use crate::*;
-=======
 use bevy_utils::{
     default,
     tracing::{error, warn},
+    HashMap,
 };
 use core::{hash::Hash, ops::Range};
->>>>>>> 3e405ed5
 
 #[derive(Component)]
 pub struct ExtractedPointLight {
@@ -693,14 +679,11 @@
     point_light_shadow_map: Res<PointLightShadowMap>,
     directional_light_shadow_map: Res<DirectionalLightShadowMap>,
     mut shadow_render_phases: ResMut<ViewBinnedRenderPhases<Shadow>>,
-<<<<<<< HEAD
-    mut warnings_emitted: Local<(bool, bool)>,
-=======
-    (mut max_directional_lights_warning_emitted, mut max_cascades_per_light_warning_emitted): (
-        Local<bool>,
-        Local<bool>,
-    ),
->>>>>>> 3e405ed5
+    (
+        mut max_directional_lights_warning_emitted,
+        mut max_cascades_per_light_warning_emitted,
+        mut live_shadow_mapping_lights,
+    ): (Local<bool>, Local<bool>, Local<EntityHashSet>),
     point_lights: Query<(
         Entity,
         &ExtractedPointLight,
@@ -708,12 +691,8 @@
     )>,
     directional_lights: Query<(Entity, &ExtractedDirectionalLight)>,
     mut light_view_entities: Query<&mut LightViewEntities>,
-    mut live_shadow_mapping_lights: Local<EntityHashSet>,
     sorted_cameras: Res<SortedCameras>,
 ) {
-    let (max_directional_lights_warning_emitted, max_cascades_per_light_warning_emitted) =
-        &mut *warnings_emitted;
-
     let views_iter = views.iter();
     let views_count = views_iter.len();
     let Some(mut view_gpu_lights_writer) =
@@ -1008,7 +987,6 @@
 
     live_shadow_mapping_lights.clear();
 
-<<<<<<< HEAD
     let mut point_light_depth_attachments = HashMap::<u32, DepthAttachment>::default();
     let mut directional_light_depth_attachments = HashMap::<u32, DepthAttachment>::default();
 
@@ -1019,29 +997,6 @@
                 width: point_light_shadow_map.size as u32,
                 height: point_light_shadow_map.size as u32,
                 depth_or_array_layers: point_light_shadow_maps_count.max(1) as u32 * 6,
-=======
-    let mut live_views = EntityHashSet::with_capacity_and_hasher(views_count, EntityHash);
-
-    // set up light data for each view
-    for (entity, extracted_view, clusters, maybe_layers) in views.iter() {
-        live_views.insert(entity);
-
-        let point_light_depth_texture = texture_cache.get(
-            &render_device,
-            TextureDescriptor {
-                size: Extent3d {
-                    width: point_light_shadow_map.size as u32,
-                    height: point_light_shadow_map.size as u32,
-                    depth_or_array_layers: point_light_shadow_maps_count.max(1) as u32 * 6,
-                },
-                mip_level_count: 1,
-                sample_count: 1,
-                dimension: TextureDimension::D2,
-                format: CORE_3D_DEPTH_FORMAT,
-                label: Some("point_light_shadow_map_texture"),
-                usage: TextureUsages::RENDER_ATTACHMENT | TextureUsages::TEXTURE_BINDING,
-                view_formats: &[],
->>>>>>> 3e405ed5
             },
             mip_level_count: 1,
             sample_count: 1,
@@ -1125,12 +1080,15 @@
                 array_layer_count: None,
             });
 
+    let mut live_views = EntityHashSet::with_capacity_and_hasher(views_count, EntityHash);
+
     // set up light data for each view
     for (entity, extracted_view, clusters, maybe_layers) in sorted_cameras
         .0
         .iter()
         .filter_map(|sorted_camera| views.get(sorted_camera.entity).ok())
     {
+        live_views.insert(entity);
         let mut view_lights = Vec::new();
 
         let is_orthographic = extracted_view.clip_from_view.w_axis.w == 1.0;
@@ -1231,41 +1189,9 @@
                     })
                     .clone();
 
-<<<<<<< HEAD
-                let view_light_entity = commands
-                    .spawn((
-                        ShadowView {
-                            depth_attachment,
-                            pass_name: format!(
-                                "shadow pass point light {} {}",
-                                light_index,
-                                face_index_to_name(face_index)
-                            ),
-                        },
-                        ExtractedView {
-                            viewport: UVec4::new(
-                                0,
-                                0,
-                                point_light_shadow_map.size as u32,
-                                point_light_shadow_map.size as u32,
-                            ),
-                            world_from_view: view_translation * *view_rotation,
-                            clip_from_world: None,
-                            clip_from_view: cube_face_projection,
-                            hdr: false,
-                            color_grading: Default::default(),
-                        },
-                        *frustum,
-                        LightEntity::Point {
-                            light_entity,
-                            face_index,
-                        },
-                    ))
-                    .id();
-=======
                 commands.entity(view_light_entity).insert((
                     ShadowView {
-                        depth_attachment: DepthAttachment::new(depth_texture_view, Some(0.0)),
+                        depth_attachment,
                         pass_name: format!(
                             "shadow pass point light {} {}",
                             light_index,
@@ -1292,7 +1218,6 @@
                     },
                 ));
 
->>>>>>> 3e405ed5
                 view_lights.push(view_light_entity);
 
                 if first {
@@ -1353,31 +1278,6 @@
                 })
                 .clone();
 
-<<<<<<< HEAD
-            let view_light_entity = commands
-                .spawn((
-                    ShadowView {
-                        depth_attachment,
-                        pass_name: format!("shadow pass spot light {light_index}"),
-                    },
-                    ExtractedView {
-                        viewport: UVec4::new(
-                            0,
-                            0,
-                            directional_light_shadow_map.size as u32,
-                            directional_light_shadow_map.size as u32,
-                        ),
-                        world_from_view: spot_world_from_view,
-                        clip_from_view: spot_projection,
-                        clip_from_world: None,
-                        hdr: false,
-                        color_grading: Default::default(),
-                    },
-                    *spot_light_frustum.unwrap(),
-                    LightEntity::Spot { light_entity },
-                ))
-                .id();
-=======
             let light_view_entities = light_view_entities
                 .entry(entity)
                 .or_insert_with(|| vec![commands.spawn_empty().id()]);
@@ -1386,7 +1286,7 @@
 
             commands.entity(view_light_entity).insert((
                 ShadowView {
-                    depth_attachment: DepthAttachment::new(depth_texture_view, Some(0.0)),
+                    depth_attachment,
                     pass_name: format!("shadow pass spot light {light_index}"),
                 },
                 ExtractedView {
@@ -1405,7 +1305,6 @@
                 *spot_light_frustum.unwrap(),
                 LightEntity::Spot { light_entity },
             ));
->>>>>>> 3e405ed5
 
             view_lights.push(view_light_entity);
 
@@ -1511,38 +1410,9 @@
                 frustum.half_spaces[4] =
                     HalfSpace::new(frustum.half_spaces[4].normal().extend(f32::INFINITY));
 
-<<<<<<< HEAD
-                let view_light_entity = commands
-                    .spawn((
-                        ShadowView {
-                            depth_attachment,
-                            pass_name: format!(
-                                "shadow pass directional light {light_index} cascade {cascade_index}"),
-                        },
-                        ExtractedView {
-                            viewport: UVec4::new(
-                                0,
-                                0,
-                                directional_light_shadow_map.size as u32,
-                                directional_light_shadow_map.size as u32,
-                            ),
-                            world_from_view: GlobalTransform::from(cascade.world_from_cascade),
-                            clip_from_view: cascade.clip_from_cascade,
-                            clip_from_world: Some(cascade.clip_from_world),
-                            hdr: false,
-                            color_grading: Default::default(),
-                        },
-                        frustum,
-                        LightEntity::Directional {
-                            light_entity,
-                            cascade_index,
-                        },
-                    ))
-                    .id();
-=======
                 commands.entity(view_light_entity).insert((
                     ShadowView {
-                        depth_attachment: DepthAttachment::new(depth_texture_view, Some(0.0)),
+                        depth_attachment,
                         pass_name: format!(
                             "shadow pass directional light {light_index} cascade {cascade_index}"
                         ),
@@ -1566,7 +1436,6 @@
                         cascade_index,
                     },
                 ));
->>>>>>> 3e405ed5
                 view_lights.push(view_light_entity);
 
                 // Subsequent views with the same light entity will **NOT** reuse the same shadow map
