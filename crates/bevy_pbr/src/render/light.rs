use crate::{
    directional_light_order, point_light_order, AmbientLight, Clusters, CubemapVisibleEntities,
    DirectionalLight, DirectionalLightShadowMap, DrawMesh, GlobalVisiblePointLights, MeshPipeline,
    NotShadowCaster, PointLight, PointLightShadowMap, SetMeshBindGroup, SpotLight,
    VisiblePointLights, SHADOW_SHADER_HANDLE,
};
use bevy_asset::Handle;
use bevy_core_pipeline::core_3d::Transparent3d;
use bevy_ecs::{
    prelude::*,
    system::{lifetimeless::*, SystemParamItem},
};
use bevy_math::{Mat4, UVec3, UVec4, Vec2, Vec3, Vec3A, Vec3Swizzles, Vec4, Vec4Swizzles};
use bevy_render::{
    camera::{Camera, CameraProjection},
    color::Color,
    mesh::{Mesh, MeshVertexBufferLayout},
    render_asset::RenderAssets,
    render_graph::{Node, NodeRunError, RenderGraphContext, SlotInfo, SlotType},
    render_phase::{
        CachedRenderPipelinePhaseItem, DrawFunctionId, DrawFunctions, EntityPhaseItem,
        EntityRenderCommand, PhaseItem, RenderCommandResult, RenderPhase, SetItemPipeline,
        TrackedRenderPass,
    },
    render_resource::*,
    renderer::{RenderContext, RenderDevice, RenderQueue},
    texture::*,
    view::{
        ComputedVisibility, ExtractedView, ViewUniform, ViewUniformOffset, ViewUniforms,
        VisibleEntities,
    },
    Extract,
};
use bevy_transform::{components::GlobalTransform, prelude::Transform};
use bevy_utils::FloatOrd;
use bevy_utils::{
    tracing::{error, warn},
    HashMap,
};
use std::num::{NonZeroU32, NonZeroU64};

#[derive(Debug, Hash, PartialEq, Eq, Clone, SystemLabel)]
pub enum RenderLightSystems {
    ExtractClusters,
    ExtractLights,
    PrepareClusters,
    PrepareLights,
    QueueShadows,
}

#[derive(Component)]
pub struct ExtractedPointLight {
    color: Color,
    /// luminous intensity in lumens per steradian
    intensity: f32,
    range: f32,
    radius: f32,
    transform: GlobalTransform,
    shadows_enabled: bool,
    shadow_depth_bias: f32,
    shadow_normal_bias: f32,
    spot_light_angles: Option<(f32, f32)>,
}

#[derive(Component)]
pub struct ExtractedDirectionalLight {
    color: Color,
    illuminance: f32,
    transform: GlobalTransform,
    projection: Mat4,
    shadows_enabled: bool,
    shadow_depth_bias: f32,
    shadow_normal_bias: f32,
}

#[derive(Copy, Clone, ShaderType, Default, Debug)]
pub struct GpuPointLight {
    // For point lights: the lower-right 2x2 values of the projection matrix [2][2] [2][3] [3][2] [3][3]
    // For spot lights: 2 components of the direction (x,z), spot_scale and spot_offset
    light_custom_data: Vec4,
    color_inverse_square_range: Vec4,
    position_radius: Vec4,
    flags: u32,
    shadow_depth_bias: f32,
    shadow_normal_bias: f32,
    spot_light_tan_angle: f32,
}

#[derive(ShaderType)]
pub struct GpuPointLightsUniform {
    data: Box<[GpuPointLight; MAX_UNIFORM_BUFFER_POINT_LIGHTS]>,
}

impl Default for GpuPointLightsUniform {
    fn default() -> Self {
        Self {
            data: Box::new([GpuPointLight::default(); MAX_UNIFORM_BUFFER_POINT_LIGHTS]),
        }
    }
}

#[derive(ShaderType, Default)]
pub struct GpuPointLightsStorage {
    #[size(runtime)]
    data: Vec<GpuPointLight>,
}

pub enum GpuPointLights {
    Uniform(UniformBuffer<GpuPointLightsUniform>),
    Storage(StorageBuffer<GpuPointLightsStorage>),
}

impl GpuPointLights {
    fn new(buffer_binding_type: BufferBindingType) -> Self {
        match buffer_binding_type {
            BufferBindingType::Storage { .. } => Self::storage(),
            BufferBindingType::Uniform => Self::uniform(),
        }
    }

    fn uniform() -> Self {
        Self::Uniform(UniformBuffer::default())
    }

    fn storage() -> Self {
        Self::Storage(StorageBuffer::default())
    }

    fn set(&mut self, mut lights: Vec<GpuPointLight>) {
        match self {
            GpuPointLights::Uniform(buffer) => {
                let len = lights.len().min(MAX_UNIFORM_BUFFER_POINT_LIGHTS);
                let src = &lights[..len];
                let dst = &mut buffer.get_mut().data[..len];
                dst.copy_from_slice(src);
            }
            GpuPointLights::Storage(buffer) => {
                buffer.get_mut().data.clear();
                buffer.get_mut().data.append(&mut lights);
            }
        }
    }

    fn write_buffer(&mut self, render_device: &RenderDevice, render_queue: &RenderQueue) {
        match self {
            GpuPointLights::Uniform(buffer) => buffer.write_buffer(render_device, render_queue),
            GpuPointLights::Storage(buffer) => buffer.write_buffer(render_device, render_queue),
        }
    }

    pub fn binding(&self) -> Option<BindingResource> {
        match self {
            GpuPointLights::Uniform(buffer) => buffer.binding(),
            GpuPointLights::Storage(buffer) => buffer.binding(),
        }
    }

    pub fn min_size(buffer_binding_type: BufferBindingType) -> NonZeroU64 {
        match buffer_binding_type {
            BufferBindingType::Storage { .. } => GpuPointLightsStorage::min_size(),
            BufferBindingType::Uniform => GpuPointLightsUniform::min_size(),
        }
    }
}

// NOTE: These must match the bit flags in bevy_pbr/src/render/mesh_view_types.wgsl!
bitflags::bitflags! {
    #[repr(transparent)]
    struct PointLightFlags: u32 {
        const SHADOWS_ENABLED            = (1 << 0);
        const SPOT_LIGHT_Y_NEGATIVE      = (1 << 1);
        const NONE                       = 0;
        const UNINITIALIZED              = 0xFFFF;
    }
}

#[derive(Copy, Clone, ShaderType, Default, Debug)]
pub struct GpuDirectionalLight {
    view_projection: Mat4,
    color: Vec4,
    dir_to_light: Vec3,
    flags: u32,
    shadow_depth_bias: f32,
    shadow_normal_bias: f32,
}

// NOTE: These must match the bit flags in bevy_pbr/src/render/mesh_view_types.wgsl!
bitflags::bitflags! {
    #[repr(transparent)]
    struct DirectionalLightFlags: u32 {
        const SHADOWS_ENABLED            = (1 << 0);
        const NONE                       = 0;
        const UNINITIALIZED              = 0xFFFF;
    }
}

#[derive(Copy, Clone, Debug, ShaderType)]
pub struct GpuLights {
    directional_lights: [GpuDirectionalLight; MAX_DIRECTIONAL_LIGHTS],
    ambient_color: Vec4,
    // xyz are x/y/z cluster dimensions and w is the number of clusters
    cluster_dimensions: UVec4,
    // xy are vec2<f32>(cluster_dimensions.xy) / vec2<f32>(view.width, view.height)
    // z is cluster_dimensions.z / log(far / near)
    // w is cluster_dimensions.z * log(near) / log(far / near)
    cluster_factors: Vec4,
    n_directional_lights: u32,
    // offset from spot light's light index to spot light's shadow map index
    spot_light_shadowmap_offset: i32,
}

// NOTE: this must be kept in sync with the same constants in pbr.frag
pub const MAX_UNIFORM_BUFFER_POINT_LIGHTS: usize = 256;
pub const MAX_DIRECTIONAL_LIGHTS: usize = 10;
pub const SHADOW_FORMAT: TextureFormat = TextureFormat::Depth32Float;

#[derive(Resource)]
pub struct ShadowPipeline {
    pub view_layout: BindGroupLayout,
    pub mesh_layout: BindGroupLayout,
    pub skinned_mesh_layout: BindGroupLayout,
    pub point_light_sampler: Sampler,
    pub directional_light_sampler: Sampler,
}

// TODO: this pattern for initializing the shaders / pipeline isn't ideal. this should be handled by the asset system
impl FromWorld for ShadowPipeline {
    fn from_world(world: &mut World) -> Self {
        let render_device = world.resource::<RenderDevice>();

        let view_layout = render_device.create_bind_group_layout(&BindGroupLayoutDescriptor {
            entries: &[
                // View
                BindGroupLayoutEntry {
                    binding: 0,
                    visibility: ShaderStages::VERTEX | ShaderStages::FRAGMENT,
                    ty: BindingType::Buffer {
                        ty: BufferBindingType::Uniform,
                        has_dynamic_offset: true,
                        min_binding_size: Some(ViewUniform::min_size()),
                    },
                    count: None,
                },
            ],
            label: Some("shadow_view_layout"),
        });

        let mesh_pipeline = world.resource::<MeshPipeline>();
        let skinned_mesh_layout = mesh_pipeline.skinned_mesh_layout.clone();

        ShadowPipeline {
            view_layout,
            mesh_layout: mesh_pipeline.mesh_layout.clone(),
            skinned_mesh_layout,
            point_light_sampler: render_device.create_sampler(&SamplerDescriptor {
                address_mode_u: AddressMode::ClampToEdge,
                address_mode_v: AddressMode::ClampToEdge,
                address_mode_w: AddressMode::ClampToEdge,
                mag_filter: FilterMode::Linear,
                min_filter: FilterMode::Linear,
                mipmap_filter: FilterMode::Nearest,
                compare: Some(CompareFunction::GreaterEqual),
                ..Default::default()
            }),
            directional_light_sampler: render_device.create_sampler(&SamplerDescriptor {
                address_mode_u: AddressMode::ClampToEdge,
                address_mode_v: AddressMode::ClampToEdge,
                address_mode_w: AddressMode::ClampToEdge,
                mag_filter: FilterMode::Linear,
                min_filter: FilterMode::Linear,
                mipmap_filter: FilterMode::Nearest,
                compare: Some(CompareFunction::GreaterEqual),
                ..Default::default()
            }),
        }
    }
}

bitflags::bitflags! {
    #[repr(transparent)]
    pub struct ShadowPipelineKey: u32 {
        const NONE               = 0;
        const PRIMITIVE_TOPOLOGY_RESERVED_BITS = ShadowPipelineKey::PRIMITIVE_TOPOLOGY_MASK_BITS << ShadowPipelineKey::PRIMITIVE_TOPOLOGY_SHIFT_BITS;
    }
}

impl ShadowPipelineKey {
    const PRIMITIVE_TOPOLOGY_MASK_BITS: u32 = 0b111;
    const PRIMITIVE_TOPOLOGY_SHIFT_BITS: u32 = 32 - 3;

    pub fn from_primitive_topology(primitive_topology: PrimitiveTopology) -> Self {
        let primitive_topology_bits = ((primitive_topology as u32)
            & Self::PRIMITIVE_TOPOLOGY_MASK_BITS)
            << Self::PRIMITIVE_TOPOLOGY_SHIFT_BITS;
        Self::from_bits(primitive_topology_bits).unwrap()
    }

    pub fn primitive_topology(&self) -> PrimitiveTopology {
        let primitive_topology_bits =
            (self.bits >> Self::PRIMITIVE_TOPOLOGY_SHIFT_BITS) & Self::PRIMITIVE_TOPOLOGY_MASK_BITS;
        match primitive_topology_bits {
            x if x == PrimitiveTopology::PointList as u32 => PrimitiveTopology::PointList,
            x if x == PrimitiveTopology::LineList as u32 => PrimitiveTopology::LineList,
            x if x == PrimitiveTopology::LineStrip as u32 => PrimitiveTopology::LineStrip,
            x if x == PrimitiveTopology::TriangleList as u32 => PrimitiveTopology::TriangleList,
            x if x == PrimitiveTopology::TriangleStrip as u32 => PrimitiveTopology::TriangleStrip,
            _ => PrimitiveTopology::default(),
        }
    }
}

impl SpecializedMeshPipeline for ShadowPipeline {
    type Key = ShadowPipelineKey;

    fn specialize(
        &self,
        key: Self::Key,
        layout: &MeshVertexBufferLayout,
    ) -> Result<RenderPipelineDescriptor, SpecializedMeshPipelineError> {
        let mut vertex_attributes = vec![Mesh::ATTRIBUTE_POSITION.at_shader_location(0)];

        let mut bind_group_layout = vec![self.view_layout.clone()];
<<<<<<< HEAD
        let mut shader_defs = vec!["MESH_BINDGROUP_1".to_owned()];
=======
        let mut shader_defs = Vec::new();
        shader_defs.push(ShaderDefVal::Int(
            "MAX_DIRECTIONAL_LIGHTS".to_string(),
            MAX_DIRECTIONAL_LIGHTS as i32,
        ));
>>>>>>> 38273161

        if layout.contains(Mesh::ATTRIBUTE_JOINT_INDEX)
            && layout.contains(Mesh::ATTRIBUTE_JOINT_WEIGHT)
        {
            shader_defs.push("SKINNED".into());
            vertex_attributes.push(Mesh::ATTRIBUTE_JOINT_INDEX.at_shader_location(4));
            vertex_attributes.push(Mesh::ATTRIBUTE_JOINT_WEIGHT.at_shader_location(5));
            bind_group_layout.push(self.skinned_mesh_layout.clone());
        } else {
            bind_group_layout.push(self.mesh_layout.clone());
        }

        let vertex_buffer_layout = layout.get_layout(&vertex_attributes)?;

        Ok(RenderPipelineDescriptor {
            vertex: VertexState {
                shader: SHADOW_SHADER_HANDLE.typed::<Shader>(),
                entry_point: "vertex".into(),
                shader_defs,
                buffers: vec![vertex_buffer_layout],
            },
            fragment: None,
            layout: Some(bind_group_layout),
            primitive: PrimitiveState {
                topology: key.primitive_topology(),
                strip_index_format: None,
                front_face: FrontFace::Ccw,
                cull_mode: None,
                unclipped_depth: false,
                polygon_mode: PolygonMode::Fill,
                conservative: false,
            },
            depth_stencil: Some(DepthStencilState {
                format: SHADOW_FORMAT,
                depth_write_enabled: true,
                depth_compare: CompareFunction::GreaterEqual,
                stencil: StencilState {
                    front: StencilFaceState::IGNORE,
                    back: StencilFaceState::IGNORE,
                    read_mask: 0,
                    write_mask: 0,
                },
                bias: DepthBiasState {
                    constant: 0,
                    slope_scale: 0.0,
                    clamp: 0.0,
                },
            }),
            multisample: MultisampleState::default(),
            label: Some("shadow_pipeline".into()),
        })
    }
}

#[derive(Component)]
pub struct ExtractedClusterConfig {
    /// Special near value for cluster calculations
    near: f32,
    far: f32,
    /// Number of clusters in `X` / `Y` / `Z` in the view frustum
    dimensions: UVec3,
}

#[derive(Component)]
pub struct ExtractedClustersPointLights {
    data: Vec<VisiblePointLights>,
}

pub fn extract_clusters(
    mut commands: Commands,
    views: Extract<Query<(Entity, &Clusters), With<Camera>>>,
) {
    for (entity, clusters) in &views {
        commands.get_or_spawn(entity).insert((
            ExtractedClustersPointLights {
                data: clusters.lights.clone(),
            },
            ExtractedClusterConfig {
                near: clusters.near,
                far: clusters.far,
                dimensions: clusters.dimensions,
            },
        ));
    }
}

#[allow(clippy::too_many_arguments)]
pub fn extract_lights(
    mut commands: Commands,
    point_light_shadow_map: Extract<Res<PointLightShadowMap>>,
    directional_light_shadow_map: Extract<Res<DirectionalLightShadowMap>>,
    global_point_lights: Extract<Res<GlobalVisiblePointLights>>,
    point_lights: Extract<
        Query<(
            &PointLight,
            &CubemapVisibleEntities,
            &GlobalTransform,
            &ComputedVisibility,
        )>,
    >,
    spot_lights: Extract<
        Query<(
            &SpotLight,
            &VisibleEntities,
            &GlobalTransform,
            &ComputedVisibility,
        )>,
    >,
    directional_lights: Extract<
        Query<
            (
                Entity,
                &DirectionalLight,
                &VisibleEntities,
                &GlobalTransform,
                &ComputedVisibility,
            ),
            Without<SpotLight>,
        >,
    >,
    mut previous_point_lights_len: Local<usize>,
    mut previous_spot_lights_len: Local<usize>,
) {
    // NOTE: These shadow map resources are extracted here as they are used here too so this avoids
    // races between scheduling of ExtractResourceSystems and this system.
    if point_light_shadow_map.is_changed() {
        commands.insert_resource(point_light_shadow_map.clone());
    }
    if directional_light_shadow_map.is_changed() {
        commands.insert_resource(directional_light_shadow_map.clone());
    }
    // This is the point light shadow map texel size for one face of the cube as a distance of 1.0
    // world unit from the light.
    // point_light_texel_size = 2.0 * 1.0 * tan(PI / 4.0) / cube face width in texels
    // PI / 4.0 is half the cube face fov, tan(PI / 4.0) = 1.0, so this simplifies to:
    // point_light_texel_size = 2.0 / cube face width in texels
    // NOTE: When using various PCF kernel sizes, this will need to be adjusted, according to:
    // https://catlikecoding.com/unity/tutorials/custom-srp/point-and-spot-shadows/
    let point_light_texel_size = 2.0 / point_light_shadow_map.size as f32;

    let mut point_lights_values = Vec::with_capacity(*previous_point_lights_len);
    for entity in global_point_lights.iter().copied() {
        if let Ok((point_light, cubemap_visible_entities, transform, visibility)) =
            point_lights.get(entity)
        {
            if !visibility.is_visible() {
                continue;
            }
            // TODO: This is very much not ideal. We should be able to re-use the vector memory.
            // However, since exclusive access to the main world in extract is ill-advised, we just clone here.
            let render_cubemap_visible_entities = cubemap_visible_entities.clone();
            point_lights_values.push((
                entity,
                (
                    ExtractedPointLight {
                        color: point_light.color,
                        // NOTE: Map from luminous power in lumens to luminous intensity in lumens per steradian
                        // for a point light. See https://google.github.io/filament/Filament.html#mjx-eqn-pointLightLuminousPower
                        // for details.
                        intensity: point_light.intensity / (4.0 * std::f32::consts::PI),
                        range: point_light.range,
                        radius: point_light.radius,
                        transform: *transform,
                        shadows_enabled: point_light.shadows_enabled,
                        shadow_depth_bias: point_light.shadow_depth_bias,
                        // The factor of SQRT_2 is for the worst-case diagonal offset
                        shadow_normal_bias: point_light.shadow_normal_bias
                            * point_light_texel_size
                            * std::f32::consts::SQRT_2,
                        spot_light_angles: None,
                    },
                    render_cubemap_visible_entities,
                ),
            ));
        }
    }
    *previous_point_lights_len = point_lights_values.len();
    commands.insert_or_spawn_batch(point_lights_values);

    let mut spot_lights_values = Vec::with_capacity(*previous_spot_lights_len);
    for entity in global_point_lights.iter().copied() {
        if let Ok((spot_light, visible_entities, transform, visibility)) = spot_lights.get(entity) {
            if !visibility.is_visible() {
                continue;
            }
            // TODO: This is very much not ideal. We should be able to re-use the vector memory.
            // However, since exclusive access to the main world in extract is ill-advised, we just clone here.
            let render_visible_entities = visible_entities.clone();
            let texel_size =
                2.0 * spot_light.outer_angle.tan() / directional_light_shadow_map.size as f32;

            spot_lights_values.push((
                entity,
                (
                    ExtractedPointLight {
                        color: spot_light.color,
                        // NOTE: Map from luminous power in lumens to luminous intensity in lumens per steradian
                        // for a point light. See https://google.github.io/filament/Filament.html#mjx-eqn-pointLightLuminousPower
                        // for details.
                        // Note: Filament uses a divisor of PI for spot lights. We choose to use the same 4*PI divisor
                        // in both cases so that toggling between point light and spot light keeps lit areas lit equally,
                        // which seems least surprising for users
                        intensity: spot_light.intensity / (4.0 * std::f32::consts::PI),
                        range: spot_light.range,
                        radius: spot_light.radius,
                        transform: *transform,
                        shadows_enabled: spot_light.shadows_enabled,
                        shadow_depth_bias: spot_light.shadow_depth_bias,
                        // The factor of SQRT_2 is for the worst-case diagonal offset
                        shadow_normal_bias: spot_light.shadow_normal_bias
                            * texel_size
                            * std::f32::consts::SQRT_2,
                        spot_light_angles: Some((spot_light.inner_angle, spot_light.outer_angle)),
                    },
                    render_visible_entities,
                ),
            ));
        }
    }
    *previous_spot_lights_len = spot_lights_values.len();
    commands.insert_or_spawn_batch(spot_lights_values);

    for (entity, directional_light, visible_entities, transform, visibility) in
        directional_lights.iter()
    {
        if !visibility.is_visible() {
            continue;
        }

        // Calculate the directional light shadow map texel size using the scaled x,y length of
        // the orthographic projection divided by the shadow map resolution
        // NOTE: When using various PCF kernel sizes, this will need to be adjusted, according to:
        // https://catlikecoding.com/unity/tutorials/custom-srp/directional-shadows/
        let directional_light_texel_size = transform.radius_vec3a(Vec3A::new(
            directional_light.shadow_projection.right - directional_light.shadow_projection.left,
            directional_light.shadow_projection.top - directional_light.shadow_projection.bottom,
            0.,
        )) / directional_light_shadow_map.size as f32;
        // TODO: As above
        let render_visible_entities = visible_entities.clone();
        commands.get_or_spawn(entity).insert((
            ExtractedDirectionalLight {
                color: directional_light.color,
                illuminance: directional_light.illuminance,
                transform: *transform,
                projection: directional_light.shadow_projection.get_projection_matrix(),
                shadows_enabled: directional_light.shadows_enabled,
                shadow_depth_bias: directional_light.shadow_depth_bias,
                shadow_normal_bias: directional_light.shadow_normal_bias
                    * directional_light_texel_size,
            },
            render_visible_entities,
        ));
    }
}

pub(crate) const POINT_LIGHT_NEAR_Z: f32 = 0.1f32;

pub(crate) struct CubeMapFace {
    pub(crate) target: Vec3,
    pub(crate) up: Vec3,
}

// see https://www.khronos.org/opengl/wiki/Cubemap_Texture
pub(crate) const CUBE_MAP_FACES: [CubeMapFace; 6] = [
    // 0 	GL_TEXTURE_CUBE_MAP_POSITIVE_X
    CubeMapFace {
        target: Vec3::NEG_X,
        up: Vec3::NEG_Y,
    },
    // 1 	GL_TEXTURE_CUBE_MAP_NEGATIVE_X
    CubeMapFace {
        target: Vec3::X,
        up: Vec3::NEG_Y,
    },
    // 2 	GL_TEXTURE_CUBE_MAP_POSITIVE_Y
    CubeMapFace {
        target: Vec3::NEG_Y,
        up: Vec3::Z,
    },
    // 3 	GL_TEXTURE_CUBE_MAP_NEGATIVE_Y
    CubeMapFace {
        target: Vec3::Y,
        up: Vec3::NEG_Z,
    },
    // 4 	GL_TEXTURE_CUBE_MAP_POSITIVE_Z
    CubeMapFace {
        target: Vec3::NEG_Z,
        up: Vec3::NEG_Y,
    },
    // 5 	GL_TEXTURE_CUBE_MAP_NEGATIVE_Z
    CubeMapFace {
        target: Vec3::Z,
        up: Vec3::NEG_Y,
    },
];

fn face_index_to_name(face_index: usize) -> &'static str {
    match face_index {
        0 => "+x",
        1 => "-x",
        2 => "+y",
        3 => "-y",
        4 => "+z",
        5 => "-z",
        _ => "invalid",
    }
}

#[derive(Component)]
pub struct ShadowView {
    pub depth_texture_view: TextureView,
    pub pass_name: String,
}

#[derive(Component)]
pub struct ViewShadowBindings {
    pub point_light_depth_texture: Texture,
    pub point_light_depth_texture_view: TextureView,
    pub directional_light_depth_texture: Texture,
    pub directional_light_depth_texture_view: TextureView,
}

#[derive(Component)]
pub struct ViewLightEntities {
    pub lights: Vec<Entity>,
}

#[derive(Component)]
pub struct ViewLightsUniformOffset {
    pub offset: u32,
}

// NOTE: Clustered-forward rendering requires 3 storage buffer bindings so check that
// at least that many are supported using this constant and SupportedBindingType::from_device()
pub const CLUSTERED_FORWARD_STORAGE_BUFFER_COUNT: u32 = 3;

#[derive(Resource)]
pub struct GlobalLightMeta {
    pub gpu_point_lights: GpuPointLights,
    pub entity_to_index: HashMap<Entity, usize>,
}

impl FromWorld for GlobalLightMeta {
    fn from_world(world: &mut World) -> Self {
        Self::new(
            world
                .resource::<RenderDevice>()
                .get_supported_read_only_binding_type(CLUSTERED_FORWARD_STORAGE_BUFFER_COUNT),
        )
    }
}

impl GlobalLightMeta {
    pub fn new(buffer_binding_type: BufferBindingType) -> Self {
        Self {
            gpu_point_lights: GpuPointLights::new(buffer_binding_type),
            entity_to_index: HashMap::default(),
        }
    }
}

#[derive(Resource, Default)]
pub struct LightMeta {
    pub view_gpu_lights: DynamicUniformBuffer<GpuLights>,
    pub shadow_view_bind_group: Option<BindGroup>,
}

#[derive(Component)]
pub enum LightEntity {
    Directional {
        light_entity: Entity,
    },
    Point {
        light_entity: Entity,
        face_index: usize,
    },
    Spot {
        light_entity: Entity,
    },
}
pub fn calculate_cluster_factors(
    near: f32,
    far: f32,
    z_slices: f32,
    is_orthographic: bool,
) -> Vec2 {
    if is_orthographic {
        Vec2::new(-near, z_slices / (-far - -near))
    } else {
        let z_slices_of_ln_zfar_over_znear = (z_slices - 1.0) / (far / near).ln();
        Vec2::new(
            z_slices_of_ln_zfar_over_znear,
            near.ln() * z_slices_of_ln_zfar_over_znear,
        )
    }
}

// this method of constructing a basis from a vec3 is used by glam::Vec3::any_orthonormal_pair
// we will also construct it in the fragment shader and need our implementations to match,
// so we reproduce it here to avoid a mismatch if glam changes. we also switch the handedness
// could move this onto transform but it's pretty niche
pub(crate) fn spot_light_view_matrix(transform: &GlobalTransform) -> Mat4 {
    // the matrix z_local (opposite of transform.forward())
    let fwd_dir = transform.back().extend(0.0);

    let sign = 1f32.copysign(fwd_dir.z);
    let a = -1.0 / (fwd_dir.z + sign);
    let b = fwd_dir.x * fwd_dir.y * a;
    let up_dir = Vec4::new(
        1.0 + sign * fwd_dir.x * fwd_dir.x * a,
        sign * b,
        -sign * fwd_dir.x,
        0.0,
    );
    let right_dir = Vec4::new(-b, -sign - fwd_dir.y * fwd_dir.y * a, fwd_dir.y, 0.0);

    Mat4::from_cols(
        right_dir,
        up_dir,
        fwd_dir,
        transform.translation().extend(1.0),
    )
}

pub(crate) fn spot_light_projection_matrix(angle: f32) -> Mat4 {
    // spot light projection FOV is 2x the angle from spot light centre to outer edge
    Mat4::perspective_infinite_reverse_rh(angle * 2.0, 1.0, POINT_LIGHT_NEAR_Z)
}

#[allow(clippy::too_many_arguments)]
pub fn prepare_lights(
    mut commands: Commands,
    mut texture_cache: ResMut<TextureCache>,
    render_device: Res<RenderDevice>,
    render_queue: Res<RenderQueue>,
    mut global_light_meta: ResMut<GlobalLightMeta>,
    mut light_meta: ResMut<LightMeta>,
    views: Query<
        (Entity, &ExtractedView, &ExtractedClusterConfig),
        With<RenderPhase<Transparent3d>>,
    >,
    ambient_light: Res<AmbientLight>,
    point_light_shadow_map: Res<PointLightShadowMap>,
    directional_light_shadow_map: Res<DirectionalLightShadowMap>,
    mut max_directional_lights_warning_emitted: Local<bool>,
    point_lights: Query<(Entity, &ExtractedPointLight)>,
    directional_lights: Query<(Entity, &ExtractedDirectionalLight)>,
) {
    light_meta.view_gpu_lights.clear();

    // Pre-calculate for PointLights
    let cube_face_projection =
        Mat4::perspective_infinite_reverse_rh(std::f32::consts::FRAC_PI_2, 1.0, POINT_LIGHT_NEAR_Z);
    let cube_face_rotations = CUBE_MAP_FACES
        .iter()
        .map(|CubeMapFace { target, up }| Transform::IDENTITY.looking_at(*target, *up))
        .collect::<Vec<_>>();

    global_light_meta.entity_to_index.clear();

    let mut point_lights: Vec<_> = point_lights.iter().collect::<Vec<_>>();
    let mut directional_lights: Vec<_> = directional_lights.iter().collect::<Vec<_>>();

    #[cfg(not(feature = "webgl"))]
    let max_texture_array_layers = render_device.limits().max_texture_array_layers as usize;
    #[cfg(not(feature = "webgl"))]
    let max_texture_cubes = max_texture_array_layers / 6;
    #[cfg(feature = "webgl")]
    let max_texture_array_layers = 1;
    #[cfg(feature = "webgl")]
    let max_texture_cubes = 1;

    if !*max_directional_lights_warning_emitted && directional_lights.len() > MAX_DIRECTIONAL_LIGHTS
    {
        warn!(
            "The amount of directional lights of {} is exceeding the supported limit of {}.",
            directional_lights.len(),
            MAX_DIRECTIONAL_LIGHTS
        );
        *max_directional_lights_warning_emitted = true;
    }

    let point_light_count = point_lights
        .iter()
        .filter(|light| light.1.spot_light_angles.is_none())
        .count();

    let point_light_shadow_maps_count = point_lights
        .iter()
        .filter(|light| light.1.shadows_enabled && light.1.spot_light_angles.is_none())
        .count()
        .min(max_texture_cubes);

    let directional_shadow_maps_count = directional_lights
        .iter()
        .take(MAX_DIRECTIONAL_LIGHTS)
        .filter(|(_, light)| light.shadows_enabled)
        .count()
        .min(max_texture_array_layers);

    let spot_light_shadow_maps_count = point_lights
        .iter()
        .filter(|(_, light)| light.shadows_enabled && light.spot_light_angles.is_some())
        .count()
        .min(max_texture_array_layers - directional_shadow_maps_count);

    // Sort lights by
    // - point-light vs spot-light, so that we can iterate point lights and spot lights in contiguous blocks in the fragment shader,
    // - then those with shadows enabled first, so that the index can be used to render at most `point_light_shadow_maps_count`
    //   point light shadows and `spot_light_shadow_maps_count` spot light shadow maps,
    // - then by entity as a stable key to ensure that a consistent set of lights are chosen if the light count limit is exceeded.
    point_lights.sort_by(|(entity_1, light_1), (entity_2, light_2)| {
        point_light_order(
            (
                entity_1,
                &light_1.shadows_enabled,
                &light_1.spot_light_angles.is_some(),
            ),
            (
                entity_2,
                &light_2.shadows_enabled,
                &light_2.spot_light_angles.is_some(),
            ),
        )
    });

    // Sort lights by
    // - those with shadows enabled first, so that the index can be used to render at most `directional_light_shadow_maps_count`
    //   directional light shadows
    // - then by entity as a stable key to ensure that a consistent set of lights are chosen if the light count limit is exceeded.
    directional_lights.sort_by(|(entity_1, light_1), (entity_2, light_2)| {
        directional_light_order(
            (entity_1, &light_1.shadows_enabled),
            (entity_2, &light_2.shadows_enabled),
        )
    });

    if global_light_meta.entity_to_index.capacity() < point_lights.len() {
        global_light_meta
            .entity_to_index
            .reserve(point_lights.len());
    }

    let mut gpu_point_lights = Vec::new();
    for (index, &(entity, light)) in point_lights.iter().enumerate() {
        let mut flags = PointLightFlags::NONE;

        // Lights are sorted, shadow enabled lights are first
        if light.shadows_enabled
            && (index < point_light_shadow_maps_count
                || (light.spot_light_angles.is_some()
                    && index - point_light_count < spot_light_shadow_maps_count))
        {
            flags |= PointLightFlags::SHADOWS_ENABLED;
        }

        let (light_custom_data, spot_light_tan_angle) = match light.spot_light_angles {
            Some((inner, outer)) => {
                let light_direction = light.transform.forward();
                if light_direction.y.is_sign_negative() {
                    flags |= PointLightFlags::SPOT_LIGHT_Y_NEGATIVE;
                }

                let cos_outer = outer.cos();
                let spot_scale = 1.0 / f32::max(inner.cos() - cos_outer, 1e-4);
                let spot_offset = -cos_outer * spot_scale;

                (
                    // For spot lights: the direction (x,z), spot_scale and spot_offset
                    light_direction.xz().extend(spot_scale).extend(spot_offset),
                    outer.tan(),
                )
            }
            None => {
                (
                    // For point lights: the lower-right 2x2 values of the projection matrix [2][2] [2][3] [3][2] [3][3]
                    Vec4::new(
                        cube_face_projection.z_axis.z,
                        cube_face_projection.z_axis.w,
                        cube_face_projection.w_axis.z,
                        cube_face_projection.w_axis.w,
                    ),
                    // unused
                    0.0,
                )
            }
        };

        gpu_point_lights.push(GpuPointLight {
            light_custom_data,
            // premultiply color by intensity
            // we don't use the alpha at all, so no reason to multiply only [0..3]
            color_inverse_square_range: (Vec4::from_slice(&light.color.as_linear_rgba_f32())
                * light.intensity)
                .xyz()
                .extend(1.0 / (light.range * light.range)),
            position_radius: light.transform.translation().extend(light.radius),
            flags: flags.bits,
            shadow_depth_bias: light.shadow_depth_bias,
            shadow_normal_bias: light.shadow_normal_bias,
            spot_light_tan_angle,
        });
        global_light_meta.entity_to_index.insert(entity, index);
    }

    let mut gpu_directional_lights = [GpuDirectionalLight::default(); MAX_DIRECTIONAL_LIGHTS];

    for (index, (_light_entity, light)) in directional_lights
        .iter()
        .enumerate()
        .take(MAX_DIRECTIONAL_LIGHTS)
    {
        let mut flags = DirectionalLightFlags::NONE;

        // Lights are sorted, shadow enabled lights are first
        if light.shadows_enabled && (index < directional_shadow_maps_count) {
            flags |= DirectionalLightFlags::SHADOWS_ENABLED;
        }

        // direction is negated to be ready for N.L
        let dir_to_light = light.transform.back();

        // convert from illuminance (lux) to candelas
        //
        // exposure is hard coded at the moment but should be replaced
        // by values coming from the camera
        // see: https://google.github.io/filament/Filament.html#imagingpipeline/physicallybasedcamera/exposuresettings
        const APERTURE: f32 = 4.0;
        const SHUTTER_SPEED: f32 = 1.0 / 250.0;
        const SENSITIVITY: f32 = 100.0;
        let ev100 = f32::log2(APERTURE * APERTURE / SHUTTER_SPEED) - f32::log2(SENSITIVITY / 100.0);
        let exposure = 1.0 / (f32::powf(2.0, ev100) * 1.2);
        let intensity = light.illuminance * exposure;

        // NOTE: For the purpose of rendering shadow maps, we apply the directional light's transform to an orthographic camera
        let view = light.transform.compute_matrix().inverse();
        // NOTE: This orthographic projection defines the volume within which shadows from a directional light can be cast
        let projection = light.projection;

        gpu_directional_lights[index] = GpuDirectionalLight {
            // premultiply color by intensity
            // we don't use the alpha at all, so no reason to multiply only [0..3]
            color: Vec4::from_slice(&light.color.as_linear_rgba_f32()) * intensity,
            dir_to_light,
            // NOTE: * view is correct, it should not be view.inverse() here
            view_projection: projection * view,
            flags: flags.bits,
            shadow_depth_bias: light.shadow_depth_bias,
            shadow_normal_bias: light.shadow_normal_bias,
        };
    }

    global_light_meta.gpu_point_lights.set(gpu_point_lights);
    global_light_meta
        .gpu_point_lights
        .write_buffer(&render_device, &render_queue);

    // set up light data for each view
    for (entity, extracted_view, clusters) in &views {
        let point_light_depth_texture = texture_cache.get(
            &render_device,
            TextureDescriptor {
                size: Extent3d {
                    width: point_light_shadow_map.size as u32,
                    height: point_light_shadow_map.size as u32,
                    depth_or_array_layers: point_light_shadow_maps_count.max(1) as u32 * 6,
                },
                mip_level_count: 1,
                sample_count: 1,
                dimension: TextureDimension::D2,
                format: SHADOW_FORMAT,
                label: Some("point_light_shadow_map_texture"),
                usage: TextureUsages::RENDER_ATTACHMENT | TextureUsages::TEXTURE_BINDING,
            },
        );
        let directional_light_depth_texture = texture_cache.get(
            &render_device,
            TextureDescriptor {
                size: Extent3d {
                    width: (directional_light_shadow_map.size as u32)
                        .min(render_device.limits().max_texture_dimension_2d),
                    height: (directional_light_shadow_map.size as u32)
                        .min(render_device.limits().max_texture_dimension_2d),
                    depth_or_array_layers: (directional_shadow_maps_count
                        + spot_light_shadow_maps_count)
                        .max(1) as u32,
                },
                mip_level_count: 1,
                sample_count: 1,
                dimension: TextureDimension::D2,
                format: SHADOW_FORMAT,
                label: Some("directional_light_shadow_map_texture"),
                usage: TextureUsages::RENDER_ATTACHMENT | TextureUsages::TEXTURE_BINDING,
            },
        );
        let mut view_lights = Vec::new();

        let is_orthographic = extracted_view.projection.w_axis.w == 1.0;
        let cluster_factors_zw = calculate_cluster_factors(
            clusters.near,
            clusters.far,
            clusters.dimensions.z as f32,
            is_orthographic,
        );

        let n_clusters = clusters.dimensions.x * clusters.dimensions.y * clusters.dimensions.z;
        let gpu_lights = GpuLights {
            directional_lights: gpu_directional_lights,
            ambient_color: Vec4::from_slice(&ambient_light.color.as_linear_rgba_f32())
                * ambient_light.brightness,
            cluster_factors: Vec4::new(
                clusters.dimensions.x as f32 / extracted_view.viewport.z as f32,
                clusters.dimensions.y as f32 / extracted_view.viewport.w as f32,
                cluster_factors_zw.x,
                cluster_factors_zw.y,
            ),
            cluster_dimensions: clusters.dimensions.extend(n_clusters),
            n_directional_lights: directional_lights.iter().len() as u32,
            // spotlight shadow maps are stored in the directional light array, starting at directional_shadow_maps_count.
            // the spot lights themselves start in the light array at point_light_count. so to go from light
            // index to shadow map index, we need to subtract point light count and add directional shadowmap count.
            spot_light_shadowmap_offset: directional_shadow_maps_count as i32
                - point_light_count as i32,
        };

        // TODO: this should select lights based on relevance to the view instead of the first ones that show up in a query
        for &(light_entity, light) in point_lights
            .iter()
            // Lights are sorted, shadow enabled lights are first
            .take(point_light_shadow_maps_count)
            .filter(|(_, light)| light.shadows_enabled)
        {
            let light_index = *global_light_meta
                .entity_to_index
                .get(&light_entity)
                .unwrap();
            // ignore scale because we don't want to effectively scale light radius and range
            // by applying those as a view transform to shadow map rendering of objects
            // and ignore rotation because we want the shadow map projections to align with the axes
            let view_translation = GlobalTransform::from_translation(light.transform.translation());

            for (face_index, view_rotation) in cube_face_rotations.iter().enumerate() {
                let depth_texture_view =
                    point_light_depth_texture
                        .texture
                        .create_view(&TextureViewDescriptor {
                            label: Some("point_light_shadow_map_texture_view"),
                            format: None,
                            dimension: Some(TextureViewDimension::D2),
                            aspect: TextureAspect::All,
                            base_mip_level: 0,
                            mip_level_count: None,
                            base_array_layer: (light_index * 6 + face_index) as u32,
                            array_layer_count: NonZeroU32::new(1),
                        });

                let view_light_entity = commands
                    .spawn((
                        ShadowView {
                            depth_texture_view,
                            pass_name: format!(
                                "shadow pass point light {} {}",
                                light_index,
                                face_index_to_name(face_index)
                            ),
                        },
                        ExtractedView {
                            viewport: UVec4::new(
                                0,
                                0,
                                point_light_shadow_map.size as u32,
                                point_light_shadow_map.size as u32,
                            ),
                            transform: view_translation * *view_rotation,
                            projection: cube_face_projection,
                            hdr: false,
                        },
                        RenderPhase::<Shadow>::default(),
                        LightEntity::Point {
                            light_entity,
                            face_index,
                        },
                    ))
                    .id();
                view_lights.push(view_light_entity);
            }
        }

        // spot lights
        for (light_index, &(light_entity, light)) in point_lights
            .iter()
            .skip(point_light_count)
            .take(spot_light_shadow_maps_count)
            .enumerate()
        {
            let spot_view_matrix = spot_light_view_matrix(&light.transform);
            let spot_view_transform = spot_view_matrix.into();

            let angle = light.spot_light_angles.expect("lights should be sorted so that \
                [point_light_count..point_light_count + spot_light_shadow_maps_count] are spot lights").1;
            let spot_projection = spot_light_projection_matrix(angle);

            let depth_texture_view =
                directional_light_depth_texture
                    .texture
                    .create_view(&TextureViewDescriptor {
                        label: Some("spot_light_shadow_map_texture_view"),
                        format: None,
                        dimension: Some(TextureViewDimension::D2),
                        aspect: TextureAspect::All,
                        base_mip_level: 0,
                        mip_level_count: None,
                        base_array_layer: (directional_shadow_maps_count + light_index) as u32,
                        array_layer_count: NonZeroU32::new(1),
                    });

            let view_light_entity = commands
                .spawn((
                    ShadowView {
                        depth_texture_view,
                        pass_name: format!("shadow pass spot light {light_index}",),
                    },
                    ExtractedView {
                        viewport: UVec4::new(
                            0,
                            0,
                            directional_light_shadow_map.size as u32,
                            directional_light_shadow_map.size as u32,
                        ),
                        transform: spot_view_transform,
                        projection: spot_projection,
                        hdr: false,
                    },
                    RenderPhase::<Shadow>::default(),
                    LightEntity::Spot { light_entity },
                ))
                .id();

            view_lights.push(view_light_entity);
        }

        // directional lights
        for (light_index, &(light_entity, light)) in directional_lights
            .iter()
            .enumerate()
            .take(directional_shadow_maps_count)
        {
            let depth_texture_view =
                directional_light_depth_texture
                    .texture
                    .create_view(&TextureViewDescriptor {
                        label: Some("directional_light_shadow_map_texture_view"),
                        format: None,
                        dimension: Some(TextureViewDimension::D2),
                        aspect: TextureAspect::All,
                        base_mip_level: 0,
                        mip_level_count: None,
                        base_array_layer: light_index as u32,
                        array_layer_count: NonZeroU32::new(1),
                    });

            let view_light_entity = commands
                .spawn((
                    ShadowView {
                        depth_texture_view,
                        pass_name: format!("shadow pass directional light {}", light_index),
                    },
                    ExtractedView {
                        viewport: UVec4::new(
                            0,
                            0,
                            directional_light_shadow_map.size as u32,
                            directional_light_shadow_map.size as u32,
                        ),
                        transform: light.transform,
                        projection: light.projection,
                        hdr: false,
                    },
                    RenderPhase::<Shadow>::default(),
                    LightEntity::Directional { light_entity },
                ))
                .id();
            view_lights.push(view_light_entity);
        }

        let point_light_depth_texture_view =
            point_light_depth_texture
                .texture
                .create_view(&TextureViewDescriptor {
                    label: Some("point_light_shadow_map_array_texture_view"),
                    format: None,
                    #[cfg(not(feature = "webgl"))]
                    dimension: Some(TextureViewDimension::CubeArray),
                    #[cfg(feature = "webgl")]
                    dimension: Some(TextureViewDimension::Cube),
                    aspect: TextureAspect::All,
                    base_mip_level: 0,
                    mip_level_count: None,
                    base_array_layer: 0,
                    array_layer_count: None,
                });
        let directional_light_depth_texture_view = directional_light_depth_texture
            .texture
            .create_view(&TextureViewDescriptor {
                label: Some("directional_light_shadow_map_array_texture_view"),
                format: None,
                #[cfg(not(feature = "webgl"))]
                dimension: Some(TextureViewDimension::D2Array),
                #[cfg(feature = "webgl")]
                dimension: Some(TextureViewDimension::D2),
                aspect: TextureAspect::All,
                base_mip_level: 0,
                mip_level_count: None,
                base_array_layer: 0,
                array_layer_count: None,
            });

        commands.entity(entity).insert((
            ViewShadowBindings {
                point_light_depth_texture: point_light_depth_texture.texture,
                point_light_depth_texture_view,
                directional_light_depth_texture: directional_light_depth_texture.texture,
                directional_light_depth_texture_view,
            },
            ViewLightEntities {
                lights: view_lights,
            },
            ViewLightsUniformOffset {
                offset: light_meta.view_gpu_lights.push(gpu_lights),
            },
        ));
    }

    light_meta
        .view_gpu_lights
        .write_buffer(&render_device, &render_queue);
}

// this must match CLUSTER_COUNT_SIZE in pbr.wgsl
// and must be large enough to contain MAX_UNIFORM_BUFFER_POINT_LIGHTS
const CLUSTER_COUNT_SIZE: u32 = 9;

const CLUSTER_OFFSET_MASK: u32 = (1 << (32 - (CLUSTER_COUNT_SIZE * 2))) - 1;
const CLUSTER_COUNT_MASK: u32 = (1 << CLUSTER_COUNT_SIZE) - 1;

// NOTE: With uniform buffer max binding size as 16384 bytes
// that means we can fit 256 point lights in one uniform
// buffer, which means the count can be at most 256 so it
// needs 9 bits.
// The array of indices can also use u8 and that means the
// offset in to the array of indices needs to be able to address
// 16384 values. log2(16384) = 14 bits.
// We use 32 bits to store the offset and counts so
// we pack the offset into the upper 14 bits of a u32,
// the point light count into bits 9-17, and the spot light count into bits 0-8.
//  [ 31     ..     18 | 17      ..      9 | 8       ..     0 ]
//  [      offset      | point light count | spot light count ]
// NOTE: This assumes CPU and GPU endianness are the same which is true
// for all common and tested x86/ARM CPUs and AMD/NVIDIA/Intel/Apple/etc GPUs
fn pack_offset_and_counts(offset: usize, point_count: usize, spot_count: usize) -> u32 {
    ((offset as u32 & CLUSTER_OFFSET_MASK) << (CLUSTER_COUNT_SIZE * 2))
        | (point_count as u32 & CLUSTER_COUNT_MASK) << CLUSTER_COUNT_SIZE
        | (spot_count as u32 & CLUSTER_COUNT_MASK)
}

#[derive(ShaderType)]
struct GpuClusterLightIndexListsUniform {
    data: Box<[UVec4; ViewClusterBindings::MAX_UNIFORM_ITEMS]>,
}

// NOTE: Assert at compile time that GpuClusterLightIndexListsUniform
// fits within the maximum uniform buffer binding size
const _: () = assert!(GpuClusterLightIndexListsUniform::SHADER_SIZE.get() <= 16384);

impl Default for GpuClusterLightIndexListsUniform {
    fn default() -> Self {
        Self {
            data: Box::new([UVec4::ZERO; ViewClusterBindings::MAX_UNIFORM_ITEMS]),
        }
    }
}

#[derive(ShaderType)]
struct GpuClusterOffsetsAndCountsUniform {
    data: Box<[UVec4; ViewClusterBindings::MAX_UNIFORM_ITEMS]>,
}

impl Default for GpuClusterOffsetsAndCountsUniform {
    fn default() -> Self {
        Self {
            data: Box::new([UVec4::ZERO; ViewClusterBindings::MAX_UNIFORM_ITEMS]),
        }
    }
}

#[derive(ShaderType, Default)]
struct GpuClusterLightIndexListsStorage {
    #[size(runtime)]
    data: Vec<u32>,
}

#[derive(ShaderType, Default)]
struct GpuClusterOffsetsAndCountsStorage {
    #[size(runtime)]
    data: Vec<UVec4>,
}

enum ViewClusterBuffers {
    Uniform {
        // NOTE: UVec4 is because all arrays in Std140 layout have 16-byte alignment
        cluster_light_index_lists: UniformBuffer<GpuClusterLightIndexListsUniform>,
        // NOTE: UVec4 is because all arrays in Std140 layout have 16-byte alignment
        cluster_offsets_and_counts: UniformBuffer<GpuClusterOffsetsAndCountsUniform>,
    },
    Storage {
        cluster_light_index_lists: StorageBuffer<GpuClusterLightIndexListsStorage>,
        cluster_offsets_and_counts: StorageBuffer<GpuClusterOffsetsAndCountsStorage>,
    },
}

impl ViewClusterBuffers {
    fn new(buffer_binding_type: BufferBindingType) -> Self {
        match buffer_binding_type {
            BufferBindingType::Storage { .. } => Self::storage(),
            BufferBindingType::Uniform => Self::uniform(),
        }
    }

    fn uniform() -> Self {
        ViewClusterBuffers::Uniform {
            cluster_light_index_lists: UniformBuffer::default(),
            cluster_offsets_and_counts: UniformBuffer::default(),
        }
    }

    fn storage() -> Self {
        ViewClusterBuffers::Storage {
            cluster_light_index_lists: StorageBuffer::default(),
            cluster_offsets_and_counts: StorageBuffer::default(),
        }
    }
}

#[derive(Component)]
pub struct ViewClusterBindings {
    n_indices: usize,
    n_offsets: usize,
    buffers: ViewClusterBuffers,
}

impl ViewClusterBindings {
    pub const MAX_OFFSETS: usize = 16384 / 4;
    const MAX_UNIFORM_ITEMS: usize = Self::MAX_OFFSETS / 4;
    pub const MAX_INDICES: usize = 16384;

    pub fn new(buffer_binding_type: BufferBindingType) -> Self {
        Self {
            n_indices: 0,
            n_offsets: 0,
            buffers: ViewClusterBuffers::new(buffer_binding_type),
        }
    }

    pub fn clear(&mut self) {
        match &mut self.buffers {
            ViewClusterBuffers::Uniform {
                cluster_light_index_lists,
                cluster_offsets_and_counts,
            } => {
                *cluster_light_index_lists.get_mut().data = [UVec4::ZERO; Self::MAX_UNIFORM_ITEMS];
                *cluster_offsets_and_counts.get_mut().data = [UVec4::ZERO; Self::MAX_UNIFORM_ITEMS];
            }
            ViewClusterBuffers::Storage {
                cluster_light_index_lists,
                cluster_offsets_and_counts,
                ..
            } => {
                cluster_light_index_lists.get_mut().data.clear();
                cluster_offsets_and_counts.get_mut().data.clear();
            }
        }
    }

    pub fn push_offset_and_counts(&mut self, offset: usize, point_count: usize, spot_count: usize) {
        match &mut self.buffers {
            ViewClusterBuffers::Uniform {
                cluster_offsets_and_counts,
                ..
            } => {
                let array_index = self.n_offsets >> 2; // >> 2 is equivalent to / 4
                if array_index >= Self::MAX_UNIFORM_ITEMS {
                    warn!("cluster offset and count out of bounds!");
                    return;
                }
                let component = self.n_offsets & ((1 << 2) - 1);
                let packed = pack_offset_and_counts(offset, point_count, spot_count);

                cluster_offsets_and_counts.get_mut().data[array_index][component] = packed;
            }
            ViewClusterBuffers::Storage {
                cluster_offsets_and_counts,
                ..
            } => {
                cluster_offsets_and_counts.get_mut().data.push(UVec4::new(
                    offset as u32,
                    point_count as u32,
                    spot_count as u32,
                    0,
                ));
            }
        }

        self.n_offsets += 1;
    }

    pub fn n_indices(&self) -> usize {
        self.n_indices
    }

    pub fn push_index(&mut self, index: usize) {
        match &mut self.buffers {
            ViewClusterBuffers::Uniform {
                cluster_light_index_lists,
                ..
            } => {
                let array_index = self.n_indices >> 4; // >> 4 is equivalent to / 16
                let component = (self.n_indices >> 2) & ((1 << 2) - 1);
                let sub_index = self.n_indices & ((1 << 2) - 1);
                let index = index as u32;

                cluster_light_index_lists.get_mut().data[array_index][component] |=
                    index << (8 * sub_index);
            }
            ViewClusterBuffers::Storage {
                cluster_light_index_lists,
                ..
            } => {
                cluster_light_index_lists.get_mut().data.push(index as u32);
            }
        }

        self.n_indices += 1;
    }

    pub fn write_buffers(&mut self, render_device: &RenderDevice, render_queue: &RenderQueue) {
        match &mut self.buffers {
            ViewClusterBuffers::Uniform {
                cluster_light_index_lists,
                cluster_offsets_and_counts,
            } => {
                cluster_light_index_lists.write_buffer(render_device, render_queue);
                cluster_offsets_and_counts.write_buffer(render_device, render_queue);
            }
            ViewClusterBuffers::Storage {
                cluster_light_index_lists,
                cluster_offsets_and_counts,
            } => {
                cluster_light_index_lists.write_buffer(render_device, render_queue);
                cluster_offsets_and_counts.write_buffer(render_device, render_queue);
            }
        }
    }

    pub fn light_index_lists_binding(&self) -> Option<BindingResource> {
        match &self.buffers {
            ViewClusterBuffers::Uniform {
                cluster_light_index_lists,
                ..
            } => cluster_light_index_lists.binding(),
            ViewClusterBuffers::Storage {
                cluster_light_index_lists,
                ..
            } => cluster_light_index_lists.binding(),
        }
    }

    pub fn offsets_and_counts_binding(&self) -> Option<BindingResource> {
        match &self.buffers {
            ViewClusterBuffers::Uniform {
                cluster_offsets_and_counts,
                ..
            } => cluster_offsets_and_counts.binding(),
            ViewClusterBuffers::Storage {
                cluster_offsets_and_counts,
                ..
            } => cluster_offsets_and_counts.binding(),
        }
    }

    pub fn min_size_cluster_light_index_lists(
        buffer_binding_type: BufferBindingType,
    ) -> NonZeroU64 {
        match buffer_binding_type {
            BufferBindingType::Storage { .. } => GpuClusterLightIndexListsStorage::min_size(),
            BufferBindingType::Uniform => GpuClusterLightIndexListsUniform::min_size(),
        }
    }

    pub fn min_size_cluster_offsets_and_counts(
        buffer_binding_type: BufferBindingType,
    ) -> NonZeroU64 {
        match buffer_binding_type {
            BufferBindingType::Storage { .. } => GpuClusterOffsetsAndCountsStorage::min_size(),
            BufferBindingType::Uniform => GpuClusterOffsetsAndCountsUniform::min_size(),
        }
    }
}

pub fn prepare_clusters(
    mut commands: Commands,
    render_device: Res<RenderDevice>,
    render_queue: Res<RenderQueue>,
    mesh_pipeline: Res<MeshPipeline>,
    global_light_meta: Res<GlobalLightMeta>,
    views: Query<
        (
            Entity,
            &ExtractedClusterConfig,
            &ExtractedClustersPointLights,
        ),
        With<RenderPhase<Transparent3d>>,
    >,
) {
    let render_device = render_device.into_inner();
    let supports_storage_buffers = matches!(
        mesh_pipeline.clustered_forward_buffer_binding_type,
        BufferBindingType::Storage { .. }
    );
    for (entity, cluster_config, extracted_clusters) in &views {
        let mut view_clusters_bindings =
            ViewClusterBindings::new(mesh_pipeline.clustered_forward_buffer_binding_type);
        view_clusters_bindings.clear();

        let mut indices_full = false;

        let mut cluster_index = 0;
        for _y in 0..cluster_config.dimensions.y {
            for _x in 0..cluster_config.dimensions.x {
                for _z in 0..cluster_config.dimensions.z {
                    let offset = view_clusters_bindings.n_indices();
                    let cluster_lights = &extracted_clusters.data[cluster_index];
                    view_clusters_bindings.push_offset_and_counts(
                        offset,
                        cluster_lights.point_light_count,
                        cluster_lights.spot_light_count,
                    );

                    if !indices_full {
                        for entity in cluster_lights.iter() {
                            if let Some(light_index) = global_light_meta.entity_to_index.get(entity)
                            {
                                if view_clusters_bindings.n_indices()
                                    >= ViewClusterBindings::MAX_INDICES
                                    && !supports_storage_buffers
                                {
                                    warn!("Cluster light index lists is full! The PointLights in the view are affecting too many clusters.");
                                    indices_full = true;
                                    break;
                                }
                                view_clusters_bindings.push_index(*light_index);
                            }
                        }
                    }

                    cluster_index += 1;
                }
            }
        }

        view_clusters_bindings.write_buffers(render_device, &render_queue);

        commands.get_or_spawn(entity).insert(view_clusters_bindings);
    }
}

pub fn queue_shadow_view_bind_group(
    render_device: Res<RenderDevice>,
    shadow_pipeline: Res<ShadowPipeline>,
    mut light_meta: ResMut<LightMeta>,
    view_uniforms: Res<ViewUniforms>,
) {
    if let Some(view_binding) = view_uniforms.uniforms.binding() {
        light_meta.shadow_view_bind_group =
            Some(render_device.create_bind_group(&BindGroupDescriptor {
                entries: &[BindGroupEntry {
                    binding: 0,
                    resource: view_binding,
                }],
                label: Some("shadow_view_bind_group"),
                layout: &shadow_pipeline.view_layout,
            }));
    }
}

#[allow(clippy::too_many_arguments)]
pub fn queue_shadows(
    shadow_draw_functions: Res<DrawFunctions<Shadow>>,
    shadow_pipeline: Res<ShadowPipeline>,
    casting_meshes: Query<&Handle<Mesh>, Without<NotShadowCaster>>,
    render_meshes: Res<RenderAssets<Mesh>>,
    mut pipelines: ResMut<SpecializedMeshPipelines<ShadowPipeline>>,
    mut pipeline_cache: ResMut<PipelineCache>,
    view_lights: Query<&ViewLightEntities>,
    mut view_light_shadow_phases: Query<(&LightEntity, &mut RenderPhase<Shadow>)>,
    point_light_entities: Query<&CubemapVisibleEntities, With<ExtractedPointLight>>,
    directional_light_entities: Query<&VisibleEntities, With<ExtractedDirectionalLight>>,
    spot_light_entities: Query<&VisibleEntities, With<ExtractedPointLight>>,
) {
    for view_lights in &view_lights {
        let draw_shadow_mesh = shadow_draw_functions
            .read()
            .get_id::<DrawShadowMesh>()
            .unwrap();
        for view_light_entity in view_lights.lights.iter().copied() {
            let (light_entity, mut shadow_phase) =
                view_light_shadow_phases.get_mut(view_light_entity).unwrap();
            let visible_entities = match light_entity {
                LightEntity::Directional { light_entity } => directional_light_entities
                    .get(*light_entity)
                    .expect("Failed to get directional light visible entities"),
                LightEntity::Point {
                    light_entity,
                    face_index,
                } => point_light_entities
                    .get(*light_entity)
                    .expect("Failed to get point light visible entities")
                    .get(*face_index),
                LightEntity::Spot { light_entity } => spot_light_entities
                    .get(*light_entity)
                    .expect("Failed to get spot light visible entities"),
            };
            // NOTE: Lights with shadow mapping disabled will have no visible entities
            // so no meshes will be queued
            for entity in visible_entities.iter().copied() {
                if let Ok(mesh_handle) = casting_meshes.get(entity) {
                    if let Some(mesh) = render_meshes.get(mesh_handle) {
                        let key =
                            ShadowPipelineKey::from_primitive_topology(mesh.primitive_topology);
                        let pipeline_id = pipelines.specialize(
                            &mut pipeline_cache,
                            &shadow_pipeline,
                            key,
                            &mesh.layout,
                        );

                        let pipeline_id = match pipeline_id {
                            Ok(id) => id,
                            Err(err) => {
                                error!("{}", err);
                                continue;
                            }
                        };

                        shadow_phase.add(Shadow {
                            draw_function: draw_shadow_mesh,
                            pipeline: pipeline_id,
                            entity,
                            distance: 0.0, // TODO: sort back-to-front
                        });
                    }
                }
            }
        }
    }
}

pub struct Shadow {
    pub distance: f32,
    pub entity: Entity,
    pub pipeline: CachedRenderPipelineId,
    pub draw_function: DrawFunctionId,
}

impl PhaseItem for Shadow {
    type SortKey = FloatOrd;

    #[inline]
    fn sort_key(&self) -> Self::SortKey {
        FloatOrd(self.distance)
    }

    #[inline]
    fn draw_function(&self) -> DrawFunctionId {
        self.draw_function
    }

    #[inline]
    fn sort(items: &mut [Self]) {
        radsort::sort_by_key(items, |item| item.distance);
    }
}

impl EntityPhaseItem for Shadow {
    fn entity(&self) -> Entity {
        self.entity
    }
}

impl CachedRenderPipelinePhaseItem for Shadow {
    #[inline]
    fn cached_pipeline(&self) -> CachedRenderPipelineId {
        self.pipeline
    }
}

pub struct ShadowPassNode {
    main_view_query: QueryState<&'static ViewLightEntities>,
    view_light_query: QueryState<(&'static ShadowView, &'static RenderPhase<Shadow>)>,
}

impl ShadowPassNode {
    pub const IN_VIEW: &'static str = "view";

    pub fn new(world: &mut World) -> Self {
        Self {
            main_view_query: QueryState::new(world),
            view_light_query: QueryState::new(world),
        }
    }
}

impl Node for ShadowPassNode {
    fn input(&self) -> Vec<SlotInfo> {
        vec![SlotInfo::new(ShadowPassNode::IN_VIEW, SlotType::Entity)]
    }

    fn update(&mut self, world: &mut World) {
        self.main_view_query.update_archetypes(world);
        self.view_light_query.update_archetypes(world);
    }

    fn run(
        &self,
        graph: &mut RenderGraphContext,
        render_context: &mut RenderContext,
        world: &World,
    ) -> Result<(), NodeRunError> {
        let view_entity = graph.get_input_entity(Self::IN_VIEW)?;
        if let Ok(view_lights) = self.main_view_query.get_manual(world, view_entity) {
            for view_light_entity in view_lights.lights.iter().copied() {
                let (view_light, shadow_phase) = self
                    .view_light_query
                    .get_manual(world, view_light_entity)
                    .unwrap();

                if shadow_phase.items.is_empty() {
                    continue;
                }

                let pass_descriptor = RenderPassDescriptor {
                    label: Some(&view_light.pass_name),
                    color_attachments: &[],
                    depth_stencil_attachment: Some(RenderPassDepthStencilAttachment {
                        view: &view_light.depth_texture_view,
                        depth_ops: Some(Operations {
                            load: LoadOp::Clear(0.0),
                            store: true,
                        }),
                        stencil_ops: None,
                    }),
                };

                let draw_functions = world.resource::<DrawFunctions<Shadow>>();
                let render_pass = render_context
                    .command_encoder
                    .begin_render_pass(&pass_descriptor);
                let mut draw_functions = draw_functions.write();
                let mut tracked_pass = TrackedRenderPass::new(render_pass);
                for item in &shadow_phase.items {
                    let draw_function = draw_functions.get_mut(item.draw_function).unwrap();
                    draw_function.draw(world, &mut tracked_pass, view_light_entity, item);
                }
            }
        }

        Ok(())
    }
}

pub type DrawShadowMesh = (
    SetItemPipeline,
    SetShadowViewBindGroup<0>,
    SetMeshBindGroup<1>,
    DrawMesh,
);

pub struct SetShadowViewBindGroup<const I: usize>;
impl<const I: usize> EntityRenderCommand for SetShadowViewBindGroup<I> {
    type Param = (SRes<LightMeta>, SQuery<Read<ViewUniformOffset>>);
    #[inline]
    fn render<'w>(
        view: Entity,
        _item: Entity,
        (light_meta, view_query): SystemParamItem<'w, '_, Self::Param>,
        pass: &mut TrackedRenderPass<'w>,
    ) -> RenderCommandResult {
        let view_uniform_offset = view_query.get(view).unwrap();
        pass.set_bind_group(
            I,
            light_meta
                .into_inner()
                .shadow_view_bind_group
                .as_ref()
                .unwrap(),
            &[view_uniform_offset.offset],
        );

        RenderCommandResult::Success
    }
}<|MERGE_RESOLUTION|>--- conflicted
+++ resolved
@@ -320,15 +320,13 @@
         let mut vertex_attributes = vec![Mesh::ATTRIBUTE_POSITION.at_shader_location(0)];
 
         let mut bind_group_layout = vec![self.view_layout.clone()];
-<<<<<<< HEAD
-        let mut shader_defs = vec!["MESH_BINDGROUP_1".to_owned()];
-=======
-        let mut shader_defs = Vec::new();
-        shader_defs.push(ShaderDefVal::Int(
-            "MAX_DIRECTIONAL_LIGHTS".to_string(),
-            MAX_DIRECTIONAL_LIGHTS as i32,
-        ));
->>>>>>> 38273161
+        let mut shader_defs = vec![
+            "MESH_BINDGROUP_1".into(),
+            ShaderDefVal::Int(
+                "MAX_DIRECTIONAL_LIGHTS".to_string(),
+                MAX_DIRECTIONAL_LIGHTS as i32,
+            )
+        ];
 
         if layout.contains(Mesh::ATTRIBUTE_JOINT_INDEX)
             && layout.contains(Mesh::ATTRIBUTE_JOINT_WEIGHT)
