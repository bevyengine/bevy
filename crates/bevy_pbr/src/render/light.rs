use crate::material_bind_groups::MaterialBindGroupAllocator;
use crate::*;
use bevy_asset::UntypedAssetId;
use bevy_color::ColorToComponents;
use bevy_core_pipeline::core_3d::{Camera3d, CORE_3D_DEPTH_FORMAT};
use bevy_derive::{Deref, DerefMut};
use bevy_ecs::{
    entity::{EntityHash, EntityHashMap, EntityHashSet},
    prelude::*,
    system::lifetimeless::Read,
};
use bevy_math::{ops, Mat4, UVec4, Vec2, Vec3, Vec3Swizzles, Vec4, Vec4Swizzles};
use bevy_render::{
    batching::gpu_preprocessing::{GpuPreprocessingMode, GpuPreprocessingSupport},
    camera::SortedCameras,
    mesh::allocator::MeshAllocator,
};
use bevy_render::{
    diagnostic::RecordDiagnostics,
    mesh::RenderMesh,
    primitives::{CascadesFrusta, CubemapFrusta, Frustum, HalfSpace},
    render_asset::RenderAssets,
    render_graph::{Node, NodeRunError, RenderGraphContext},
    render_phase::*,
    render_resource::*,
    renderer::{RenderContext, RenderDevice, RenderQueue},
    texture::*,
    view::{ExtractedView, RenderLayers, ViewVisibility},
    Extract,
};
use bevy_render::{
    mesh::allocator::SlabId,
    sync_world::{MainEntity, RenderEntity, TemporaryRenderEntity},
};
use bevy_transform::{components::GlobalTransform, prelude::Transform};
#[cfg(feature = "trace")]
use bevy_utils::tracing::info_span;
use bevy_utils::{
    default,
    tracing::{error, warn},
    HashMap,
};
use core::{hash::Hash, ops::Range};

#[derive(Component)]
pub struct ExtractedPointLight {
    pub color: LinearRgba,
    /// luminous intensity in lumens per steradian
    pub intensity: f32,
    pub range: f32,
    pub radius: f32,
    pub transform: GlobalTransform,
    pub shadows_enabled: bool,
    pub shadow_depth_bias: f32,
    pub shadow_normal_bias: f32,
    pub shadow_map_near_z: f32,
    pub spot_light_angles: Option<(f32, f32)>,
    pub volumetric: bool,
    pub soft_shadows_enabled: bool,
}

#[derive(Component, Debug)]
pub struct ExtractedDirectionalLight {
    pub color: LinearRgba,
    pub illuminance: f32,
    pub transform: GlobalTransform,
    pub shadows_enabled: bool,
    pub volumetric: bool,
    pub shadow_depth_bias: f32,
    pub shadow_normal_bias: f32,
    pub cascade_shadow_config: CascadeShadowConfig,
    pub cascades: EntityHashMap<Vec<Cascade>>,
    pub frusta: EntityHashMap<Vec<Frustum>>,
    pub render_layers: RenderLayers,
    pub soft_shadow_size: Option<f32>,
}

// NOTE: These must match the bit flags in bevy_pbr/src/render/mesh_view_types.wgsl!
bitflags::bitflags! {
    #[repr(transparent)]
    struct PointLightFlags: u32 {
        const SHADOWS_ENABLED            = 1 << 0;
        const SPOT_LIGHT_Y_NEGATIVE      = 1 << 1;
        const VOLUMETRIC                 = 1 << 2;
        const NONE                       = 0;
        const UNINITIALIZED              = 0xFFFF;
    }
}

#[derive(Copy, Clone, ShaderType, Default, Debug)]
pub struct GpuDirectionalCascade {
    clip_from_world: Mat4,
    texel_size: f32,
    far_bound: f32,
}

#[derive(Copy, Clone, ShaderType, Default, Debug)]
pub struct GpuDirectionalLight {
    cascades: [GpuDirectionalCascade; MAX_CASCADES_PER_LIGHT],
    color: Vec4,
    dir_to_light: Vec3,
    flags: u32,
    soft_shadow_size: f32,
    shadow_depth_bias: f32,
    shadow_normal_bias: f32,
    num_cascades: u32,
    cascades_overlap_proportion: f32,
    depth_texture_base_index: u32,
    skip: u32,
}

// NOTE: These must match the bit flags in bevy_pbr/src/render/mesh_view_types.wgsl!
bitflags::bitflags! {
    #[repr(transparent)]
    struct DirectionalLightFlags: u32 {
        const SHADOWS_ENABLED            = 1 << 0;
        const VOLUMETRIC                 = 1 << 1;
        const NONE                       = 0;
        const UNINITIALIZED              = 0xFFFF;
    }
}

#[derive(Copy, Clone, Debug, ShaderType)]
pub struct GpuLights {
    directional_lights: [GpuDirectionalLight; MAX_DIRECTIONAL_LIGHTS],
    ambient_color: Vec4,
    // xyz are x/y/z cluster dimensions and w is the number of clusters
    cluster_dimensions: UVec4,
    // xy are vec2<f32>(cluster_dimensions.xy) / vec2<f32>(view.width, view.height)
    // z is cluster_dimensions.z / log(far / near)
    // w is cluster_dimensions.z * log(near) / log(far / near)
    cluster_factors: Vec4,
    n_directional_lights: u32,
    // offset from spot light's light index to spot light's shadow map index
    spot_light_shadowmap_offset: i32,
}

// NOTE: When running bevy on Adreno GPU chipsets in WebGL, any value above 1 will result in a crash
// when loading the wgsl "pbr_functions.wgsl" in the function apply_fog.
#[cfg(all(feature = "webgl", target_arch = "wasm32", not(feature = "webgpu")))]
pub const MAX_DIRECTIONAL_LIGHTS: usize = 1;
#[cfg(any(
    not(feature = "webgl"),
    not(target_arch = "wasm32"),
    feature = "webgpu"
))]
pub const MAX_DIRECTIONAL_LIGHTS: usize = 10;
#[cfg(any(
    not(feature = "webgl"),
    not(target_arch = "wasm32"),
    feature = "webgpu"
))]
pub const MAX_CASCADES_PER_LIGHT: usize = 4;
#[cfg(all(feature = "webgl", target_arch = "wasm32", not(feature = "webgpu")))]
pub const MAX_CASCADES_PER_LIGHT: usize = 1;

#[derive(Resource, Clone)]
pub struct ShadowSamplers {
    pub point_light_comparison_sampler: Sampler,
    #[cfg(feature = "experimental_pbr_pcss")]
    pub point_light_linear_sampler: Sampler,
    pub directional_light_comparison_sampler: Sampler,
    #[cfg(feature = "experimental_pbr_pcss")]
    pub directional_light_linear_sampler: Sampler,
}

// TODO: this pattern for initializing the shaders / pipeline isn't ideal. this should be handled by the asset system
impl FromWorld for ShadowSamplers {
    fn from_world(world: &mut World) -> Self {
        let render_device = world.resource::<RenderDevice>();

        let base_sampler_descriptor = SamplerDescriptor {
            address_mode_u: AddressMode::ClampToEdge,
            address_mode_v: AddressMode::ClampToEdge,
            address_mode_w: AddressMode::ClampToEdge,
            mag_filter: FilterMode::Linear,
            min_filter: FilterMode::Linear,
            mipmap_filter: FilterMode::Nearest,
            ..default()
        };

        ShadowSamplers {
            point_light_comparison_sampler: render_device.create_sampler(&SamplerDescriptor {
                compare: Some(CompareFunction::GreaterEqual),
                ..base_sampler_descriptor
            }),
            #[cfg(feature = "experimental_pbr_pcss")]
            point_light_linear_sampler: render_device.create_sampler(&base_sampler_descriptor),
            directional_light_comparison_sampler: render_device.create_sampler(
                &SamplerDescriptor {
                    compare: Some(CompareFunction::GreaterEqual),
                    ..base_sampler_descriptor
                },
            ),
            #[cfg(feature = "experimental_pbr_pcss")]
            directional_light_linear_sampler: render_device
                .create_sampler(&base_sampler_descriptor),
        }
    }
}

#[allow(clippy::too_many_arguments)]
pub fn extract_lights(
    mut commands: Commands,
    point_light_shadow_map: Extract<Res<PointLightShadowMap>>,
    directional_light_shadow_map: Extract<Res<DirectionalLightShadowMap>>,
    global_point_lights: Extract<Res<GlobalVisibleClusterableObjects>>,
    point_lights: Extract<
        Query<(
            RenderEntity,
            &PointLight,
            &CubemapVisibleEntities,
            &GlobalTransform,
            &ViewVisibility,
            &CubemapFrusta,
            Option<&VolumetricLight>,
        )>,
    >,
    spot_lights: Extract<
        Query<(
            RenderEntity,
            &SpotLight,
            &VisibleMeshEntities,
            &GlobalTransform,
            &ViewVisibility,
            &Frustum,
            Option<&VolumetricLight>,
        )>,
    >,
    directional_lights: Extract<
        Query<
            (
                RenderEntity,
                &DirectionalLight,
                &CascadesVisibleEntities,
                &Cascades,
                &CascadeShadowConfig,
                &CascadesFrusta,
                &GlobalTransform,
                &ViewVisibility,
                Option<&RenderLayers>,
                Option<&VolumetricLight>,
            ),
            Without<SpotLight>,
        >,
    >,
    mapper: Extract<Query<RenderEntity>>,
    mut previous_point_lights_len: Local<usize>,
    mut previous_spot_lights_len: Local<usize>,
) {
    // NOTE: These shadow map resources are extracted here as they are used here too so this avoids
    // races between scheduling of ExtractResourceSystems and this system.
    if point_light_shadow_map.is_changed() {
        commands.insert_resource(point_light_shadow_map.clone());
    }
    if directional_light_shadow_map.is_changed() {
        commands.insert_resource(directional_light_shadow_map.clone());
    }
    // This is the point light shadow map texel size for one face of the cube as a distance of 1.0
    // world unit from the light.
    // point_light_texel_size = 2.0 * 1.0 * tan(PI / 4.0) / cube face width in texels
    // PI / 4.0 is half the cube face fov, tan(PI / 4.0) = 1.0, so this simplifies to:
    // point_light_texel_size = 2.0 / cube face width in texels
    // NOTE: When using various PCF kernel sizes, this will need to be adjusted, according to:
    // https://catlikecoding.com/unity/tutorials/custom-srp/point-and-spot-shadows/
    let point_light_texel_size = 2.0 / point_light_shadow_map.size as f32;

    let mut point_lights_values = Vec::with_capacity(*previous_point_lights_len);
    for entity in global_point_lights.iter().copied() {
        let Ok((
            render_entity,
            point_light,
            cubemap_visible_entities,
            transform,
            view_visibility,
            frusta,
            volumetric_light,
        )) = point_lights.get(entity)
        else {
            continue;
        };
        if !view_visibility.get() {
            continue;
        }
        let render_cubemap_visible_entities = RenderCubemapVisibleEntities {
            data: cubemap_visible_entities
                .iter()
                .map(|v| create_render_visible_mesh_entities(&mut commands, &mapper, v))
                .collect::<Vec<_>>()
                .try_into()
                .unwrap(),
        };

        let extracted_point_light = ExtractedPointLight {
            color: point_light.color.into(),
            // NOTE: Map from luminous power in lumens to luminous intensity in lumens per steradian
            // for a point light. See https://google.github.io/filament/Filament.html#mjx-eqn-pointLightLuminousPower
            // for details.
            intensity: point_light.intensity / (4.0 * core::f32::consts::PI),
            range: point_light.range,
            radius: point_light.radius,
            transform: *transform,
            shadows_enabled: point_light.shadows_enabled,
            shadow_depth_bias: point_light.shadow_depth_bias,
            // The factor of SQRT_2 is for the worst-case diagonal offset
            shadow_normal_bias: point_light.shadow_normal_bias
                * point_light_texel_size
                * core::f32::consts::SQRT_2,
            shadow_map_near_z: point_light.shadow_map_near_z,
            spot_light_angles: None,
            volumetric: volumetric_light.is_some(),
            #[cfg(feature = "experimental_pbr_pcss")]
            soft_shadows_enabled: point_light.soft_shadows_enabled,
            #[cfg(not(feature = "experimental_pbr_pcss"))]
            soft_shadows_enabled: false,
        };
        point_lights_values.push((
            render_entity,
            (
                extracted_point_light,
                render_cubemap_visible_entities,
                (*frusta).clone(),
            ),
        ));
    }
    *previous_point_lights_len = point_lights_values.len();
    commands.insert_or_spawn_batch(point_lights_values);

    let mut spot_lights_values = Vec::with_capacity(*previous_spot_lights_len);
    for entity in global_point_lights.iter().copied() {
        if let Ok((
            render_entity,
            spot_light,
            visible_entities,
            transform,
            view_visibility,
            frustum,
            volumetric_light,
        )) = spot_lights.get(entity)
        {
            if !view_visibility.get() {
                continue;
            }
            let render_visible_entities =
                create_render_visible_mesh_entities(&mut commands, &mapper, visible_entities);

            let texel_size =
                2.0 * ops::tan(spot_light.outer_angle) / directional_light_shadow_map.size as f32;

            spot_lights_values.push((
                render_entity,
                (
                    ExtractedPointLight {
                        color: spot_light.color.into(),
                        // NOTE: Map from luminous power in lumens to luminous intensity in lumens per steradian
                        // for a point light. See https://google.github.io/filament/Filament.html#mjx-eqn-pointLightLuminousPower
                        // for details.
                        // Note: Filament uses a divisor of PI for spot lights. We choose to use the same 4*PI divisor
                        // in both cases so that toggling between point light and spot light keeps lit areas lit equally,
                        // which seems least surprising for users
                        intensity: spot_light.intensity / (4.0 * core::f32::consts::PI),
                        range: spot_light.range,
                        radius: spot_light.radius,
                        transform: *transform,
                        shadows_enabled: spot_light.shadows_enabled,
                        shadow_depth_bias: spot_light.shadow_depth_bias,
                        // The factor of SQRT_2 is for the worst-case diagonal offset
                        shadow_normal_bias: spot_light.shadow_normal_bias
                            * texel_size
                            * core::f32::consts::SQRT_2,
                        shadow_map_near_z: spot_light.shadow_map_near_z,
                        spot_light_angles: Some((spot_light.inner_angle, spot_light.outer_angle)),
                        volumetric: volumetric_light.is_some(),
                        #[cfg(feature = "experimental_pbr_pcss")]
                        soft_shadows_enabled: spot_light.soft_shadows_enabled,
                        #[cfg(not(feature = "experimental_pbr_pcss"))]
                        soft_shadows_enabled: false,
                    },
                    render_visible_entities,
                    *frustum,
                ),
            ));
        }
    }
    *previous_spot_lights_len = spot_lights_values.len();
    commands.insert_or_spawn_batch(spot_lights_values);

    for (
        entity,
        directional_light,
        visible_entities,
        cascades,
        cascade_config,
        frusta,
        transform,
        view_visibility,
        maybe_layers,
        volumetric_light,
    ) in &directional_lights
    {
        if !view_visibility.get() {
            commands
                .get_entity(entity)
                .expect("Light entity wasn't synced.")
                .remove::<(ExtractedDirectionalLight, RenderCascadesVisibleEntities)>();
            continue;
        }

        // TODO: update in place instead of reinserting.
        let mut extracted_cascades = EntityHashMap::default();
        let mut extracted_frusta = EntityHashMap::default();
        let mut cascade_visible_entities = EntityHashMap::default();
        for (e, v) in cascades.cascades.iter() {
            if let Ok(entity) = mapper.get(*e) {
                extracted_cascades.insert(entity, v.clone());
            } else {
                break;
            }
        }
        for (e, v) in frusta.frusta.iter() {
            if let Ok(entity) = mapper.get(*e) {
                extracted_frusta.insert(entity, v.clone());
            } else {
                break;
            }
        }
        for (e, v) in visible_entities.entities.iter() {
            if let Ok(entity) = mapper.get(*e) {
                cascade_visible_entities.insert(
                    entity,
                    v.iter()
                        .map(|v| create_render_visible_mesh_entities(&mut commands, &mapper, v))
                        .collect(),
                );
            } else {
                break;
            }
        }

        commands
            .get_entity(entity)
            .expect("Light entity wasn't synced.")
            .insert((
                ExtractedDirectionalLight {
                    color: directional_light.color.into(),
                    illuminance: directional_light.illuminance,
                    transform: *transform,
                    volumetric: volumetric_light.is_some(),
                    #[cfg(feature = "experimental_pbr_pcss")]
                    soft_shadow_size: directional_light.soft_shadow_size,
                    #[cfg(not(feature = "experimental_pbr_pcss"))]
                    soft_shadow_size: None,
                    shadows_enabled: directional_light.shadows_enabled,
                    shadow_depth_bias: directional_light.shadow_depth_bias,
                    // The factor of SQRT_2 is for the worst-case diagonal offset
                    shadow_normal_bias: directional_light.shadow_normal_bias
                        * core::f32::consts::SQRT_2,
                    cascade_shadow_config: cascade_config.clone(),
                    cascades: extracted_cascades,
                    frusta: extracted_frusta,
                    render_layers: maybe_layers.unwrap_or_default().clone(),
                },
                RenderCascadesVisibleEntities {
                    entities: cascade_visible_entities,
                },
            ));
    }
}

fn create_render_visible_mesh_entities(
    commands: &mut Commands,
    mapper: &Extract<Query<RenderEntity>>,
    visible_entities: &VisibleMeshEntities,
) -> RenderVisibleMeshEntities {
    RenderVisibleMeshEntities {
        entities: visible_entities
            .iter()
            .map(|e| {
                let render_entity = mapper
                    .get(*e)
                    .unwrap_or_else(|_| commands.spawn(TemporaryRenderEntity).id());
                (render_entity, MainEntity::from(*e))
            })
            .collect(),
    }
}

#[derive(Component, Default, Deref, DerefMut)]
/// Component automatically attached to a light entity to track light-view entities
/// for each view.
pub struct LightViewEntities(EntityHashMap<Vec<Entity>>);

// TODO: using required component
pub(crate) fn add_light_view_entities(
    trigger: Trigger<OnAdd, (ExtractedDirectionalLight, ExtractedPointLight)>,
    mut commands: Commands,
) {
    if let Some(mut v) = commands.get_entity(trigger.entity()) {
        v.insert(LightViewEntities::default());
    }
}

/// Removes [`LightViewEntities`] when light is removed. See [`add_light_view_entities`].
pub(crate) fn extracted_light_removed(
    trigger: Trigger<OnRemove, (ExtractedDirectionalLight, ExtractedPointLight)>,
    mut commands: Commands,
) {
    if let Some(mut v) = commands.get_entity(trigger.entity()) {
        v.remove::<LightViewEntities>();
    }
}

pub(crate) fn remove_light_view_entities(
    trigger: Trigger<OnRemove, LightViewEntities>,
    query: Query<&LightViewEntities>,
    mut commands: Commands,
) {
    if let Ok(entities) = query.get(trigger.entity()) {
        for v in entities.0.values() {
            for e in v.iter().copied() {
                if let Some(mut v) = commands.get_entity(e) {
                    v.despawn();
                }
            }
        }
    }
}

pub(crate) struct CubeMapFace {
    pub(crate) target: Vec3,
    pub(crate) up: Vec3,
}

// Cubemap faces are [+X, -X, +Y, -Y, +Z, -Z], per https://www.w3.org/TR/webgpu/#texture-view-creation
// Note: Cubemap coordinates are left-handed y-up, unlike the rest of Bevy.
// See https://registry.khronos.org/vulkan/specs/1.2/html/chap16.html#_cube_map_face_selection
//
// For each cubemap face, we take care to specify the appropriate target/up axis such that the rendered
// texture using Bevy's right-handed y-up coordinate space matches the expected cubemap face in
// left-handed y-up cubemap coordinates.
pub(crate) const CUBE_MAP_FACES: [CubeMapFace; 6] = [
    // +X
    CubeMapFace {
        target: Vec3::X,
        up: Vec3::Y,
    },
    // -X
    CubeMapFace {
        target: Vec3::NEG_X,
        up: Vec3::Y,
    },
    // +Y
    CubeMapFace {
        target: Vec3::Y,
        up: Vec3::Z,
    },
    // -Y
    CubeMapFace {
        target: Vec3::NEG_Y,
        up: Vec3::NEG_Z,
    },
    // +Z (with left-handed conventions, pointing forwards)
    CubeMapFace {
        target: Vec3::NEG_Z,
        up: Vec3::Y,
    },
    // -Z (with left-handed conventions, pointing backwards)
    CubeMapFace {
        target: Vec3::Z,
        up: Vec3::Y,
    },
];

fn face_index_to_name(face_index: usize) -> &'static str {
    match face_index {
        0 => "+x",
        1 => "-x",
        2 => "+y",
        3 => "-y",
        4 => "+z",
        5 => "-z",
        _ => "invalid",
    }
}

#[derive(Component)]
pub struct ShadowView {
    pub depth_attachment: DepthAttachment,
    pub pass_name: String,
}

#[derive(Component)]
pub struct ViewShadowBindings {
    pub point_light_depth_texture: Texture,
    pub point_light_depth_texture_view: TextureView,
    pub directional_light_depth_texture: Texture,
    pub directional_light_depth_texture_view: TextureView,
}

#[derive(Component)]
pub struct ViewLightEntities {
    pub lights: Vec<Entity>,
}

#[derive(Component)]
pub struct ViewLightsUniformOffset {
    pub offset: u32,
}

#[derive(Resource, Default)]
pub struct LightMeta {
    pub view_gpu_lights: DynamicUniformBuffer<GpuLights>,
}

#[derive(Component)]
pub enum LightEntity {
    Directional {
        light_entity: Entity,
        cascade_index: usize,
    },
    Point {
        light_entity: Entity,
        face_index: usize,
    },
    Spot {
        light_entity: Entity,
    },
}
pub fn calculate_cluster_factors(
    near: f32,
    far: f32,
    z_slices: f32,
    is_orthographic: bool,
) -> Vec2 {
    if is_orthographic {
        Vec2::new(-near, z_slices / (-far - -near))
    } else {
        let z_slices_of_ln_zfar_over_znear = (z_slices - 1.0) / ops::ln(far / near);
        Vec2::new(
            z_slices_of_ln_zfar_over_znear,
            ops::ln(near) * z_slices_of_ln_zfar_over_znear,
        )
    }
}

// this method of constructing a basis from a vec3 is used by glam::Vec3::any_orthonormal_pair
// we will also construct it in the fragment shader and need our implementations to match,
// so we reproduce it here to avoid a mismatch if glam changes. we also switch the handedness
// could move this onto transform but it's pretty niche
pub(crate) fn spot_light_world_from_view(transform: &GlobalTransform) -> Mat4 {
    // the matrix z_local (opposite of transform.forward())
    let fwd_dir = transform.back().extend(0.0);

    let sign = 1f32.copysign(fwd_dir.z);
    let a = -1.0 / (fwd_dir.z + sign);
    let b = fwd_dir.x * fwd_dir.y * a;
    let up_dir = Vec4::new(
        1.0 + sign * fwd_dir.x * fwd_dir.x * a,
        sign * b,
        -sign * fwd_dir.x,
        0.0,
    );
    let right_dir = Vec4::new(-b, -sign - fwd_dir.y * fwd_dir.y * a, fwd_dir.y, 0.0);

    Mat4::from_cols(
        right_dir,
        up_dir,
        fwd_dir,
        transform.translation().extend(1.0),
    )
}

pub(crate) fn spot_light_clip_from_view(angle: f32, near_z: f32) -> Mat4 {
    // spot light projection FOV is 2x the angle from spot light center to outer edge
    Mat4::perspective_infinite_reverse_rh(angle * 2.0, 1.0, near_z)
}

#[allow(clippy::too_many_arguments)]
pub fn prepare_lights(
    mut commands: Commands,
    mut texture_cache: ResMut<TextureCache>,
    (render_device, render_queue): (Res<RenderDevice>, Res<RenderQueue>),
    mut global_light_meta: ResMut<GlobalClusterableObjectMeta>,
    mut light_meta: ResMut<LightMeta>,
    views: Query<
        (
            Entity,
            &ExtractedView,
            &ExtractedClusterConfig,
            Option<&RenderLayers>,
        ),
        With<Camera3d>,
    >,
    ambient_light: Res<AmbientLight>,
    point_light_shadow_map: Res<PointLightShadowMap>,
    directional_light_shadow_map: Res<DirectionalLightShadowMap>,
    mut shadow_render_phases: ResMut<ViewBinnedRenderPhases<Shadow>>,
    (
        mut max_directional_lights_warning_emitted,
        mut max_cascades_per_light_warning_emitted,
        mut live_shadow_mapping_lights,
    ): (Local<bool>, Local<bool>, Local<EntityHashSet>),
    point_lights: Query<(
        Entity,
        &ExtractedPointLight,
        AnyOf<(&CubemapFrusta, &Frustum)>,
    )>,
    directional_lights: Query<(Entity, &ExtractedDirectionalLight)>,
    mut light_view_entities: Query<&mut LightViewEntities>,
    sorted_cameras: Res<SortedCameras>,
    gpu_preprocessing_support: Res<GpuPreprocessingSupport>,
) {
    let views_iter = views.iter();
    let views_count = views_iter.len();
    let Some(mut view_gpu_lights_writer) =
        light_meta
            .view_gpu_lights
            .get_writer(views_count, &render_device, &render_queue)
    else {
        return;
    };

    // Pre-calculate for PointLights
    let cube_face_rotations = CUBE_MAP_FACES
        .iter()
        .map(|CubeMapFace { target, up }| Transform::IDENTITY.looking_at(*target, *up))
        .collect::<Vec<_>>();

    global_light_meta.entity_to_index.clear();

    let mut point_lights: Vec<_> = point_lights.iter().collect::<Vec<_>>();
    let mut directional_lights: Vec<_> = directional_lights.iter().collect::<Vec<_>>();

    #[cfg(any(
        not(feature = "webgl"),
        not(target_arch = "wasm32"),
        feature = "webgpu"
    ))]
    let max_texture_array_layers = render_device.limits().max_texture_array_layers as usize;
    #[cfg(any(
        not(feature = "webgl"),
        not(target_arch = "wasm32"),
        feature = "webgpu"
    ))]
    let max_texture_cubes = max_texture_array_layers / 6;
    #[cfg(all(feature = "webgl", target_arch = "wasm32", not(feature = "webgpu")))]
    let max_texture_array_layers = 1;
    #[cfg(all(feature = "webgl", target_arch = "wasm32", not(feature = "webgpu")))]
    let max_texture_cubes = 1;

    if !*max_directional_lights_warning_emitted && directional_lights.len() > MAX_DIRECTIONAL_LIGHTS
    {
        warn!(
            "The amount of directional lights of {} is exceeding the supported limit of {}.",
            directional_lights.len(),
            MAX_DIRECTIONAL_LIGHTS
        );
        *max_directional_lights_warning_emitted = true;
    }

    if !*max_cascades_per_light_warning_emitted
        && directional_lights
            .iter()
            .any(|(_, light)| light.cascade_shadow_config.bounds.len() > MAX_CASCADES_PER_LIGHT)
    {
        warn!(
            "The number of cascades configured for a directional light exceeds the supported limit of {}.",
            MAX_CASCADES_PER_LIGHT
        );
        *max_cascades_per_light_warning_emitted = true;
    }

    let point_light_count = point_lights
        .iter()
        .filter(|light| light.1.spot_light_angles.is_none())
        .count();

    let point_light_volumetric_enabled_count = point_lights
        .iter()
        .filter(|(_, light, _)| light.volumetric && light.spot_light_angles.is_none())
        .count()
        .min(max_texture_cubes);

    let point_light_shadow_maps_count = point_lights
        .iter()
        .filter(|light| light.1.shadows_enabled && light.1.spot_light_angles.is_none())
        .count()
        .min(max_texture_cubes);

    let directional_volumetric_enabled_count = directional_lights
        .iter()
        .take(MAX_DIRECTIONAL_LIGHTS)
        .filter(|(_, light)| light.volumetric)
        .count()
        .min(max_texture_array_layers / MAX_CASCADES_PER_LIGHT);

    let directional_shadow_enabled_count = directional_lights
        .iter()
        .take(MAX_DIRECTIONAL_LIGHTS)
        .filter(|(_, light)| light.shadows_enabled)
        .count()
        .min(max_texture_array_layers / MAX_CASCADES_PER_LIGHT);

    let spot_light_count = point_lights
        .iter()
        .filter(|(_, light, _)| light.spot_light_angles.is_some())
        .count()
        .min(max_texture_array_layers - directional_shadow_enabled_count * MAX_CASCADES_PER_LIGHT);

    let spot_light_volumetric_enabled_count = point_lights
        .iter()
        .filter(|(_, light, _)| light.volumetric && light.spot_light_angles.is_some())
        .count()
        .min(max_texture_array_layers - directional_shadow_enabled_count * MAX_CASCADES_PER_LIGHT);

    let spot_light_shadow_maps_count = point_lights
        .iter()
        .filter(|(_, light, _)| light.shadows_enabled && light.spot_light_angles.is_some())
        .count()
        .min(max_texture_array_layers - directional_shadow_enabled_count * MAX_CASCADES_PER_LIGHT);

    // Sort lights by
    // - point-light vs spot-light, so that we can iterate point lights and spot lights in contiguous blocks in the fragment shader,
    // - then those with shadows enabled first, so that the index can be used to render at most `point_light_shadow_maps_count`
    //   point light shadows and `spot_light_shadow_maps_count` spot light shadow maps,
    // - then by entity as a stable key to ensure that a consistent set of lights are chosen if the light count limit is exceeded.
    point_lights.sort_by(|(entity_1, light_1, _), (entity_2, light_2, _)| {
        clusterable_object_order(
            ClusterableObjectOrderData {
                entity: entity_1,
                shadows_enabled: &light_1.shadows_enabled,
                is_volumetric_light: &light_1.volumetric,
                is_spot_light: &light_1.spot_light_angles.is_some(),
            },
            ClusterableObjectOrderData {
                entity: entity_2,
                shadows_enabled: &light_2.shadows_enabled,
                is_volumetric_light: &light_2.volumetric,
                is_spot_light: &light_2.spot_light_angles.is_some(),
            },
        )
    });

    // Sort lights by
    // - those with volumetric (and shadows) enabled first, so that the
    //   volumetric lighting pass can quickly find the volumetric lights;
    // - then those with shadows enabled second, so that the index can be used
    //   to render at most `directional_light_shadow_maps_count` directional light
    //   shadows
    // - then by entity as a stable key to ensure that a consistent set of
    //   lights are chosen if the light count limit is exceeded.
    directional_lights.sort_by(|(entity_1, light_1), (entity_2, light_2)| {
        directional_light_order(
            (entity_1, &light_1.volumetric, &light_1.shadows_enabled),
            (entity_2, &light_2.volumetric, &light_2.shadows_enabled),
        )
    });

    if global_light_meta.entity_to_index.capacity() < point_lights.len() {
        global_light_meta
            .entity_to_index
            .reserve(point_lights.len());
    }

    let mut gpu_point_lights = Vec::new();
    for (index, &(entity, light, _)) in point_lights.iter().enumerate() {
        let mut flags = PointLightFlags::NONE;

        // Lights are sorted, shadow enabled lights are first
        if light.shadows_enabled
            && (index < point_light_shadow_maps_count
                || (light.spot_light_angles.is_some()
                    && index - point_light_count < spot_light_shadow_maps_count))
        {
            flags |= PointLightFlags::SHADOWS_ENABLED;
        }

        let cube_face_projection = Mat4::perspective_infinite_reverse_rh(
            core::f32::consts::FRAC_PI_2,
            1.0,
            light.shadow_map_near_z,
        );
        if light.shadows_enabled
            && light.volumetric
            && (index < point_light_volumetric_enabled_count
                || (light.spot_light_angles.is_some()
                    && index - point_light_count < spot_light_volumetric_enabled_count))
        {
            flags |= PointLightFlags::VOLUMETRIC;
        }

        let (light_custom_data, spot_light_tan_angle) = match light.spot_light_angles {
            Some((inner, outer)) => {
                let light_direction = light.transform.forward();
                if light_direction.y.is_sign_negative() {
                    flags |= PointLightFlags::SPOT_LIGHT_Y_NEGATIVE;
                }

                let cos_outer = ops::cos(outer);
                let spot_scale = 1.0 / f32::max(ops::cos(inner) - cos_outer, 1e-4);
                let spot_offset = -cos_outer * spot_scale;

                (
                    // For spot lights: the direction (x,z), spot_scale and spot_offset
                    light_direction.xz().extend(spot_scale).extend(spot_offset),
                    ops::tan(outer),
                )
            }
            None => {
                (
                    // For point lights: the lower-right 2x2 values of the projection matrix [2][2] [2][3] [3][2] [3][3]
                    Vec4::new(
                        cube_face_projection.z_axis.z,
                        cube_face_projection.z_axis.w,
                        cube_face_projection.w_axis.z,
                        cube_face_projection.w_axis.w,
                    ),
                    // unused
                    0.0,
                )
            }
        };

        gpu_point_lights.push(GpuClusterableObject {
            light_custom_data,
            // premultiply color by intensity
            // we don't use the alpha at all, so no reason to multiply only [0..3]
            color_inverse_square_range: (Vec4::from_slice(&light.color.to_f32_array())
                * light.intensity)
                .xyz()
                .extend(1.0 / (light.range * light.range)),
            position_radius: light.transform.translation().extend(light.radius),
            flags: flags.bits(),
            shadow_depth_bias: light.shadow_depth_bias,
            shadow_normal_bias: light.shadow_normal_bias,
            shadow_map_near_z: light.shadow_map_near_z,
            spot_light_tan_angle,
            pad_a: 0.0,
            pad_b: 0.0,
            soft_shadow_size: if light.soft_shadows_enabled {
                light.radius
            } else {
                0.0
            },
        });
        global_light_meta.entity_to_index.insert(entity, index);
    }

    let mut gpu_directional_lights = [GpuDirectionalLight::default(); MAX_DIRECTIONAL_LIGHTS];
    let mut num_directional_cascades_enabled = 0usize;
    for (index, (_light_entity, light)) in directional_lights
        .iter()
        .enumerate()
        .take(MAX_DIRECTIONAL_LIGHTS)
    {
        let mut flags = DirectionalLightFlags::NONE;

        // Lights are sorted, volumetric and shadow enabled lights are first
        if light.volumetric
            && light.shadows_enabled
            && (index < directional_volumetric_enabled_count)
        {
            flags |= DirectionalLightFlags::VOLUMETRIC;
        }
        // Shadow enabled lights are second
        if light.shadows_enabled && (index < directional_shadow_enabled_count) {
            flags |= DirectionalLightFlags::SHADOWS_ENABLED;
        }

        let num_cascades = light
            .cascade_shadow_config
            .bounds
            .len()
            .min(MAX_CASCADES_PER_LIGHT);
        gpu_directional_lights[index] = GpuDirectionalLight {
            // Set to true later when necessary.
            skip: 0u32,
            // Filled in later.
            cascades: [GpuDirectionalCascade::default(); MAX_CASCADES_PER_LIGHT],
            // premultiply color by illuminance
            // we don't use the alpha at all, so no reason to multiply only [0..3]
            color: Vec4::from_slice(&light.color.to_f32_array()) * light.illuminance,
            // direction is negated to be ready for N.L
            dir_to_light: light.transform.back().into(),
            flags: flags.bits(),
            soft_shadow_size: light.soft_shadow_size.unwrap_or_default(),
            shadow_depth_bias: light.shadow_depth_bias,
            shadow_normal_bias: light.shadow_normal_bias,
            num_cascades: num_cascades as u32,
            cascades_overlap_proportion: light.cascade_shadow_config.overlap_proportion,
            depth_texture_base_index: num_directional_cascades_enabled as u32,
        };
        if index < directional_shadow_enabled_count {
            num_directional_cascades_enabled += num_cascades;
        }
    }

    global_light_meta
        .gpu_clusterable_objects
        .set(gpu_point_lights);
    global_light_meta
        .gpu_clusterable_objects
        .write_buffer(&render_device, &render_queue);

    live_shadow_mapping_lights.clear();

    let mut point_light_depth_attachments = HashMap::<u32, DepthAttachment>::default();
    let mut directional_light_depth_attachments = HashMap::<u32, DepthAttachment>::default();

    let point_light_depth_texture = texture_cache.get(
        &render_device,
        TextureDescriptor {
            size: Extent3d {
                width: point_light_shadow_map.size as u32,
                height: point_light_shadow_map.size as u32,
                depth_or_array_layers: point_light_shadow_maps_count.max(1) as u32 * 6,
            },
            mip_level_count: 1,
            sample_count: 1,
            dimension: TextureDimension::D2,
            format: CORE_3D_DEPTH_FORMAT,
            label: Some("point_light_shadow_map_texture"),
            usage: TextureUsages::RENDER_ATTACHMENT | TextureUsages::TEXTURE_BINDING,
            view_formats: &[],
        },
    );

    let point_light_depth_texture_view =
        point_light_depth_texture
            .texture
            .create_view(&TextureViewDescriptor {
                label: Some("point_light_shadow_map_array_texture_view"),
                format: None,
                // NOTE: iOS Simulator is missing CubeArray support so we use Cube instead.
                // See https://github.com/bevyengine/bevy/pull/12052 - remove if support is added.
                #[cfg(all(
                    not(feature = "ios_simulator"),
                    any(
                        not(feature = "webgl"),
                        not(target_arch = "wasm32"),
                        feature = "webgpu"
                    )
                ))]
                dimension: Some(TextureViewDimension::CubeArray),
                #[cfg(any(
                    feature = "ios_simulator",
                    all(feature = "webgl", target_arch = "wasm32", not(feature = "webgpu"))
                ))]
                dimension: Some(TextureViewDimension::Cube),
                aspect: TextureAspect::DepthOnly,
                base_mip_level: 0,
                mip_level_count: None,
                base_array_layer: 0,
                array_layer_count: None,
            });

    let directional_light_depth_texture = texture_cache.get(
        &render_device,
        TextureDescriptor {
            size: Extent3d {
                width: (directional_light_shadow_map.size as u32)
                    .min(render_device.limits().max_texture_dimension_2d),
                height: (directional_light_shadow_map.size as u32)
                    .min(render_device.limits().max_texture_dimension_2d),
                depth_or_array_layers: (num_directional_cascades_enabled
                    + spot_light_shadow_maps_count)
                    .max(1) as u32,
            },
            mip_level_count: 1,
            sample_count: 1,
            dimension: TextureDimension::D2,
            format: CORE_3D_DEPTH_FORMAT,
            label: Some("directional_light_shadow_map_texture"),
            usage: TextureUsages::RENDER_ATTACHMENT | TextureUsages::TEXTURE_BINDING,
            view_formats: &[],
        },
    );

    let directional_light_depth_texture_view =
        directional_light_depth_texture
            .texture
            .create_view(&TextureViewDescriptor {
                label: Some("directional_light_shadow_map_array_texture_view"),
                format: None,
                #[cfg(any(
                    not(feature = "webgl"),
                    not(target_arch = "wasm32"),
                    feature = "webgpu"
                ))]
                dimension: Some(TextureViewDimension::D2Array),
                #[cfg(all(feature = "webgl", target_arch = "wasm32", not(feature = "webgpu")))]
                dimension: Some(TextureViewDimension::D2),
                aspect: TextureAspect::DepthOnly,
                base_mip_level: 0,
                mip_level_count: None,
                base_array_layer: 0,
                array_layer_count: None,
            });

    let mut live_views = EntityHashSet::with_capacity_and_hasher(views_count, EntityHash);

    // set up light data for each view
    for (entity, extracted_view, clusters, maybe_layers) in sorted_cameras
        .0
        .iter()
        .filter_map(|sorted_camera| views.get(sorted_camera.entity).ok())
    {
        live_views.insert(entity);
        let mut view_lights = Vec::new();

        let is_orthographic = extracted_view.clip_from_view.w_axis.w == 1.0;
        let cluster_factors_zw = calculate_cluster_factors(
            clusters.near,
            clusters.far,
            clusters.dimensions.z as f32,
            is_orthographic,
        );

        let n_clusters = clusters.dimensions.x * clusters.dimensions.y * clusters.dimensions.z;
        let mut gpu_lights = GpuLights {
            directional_lights: gpu_directional_lights,
            ambient_color: Vec4::from_slice(&LinearRgba::from(ambient_light.color).to_f32_array())
                * ambient_light.brightness,
            cluster_factors: Vec4::new(
                clusters.dimensions.x as f32 / extracted_view.viewport.z as f32,
                clusters.dimensions.y as f32 / extracted_view.viewport.w as f32,
                cluster_factors_zw.x,
                cluster_factors_zw.y,
            ),
            cluster_dimensions: clusters.dimensions.extend(n_clusters),
            n_directional_lights: directional_lights.iter().len().min(MAX_DIRECTIONAL_LIGHTS)
                as u32,
            // spotlight shadow maps are stored in the directional light array, starting at num_directional_cascades_enabled.
            // the spot lights themselves start in the light array at point_light_count. so to go from light
            // index to shadow map index, we need to subtract point light count and add directional shadowmap count.
            spot_light_shadowmap_offset: num_directional_cascades_enabled as i32
                - point_light_count as i32,
        };

        // TODO: this should select lights based on relevance to the view instead of the first ones that show up in a query
        for &(light_entity, light, (point_light_frusta, _)) in point_lights
            .iter()
            // Lights are sorted, shadow enabled lights are first
            .take(point_light_count.min(max_texture_cubes))
        {
            let Ok(mut light_view_entities) = light_view_entities.get_mut(light_entity) else {
                continue;
            };

            if !light.shadows_enabled {
                if let Some(entities) = light_view_entities.remove(&entity) {
                    despawn_entities(&mut commands, entities);
                }
                continue;
            }

            let light_index = *global_light_meta
                .entity_to_index
                .get(&light_entity)
                .unwrap();
            // ignore scale because we don't want to effectively scale light radius and range
            // by applying those as a view transform to shadow map rendering of objects
            // and ignore rotation because we want the shadow map projections to align with the axes
            let view_translation = GlobalTransform::from_translation(light.transform.translation());

            // for each face of a cube and each view we spawn a light entity
            let light_view_entities = light_view_entities
                .entry(entity)
                .or_insert_with(|| (0..6).map(|_| commands.spawn_empty().id()).collect());

            let cube_face_projection = Mat4::perspective_infinite_reverse_rh(
                core::f32::consts::FRAC_PI_2,
                1.0,
                light.shadow_map_near_z,
            );

            for (face_index, ((view_rotation, frustum), view_light_entity)) in cube_face_rotations
                .iter()
                .zip(&point_light_frusta.unwrap().frusta)
                .zip(light_view_entities.iter().copied())
                .enumerate()
            {
                let mut first = false;
                let base_array_layer = (light_index * 6 + face_index) as u32;

                let depth_attachment = point_light_depth_attachments
                    .entry(base_array_layer)
                    .or_insert_with(|| {
                        first = true;

                        let depth_texture_view =
                            point_light_depth_texture
                                .texture
                                .create_view(&TextureViewDescriptor {
                                    label: Some("point_light_shadow_map_texture_view"),
                                    format: None,
                                    dimension: Some(TextureViewDimension::D2),
                                    aspect: TextureAspect::All,
                                    base_mip_level: 0,
                                    mip_level_count: None,
                                    base_array_layer,
                                    array_layer_count: Some(1u32),
                                });

                        DepthAttachment::new(depth_texture_view, Some(0.0))
                    })
                    .clone();

                commands.entity(view_light_entity).insert((
                    ShadowView {
                        depth_attachment,
                        pass_name: format!(
                            "shadow pass point light {} {}",
                            light_index,
                            face_index_to_name(face_index)
                        ),
                    },
                    ExtractedView {
                        viewport: UVec4::new(
                            0,
                            0,
                            point_light_shadow_map.size as u32,
                            point_light_shadow_map.size as u32,
                        ),
                        world_from_view: view_translation * *view_rotation,
                        clip_from_world: None,
                        clip_from_view: cube_face_projection,
                        hdr: false,
                        color_grading: Default::default(),
                    },
                    *frustum,
                    LightEntity::Point {
                        light_entity,
                        face_index,
                    },
                ));

                view_lights.push(view_light_entity);

                if first {
                    // Subsequent views with the same light entity will reuse the same shadow map
                    // TODO: Implement GPU culling for shadow passes.
                    shadow_render_phases.insert_or_clear(
                        view_light_entity,
                        gpu_preprocessing_support.min(GpuPreprocessingMode::PreprocessingOnly),
                    );
                    live_shadow_mapping_lights.insert(view_light_entity);
                }
            }
        }

        // spot lights
        for (light_index, &(light_entity, light, (_, spot_light_frustum))) in point_lights
            .iter()
            .skip(point_light_count)
            .take(spot_light_count)
            .enumerate()
        {
            let Ok(mut light_view_entities) = light_view_entities.get_mut(light_entity) else {
                continue;
            };

            if !light.shadows_enabled {
                if let Some(entities) = light_view_entities.remove(&entity) {
                    despawn_entities(&mut commands, entities);
                }
                continue;
            }

            let spot_world_from_view = spot_light_world_from_view(&light.transform);
            let spot_world_from_view = spot_world_from_view.into();

            let angle = light.spot_light_angles.expect("lights should be sorted so that \
                [point_light_count..point_light_count + spot_light_shadow_maps_count] are spot lights").1;
            let spot_projection = spot_light_clip_from_view(angle, light.shadow_map_near_z);

            let mut first = false;
            let base_array_layer = (num_directional_cascades_enabled + light_index) as u32;

            let depth_attachment = directional_light_depth_attachments
                .entry(base_array_layer)
                .or_insert_with(|| {
                    first = true;

                    let depth_texture_view = directional_light_depth_texture.texture.create_view(
                        &TextureViewDescriptor {
                            label: Some("spot_light_shadow_map_texture_view"),
                            format: None,
                            dimension: Some(TextureViewDimension::D2),
                            aspect: TextureAspect::All,
                            base_mip_level: 0,
                            mip_level_count: None,
                            base_array_layer,
                            array_layer_count: Some(1u32),
                        },
                    );

                    DepthAttachment::new(depth_texture_view, Some(0.0))
                })
                .clone();

            let light_view_entities = light_view_entities
                .entry(entity)
                .or_insert_with(|| vec![commands.spawn_empty().id()]);

            let view_light_entity = light_view_entities[0];

            commands.entity(view_light_entity).insert((
                ShadowView {
                    depth_attachment,
                    pass_name: format!("shadow pass spot light {light_index}"),
                },
                ExtractedView {
                    viewport: UVec4::new(
                        0,
                        0,
                        directional_light_shadow_map.size as u32,
                        directional_light_shadow_map.size as u32,
                    ),
                    world_from_view: spot_world_from_view,
                    clip_from_view: spot_projection,
                    clip_from_world: None,
                    hdr: false,
                    color_grading: Default::default(),
                },
                *spot_light_frustum.unwrap(),
                LightEntity::Spot { light_entity },
            ));

            view_lights.push(view_light_entity);

            if first {
                // Subsequent views with the same light entity will reuse the same shadow map
                shadow_render_phases.insert_or_clear(
                    view_light_entity,
                    gpu_preprocessing_support.min(GpuPreprocessingMode::PreprocessingOnly),
                );
                live_shadow_mapping_lights.insert(view_light_entity);
            }
        }

        // directional lights
        let mut directional_depth_texture_array_index = 0u32;
        let view_layers = maybe_layers.unwrap_or_default();
        for (light_index, &(light_entity, light)) in directional_lights
            .iter()
            .enumerate()
            .take(MAX_DIRECTIONAL_LIGHTS)
        {
            let gpu_light = &mut gpu_lights.directional_lights[light_index];

            let Ok(mut light_view_entities) = light_view_entities.get_mut(light_entity) else {
                continue;
            };

            // Check if the light intersects with the view.
            if !view_layers.intersects(&light.render_layers) {
                gpu_light.skip = 1u32;
                if let Some(entities) = light_view_entities.remove(&entity) {
                    despawn_entities(&mut commands, entities);
                }
                continue;
            }

            // Only deal with cascades when shadows are enabled.
            if (gpu_light.flags & DirectionalLightFlags::SHADOWS_ENABLED.bits()) == 0u32 {
                if let Some(entities) = light_view_entities.remove(&entity) {
                    despawn_entities(&mut commands, entities);
                }
                continue;
            }

            let cascades = light
                .cascades
                .get(&entity)
                .unwrap()
                .iter()
                .take(MAX_CASCADES_PER_LIGHT);
            let frusta = light
                .frusta
                .get(&entity)
                .unwrap()
                .iter()
                .take(MAX_CASCADES_PER_LIGHT);

            let iter = cascades
                .zip(frusta)
                .zip(&light.cascade_shadow_config.bounds);

            let light_view_entities = light_view_entities.entry(entity).or_insert_with(|| {
                (0..iter.len())
                    .map(|_| commands.spawn_empty().id())
                    .collect()
            });
            if light_view_entities.len() != iter.len() {
                let entities = core::mem::take(light_view_entities);
                despawn_entities(&mut commands, entities);
                light_view_entities.extend((0..iter.len()).map(|_| commands.spawn_empty().id()));
            }

            for (cascade_index, (((cascade, frustum), bound), view_light_entity)) in
                iter.zip(light_view_entities.iter().copied()).enumerate()
            {
                gpu_lights.directional_lights[light_index].cascades[cascade_index] =
                    GpuDirectionalCascade {
                        clip_from_world: cascade.clip_from_world,
                        texel_size: cascade.texel_size,
                        far_bound: *bound,
                    };

                let depth_texture_view =
                    directional_light_depth_texture
                        .texture
                        .create_view(&TextureViewDescriptor {
                            label: Some("directional_light_shadow_map_array_texture_view"),
                            format: None,
                            dimension: Some(TextureViewDimension::D2),
                            aspect: TextureAspect::All,
                            base_mip_level: 0,
                            mip_level_count: None,
                            base_array_layer: directional_depth_texture_array_index,
                            array_layer_count: Some(1u32),
                        });

                // NOTE: For point and spotlights, we reuse the same depth attachment for all views.
                // However, for directional lights, we want a new depth attachment for each view,
                // so that the view is cleared for each view.
                let depth_attachment = DepthAttachment::new(depth_texture_view, Some(0.0));

                directional_depth_texture_array_index += 1;

                let mut frustum = *frustum;
                // Push the near clip plane out to infinity for directional lights
                frustum.half_spaces[4] =
                    HalfSpace::new(frustum.half_spaces[4].normal().extend(f32::INFINITY));

                commands.entity(view_light_entity).insert((
                    ShadowView {
                        depth_attachment,
                        pass_name: format!(
                            "shadow pass directional light {light_index} cascade {cascade_index}"
                        ),
                    },
                    ExtractedView {
                        viewport: UVec4::new(
                            0,
                            0,
                            directional_light_shadow_map.size as u32,
                            directional_light_shadow_map.size as u32,
                        ),
                        world_from_view: GlobalTransform::from(cascade.world_from_cascade),
                        clip_from_view: cascade.clip_from_cascade,
                        clip_from_world: Some(cascade.clip_from_world),
                        hdr: false,
                        color_grading: Default::default(),
                    },
                    frustum,
                    LightEntity::Directional {
                        light_entity,
                        cascade_index,
                    },
                ));
                view_lights.push(view_light_entity);

                // Subsequent views with the same light entity will **NOT** reuse the same shadow map
                // (Because the cascades are unique to each view)
                // TODO: Implement GPU culling for shadow passes.
                shadow_render_phases.insert_or_clear(
                    view_light_entity,
                    gpu_preprocessing_support.min(GpuPreprocessingMode::PreprocessingOnly),
                );
                live_shadow_mapping_lights.insert(view_light_entity);
            }
        }

        commands.entity(entity).insert((
            ViewShadowBindings {
                point_light_depth_texture: point_light_depth_texture.texture.clone(),
                point_light_depth_texture_view: point_light_depth_texture_view.clone(),
                directional_light_depth_texture: directional_light_depth_texture.texture.clone(),
                directional_light_depth_texture_view: directional_light_depth_texture_view.clone(),
            },
            ViewLightEntities {
                lights: view_lights,
            },
            ViewLightsUniformOffset {
                offset: view_gpu_lights_writer.write(&gpu_lights),
            },
        ));
    }

    // Despawn light-view entities for views that no longer exist
    for mut entities in &mut light_view_entities {
        for (_, light_view_entities) in
            entities.extract_if(|entity, _| !live_views.contains(entity))
        {
            despawn_entities(&mut commands, light_view_entities);
        }
    }

    shadow_render_phases.retain(|entity, _| live_shadow_mapping_lights.contains(entity));
}

fn despawn_entities(commands: &mut Commands, entities: Vec<Entity>) {
    if entities.is_empty() {
        return;
    }
    commands.queue(move |world: &mut World| {
        for entity in entities {
            world.despawn(entity);
        }
    });
}

/// For each shadow cascade, iterates over all the meshes "visible" from it and
/// adds them to [`BinnedRenderPhase`]s or [`SortedRenderPhase`]s as
/// appropriate.
#[allow(clippy::too_many_arguments)]
pub fn queue_shadows<M: Material>(
    shadow_draw_functions: Res<DrawFunctions<Shadow>>,
    prepass_pipeline: Res<PrepassPipeline<M>>,
    render_meshes: Res<RenderAssets<RenderMesh>>,
    render_mesh_instances: Res<RenderMeshInstances>,
    render_materials: Res<RenderAssets<PreparedMaterial<M>>>,
    render_material_instances: Res<RenderMaterialInstances<M>>,
    material_bind_group_allocator: Res<MaterialBindGroupAllocator<M>>,
    mut shadow_render_phases: ResMut<ViewBinnedRenderPhases<Shadow>>,
    mut pipelines: ResMut<SpecializedMeshPipelines<PrepassPipeline<M>>>,
    pipeline_cache: Res<PipelineCache>,
    render_lightmaps: Res<RenderLightmaps>,
    mesh_allocator: Res<MeshAllocator>,
    view_lights: Query<(Entity, &ViewLightEntities)>,
    view_light_entities: Query<&LightEntity>,
    point_light_entities: Query<&RenderCubemapVisibleEntities, With<ExtractedPointLight>>,
    directional_light_entities: Query<
        &RenderCascadesVisibleEntities,
        With<ExtractedDirectionalLight>,
    >,
    spot_light_entities: Query<&RenderVisibleMeshEntities, With<ExtractedPointLight>>,
) where
    M::Data: PartialEq + Eq + Hash + Clone,
{
    for (entity, view_lights) in &view_lights {
        let draw_shadow_mesh = shadow_draw_functions.read().id::<DrawPrepass<M>>();
        for view_light_entity in view_lights.lights.iter().copied() {
            let Ok(light_entity) = view_light_entities.get(view_light_entity) else {
                continue;
            };
            let Some(shadow_phase) = shadow_render_phases.get_mut(&view_light_entity) else {
                continue;
            };

            let is_directional_light = matches!(light_entity, LightEntity::Directional { .. });
            let visible_entities = match light_entity {
                LightEntity::Directional {
                    light_entity,
                    cascade_index,
                } => directional_light_entities
                    .get(*light_entity)
                    .expect("Failed to get directional light visible entities")
                    .entities
                    .get(&entity)
                    .expect("Failed to get directional light visible entities for view")
                    .get(*cascade_index)
                    .expect("Failed to get directional light visible entities for cascade"),
                LightEntity::Point {
                    light_entity,
                    face_index,
                } => point_light_entities
                    .get(*light_entity)
                    .expect("Failed to get point light visible entities")
                    .get(*face_index),
                LightEntity::Spot { light_entity } => spot_light_entities
                    .get(*light_entity)
                    .expect("Failed to get spot light visible entities"),
            };
            let mut light_key = MeshPipelineKey::DEPTH_PREPASS;
            light_key.set(MeshPipelineKey::UNCLIPPED_DEPTH_ORTHO, is_directional_light);

            // NOTE: Lights with shadow mapping disabled will have no visible entities
            // so no meshes will be queued

            for (entity, main_entity) in visible_entities.iter().copied() {
                let Some(mesh_instance) = render_mesh_instances.render_mesh_queue_data(main_entity)
                else {
                    continue;
                };
                if !mesh_instance
                    .flags
                    .contains(RenderMeshInstanceFlags::SHADOW_CASTER)
                {
                    continue;
                }
                let Some(material_asset_id) = render_material_instances.get(&main_entity) else {
                    continue;
                };
                let Some(material) = render_materials.get(*material_asset_id) else {
                    continue;
                };
                let Some(material_bind_group) =
                    material_bind_group_allocator.get(material.binding.group)
                else {
                    continue;
                };
                let Some(mesh) = render_meshes.get(mesh_instance.mesh_asset_id) else {
                    continue;
                };

                let mut mesh_key =
                    light_key | MeshPipelineKey::from_bits_retain(mesh.key_bits.bits());

                // Even though we don't use the lightmap in the shadow map, the
                // `SetMeshBindGroup` render command will bind the data for it. So
                // we need to include the appropriate flag in the mesh pipeline key
                // to ensure that the necessary bind group layout entries are
                // present.
                if render_lightmaps.render_lightmaps.contains_key(&main_entity) {
                    mesh_key |= MeshPipelineKey::LIGHTMAPPED;
                }

                mesh_key |= match material.properties.alpha_mode {
                    AlphaMode::Mask(_)
                    | AlphaMode::Blend
                    | AlphaMode::Premultiplied
                    | AlphaMode::Add
                    | AlphaMode::AlphaToCoverage => MeshPipelineKey::MAY_DISCARD,
                    _ => MeshPipelineKey::NONE,
                };
                let pipeline_id = pipelines.specialize(
                    &pipeline_cache,
                    &prepass_pipeline,
                    MaterialPipelineKey {
                        mesh_key,
                        bind_group_data: material_bind_group
                            .get_extra_data(material.binding.slot)
                            .clone(),
                    },
                    &mesh.layout,
                );

                let pipeline_id = match pipeline_id {
                    Ok(id) => id,
                    Err(err) => {
                        error!("{}", err);
                        continue;
                    }
                };

<<<<<<< HEAD
                mesh_instance
                    .material_bind_group_id
                    .set(material.get_bind_group_id());

                let (vertex_slab, index_slab) =
                    mesh_allocator.mesh_slabs(&mesh_instance.mesh_asset_id);

=======
>>>>>>> c9fa9759
                shadow_phase.add(
                    ShadowBinKey {
                        batch_set_key: ShadowBatchSetKey {
                            pipeline: pipeline_id,
                            draw_function: draw_shadow_mesh,
                            vertex_slab: vertex_slab.unwrap_or_default(),
                            index_slab,
                        },
                        asset_id: mesh_instance.mesh_asset_id.into(),
                    },
                    (entity, main_entity),
                    BinnedRenderPhaseType::mesh(mesh_instance.should_batch()),
                );
            }
        }
    }
}

pub struct Shadow {
    pub key: ShadowBinKey,
    pub representative_entity: (Entity, MainEntity),
    pub batch_range: Range<u32>,
    pub extra_index: PhaseItemExtraIndex,
}

/// Information that must be identical in order to place opaque meshes in the
/// same *batch set*.
///
/// A batch set is a set of batches that can be multi-drawn together, if
/// multi-draw is in use.
#[derive(Clone, PartialEq, Eq, PartialOrd, Ord, Hash)]
pub struct ShadowBatchSetKey {
    /// The identifier of the render pipeline.
    pub pipeline: CachedRenderPipelineId,

    /// The function used to draw.
    pub draw_function: DrawFunctionId,

    /// The ID of the slab of GPU memory that contains vertex data.
    ///
    /// For non-mesh items, you can fill this with 0 if your items can be
    /// multi-drawn, or with a unique value if they can't.
    pub vertex_slab: SlabId,

    /// The ID of the slab of GPU memory that contains index data, if present.
    ///
    /// For non-mesh items, you can safely fill this with `None`.
    pub index_slab: Option<SlabId>,
}

/// Data used to bin each object in the shadow map phase.
#[derive(Clone, PartialEq, Eq, PartialOrd, Ord, Hash)]
pub struct ShadowBinKey {
    /// The key of the *batch set*.
    ///
    /// As batches belong to a batch set, meshes in a batch must obviously be
    /// able to be placed in a single batch set.
    pub batch_set_key: ShadowBatchSetKey,

    /// The object.
    pub asset_id: UntypedAssetId,
}

impl PhaseItemBinKey for ShadowBinKey {
    type BatchSetKey = ShadowBatchSetKey;

    fn get_batch_set_key(&self) -> Option<Self::BatchSetKey> {
        Some(self.batch_set_key.clone())
    }
}

impl PhaseItem for Shadow {
    #[inline]
    fn entity(&self) -> Entity {
        self.representative_entity.0
    }

    fn main_entity(&self) -> MainEntity {
        self.representative_entity.1
    }

    #[inline]
    fn draw_function(&self) -> DrawFunctionId {
        self.key.batch_set_key.draw_function
    }

    #[inline]
    fn batch_range(&self) -> &Range<u32> {
        &self.batch_range
    }

    #[inline]
    fn batch_range_mut(&mut self) -> &mut Range<u32> {
        &mut self.batch_range
    }

    #[inline]
    fn extra_index(&self) -> PhaseItemExtraIndex {
        self.extra_index.clone()
    }

    #[inline]
    fn batch_range_and_extra_index_mut(&mut self) -> (&mut Range<u32>, &mut PhaseItemExtraIndex) {
        (&mut self.batch_range, &mut self.extra_index)
    }
}

impl BinnedPhaseItem for Shadow {
    type BinKey = ShadowBinKey;

    #[inline]
    fn new(
        key: Self::BinKey,
        representative_entity: (Entity, MainEntity),
        batch_range: Range<u32>,
        extra_index: PhaseItemExtraIndex,
    ) -> Self {
        Shadow {
            key,
            representative_entity,
            batch_range,
            extra_index,
        }
    }
}

impl CachedRenderPipelinePhaseItem for Shadow {
    #[inline]
    fn cached_pipeline(&self) -> CachedRenderPipelineId {
        self.key.batch_set_key.pipeline
    }
}

pub struct ShadowPassNode {
    main_view_query: QueryState<Read<ViewLightEntities>>,
    view_light_query: QueryState<Read<ShadowView>>,
}

impl ShadowPassNode {
    pub fn new(world: &mut World) -> Self {
        Self {
            main_view_query: QueryState::new(world),
            view_light_query: QueryState::new(world),
        }
    }
}

impl Node for ShadowPassNode {
    fn update(&mut self, world: &mut World) {
        self.main_view_query.update_archetypes(world);
        self.view_light_query.update_archetypes(world);
    }

    fn run<'w>(
        &self,
        graph: &mut RenderGraphContext,
        render_context: &mut RenderContext<'w>,
        world: &'w World,
    ) -> Result<(), NodeRunError> {
        let diagnostics = render_context.diagnostic_recorder();

        let view_entity = graph.view_entity();

        let Some(shadow_render_phases) = world.get_resource::<ViewBinnedRenderPhases<Shadow>>()
        else {
            return Ok(());
        };

        let time_span = diagnostics.time_span(render_context.command_encoder(), "shadows");

        if let Ok(view_lights) = self.main_view_query.get_manual(world, view_entity) {
            for view_light_entity in view_lights.lights.iter().copied() {
                let Some(shadow_phase) = shadow_render_phases.get(&view_light_entity) else {
                    continue;
                };

                let view_light = self
                    .view_light_query
                    .get_manual(world, view_light_entity)
                    .unwrap();

                let depth_stencil_attachment =
                    Some(view_light.depth_attachment.get_attachment(StoreOp::Store));

                let diagnostics = render_context.diagnostic_recorder();
                render_context.add_command_buffer_generation_task(move |render_device| {
                    #[cfg(feature = "trace")]
                    let _shadow_pass_span = info_span!("", "{}", view_light.pass_name).entered();
                    let mut command_encoder =
                        render_device.create_command_encoder(&CommandEncoderDescriptor {
                            label: Some("shadow_pass_command_encoder"),
                        });

                    let render_pass = command_encoder.begin_render_pass(&RenderPassDescriptor {
                        label: Some(&view_light.pass_name),
                        color_attachments: &[],
                        depth_stencil_attachment,
                        timestamp_writes: None,
                        occlusion_query_set: None,
                    });

                    let mut render_pass = TrackedRenderPass::new(&render_device, render_pass);
                    let pass_span =
                        diagnostics.pass_span(&mut render_pass, view_light.pass_name.clone());

                    if let Err(err) =
                        shadow_phase.render(&mut render_pass, world, view_light_entity)
                    {
                        error!("Error encountered while rendering the shadow phase {err:?}");
                    }

                    pass_span.end(&mut render_pass);
                    drop(render_pass);
                    command_encoder.finish()
                });
            }
        }

        time_span.end(render_context.command_encoder());

        Ok(())
    }
}<|MERGE_RESOLUTION|>--- conflicted
+++ resolved
@@ -1519,10 +1519,14 @@
 pub fn queue_shadows<M: Material>(
     shadow_draw_functions: Res<DrawFunctions<Shadow>>,
     prepass_pipeline: Res<PrepassPipeline<M>>,
-    render_meshes: Res<RenderAssets<RenderMesh>>,
-    render_mesh_instances: Res<RenderMeshInstances>,
-    render_materials: Res<RenderAssets<PreparedMaterial<M>>>,
-    render_material_instances: Res<RenderMaterialInstances<M>>,
+    (render_meshes, render_mesh_instances): (
+        Res<RenderAssets<RenderMesh>>,
+        Res<RenderMeshInstances>,
+    ),
+    (render_materials, render_material_instances): (
+        Res<RenderAssets<PreparedMaterial<M>>>,
+        Res<RenderMaterialInstances<M>>,
+    ),
     material_bind_group_allocator: Res<MaterialBindGroupAllocator<M>>,
     mut shadow_render_phases: ResMut<ViewBinnedRenderPhases<Shadow>>,
     mut pipelines: ResMut<SpecializedMeshPipelines<PrepassPipeline<M>>>,
@@ -1646,16 +1650,9 @@
                     }
                 };
 
-<<<<<<< HEAD
-                mesh_instance
-                    .material_bind_group_id
-                    .set(material.get_bind_group_id());
-
                 let (vertex_slab, index_slab) =
                     mesh_allocator.mesh_slabs(&mesh_instance.mesh_asset_id);
 
-=======
->>>>>>> c9fa9759
                 shadow_phase.add(
                     ShadowBinKey {
                         batch_set_key: ShadowBatchSetKey {
