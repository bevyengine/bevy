--- conflicted
+++ resolved
@@ -402,16 +402,12 @@
         }
         for (e, v) in visible_entities.entities.iter() {
             if let Ok(entity) = mapper.get(*e) {
-<<<<<<< HEAD
-                cascade_visible_entities.insert(entity, v.clone());
-=======
                 cascade_visible_entities.insert(
                     entity.id(),
                     v.iter()
                         .map(|v| create_render_visible_mesh_entities(&mut commands, &mapper, v))
                         .collect(),
                 );
->>>>>>> 813c7595
             } else {
                 break;
             }
