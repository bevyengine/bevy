--- conflicted
+++ resolved
@@ -1806,19 +1806,12 @@
                 let Ok(material_asset_id) = material_instances.asset_id.try_typed::<M>() else {
                     continue;
                 };
-<<<<<<< HEAD
-                let entity_tick = params
-                    .entity_specialization_ticks
-                    .get(&visible_entity)
-                    .unwrap();
-=======
                 let Some(mesh_instance) =
-                    render_mesh_instances.render_mesh_queue_data(visible_entity)
+                    params.render_mesh_instances.render_mesh_queue_data(visible_entity)
                 else {
                     continue;
                 };
-                let entity_tick = entity_specialization_ticks.get(&visible_entity).unwrap();
->>>>>>> 18e1bf1c
+                let entity_tick = params.entity_specialization_ticks.get(&visible_entity).unwrap();
                 let last_specialized_tick = view_specialized_material_pipeline_cache
                     .get(&visible_entity)
                     .map(|(tick, _)| *tick);
@@ -1832,15 +1825,6 @@
                 let Some(material) = render_materials.get(material_asset_id) else {
                     continue;
                 };
-<<<<<<< HEAD
-                let Some(mesh_instance) = params
-                    .render_mesh_instances
-                    .render_mesh_queue_data(visible_entity)
-                else {
-                    continue;
-                };
-=======
->>>>>>> 18e1bf1c
                 if !mesh_instance
                     .flags
                     .contains(RenderMeshInstanceFlags::SHADOW_CASTER)
