--- conflicted
+++ resolved
@@ -223,12 +223,7 @@
 pub const MAX_DIRECTIONAL_LIGHTS: usize = 1;
 #[cfg(not(feature = "webgl"))]
 pub const MAX_DIRECTIONAL_LIGHTS: usize = 10;
-<<<<<<< HEAD
-
-#[cfg(not(feature = "webgl"))]
-=======
 #[cfg(any(not(feature = "webgl"), not(target_arch = "wasm32")))]
->>>>>>> 9237778e
 pub const MAX_CASCADES_PER_LIGHT: usize = 4;
 #[cfg(all(feature = "webgl", target_arch = "wasm32"))]
 pub const MAX_CASCADES_PER_LIGHT: usize = 1;
