--- conflicted
+++ resolved
@@ -1647,20 +1647,15 @@
                     .get(*light_entity)
                     .expect("Failed to get spot light visible entities"),
             };
+            let mut light_key = MeshPipelineKey::DEPTH_PREPASS;
+            light_key.set(MeshPipelineKey::DEPTH_CLAMP_ORTHO, is_directional_light);
+
             // NOTE: Lights with shadow mapping disabled will have no visible entities
             // so no meshes will be queued
-<<<<<<< HEAD
+
             for entity in visible_entities.iter::<WithMesh>().copied() {
-                let Some(mesh_instance) = render_mesh_instances.get(&entity) else {
-=======
-
-            let mut light_key = MeshPipelineKey::DEPTH_PREPASS;
-            light_key.set(MeshPipelineKey::DEPTH_CLAMP_ORTHO, is_directional_light);
-
-            for entity in visible_entities.iter().copied() {
                 let Some(mesh_instance) = render_mesh_instances.render_mesh_queue_data(entity)
                 else {
->>>>>>> 5c3ae32a
                     continue;
                 };
                 if !mesh_instance
