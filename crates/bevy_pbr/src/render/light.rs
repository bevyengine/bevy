//! Lights and shadows
//!
//! This module supports directional and point lights, and depth-buffer based shadow maps.
//!
//! Point light shadow maps use cubemaps with a left-handed, x-right, y-up, z-forward coordinate
//! system, which is contrary to bevy's convention of right-handed, x-right, y-up, z-back for world
//! coordinates. The reason for this exception is because cubemaps are implemented in graphics
//! drivers and hardware using a left-handed coordinate system. Trying to force a right-handed
//! convention only causes hacks, bugs, and confusion. Developers of this module (Rob Swain) have
//! lost many hours trying to debug shadow cubemap bugs only to learn that cubemaps use left-handed
//! coordinates. Let those hours not be in vain. :)

use crate::{
    point_light_order, AmbientLight, Clusters, CubemapVisibleEntities, DirectionalLight,
    DirectionalLightShadowMap, DrawMesh, GlobalVisiblePointLights, MeshPipeline, NotShadowCaster,
<<<<<<< HEAD
    PointLight, PointLightShadowMap, SetMeshBindGroup, VisiblePointLights,
    DIRECTIONAL_LIGHT_SHADOW_SHADER_HANDLE, POINT_LIGHT_SHADOW_SHADER_HANDLE,
=======
    PointLight, PointLightShadowMap, SetMeshBindGroup, SpotLight, VisiblePointLights,
    SHADOW_SHADER_HANDLE,
>>>>>>> 44e9cd4b
};
use bevy_asset::Handle;
use bevy_core_pipeline::core_3d::Transparent3d;
use bevy_ecs::{
    prelude::*,
    system::{lifetimeless::*, SystemParamItem},
};
use bevy_math::{Mat4, UVec3, UVec4, Vec2, Vec3, Vec3Swizzles, Vec4, Vec4Swizzles};
use bevy_render::{
    camera::{Camera, CameraProjection},
    color::Color,
    mesh::{Mesh, MeshVertexBufferLayout},
    render_asset::RenderAssets,
    render_graph::{Node, NodeRunError, RenderGraphContext, SlotInfo, SlotType},
    render_phase::{
        CachedRenderPipelinePhaseItem, DrawFunctionId, DrawFunctions, EntityPhaseItem,
        EntityRenderCommand, PhaseItem, RenderCommandResult, RenderPhase, SetItemPipeline,
        TrackedRenderPass,
    },
    render_resource::*,
    renderer::{RenderContext, RenderDevice, RenderQueue},
    texture::*,
    view::{
        ComputedVisibility, ExtractedView, ViewUniform, ViewUniformOffset, ViewUniforms,
        VisibleEntities,
    },
    Extract,
};
use bevy_transform::{components::GlobalTransform, prelude::Transform};
use bevy_utils::FloatOrd;
use bevy_utils::{
    tracing::{error, warn},
    HashMap,
};
use std::num::{NonZeroU32, NonZeroU64};

#[derive(Debug, Hash, PartialEq, Eq, Clone, SystemLabel)]
pub enum RenderLightSystems {
    ExtractClusters,
    ExtractLights,
    PrepareClusters,
    PrepareLights,
    QueueShadows,
}

#[derive(Component)]
pub struct ExtractedPointLight {
    color: Color,
    /// luminous intensity in lumens per steradian
    intensity: f32,
    range: f32,
    radius: f32,
    transform: GlobalTransform,
    shadows_enabled: bool,
    shadow_depth_bias: f32,
    shadow_normal_bias: f32,
    spot_light_angles: Option<(f32, f32)>,
}

#[derive(Component)]
pub struct ExtractedDirectionalLight {
    color: Color,
    illuminance: f32,
    direction: Vec3,
    projection: Mat4,
    shadows_enabled: bool,
    shadow_depth_bias: f32,
    shadow_normal_bias: f32,
}

#[derive(Copy, Clone, ShaderType, Default, Debug)]
pub struct GpuPointLight {
<<<<<<< HEAD
    // The lower-right 2x2 values of the left-handed projection matrix [2][2] [2][3] [3][2] [3][3]
    projection_lh_lr: Vec4,
=======
    // For point lights: the lower-right 2x2 values of the projection matrix [2][2] [2][3] [3][2] [3][3]
    // For spot lights: 2 components of the direction (x,z), spot_scale and spot_offset
    light_custom_data: Vec4,
>>>>>>> 44e9cd4b
    color_inverse_square_range: Vec4,
    // Position is left-handed
    position_lh_radius: Vec4,
    flags: u32,
    shadow_depth_bias: f32,
    shadow_normal_bias: f32,
    spot_light_tan_angle: f32,
}

#[derive(ShaderType)]
pub struct GpuPointLightsUniform {
    data: Box<[GpuPointLight; MAX_UNIFORM_BUFFER_POINT_LIGHTS]>,
}

impl Default for GpuPointLightsUniform {
    fn default() -> Self {
        Self {
            data: Box::new([GpuPointLight::default(); MAX_UNIFORM_BUFFER_POINT_LIGHTS]),
        }
    }
}

#[derive(ShaderType, Default)]
pub struct GpuPointLightsStorage {
    #[size(runtime)]
    data: Vec<GpuPointLight>,
}

pub enum GpuPointLights {
    Uniform(UniformBuffer<GpuPointLightsUniform>),
    Storage(StorageBuffer<GpuPointLightsStorage>),
}

impl GpuPointLights {
    fn new(buffer_binding_type: BufferBindingType) -> Self {
        match buffer_binding_type {
            BufferBindingType::Storage { .. } => Self::storage(),
            BufferBindingType::Uniform => Self::uniform(),
        }
    }

    fn uniform() -> Self {
        Self::Uniform(UniformBuffer::default())
    }

    fn storage() -> Self {
        Self::Storage(StorageBuffer::default())
    }

    fn set(&mut self, mut lights: Vec<GpuPointLight>) {
        match self {
            GpuPointLights::Uniform(buffer) => {
                let len = lights.len().min(MAX_UNIFORM_BUFFER_POINT_LIGHTS);
                let src = &lights[..len];
                let dst = &mut buffer.get_mut().data[..len];
                dst.copy_from_slice(src);
            }
            GpuPointLights::Storage(buffer) => {
                buffer.get_mut().data.clear();
                buffer.get_mut().data.append(&mut lights);
            }
        }
    }

    fn write_buffer(&mut self, render_device: &RenderDevice, render_queue: &RenderQueue) {
        match self {
            GpuPointLights::Uniform(buffer) => buffer.write_buffer(render_device, render_queue),
            GpuPointLights::Storage(buffer) => buffer.write_buffer(render_device, render_queue),
        }
    }

    pub fn binding(&self) -> Option<BindingResource> {
        match self {
            GpuPointLights::Uniform(buffer) => buffer.binding(),
            GpuPointLights::Storage(buffer) => buffer.binding(),
        }
    }

    pub fn min_size(buffer_binding_type: BufferBindingType) -> NonZeroU64 {
        match buffer_binding_type {
            BufferBindingType::Storage { .. } => GpuPointLightsStorage::min_size(),
            BufferBindingType::Uniform => GpuPointLightsUniform::min_size(),
        }
    }
}

// NOTE: These must match the bit flags in bevy_pbr2/src/render/pbr.frag!
bitflags::bitflags! {
    #[repr(transparent)]
    struct PointLightFlags: u32 {
        const SHADOWS_ENABLED            = (1 << 0);
        const SPOT_LIGHT_Y_NEGATIVE      = (1 << 1);
        const NONE                       = 0;
        const UNINITIALIZED              = 0xFFFF;
    }
}

#[derive(Copy, Clone, ShaderType, Default, Debug)]
pub struct GpuDirectionalLight {
    view_projection: Mat4,
    color: Vec4,
    dir_to_light: Vec3,
    flags: u32,
    shadow_depth_bias: f32,
    shadow_normal_bias: f32,
}

// NOTE: These must match the bit flags in bevy_pbr2/src/render/pbr.frag!
bitflags::bitflags! {
    #[repr(transparent)]
    struct DirectionalLightFlags: u32 {
        const SHADOWS_ENABLED            = (1 << 0);
        const NONE                       = 0;
        const UNINITIALIZED              = 0xFFFF;
    }
}

#[derive(Copy, Clone, Debug, ShaderType)]
pub struct GpuLights {
    directional_lights: [GpuDirectionalLight; MAX_DIRECTIONAL_LIGHTS],
    ambient_color: Vec4,
    // xyz are x/y/z cluster dimensions and w is the number of clusters
    cluster_dimensions: UVec4,
    // xy are vec2<f32>(cluster_dimensions.xy) / vec2<f32>(view.width, view.height)
    // z is cluster_dimensions.z / log(far / near)
    // w is cluster_dimensions.z * log(near) / log(far / near)
    cluster_factors: Vec4,
    n_directional_lights: u32,
    // offset from spot light's light index to spot light's shadow map index
    spot_light_shadowmap_offset: i32,
}

// NOTE: this must be kept in sync with the same constants in pbr.frag
pub const MAX_UNIFORM_BUFFER_POINT_LIGHTS: usize = 256;
pub const MAX_DIRECTIONAL_LIGHTS: usize = 1;
pub const SHADOW_FORMAT: TextureFormat = TextureFormat::Depth32Float;

pub struct ShadowPipeline {
    pub view_layout: BindGroupLayout,
    pub mesh_layout: BindGroupLayout,
    pub skinned_mesh_layout: BindGroupLayout,
    pub point_light_sampler: Sampler,
    pub directional_light_sampler: Sampler,
}

// TODO: this pattern for initializing the shaders / pipeline isn't ideal. this should be handled by the asset system
impl FromWorld for ShadowPipeline {
    fn from_world(world: &mut World) -> Self {
        let render_device = world.resource::<RenderDevice>();

        let view_layout = render_device.create_bind_group_layout(&BindGroupLayoutDescriptor {
            entries: &[
                // View
                BindGroupLayoutEntry {
                    binding: 0,
                    visibility: ShaderStages::VERTEX | ShaderStages::FRAGMENT,
                    ty: BindingType::Buffer {
                        ty: BufferBindingType::Uniform,
                        has_dynamic_offset: true,
                        min_binding_size: Some(ViewUniform::min_size()),
                    },
                    count: None,
                },
            ],
            label: Some("shadow_view_layout"),
        });

        let mesh_pipeline = world.resource::<MeshPipeline>();
        let skinned_mesh_layout = mesh_pipeline.skinned_mesh_layout.clone();

        ShadowPipeline {
            view_layout,
            mesh_layout: mesh_pipeline.mesh_layout.clone(),
            skinned_mesh_layout,
            point_light_sampler: render_device.create_sampler(&SamplerDescriptor {
                address_mode_u: AddressMode::ClampToEdge,
                address_mode_v: AddressMode::ClampToEdge,
                address_mode_w: AddressMode::ClampToEdge,
                mag_filter: FilterMode::Linear,
                min_filter: FilterMode::Linear,
                mipmap_filter: FilterMode::Nearest,
                compare: Some(CompareFunction::GreaterEqual),
                ..Default::default()
            }),
            directional_light_sampler: render_device.create_sampler(&SamplerDescriptor {
                address_mode_u: AddressMode::ClampToEdge,
                address_mode_v: AddressMode::ClampToEdge,
                address_mode_w: AddressMode::ClampToEdge,
                mag_filter: FilterMode::Linear,
                min_filter: FilterMode::Linear,
                mipmap_filter: FilterMode::Nearest,
                compare: Some(CompareFunction::GreaterEqual),
                ..Default::default()
            }),
        }
    }
}

bitflags::bitflags! {
    #[repr(transparent)]
    pub struct ShadowPipelineKey: u32 {
        const NONE               = 0;
        const POINT_LIGHT        = (1 << 0);
        const PRIMITIVE_TOPOLOGY_RESERVED_BITS = ShadowPipelineKey::PRIMITIVE_TOPOLOGY_MASK_BITS << ShadowPipelineKey::PRIMITIVE_TOPOLOGY_SHIFT_BITS;
    }
}

impl ShadowPipelineKey {
    const PRIMITIVE_TOPOLOGY_MASK_BITS: u32 = 0b111;
    const PRIMITIVE_TOPOLOGY_SHIFT_BITS: u32 = 32 - 3;

    pub fn from_primitive_topology(primitive_topology: PrimitiveTopology) -> Self {
        let primitive_topology_bits = ((primitive_topology as u32)
            & Self::PRIMITIVE_TOPOLOGY_MASK_BITS)
            << Self::PRIMITIVE_TOPOLOGY_SHIFT_BITS;
        Self::from_bits(primitive_topology_bits).unwrap()
    }

    pub fn primitive_topology(&self) -> PrimitiveTopology {
        let primitive_topology_bits =
            (self.bits >> Self::PRIMITIVE_TOPOLOGY_SHIFT_BITS) & Self::PRIMITIVE_TOPOLOGY_MASK_BITS;
        match primitive_topology_bits {
            x if x == PrimitiveTopology::PointList as u32 => PrimitiveTopology::PointList,
            x if x == PrimitiveTopology::LineList as u32 => PrimitiveTopology::LineList,
            x if x == PrimitiveTopology::LineStrip as u32 => PrimitiveTopology::LineStrip,
            x if x == PrimitiveTopology::TriangleList as u32 => PrimitiveTopology::TriangleList,
            x if x == PrimitiveTopology::TriangleStrip as u32 => PrimitiveTopology::TriangleStrip,
            _ => PrimitiveTopology::default(),
        }
    }
}

impl SpecializedMeshPipeline for ShadowPipeline {
    type Key = ShadowPipelineKey;

    fn specialize(
        &self,
        key: Self::Key,
        layout: &MeshVertexBufferLayout,
    ) -> Result<RenderPipelineDescriptor, SpecializedMeshPipelineError> {
        let mut vertex_attributes = vec![Mesh::ATTRIBUTE_POSITION.at_shader_location(0)];

        let mut bind_group_layout = vec![self.view_layout.clone()];
        let mut shader_defs = Vec::new();

        if layout.contains(Mesh::ATTRIBUTE_JOINT_INDEX)
            && layout.contains(Mesh::ATTRIBUTE_JOINT_WEIGHT)
        {
            shader_defs.push(String::from("SKINNED"));
            vertex_attributes.push(Mesh::ATTRIBUTE_JOINT_INDEX.at_shader_location(4));
            vertex_attributes.push(Mesh::ATTRIBUTE_JOINT_WEIGHT.at_shader_location(5));
            bind_group_layout.push(self.skinned_mesh_layout.clone());
        } else {
            bind_group_layout.push(self.mesh_layout.clone());
        }

        let vertex_buffer_layout = layout.get_layout(&vertex_attributes)?;

        Ok(RenderPipelineDescriptor {
            vertex: VertexState {
                shader: if key.contains(ShadowPipelineKey::POINT_LIGHT) {
                    POINT_LIGHT_SHADOW_SHADER_HANDLE.typed::<Shader>()
                } else {
                    DIRECTIONAL_LIGHT_SHADOW_SHADER_HANDLE.typed::<Shader>()
                },
                entry_point: "vertex".into(),
                shader_defs,
                buffers: vec![vertex_buffer_layout],
            },
            fragment: None,
            layout: Some(bind_group_layout),
            primitive: PrimitiveState {
                topology: key.primitive_topology(),
                strip_index_format: None,
                front_face: FrontFace::Ccw,
                cull_mode: None,
                unclipped_depth: false,
                polygon_mode: PolygonMode::Fill,
                conservative: false,
            },
            depth_stencil: Some(DepthStencilState {
                format: SHADOW_FORMAT,
                depth_write_enabled: true,
                depth_compare: CompareFunction::GreaterEqual,
                stencil: StencilState {
                    front: StencilFaceState::IGNORE,
                    back: StencilFaceState::IGNORE,
                    read_mask: 0,
                    write_mask: 0,
                },
                bias: DepthBiasState {
                    constant: 0,
                    slope_scale: 0.0,
                    clamp: 0.0,
                },
            }),
            multisample: MultisampleState::default(),
            label: Some("shadow_pipeline".into()),
        })
    }
}

#[derive(Component)]
pub struct ExtractedClusterConfig {
    /// Special near value for cluster calculations
    near: f32,
    far: f32,
    /// Number of clusters in `X` / `Y` / `Z` in the view frustum
    dimensions: UVec3,
}

#[derive(Component)]
pub struct ExtractedClustersPointLights {
    data: Vec<VisiblePointLights>,
}

pub fn extract_clusters(
    mut commands: Commands,
    views: Extract<Query<(Entity, &Clusters), With<Camera>>>,
) {
    for (entity, clusters) in views.iter() {
        commands.get_or_spawn(entity).insert_bundle((
            ExtractedClustersPointLights {
                data: clusters.lights.clone(),
            },
            ExtractedClusterConfig {
                near: clusters.near,
                far: clusters.far,
                dimensions: clusters.dimensions,
            },
        ));
    }
}

#[allow(clippy::too_many_arguments)]
pub fn extract_lights(
    mut commands: Commands,
    point_light_shadow_map: Extract<Res<PointLightShadowMap>>,
    directional_light_shadow_map: Extract<Res<DirectionalLightShadowMap>>,
    global_point_lights: Extract<Res<GlobalVisiblePointLights>>,
    point_lights: Extract<
        Query<(
            &PointLight,
            &CubemapVisibleEntities,
            &GlobalTransform,
            &ComputedVisibility,
        )>,
    >,
    spot_lights: Extract<
        Query<(
            &SpotLight,
            &VisibleEntities,
            &GlobalTransform,
            &ComputedVisibility,
        )>,
    >,
    directional_lights: Extract<
        Query<
            (
                Entity,
                &DirectionalLight,
                &VisibleEntities,
                &GlobalTransform,
                &ComputedVisibility,
            ),
            Without<SpotLight>,
        >,
    >,
    mut previous_point_lights_len: Local<usize>,
    mut previous_spot_lights_len: Local<usize>,
) {
    // NOTE: These shadow map resources are extracted here as they are used here too so this avoids
    // races between scheduling of ExtractResourceSystems and this system.
    if point_light_shadow_map.is_changed() {
        commands.insert_resource(point_light_shadow_map.clone());
    }
    if directional_light_shadow_map.is_changed() {
        commands.insert_resource(directional_light_shadow_map.clone());
    }
    // This is the point light shadow map texel size for one face of the cube as a distance of 1.0
    // world unit from the light.
    // point_light_texel_size = 2.0 * 1.0 * tan(PI / 4.0) / cube face width in texels
    // PI / 4.0 is half the cube face fov, tan(PI / 4.0) = 1.0, so this simplifies to:
    // point_light_texel_size = 2.0 / cube face width in texels
    // NOTE: When using various PCF kernel sizes, this will need to be adjusted, according to:
    // https://catlikecoding.com/unity/tutorials/custom-srp/point-and-spot-shadows/
    let point_light_texel_size = 2.0 / point_light_shadow_map.size as f32;

    let mut point_lights_values = Vec::with_capacity(*previous_point_lights_len);
    for entity in global_point_lights.iter().copied() {
        if let Ok((point_light, cubemap_visible_entities, transform, visibility)) =
            point_lights.get(entity)
        {
            if !visibility.is_visible() {
                continue;
            }
            // TODO: This is very much not ideal. We should be able to re-use the vector memory.
            // However, since exclusive access to the main world in extract is ill-advised, we just clone here.
            let render_cubemap_visible_entities = cubemap_visible_entities.clone();
            point_lights_values.push((
                entity,
                (
                    ExtractedPointLight {
                        color: point_light.color,
                        // NOTE: Map from luminous power in lumens to luminous intensity in lumens per steradian
                        // for a point light. See https://google.github.io/filament/Filament.html#mjx-eqn-pointLightLuminousPower
                        // for details.
                        intensity: point_light.intensity / (4.0 * std::f32::consts::PI),
                        range: point_light.range,
                        radius: point_light.radius,
                        transform: *transform,
                        shadows_enabled: point_light.shadows_enabled,
                        shadow_depth_bias: point_light.shadow_depth_bias,
                        // The factor of SQRT_2 is for the worst-case diagonal offset
                        shadow_normal_bias: point_light.shadow_normal_bias
                            * point_light_texel_size
                            * std::f32::consts::SQRT_2,
                        spot_light_angles: None,
                    },
                    render_cubemap_visible_entities,
                ),
            ));
        }
    }
    *previous_point_lights_len = point_lights_values.len();
    commands.insert_or_spawn_batch(point_lights_values);

    let mut spot_lights_values = Vec::with_capacity(*previous_spot_lights_len);
    for entity in global_point_lights.iter().copied() {
        if let Ok((spot_light, visible_entities, transform, visibility)) = spot_lights.get(entity) {
            if !visibility.is_visible() {
                continue;
            }
            // TODO: This is very much not ideal. We should be able to re-use the vector memory.
            // However, since exclusive access to the main world in extract is ill-advised, we just clone here.
            let render_visible_entities = visible_entities.clone();
            let texel_size =
                2.0 * spot_light.outer_angle.tan() / directional_light_shadow_map.size as f32;

            spot_lights_values.push((
                entity,
                (
                    ExtractedPointLight {
                        color: spot_light.color,
                        // NOTE: Map from luminous power in lumens to luminous intensity in lumens per steradian
                        // for a point light. See https://google.github.io/filament/Filament.html#mjx-eqn-pointLightLuminousPower
                        // for details.
                        // Note: Filament uses a divisor of PI for spot lights. We choose to use the same 4*PI divisor
                        // in both cases so that toggling between point light and spot light keeps lit areas lit equally,
                        // which seems least surprising for users
                        intensity: spot_light.intensity / (4.0 * std::f32::consts::PI),
                        range: spot_light.range,
                        radius: spot_light.radius,
                        transform: *transform,
                        shadows_enabled: spot_light.shadows_enabled,
                        shadow_depth_bias: spot_light.shadow_depth_bias,
                        // The factor of SQRT_2 is for the worst-case diagonal offset
                        shadow_normal_bias: spot_light.shadow_normal_bias
                            * texel_size
                            * std::f32::consts::SQRT_2,
                        spot_light_angles: Some((spot_light.inner_angle, spot_light.outer_angle)),
                    },
                    render_visible_entities,
                ),
            ));
        }
    }
    *previous_spot_lights_len = spot_lights_values.len();
    commands.insert_or_spawn_batch(spot_lights_values);

    for (entity, directional_light, visible_entities, transform, visibility) in
        directional_lights.iter()
    {
        if !visibility.is_visible() {
            continue;
        }

        // Calulate the directional light shadow map texel size using the largest x,y dimension of
        // the orthographic projection divided by the shadow map resolution
        // NOTE: When using various PCF kernel sizes, this will need to be adjusted, according to:
        // https://catlikecoding.com/unity/tutorials/custom-srp/directional-shadows/
        let largest_dimension = (directional_light.shadow_projection.right
            - directional_light.shadow_projection.left)
            .max(
                directional_light.shadow_projection.top
                    - directional_light.shadow_projection.bottom,
            );
        let directional_light_texel_size =
            largest_dimension / directional_light_shadow_map.size as f32;
        // TODO: As above
        let render_visible_entities = visible_entities.clone();
        commands.get_or_spawn(entity).insert_bundle((
            ExtractedDirectionalLight {
                color: directional_light.color,
                illuminance: directional_light.illuminance,
                direction: transform.forward(),
                projection: directional_light.shadow_projection.get_projection_matrix(),
                shadows_enabled: directional_light.shadows_enabled,
                shadow_depth_bias: directional_light.shadow_depth_bias,
                // The factor of SQRT_2 is for the worst-case diagonal offset
                shadow_normal_bias: directional_light.shadow_normal_bias
                    * directional_light_texel_size
                    * std::f32::consts::SQRT_2,
            },
            render_visible_entities,
        ));
    }
}

pub(crate) const POINT_LIGHT_NEAR_Z: f32 = 0.1f32;

pub(crate) struct CubeMapFace {
    pub(crate) target: Vec3,
    pub(crate) up: Vec3,
}

// see https://www.khronos.org/opengl/wiki/Cubemap_Texture
// NOTE: Cube maps are LEFT-handed!
pub(crate) const CUBE_MAP_FACES: [CubeMapFace; 6] = [
<<<<<<< HEAD
    // +x
    CubeMapFace {
        target: Vec3::X,
        up: Vec3::Y,
=======
    // 0 	GL_TEXTURE_CUBE_MAP_POSITIVE_X
    CubeMapFace {
        target: Vec3::NEG_X,
        up: Vec3::NEG_Y,
    },
    // 1 	GL_TEXTURE_CUBE_MAP_NEGATIVE_X
    CubeMapFace {
        target: Vec3::X,
        up: Vec3::NEG_Y,
>>>>>>> 44e9cd4b
    },
    // -x
    CubeMapFace {
<<<<<<< HEAD
        target: NEGATIVE_X,
        up: Vec3::Y,
=======
        target: Vec3::NEG_Y,
        up: Vec3::Z,
>>>>>>> 44e9cd4b
    },
    // +y
    CubeMapFace {
        target: Vec3::Y,
        up: Vec3::NEG_Z,
    },
    // -y
    CubeMapFace {
<<<<<<< HEAD
        target: NEGATIVE_Y,
        up: Vec3::Z,
=======
        target: Vec3::NEG_Z,
        up: Vec3::NEG_Y,
>>>>>>> 44e9cd4b
    },
    // +z
    CubeMapFace {
        target: Vec3::Z,
<<<<<<< HEAD
        up: Vec3::Y,
    },
    // -z
    CubeMapFace {
        target: NEGATIVE_Z,
        up: Vec3::Y,
=======
        up: Vec3::NEG_Y,
>>>>>>> 44e9cd4b
    },
];

// NOTE: left-handed, light to fragment
fn face_index_to_name(face_index: usize) -> &'static str {
    match face_index {
        0 => "+x",
        1 => "-x",
        2 => "+y",
        3 => "-y",
        4 => "+z",
        5 => "-z",
        _ => "invalid",
    }
}

#[derive(Component)]
pub struct ShadowView {
    pub depth_texture_view: TextureView,
    pub pass_name: String,
}

#[derive(Component)]
pub struct ViewShadowBindings {
    pub point_light_depth_texture: Texture,
    pub point_light_depth_texture_view: TextureView,
    pub directional_light_depth_texture: Texture,
    pub directional_light_depth_texture_view: TextureView,
}

#[derive(Component)]
pub struct ViewLightEntities {
    pub lights: Vec<Entity>,
}

#[derive(Component)]
pub struct ViewLightsUniformOffset {
    pub offset: u32,
}

// NOTE: Clustered-forward rendering requires 3 storage buffer bindings so check that
// at least that many are supported using this constant and SupportedBindingType::from_device()
pub const CLUSTERED_FORWARD_STORAGE_BUFFER_COUNT: u32 = 3;

pub struct GlobalLightMeta {
    pub gpu_point_lights: GpuPointLights,
    pub entity_to_index: HashMap<Entity, usize>,
}

impl FromWorld for GlobalLightMeta {
    fn from_world(world: &mut World) -> Self {
        Self::new(
            world
                .resource::<RenderDevice>()
                .get_supported_read_only_binding_type(CLUSTERED_FORWARD_STORAGE_BUFFER_COUNT),
        )
    }
}

impl GlobalLightMeta {
    pub fn new(buffer_binding_type: BufferBindingType) -> Self {
        Self {
            gpu_point_lights: GpuPointLights::new(buffer_binding_type),
            entity_to_index: HashMap::default(),
        }
    }
}

#[derive(Default)]
pub struct LightMeta {
    pub view_gpu_lights: DynamicUniformBuffer<GpuLights>,
    pub shadow_view_bind_group: Option<BindGroup>,
}

#[derive(Component)]
pub enum LightEntity {
    Directional {
        light_entity: Entity,
    },
    Point {
        light_entity: Entity,
        face_index: usize,
    },
    Spot {
        light_entity: Entity,
    },
}
pub fn calculate_cluster_factors(
    near: f32,
    far: f32,
    z_slices: f32,
    is_orthographic: bool,
) -> Vec2 {
    if is_orthographic {
        Vec2::new(-near, z_slices / (-far - -near))
    } else {
        let z_slices_of_ln_zfar_over_znear = (z_slices - 1.0) / (far / near).ln();
        Vec2::new(
            z_slices_of_ln_zfar_over_znear,
            near.ln() * z_slices_of_ln_zfar_over_znear,
        )
    }
}

// this method of constructing a basis from a vec3 is used by glam::Vec3::any_orthonormal_pair
// we will also construct it in the fragment shader and need our implementations to match,
// so we reproduce it here to avoid a mismatch if glam changes. we also switch the handedness
// could move this onto transform but it's pretty niche
pub(crate) fn spot_light_view_matrix(transform: &GlobalTransform) -> Mat4 {
    // the matrix z_local (opposite of transform.forward())
    let fwd_dir = transform.back().extend(0.0);

    let sign = 1f32.copysign(fwd_dir.z);
    let a = -1.0 / (fwd_dir.z + sign);
    let b = fwd_dir.x * fwd_dir.y * a;
    let up_dir = Vec4::new(
        1.0 + sign * fwd_dir.x * fwd_dir.x * a,
        sign * b,
        -sign * fwd_dir.x,
        0.0,
    );
    let right_dir = Vec4::new(-b, -sign - fwd_dir.y * fwd_dir.y * a, fwd_dir.y, 0.0);

    Mat4::from_cols(
        right_dir,
        up_dir,
        fwd_dir,
        transform.translation().extend(1.0),
    )
}

pub(crate) fn spot_light_projection_matrix(angle: f32) -> Mat4 {
    // spot light projection FOV is 2x the angle from spot light centre to outer edge
    Mat4::perspective_infinite_reverse_rh(angle * 2.0, 1.0, POINT_LIGHT_NEAR_Z)
}

#[allow(clippy::too_many_arguments)]
pub fn prepare_lights(
    mut commands: Commands,
    mut texture_cache: ResMut<TextureCache>,
    render_device: Res<RenderDevice>,
    render_queue: Res<RenderQueue>,
    mut global_light_meta: ResMut<GlobalLightMeta>,
    mut light_meta: ResMut<LightMeta>,
    views: Query<
        (Entity, &ExtractedView, &ExtractedClusterConfig),
        With<RenderPhase<Transparent3d>>,
    >,
    ambient_light: Res<AmbientLight>,
    point_light_shadow_map: Res<PointLightShadowMap>,
    directional_light_shadow_map: Res<DirectionalLightShadowMap>,
    point_lights: Query<(Entity, &ExtractedPointLight)>,
    directional_lights: Query<(Entity, &ExtractedDirectionalLight)>,
) {
    light_meta.view_gpu_lights.clear();

    // Pre-calculate for PointLights
    // NOTE: Cubemaps are left-handed so use a left-handed projection and convert the light
    // position to left-handed y-up
    let cube_face_projection =
        Mat4::perspective_infinite_reverse_lh(std::f32::consts::FRAC_PI_2, 1.0, POINT_LIGHT_NEAR_Z);
    let cube_face_rotations = CUBE_MAP_FACES
        .iter()
<<<<<<< HEAD
        // NOTE: Inverse here as the Mat4::look_at_* seem to produce inverse matrices
        .map(|CubeMapFace { target, up }| Mat4::look_at_lh(Vec3::ZERO, *target, *up).inverse())
=======
        .map(|CubeMapFace { target, up }| Transform::identity().looking_at(*target, *up))
>>>>>>> 44e9cd4b
        .collect::<Vec<_>>();

    global_light_meta.entity_to_index.clear();

    let mut point_lights: Vec<_> = point_lights.iter().collect::<Vec<_>>();

    #[cfg(not(feature = "webgl"))]
    let max_texture_array_layers = render_device.limits().max_texture_array_layers as usize;
    #[cfg(not(feature = "webgl"))]
    let max_texture_cubes = max_texture_array_layers / 6;
    #[cfg(feature = "webgl")]
    let max_texture_array_layers = 1;
    #[cfg(feature = "webgl")]
    let max_texture_cubes = 1;

    let point_light_count = point_lights
        .iter()
        .filter(|light| light.1.shadows_enabled && light.1.spot_light_angles.is_none())
        .count();

    let point_light_shadow_maps_count = point_light_count.min(max_texture_cubes);

    let directional_shadow_maps_count = directional_lights
        .iter()
        .filter(|(_, light)| light.shadows_enabled)
        .count()
        .min(max_texture_array_layers);

    let spot_light_shadow_maps_count = point_lights
        .iter()
        .filter(|(_, light)| light.shadows_enabled && light.spot_light_angles.is_some())
        .count()
        .min(max_texture_array_layers - directional_shadow_maps_count);

    // Sort lights by
    // - point-light vs spot-light, so that we can iterate point lights and spot lights in contiguous blocks in the fragment shader,
    // - then those with shadows enabled first, so that the index can be used to render at most `point_light_shadow_maps_count`
    //   point light shadows and `spot_light_shadow_maps_count` spot light shadow maps,
    // - then by entity as a stable key to ensure that a consistent set of lights are chosen if the light count limit is exceeded.
    point_lights.sort_by(|(entity_1, light_1), (entity_2, light_2)| {
        point_light_order(
            (
                entity_1,
                &light_1.shadows_enabled,
                &light_1.spot_light_angles.is_some(),
            ),
            (
                entity_2,
                &light_2.shadows_enabled,
                &light_2.spot_light_angles.is_some(),
            ),
        )
    });

    if global_light_meta.entity_to_index.capacity() < point_lights.len() {
        global_light_meta
            .entity_to_index
            .reserve(point_lights.len());
    }

    let mut gpu_point_lights = Vec::new();
    for (index, &(entity, light)) in point_lights.iter().enumerate() {
        let mut flags = PointLightFlags::NONE;

        // Lights are sorted, shadow enabled lights are first
        if light.shadows_enabled
            && (index < point_light_shadow_maps_count
                || (light.spot_light_angles.is_some()
                    && index - point_light_count < spot_light_shadow_maps_count))
        {
            flags |= PointLightFlags::SHADOWS_ENABLED;
        }
<<<<<<< HEAD
        let light_position_world_lh = Vec3::new(
            light.transform.translation.x,
            light.transform.translation.y,
            -light.transform.translation.z,
        );
        gpu_point_lights.push(GpuPointLight {
            projection_lh_lr: Vec4::new(
                cube_face_projection.z_axis.z,
                cube_face_projection.z_axis.w,
                cube_face_projection.w_axis.z,
                cube_face_projection.w_axis.w,
            ),
=======

        let (light_custom_data, spot_light_tan_angle) = match light.spot_light_angles {
            Some((inner, outer)) => {
                let light_direction = light.transform.forward();
                if light_direction.y.is_sign_negative() {
                    flags |= PointLightFlags::SPOT_LIGHT_Y_NEGATIVE;
                }

                let cos_outer = outer.cos();
                let spot_scale = 1.0 / f32::max(inner.cos() - cos_outer, 1e-4);
                let spot_offset = -cos_outer * spot_scale;

                (
                    // For spot lights: the direction (x,z), spot_scale and spot_offset
                    light_direction.xz().extend(spot_scale).extend(spot_offset),
                    outer.tan(),
                )
            }
            None => {
                (
                    // For point lights: the lower-right 2x2 values of the projection matrix [2][2] [2][3] [3][2] [3][3]
                    Vec4::new(
                        cube_face_projection.z_axis.z,
                        cube_face_projection.z_axis.w,
                        cube_face_projection.w_axis.z,
                        cube_face_projection.w_axis.w,
                    ),
                    // unused
                    0.0,
                )
            }
        };

        gpu_point_lights.push(GpuPointLight {
            light_custom_data,
>>>>>>> 44e9cd4b
            // premultiply color by intensity
            // we don't use the alpha at all, so no reason to multiply only [0..3]
            color_inverse_square_range: (Vec4::from_slice(&light.color.as_linear_rgba_f32())
                * light.intensity)
                .xyz()
                .extend(1.0 / (light.range * light.range)),
<<<<<<< HEAD
            position_lh_radius: light_position_world_lh.extend(light.radius),
=======
            position_radius: light.transform.translation().extend(light.radius),
>>>>>>> 44e9cd4b
            flags: flags.bits,
            shadow_depth_bias: light.shadow_depth_bias,
            shadow_normal_bias: light.shadow_normal_bias,
            spot_light_tan_angle,
        });
        global_light_meta.entity_to_index.insert(entity, index);
    }

    global_light_meta.gpu_point_lights.set(gpu_point_lights);
    global_light_meta
        .gpu_point_lights
        .write_buffer(&render_device, &render_queue);

    // set up light data for each view
    for (entity, extracted_view, clusters) in &views {
        let point_light_depth_texture = texture_cache.get(
            &render_device,
            TextureDescriptor {
                size: Extent3d {
                    width: point_light_shadow_map.size as u32,
                    height: point_light_shadow_map.size as u32,
                    depth_or_array_layers: point_light_shadow_maps_count.max(1) as u32 * 6,
                },
                mip_level_count: 1,
                sample_count: 1,
                dimension: TextureDimension::D2,
                format: SHADOW_FORMAT,
                label: Some("point_light_shadow_map_texture"),
                usage: TextureUsages::RENDER_ATTACHMENT | TextureUsages::TEXTURE_BINDING,
            },
        );
        let directional_light_depth_texture = texture_cache.get(
            &render_device,
            TextureDescriptor {
                size: Extent3d {
                    width: (directional_light_shadow_map.size as u32)
                        .min(render_device.limits().max_texture_dimension_2d),
                    height: (directional_light_shadow_map.size as u32)
                        .min(render_device.limits().max_texture_dimension_2d),
                    depth_or_array_layers: (directional_shadow_maps_count
                        + spot_light_shadow_maps_count)
                        .max(1) as u32,
                },
                mip_level_count: 1,
                sample_count: 1,
                dimension: TextureDimension::D2,
                format: SHADOW_FORMAT,
                label: Some("directional_light_shadow_map_texture"),
                usage: TextureUsages::RENDER_ATTACHMENT | TextureUsages::TEXTURE_BINDING,
            },
        );
        let mut view_lights = Vec::new();

        let is_orthographic = extracted_view.projection.w_axis.w == 1.0;
        let cluster_factors_zw = calculate_cluster_factors(
            clusters.near,
            clusters.far,
            clusters.dimensions.z as f32,
            is_orthographic,
        );

        let n_clusters = clusters.dimensions.x * clusters.dimensions.y * clusters.dimensions.z;
        let mut gpu_lights = GpuLights {
            directional_lights: [GpuDirectionalLight::default(); MAX_DIRECTIONAL_LIGHTS],
            ambient_color: Vec4::from_slice(&ambient_light.color.as_linear_rgba_f32())
                * ambient_light.brightness,
            cluster_factors: Vec4::new(
                clusters.dimensions.x as f32 / extracted_view.width as f32,
                clusters.dimensions.y as f32 / extracted_view.height as f32,
                cluster_factors_zw.x,
                cluster_factors_zw.y,
            ),
            cluster_dimensions: clusters.dimensions.extend(n_clusters),
            n_directional_lights: directional_lights.iter().len() as u32,
            // spotlight shadow maps are stored in the directional light array, starting at directional_shadow_maps_count.
            // the spot lights themselves start in the light array at point_light_count. so to go from light
            // index to shadow map index, we need to subtract point light shadowmap count and add directional shadowmap count.
            spot_light_shadowmap_offset: directional_shadow_maps_count as i32
                - point_light_count as i32,
        };

        // TODO: this should select lights based on relevance to the view instead of the first ones that show up in a query
        for &(light_entity, light) in point_lights
            .iter()
            // Lights are sorted, shadow enabled lights are first
            .take(point_light_shadow_maps_count)
            .filter(|(_, light)| light.shadows_enabled)
        {
            let light_index = *global_light_meta
                .entity_to_index
                .get(&light_entity)
                .unwrap();
<<<<<<< HEAD

            let light_position_world_lh = Vec3::new(
                light.transform.translation.x,
                light.transform.translation.y,
                -light.transform.translation.z,
            );
            let view_translation = Mat4::from_translation(light_position_world_lh);
=======
            // ignore scale because we don't want to effectively scale light radius and range
            // by applying those as a view transform to shadow map rendering of objects
            // and ignore rotation because we want the shadow map projections to align with the axes
            let view_translation = GlobalTransform::from_translation(light.transform.translation());
>>>>>>> 44e9cd4b

            for (face_index, view_rotation) in cube_face_rotations.iter().enumerate() {
                let depth_texture_view =
                    point_light_depth_texture
                        .texture
                        .create_view(&TextureViewDescriptor {
                            label: Some("point_light_shadow_map_texture_view"),
                            format: None,
                            dimension: Some(TextureViewDimension::D2),
                            aspect: TextureAspect::All,
                            base_mip_level: 0,
                            mip_level_count: None,
                            base_array_layer: (light_index * 6 + face_index) as u32,
                            array_layer_count: NonZeroU32::new(1),
                        });

                let view = view_translation * *view_rotation;

                let view_light_entity = commands
                    .spawn()
                    .insert_bundle((
                        ShadowView {
                            depth_texture_view,
                            pass_name: format!(
                                "shadow pass point light {} {}",
                                light_index,
                                face_index_to_name(face_index)
                            ),
                        },
                        ExtractedView {
                            width: point_light_shadow_map.size as u32,
                            height: point_light_shadow_map.size as u32,
                            position: light_position_world_lh,
                            view,
                            projection: cube_face_projection,
                        },
                        RenderPhase::<Shadow>::default(),
                        LightEntity::Point {
                            light_entity,
                            face_index,
                        },
                    ))
                    .id();
                view_lights.push(view_light_entity);
            }
        }

        // spot lights
        for (light_index, &(light_entity, light)) in point_lights
            .iter()
            .skip(point_light_count)
            .take(spot_light_shadow_maps_count)
            .enumerate()
        {
            let spot_view_matrix = spot_light_view_matrix(&light.transform);
            let spot_view_transform = spot_view_matrix.into();

            let angle = light.spot_light_angles.expect("lights should be sorted so that \
                [point_light_shadow_maps_count..point_light_shadow_maps_count + spot_light_shadow_maps_count] are spot lights").1;
            let spot_projection = spot_light_projection_matrix(angle);

            let depth_texture_view =
                directional_light_depth_texture
                    .texture
                    .create_view(&TextureViewDescriptor {
                        label: Some("spot_light_shadow_map_texture_view"),
                        format: None,
                        dimension: Some(TextureViewDimension::D2),
                        aspect: TextureAspect::All,
                        base_mip_level: 0,
                        mip_level_count: None,
                        base_array_layer: (directional_shadow_maps_count + light_index) as u32,
                        array_layer_count: NonZeroU32::new(1),
                    });

            let view_light_entity = commands
                .spawn()
                .insert_bundle((
                    ShadowView {
                        depth_texture_view,
                        pass_name: format!("shadow pass spot light {}", light_index,),
                    },
                    ExtractedView {
                        width: directional_light_shadow_map.size as u32,
                        height: directional_light_shadow_map.size as u32,
                        transform: spot_view_transform,
                        projection: spot_projection,
                    },
                    RenderPhase::<Shadow>::default(),
                    LightEntity::Spot { light_entity },
                ))
                .id();

            view_lights.push(view_light_entity);
        }

        for (i, (light_entity, light)) in directional_lights
            .iter()
            .enumerate()
            .take(MAX_DIRECTIONAL_LIGHTS)
        {
            // direction is negated to be ready for N.L
            let dir_to_light = -light.direction;

            // convert from illuminance (lux) to candelas
            //
            // exposure is hard coded at the moment but should be replaced
            // by values coming from the camera
            // see: https://google.github.io/filament/Filament.html#imagingpipeline/physicallybasedcamera/exposuresettings
            const APERTURE: f32 = 4.0;
            const SHUTTER_SPEED: f32 = 1.0 / 250.0;
            const SENSITIVITY: f32 = 100.0;
            let ev100 =
                f32::log2(APERTURE * APERTURE / SHUTTER_SPEED) - f32::log2(SENSITIVITY / 100.0);
            let exposure = 1.0 / (f32::powf(2.0, ev100) * 1.2);
            let intensity = light.illuminance * exposure;

            // NOTE: A directional light seems to have to have an eye position on the line along the direction of the light
            // through the world origin. I (Rob Swain) do not yet understand why it cannot be translated away from this.
            // NOTE: Inverse here as the Mat4::look_at_* seem to produce inverse matrices
            let inverse_view = Mat4::look_at_rh(Vec3::ZERO, light.direction, Vec3::Y);
            let view = inverse_view.inverse();
            // NOTE: This orthographic projection defines the volume within which shadows from a directional light can be cast
            let projection = light.projection;

            let mut flags = DirectionalLightFlags::NONE;
            if light.shadows_enabled {
                flags |= DirectionalLightFlags::SHADOWS_ENABLED;
            }

            gpu_lights.directional_lights[i] = GpuDirectionalLight {
                // premultiply color by intensity
                // we don't use the alpha at all, so no reason to multiply only [0..3]
                color: Vec4::from_slice(&light.color.as_linear_rgba_f32()) * intensity,
                dir_to_light,
                view_projection: projection * inverse_view,
                flags: flags.bits,
                shadow_depth_bias: light.shadow_depth_bias,
                shadow_normal_bias: light.shadow_normal_bias,
            };

            if light.shadows_enabled {
                let depth_texture_view =
                    directional_light_depth_texture
                        .texture
                        .create_view(&TextureViewDescriptor {
                            label: Some("directional_light_shadow_map_texture_view"),
                            format: None,
                            dimension: Some(TextureViewDimension::D2),
                            aspect: TextureAspect::All,
                            base_mip_level: 0,
                            mip_level_count: None,
                            base_array_layer: i as u32,
                            array_layer_count: NonZeroU32::new(1),
                        });

                let view_light_entity = commands
                    .spawn()
                    .insert_bundle((
                        ShadowView {
                            depth_texture_view,
                            pass_name: format!("shadow pass directional light {}", i),
                        },
                        ExtractedView {
                            width: directional_light_shadow_map.size as u32,
                            height: directional_light_shadow_map.size as u32,
<<<<<<< HEAD
                            position: Vec3::ZERO,
                            view,
=======
                            transform: GlobalTransform::from(view.inverse()),
>>>>>>> 44e9cd4b
                            projection,
                        },
                        RenderPhase::<Shadow>::default(),
                        LightEntity::Directional { light_entity },
                    ))
                    .id();
                view_lights.push(view_light_entity);
            }
        }
        let point_light_depth_texture_view =
            point_light_depth_texture
                .texture
                .create_view(&TextureViewDescriptor {
                    label: Some("point_light_shadow_map_array_texture_view"),
                    format: None,
                    #[cfg(not(feature = "webgl"))]
                    dimension: Some(TextureViewDimension::CubeArray),
                    #[cfg(feature = "webgl")]
                    dimension: Some(TextureViewDimension::Cube),
                    aspect: TextureAspect::All,
                    base_mip_level: 0,
                    mip_level_count: None,
                    base_array_layer: 0,
                    array_layer_count: None,
                });
        let directional_light_depth_texture_view = directional_light_depth_texture
            .texture
            .create_view(&TextureViewDescriptor {
                label: Some("directional_light_shadow_map_array_texture_view"),
                format: None,
                #[cfg(not(feature = "webgl"))]
                dimension: Some(TextureViewDimension::D2Array),
                #[cfg(feature = "webgl")]
                dimension: Some(TextureViewDimension::D2),
                aspect: TextureAspect::All,
                base_mip_level: 0,
                mip_level_count: None,
                base_array_layer: 0,
                array_layer_count: None,
            });

        commands.entity(entity).insert_bundle((
            ViewShadowBindings {
                point_light_depth_texture: point_light_depth_texture.texture,
                point_light_depth_texture_view,
                directional_light_depth_texture: directional_light_depth_texture.texture,
                directional_light_depth_texture_view,
            },
            ViewLightEntities {
                lights: view_lights,
            },
            ViewLightsUniformOffset {
                offset: light_meta.view_gpu_lights.push(gpu_lights),
            },
        ));
    }

    light_meta
        .view_gpu_lights
        .write_buffer(&render_device, &render_queue);
}

// this must match CLUSTER_COUNT_SIZE in pbr.wgsl
// and must be large enough to contain MAX_UNIFORM_BUFFER_POINT_LIGHTS
const CLUSTER_COUNT_SIZE: u32 = 9;

const CLUSTER_OFFSET_MASK: u32 = (1 << (32 - (CLUSTER_COUNT_SIZE * 2))) - 1;
const CLUSTER_COUNT_MASK: u32 = (1 << CLUSTER_COUNT_SIZE) - 1;

// NOTE: With uniform buffer max binding size as 16384 bytes
// that means we can fit 256 point lights in one uniform
// buffer, which means the count can be at most 256 so it
// needs 9 bits.
// The array of indices can also use u8 and that means the
// offset in to the array of indices needs to be able to address
// 16384 values. log2(16384) = 14 bits.
// We use 32 bits to store the offset and counts so
// we pack the offset into the upper 14 bits of a u32,
// the point light count into bits 9-17, and the spot light count into bits 0-8.
//  [ 31     ..     18 | 17      ..      9 | 8       ..     0 ]
//  [      offset      | point light count | spot light count ]
// NOTE: This assumes CPU and GPU endianness are the same which is true
// for all common and tested x86/ARM CPUs and AMD/NVIDIA/Intel/Apple/etc GPUs
fn pack_offset_and_counts(offset: usize, point_count: usize, spot_count: usize) -> u32 {
    ((offset as u32 & CLUSTER_OFFSET_MASK) << (CLUSTER_COUNT_SIZE * 2))
        | (point_count as u32 & CLUSTER_COUNT_MASK) << CLUSTER_COUNT_SIZE
        | (spot_count as u32 & CLUSTER_COUNT_MASK)
}

#[derive(ShaderType)]
struct GpuClusterLightIndexListsUniform {
    data: Box<[UVec4; ViewClusterBindings::MAX_UNIFORM_ITEMS]>,
}

// NOTE: Assert at compile time that GpuClusterLightIndexListsUniform
// fits within the maximum uniform buffer binding size
const _: () = assert!(GpuClusterLightIndexListsUniform::SHADER_SIZE.get() <= 16384);

impl Default for GpuClusterLightIndexListsUniform {
    fn default() -> Self {
        Self {
            data: Box::new([UVec4::ZERO; ViewClusterBindings::MAX_UNIFORM_ITEMS]),
        }
    }
}

#[derive(ShaderType)]
struct GpuClusterOffsetsAndCountsUniform {
    data: Box<[UVec4; ViewClusterBindings::MAX_UNIFORM_ITEMS]>,
}

impl Default for GpuClusterOffsetsAndCountsUniform {
    fn default() -> Self {
        Self {
            data: Box::new([UVec4::ZERO; ViewClusterBindings::MAX_UNIFORM_ITEMS]),
        }
    }
}

#[derive(ShaderType, Default)]
struct GpuClusterLightIndexListsStorage {
    #[size(runtime)]
    data: Vec<u32>,
}

#[derive(ShaderType, Default)]
struct GpuClusterOffsetsAndCountsStorage {
    #[size(runtime)]
    data: Vec<UVec4>,
}

enum ViewClusterBuffers {
    Uniform {
        // NOTE: UVec4 is because all arrays in Std140 layout have 16-byte alignment
        cluster_light_index_lists: UniformBuffer<GpuClusterLightIndexListsUniform>,
        // NOTE: UVec4 is because all arrays in Std140 layout have 16-byte alignment
        cluster_offsets_and_counts: UniformBuffer<GpuClusterOffsetsAndCountsUniform>,
    },
    Storage {
        cluster_light_index_lists: StorageBuffer<GpuClusterLightIndexListsStorage>,
        cluster_offsets_and_counts: StorageBuffer<GpuClusterOffsetsAndCountsStorage>,
    },
}

impl ViewClusterBuffers {
    fn new(buffer_binding_type: BufferBindingType) -> Self {
        match buffer_binding_type {
            BufferBindingType::Storage { .. } => Self::storage(),
            BufferBindingType::Uniform => Self::uniform(),
        }
    }

    fn uniform() -> Self {
        ViewClusterBuffers::Uniform {
            cluster_light_index_lists: UniformBuffer::default(),
            cluster_offsets_and_counts: UniformBuffer::default(),
        }
    }

    fn storage() -> Self {
        ViewClusterBuffers::Storage {
            cluster_light_index_lists: StorageBuffer::default(),
            cluster_offsets_and_counts: StorageBuffer::default(),
        }
    }
}

#[derive(Component)]
pub struct ViewClusterBindings {
    n_indices: usize,
    n_offsets: usize,
    buffers: ViewClusterBuffers,
}

impl ViewClusterBindings {
    pub const MAX_OFFSETS: usize = 16384 / 4;
    const MAX_UNIFORM_ITEMS: usize = Self::MAX_OFFSETS / 4;
    pub const MAX_INDICES: usize = 16384;

    pub fn new(buffer_binding_type: BufferBindingType) -> Self {
        Self {
            n_indices: 0,
            n_offsets: 0,
            buffers: ViewClusterBuffers::new(buffer_binding_type),
        }
    }

    pub fn clear(&mut self) {
        match &mut self.buffers {
            ViewClusterBuffers::Uniform {
                cluster_light_index_lists,
                cluster_offsets_and_counts,
            } => {
                *cluster_light_index_lists.get_mut().data = [UVec4::ZERO; Self::MAX_UNIFORM_ITEMS];
                *cluster_offsets_and_counts.get_mut().data = [UVec4::ZERO; Self::MAX_UNIFORM_ITEMS];
            }
            ViewClusterBuffers::Storage {
                cluster_light_index_lists,
                cluster_offsets_and_counts,
                ..
            } => {
                cluster_light_index_lists.get_mut().data.clear();
                cluster_offsets_and_counts.get_mut().data.clear();
            }
        }
    }

    pub fn push_offset_and_counts(&mut self, offset: usize, point_count: usize, spot_count: usize) {
        match &mut self.buffers {
            ViewClusterBuffers::Uniform {
                cluster_offsets_and_counts,
                ..
            } => {
                let array_index = self.n_offsets >> 2; // >> 2 is equivalent to / 4
                if array_index >= Self::MAX_UNIFORM_ITEMS {
                    warn!("cluster offset and count out of bounds!");
                    return;
                }
                let component = self.n_offsets & ((1 << 2) - 1);
                let packed = pack_offset_and_counts(offset, point_count, spot_count);

                cluster_offsets_and_counts.get_mut().data[array_index][component] = packed;
            }
            ViewClusterBuffers::Storage {
                cluster_offsets_and_counts,
                ..
            } => {
                cluster_offsets_and_counts.get_mut().data.push(UVec4::new(
                    offset as u32,
                    point_count as u32,
                    spot_count as u32,
                    0,
                ));
            }
        }

        self.n_offsets += 1;
    }

    pub fn n_indices(&self) -> usize {
        self.n_indices
    }

    pub fn push_index(&mut self, index: usize) {
        match &mut self.buffers {
            ViewClusterBuffers::Uniform {
                cluster_light_index_lists,
                ..
            } => {
                let array_index = self.n_indices >> 4; // >> 4 is equivalent to / 16
                let component = (self.n_indices >> 2) & ((1 << 2) - 1);
                let sub_index = self.n_indices & ((1 << 2) - 1);
                let index = index as u32;

                cluster_light_index_lists.get_mut().data[array_index][component] |=
                    index << (8 * sub_index);
            }
            ViewClusterBuffers::Storage {
                cluster_light_index_lists,
                ..
            } => {
                cluster_light_index_lists.get_mut().data.push(index as u32);
            }
        }

        self.n_indices += 1;
    }

    pub fn write_buffers(&mut self, render_device: &RenderDevice, render_queue: &RenderQueue) {
        match &mut self.buffers {
            ViewClusterBuffers::Uniform {
                cluster_light_index_lists,
                cluster_offsets_and_counts,
            } => {
                cluster_light_index_lists.write_buffer(render_device, render_queue);
                cluster_offsets_and_counts.write_buffer(render_device, render_queue);
            }
            ViewClusterBuffers::Storage {
                cluster_light_index_lists,
                cluster_offsets_and_counts,
            } => {
                cluster_light_index_lists.write_buffer(render_device, render_queue);
                cluster_offsets_and_counts.write_buffer(render_device, render_queue);
            }
        }
    }

    pub fn light_index_lists_binding(&self) -> Option<BindingResource> {
        match &self.buffers {
            ViewClusterBuffers::Uniform {
                cluster_light_index_lists,
                ..
            } => cluster_light_index_lists.binding(),
            ViewClusterBuffers::Storage {
                cluster_light_index_lists,
                ..
            } => cluster_light_index_lists.binding(),
        }
    }

    pub fn offsets_and_counts_binding(&self) -> Option<BindingResource> {
        match &self.buffers {
            ViewClusterBuffers::Uniform {
                cluster_offsets_and_counts,
                ..
            } => cluster_offsets_and_counts.binding(),
            ViewClusterBuffers::Storage {
                cluster_offsets_and_counts,
                ..
            } => cluster_offsets_and_counts.binding(),
        }
    }

    pub fn min_size_cluster_light_index_lists(
        buffer_binding_type: BufferBindingType,
    ) -> NonZeroU64 {
        match buffer_binding_type {
            BufferBindingType::Storage { .. } => GpuClusterLightIndexListsStorage::min_size(),
            BufferBindingType::Uniform => GpuClusterLightIndexListsUniform::min_size(),
        }
    }

    pub fn min_size_cluster_offsets_and_counts(
        buffer_binding_type: BufferBindingType,
    ) -> NonZeroU64 {
        match buffer_binding_type {
            BufferBindingType::Storage { .. } => GpuClusterOffsetsAndCountsStorage::min_size(),
            BufferBindingType::Uniform => GpuClusterOffsetsAndCountsUniform::min_size(),
        }
    }
}

pub fn prepare_clusters(
    mut commands: Commands,
    render_device: Res<RenderDevice>,
    render_queue: Res<RenderQueue>,
    mesh_pipeline: Res<MeshPipeline>,
    global_light_meta: Res<GlobalLightMeta>,
    views: Query<
        (
            Entity,
            &ExtractedClusterConfig,
            &ExtractedClustersPointLights,
        ),
        With<RenderPhase<Transparent3d>>,
    >,
) {
    let render_device = render_device.into_inner();
    let supports_storage_buffers = matches!(
        mesh_pipeline.clustered_forward_buffer_binding_type,
        BufferBindingType::Storage { .. }
    );
    for (entity, cluster_config, extracted_clusters) in &views {
        let mut view_clusters_bindings =
            ViewClusterBindings::new(mesh_pipeline.clustered_forward_buffer_binding_type);
        view_clusters_bindings.clear();

        let mut indices_full = false;

        let mut cluster_index = 0;
        for _y in 0..cluster_config.dimensions.y {
            for _x in 0..cluster_config.dimensions.x {
                for _z in 0..cluster_config.dimensions.z {
                    let offset = view_clusters_bindings.n_indices();
                    let cluster_lights = &extracted_clusters.data[cluster_index];
                    view_clusters_bindings.push_offset_and_counts(
                        offset,
                        cluster_lights.point_light_count,
                        cluster_lights.spot_light_count,
                    );

                    if !indices_full {
                        for entity in cluster_lights.iter() {
                            if let Some(light_index) = global_light_meta.entity_to_index.get(entity)
                            {
                                if view_clusters_bindings.n_indices()
                                    >= ViewClusterBindings::MAX_INDICES
                                    && !supports_storage_buffers
                                {
                                    warn!("Cluster light index lists is full! The PointLights in the view are affecting too many clusters.");
                                    indices_full = true;
                                    break;
                                }
                                view_clusters_bindings.push_index(*light_index);
                            }
                        }
                    }

                    cluster_index += 1;
                }
            }
        }

        view_clusters_bindings.write_buffers(render_device, &render_queue);

        commands.get_or_spawn(entity).insert(view_clusters_bindings);
    }
}

pub fn queue_shadow_view_bind_group(
    render_device: Res<RenderDevice>,
    shadow_pipeline: Res<ShadowPipeline>,
    mut light_meta: ResMut<LightMeta>,
    view_uniforms: Res<ViewUniforms>,
) {
    if let Some(view_binding) = view_uniforms.uniforms.binding() {
        light_meta.shadow_view_bind_group =
            Some(render_device.create_bind_group(&BindGroupDescriptor {
                entries: &[BindGroupEntry {
                    binding: 0,
                    resource: view_binding,
                }],
                label: Some("shadow_view_bind_group"),
                layout: &shadow_pipeline.view_layout,
            }));
    }
}

#[allow(clippy::too_many_arguments)]
pub fn queue_shadows(
    shadow_draw_functions: Res<DrawFunctions<Shadow>>,
    shadow_pipeline: Res<ShadowPipeline>,
    casting_meshes: Query<&Handle<Mesh>, Without<NotShadowCaster>>,
    render_meshes: Res<RenderAssets<Mesh>>,
    mut pipelines: ResMut<SpecializedMeshPipelines<ShadowPipeline>>,
    mut pipeline_cache: ResMut<PipelineCache>,
    view_lights: Query<&ViewLightEntities>,
    mut view_light_shadow_phases: Query<(&LightEntity, &mut RenderPhase<Shadow>)>,
    point_light_entities: Query<&CubemapVisibleEntities, With<ExtractedPointLight>>,
    directional_light_entities: Query<&VisibleEntities, With<ExtractedDirectionalLight>>,
    spot_light_entities: Query<&VisibleEntities, With<ExtractedPointLight>>,
) {
    for view_lights in &view_lights {
        let draw_shadow_mesh = shadow_draw_functions
            .read()
            .get_id::<DrawShadowMesh>()
            .unwrap();
        for view_light_entity in view_lights.lights.iter().copied() {
            let (light_entity, mut shadow_phase) =
                view_light_shadow_phases.get_mut(view_light_entity).unwrap();
            let (visible_entities, is_point_light) = match light_entity {
                LightEntity::Directional { light_entity } => (
                    directional_light_entities
                        .get(*light_entity)
                        .expect("Failed to get directional light visible entities"),
                    false,
                ),
                LightEntity::Point {
                    light_entity,
                    face_index,
<<<<<<< HEAD
                } => (
                    point_light_entities
                        .get(*light_entity)
                        .expect("Failed to get point light visible entities")
                        .get(*face_index),
                    true,
                ),
=======
                } => point_light_entities
                    .get(*light_entity)
                    .expect("Failed to get point light visible entities")
                    .get(*face_index),
                LightEntity::Spot { light_entity } => spot_light_entities
                    .get(*light_entity)
                    .expect("Failed to get spot light visible entities"),
>>>>>>> 44e9cd4b
            };
            // NOTE: Lights with shadow mapping disabled will have no visible entities
            // so no meshes will be queued
            for entity in visible_entities.iter().copied() {
                if let Ok(mesh_handle) = casting_meshes.get(entity) {
                    if let Some(mesh) = render_meshes.get(mesh_handle) {
                        let mut key =
                            ShadowPipelineKey::from_primitive_topology(mesh.primitive_topology);
                        if is_point_light {
                            key |= ShadowPipelineKey::POINT_LIGHT;
                        }
                        let pipeline_id = pipelines.specialize(
                            &mut pipeline_cache,
                            &shadow_pipeline,
                            key,
                            &mesh.layout,
                        );

                        let pipeline_id = match pipeline_id {
                            Ok(id) => id,
                            Err(err) => {
                                error!("{}", err);
                                continue;
                            }
                        };

                        shadow_phase.add(Shadow {
                            draw_function: draw_shadow_mesh,
                            pipeline: pipeline_id,
                            entity,
                            distance: 0.0, // TODO: sort back-to-front
                        });
                    }
                }
            }
        }
    }
}

pub struct Shadow {
    pub distance: f32,
    pub entity: Entity,
    pub pipeline: CachedRenderPipelineId,
    pub draw_function: DrawFunctionId,
}

impl PhaseItem for Shadow {
    type SortKey = FloatOrd;

    #[inline]
    fn sort_key(&self) -> Self::SortKey {
        FloatOrd(self.distance)
    }

    #[inline]
    fn draw_function(&self) -> DrawFunctionId {
        self.draw_function
    }

    #[inline]
    fn sort(items: &mut [Self]) {
        radsort::sort_by_key(items, |item| item.distance);
    }
}

impl EntityPhaseItem for Shadow {
    fn entity(&self) -> Entity {
        self.entity
    }
}

impl CachedRenderPipelinePhaseItem for Shadow {
    #[inline]
    fn cached_pipeline(&self) -> CachedRenderPipelineId {
        self.pipeline
    }
}

pub struct ShadowPassNode {
    main_view_query: QueryState<&'static ViewLightEntities>,
    view_light_query: QueryState<(&'static ShadowView, &'static RenderPhase<Shadow>)>,
}

impl ShadowPassNode {
    pub const IN_VIEW: &'static str = "view";

    pub fn new(world: &mut World) -> Self {
        Self {
            main_view_query: QueryState::new(world),
            view_light_query: QueryState::new(world),
        }
    }
}

impl Node for ShadowPassNode {
    fn input(&self) -> Vec<SlotInfo> {
        vec![SlotInfo::new(ShadowPassNode::IN_VIEW, SlotType::Entity)]
    }

    fn update(&mut self, world: &mut World) {
        self.main_view_query.update_archetypes(world);
        self.view_light_query.update_archetypes(world);
    }

    fn run(
        &self,
        graph: &mut RenderGraphContext,
        render_context: &mut RenderContext,
        world: &World,
    ) -> Result<(), NodeRunError> {
        let view_entity = graph.get_input_entity(Self::IN_VIEW)?;
        if let Ok(view_lights) = self.main_view_query.get_manual(world, view_entity) {
            for view_light_entity in view_lights.lights.iter().copied() {
                let (view_light, shadow_phase) = self
                    .view_light_query
                    .get_manual(world, view_light_entity)
                    .unwrap();

                if shadow_phase.items.is_empty() {
                    continue;
                }

                let pass_descriptor = RenderPassDescriptor {
                    label: Some(&view_light.pass_name),
                    color_attachments: &[],
                    depth_stencil_attachment: Some(RenderPassDepthStencilAttachment {
                        view: &view_light.depth_texture_view,
                        depth_ops: Some(Operations {
                            load: LoadOp::Clear(0.0),
                            store: true,
                        }),
                        stencil_ops: None,
                    }),
                };

                let draw_functions = world.resource::<DrawFunctions<Shadow>>();
                let render_pass = render_context
                    .command_encoder
                    .begin_render_pass(&pass_descriptor);
                let mut draw_functions = draw_functions.write();
                let mut tracked_pass = TrackedRenderPass::new(render_pass);
                for item in &shadow_phase.items {
                    let draw_function = draw_functions.get_mut(item.draw_function).unwrap();
                    draw_function.draw(world, &mut tracked_pass, view_light_entity, item);
                }
            }
        }

        Ok(())
    }
}

pub type DrawShadowMesh = (
    SetItemPipeline,
    SetShadowViewBindGroup<0>,
    SetMeshBindGroup<1>,
    DrawMesh,
);

pub struct SetShadowViewBindGroup<const I: usize>;
impl<const I: usize> EntityRenderCommand for SetShadowViewBindGroup<I> {
    type Param = (SRes<LightMeta>, SQuery<Read<ViewUniformOffset>>);
    #[inline]
    fn render<'w>(
        view: Entity,
        _item: Entity,
        (light_meta, view_query): SystemParamItem<'w, '_, Self::Param>,
        pass: &mut TrackedRenderPass<'w>,
    ) -> RenderCommandResult {
        let view_uniform_offset = view_query.get(view).unwrap();
        pass.set_bind_group(
            I,
            light_meta
                .into_inner()
                .shadow_view_bind_group
                .as_ref()
                .unwrap(),
            &[view_uniform_offset.offset],
        );

        RenderCommandResult::Success
    }
}<|MERGE_RESOLUTION|>--- conflicted
+++ resolved
@@ -13,13 +13,8 @@
 use crate::{
     point_light_order, AmbientLight, Clusters, CubemapVisibleEntities, DirectionalLight,
     DirectionalLightShadowMap, DrawMesh, GlobalVisiblePointLights, MeshPipeline, NotShadowCaster,
-<<<<<<< HEAD
-    PointLight, PointLightShadowMap, SetMeshBindGroup, VisiblePointLights,
+    PointLight, PointLightShadowMap, SetMeshBindGroup, SpotLight, VisiblePointLights,
     DIRECTIONAL_LIGHT_SHADOW_SHADER_HANDLE, POINT_LIGHT_SHADOW_SHADER_HANDLE,
-=======
-    PointLight, PointLightShadowMap, SetMeshBindGroup, SpotLight, VisiblePointLights,
-    SHADOW_SHADER_HANDLE,
->>>>>>> 44e9cd4b
 };
 use bevy_asset::Handle;
 use bevy_core_pipeline::core_3d::Transparent3d;
@@ -27,7 +22,9 @@
     prelude::*,
     system::{lifetimeless::*, SystemParamItem},
 };
-use bevy_math::{Mat4, UVec3, UVec4, Vec2, Vec3, Vec3Swizzles, Vec4, Vec4Swizzles};
+use bevy_math::{
+    Affine3A, Mat4, UVec3, UVec4, Vec2, Vec3, Vec3A, Vec3Swizzles, Vec4, Vec4Swizzles,
+};
 use bevy_render::{
     camera::{Camera, CameraProjection},
     color::Color,
@@ -48,7 +45,7 @@
     },
     Extract,
 };
-use bevy_transform::{components::GlobalTransform, prelude::Transform};
+use bevy_transform::components::GlobalTransform;
 use bevy_utils::FloatOrd;
 use bevy_utils::{
     tracing::{error, warn},
@@ -92,17 +89,11 @@
 
 #[derive(Copy, Clone, ShaderType, Default, Debug)]
 pub struct GpuPointLight {
-<<<<<<< HEAD
-    // The lower-right 2x2 values of the left-handed projection matrix [2][2] [2][3] [3][2] [3][3]
-    projection_lh_lr: Vec4,
-=======
-    // For point lights: the lower-right 2x2 values of the projection matrix [2][2] [2][3] [3][2] [3][3]
+    // For point lights: the lower-right 2x2 values of the left-handed projection matrix [2][2] [2][3] [3][2] [3][3]
     // For spot lights: 2 components of the direction (x,z), spot_scale and spot_offset
     light_custom_data: Vec4,
->>>>>>> 44e9cd4b
     color_inverse_square_range: Vec4,
-    // Position is left-handed
-    position_lh_radius: Vec4,
+    position_radius: Vec4,
     flags: u32,
     shadow_depth_bias: f32,
     shadow_normal_bias: f32,
@@ -619,32 +610,15 @@
 // see https://www.khronos.org/opengl/wiki/Cubemap_Texture
 // NOTE: Cube maps are LEFT-handed!
 pub(crate) const CUBE_MAP_FACES: [CubeMapFace; 6] = [
-<<<<<<< HEAD
     // +x
     CubeMapFace {
         target: Vec3::X,
         up: Vec3::Y,
-=======
-    // 0 	GL_TEXTURE_CUBE_MAP_POSITIVE_X
-    CubeMapFace {
-        target: Vec3::NEG_X,
-        up: Vec3::NEG_Y,
-    },
-    // 1 	GL_TEXTURE_CUBE_MAP_NEGATIVE_X
-    CubeMapFace {
-        target: Vec3::X,
-        up: Vec3::NEG_Y,
->>>>>>> 44e9cd4b
     },
     // -x
     CubeMapFace {
-<<<<<<< HEAD
-        target: NEGATIVE_X,
+        target: Vec3::NEG_X,
         up: Vec3::Y,
-=======
-        target: Vec3::NEG_Y,
-        up: Vec3::Z,
->>>>>>> 44e9cd4b
     },
     // +y
     CubeMapFace {
@@ -653,27 +627,18 @@
     },
     // -y
     CubeMapFace {
-<<<<<<< HEAD
-        target: NEGATIVE_Y,
+        target: Vec3::NEG_Y,
         up: Vec3::Z,
-=======
-        target: Vec3::NEG_Z,
-        up: Vec3::NEG_Y,
->>>>>>> 44e9cd4b
     },
     // +z
     CubeMapFace {
         target: Vec3::Z,
-<<<<<<< HEAD
         up: Vec3::Y,
     },
     // -z
     CubeMapFace {
-        target: NEGATIVE_Z,
+        target: Vec3::NEG_Z,
         up: Vec3::Y,
-=======
-        up: Vec3::NEG_Y,
->>>>>>> 44e9cd4b
     },
 ];
 
@@ -782,27 +747,21 @@
 // we will also construct it in the fragment shader and need our implementations to match,
 // so we reproduce it here to avoid a mismatch if glam changes. we also switch the handedness
 // could move this onto transform but it's pretty niche
-pub(crate) fn spot_light_view_matrix(transform: &GlobalTransform) -> Mat4 {
+pub(crate) fn spot_light_view_matrix(transform: &GlobalTransform) -> Affine3A {
     // the matrix z_local (opposite of transform.forward())
-    let fwd_dir = transform.back().extend(0.0);
+    let fwd_dir = Vec3A::from(transform.back());
 
     let sign = 1f32.copysign(fwd_dir.z);
     let a = -1.0 / (fwd_dir.z + sign);
     let b = fwd_dir.x * fwd_dir.y * a;
-    let up_dir = Vec4::new(
+    let up_dir = Vec3A::new(
         1.0 + sign * fwd_dir.x * fwd_dir.x * a,
         sign * b,
         -sign * fwd_dir.x,
-        0.0,
     );
-    let right_dir = Vec4::new(-b, -sign - fwd_dir.y * fwd_dir.y * a, fwd_dir.y, 0.0);
-
-    Mat4::from_cols(
-        right_dir,
-        up_dir,
-        fwd_dir,
-        transform.translation().extend(1.0),
-    )
+    let right_dir = Vec3A::new(-b, -sign - fwd_dir.y * fwd_dir.y * a, fwd_dir.y);
+
+    Affine3A::from_cols(right_dir, up_dir, fwd_dir, transform.affine().translation)
 }
 
 pub(crate) fn spot_light_projection_matrix(angle: f32) -> Mat4 {
@@ -837,12 +796,8 @@
         Mat4::perspective_infinite_reverse_lh(std::f32::consts::FRAC_PI_2, 1.0, POINT_LIGHT_NEAR_Z);
     let cube_face_rotations = CUBE_MAP_FACES
         .iter()
-<<<<<<< HEAD
-        // NOTE: Inverse here as the Mat4::look_at_* seem to produce inverse matrices
-        .map(|CubeMapFace { target, up }| Mat4::look_at_lh(Vec3::ZERO, *target, *up).inverse())
-=======
-        .map(|CubeMapFace { target, up }| Transform::identity().looking_at(*target, *up))
->>>>>>> 44e9cd4b
+        // NOTE: Inverse here as the Affine3A::look_at_* seem to produce inverse matrices
+        .map(|CubeMapFace { target, up }| Affine3A::look_at_lh(Vec3::ZERO, *target, *up).inverse())
         .collect::<Vec<_>>();
 
     global_light_meta.entity_to_index.clear();
@@ -915,20 +870,6 @@
         {
             flags |= PointLightFlags::SHADOWS_ENABLED;
         }
-<<<<<<< HEAD
-        let light_position_world_lh = Vec3::new(
-            light.transform.translation.x,
-            light.transform.translation.y,
-            -light.transform.translation.z,
-        );
-        gpu_point_lights.push(GpuPointLight {
-            projection_lh_lr: Vec4::new(
-                cube_face_projection.z_axis.z,
-                cube_face_projection.z_axis.w,
-                cube_face_projection.w_axis.z,
-                cube_face_projection.w_axis.w,
-            ),
-=======
 
         let (light_custom_data, spot_light_tan_angle) = match light.spot_light_angles {
             Some((inner, outer)) => {
@@ -949,7 +890,8 @@
             }
             None => {
                 (
-                    // For point lights: the lower-right 2x2 values of the projection matrix [2][2] [2][3] [3][2] [3][3]
+                    // For point lights: the lower-right 2x2 values of the left-handed projection
+                    // matrix [2][2] [2][3] [3][2] [3][3]
                     Vec4::new(
                         cube_face_projection.z_axis.z,
                         cube_face_projection.z_axis.w,
@@ -964,18 +906,13 @@
 
         gpu_point_lights.push(GpuPointLight {
             light_custom_data,
->>>>>>> 44e9cd4b
             // premultiply color by intensity
             // we don't use the alpha at all, so no reason to multiply only [0..3]
             color_inverse_square_range: (Vec4::from_slice(&light.color.as_linear_rgba_f32())
                 * light.intensity)
                 .xyz()
                 .extend(1.0 / (light.range * light.range)),
-<<<<<<< HEAD
-            position_lh_radius: light_position_world_lh.extend(light.radius),
-=======
             position_radius: light.transform.translation().extend(light.radius),
->>>>>>> 44e9cd4b
             flags: flags.bits,
             shadow_depth_bias: light.shadow_depth_bias,
             shadow_normal_bias: light.shadow_normal_bias,
@@ -1068,20 +1005,16 @@
                 .entity_to_index
                 .get(&light_entity)
                 .unwrap();
-<<<<<<< HEAD
 
             let light_position_world_lh = Vec3::new(
-                light.transform.translation.x,
-                light.transform.translation.y,
-                -light.transform.translation.z,
+                light.transform.translation().x,
+                light.transform.translation().y,
+                -light.transform.translation().z,
             );
-            let view_translation = Mat4::from_translation(light_position_world_lh);
-=======
             // ignore scale because we don't want to effectively scale light radius and range
             // by applying those as a view transform to shadow map rendering of objects
             // and ignore rotation because we want the shadow map projections to align with the axes
-            let view_translation = GlobalTransform::from_translation(light.transform.translation());
->>>>>>> 44e9cd4b
+            let view_translation = Mat4::from_translation(light_position_world_lh);
 
             for (face_index, view_rotation) in cube_face_rotations.iter().enumerate() {
                 let depth_texture_view =
@@ -1114,7 +1047,7 @@
                         ExtractedView {
                             width: point_light_shadow_map.size as u32,
                             height: point_light_shadow_map.size as u32,
-                            position: light_position_world_lh,
+                            position: light.transform.translation(),
                             view,
                             projection: cube_face_projection,
                         },
@@ -1167,7 +1100,8 @@
                     ExtractedView {
                         width: directional_light_shadow_map.size as u32,
                         height: directional_light_shadow_map.size as u32,
-                        transform: spot_view_transform,
+                        view: spot_view_transform,
+                        position: light.transform.translation(),
                         projection: spot_projection,
                     },
                     RenderPhase::<Shadow>::default(),
@@ -1248,12 +1182,8 @@
                         ExtractedView {
                             width: directional_light_shadow_map.size as u32,
                             height: directional_light_shadow_map.size as u32,
-<<<<<<< HEAD
                             position: Vec3::ZERO,
                             view,
-=======
-                            transform: GlobalTransform::from(view.inverse()),
->>>>>>> 44e9cd4b
                             projection,
                         },
                         RenderPhase::<Shadow>::default(),
@@ -1704,7 +1634,6 @@
                 LightEntity::Point {
                     light_entity,
                     face_index,
-<<<<<<< HEAD
                 } => (
                     point_light_entities
                         .get(*light_entity)
@@ -1712,15 +1641,12 @@
                         .get(*face_index),
                     true,
                 ),
-=======
-                } => point_light_entities
-                    .get(*light_entity)
-                    .expect("Failed to get point light visible entities")
-                    .get(*face_index),
-                LightEntity::Spot { light_entity } => spot_light_entities
-                    .get(*light_entity)
-                    .expect("Failed to get spot light visible entities"),
->>>>>>> 44e9cd4b
+                LightEntity::Spot { light_entity } => (
+                    spot_light_entities
+                        .get(*light_entity)
+                        .expect("Failed to get spot light visible entities"),
+                    false,
+                ),
             };
             // NOTE: Lights with shadow mapping disabled will have no visible entities
             // so no meshes will be queued
