use crate::{
    directional_light_order, point_light_order, AmbientLight, Clusters, CubemapVisibleEntities,
    DirectionalLight, DirectionalLightShadowMap, DrawMesh, GlobalVisiblePointLights, MeshPipeline,
    NotShadowCaster, PointLight, PointLightShadowMap, SetMeshBindGroup, SpotLight,
    VisiblePointLights, SHADOW_SHADER_HANDLE,
};
use bevy_asset::Handle;
use bevy_core_pipeline::core_3d::Transparent3d;
use bevy_ecs::{
    prelude::*,
    system::{lifetimeless::*, SystemParamItem},
};
use bevy_math::{Mat4, UVec3, UVec4, Vec2, Vec3, Vec3A, Vec3Swizzles, Vec4, Vec4Swizzles};
use bevy_render::{
    camera::{Camera, CameraProjection},
    color::Color,
    mesh::{Mesh, MeshVertexBufferLayout},
    render_asset::RenderAssets,
    render_graph::{Node, NodeRunError, RenderGraphContext, SlotInfo, SlotType},
    render_phase::{
        CachedRenderPipelinePhaseItem, DrawFunctionId, DrawFunctions, PhaseItem, RenderCommand,
        RenderCommandResult, RenderPhase, SetItemPipeline, TrackedRenderPass,
    },
    render_resource::*,
    renderer::{RenderContext, RenderDevice, RenderQueue},
    texture::*,
    view::{
        ComputedVisibility, ExtractedView, ViewUniform, ViewUniformOffset, ViewUniforms,
        VisibleEntities,
    },
    Extract,
};
use bevy_transform::{components::GlobalTransform, prelude::Transform};
use bevy_utils::FloatOrd;
use bevy_utils::{
    tracing::{error, warn},
    HashMap,
};
use std::num::{NonZeroU32, NonZeroU64};

#[derive(Debug, Hash, PartialEq, Eq, Clone, SystemLabel)]
pub enum RenderLightSystems {
    ExtractClusters,
    ExtractLights,
    PrepareClusters,
    PrepareLights,
    QueueShadows,
}

#[derive(Component)]
pub struct ExtractedPointLight {
    color: Color,
    /// luminous intensity in lumens per steradian
    intensity: f32,
    range: f32,
    radius: f32,
    transform: GlobalTransform,
    shadows_enabled: bool,
    shadow_depth_bias: f32,
    shadow_normal_bias: f32,
    spot_light_angles: Option<(f32, f32)>,
}

#[derive(Component)]
pub struct ExtractedDirectionalLight {
    color: Color,
    illuminance: f32,
    transform: GlobalTransform,
    projection: Mat4,
    shadows_enabled: bool,
    shadow_depth_bias: f32,
    shadow_normal_bias: f32,
}

#[derive(Copy, Clone, ShaderType, Default, Debug)]
pub struct GpuPointLight {
    // For point lights: the lower-right 2x2 values of the projection matrix [2][2] [2][3] [3][2] [3][3]
    // For spot lights: 2 components of the direction (x,z), spot_scale and spot_offset
    light_custom_data: Vec4,
    color_inverse_square_range: Vec4,
    position_radius: Vec4,
    flags: u32,
    shadow_depth_bias: f32,
    shadow_normal_bias: f32,
    spot_light_tan_angle: f32,
}

#[derive(ShaderType)]
pub struct GpuPointLightsUniform {
    data: Box<[GpuPointLight; MAX_UNIFORM_BUFFER_POINT_LIGHTS]>,
}

impl Default for GpuPointLightsUniform {
    fn default() -> Self {
        Self {
            data: Box::new([GpuPointLight::default(); MAX_UNIFORM_BUFFER_POINT_LIGHTS]),
        }
    }
}

#[derive(ShaderType, Default)]
pub struct GpuPointLightsStorage {
    #[size(runtime)]
    data: Vec<GpuPointLight>,
}

pub enum GpuPointLights {
    Uniform(UniformBuffer<GpuPointLightsUniform>),
    Storage(StorageBuffer<GpuPointLightsStorage>),
}

impl GpuPointLights {
    fn new(buffer_binding_type: BufferBindingType) -> Self {
        match buffer_binding_type {
            BufferBindingType::Storage { .. } => Self::storage(),
            BufferBindingType::Uniform => Self::uniform(),
        }
    }

    fn uniform() -> Self {
        Self::Uniform(UniformBuffer::default())
    }

    fn storage() -> Self {
        Self::Storage(StorageBuffer::default())
    }

    fn set(&mut self, mut lights: Vec<GpuPointLight>) {
        match self {
            GpuPointLights::Uniform(buffer) => {
                let len = lights.len().min(MAX_UNIFORM_BUFFER_POINT_LIGHTS);
                let src = &lights[..len];
                let dst = &mut buffer.get_mut().data[..len];
                dst.copy_from_slice(src);
            }
            GpuPointLights::Storage(buffer) => {
                buffer.get_mut().data.clear();
                buffer.get_mut().data.append(&mut lights);
            }
        }
    }

    fn write_buffer(&mut self, render_device: &RenderDevice, render_queue: &RenderQueue) {
        match self {
            GpuPointLights::Uniform(buffer) => buffer.write_buffer(render_device, render_queue),
            GpuPointLights::Storage(buffer) => buffer.write_buffer(render_device, render_queue),
        }
    }

    pub fn binding(&self) -> Option<BindingResource> {
        match self {
            GpuPointLights::Uniform(buffer) => buffer.binding(),
            GpuPointLights::Storage(buffer) => buffer.binding(),
        }
    }

    pub fn min_size(buffer_binding_type: BufferBindingType) -> NonZeroU64 {
        match buffer_binding_type {
            BufferBindingType::Storage { .. } => GpuPointLightsStorage::min_size(),
            BufferBindingType::Uniform => GpuPointLightsUniform::min_size(),
        }
    }
}

// NOTE: These must match the bit flags in bevy_pbr/src/render/mesh_view_types.wgsl!
bitflags::bitflags! {
    #[repr(transparent)]
    struct PointLightFlags: u32 {
        const SHADOWS_ENABLED            = (1 << 0);
        const SPOT_LIGHT_Y_NEGATIVE      = (1 << 1);
        const NONE                       = 0;
        const UNINITIALIZED              = 0xFFFF;
    }
}

#[derive(Copy, Clone, ShaderType, Default, Debug)]
pub struct GpuDirectionalLight {
    view_projection: Mat4,
    color: Vec4,
    dir_to_light: Vec3,
    flags: u32,
    shadow_depth_bias: f32,
    shadow_normal_bias: f32,
}

// NOTE: These must match the bit flags in bevy_pbr/src/render/mesh_view_types.wgsl!
bitflags::bitflags! {
    #[repr(transparent)]
    struct DirectionalLightFlags: u32 {
        const SHADOWS_ENABLED            = (1 << 0);
        const NONE                       = 0;
        const UNINITIALIZED              = 0xFFFF;
    }
}

#[derive(Copy, Clone, Debug, ShaderType)]
pub struct GpuLights {
    directional_lights: [GpuDirectionalLight; MAX_DIRECTIONAL_LIGHTS],
    ambient_color: Vec4,
    // xyz are x/y/z cluster dimensions and w is the number of clusters
    cluster_dimensions: UVec4,
    // xy are vec2<f32>(cluster_dimensions.xy) / vec2<f32>(view.width, view.height)
    // z is cluster_dimensions.z / log(far / near)
    // w is cluster_dimensions.z * log(near) / log(far / near)
    cluster_factors: Vec4,
    n_directional_lights: u32,
    // offset from spot light's light index to spot light's shadow map index
    spot_light_shadowmap_offset: i32,
}

// NOTE: this must be kept in sync with the same constants in pbr.frag
pub const MAX_UNIFORM_BUFFER_POINT_LIGHTS: usize = 256;
pub const MAX_DIRECTIONAL_LIGHTS: usize = 10;
pub const SHADOW_FORMAT: TextureFormat = TextureFormat::Depth32Float;

#[derive(Resource)]
pub struct ShadowPipeline {
    pub view_layout: BindGroupLayout,
    pub mesh_layout: BindGroupLayout,
    pub skinned_mesh_layout: BindGroupLayout,
    pub point_light_sampler: Sampler,
    pub directional_light_sampler: Sampler,
}

// TODO: this pattern for initializing the shaders / pipeline isn't ideal. this should be handled by the asset system
impl FromWorld for ShadowPipeline {
    fn from_world(world: &mut World) -> Self {
        let render_device = world.resource::<RenderDevice>();

        let view_layout = render_device.create_bind_group_layout(&BindGroupLayoutDescriptor {
            entries: &[
                // View
                BindGroupLayoutEntry {
                    binding: 0,
                    visibility: ShaderStages::VERTEX | ShaderStages::FRAGMENT,
                    ty: BindingType::Buffer {
                        ty: BufferBindingType::Uniform,
                        has_dynamic_offset: true,
                        min_binding_size: Some(ViewUniform::min_size()),
                    },
                    count: None,
                },
            ],
            label: Some("shadow_view_layout"),
        });

        let mesh_pipeline = world.resource::<MeshPipeline>();
        let skinned_mesh_layout = mesh_pipeline.skinned_mesh_layout.clone();

        ShadowPipeline {
            view_layout,
            mesh_layout: mesh_pipeline.mesh_layout.clone(),
            skinned_mesh_layout,
            point_light_sampler: render_device.create_sampler(&SamplerDescriptor {
                address_mode_u: AddressMode::ClampToEdge,
                address_mode_v: AddressMode::ClampToEdge,
                address_mode_w: AddressMode::ClampToEdge,
                mag_filter: FilterMode::Linear,
                min_filter: FilterMode::Linear,
                mipmap_filter: FilterMode::Nearest,
                compare: Some(CompareFunction::GreaterEqual),
                ..Default::default()
            }),
            directional_light_sampler: render_device.create_sampler(&SamplerDescriptor {
                address_mode_u: AddressMode::ClampToEdge,
                address_mode_v: AddressMode::ClampToEdge,
                address_mode_w: AddressMode::ClampToEdge,
                mag_filter: FilterMode::Linear,
                min_filter: FilterMode::Linear,
                mipmap_filter: FilterMode::Nearest,
                compare: Some(CompareFunction::GreaterEqual),
                ..Default::default()
            }),
        }
    }
}

bitflags::bitflags! {
    #[repr(transparent)]
    pub struct ShadowPipelineKey: u32 {
        const NONE               = 0;
        const PRIMITIVE_TOPOLOGY_RESERVED_BITS = ShadowPipelineKey::PRIMITIVE_TOPOLOGY_MASK_BITS << ShadowPipelineKey::PRIMITIVE_TOPOLOGY_SHIFT_BITS;
    }
}

impl ShadowPipelineKey {
    const PRIMITIVE_TOPOLOGY_MASK_BITS: u32 = 0b111;
    const PRIMITIVE_TOPOLOGY_SHIFT_BITS: u32 = 32 - 3;

    pub fn from_primitive_topology(primitive_topology: PrimitiveTopology) -> Self {
        let primitive_topology_bits = ((primitive_topology as u32)
            & Self::PRIMITIVE_TOPOLOGY_MASK_BITS)
            << Self::PRIMITIVE_TOPOLOGY_SHIFT_BITS;
        Self::from_bits(primitive_topology_bits).unwrap()
    }

    pub fn primitive_topology(&self) -> PrimitiveTopology {
        let primitive_topology_bits =
            (self.bits >> Self::PRIMITIVE_TOPOLOGY_SHIFT_BITS) & Self::PRIMITIVE_TOPOLOGY_MASK_BITS;
        match primitive_topology_bits {
            x if x == PrimitiveTopology::PointList as u32 => PrimitiveTopology::PointList,
            x if x == PrimitiveTopology::LineList as u32 => PrimitiveTopology::LineList,
            x if x == PrimitiveTopology::LineStrip as u32 => PrimitiveTopology::LineStrip,
            x if x == PrimitiveTopology::TriangleList as u32 => PrimitiveTopology::TriangleList,
            x if x == PrimitiveTopology::TriangleStrip as u32 => PrimitiveTopology::TriangleStrip,
            _ => PrimitiveTopology::default(),
        }
    }
}

impl SpecializedMeshPipeline for ShadowPipeline {
    type Key = ShadowPipelineKey;

    fn specialize(
        &self,
        key: Self::Key,
        layout: &MeshVertexBufferLayout,
    ) -> Result<RenderPipelineDescriptor, SpecializedMeshPipelineError> {
        let mut vertex_attributes = vec![Mesh::ATTRIBUTE_POSITION.at_shader_location(0)];

        let mut bind_group_layout = vec![self.view_layout.clone()];
        let mut shader_defs = Vec::new();
        shader_defs.push(ShaderDefVal::UInt(
            "MAX_DIRECTIONAL_LIGHTS".to_string(),
            MAX_DIRECTIONAL_LIGHTS as u32,
        ));

        if layout.contains(Mesh::ATTRIBUTE_JOINT_INDEX)
            && layout.contains(Mesh::ATTRIBUTE_JOINT_WEIGHT)
        {
            shader_defs.push("SKINNED".into());
            vertex_attributes.push(Mesh::ATTRIBUTE_JOINT_INDEX.at_shader_location(4));
            vertex_attributes.push(Mesh::ATTRIBUTE_JOINT_WEIGHT.at_shader_location(5));
            bind_group_layout.push(self.skinned_mesh_layout.clone());
        } else {
            bind_group_layout.push(self.mesh_layout.clone());
        }

        let vertex_buffer_layout = layout.get_layout(&vertex_attributes)?;

        Ok(RenderPipelineDescriptor {
            vertex: VertexState {
                shader: SHADOW_SHADER_HANDLE.typed::<Shader>(),
                entry_point: "vertex".into(),
                shader_defs,
                buffers: vec![vertex_buffer_layout],
            },
            fragment: None,
            layout: Some(bind_group_layout),
            primitive: PrimitiveState {
                topology: key.primitive_topology(),
                strip_index_format: None,
                front_face: FrontFace::Ccw,
                cull_mode: None,
                unclipped_depth: false,
                polygon_mode: PolygonMode::Fill,
                conservative: false,
            },
            depth_stencil: Some(DepthStencilState {
                format: SHADOW_FORMAT,
                depth_write_enabled: true,
                depth_compare: CompareFunction::GreaterEqual,
                stencil: StencilState {
                    front: StencilFaceState::IGNORE,
                    back: StencilFaceState::IGNORE,
                    read_mask: 0,
                    write_mask: 0,
                },
                bias: DepthBiasState {
                    constant: 0,
                    slope_scale: 0.0,
                    clamp: 0.0,
                },
            }),
            multisample: MultisampleState::default(),
            label: Some("shadow_pipeline".into()),
        })
    }
}

#[derive(Component)]
pub struct ExtractedClusterConfig {
    /// Special near value for cluster calculations
    near: f32,
    far: f32,
    /// Number of clusters in `X` / `Y` / `Z` in the view frustum
    dimensions: UVec3,
}

#[derive(Component)]
pub struct ExtractedClustersPointLights {
    data: Vec<VisiblePointLights>,
}

pub fn extract_clusters(
    mut commands: Commands,
    views: Extract<Query<(Entity, &Clusters), With<Camera>>>,
) {
    for (entity, clusters) in &views {
        commands.get_or_spawn(entity).insert((
            ExtractedClustersPointLights {
                data: clusters.lights.clone(),
            },
            ExtractedClusterConfig {
                near: clusters.near,
                far: clusters.far,
                dimensions: clusters.dimensions,
            },
        ));
    }
}

#[allow(clippy::too_many_arguments)]
pub fn extract_lights(
    mut commands: Commands,
    point_light_shadow_map: Extract<Res<PointLightShadowMap>>,
    directional_light_shadow_map: Extract<Res<DirectionalLightShadowMap>>,
    global_point_lights: Extract<Res<GlobalVisiblePointLights>>,
    point_lights: Extract<
        Query<(
            &PointLight,
            &CubemapVisibleEntities,
            &GlobalTransform,
            &ComputedVisibility,
        )>,
    >,
    spot_lights: Extract<
        Query<(
            &SpotLight,
            &VisibleEntities,
            &GlobalTransform,
            &ComputedVisibility,
        )>,
    >,
    directional_lights: Extract<
        Query<
            (
                Entity,
                &DirectionalLight,
                &VisibleEntities,
                &GlobalTransform,
                &ComputedVisibility,
            ),
            Without<SpotLight>,
        >,
    >,
    mut previous_point_lights_len: Local<usize>,
    mut previous_spot_lights_len: Local<usize>,
) {
    // NOTE: These shadow map resources are extracted here as they are used here too so this avoids
    // races between scheduling of ExtractResourceSystems and this system.
    if point_light_shadow_map.is_changed() {
        commands.insert_resource(point_light_shadow_map.clone());
    }
    if directional_light_shadow_map.is_changed() {
        commands.insert_resource(directional_light_shadow_map.clone());
    }
    // This is the point light shadow map texel size for one face of the cube as a distance of 1.0
    // world unit from the light.
    // point_light_texel_size = 2.0 * 1.0 * tan(PI / 4.0) / cube face width in texels
    // PI / 4.0 is half the cube face fov, tan(PI / 4.0) = 1.0, so this simplifies to:
    // point_light_texel_size = 2.0 / cube face width in texels
    // NOTE: When using various PCF kernel sizes, this will need to be adjusted, according to:
    // https://catlikecoding.com/unity/tutorials/custom-srp/point-and-spot-shadows/
    let point_light_texel_size = 2.0 / point_light_shadow_map.size as f32;

    let mut point_lights_values = Vec::with_capacity(*previous_point_lights_len);
    for entity in global_point_lights.iter().copied() {
        if let Ok((point_light, cubemap_visible_entities, transform, visibility)) =
            point_lights.get(entity)
        {
            if !visibility.is_visible() {
                continue;
            }
            // TODO: This is very much not ideal. We should be able to re-use the vector memory.
            // However, since exclusive access to the main world in extract is ill-advised, we just clone here.
            let render_cubemap_visible_entities = cubemap_visible_entities.clone();
            point_lights_values.push((
                entity,
                (
                    ExtractedPointLight {
                        color: point_light.color,
                        // NOTE: Map from luminous power in lumens to luminous intensity in lumens per steradian
                        // for a point light. See https://google.github.io/filament/Filament.html#mjx-eqn-pointLightLuminousPower
                        // for details.
                        intensity: point_light.intensity / (4.0 * std::f32::consts::PI),
                        range: point_light.range,
                        radius: point_light.radius,
                        transform: *transform,
                        shadows_enabled: point_light.shadows_enabled,
                        shadow_depth_bias: point_light.shadow_depth_bias,
                        // The factor of SQRT_2 is for the worst-case diagonal offset
                        shadow_normal_bias: point_light.shadow_normal_bias
                            * point_light_texel_size
                            * std::f32::consts::SQRT_2,
                        spot_light_angles: None,
                    },
                    render_cubemap_visible_entities,
                ),
            ));
        }
    }
    *previous_point_lights_len = point_lights_values.len();
    commands.insert_or_spawn_batch(point_lights_values);

    let mut spot_lights_values = Vec::with_capacity(*previous_spot_lights_len);
    for entity in global_point_lights.iter().copied() {
        if let Ok((spot_light, visible_entities, transform, visibility)) = spot_lights.get(entity) {
            if !visibility.is_visible() {
                continue;
            }
            // TODO: This is very much not ideal. We should be able to re-use the vector memory.
            // However, since exclusive access to the main world in extract is ill-advised, we just clone here.
            let render_visible_entities = visible_entities.clone();
            let texel_size =
                2.0 * spot_light.outer_angle.tan() / directional_light_shadow_map.size as f32;

            spot_lights_values.push((
                entity,
                (
                    ExtractedPointLight {
                        color: spot_light.color,
                        // NOTE: Map from luminous power in lumens to luminous intensity in lumens per steradian
                        // for a point light. See https://google.github.io/filament/Filament.html#mjx-eqn-pointLightLuminousPower
                        // for details.
                        // Note: Filament uses a divisor of PI for spot lights. We choose to use the same 4*PI divisor
                        // in both cases so that toggling between point light and spot light keeps lit areas lit equally,
                        // which seems least surprising for users
                        intensity: spot_light.intensity / (4.0 * std::f32::consts::PI),
                        range: spot_light.range,
                        radius: spot_light.radius,
                        transform: *transform,
                        shadows_enabled: spot_light.shadows_enabled,
                        shadow_depth_bias: spot_light.shadow_depth_bias,
                        // The factor of SQRT_2 is for the worst-case diagonal offset
                        shadow_normal_bias: spot_light.shadow_normal_bias
                            * texel_size
                            * std::f32::consts::SQRT_2,
                        spot_light_angles: Some((spot_light.inner_angle, spot_light.outer_angle)),
                    },
                    render_visible_entities,
                ),
            ));
        }
    }
    *previous_spot_lights_len = spot_lights_values.len();
    commands.insert_or_spawn_batch(spot_lights_values);

    for (entity, directional_light, visible_entities, transform, visibility) in
        directional_lights.iter()
    {
        if !visibility.is_visible() {
            continue;
        }

        // Calculate the directional light shadow map texel size using the scaled x,y length of
        // the orthographic projection divided by the shadow map resolution
        // NOTE: When using various PCF kernel sizes, this will need to be adjusted, according to:
        // https://catlikecoding.com/unity/tutorials/custom-srp/directional-shadows/
        let directional_light_texel_size = transform.radius_vec3a(Vec3A::new(
            directional_light.shadow_projection.right - directional_light.shadow_projection.left,
            directional_light.shadow_projection.top - directional_light.shadow_projection.bottom,
            0.,
        )) / directional_light_shadow_map.size as f32;
        // TODO: As above
        let render_visible_entities = visible_entities.clone();
        commands.get_or_spawn(entity).insert((
            ExtractedDirectionalLight {
                color: directional_light.color,
                illuminance: directional_light.illuminance,
                transform: *transform,
                projection: directional_light.shadow_projection.get_projection_matrix(),
                shadows_enabled: directional_light.shadows_enabled,
                shadow_depth_bias: directional_light.shadow_depth_bias,
                shadow_normal_bias: directional_light.shadow_normal_bias
                    * directional_light_texel_size,
            },
            render_visible_entities,
        ));
    }
}

pub(crate) const POINT_LIGHT_NEAR_Z: f32 = 0.1f32;

pub(crate) struct CubeMapFace {
    pub(crate) target: Vec3,
    pub(crate) up: Vec3,
}

// see https://www.khronos.org/opengl/wiki/Cubemap_Texture
pub(crate) const CUBE_MAP_FACES: [CubeMapFace; 6] = [
    // 0 	GL_TEXTURE_CUBE_MAP_POSITIVE_X
    CubeMapFace {
        target: Vec3::NEG_X,
        up: Vec3::NEG_Y,
    },
    // 1 	GL_TEXTURE_CUBE_MAP_NEGATIVE_X
    CubeMapFace {
        target: Vec3::X,
        up: Vec3::NEG_Y,
    },
    // 2 	GL_TEXTURE_CUBE_MAP_POSITIVE_Y
    CubeMapFace {
        target: Vec3::NEG_Y,
        up: Vec3::Z,
    },
    // 3 	GL_TEXTURE_CUBE_MAP_NEGATIVE_Y
    CubeMapFace {
        target: Vec3::Y,
        up: Vec3::NEG_Z,
    },
    // 4 	GL_TEXTURE_CUBE_MAP_POSITIVE_Z
    CubeMapFace {
        target: Vec3::NEG_Z,
        up: Vec3::NEG_Y,
    },
    // 5 	GL_TEXTURE_CUBE_MAP_NEGATIVE_Z
    CubeMapFace {
        target: Vec3::Z,
        up: Vec3::NEG_Y,
    },
];

fn face_index_to_name(face_index: usize) -> &'static str {
    match face_index {
        0 => "+x",
        1 => "-x",
        2 => "+y",
        3 => "-y",
        4 => "+z",
        5 => "-z",
        _ => "invalid",
    }
}

#[derive(Component)]
pub struct ShadowView {
    pub depth_texture_view: TextureView,
    pub pass_name: String,
}

#[derive(Component)]
pub struct ViewShadowBindings {
    pub point_light_depth_texture: Texture,
    pub point_light_depth_texture_view: TextureView,
    pub directional_light_depth_texture: Texture,
    pub directional_light_depth_texture_view: TextureView,
}

#[derive(Component)]
pub struct ViewLightEntities {
    pub lights: Vec<Entity>,
}

#[derive(Component)]
pub struct ViewLightsUniformOffset {
    pub offset: u32,
}

// NOTE: Clustered-forward rendering requires 3 storage buffer bindings so check that
// at least that many are supported using this constant and SupportedBindingType::from_device()
pub const CLUSTERED_FORWARD_STORAGE_BUFFER_COUNT: u32 = 3;

#[derive(Resource)]
pub struct GlobalLightMeta {
    pub gpu_point_lights: GpuPointLights,
    pub entity_to_index: HashMap<Entity, usize>,
}

impl FromWorld for GlobalLightMeta {
    fn from_world(world: &mut World) -> Self {
        Self::new(
            world
                .resource::<RenderDevice>()
                .get_supported_read_only_binding_type(CLUSTERED_FORWARD_STORAGE_BUFFER_COUNT),
        )
    }
}

impl GlobalLightMeta {
    pub fn new(buffer_binding_type: BufferBindingType) -> Self {
        Self {
            gpu_point_lights: GpuPointLights::new(buffer_binding_type),
            entity_to_index: HashMap::default(),
        }
    }
}

#[derive(Resource, Default)]
pub struct LightMeta {
    pub view_gpu_lights: DynamicUniformBuffer<GpuLights>,
    pub shadow_view_bind_group: Option<BindGroup>,
}

#[derive(Component)]
pub enum LightEntity {
    Directional {
        light_entity: Entity,
    },
    Point {
        light_entity: Entity,
        face_index: usize,
    },
    Spot {
        light_entity: Entity,
    },
}
pub fn calculate_cluster_factors(
    near: f32,
    far: f32,
    z_slices: f32,
    is_orthographic: bool,
) -> Vec2 {
    if is_orthographic {
        Vec2::new(-near, z_slices / (-far - -near))
    } else {
        let z_slices_of_ln_zfar_over_znear = (z_slices - 1.0) / (far / near).ln();
        Vec2::new(
            z_slices_of_ln_zfar_over_znear,
            near.ln() * z_slices_of_ln_zfar_over_znear,
        )
    }
}

// this method of constructing a basis from a vec3 is used by glam::Vec3::any_orthonormal_pair
// we will also construct it in the fragment shader and need our implementations to match,
// so we reproduce it here to avoid a mismatch if glam changes. we also switch the handedness
// could move this onto transform but it's pretty niche
pub(crate) fn spot_light_view_matrix(transform: &GlobalTransform) -> Mat4 {
    // the matrix z_local (opposite of transform.forward())
    let fwd_dir = transform.back().extend(0.0);

    let sign = 1f32.copysign(fwd_dir.z);
    let a = -1.0 / (fwd_dir.z + sign);
    let b = fwd_dir.x * fwd_dir.y * a;
    let up_dir = Vec4::new(
        1.0 + sign * fwd_dir.x * fwd_dir.x * a,
        sign * b,
        -sign * fwd_dir.x,
        0.0,
    );
    let right_dir = Vec4::new(-b, -sign - fwd_dir.y * fwd_dir.y * a, fwd_dir.y, 0.0);

    Mat4::from_cols(
        right_dir,
        up_dir,
        fwd_dir,
        transform.translation().extend(1.0),
    )
}

pub(crate) fn spot_light_projection_matrix(angle: f32) -> Mat4 {
    // spot light projection FOV is 2x the angle from spot light centre to outer edge
    Mat4::perspective_infinite_reverse_rh(angle * 2.0, 1.0, POINT_LIGHT_NEAR_Z)
}

#[allow(clippy::too_many_arguments)]
pub fn prepare_lights(
    mut commands: Commands,
    mut texture_cache: ResMut<TextureCache>,
    render_device: Res<RenderDevice>,
    render_queue: Res<RenderQueue>,
    mut global_light_meta: ResMut<GlobalLightMeta>,
    mut light_meta: ResMut<LightMeta>,
    views: Query<
        (Entity, &ExtractedView, &ExtractedClusterConfig),
        With<RenderPhase<Transparent3d>>,
    >,
    ambient_light: Res<AmbientLight>,
    point_light_shadow_map: Res<PointLightShadowMap>,
    directional_light_shadow_map: Res<DirectionalLightShadowMap>,
    mut max_directional_lights_warning_emitted: Local<bool>,
    point_lights: Query<(Entity, &ExtractedPointLight)>,
    directional_lights: Query<(Entity, &ExtractedDirectionalLight)>,
) {
    light_meta.view_gpu_lights.clear();

    // Pre-calculate for PointLights
    let cube_face_projection =
        Mat4::perspective_infinite_reverse_rh(std::f32::consts::FRAC_PI_2, 1.0, POINT_LIGHT_NEAR_Z);
    let cube_face_rotations = CUBE_MAP_FACES
        .iter()
        .map(|CubeMapFace { target, up }| Transform::IDENTITY.looking_at(*target, *up))
        .collect::<Vec<_>>();

    global_light_meta.entity_to_index.clear();

    let mut point_lights: Vec<_> = point_lights.iter().collect::<Vec<_>>();
    let mut directional_lights: Vec<_> = directional_lights.iter().collect::<Vec<_>>();

    #[cfg(not(feature = "webgl"))]
    let max_texture_array_layers = render_device.limits().max_texture_array_layers as usize;
    #[cfg(not(feature = "webgl"))]
    let max_texture_cubes = max_texture_array_layers / 6;
    #[cfg(feature = "webgl")]
    let max_texture_array_layers = 1;
    #[cfg(feature = "webgl")]
    let max_texture_cubes = 1;

    if !*max_directional_lights_warning_emitted && directional_lights.len() > MAX_DIRECTIONAL_LIGHTS
    {
        warn!(
            "The amount of directional lights of {} is exceeding the supported limit of {}.",
            directional_lights.len(),
            MAX_DIRECTIONAL_LIGHTS
        );
        *max_directional_lights_warning_emitted = true;
    }

    let point_light_count = point_lights
        .iter()
        .filter(|light| light.1.spot_light_angles.is_none())
        .count();

    let point_light_shadow_maps_count = point_lights
        .iter()
        .filter(|light| light.1.shadows_enabled && light.1.spot_light_angles.is_none())
        .count()
        .min(max_texture_cubes);

    let directional_shadow_maps_count = directional_lights
        .iter()
        .take(MAX_DIRECTIONAL_LIGHTS)
        .filter(|(_, light)| light.shadows_enabled)
        .count()
        .min(max_texture_array_layers);

    let spot_light_shadow_maps_count = point_lights
        .iter()
        .filter(|(_, light)| light.shadows_enabled && light.spot_light_angles.is_some())
        .count()
        .min(max_texture_array_layers - directional_shadow_maps_count);

    // Sort lights by
    // - point-light vs spot-light, so that we can iterate point lights and spot lights in contiguous blocks in the fragment shader,
    // - then those with shadows enabled first, so that the index can be used to render at most `point_light_shadow_maps_count`
    //   point light shadows and `spot_light_shadow_maps_count` spot light shadow maps,
    // - then by entity as a stable key to ensure that a consistent set of lights are chosen if the light count limit is exceeded.
    point_lights.sort_by(|(entity_1, light_1), (entity_2, light_2)| {
        point_light_order(
            (
                entity_1,
                &light_1.shadows_enabled,
                &light_1.spot_light_angles.is_some(),
            ),
            (
                entity_2,
                &light_2.shadows_enabled,
                &light_2.spot_light_angles.is_some(),
            ),
        )
    });

    // Sort lights by
    // - those with shadows enabled first, so that the index can be used to render at most `directional_light_shadow_maps_count`
    //   directional light shadows
    // - then by entity as a stable key to ensure that a consistent set of lights are chosen if the light count limit is exceeded.
    directional_lights.sort_by(|(entity_1, light_1), (entity_2, light_2)| {
        directional_light_order(
            (entity_1, &light_1.shadows_enabled),
            (entity_2, &light_2.shadows_enabled),
        )
    });

    if global_light_meta.entity_to_index.capacity() < point_lights.len() {
        global_light_meta
            .entity_to_index
            .reserve(point_lights.len());
    }

    let mut gpu_point_lights = Vec::new();
    for (index, &(entity, light)) in point_lights.iter().enumerate() {
        let mut flags = PointLightFlags::NONE;

        // Lights are sorted, shadow enabled lights are first
        if light.shadows_enabled
            && (index < point_light_shadow_maps_count
                || (light.spot_light_angles.is_some()
                    && index - point_light_count < spot_light_shadow_maps_count))
        {
            flags |= PointLightFlags::SHADOWS_ENABLED;
        }

        let (light_custom_data, spot_light_tan_angle) = match light.spot_light_angles {
            Some((inner, outer)) => {
                let light_direction = light.transform.forward();
                if light_direction.y.is_sign_negative() {
                    flags |= PointLightFlags::SPOT_LIGHT_Y_NEGATIVE;
                }

                let cos_outer = outer.cos();
                let spot_scale = 1.0 / f32::max(inner.cos() - cos_outer, 1e-4);
                let spot_offset = -cos_outer * spot_scale;

                (
                    // For spot lights: the direction (x,z), spot_scale and spot_offset
                    light_direction.xz().extend(spot_scale).extend(spot_offset),
                    outer.tan(),
                )
            }
            None => {
                (
                    // For point lights: the lower-right 2x2 values of the projection matrix [2][2] [2][3] [3][2] [3][3]
                    Vec4::new(
                        cube_face_projection.z_axis.z,
                        cube_face_projection.z_axis.w,
                        cube_face_projection.w_axis.z,
                        cube_face_projection.w_axis.w,
                    ),
                    // unused
                    0.0,
                )
            }
        };

        gpu_point_lights.push(GpuPointLight {
            light_custom_data,
            // premultiply color by intensity
            // we don't use the alpha at all, so no reason to multiply only [0..3]
            color_inverse_square_range: (Vec4::from_slice(&light.color.as_linear_rgba_f32())
                * light.intensity)
                .xyz()
                .extend(1.0 / (light.range * light.range)),
            position_radius: light.transform.translation().extend(light.radius),
            flags: flags.bits,
            shadow_depth_bias: light.shadow_depth_bias,
            shadow_normal_bias: light.shadow_normal_bias,
            spot_light_tan_angle,
        });
        global_light_meta.entity_to_index.insert(entity, index);
    }

    let mut gpu_directional_lights = [GpuDirectionalLight::default(); MAX_DIRECTIONAL_LIGHTS];

    for (index, (_light_entity, light)) in directional_lights
        .iter()
        .enumerate()
        .take(MAX_DIRECTIONAL_LIGHTS)
    {
        let mut flags = DirectionalLightFlags::NONE;

        // Lights are sorted, shadow enabled lights are first
        if light.shadows_enabled && (index < directional_shadow_maps_count) {
            flags |= DirectionalLightFlags::SHADOWS_ENABLED;
        }

        // direction is negated to be ready for N.L
        let dir_to_light = light.transform.back();

        // convert from illuminance (lux) to candelas
        //
        // exposure is hard coded at the moment but should be replaced
        // by values coming from the camera
        // see: https://google.github.io/filament/Filament.html#imagingpipeline/physicallybasedcamera/exposuresettings
        const APERTURE: f32 = 4.0;
        const SHUTTER_SPEED: f32 = 1.0 / 250.0;
        const SENSITIVITY: f32 = 100.0;
        let ev100 = f32::log2(APERTURE * APERTURE / SHUTTER_SPEED) - f32::log2(SENSITIVITY / 100.0);
        let exposure = 1.0 / (f32::powf(2.0, ev100) * 1.2);
        let intensity = light.illuminance * exposure;

        // NOTE: For the purpose of rendering shadow maps, we apply the directional light's transform to an orthographic camera
        let view = light.transform.compute_matrix().inverse();
        // NOTE: This orthographic projection defines the volume within which shadows from a directional light can be cast
        let projection = light.projection;

        gpu_directional_lights[index] = GpuDirectionalLight {
            // premultiply color by intensity
            // we don't use the alpha at all, so no reason to multiply only [0..3]
            color: Vec4::from_slice(&light.color.as_linear_rgba_f32()) * intensity,
            dir_to_light,
            // NOTE: * view is correct, it should not be view.inverse() here
            view_projection: projection * view,
            flags: flags.bits,
            shadow_depth_bias: light.shadow_depth_bias,
            shadow_normal_bias: light.shadow_normal_bias,
        };
    }

    global_light_meta.gpu_point_lights.set(gpu_point_lights);
    global_light_meta
        .gpu_point_lights
        .write_buffer(&render_device, &render_queue);

    // set up light data for each view
    for (entity, extracted_view, clusters) in &views {
        let point_light_depth_texture = texture_cache.get(
            &render_device,
            TextureDescriptor {
                size: Extent3d {
                    width: point_light_shadow_map.size as u32,
                    height: point_light_shadow_map.size as u32,
                    depth_or_array_layers: point_light_shadow_maps_count.max(1) as u32 * 6,
                },
                mip_level_count: 1,
                sample_count: 1,
                dimension: TextureDimension::D2,
                format: SHADOW_FORMAT,
                label: Some("point_light_shadow_map_texture"),
                usage: TextureUsages::RENDER_ATTACHMENT | TextureUsages::TEXTURE_BINDING,
            },
        );
        let directional_light_depth_texture = texture_cache.get(
            &render_device,
            TextureDescriptor {
                size: Extent3d {
                    width: (directional_light_shadow_map.size as u32)
                        .min(render_device.limits().max_texture_dimension_2d),
                    height: (directional_light_shadow_map.size as u32)
                        .min(render_device.limits().max_texture_dimension_2d),
                    depth_or_array_layers: (directional_shadow_maps_count
                        + spot_light_shadow_maps_count)
                        .max(1) as u32,
                },
                mip_level_count: 1,
                sample_count: 1,
                dimension: TextureDimension::D2,
                format: SHADOW_FORMAT,
                label: Some("directional_light_shadow_map_texture"),
                usage: TextureUsages::RENDER_ATTACHMENT | TextureUsages::TEXTURE_BINDING,
            },
        );
        let mut view_lights = Vec::new();

        let is_orthographic = extracted_view.projection.w_axis.w == 1.0;
        let cluster_factors_zw = calculate_cluster_factors(
            clusters.near,
            clusters.far,
            clusters.dimensions.z as f32,
            is_orthographic,
        );

        let n_clusters = clusters.dimensions.x * clusters.dimensions.y * clusters.dimensions.z;
        let gpu_lights = GpuLights {
            directional_lights: gpu_directional_lights,
            ambient_color: Vec4::from_slice(&ambient_light.color.as_linear_rgba_f32())
                * ambient_light.brightness,
            cluster_factors: Vec4::new(
                clusters.dimensions.x as f32 / extracted_view.viewport.z as f32,
                clusters.dimensions.y as f32 / extracted_view.viewport.w as f32,
                cluster_factors_zw.x,
                cluster_factors_zw.y,
            ),
            cluster_dimensions: clusters.dimensions.extend(n_clusters),
            n_directional_lights: directional_lights.iter().len() as u32,
            // spotlight shadow maps are stored in the directional light array, starting at directional_shadow_maps_count.
            // the spot lights themselves start in the light array at point_light_count. so to go from light
            // index to shadow map index, we need to subtract point light count and add directional shadowmap count.
            spot_light_shadowmap_offset: directional_shadow_maps_count as i32
                - point_light_count as i32,
        };

        // TODO: this should select lights based on relevance to the view instead of the first ones that show up in a query
        for &(light_entity, light) in point_lights
            .iter()
            // Lights are sorted, shadow enabled lights are first
            .take(point_light_shadow_maps_count)
            .filter(|(_, light)| light.shadows_enabled)
        {
            let light_index = *global_light_meta
                .entity_to_index
                .get(&light_entity)
                .unwrap();
            // ignore scale because we don't want to effectively scale light radius and range
            // by applying those as a view transform to shadow map rendering of objects
            // and ignore rotation because we want the shadow map projections to align with the axes
            let view_translation = GlobalTransform::from_translation(light.transform.translation());

            for (face_index, view_rotation) in cube_face_rotations.iter().enumerate() {
                let depth_texture_view =
                    point_light_depth_texture
                        .texture
                        .create_view(&TextureViewDescriptor {
                            label: Some("point_light_shadow_map_texture_view"),
                            format: None,
                            dimension: Some(TextureViewDimension::D2),
                            aspect: TextureAspect::All,
                            base_mip_level: 0,
                            mip_level_count: None,
                            base_array_layer: (light_index * 6 + face_index) as u32,
                            array_layer_count: NonZeroU32::new(1),
                        });

                let view_light_entity = commands
                    .spawn((
                        ShadowView {
                            depth_texture_view,
                            pass_name: format!(
                                "shadow pass point light {} {}",
                                light_index,
                                face_index_to_name(face_index)
                            ),
                        },
                        ExtractedView {
                            viewport: UVec4::new(
                                0,
                                0,
                                point_light_shadow_map.size as u32,
                                point_light_shadow_map.size as u32,
                            ),
                            transform: view_translation * *view_rotation,
                            projection: cube_face_projection,
                            hdr: false,
                        },
                        RenderPhase::<Shadow>::default(),
                        LightEntity::Point {
                            light_entity,
                            face_index,
                        },
                    ))
                    .id();
                view_lights.push(view_light_entity);
            }
        }

        // spot lights
        for (light_index, &(light_entity, light)) in point_lights
            .iter()
            .skip(point_light_count)
            .take(spot_light_shadow_maps_count)
            .enumerate()
        {
            let spot_view_matrix = spot_light_view_matrix(&light.transform);
            let spot_view_transform = spot_view_matrix.into();

            let angle = light.spot_light_angles.expect("lights should be sorted so that \
                [point_light_count..point_light_count + spot_light_shadow_maps_count] are spot lights").1;
            let spot_projection = spot_light_projection_matrix(angle);

            let depth_texture_view =
                directional_light_depth_texture
                    .texture
                    .create_view(&TextureViewDescriptor {
                        label: Some("spot_light_shadow_map_texture_view"),
                        format: None,
                        dimension: Some(TextureViewDimension::D2),
                        aspect: TextureAspect::All,
                        base_mip_level: 0,
                        mip_level_count: None,
                        base_array_layer: (directional_shadow_maps_count + light_index) as u32,
                        array_layer_count: NonZeroU32::new(1),
                    });

            let view_light_entity = commands
                .spawn((
                    ShadowView {
                        depth_texture_view,
                        pass_name: format!("shadow pass spot light {light_index}",),
                    },
                    ExtractedView {
                        viewport: UVec4::new(
                            0,
                            0,
                            directional_light_shadow_map.size as u32,
                            directional_light_shadow_map.size as u32,
                        ),
                        transform: spot_view_transform,
                        projection: spot_projection,
                        hdr: false,
                    },
                    RenderPhase::<Shadow>::default(),
                    LightEntity::Spot { light_entity },
                ))
                .id();

            view_lights.push(view_light_entity);
        }

        // directional lights
        for (light_index, &(light_entity, light)) in directional_lights
            .iter()
            .enumerate()
            .take(directional_shadow_maps_count)
        {
            let depth_texture_view =
                directional_light_depth_texture
                    .texture
                    .create_view(&TextureViewDescriptor {
                        label: Some("directional_light_shadow_map_texture_view"),
                        format: None,
                        dimension: Some(TextureViewDimension::D2),
                        aspect: TextureAspect::All,
                        base_mip_level: 0,
                        mip_level_count: None,
                        base_array_layer: light_index as u32,
                        array_layer_count: NonZeroU32::new(1),
                    });

            let view_light_entity = commands
                .spawn((
                    ShadowView {
                        depth_texture_view,
                        pass_name: format!("shadow pass directional light {}", light_index),
                    },
                    ExtractedView {
                        viewport: UVec4::new(
                            0,
                            0,
                            directional_light_shadow_map.size as u32,
                            directional_light_shadow_map.size as u32,
                        ),
                        transform: light.transform,
                        projection: light.projection,
                        hdr: false,
                    },
                    RenderPhase::<Shadow>::default(),
                    LightEntity::Directional { light_entity },
                ))
                .id();
            view_lights.push(view_light_entity);
        }

        let point_light_depth_texture_view =
            point_light_depth_texture
                .texture
                .create_view(&TextureViewDescriptor {
                    label: Some("point_light_shadow_map_array_texture_view"),
                    format: None,
                    #[cfg(not(feature = "webgl"))]
                    dimension: Some(TextureViewDimension::CubeArray),
                    #[cfg(feature = "webgl")]
                    dimension: Some(TextureViewDimension::Cube),
                    aspect: TextureAspect::All,
                    base_mip_level: 0,
                    mip_level_count: None,
                    base_array_layer: 0,
                    array_layer_count: None,
                });
        let directional_light_depth_texture_view = directional_light_depth_texture
            .texture
            .create_view(&TextureViewDescriptor {
                label: Some("directional_light_shadow_map_array_texture_view"),
                format: None,
                #[cfg(not(feature = "webgl"))]
                dimension: Some(TextureViewDimension::D2Array),
                #[cfg(feature = "webgl")]
                dimension: Some(TextureViewDimension::D2),
                aspect: TextureAspect::All,
                base_mip_level: 0,
                mip_level_count: None,
                base_array_layer: 0,
                array_layer_count: None,
            });

        commands.entity(entity).insert((
            ViewShadowBindings {
                point_light_depth_texture: point_light_depth_texture.texture,
                point_light_depth_texture_view,
                directional_light_depth_texture: directional_light_depth_texture.texture,
                directional_light_depth_texture_view,
            },
            ViewLightEntities {
                lights: view_lights,
            },
            ViewLightsUniformOffset {
                offset: light_meta.view_gpu_lights.push(gpu_lights),
            },
        ));
    }

    light_meta
        .view_gpu_lights
        .write_buffer(&render_device, &render_queue);
}

// this must match CLUSTER_COUNT_SIZE in pbr.wgsl
// and must be large enough to contain MAX_UNIFORM_BUFFER_POINT_LIGHTS
const CLUSTER_COUNT_SIZE: u32 = 9;

const CLUSTER_OFFSET_MASK: u32 = (1 << (32 - (CLUSTER_COUNT_SIZE * 2))) - 1;
const CLUSTER_COUNT_MASK: u32 = (1 << CLUSTER_COUNT_SIZE) - 1;

// NOTE: With uniform buffer max binding size as 16384 bytes
// that means we can fit 256 point lights in one uniform
// buffer, which means the count can be at most 256 so it
// needs 9 bits.
// The array of indices can also use u8 and that means the
// offset in to the array of indices needs to be able to address
// 16384 values. log2(16384) = 14 bits.
// We use 32 bits to store the offset and counts so
// we pack the offset into the upper 14 bits of a u32,
// the point light count into bits 9-17, and the spot light count into bits 0-8.
//  [ 31     ..     18 | 17      ..      9 | 8       ..     0 ]
//  [      offset      | point light count | spot light count ]
// NOTE: This assumes CPU and GPU endianness are the same which is true
// for all common and tested x86/ARM CPUs and AMD/NVIDIA/Intel/Apple/etc GPUs
fn pack_offset_and_counts(offset: usize, point_count: usize, spot_count: usize) -> u32 {
    ((offset as u32 & CLUSTER_OFFSET_MASK) << (CLUSTER_COUNT_SIZE * 2))
        | (point_count as u32 & CLUSTER_COUNT_MASK) << CLUSTER_COUNT_SIZE
        | (spot_count as u32 & CLUSTER_COUNT_MASK)
}

#[derive(ShaderType)]
struct GpuClusterLightIndexListsUniform {
    data: Box<[UVec4; ViewClusterBindings::MAX_UNIFORM_ITEMS]>,
}

// NOTE: Assert at compile time that GpuClusterLightIndexListsUniform
// fits within the maximum uniform buffer binding size
const _: () = assert!(GpuClusterLightIndexListsUniform::SHADER_SIZE.get() <= 16384);

impl Default for GpuClusterLightIndexListsUniform {
    fn default() -> Self {
        Self {
            data: Box::new([UVec4::ZERO; ViewClusterBindings::MAX_UNIFORM_ITEMS]),
        }
    }
}

#[derive(ShaderType)]
struct GpuClusterOffsetsAndCountsUniform {
    data: Box<[UVec4; ViewClusterBindings::MAX_UNIFORM_ITEMS]>,
}

impl Default for GpuClusterOffsetsAndCountsUniform {
    fn default() -> Self {
        Self {
            data: Box::new([UVec4::ZERO; ViewClusterBindings::MAX_UNIFORM_ITEMS]),
        }
    }
}

#[derive(ShaderType, Default)]
struct GpuClusterLightIndexListsStorage {
    #[size(runtime)]
    data: Vec<u32>,
}

#[derive(ShaderType, Default)]
struct GpuClusterOffsetsAndCountsStorage {
    #[size(runtime)]
    data: Vec<UVec4>,
}

enum ViewClusterBuffers {
    Uniform {
        // NOTE: UVec4 is because all arrays in Std140 layout have 16-byte alignment
        cluster_light_index_lists: UniformBuffer<GpuClusterLightIndexListsUniform>,
        // NOTE: UVec4 is because all arrays in Std140 layout have 16-byte alignment
        cluster_offsets_and_counts: UniformBuffer<GpuClusterOffsetsAndCountsUniform>,
    },
    Storage {
        cluster_light_index_lists: StorageBuffer<GpuClusterLightIndexListsStorage>,
        cluster_offsets_and_counts: StorageBuffer<GpuClusterOffsetsAndCountsStorage>,
    },
}

impl ViewClusterBuffers {
    fn new(buffer_binding_type: BufferBindingType) -> Self {
        match buffer_binding_type {
            BufferBindingType::Storage { .. } => Self::storage(),
            BufferBindingType::Uniform => Self::uniform(),
        }
    }

    fn uniform() -> Self {
        ViewClusterBuffers::Uniform {
            cluster_light_index_lists: UniformBuffer::default(),
            cluster_offsets_and_counts: UniformBuffer::default(),
        }
    }

    fn storage() -> Self {
        ViewClusterBuffers::Storage {
            cluster_light_index_lists: StorageBuffer::default(),
            cluster_offsets_and_counts: StorageBuffer::default(),
        }
    }
}

#[derive(Component)]
pub struct ViewClusterBindings {
    n_indices: usize,
    n_offsets: usize,
    buffers: ViewClusterBuffers,
}

impl ViewClusterBindings {
    pub const MAX_OFFSETS: usize = 16384 / 4;
    const MAX_UNIFORM_ITEMS: usize = Self::MAX_OFFSETS / 4;
    pub const MAX_INDICES: usize = 16384;

    pub fn new(buffer_binding_type: BufferBindingType) -> Self {
        Self {
            n_indices: 0,
            n_offsets: 0,
            buffers: ViewClusterBuffers::new(buffer_binding_type),
        }
    }

    pub fn clear(&mut self) {
        match &mut self.buffers {
            ViewClusterBuffers::Uniform {
                cluster_light_index_lists,
                cluster_offsets_and_counts,
            } => {
                *cluster_light_index_lists.get_mut().data = [UVec4::ZERO; Self::MAX_UNIFORM_ITEMS];
                *cluster_offsets_and_counts.get_mut().data = [UVec4::ZERO; Self::MAX_UNIFORM_ITEMS];
            }
            ViewClusterBuffers::Storage {
                cluster_light_index_lists,
                cluster_offsets_and_counts,
                ..
            } => {
                cluster_light_index_lists.get_mut().data.clear();
                cluster_offsets_and_counts.get_mut().data.clear();
            }
        }
    }

    pub fn push_offset_and_counts(&mut self, offset: usize, point_count: usize, spot_count: usize) {
        match &mut self.buffers {
            ViewClusterBuffers::Uniform {
                cluster_offsets_and_counts,
                ..
            } => {
                let array_index = self.n_offsets >> 2; // >> 2 is equivalent to / 4
                if array_index >= Self::MAX_UNIFORM_ITEMS {
                    warn!("cluster offset and count out of bounds!");
                    return;
                }
                let component = self.n_offsets & ((1 << 2) - 1);
                let packed = pack_offset_and_counts(offset, point_count, spot_count);

                cluster_offsets_and_counts.get_mut().data[array_index][component] = packed;
            }
            ViewClusterBuffers::Storage {
                cluster_offsets_and_counts,
                ..
            } => {
                cluster_offsets_and_counts.get_mut().data.push(UVec4::new(
                    offset as u32,
                    point_count as u32,
                    spot_count as u32,
                    0,
                ));
            }
        }

        self.n_offsets += 1;
    }

    pub fn n_indices(&self) -> usize {
        self.n_indices
    }

    pub fn push_index(&mut self, index: usize) {
        match &mut self.buffers {
            ViewClusterBuffers::Uniform {
                cluster_light_index_lists,
                ..
            } => {
                let array_index = self.n_indices >> 4; // >> 4 is equivalent to / 16
                let component = (self.n_indices >> 2) & ((1 << 2) - 1);
                let sub_index = self.n_indices & ((1 << 2) - 1);
                let index = index as u32;

                cluster_light_index_lists.get_mut().data[array_index][component] |=
                    index << (8 * sub_index);
            }
            ViewClusterBuffers::Storage {
                cluster_light_index_lists,
                ..
            } => {
                cluster_light_index_lists.get_mut().data.push(index as u32);
            }
        }

        self.n_indices += 1;
    }

    pub fn write_buffers(&mut self, render_device: &RenderDevice, render_queue: &RenderQueue) {
        match &mut self.buffers {
            ViewClusterBuffers::Uniform {
                cluster_light_index_lists,
                cluster_offsets_and_counts,
            } => {
                cluster_light_index_lists.write_buffer(render_device, render_queue);
                cluster_offsets_and_counts.write_buffer(render_device, render_queue);
            }
            ViewClusterBuffers::Storage {
                cluster_light_index_lists,
                cluster_offsets_and_counts,
            } => {
                cluster_light_index_lists.write_buffer(render_device, render_queue);
                cluster_offsets_and_counts.write_buffer(render_device, render_queue);
            }
        }
    }

    pub fn light_index_lists_binding(&self) -> Option<BindingResource> {
        match &self.buffers {
            ViewClusterBuffers::Uniform {
                cluster_light_index_lists,
                ..
            } => cluster_light_index_lists.binding(),
            ViewClusterBuffers::Storage {
                cluster_light_index_lists,
                ..
            } => cluster_light_index_lists.binding(),
        }
    }

    pub fn offsets_and_counts_binding(&self) -> Option<BindingResource> {
        match &self.buffers {
            ViewClusterBuffers::Uniform {
                cluster_offsets_and_counts,
                ..
            } => cluster_offsets_and_counts.binding(),
            ViewClusterBuffers::Storage {
                cluster_offsets_and_counts,
                ..
            } => cluster_offsets_and_counts.binding(),
        }
    }

    pub fn min_size_cluster_light_index_lists(
        buffer_binding_type: BufferBindingType,
    ) -> NonZeroU64 {
        match buffer_binding_type {
            BufferBindingType::Storage { .. } => GpuClusterLightIndexListsStorage::min_size(),
            BufferBindingType::Uniform => GpuClusterLightIndexListsUniform::min_size(),
        }
    }

    pub fn min_size_cluster_offsets_and_counts(
        buffer_binding_type: BufferBindingType,
    ) -> NonZeroU64 {
        match buffer_binding_type {
            BufferBindingType::Storage { .. } => GpuClusterOffsetsAndCountsStorage::min_size(),
            BufferBindingType::Uniform => GpuClusterOffsetsAndCountsUniform::min_size(),
        }
    }
}

pub fn prepare_clusters(
    mut commands: Commands,
    render_device: Res<RenderDevice>,
    render_queue: Res<RenderQueue>,
    mesh_pipeline: Res<MeshPipeline>,
    global_light_meta: Res<GlobalLightMeta>,
    views: Query<
        (
            Entity,
            &ExtractedClusterConfig,
            &ExtractedClustersPointLights,
        ),
        With<RenderPhase<Transparent3d>>,
    >,
) {
    let render_device = render_device.into_inner();
    let supports_storage_buffers = matches!(
        mesh_pipeline.clustered_forward_buffer_binding_type,
        BufferBindingType::Storage { .. }
    );
    for (entity, cluster_config, extracted_clusters) in &views {
        let mut view_clusters_bindings =
            ViewClusterBindings::new(mesh_pipeline.clustered_forward_buffer_binding_type);
        view_clusters_bindings.clear();

        let mut indices_full = false;

        let mut cluster_index = 0;
        for _y in 0..cluster_config.dimensions.y {
            for _x in 0..cluster_config.dimensions.x {
                for _z in 0..cluster_config.dimensions.z {
                    let offset = view_clusters_bindings.n_indices();
                    let cluster_lights = &extracted_clusters.data[cluster_index];
                    view_clusters_bindings.push_offset_and_counts(
                        offset,
                        cluster_lights.point_light_count,
                        cluster_lights.spot_light_count,
                    );

                    if !indices_full {
                        for entity in cluster_lights.iter() {
                            if let Some(light_index) = global_light_meta.entity_to_index.get(entity)
                            {
                                if view_clusters_bindings.n_indices()
                                    >= ViewClusterBindings::MAX_INDICES
                                    && !supports_storage_buffers
                                {
                                    warn!("Cluster light index lists is full! The PointLights in the view are affecting too many clusters.");
                                    indices_full = true;
                                    break;
                                }
                                view_clusters_bindings.push_index(*light_index);
                            }
                        }
                    }

                    cluster_index += 1;
                }
            }
        }

        view_clusters_bindings.write_buffers(render_device, &render_queue);

        commands.get_or_spawn(entity).insert(view_clusters_bindings);
    }
}

pub fn queue_shadow_view_bind_group(
    render_device: Res<RenderDevice>,
    shadow_pipeline: Res<ShadowPipeline>,
    mut light_meta: ResMut<LightMeta>,
    view_uniforms: Res<ViewUniforms>,
) {
    if let Some(view_binding) = view_uniforms.uniforms.binding() {
        light_meta.shadow_view_bind_group =
            Some(render_device.create_bind_group(&BindGroupDescriptor {
                entries: &[BindGroupEntry {
                    binding: 0,
                    resource: view_binding,
                }],
                label: Some("shadow_view_bind_group"),
                layout: &shadow_pipeline.view_layout,
            }));
    }
}

#[allow(clippy::too_many_arguments)]
pub fn queue_shadows(
    shadow_draw_functions: Res<DrawFunctions<Shadow>>,
    shadow_pipeline: Res<ShadowPipeline>,
    casting_meshes: Query<&Handle<Mesh>, Without<NotShadowCaster>>,
    render_meshes: Res<RenderAssets<Mesh>>,
    mut pipelines: ResMut<SpecializedMeshPipelines<ShadowPipeline>>,
    mut pipeline_cache: ResMut<PipelineCache>,
    view_lights: Query<&ViewLightEntities>,
    mut view_light_shadow_phases: Query<(&LightEntity, &mut RenderPhase<Shadow>)>,
    point_light_entities: Query<&CubemapVisibleEntities, With<ExtractedPointLight>>,
    directional_light_entities: Query<&VisibleEntities, With<ExtractedDirectionalLight>>,
    spot_light_entities: Query<&VisibleEntities, With<ExtractedPointLight>>,
) {
    for view_lights in &view_lights {
        let draw_shadow_mesh = shadow_draw_functions.read().id::<DrawShadowMesh>();
        for view_light_entity in view_lights.lights.iter().copied() {
            let (light_entity, mut shadow_phase) =
                view_light_shadow_phases.get_mut(view_light_entity).unwrap();
            let visible_entities = match light_entity {
                LightEntity::Directional { light_entity } => directional_light_entities
                    .get(*light_entity)
                    .expect("Failed to get directional light visible entities"),
                LightEntity::Point {
                    light_entity,
                    face_index,
                } => point_light_entities
                    .get(*light_entity)
                    .expect("Failed to get point light visible entities")
                    .get(*face_index),
                LightEntity::Spot { light_entity } => spot_light_entities
                    .get(*light_entity)
                    .expect("Failed to get spot light visible entities"),
            };
            // NOTE: Lights with shadow mapping disabled will have no visible entities
            // so no meshes will be queued
            for entity in visible_entities.iter().copied() {
                if let Ok(mesh_handle) = casting_meshes.get(entity) {
                    if let Some(mesh) = render_meshes.get(mesh_handle) {
                        let key =
                            ShadowPipelineKey::from_primitive_topology(mesh.primitive_topology);
                        let pipeline_id = pipelines.specialize(
                            &mut pipeline_cache,
                            &shadow_pipeline,
                            key,
                            &mesh.layout,
                        );

                        let pipeline_id = match pipeline_id {
                            Ok(id) => id,
                            Err(err) => {
                                error!("{}", err);
                                continue;
                            }
                        };

                        shadow_phase.add(Shadow {
                            draw_function: draw_shadow_mesh,
                            pipeline: pipeline_id,
                            entity,
                            distance: 0.0, // TODO: sort back-to-front
                        });
                    }
                }
            }
        }
    }
}

pub struct Shadow {
    pub distance: f32,
    pub entity: Entity,
    pub pipeline: CachedRenderPipelineId,
    pub draw_function: DrawFunctionId,
}

impl PhaseItem for Shadow {
    type SortKey = FloatOrd;

    #[inline]
    fn entity(&self) -> Entity {
        self.entity
    }

    #[inline]
    fn sort_key(&self) -> Self::SortKey {
        FloatOrd(self.distance)
    }

    #[inline]
    fn draw_function(&self) -> DrawFunctionId {
        self.draw_function
    }

    #[inline]
    fn sort(items: &mut [Self]) {
        radsort::sort_by_key(items, |item| item.distance);
    }
}

impl CachedRenderPipelinePhaseItem for Shadow {
    #[inline]
    fn cached_pipeline(&self) -> CachedRenderPipelineId {
        self.pipeline
    }
}

pub struct ShadowPassNode {
    main_view_query: QueryState<&'static ViewLightEntities>,
    view_light_query: QueryState<(&'static ShadowView, &'static RenderPhase<Shadow>)>,
}

impl ShadowPassNode {
    pub const IN_VIEW: &'static str = "view";

    pub fn new(world: &mut World) -> Self {
        Self {
            main_view_query: QueryState::new(world),
            view_light_query: QueryState::new(world),
        }
    }
}

impl Node for ShadowPassNode {
    fn input(&self) -> Vec<SlotInfo> {
        vec![SlotInfo::new(ShadowPassNode::IN_VIEW, SlotType::Entity)]
    }

    fn update(&mut self, world: &mut World) {
        self.main_view_query.update_archetypes(world);
        self.view_light_query.update_archetypes(world);
    }

    fn run(
        &self,
        graph: &mut RenderGraphContext,
        render_context: &mut RenderContext,
        world: &World,
    ) -> Result<(), NodeRunError> {
        let view_entity = graph.get_input_entity(Self::IN_VIEW)?;
        if let Ok(view_lights) = self.main_view_query.get_manual(world, view_entity) {
            for view_light_entity in view_lights.lights.iter().copied() {
                let (view_light, shadow_phase) = self
                    .view_light_query
                    .get_manual(world, view_light_entity)
                    .unwrap();

                if shadow_phase.items.is_empty() {
                    continue;
                }

                let pass_descriptor = RenderPassDescriptor {
                    label: Some(&view_light.pass_name),
                    color_attachments: &[],
                    depth_stencil_attachment: Some(RenderPassDepthStencilAttachment {
                        view: &view_light.depth_texture_view,
                        depth_ops: Some(Operations {
                            load: LoadOp::Clear(0.0),
                            store: true,
                        }),
                        stencil_ops: None,
                    }),
                };

                let render_pass = render_context
                    .command_encoder
                    .begin_render_pass(&pass_descriptor);
<<<<<<< HEAD
                let mut draw_functions = draw_functions.write();
                draw_functions.prepare(world);
                let mut tracked_pass = TrackedRenderPass::new(render_pass);
                for item in &shadow_phase.items {
                    let draw_function = draw_functions.get_mut(item.draw_function).unwrap();
                    draw_function.draw(world, &mut tracked_pass, view_light_entity, item);
                }
=======
                let mut render_pass = TrackedRenderPass::new(render_pass);

                shadow_phase.render(&mut render_pass, world, view_light_entity);
>>>>>>> b44b606d
            }
        }

        Ok(())
    }
}

pub type DrawShadowMesh = (
    SetItemPipeline,
    SetShadowViewBindGroup<0>,
    SetMeshBindGroup<1>,
    DrawMesh,
);

pub struct SetShadowViewBindGroup<const I: usize>;
impl<const I: usize> RenderCommand<Shadow> for SetShadowViewBindGroup<I> {
    type Param = SRes<LightMeta>;
    type ViewWorldQuery = Read<ViewUniformOffset>;
    type ItemWorldQuery = ();

    #[inline]
    fn render<'w>(
        _item: &Shadow,
        view_uniform_offset: &'_ ViewUniformOffset,
        _entity: (),
        light_meta: SystemParamItem<'w, '_, Self::Param>,
        pass: &mut TrackedRenderPass<'w>,
    ) -> RenderCommandResult {
        pass.set_bind_group(
            I,
            light_meta
                .into_inner()
                .shadow_view_bind_group
                .as_ref()
                .unwrap(),
            &[view_uniform_offset.offset],
        );

        RenderCommandResult::Success
    }
}<|MERGE_RESOLUTION|>--- conflicted
+++ resolved
@@ -1786,19 +1786,9 @@
                 let render_pass = render_context
                     .command_encoder
                     .begin_render_pass(&pass_descriptor);
-<<<<<<< HEAD
-                let mut draw_functions = draw_functions.write();
-                draw_functions.prepare(world);
-                let mut tracked_pass = TrackedRenderPass::new(render_pass);
-                for item in &shadow_phase.items {
-                    let draw_function = draw_functions.get_mut(item.draw_function).unwrap();
-                    draw_function.draw(world, &mut tracked_pass, view_light_entity, item);
-                }
-=======
                 let mut render_pass = TrackedRenderPass::new(render_pass);
 
                 shadow_phase.render(&mut render_pass, world, view_light_entity);
->>>>>>> b44b606d
             }
         }
 
