<<<<<<< HEAD
use assign::ClusterableObjectType;
use bevy_asset::AssetId;
use bevy_core_pipeline::core_3d::CORE_3D_DEPTH_FORMAT;
use bevy_ecs::entity::EntityHashSet;
use bevy_ecs::prelude::*;
use bevy_ecs::{entity::EntityHashMap, system::lifetimeless::Read};
use bevy_math::{Mat4, UVec4, Vec2, Vec3, Vec3Swizzles, Vec4, Vec4Swizzles};
use bevy_render::mesh::Mesh;
=======
use crate::material_bind_groups::MaterialBindGroupAllocator;
use crate::*;
use bevy_asset::UntypedAssetId;
use bevy_color::ColorToComponents;
use bevy_core_pipeline::core_3d::{Camera3d, CORE_3D_DEPTH_FORMAT};
use bevy_derive::{Deref, DerefMut};
use bevy_ecs::{
    entity::{EntityHash, EntityHashMap, EntityHashSet},
    prelude::*,
    system::lifetimeless::Read,
};
use bevy_math::{ops, Mat4, UVec4, Vec2, Vec3, Vec3Swizzles, Vec4, Vec4Swizzles};
use bevy_render::camera::SortedCameras;
use bevy_render::sync_world::{MainEntity, RenderEntity, TemporaryRenderEntity};
>>>>>>> c9fa9759
use bevy_render::{
    diagnostic::RecordDiagnostics,
    mesh::RenderMesh,
    primitives::{CascadesFrusta, CubemapFrusta, Frustum, HalfSpace},
    render_asset::RenderAssets,
    render_graph::{Node, NodeRunError, RenderGraphContext},
    render_phase::*,
    render_resource::*,
    renderer::{RenderContext, RenderDevice, RenderQueue},
    texture::*,
    view::{ExtractedView, RenderLayers, ViewVisibility},
    Extract,
};
use bevy_transform::{components::GlobalTransform, prelude::Transform};
#[cfg(feature = "trace")]
use bevy_utils::tracing::info_span;
use bevy_utils::{
    default,
    tracing::{error, warn},
    HashMap,
};
use core::{hash::Hash, ops::Range};

#[derive(Component)]
pub struct ExtractedPointLight {
    pub color: LinearRgba,
    /// luminous intensity in lumens per steradian
    pub intensity: f32,
    pub range: f32,
    pub radius: f32,
    pub transform: GlobalTransform,
    pub shadows_enabled: bool,
    pub shadow_depth_bias: f32,
    pub shadow_normal_bias: f32,
    pub shadow_map_near_z: f32,
    pub spot_light_angles: Option<(f32, f32)>,
    pub volumetric: bool,
    pub soft_shadows_enabled: bool,
}

#[derive(Component, Debug)]
pub struct ExtractedDirectionalLight {
    pub color: LinearRgba,
    pub illuminance: f32,
    pub transform: GlobalTransform,
    pub shadows_enabled: bool,
    pub volumetric: bool,
    pub shadow_depth_bias: f32,
    pub shadow_normal_bias: f32,
    pub cascade_shadow_config: CascadeShadowConfig,
    pub cascades: EntityHashMap<Vec<Cascade>>,
    pub frusta: EntityHashMap<Vec<Frustum>>,
    pub render_layers: RenderLayers,
    pub soft_shadow_size: Option<f32>,
}

// NOTE: These must match the bit flags in bevy_pbr/src/render/mesh_view_types.wgsl!
bitflags::bitflags! {
    #[repr(transparent)]
    struct PointLightFlags: u32 {
        const SHADOWS_ENABLED            = 1 << 0;
        const SPOT_LIGHT_Y_NEGATIVE      = 1 << 1;
        const VOLUMETRIC                 = 1 << 2;
        const NONE                       = 0;
        const UNINITIALIZED              = 0xFFFF;
    }
}

#[derive(Copy, Clone, ShaderType, Default, Debug)]
pub struct GpuDirectionalCascade {
    clip_from_world: Mat4,
    texel_size: f32,
    far_bound: f32,
}

#[derive(Copy, Clone, ShaderType, Default, Debug)]
pub struct GpuDirectionalLight {
    cascades: [GpuDirectionalCascade; MAX_CASCADES_PER_LIGHT],
    color: Vec4,
    dir_to_light: Vec3,
    flags: u32,
    soft_shadow_size: f32,
    shadow_depth_bias: f32,
    shadow_normal_bias: f32,
    num_cascades: u32,
    cascades_overlap_proportion: f32,
    depth_texture_base_index: u32,
    skip: u32,
}

// NOTE: These must match the bit flags in bevy_pbr/src/render/mesh_view_types.wgsl!
bitflags::bitflags! {
    #[repr(transparent)]
    struct DirectionalLightFlags: u32 {
        const SHADOWS_ENABLED            = 1 << 0;
        const VOLUMETRIC                 = 1 << 1;
        const NONE                       = 0;
        const UNINITIALIZED              = 0xFFFF;
    }
}

#[derive(Copy, Clone, Debug, ShaderType)]
pub struct GpuLights {
    directional_lights: [GpuDirectionalLight; MAX_DIRECTIONAL_LIGHTS],
    ambient_color: Vec4,
    // xyz are x/y/z cluster dimensions and w is the number of clusters
    cluster_dimensions: UVec4,
    // xy are vec2<f32>(cluster_dimensions.xy) / vec2<f32>(view.width, view.height)
    // z is cluster_dimensions.z / log(far / near)
    // w is cluster_dimensions.z * log(near) / log(far / near)
    cluster_factors: Vec4,
    n_directional_lights: u32,
    // offset from spot light's light index to spot light's shadow map index
    spot_light_shadowmap_offset: i32,
}

// NOTE: When running bevy on Adreno GPU chipsets in WebGL, any value above 1 will result in a crash
// when loading the wgsl "pbr_functions.wgsl" in the function apply_fog.
#[cfg(all(feature = "webgl", target_arch = "wasm32", not(feature = "webgpu")))]
pub const MAX_DIRECTIONAL_LIGHTS: usize = 1;
#[cfg(any(
    not(feature = "webgl"),
    not(target_arch = "wasm32"),
    feature = "webgpu"
))]
pub const MAX_DIRECTIONAL_LIGHTS: usize = 10;
#[cfg(any(
    not(feature = "webgl"),
    not(target_arch = "wasm32"),
    feature = "webgpu"
))]
pub const MAX_CASCADES_PER_LIGHT: usize = 4;
#[cfg(all(feature = "webgl", target_arch = "wasm32", not(feature = "webgpu")))]
pub const MAX_CASCADES_PER_LIGHT: usize = 1;

#[derive(Resource, Clone)]
pub struct ShadowSamplers {
    pub point_light_comparison_sampler: Sampler,
    #[cfg(feature = "experimental_pbr_pcss")]
    pub point_light_linear_sampler: Sampler,
    pub directional_light_comparison_sampler: Sampler,
    #[cfg(feature = "experimental_pbr_pcss")]
    pub directional_light_linear_sampler: Sampler,
}

// TODO: this pattern for initializing the shaders / pipeline isn't ideal. this should be handled by the asset system
impl FromWorld for ShadowSamplers {
    fn from_world(world: &mut World) -> Self {
        let render_device = world.resource::<RenderDevice>();

        let base_sampler_descriptor = SamplerDescriptor {
            address_mode_u: AddressMode::ClampToEdge,
            address_mode_v: AddressMode::ClampToEdge,
            address_mode_w: AddressMode::ClampToEdge,
            mag_filter: FilterMode::Linear,
            min_filter: FilterMode::Linear,
            mipmap_filter: FilterMode::Nearest,
            ..default()
        };

        ShadowSamplers {
            point_light_comparison_sampler: render_device.create_sampler(&SamplerDescriptor {
                compare: Some(CompareFunction::GreaterEqual),
                ..base_sampler_descriptor
            }),
            #[cfg(feature = "experimental_pbr_pcss")]
            point_light_linear_sampler: render_device.create_sampler(&base_sampler_descriptor),
            directional_light_comparison_sampler: render_device.create_sampler(
                &SamplerDescriptor {
                    compare: Some(CompareFunction::GreaterEqual),
                    ..base_sampler_descriptor
                },
            ),
            #[cfg(feature = "experimental_pbr_pcss")]
            directional_light_linear_sampler: render_device
                .create_sampler(&base_sampler_descriptor),
        }
    }
}

#[allow(clippy::too_many_arguments)]
pub fn extract_lights(
    mut commands: Commands,
    point_light_shadow_map: Extract<Res<PointLightShadowMap>>,
    directional_light_shadow_map: Extract<Res<DirectionalLightShadowMap>>,
    global_point_lights: Extract<Res<GlobalVisibleClusterableObjects>>,
    point_lights: Extract<
        Query<(
            RenderEntity,
            &PointLight,
            &CubemapVisibleEntities,
            &GlobalTransform,
            &ViewVisibility,
            &CubemapFrusta,
            Option<&VolumetricLight>,
        )>,
    >,
    spot_lights: Extract<
        Query<(
            RenderEntity,
            &SpotLight,
            &VisibleMeshEntities,
            &GlobalTransform,
            &ViewVisibility,
            &Frustum,
            Option<&VolumetricLight>,
        )>,
    >,
    directional_lights: Extract<
        Query<
            (
                RenderEntity,
                &DirectionalLight,
                &CascadesVisibleEntities,
                &Cascades,
                &CascadeShadowConfig,
                &CascadesFrusta,
                &GlobalTransform,
                &ViewVisibility,
                Option<&RenderLayers>,
                Option<&VolumetricLight>,
            ),
            Without<SpotLight>,
        >,
    >,
    mapper: Extract<Query<RenderEntity>>,
    mut previous_point_lights_len: Local<usize>,
    mut previous_spot_lights_len: Local<usize>,
) {
    // NOTE: These shadow map resources are extracted here as they are used here too so this avoids
    // races between scheduling of ExtractResourceSystems and this system.
    if point_light_shadow_map.is_changed() {
        commands.insert_resource(point_light_shadow_map.clone());
    }
    if directional_light_shadow_map.is_changed() {
        commands.insert_resource(directional_light_shadow_map.clone());
    }
    // This is the point light shadow map texel size for one face of the cube as a distance of 1.0
    // world unit from the light.
    // point_light_texel_size = 2.0 * 1.0 * tan(PI / 4.0) / cube face width in texels
    // PI / 4.0 is half the cube face fov, tan(PI / 4.0) = 1.0, so this simplifies to:
    // point_light_texel_size = 2.0 / cube face width in texels
    // NOTE: When using various PCF kernel sizes, this will need to be adjusted, according to:
    // https://catlikecoding.com/unity/tutorials/custom-srp/point-and-spot-shadows/
    let point_light_texel_size = 2.0 / point_light_shadow_map.size as f32;

    let mut point_lights_values = Vec::with_capacity(*previous_point_lights_len);
    for entity in global_point_lights.iter().copied() {
        let Ok((
            render_entity,
            point_light,
            cubemap_visible_entities,
            transform,
            view_visibility,
            frusta,
            volumetric_light,
        )) = point_lights.get(entity)
        else {
            continue;
        };
        if !view_visibility.get() {
            continue;
        }
        let render_cubemap_visible_entities = RenderCubemapVisibleEntities {
            data: cubemap_visible_entities
                .iter()
                .map(|v| create_render_visible_mesh_entities(&mut commands, &mapper, v))
                .collect::<Vec<_>>()
                .try_into()
                .unwrap(),
        };

        let extracted_point_light = ExtractedPointLight {
            color: point_light.color.into(),
            // NOTE: Map from luminous power in lumens to luminous intensity in lumens per steradian
            // for a point light. See https://google.github.io/filament/Filament.html#mjx-eqn-pointLightLuminousPower
            // for details.
            intensity: point_light.intensity / (4.0 * core::f32::consts::PI),
            range: point_light.range,
            radius: point_light.radius,
            transform: *transform,
            shadows_enabled: point_light.shadows_enabled,
            shadow_depth_bias: point_light.shadow_depth_bias,
            // The factor of SQRT_2 is for the worst-case diagonal offset
            shadow_normal_bias: point_light.shadow_normal_bias
                * point_light_texel_size
                * core::f32::consts::SQRT_2,
            shadow_map_near_z: point_light.shadow_map_near_z,
            spot_light_angles: None,
            volumetric: volumetric_light.is_some(),
            #[cfg(feature = "experimental_pbr_pcss")]
            soft_shadows_enabled: point_light.soft_shadows_enabled,
            #[cfg(not(feature = "experimental_pbr_pcss"))]
            soft_shadows_enabled: false,
        };
        point_lights_values.push((
            render_entity,
            (
                extracted_point_light,
                render_cubemap_visible_entities,
                (*frusta).clone(),
            ),
        ));
    }
    *previous_point_lights_len = point_lights_values.len();
    commands.insert_or_spawn_batch(point_lights_values);

    let mut spot_lights_values = Vec::with_capacity(*previous_spot_lights_len);
    for entity in global_point_lights.iter().copied() {
        if let Ok((
            render_entity,
            spot_light,
            visible_entities,
            transform,
            view_visibility,
            frustum,
            volumetric_light,
        )) = spot_lights.get(entity)
        {
            if !view_visibility.get() {
                continue;
            }
            let render_visible_entities =
                create_render_visible_mesh_entities(&mut commands, &mapper, visible_entities);

            let texel_size =
                2.0 * ops::tan(spot_light.outer_angle) / directional_light_shadow_map.size as f32;

            spot_lights_values.push((
                render_entity,
                (
                    ExtractedPointLight {
                        color: spot_light.color.into(),
                        // NOTE: Map from luminous power in lumens to luminous intensity in lumens per steradian
                        // for a point light. See https://google.github.io/filament/Filament.html#mjx-eqn-pointLightLuminousPower
                        // for details.
                        // Note: Filament uses a divisor of PI for spot lights. We choose to use the same 4*PI divisor
                        // in both cases so that toggling between point light and spot light keeps lit areas lit equally,
                        // which seems least surprising for users
                        intensity: spot_light.intensity / (4.0 * core::f32::consts::PI),
                        range: spot_light.range,
                        radius: spot_light.radius,
                        transform: *transform,
                        shadows_enabled: spot_light.shadows_enabled,
                        shadow_depth_bias: spot_light.shadow_depth_bias,
                        // The factor of SQRT_2 is for the worst-case diagonal offset
                        shadow_normal_bias: spot_light.shadow_normal_bias
                            * texel_size
                            * core::f32::consts::SQRT_2,
                        shadow_map_near_z: spot_light.shadow_map_near_z,
                        spot_light_angles: Some((spot_light.inner_angle, spot_light.outer_angle)),
                        volumetric: volumetric_light.is_some(),
                        #[cfg(feature = "experimental_pbr_pcss")]
                        soft_shadows_enabled: spot_light.soft_shadows_enabled,
                        #[cfg(not(feature = "experimental_pbr_pcss"))]
                        soft_shadows_enabled: false,
                    },
                    render_visible_entities,
                    *frustum,
                ),
            ));
        }
    }
    *previous_spot_lights_len = spot_lights_values.len();
    commands.insert_or_spawn_batch(spot_lights_values);

    for (
        entity,
        directional_light,
        visible_entities,
        cascades,
        cascade_config,
        frusta,
        transform,
        view_visibility,
        maybe_layers,
        volumetric_light,
    ) in &directional_lights
    {
        if !view_visibility.get() {
            commands
                .get_entity(entity)
                .expect("Light entity wasn't synced.")
                .remove::<(ExtractedDirectionalLight, RenderCascadesVisibleEntities)>();
            continue;
        }

        // TODO: update in place instead of reinserting.
        let mut extracted_cascades = EntityHashMap::default();
        let mut extracted_frusta = EntityHashMap::default();
        let mut cascade_visible_entities = EntityHashMap::default();
        for (e, v) in cascades.cascades.iter() {
            if let Ok(entity) = mapper.get(*e) {
                extracted_cascades.insert(entity, v.clone());
            } else {
                break;
            }
        }
        for (e, v) in frusta.frusta.iter() {
            if let Ok(entity) = mapper.get(*e) {
                extracted_frusta.insert(entity, v.clone());
            } else {
                break;
            }
        }
        for (e, v) in visible_entities.entities.iter() {
            if let Ok(entity) = mapper.get(*e) {
                cascade_visible_entities.insert(
                    entity,
                    v.iter()
                        .map(|v| create_render_visible_mesh_entities(&mut commands, &mapper, v))
                        .collect(),
                );
            } else {
                break;
            }
        }

        commands
            .get_entity(entity)
            .expect("Light entity wasn't synced.")
            .insert((
                ExtractedDirectionalLight {
                    color: directional_light.color.into(),
                    illuminance: directional_light.illuminance,
                    transform: *transform,
                    volumetric: volumetric_light.is_some(),
                    #[cfg(feature = "experimental_pbr_pcss")]
                    soft_shadow_size: directional_light.soft_shadow_size,
                    #[cfg(not(feature = "experimental_pbr_pcss"))]
                    soft_shadow_size: None,
                    shadows_enabled: directional_light.shadows_enabled,
                    shadow_depth_bias: directional_light.shadow_depth_bias,
                    // The factor of SQRT_2 is for the worst-case diagonal offset
                    shadow_normal_bias: directional_light.shadow_normal_bias
                        * core::f32::consts::SQRT_2,
                    cascade_shadow_config: cascade_config.clone(),
                    cascades: extracted_cascades,
                    frusta: extracted_frusta,
                    render_layers: maybe_layers.unwrap_or_default().clone(),
                },
                RenderCascadesVisibleEntities {
                    entities: cascade_visible_entities,
                },
            ));
    }
}

fn create_render_visible_mesh_entities(
    commands: &mut Commands,
    mapper: &Extract<Query<RenderEntity>>,
    visible_entities: &VisibleMeshEntities,
) -> RenderVisibleMeshEntities {
    RenderVisibleMeshEntities {
        entities: visible_entities
            .iter()
            .map(|e| {
                let render_entity = mapper
                    .get(*e)
                    .unwrap_or_else(|_| commands.spawn(TemporaryRenderEntity).id());
                (render_entity, MainEntity::from(*e))
            })
            .collect(),
    }
}

#[derive(Component, Default, Deref, DerefMut)]
/// Component automatically attached to a light entity to track light-view entities
/// for each view.
pub struct LightViewEntities(EntityHashMap<Vec<Entity>>);

// TODO: using required component
pub(crate) fn add_light_view_entities(
    trigger: Trigger<OnAdd, (ExtractedDirectionalLight, ExtractedPointLight)>,
    mut commands: Commands,
) {
    if let Some(mut v) = commands.get_entity(trigger.entity()) {
        v.insert(LightViewEntities::default());
    }
}

/// Removes [`LightViewEntities`] when light is removed. See [`add_light_view_entities`].
pub(crate) fn extracted_light_removed(
    trigger: Trigger<OnRemove, (ExtractedDirectionalLight, ExtractedPointLight)>,
    mut commands: Commands,
) {
    if let Some(mut v) = commands.get_entity(trigger.entity()) {
        v.remove::<LightViewEntities>();
    }
}

pub(crate) fn remove_light_view_entities(
    trigger: Trigger<OnRemove, LightViewEntities>,
    query: Query<&LightViewEntities>,
    mut commands: Commands,
) {
    if let Ok(entities) = query.get(trigger.entity()) {
        for v in entities.0.values() {
            for e in v.iter().copied() {
                if let Some(mut v) = commands.get_entity(e) {
                    v.despawn();
                }
            }
        }
    }
}

pub(crate) struct CubeMapFace {
    pub(crate) target: Vec3,
    pub(crate) up: Vec3,
}

// Cubemap faces are [+X, -X, +Y, -Y, +Z, -Z], per https://www.w3.org/TR/webgpu/#texture-view-creation
// Note: Cubemap coordinates are left-handed y-up, unlike the rest of Bevy.
// See https://registry.khronos.org/vulkan/specs/1.2/html/chap16.html#_cube_map_face_selection
//
// For each cubemap face, we take care to specify the appropriate target/up axis such that the rendered
// texture using Bevy's right-handed y-up coordinate space matches the expected cubemap face in
// left-handed y-up cubemap coordinates.
pub(crate) const CUBE_MAP_FACES: [CubeMapFace; 6] = [
    // +X
    CubeMapFace {
        target: Vec3::X,
        up: Vec3::Y,
    },
    // -X
    CubeMapFace {
        target: Vec3::NEG_X,
        up: Vec3::Y,
    },
    // +Y
    CubeMapFace {
        target: Vec3::Y,
        up: Vec3::Z,
    },
    // -Y
    CubeMapFace {
        target: Vec3::NEG_Y,
        up: Vec3::NEG_Z,
    },
    // +Z (with left-handed conventions, pointing forwards)
    CubeMapFace {
        target: Vec3::NEG_Z,
        up: Vec3::Y,
    },
    // -Z (with left-handed conventions, pointing backwards)
    CubeMapFace {
        target: Vec3::Z,
        up: Vec3::Y,
    },
];

fn face_index_to_name(face_index: usize) -> &'static str {
    match face_index {
        0 => "+x",
        1 => "-x",
        2 => "+y",
        3 => "-y",
        4 => "+z",
        5 => "-z",
        _ => "invalid",
    }
}

#[derive(Component)]
pub struct ShadowView {
    pub depth_attachment: DepthAttachment,
    pub pass_name: String,
}

#[derive(Component)]
pub struct ViewShadowBindings {
    pub point_light_depth_texture: Texture,
    pub point_light_depth_texture_view: TextureView,
    pub directional_light_depth_texture: Texture,
    pub directional_light_depth_texture_view: TextureView,
}

#[derive(Component)]
pub struct ViewLightEntities {
    pub lights: Vec<Entity>,
}

#[derive(Component)]
pub struct ViewLightsUniformOffset {
    pub offset: u32,
}

#[derive(Resource, Default)]
pub struct LightMeta {
    pub view_gpu_lights: DynamicUniformBuffer<GpuLights>,
}

#[derive(Component)]
pub enum LightEntity {
    Directional {
        light_entity: Entity,
        cascade_index: usize,
    },
    Point {
        light_entity: Entity,
        face_index: usize,
    },
    Spot {
        light_entity: Entity,
    },
}
pub fn calculate_cluster_factors(
    near: f32,
    far: f32,
    z_slices: f32,
    is_orthographic: bool,
) -> Vec2 {
    if is_orthographic {
        Vec2::new(-near, z_slices / (-far - -near))
    } else {
        let z_slices_of_ln_zfar_over_znear = (z_slices - 1.0) / ops::ln(far / near);
        Vec2::new(
            z_slices_of_ln_zfar_over_znear,
            ops::ln(near) * z_slices_of_ln_zfar_over_znear,
        )
    }
}

// this method of constructing a basis from a vec3 is used by glam::Vec3::any_orthonormal_pair
// we will also construct it in the fragment shader and need our implementations to match,
// so we reproduce it here to avoid a mismatch if glam changes. we also switch the handedness
// could move this onto transform but it's pretty niche
pub(crate) fn spot_light_world_from_view(transform: &GlobalTransform) -> Mat4 {
    // the matrix z_local (opposite of transform.forward())
    let fwd_dir = transform.back().extend(0.0);

    let sign = 1f32.copysign(fwd_dir.z);
    let a = -1.0 / (fwd_dir.z + sign);
    let b = fwd_dir.x * fwd_dir.y * a;
    let up_dir = Vec4::new(
        1.0 + sign * fwd_dir.x * fwd_dir.x * a,
        sign * b,
        -sign * fwd_dir.x,
        0.0,
    );
    let right_dir = Vec4::new(-b, -sign - fwd_dir.y * fwd_dir.y * a, fwd_dir.y, 0.0);

    Mat4::from_cols(
        right_dir,
        up_dir,
        fwd_dir,
        transform.translation().extend(1.0),
    )
}

pub(crate) fn spot_light_clip_from_view(angle: f32, near_z: f32) -> Mat4 {
    // spot light projection FOV is 2x the angle from spot light center to outer edge
    Mat4::perspective_infinite_reverse_rh(angle * 2.0, 1.0, near_z)
}

#[allow(clippy::too_many_arguments)]
pub fn prepare_lights(
    mut commands: Commands,
    mut texture_cache: ResMut<TextureCache>,
    render_device: Res<RenderDevice>,
    render_queue: Res<RenderQueue>,
    mut global_light_meta: ResMut<GlobalClusterableObjectMeta>,
    mut light_meta: ResMut<LightMeta>,
    views: Query<
        (
            Entity,
            &ExtractedView,
            &ExtractedClusterConfig,
            Option<&RenderLayers>,
        ),
        With<Camera3d>,
    >,
    ambient_light: Res<AmbientLight>,
    point_light_shadow_map: Res<PointLightShadowMap>,
    directional_light_shadow_map: Res<DirectionalLightShadowMap>,
    mut shadow_render_phases: ResMut<ViewBinnedRenderPhases<Shadow>>,
    (
        mut max_directional_lights_warning_emitted,
        mut max_cascades_per_light_warning_emitted,
        mut live_shadow_mapping_lights,
    ): (Local<bool>, Local<bool>, Local<EntityHashSet>),
    point_lights: Query<(
        Entity,
        &ExtractedPointLight,
        AnyOf<(&CubemapFrusta, &Frustum)>,
    )>,
    directional_lights: Query<(Entity, &ExtractedDirectionalLight)>,
    mut light_view_entities: Query<&mut LightViewEntities>,
    sorted_cameras: Res<SortedCameras>,
) {
    let views_iter = views.iter();
    let views_count = views_iter.len();
    let Some(mut view_gpu_lights_writer) =
        light_meta
            .view_gpu_lights
            .get_writer(views_count, &render_device, &render_queue)
    else {
        return;
    };

    // Pre-calculate for PointLights
    let cube_face_rotations = CUBE_MAP_FACES
        .iter()
        .map(|CubeMapFace { target, up }| Transform::IDENTITY.looking_at(*target, *up))
        .collect::<Vec<_>>();

    global_light_meta.entity_to_index.clear();

    let mut point_lights: Vec<_> = point_lights.iter().collect::<Vec<_>>();
    let mut directional_lights: Vec<_> = directional_lights.iter().collect::<Vec<_>>();

    #[cfg(any(
        not(feature = "webgl"),
        not(target_arch = "wasm32"),
        feature = "webgpu"
    ))]
    let max_texture_array_layers = render_device.limits().max_texture_array_layers as usize;
    #[cfg(any(
        not(feature = "webgl"),
        not(target_arch = "wasm32"),
        feature = "webgpu"
    ))]
    let max_texture_cubes = max_texture_array_layers / 6;
    #[cfg(all(feature = "webgl", target_arch = "wasm32", not(feature = "webgpu")))]
    let max_texture_array_layers = 1;
    #[cfg(all(feature = "webgl", target_arch = "wasm32", not(feature = "webgpu")))]
    let max_texture_cubes = 1;

    if !*max_directional_lights_warning_emitted && directional_lights.len() > MAX_DIRECTIONAL_LIGHTS
    {
        warn!(
            "The amount of directional lights of {} is exceeding the supported limit of {}.",
            directional_lights.len(),
            MAX_DIRECTIONAL_LIGHTS
        );
        *max_directional_lights_warning_emitted = true;
    }

    if !*max_cascades_per_light_warning_emitted
        && directional_lights
            .iter()
            .any(|(_, light)| light.cascade_shadow_config.bounds.len() > MAX_CASCADES_PER_LIGHT)
    {
        warn!(
            "The number of cascades configured for a directional light exceeds the supported limit of {}.",
            MAX_CASCADES_PER_LIGHT
        );
        *max_cascades_per_light_warning_emitted = true;
    }

    let point_light_count = point_lights
        .iter()
        .filter(|light| light.1.spot_light_angles.is_none())
        .count();

    let point_light_volumetric_enabled_count = point_lights
        .iter()
        .filter(|(_, light, _)| light.volumetric && light.spot_light_angles.is_none())
        .count()
        .min(max_texture_cubes);

    let point_light_shadow_maps_count = point_lights
        .iter()
        .filter(|light| light.1.shadows_enabled && light.1.spot_light_angles.is_none())
        .count()
        .min(max_texture_cubes);

    let directional_volumetric_enabled_count = directional_lights
        .iter()
        .take(MAX_DIRECTIONAL_LIGHTS)
        .filter(|(_, light)| light.volumetric)
        .count()
        .min(max_texture_array_layers / MAX_CASCADES_PER_LIGHT);

    let directional_shadow_enabled_count = directional_lights
        .iter()
        .take(MAX_DIRECTIONAL_LIGHTS)
        .filter(|(_, light)| light.shadows_enabled)
        .count()
        .min(max_texture_array_layers / MAX_CASCADES_PER_LIGHT);

    let spot_light_count = point_lights
        .iter()
        .filter(|(_, light, _)| light.spot_light_angles.is_some())
        .count()
        .min(max_texture_array_layers - directional_shadow_enabled_count * MAX_CASCADES_PER_LIGHT);

    let spot_light_volumetric_enabled_count = point_lights
        .iter()
        .filter(|(_, light, _)| light.volumetric && light.spot_light_angles.is_some())
        .count()
        .min(max_texture_array_layers - directional_shadow_enabled_count * MAX_CASCADES_PER_LIGHT);

    let spot_light_shadow_maps_count = point_lights
        .iter()
        .filter(|(_, light, _)| light.shadows_enabled && light.spot_light_angles.is_some())
        .count()
        .min(max_texture_array_layers - directional_shadow_enabled_count * MAX_CASCADES_PER_LIGHT);

    // Sort lights by
    // - point-light vs spot-light, so that we can iterate point lights and spot lights in contiguous blocks in the fragment shader,
    // - then those with shadows enabled first, so that the index can be used to render at most `point_light_shadow_maps_count`
    //   point light shadows and `spot_light_shadow_maps_count` spot light shadow maps,
    // - then by entity as a stable key to ensure that a consistent set of lights are chosen if the light count limit is exceeded.
    point_lights.sort_by(|(entity_1, light_1, _), (entity_2, light_2, _)| {
<<<<<<< HEAD
        crate::cluster::clusterable_object_order(
            (
                entity_1,
                &ClusterableObjectType::from_point_or_spot_light(light_1),
            ),
            (
                entity_2,
                &ClusterableObjectType::from_point_or_spot_light(light_2),
            ),
=======
        clusterable_object_order(
            ClusterableObjectOrderData {
                entity: entity_1,
                shadows_enabled: &light_1.shadows_enabled,
                is_volumetric_light: &light_1.volumetric,
                is_spot_light: &light_1.spot_light_angles.is_some(),
            },
            ClusterableObjectOrderData {
                entity: entity_2,
                shadows_enabled: &light_2.shadows_enabled,
                is_volumetric_light: &light_2.volumetric,
                is_spot_light: &light_2.spot_light_angles.is_some(),
            },
>>>>>>> c9fa9759
        )
    });

    // Sort lights by
    // - those with volumetric (and shadows) enabled first, so that the
    //   volumetric lighting pass can quickly find the volumetric lights;
    // - then those with shadows enabled second, so that the index can be used
    //   to render at most `directional_light_shadow_maps_count` directional light
    //   shadows
    // - then by entity as a stable key to ensure that a consistent set of
    //   lights are chosen if the light count limit is exceeded.
    directional_lights.sort_by(|(entity_1, light_1), (entity_2, light_2)| {
        directional_light_order(
            (entity_1, &light_1.volumetric, &light_1.shadows_enabled),
            (entity_2, &light_2.volumetric, &light_2.shadows_enabled),
        )
    });

    if global_light_meta.entity_to_index.capacity() < point_lights.len() {
        global_light_meta
            .entity_to_index
            .reserve(point_lights.len());
    }

    let mut gpu_point_lights = Vec::new();
    for (index, &(entity, light, _)) in point_lights.iter().enumerate() {
        let mut flags = PointLightFlags::NONE;

        // Lights are sorted, shadow enabled lights are first
        if light.shadows_enabled
            && (index < point_light_shadow_maps_count
                || (light.spot_light_angles.is_some()
                    && index - point_light_count < spot_light_shadow_maps_count))
        {
            flags |= PointLightFlags::SHADOWS_ENABLED;
        }

        let cube_face_projection = Mat4::perspective_infinite_reverse_rh(
            core::f32::consts::FRAC_PI_2,
            1.0,
            light.shadow_map_near_z,
        );
        if light.shadows_enabled
            && light.volumetric
            && (index < point_light_volumetric_enabled_count
                || (light.spot_light_angles.is_some()
                    && index - point_light_count < spot_light_volumetric_enabled_count))
        {
            flags |= PointLightFlags::VOLUMETRIC;
        }

        let (light_custom_data, spot_light_tan_angle) = match light.spot_light_angles {
            Some((inner, outer)) => {
                let light_direction = light.transform.forward();
                if light_direction.y.is_sign_negative() {
                    flags |= PointLightFlags::SPOT_LIGHT_Y_NEGATIVE;
                }

                let cos_outer = ops::cos(outer);
                let spot_scale = 1.0 / f32::max(ops::cos(inner) - cos_outer, 1e-4);
                let spot_offset = -cos_outer * spot_scale;

                (
                    // For spot lights: the direction (x,z), spot_scale and spot_offset
                    light_direction.xz().extend(spot_scale).extend(spot_offset),
                    ops::tan(outer),
                )
            }
            None => {
                (
                    // For point lights: the lower-right 2x2 values of the projection matrix [2][2] [2][3] [3][2] [3][3]
                    Vec4::new(
                        cube_face_projection.z_axis.z,
                        cube_face_projection.z_axis.w,
                        cube_face_projection.w_axis.z,
                        cube_face_projection.w_axis.w,
                    ),
                    // unused
                    0.0,
                )
            }
        };

        gpu_point_lights.push(GpuClusterableObject {
            light_custom_data,
            // premultiply color by intensity
            // we don't use the alpha at all, so no reason to multiply only [0..3]
            color_inverse_square_range: (Vec4::from_slice(&light.color.to_f32_array())
                * light.intensity)
                .xyz()
                .extend(1.0 / (light.range * light.range)),
            position_radius: light.transform.translation().extend(light.radius),
            flags: flags.bits(),
            shadow_depth_bias: light.shadow_depth_bias,
            shadow_normal_bias: light.shadow_normal_bias,
            shadow_map_near_z: light.shadow_map_near_z,
            spot_light_tan_angle,
            pad_a: 0.0,
            pad_b: 0.0,
            soft_shadow_size: if light.soft_shadows_enabled {
                light.radius
            } else {
                0.0
            },
        });
        global_light_meta.entity_to_index.insert(entity, index);
    }

    let mut gpu_directional_lights = [GpuDirectionalLight::default(); MAX_DIRECTIONAL_LIGHTS];
    let mut num_directional_cascades_enabled = 0usize;
    for (index, (_light_entity, light)) in directional_lights
        .iter()
        .enumerate()
        .take(MAX_DIRECTIONAL_LIGHTS)
    {
        let mut flags = DirectionalLightFlags::NONE;

        // Lights are sorted, volumetric and shadow enabled lights are first
        if light.volumetric
            && light.shadows_enabled
            && (index < directional_volumetric_enabled_count)
        {
            flags |= DirectionalLightFlags::VOLUMETRIC;
        }
        // Shadow enabled lights are second
        if light.shadows_enabled && (index < directional_shadow_enabled_count) {
            flags |= DirectionalLightFlags::SHADOWS_ENABLED;
        }

        let num_cascades = light
            .cascade_shadow_config
            .bounds
            .len()
            .min(MAX_CASCADES_PER_LIGHT);
        gpu_directional_lights[index] = GpuDirectionalLight {
            // Set to true later when necessary.
            skip: 0u32,
            // Filled in later.
            cascades: [GpuDirectionalCascade::default(); MAX_CASCADES_PER_LIGHT],
            // premultiply color by illuminance
            // we don't use the alpha at all, so no reason to multiply only [0..3]
            color: Vec4::from_slice(&light.color.to_f32_array()) * light.illuminance,
            // direction is negated to be ready for N.L
            dir_to_light: light.transform.back().into(),
            flags: flags.bits(),
            soft_shadow_size: light.soft_shadow_size.unwrap_or_default(),
            shadow_depth_bias: light.shadow_depth_bias,
            shadow_normal_bias: light.shadow_normal_bias,
            num_cascades: num_cascades as u32,
            cascades_overlap_proportion: light.cascade_shadow_config.overlap_proportion,
            depth_texture_base_index: num_directional_cascades_enabled as u32,
        };
        if index < directional_shadow_enabled_count {
            num_directional_cascades_enabled += num_cascades;
        }
    }

    global_light_meta
        .gpu_clusterable_objects
        .set(gpu_point_lights);
    global_light_meta
        .gpu_clusterable_objects
        .write_buffer(&render_device, &render_queue);

    live_shadow_mapping_lights.clear();

    let mut point_light_depth_attachments = HashMap::<u32, DepthAttachment>::default();
    let mut directional_light_depth_attachments = HashMap::<u32, DepthAttachment>::default();

    let point_light_depth_texture = texture_cache.get(
        &render_device,
        TextureDescriptor {
            size: Extent3d {
                width: point_light_shadow_map.size as u32,
                height: point_light_shadow_map.size as u32,
                depth_or_array_layers: point_light_shadow_maps_count.max(1) as u32 * 6,
            },
            mip_level_count: 1,
            sample_count: 1,
            dimension: TextureDimension::D2,
            format: CORE_3D_DEPTH_FORMAT,
            label: Some("point_light_shadow_map_texture"),
            usage: TextureUsages::RENDER_ATTACHMENT | TextureUsages::TEXTURE_BINDING,
            view_formats: &[],
        },
    );

    let point_light_depth_texture_view =
        point_light_depth_texture
            .texture
            .create_view(&TextureViewDescriptor {
                label: Some("point_light_shadow_map_array_texture_view"),
                format: None,
                // NOTE: iOS Simulator is missing CubeArray support so we use Cube instead.
                // See https://github.com/bevyengine/bevy/pull/12052 - remove if support is added.
                #[cfg(all(
                    not(feature = "ios_simulator"),
                    any(
                        not(feature = "webgl"),
                        not(target_arch = "wasm32"),
                        feature = "webgpu"
                    )
                ))]
                dimension: Some(TextureViewDimension::CubeArray),
                #[cfg(any(
                    feature = "ios_simulator",
                    all(feature = "webgl", target_arch = "wasm32", not(feature = "webgpu"))
                ))]
                dimension: Some(TextureViewDimension::Cube),
                aspect: TextureAspect::DepthOnly,
                base_mip_level: 0,
                mip_level_count: None,
                base_array_layer: 0,
                array_layer_count: None,
            });

    let directional_light_depth_texture = texture_cache.get(
        &render_device,
        TextureDescriptor {
            size: Extent3d {
                width: (directional_light_shadow_map.size as u32)
                    .min(render_device.limits().max_texture_dimension_2d),
                height: (directional_light_shadow_map.size as u32)
                    .min(render_device.limits().max_texture_dimension_2d),
                depth_or_array_layers: (num_directional_cascades_enabled
                    + spot_light_shadow_maps_count)
                    .max(1) as u32,
            },
            mip_level_count: 1,
            sample_count: 1,
            dimension: TextureDimension::D2,
            format: CORE_3D_DEPTH_FORMAT,
            label: Some("directional_light_shadow_map_texture"),
            usage: TextureUsages::RENDER_ATTACHMENT | TextureUsages::TEXTURE_BINDING,
            view_formats: &[],
        },
    );

    let directional_light_depth_texture_view =
        directional_light_depth_texture
            .texture
            .create_view(&TextureViewDescriptor {
                label: Some("directional_light_shadow_map_array_texture_view"),
                format: None,
                #[cfg(any(
                    not(feature = "webgl"),
                    not(target_arch = "wasm32"),
                    feature = "webgpu"
                ))]
                dimension: Some(TextureViewDimension::D2Array),
                #[cfg(all(feature = "webgl", target_arch = "wasm32", not(feature = "webgpu")))]
                dimension: Some(TextureViewDimension::D2),
                aspect: TextureAspect::DepthOnly,
                base_mip_level: 0,
                mip_level_count: None,
                base_array_layer: 0,
                array_layer_count: None,
            });

    let mut live_views = EntityHashSet::with_capacity_and_hasher(views_count, EntityHash);

    // set up light data for each view
    for (entity, extracted_view, clusters, maybe_layers) in sorted_cameras
        .0
        .iter()
        .filter_map(|sorted_camera| views.get(sorted_camera.entity).ok())
    {
        live_views.insert(entity);
        let mut view_lights = Vec::new();

        let is_orthographic = extracted_view.clip_from_view.w_axis.w == 1.0;
        let cluster_factors_zw = calculate_cluster_factors(
            clusters.near,
            clusters.far,
            clusters.dimensions.z as f32,
            is_orthographic,
        );

        let n_clusters = clusters.dimensions.x * clusters.dimensions.y * clusters.dimensions.z;
        let mut gpu_lights = GpuLights {
            directional_lights: gpu_directional_lights,
            ambient_color: Vec4::from_slice(&LinearRgba::from(ambient_light.color).to_f32_array())
                * ambient_light.brightness,
            cluster_factors: Vec4::new(
                clusters.dimensions.x as f32 / extracted_view.viewport.z as f32,
                clusters.dimensions.y as f32 / extracted_view.viewport.w as f32,
                cluster_factors_zw.x,
                cluster_factors_zw.y,
            ),
            cluster_dimensions: clusters.dimensions.extend(n_clusters),
            n_directional_lights: directional_lights.iter().len().min(MAX_DIRECTIONAL_LIGHTS)
                as u32,
            // spotlight shadow maps are stored in the directional light array, starting at num_directional_cascades_enabled.
            // the spot lights themselves start in the light array at point_light_count. so to go from light
            // index to shadow map index, we need to subtract point light count and add directional shadowmap count.
            spot_light_shadowmap_offset: num_directional_cascades_enabled as i32
                - point_light_count as i32,
        };

        // TODO: this should select lights based on relevance to the view instead of the first ones that show up in a query
        for &(light_entity, light, (point_light_frusta, _)) in point_lights
            .iter()
            // Lights are sorted, shadow enabled lights are first
            .take(point_light_count.min(max_texture_cubes))
        {
            let Ok(mut light_view_entities) = light_view_entities.get_mut(light_entity) else {
                continue;
            };

            if !light.shadows_enabled {
                if let Some(entities) = light_view_entities.remove(&entity) {
                    despawn_entities(&mut commands, entities);
                }
                continue;
            }

            let light_index = *global_light_meta
                .entity_to_index
                .get(&light_entity)
                .unwrap();
            // ignore scale because we don't want to effectively scale light radius and range
            // by applying those as a view transform to shadow map rendering of objects
            // and ignore rotation because we want the shadow map projections to align with the axes
            let view_translation = GlobalTransform::from_translation(light.transform.translation());

            // for each face of a cube and each view we spawn a light entity
            let light_view_entities = light_view_entities
                .entry(entity)
                .or_insert_with(|| (0..6).map(|_| commands.spawn_empty().id()).collect());

            let cube_face_projection = Mat4::perspective_infinite_reverse_rh(
                core::f32::consts::FRAC_PI_2,
                1.0,
                light.shadow_map_near_z,
            );

            for (face_index, ((view_rotation, frustum), view_light_entity)) in cube_face_rotations
                .iter()
                .zip(&point_light_frusta.unwrap().frusta)
                .zip(light_view_entities.iter().copied())
                .enumerate()
            {
                let mut first = false;
                let base_array_layer = (light_index * 6 + face_index) as u32;

                let depth_attachment = point_light_depth_attachments
                    .entry(base_array_layer)
                    .or_insert_with(|| {
                        first = true;

                        let depth_texture_view =
                            point_light_depth_texture
                                .texture
                                .create_view(&TextureViewDescriptor {
                                    label: Some("point_light_shadow_map_texture_view"),
                                    format: None,
                                    dimension: Some(TextureViewDimension::D2),
                                    aspect: TextureAspect::All,
                                    base_mip_level: 0,
                                    mip_level_count: None,
                                    base_array_layer,
                                    array_layer_count: Some(1u32),
                                });

                        DepthAttachment::new(depth_texture_view, Some(0.0))
                    })
                    .clone();

                commands.entity(view_light_entity).insert((
                    ShadowView {
                        depth_attachment,
                        pass_name: format!(
                            "shadow pass point light {} {}",
                            light_index,
                            face_index_to_name(face_index)
                        ),
                    },
                    ExtractedView {
                        viewport: UVec4::new(
                            0,
                            0,
                            point_light_shadow_map.size as u32,
                            point_light_shadow_map.size as u32,
                        ),
                        world_from_view: view_translation * *view_rotation,
                        clip_from_world: None,
                        clip_from_view: cube_face_projection,
                        hdr: false,
                        color_grading: Default::default(),
                    },
                    *frustum,
                    LightEntity::Point {
                        light_entity,
                        face_index,
                    },
                ));

                view_lights.push(view_light_entity);

                if first {
                    // Subsequent views with the same light entity will reuse the same shadow map
                    shadow_render_phases.insert_or_clear(view_light_entity);
                    live_shadow_mapping_lights.insert(view_light_entity);
                }
            }
        }

        // spot lights
        for (light_index, &(light_entity, light, (_, spot_light_frustum))) in point_lights
            .iter()
            .skip(point_light_count)
            .take(spot_light_count)
            .enumerate()
        {
            let Ok(mut light_view_entities) = light_view_entities.get_mut(light_entity) else {
                continue;
            };

            if !light.shadows_enabled {
                if let Some(entities) = light_view_entities.remove(&entity) {
                    despawn_entities(&mut commands, entities);
                }
                continue;
            }

            let spot_world_from_view = spot_light_world_from_view(&light.transform);
            let spot_world_from_view = spot_world_from_view.into();

            let angle = light.spot_light_angles.expect("lights should be sorted so that \
                [point_light_count..point_light_count + spot_light_shadow_maps_count] are spot lights").1;
            let spot_projection = spot_light_clip_from_view(angle, light.shadow_map_near_z);

            let mut first = false;
            let base_array_layer = (num_directional_cascades_enabled + light_index) as u32;

            let depth_attachment = directional_light_depth_attachments
                .entry(base_array_layer)
                .or_insert_with(|| {
                    first = true;

                    let depth_texture_view = directional_light_depth_texture.texture.create_view(
                        &TextureViewDescriptor {
                            label: Some("spot_light_shadow_map_texture_view"),
                            format: None,
                            dimension: Some(TextureViewDimension::D2),
                            aspect: TextureAspect::All,
                            base_mip_level: 0,
                            mip_level_count: None,
                            base_array_layer,
                            array_layer_count: Some(1u32),
                        },
                    );

                    DepthAttachment::new(depth_texture_view, Some(0.0))
                })
                .clone();

            let light_view_entities = light_view_entities
                .entry(entity)
                .or_insert_with(|| vec![commands.spawn_empty().id()]);

            let view_light_entity = light_view_entities[0];

            commands.entity(view_light_entity).insert((
                ShadowView {
                    depth_attachment,
                    pass_name: format!("shadow pass spot light {light_index}"),
                },
                ExtractedView {
                    viewport: UVec4::new(
                        0,
                        0,
                        directional_light_shadow_map.size as u32,
                        directional_light_shadow_map.size as u32,
                    ),
                    world_from_view: spot_world_from_view,
                    clip_from_view: spot_projection,
                    clip_from_world: None,
                    hdr: false,
                    color_grading: Default::default(),
                },
                *spot_light_frustum.unwrap(),
                LightEntity::Spot { light_entity },
            ));

            view_lights.push(view_light_entity);

            if first {
                // Subsequent views with the same light entity will reuse the same shadow map
                shadow_render_phases.insert_or_clear(view_light_entity);
                live_shadow_mapping_lights.insert(view_light_entity);
            }
        }

        // directional lights
        let mut directional_depth_texture_array_index = 0u32;
        let view_layers = maybe_layers.unwrap_or_default();
        for (light_index, &(light_entity, light)) in directional_lights
            .iter()
            .enumerate()
            .take(MAX_DIRECTIONAL_LIGHTS)
        {
            let gpu_light = &mut gpu_lights.directional_lights[light_index];

            let Ok(mut light_view_entities) = light_view_entities.get_mut(light_entity) else {
                continue;
            };

            // Check if the light intersects with the view.
            if !view_layers.intersects(&light.render_layers) {
                gpu_light.skip = 1u32;
                if let Some(entities) = light_view_entities.remove(&entity) {
                    despawn_entities(&mut commands, entities);
                }
                continue;
            }

            // Only deal with cascades when shadows are enabled.
            if (gpu_light.flags & DirectionalLightFlags::SHADOWS_ENABLED.bits()) == 0u32 {
                if let Some(entities) = light_view_entities.remove(&entity) {
                    despawn_entities(&mut commands, entities);
                }
                continue;
            }

            let cascades = light
                .cascades
                .get(&entity)
                .unwrap()
                .iter()
                .take(MAX_CASCADES_PER_LIGHT);
            let frusta = light
                .frusta
                .get(&entity)
                .unwrap()
                .iter()
                .take(MAX_CASCADES_PER_LIGHT);

            let iter = cascades
                .zip(frusta)
                .zip(&light.cascade_shadow_config.bounds);

            let light_view_entities = light_view_entities.entry(entity).or_insert_with(|| {
                (0..iter.len())
                    .map(|_| commands.spawn_empty().id())
                    .collect()
            });
            if light_view_entities.len() != iter.len() {
                let entities = core::mem::take(light_view_entities);
                despawn_entities(&mut commands, entities);
                light_view_entities.extend((0..iter.len()).map(|_| commands.spawn_empty().id()));
            }

            for (cascade_index, (((cascade, frustum), bound), view_light_entity)) in
                iter.zip(light_view_entities.iter().copied()).enumerate()
            {
                gpu_lights.directional_lights[light_index].cascades[cascade_index] =
                    GpuDirectionalCascade {
                        clip_from_world: cascade.clip_from_world,
                        texel_size: cascade.texel_size,
                        far_bound: *bound,
                    };

                let depth_texture_view =
                    directional_light_depth_texture
                        .texture
                        .create_view(&TextureViewDescriptor {
                            label: Some("directional_light_shadow_map_array_texture_view"),
                            format: None,
                            dimension: Some(TextureViewDimension::D2),
                            aspect: TextureAspect::All,
                            base_mip_level: 0,
                            mip_level_count: None,
                            base_array_layer: directional_depth_texture_array_index,
                            array_layer_count: Some(1u32),
                        });

                // NOTE: For point and spotlights, we reuse the same depth attachment for all views.
                // However, for directional lights, we want a new depth attachment for each view,
                // so that the view is cleared for each view.
                let depth_attachment = DepthAttachment::new(depth_texture_view, Some(0.0));

                directional_depth_texture_array_index += 1;

                let mut frustum = *frustum;
                // Push the near clip plane out to infinity for directional lights
                frustum.half_spaces[4] =
                    HalfSpace::new(frustum.half_spaces[4].normal().extend(f32::INFINITY));

                commands.entity(view_light_entity).insert((
                    ShadowView {
                        depth_attachment,
                        pass_name: format!(
                            "shadow pass directional light {light_index} cascade {cascade_index}"
                        ),
                    },
                    ExtractedView {
                        viewport: UVec4::new(
                            0,
                            0,
                            directional_light_shadow_map.size as u32,
                            directional_light_shadow_map.size as u32,
                        ),
                        world_from_view: GlobalTransform::from(cascade.world_from_cascade),
                        clip_from_view: cascade.clip_from_cascade,
                        clip_from_world: Some(cascade.clip_from_world),
                        hdr: false,
                        color_grading: Default::default(),
                    },
                    frustum,
                    LightEntity::Directional {
                        light_entity,
                        cascade_index,
                    },
                ));
                view_lights.push(view_light_entity);

                // Subsequent views with the same light entity will **NOT** reuse the same shadow map
                // (Because the cascades are unique to each view)
                shadow_render_phases.insert_or_clear(view_light_entity);
                live_shadow_mapping_lights.insert(view_light_entity);
            }
        }

        commands.entity(entity).insert((
            ViewShadowBindings {
                point_light_depth_texture: point_light_depth_texture.texture.clone(),
                point_light_depth_texture_view: point_light_depth_texture_view.clone(),
                directional_light_depth_texture: directional_light_depth_texture.texture.clone(),
                directional_light_depth_texture_view: directional_light_depth_texture_view.clone(),
            },
            ViewLightEntities {
                lights: view_lights,
            },
            ViewLightsUniformOffset {
                offset: view_gpu_lights_writer.write(&gpu_lights),
            },
        ));
    }

    // Despawn light-view entities for views that no longer exist
    for mut entities in &mut light_view_entities {
        for (_, light_view_entities) in
            entities.extract_if(|entity, _| !live_views.contains(entity))
        {
            despawn_entities(&mut commands, light_view_entities);
        }
    }

    shadow_render_phases.retain(|entity, _| live_shadow_mapping_lights.contains(entity));
}

fn despawn_entities(commands: &mut Commands, entities: Vec<Entity>) {
    if entities.is_empty() {
        return;
    }
    commands.queue(move |world: &mut World| {
        for entity in entities {
            world.despawn(entity);
        }
    });
}

/// For each shadow cascade, iterates over all the meshes "visible" from it and
/// adds them to [`BinnedRenderPhase`]s or [`SortedRenderPhase`]s as
/// appropriate.
#[allow(clippy::too_many_arguments)]
pub fn queue_shadows<M: Material>(
    shadow_draw_functions: Res<DrawFunctions<Shadow>>,
    prepass_pipeline: Res<PrepassPipeline<M>>,
    render_meshes: Res<RenderAssets<RenderMesh>>,
    render_mesh_instances: Res<RenderMeshInstances>,
    render_materials: Res<RenderAssets<PreparedMaterial<M>>>,
    render_material_instances: Res<RenderMaterialInstances<M>>,
    material_bind_group_allocator: Res<MaterialBindGroupAllocator<M>>,
    mut shadow_render_phases: ResMut<ViewBinnedRenderPhases<Shadow>>,
    mut pipelines: ResMut<SpecializedMeshPipelines<PrepassPipeline<M>>>,
    pipeline_cache: Res<PipelineCache>,
    render_lightmaps: Res<RenderLightmaps>,
    view_lights: Query<(Entity, &ViewLightEntities)>,
    view_light_entities: Query<&LightEntity>,
    point_light_entities: Query<&RenderCubemapVisibleEntities, With<ExtractedPointLight>>,
    directional_light_entities: Query<
        &RenderCascadesVisibleEntities,
        With<ExtractedDirectionalLight>,
    >,
    spot_light_entities: Query<&RenderVisibleMeshEntities, With<ExtractedPointLight>>,
) where
    M::Data: PartialEq + Eq + Hash + Clone,
{
    for (entity, view_lights) in &view_lights {
        let draw_shadow_mesh = shadow_draw_functions.read().id::<DrawPrepass<M>>();
        for view_light_entity in view_lights.lights.iter().copied() {
            let Ok(light_entity) = view_light_entities.get(view_light_entity) else {
                continue;
            };
            let Some(shadow_phase) = shadow_render_phases.get_mut(&view_light_entity) else {
                continue;
            };

            let is_directional_light = matches!(light_entity, LightEntity::Directional { .. });
            let visible_entities = match light_entity {
                LightEntity::Directional {
                    light_entity,
                    cascade_index,
                } => directional_light_entities
                    .get(*light_entity)
                    .expect("Failed to get directional light visible entities")
                    .entities
                    .get(&entity)
                    .expect("Failed to get directional light visible entities for view")
                    .get(*cascade_index)
                    .expect("Failed to get directional light visible entities for cascade"),
                LightEntity::Point {
                    light_entity,
                    face_index,
                } => point_light_entities
                    .get(*light_entity)
                    .expect("Failed to get point light visible entities")
                    .get(*face_index),
                LightEntity::Spot { light_entity } => spot_light_entities
                    .get(*light_entity)
                    .expect("Failed to get spot light visible entities"),
            };
            let mut light_key = MeshPipelineKey::DEPTH_PREPASS;
            light_key.set(MeshPipelineKey::UNCLIPPED_DEPTH_ORTHO, is_directional_light);

            // NOTE: Lights with shadow mapping disabled will have no visible entities
            // so no meshes will be queued

            for (entity, main_entity) in visible_entities.iter().copied() {
                let Some(mesh_instance) = render_mesh_instances.render_mesh_queue_data(main_entity)
                else {
                    continue;
                };
                if !mesh_instance
                    .flags
                    .contains(RenderMeshInstanceFlags::SHADOW_CASTER)
                {
                    continue;
                }
                let Some(material_asset_id) = render_material_instances.get(&main_entity) else {
                    continue;
                };
                let Some(material) = render_materials.get(*material_asset_id) else {
                    continue;
                };
                let Some(material_bind_group) =
                    material_bind_group_allocator.get(material.binding.group)
                else {
                    continue;
                };
                let Some(mesh) = render_meshes.get(mesh_instance.mesh_asset_id) else {
                    continue;
                };

                let mut mesh_key =
                    light_key | MeshPipelineKey::from_bits_retain(mesh.key_bits.bits());

                // Even though we don't use the lightmap in the shadow map, the
                // `SetMeshBindGroup` render command will bind the data for it. So
                // we need to include the appropriate flag in the mesh pipeline key
                // to ensure that the necessary bind group layout entries are
                // present.
                if render_lightmaps.render_lightmaps.contains_key(&main_entity) {
                    mesh_key |= MeshPipelineKey::LIGHTMAPPED;
                }

                mesh_key |= match material.properties.alpha_mode {
                    AlphaMode::Mask(_)
                    | AlphaMode::Blend
                    | AlphaMode::Premultiplied
                    | AlphaMode::Add
                    | AlphaMode::AlphaToCoverage => MeshPipelineKey::MAY_DISCARD,
                    _ => MeshPipelineKey::NONE,
                };
                let pipeline_id = pipelines.specialize(
                    &pipeline_cache,
                    &prepass_pipeline,
                    MaterialPipelineKey {
                        mesh_key,
                        bind_group_data: material_bind_group
                            .get_extra_data(material.binding.slot)
                            .clone(),
                    },
                    &mesh.layout,
                );

                let pipeline_id = match pipeline_id {
                    Ok(id) => id,
                    Err(err) => {
                        error!("{}", err);
                        continue;
                    }
                };

                shadow_phase.add(
                    ShadowBinKey {
                        draw_function: draw_shadow_mesh,
                        pipeline: pipeline_id,
                        asset_id: mesh_instance.mesh_asset_id.into(),
                    },
                    (entity, main_entity),
                    BinnedRenderPhaseType::mesh(mesh_instance.should_batch()),
                );
            }
        }
    }
}

pub struct Shadow {
    pub key: ShadowBinKey,
    pub representative_entity: (Entity, MainEntity),
    pub batch_range: Range<u32>,
    pub extra_index: PhaseItemExtraIndex,
}

/// Data used to bin each object in the shadow map phase.
#[derive(Clone, PartialEq, Eq, PartialOrd, Ord, Hash)]
pub struct ShadowBinKey {
    /// The identifier of the render pipeline.
    pub pipeline: CachedRenderPipelineId,

    /// The function used to draw.
    pub draw_function: DrawFunctionId,

    /// The object.
    pub asset_id: UntypedAssetId,
}

impl PhaseItem for Shadow {
    #[inline]
    fn entity(&self) -> Entity {
        self.representative_entity.0
    }

    fn main_entity(&self) -> MainEntity {
        self.representative_entity.1
    }

    #[inline]
    fn draw_function(&self) -> DrawFunctionId {
        self.key.draw_function
    }

    #[inline]
    fn batch_range(&self) -> &Range<u32> {
        &self.batch_range
    }

    #[inline]
    fn batch_range_mut(&mut self) -> &mut Range<u32> {
        &mut self.batch_range
    }

    #[inline]
    fn extra_index(&self) -> PhaseItemExtraIndex {
        self.extra_index
    }

    #[inline]
    fn batch_range_and_extra_index_mut(&mut self) -> (&mut Range<u32>, &mut PhaseItemExtraIndex) {
        (&mut self.batch_range, &mut self.extra_index)
    }
}

impl BinnedPhaseItem for Shadow {
    type BinKey = ShadowBinKey;

    #[inline]
    fn new(
        key: Self::BinKey,
        representative_entity: (Entity, MainEntity),
        batch_range: Range<u32>,
        extra_index: PhaseItemExtraIndex,
    ) -> Self {
        Shadow {
            key,
            representative_entity,
            batch_range,
            extra_index,
        }
    }
}

impl CachedRenderPipelinePhaseItem for Shadow {
    #[inline]
    fn cached_pipeline(&self) -> CachedRenderPipelineId {
        self.key.pipeline
    }
}

pub struct ShadowPassNode {
    main_view_query: QueryState<Read<ViewLightEntities>>,
    view_light_query: QueryState<Read<ShadowView>>,
}

impl ShadowPassNode {
    pub fn new(world: &mut World) -> Self {
        Self {
            main_view_query: QueryState::new(world),
            view_light_query: QueryState::new(world),
        }
    }
}

impl Node for ShadowPassNode {
    fn update(&mut self, world: &mut World) {
        self.main_view_query.update_archetypes(world);
        self.view_light_query.update_archetypes(world);
    }

    fn run<'w>(
        &self,
        graph: &mut RenderGraphContext,
        render_context: &mut RenderContext<'w>,
        world: &'w World,
    ) -> Result<(), NodeRunError> {
        let diagnostics = render_context.diagnostic_recorder();

        let view_entity = graph.view_entity();

        let Some(shadow_render_phases) = world.get_resource::<ViewBinnedRenderPhases<Shadow>>()
        else {
            return Ok(());
        };

        let time_span = diagnostics.time_span(render_context.command_encoder(), "shadows");

        if let Ok(view_lights) = self.main_view_query.get_manual(world, view_entity) {
            for view_light_entity in view_lights.lights.iter().copied() {
                let Some(shadow_phase) = shadow_render_phases.get(&view_light_entity) else {
                    continue;
                };

                let view_light = self
                    .view_light_query
                    .get_manual(world, view_light_entity)
                    .unwrap();

                let depth_stencil_attachment =
                    Some(view_light.depth_attachment.get_attachment(StoreOp::Store));

                let diagnostics = render_context.diagnostic_recorder();
                render_context.add_command_buffer_generation_task(move |render_device| {
                    #[cfg(feature = "trace")]
                    let _shadow_pass_span = info_span!("", "{}", view_light.pass_name).entered();
                    let mut command_encoder =
                        render_device.create_command_encoder(&CommandEncoderDescriptor {
                            label: Some("shadow_pass_command_encoder"),
                        });

                    let render_pass = command_encoder.begin_render_pass(&RenderPassDescriptor {
                        label: Some(&view_light.pass_name),
                        color_attachments: &[],
                        depth_stencil_attachment,
                        timestamp_writes: None,
                        occlusion_query_set: None,
                    });

                    let mut render_pass = TrackedRenderPass::new(&render_device, render_pass);
                    let pass_span =
                        diagnostics.pass_span(&mut render_pass, view_light.pass_name.clone());

                    if let Err(err) =
                        shadow_phase.render(&mut render_pass, world, view_light_entity)
                    {
                        error!("Error encountered while rendering the shadow phase {err:?}");
                    }

                    pass_span.end(&mut render_pass);
                    drop(render_pass);
                    command_encoder.finish()
                });
            }
        }

        time_span.end(render_context.command_encoder());

        Ok(())
    }
}<|MERGE_RESOLUTION|>--- conflicted
+++ resolved
@@ -1,13 +1,4 @@
-<<<<<<< HEAD
-use assign::ClusterableObjectType;
-use bevy_asset::AssetId;
-use bevy_core_pipeline::core_3d::CORE_3D_DEPTH_FORMAT;
-use bevy_ecs::entity::EntityHashSet;
-use bevy_ecs::prelude::*;
-use bevy_ecs::{entity::EntityHashMap, system::lifetimeless::Read};
-use bevy_math::{Mat4, UVec4, Vec2, Vec3, Vec3Swizzles, Vec4, Vec4Swizzles};
-use bevy_render::mesh::Mesh;
-=======
+use self::assign::ClusterableObjectType;
 use crate::material_bind_groups::MaterialBindGroupAllocator;
 use crate::*;
 use bevy_asset::UntypedAssetId;
@@ -22,7 +13,6 @@
 use bevy_math::{ops, Mat4, UVec4, Vec2, Vec3, Vec3Swizzles, Vec4, Vec4Swizzles};
 use bevy_render::camera::SortedCameras;
 use bevy_render::sync_world::{MainEntity, RenderEntity, TemporaryRenderEntity};
->>>>>>> c9fa9759
 use bevy_render::{
     diagnostic::RecordDiagnostics,
     mesh::RenderMesh,
@@ -829,31 +819,15 @@
     //   point light shadows and `spot_light_shadow_maps_count` spot light shadow maps,
     // - then by entity as a stable key to ensure that a consistent set of lights are chosen if the light count limit is exceeded.
     point_lights.sort_by(|(entity_1, light_1, _), (entity_2, light_2, _)| {
-<<<<<<< HEAD
-        crate::cluster::clusterable_object_order(
-            (
-                entity_1,
-                &ClusterableObjectType::from_point_or_spot_light(light_1),
-            ),
-            (
-                entity_2,
-                &ClusterableObjectType::from_point_or_spot_light(light_2),
-            ),
-=======
         clusterable_object_order(
             ClusterableObjectOrderData {
                 entity: entity_1,
-                shadows_enabled: &light_1.shadows_enabled,
-                is_volumetric_light: &light_1.volumetric,
-                is_spot_light: &light_1.spot_light_angles.is_some(),
+                object_type: &ClusterableObjectType::from_point_or_spot_light(light_1),
             },
             ClusterableObjectOrderData {
                 entity: entity_2,
-                shadows_enabled: &light_2.shadows_enabled,
-                is_volumetric_light: &light_2.volumetric,
-                is_spot_light: &light_2.spot_light_angles.is_some(),
+                object_type: &ClusterableObjectType::from_point_or_spot_light(light_2),
             },
->>>>>>> c9fa9759
         )
     });
 
