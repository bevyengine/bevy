use bevy_asset::AssetId;
use bevy_core_pipeline::core_3d::CORE_3D_DEPTH_FORMAT;
use bevy_ecs::entity::EntityHashSet;
use bevy_ecs::prelude::*;
use bevy_ecs::{entity::EntityHashMap, system::lifetimeless::Read};
use bevy_math::{Mat4, UVec3, UVec4, Vec2, Vec3, Vec3Swizzles, Vec4, Vec4Swizzles};
<<<<<<< HEAD
use bevy_render::DownlevelFlags;
=======
use bevy_render::mesh::Mesh;
>>>>>>> 4dbfdcf1
use bevy_render::{
    camera::Camera,
    diagnostic::RecordDiagnostics,
    mesh::GpuMesh,
    primitives::{CascadesFrusta, CubemapFrusta, Frustum, HalfSpace},
    render_asset::RenderAssets,
    render_graph::{Node, NodeRunError, RenderGraphContext},
    render_phase::*,
    render_resource::*,
    renderer::{RenderAdapter, RenderContext, RenderDevice, RenderQueue},
    texture::*,
    view::{ExtractedView, RenderLayers, ViewVisibility, VisibleEntities, WithMesh},
    Extract,
};
use bevy_transform::{components::GlobalTransform, prelude::Transform};
#[cfg(feature = "trace")]
use bevy_utils::tracing::info_span;
use bevy_utils::tracing::{error, warn};
use std::{hash::Hash, num::NonZeroU64, ops::Range};

use crate::*;

#[derive(Component)]
pub struct ExtractedPointLight {
    pub color: LinearRgba,
    /// luminous intensity in lumens per steradian
    pub intensity: f32,
    pub range: f32,
    pub radius: f32,
    pub transform: GlobalTransform,
    pub shadows_enabled: bool,
    pub shadow_depth_bias: f32,
    pub shadow_normal_bias: f32,
    pub spot_light_angles: Option<(f32, f32)>,
}

#[derive(Component, Debug)]
pub struct ExtractedDirectionalLight {
    pub color: LinearRgba,
    pub illuminance: f32,
    pub transform: GlobalTransform,
    pub shadows_enabled: bool,
    pub volumetric: bool,
    pub shadow_depth_bias: f32,
    pub shadow_normal_bias: f32,
    pub cascade_shadow_config: CascadeShadowConfig,
    pub cascades: EntityHashMap<Vec<Cascade>>,
    pub frusta: EntityHashMap<Vec<Frustum>>,
    pub render_layers: RenderLayers,
}

#[derive(Copy, Clone, ShaderType, Default, Debug)]
pub struct GpuPointLight {
    // For point lights: the lower-right 2x2 values of the projection matrix [2][2] [2][3] [3][2] [3][3]
    // For spot lights: 2 components of the direction (x,z), spot_scale and spot_offset
    light_custom_data: Vec4,
    color_inverse_square_range: Vec4,
    position_radius: Vec4,
    flags: u32,
    shadow_depth_bias: f32,
    shadow_normal_bias: f32,
    spot_light_tan_angle: f32,
}

#[derive(ShaderType)]
pub struct GpuPointLightsUniform {
    data: Box<[GpuPointLight; MAX_UNIFORM_BUFFER_POINT_LIGHTS]>,
}

impl Default for GpuPointLightsUniform {
    fn default() -> Self {
        Self {
            data: Box::new([GpuPointLight::default(); MAX_UNIFORM_BUFFER_POINT_LIGHTS]),
        }
    }
}

#[derive(ShaderType, Default)]
pub struct GpuPointLightsStorage {
    #[size(runtime)]
    data: Vec<GpuPointLight>,
}

pub enum GpuPointLights {
    Uniform(UniformBuffer<GpuPointLightsUniform>),
    Storage(StorageBuffer<GpuPointLightsStorage>),
}

impl GpuPointLights {
    fn new(buffer_binding_type: BufferBindingType) -> Self {
        match buffer_binding_type {
            BufferBindingType::Storage { .. } => Self::storage(),
            BufferBindingType::Uniform => Self::uniform(),
        }
    }

    fn uniform() -> Self {
        Self::Uniform(UniformBuffer::default())
    }

    fn storage() -> Self {
        Self::Storage(StorageBuffer::default())
    }

    fn set(&mut self, mut lights: Vec<GpuPointLight>) {
        match self {
            GpuPointLights::Uniform(buffer) => {
                let len = lights.len().min(MAX_UNIFORM_BUFFER_POINT_LIGHTS);
                let src = &lights[..len];
                let dst = &mut buffer.get_mut().data[..len];
                dst.copy_from_slice(src);
            }
            GpuPointLights::Storage(buffer) => {
                buffer.get_mut().data.clear();
                buffer.get_mut().data.append(&mut lights);
            }
        }
    }

    fn write_buffer(&mut self, render_device: &RenderDevice, render_queue: &RenderQueue) {
        match self {
            GpuPointLights::Uniform(buffer) => buffer.write_buffer(render_device, render_queue),
            GpuPointLights::Storage(buffer) => buffer.write_buffer(render_device, render_queue),
        }
    }

    pub fn binding(&self) -> Option<BindingResource> {
        match self {
            GpuPointLights::Uniform(buffer) => buffer.binding(),
            GpuPointLights::Storage(buffer) => buffer.binding(),
        }
    }

    pub fn min_size(buffer_binding_type: BufferBindingType) -> NonZeroU64 {
        match buffer_binding_type {
            BufferBindingType::Storage { .. } => GpuPointLightsStorage::min_size(),
            BufferBindingType::Uniform => GpuPointLightsUniform::min_size(),
        }
    }
}

// NOTE: These must match the bit flags in bevy_pbr/src/render/mesh_view_types.wgsl!
bitflags::bitflags! {
    #[repr(transparent)]
    struct PointLightFlags: u32 {
        const SHADOWS_ENABLED            = 1 << 0;
        const SPOT_LIGHT_Y_NEGATIVE      = 1 << 1;
        const NONE                       = 0;
        const UNINITIALIZED              = 0xFFFF;
    }
}

#[derive(Copy, Clone, ShaderType, Default, Debug)]
pub struct GpuDirectionalCascade {
    view_projection: Mat4,
    texel_size: f32,
    far_bound: f32,
}

#[derive(Copy, Clone, ShaderType, Default, Debug)]
pub struct GpuDirectionalLight {
    cascades: [GpuDirectionalCascade; MAX_CASCADES_PER_LIGHT],
    color: Vec4,
    dir_to_light: Vec3,
    flags: u32,
    shadow_depth_bias: f32,
    shadow_normal_bias: f32,
    num_cascades: u32,
    cascades_overlap_proportion: f32,
    depth_texture_base_index: u32,
    skip: u32,
}

// NOTE: These must match the bit flags in bevy_pbr/src/render/mesh_view_types.wgsl!
bitflags::bitflags! {
    #[repr(transparent)]
    struct DirectionalLightFlags: u32 {
        const SHADOWS_ENABLED            = 1 << 0;
        const VOLUMETRIC                 = 1 << 1;
        const NONE                       = 0;
        const UNINITIALIZED              = 0xFFFF;
    }
}

#[derive(Copy, Clone, Debug, ShaderType)]
pub struct GpuLights {
    directional_lights: [GpuDirectionalLight; MAX_DIRECTIONAL_LIGHTS],
    ambient_color: Vec4,
    // xyz are x/y/z cluster dimensions and w is the number of clusters
    cluster_dimensions: UVec4,
    // xy are vec2<f32>(cluster_dimensions.xy) / vec2<f32>(view.width, view.height)
    // z is cluster_dimensions.z / log(far / near)
    // w is cluster_dimensions.z * log(near) / log(far / near)
    cluster_factors: Vec4,
    n_directional_lights: u32,
    // offset from spot light's light index to spot light's shadow map index
    spot_light_shadowmap_offset: i32,
}

// NOTE: this must be kept in sync with the same constants in pbr.frag
pub const MAX_UNIFORM_BUFFER_POINT_LIGHTS: usize = 256;

//NOTE: When running bevy on Adreno GPU chipsets in WebGL, any value above 1 will result in a crash
// when loading the wgsl "pbr_functions.wgsl" in the function apply_fog.
#[cfg(all(feature = "webgl", target_arch = "wasm32", not(feature = "webgpu")))]
pub const MAX_DIRECTIONAL_LIGHTS: usize = 1;
#[cfg(any(
    not(feature = "webgl"),
    not(target_arch = "wasm32"),
    feature = "webgpu"
))]
pub const MAX_DIRECTIONAL_LIGHTS: usize = 10;
#[cfg(any(
    not(feature = "webgl"),
    not(target_arch = "wasm32"),
    feature = "webgpu"
))]
pub const MAX_CASCADES_PER_LIGHT: usize = 4;
#[cfg(all(feature = "webgl", target_arch = "wasm32", not(feature = "webgpu")))]
pub const MAX_CASCADES_PER_LIGHT: usize = 1;

#[derive(Resource, Clone)]
pub struct ShadowSamplers {
    pub point_light_sampler: Sampler,
    pub directional_light_sampler: Sampler,
}

// TODO: this pattern for initializing the shaders / pipeline isn't ideal. this should be handled by the asset system
impl FromWorld for ShadowSamplers {
    fn from_world(world: &mut World) -> Self {
        let render_device = world.resource::<RenderDevice>();

        ShadowSamplers {
            point_light_sampler: render_device.create_sampler(&SamplerDescriptor {
                address_mode_u: AddressMode::ClampToEdge,
                address_mode_v: AddressMode::ClampToEdge,
                address_mode_w: AddressMode::ClampToEdge,
                mag_filter: FilterMode::Linear,
                min_filter: FilterMode::Linear,
                mipmap_filter: FilterMode::Nearest,
                compare: Some(CompareFunction::GreaterEqual),
                ..Default::default()
            }),
            directional_light_sampler: render_device.create_sampler(&SamplerDescriptor {
                address_mode_u: AddressMode::ClampToEdge,
                address_mode_v: AddressMode::ClampToEdge,
                address_mode_w: AddressMode::ClampToEdge,
                mag_filter: FilterMode::Linear,
                min_filter: FilterMode::Linear,
                mipmap_filter: FilterMode::Nearest,
                compare: Some(CompareFunction::GreaterEqual),
                ..Default::default()
            }),
        }
    }
}

#[derive(Component)]
pub struct ExtractedClusterConfig {
    /// Special near value for cluster calculations
    near: f32,
    far: f32,
    /// Number of clusters in `X` / `Y` / `Z` in the view frustum
    dimensions: UVec3,
}

enum ExtractedClustersPointLightsElement {
    ClusterHeader(u32, u32),
    LightEntity(Entity),
}

#[derive(Component)]
pub struct ExtractedClustersPointLights {
    data: Vec<ExtractedClustersPointLightsElement>,
}

pub fn extract_clusters(
    mut commands: Commands,
    views: Extract<Query<(Entity, &Clusters, &Camera)>>,
) {
    for (entity, clusters, camera) in &views {
        if !camera.is_active {
            continue;
        }

        let num_entities: usize = clusters.lights.iter().map(|l| l.entities.len()).sum();
        let mut data = Vec::with_capacity(clusters.lights.len() + num_entities);
        for cluster_lights in &clusters.lights {
            data.push(ExtractedClustersPointLightsElement::ClusterHeader(
                cluster_lights.point_light_count as u32,
                cluster_lights.spot_light_count as u32,
            ));
            for l in &cluster_lights.entities {
                data.push(ExtractedClustersPointLightsElement::LightEntity(*l));
            }
        }

        commands.get_or_spawn(entity).insert((
            ExtractedClustersPointLights { data },
            ExtractedClusterConfig {
                near: clusters.near,
                far: clusters.far,
                dimensions: clusters.dimensions,
            },
        ));
    }
}

#[allow(clippy::too_many_arguments)]
pub fn extract_lights(
    mut commands: Commands,
    point_light_shadow_map: Extract<Res<PointLightShadowMap>>,
    directional_light_shadow_map: Extract<Res<DirectionalLightShadowMap>>,
    global_point_lights: Extract<Res<GlobalVisiblePointLights>>,
    point_lights: Extract<
        Query<(
            &PointLight,
            &CubemapVisibleEntities,
            &GlobalTransform,
            &ViewVisibility,
            &CubemapFrusta,
        )>,
    >,
    spot_lights: Extract<
        Query<(
            &SpotLight,
            &VisibleEntities,
            &GlobalTransform,
            &ViewVisibility,
            &Frustum,
        )>,
    >,
    directional_lights: Extract<
        Query<
            (
                Entity,
                &DirectionalLight,
                &CascadesVisibleEntities,
                &Cascades,
                &CascadeShadowConfig,
                &CascadesFrusta,
                &GlobalTransform,
                &ViewVisibility,
                Option<&RenderLayers>,
                Option<&VolumetricLight>,
            ),
            Without<SpotLight>,
        >,
    >,
    mut previous_point_lights_len: Local<usize>,
    mut previous_spot_lights_len: Local<usize>,
) {
    // NOTE: These shadow map resources are extracted here as they are used here too so this avoids
    // races between scheduling of ExtractResourceSystems and this system.
    if point_light_shadow_map.is_changed() {
        commands.insert_resource(point_light_shadow_map.clone());
    }
    if directional_light_shadow_map.is_changed() {
        commands.insert_resource(directional_light_shadow_map.clone());
    }
    // This is the point light shadow map texel size for one face of the cube as a distance of 1.0
    // world unit from the light.
    // point_light_texel_size = 2.0 * 1.0 * tan(PI / 4.0) / cube face width in texels
    // PI / 4.0 is half the cube face fov, tan(PI / 4.0) = 1.0, so this simplifies to:
    // point_light_texel_size = 2.0 / cube face width in texels
    // NOTE: When using various PCF kernel sizes, this will need to be adjusted, according to:
    // https://catlikecoding.com/unity/tutorials/custom-srp/point-and-spot-shadows/
    let point_light_texel_size = 2.0 / point_light_shadow_map.size as f32;

    let mut point_lights_values = Vec::with_capacity(*previous_point_lights_len);
    for entity in global_point_lights.iter().copied() {
        let Ok((point_light, cubemap_visible_entities, transform, view_visibility, frusta)) =
            point_lights.get(entity)
        else {
            continue;
        };
        if !view_visibility.get() {
            continue;
        }
        // TODO: This is very much not ideal. We should be able to re-use the vector memory.
        // However, since exclusive access to the main world in extract is ill-advised, we just clone here.
        let render_cubemap_visible_entities = cubemap_visible_entities.clone();
        let extracted_point_light = ExtractedPointLight {
            color: point_light.color.into(),
            // NOTE: Map from luminous power in lumens to luminous intensity in lumens per steradian
            // for a point light. See https://google.github.io/filament/Filament.html#mjx-eqn-pointLightLuminousPower
            // for details.
            intensity: point_light.intensity / (4.0 * std::f32::consts::PI),
            range: point_light.range,
            radius: point_light.radius,
            transform: *transform,
            shadows_enabled: point_light.shadows_enabled,
            shadow_depth_bias: point_light.shadow_depth_bias,
            // The factor of SQRT_2 is for the worst-case diagonal offset
            shadow_normal_bias: point_light.shadow_normal_bias
                * point_light_texel_size
                * std::f32::consts::SQRT_2,
            spot_light_angles: None,
        };
        point_lights_values.push((
            entity,
            (
                extracted_point_light,
                render_cubemap_visible_entities,
                (*frusta).clone(),
            ),
        ));
    }
    *previous_point_lights_len = point_lights_values.len();
    commands.insert_or_spawn_batch(point_lights_values);

    let mut spot_lights_values = Vec::with_capacity(*previous_spot_lights_len);
    for entity in global_point_lights.iter().copied() {
        if let Ok((spot_light, visible_entities, transform, view_visibility, frustum)) =
            spot_lights.get(entity)
        {
            if !view_visibility.get() {
                continue;
            }
            // TODO: This is very much not ideal. We should be able to re-use the vector memory.
            // However, since exclusive access to the main world in extract is ill-advised, we just clone here.
            let render_visible_entities = visible_entities.clone();
            let texel_size =
                2.0 * spot_light.outer_angle.tan() / directional_light_shadow_map.size as f32;

            spot_lights_values.push((
                entity,
                (
                    ExtractedPointLight {
                        color: spot_light.color.into(),
                        // NOTE: Map from luminous power in lumens to luminous intensity in lumens per steradian
                        // for a point light. See https://google.github.io/filament/Filament.html#mjx-eqn-pointLightLuminousPower
                        // for details.
                        // Note: Filament uses a divisor of PI for spot lights. We choose to use the same 4*PI divisor
                        // in both cases so that toggling between point light and spot light keeps lit areas lit equally,
                        // which seems least surprising for users
                        intensity: spot_light.intensity / (4.0 * std::f32::consts::PI),
                        range: spot_light.range,
                        radius: spot_light.radius,
                        transform: *transform,
                        shadows_enabled: spot_light.shadows_enabled,
                        shadow_depth_bias: spot_light.shadow_depth_bias,
                        // The factor of SQRT_2 is for the worst-case diagonal offset
                        shadow_normal_bias: spot_light.shadow_normal_bias
                            * texel_size
                            * std::f32::consts::SQRT_2,
                        spot_light_angles: Some((spot_light.inner_angle, spot_light.outer_angle)),
                    },
                    render_visible_entities,
                    *frustum,
                ),
            ));
        }
    }
    *previous_spot_lights_len = spot_lights_values.len();
    commands.insert_or_spawn_batch(spot_lights_values);

    for (
        entity,
        directional_light,
        visible_entities,
        cascades,
        cascade_config,
        frusta,
        transform,
        view_visibility,
        maybe_layers,
        volumetric_light,
    ) in &directional_lights
    {
        if !view_visibility.get() {
            continue;
        }

        // TODO: As above
        let render_visible_entities = visible_entities.clone();
        commands.get_or_spawn(entity).insert((
            ExtractedDirectionalLight {
                color: directional_light.color.into(),
                illuminance: directional_light.illuminance,
                transform: *transform,
                volumetric: volumetric_light.is_some(),
                shadows_enabled: directional_light.shadows_enabled,
                shadow_depth_bias: directional_light.shadow_depth_bias,
                // The factor of SQRT_2 is for the worst-case diagonal offset
                shadow_normal_bias: directional_light.shadow_normal_bias * std::f32::consts::SQRT_2,
                cascade_shadow_config: cascade_config.clone(),
                cascades: cascades.cascades.clone(),
                frusta: frusta.frusta.clone(),
                render_layers: maybe_layers.unwrap_or_default().clone(),
            },
            render_visible_entities,
        ));
    }
}

pub(crate) const POINT_LIGHT_NEAR_Z: f32 = 0.1f32;

pub(crate) struct CubeMapFace {
    pub(crate) target: Vec3,
    pub(crate) up: Vec3,
}

// Cubemap faces are [+X, -X, +Y, -Y, +Z, -Z], per https://www.w3.org/TR/webgpu/#texture-view-creation
// Note: Cubemap coordinates are left-handed y-up, unlike the rest of Bevy.
// See https://registry.khronos.org/vulkan/specs/1.2/html/chap16.html#_cube_map_face_selection
//
// For each cubemap face, we take care to specify the appropriate target/up axis such that the rendered
// texture using Bevy's right-handed y-up coordinate space matches the expected cubemap face in
// left-handed y-up cubemap coordinates.
pub(crate) const CUBE_MAP_FACES: [CubeMapFace; 6] = [
    // +X
    CubeMapFace {
        target: Vec3::X,
        up: Vec3::Y,
    },
    // -X
    CubeMapFace {
        target: Vec3::NEG_X,
        up: Vec3::Y,
    },
    // +Y
    CubeMapFace {
        target: Vec3::Y,
        up: Vec3::Z,
    },
    // -Y
    CubeMapFace {
        target: Vec3::NEG_Y,
        up: Vec3::NEG_Z,
    },
    // +Z (with left-handed conventions, pointing forwards)
    CubeMapFace {
        target: Vec3::NEG_Z,
        up: Vec3::Y,
    },
    // -Z (with left-handed conventions, pointing backwards)
    CubeMapFace {
        target: Vec3::Z,
        up: Vec3::Y,
    },
];

fn face_index_to_name(face_index: usize) -> &'static str {
    match face_index {
        0 => "+x",
        1 => "-x",
        2 => "+y",
        3 => "-y",
        4 => "+z",
        5 => "-z",
        _ => "invalid",
    }
}

#[derive(Component)]
pub struct ShadowView {
    pub depth_attachment: DepthAttachment,
    pub pass_name: String,
}

#[derive(Component)]
pub struct ViewShadowBindings {
    pub point_light_depth_texture: Texture,
    pub point_light_depth_texture_view: TextureView,
    pub directional_light_depth_texture: Texture,
    pub directional_light_depth_texture_view: TextureView,
}

#[derive(Component)]
pub struct ViewLightEntities {
    pub lights: Vec<Entity>,
}

#[derive(Component)]
pub struct ViewLightsUniformOffset {
    pub offset: u32,
}

// NOTE: Clustered-forward rendering requires 3 storage buffer bindings so check that
// at least that many are supported using this constant and SupportedBindingType::from_device()
pub const CLUSTERED_FORWARD_STORAGE_BUFFER_COUNT: u32 = 3;

#[derive(Resource)]
pub struct GlobalLightMeta {
    pub gpu_point_lights: GpuPointLights,
    pub entity_to_index: EntityHashMap<usize>,
}

impl FromWorld for GlobalLightMeta {
    fn from_world(world: &mut World) -> Self {
        Self::new(
            world
                .resource::<RenderDevice>()
                .get_supported_read_only_binding_type(CLUSTERED_FORWARD_STORAGE_BUFFER_COUNT),
        )
    }
}

impl GlobalLightMeta {
    pub fn new(buffer_binding_type: BufferBindingType) -> Self {
        Self {
            gpu_point_lights: GpuPointLights::new(buffer_binding_type),
            entity_to_index: EntityHashMap::default(),
        }
    }
}

#[derive(Resource, Default)]
pub struct LightMeta {
    pub view_gpu_lights: DynamicUniformBuffer<GpuLights>,
}

#[derive(Component)]
pub enum LightEntity {
    Directional {
        light_entity: Entity,
        cascade_index: usize,
    },
    Point {
        light_entity: Entity,
        face_index: usize,
    },
    Spot {
        light_entity: Entity,
    },
}
pub fn calculate_cluster_factors(
    near: f32,
    far: f32,
    z_slices: f32,
    is_orthographic: bool,
) -> Vec2 {
    if is_orthographic {
        Vec2::new(-near, z_slices / (-far - -near))
    } else {
        let z_slices_of_ln_zfar_over_znear = (z_slices - 1.0) / (far / near).ln();
        Vec2::new(
            z_slices_of_ln_zfar_over_znear,
            near.ln() * z_slices_of_ln_zfar_over_znear,
        )
    }
}

// this method of constructing a basis from a vec3 is used by glam::Vec3::any_orthonormal_pair
// we will also construct it in the fragment shader and need our implementations to match,
// so we reproduce it here to avoid a mismatch if glam changes. we also switch the handedness
// could move this onto transform but it's pretty niche
pub(crate) fn spot_light_view_matrix(transform: &GlobalTransform) -> Mat4 {
    // the matrix z_local (opposite of transform.forward())
    let fwd_dir = transform.back().extend(0.0);

    let sign = 1f32.copysign(fwd_dir.z);
    let a = -1.0 / (fwd_dir.z + sign);
    let b = fwd_dir.x * fwd_dir.y * a;
    let up_dir = Vec4::new(
        1.0 + sign * fwd_dir.x * fwd_dir.x * a,
        sign * b,
        -sign * fwd_dir.x,
        0.0,
    );
    let right_dir = Vec4::new(-b, -sign - fwd_dir.y * fwd_dir.y * a, fwd_dir.y, 0.0);

    Mat4::from_cols(
        right_dir,
        up_dir,
        fwd_dir,
        transform.translation().extend(1.0),
    )
}

pub(crate) fn spot_light_projection_matrix(angle: f32) -> Mat4 {
    // spot light projection FOV is 2x the angle from spot light center to outer edge
    Mat4::perspective_infinite_reverse_rh(angle * 2.0, 1.0, POINT_LIGHT_NEAR_Z)
}

#[allow(clippy::too_many_arguments)]
pub fn prepare_lights(
    mut commands: Commands,
    mut texture_cache: ResMut<TextureCache>,
    render_device: Res<RenderDevice>,
    render_queue: Res<RenderQueue>,
    render_adapter: Res<RenderAdapter>,
    mut global_light_meta: ResMut<GlobalLightMeta>,
    mut light_meta: ResMut<LightMeta>,
    views: Query<(
        Entity,
        &ExtractedView,
        &ExtractedClusterConfig,
        Option<&RenderLayers>,
    )>,
    ambient_light: Res<AmbientLight>,
    point_light_shadow_map: Res<PointLightShadowMap>,
    directional_light_shadow_map: Res<DirectionalLightShadowMap>,
    mut shadow_render_phases: ResMut<ViewBinnedRenderPhases<Shadow>>,
    mut max_directional_lights_warning_emitted: Local<bool>,
    mut max_cascades_per_light_warning_emitted: Local<bool>,
    point_lights: Query<(
        Entity,
        &ExtractedPointLight,
        AnyOf<(&CubemapFrusta, &Frustum)>,
    )>,
    directional_lights: Query<(Entity, &ExtractedDirectionalLight)>,
    mut live_shadow_mapping_lights: Local<EntityHashSet>,
) {
    let views_iter = views.iter();
    let views_count = views_iter.len();
    let Some(mut view_gpu_lights_writer) =
        light_meta
            .view_gpu_lights
            .get_writer(views_count, &render_device, &render_queue)
    else {
        return;
    };

    // Pre-calculate for PointLights
    let cube_face_projection =
        Mat4::perspective_infinite_reverse_rh(std::f32::consts::FRAC_PI_2, 1.0, POINT_LIGHT_NEAR_Z);
    let cube_face_rotations = CUBE_MAP_FACES
        .iter()
        .map(|CubeMapFace { target, up }| Transform::IDENTITY.looking_at(*target, *up))
        .collect::<Vec<_>>();

    global_light_meta.entity_to_index.clear();

    let mut point_lights: Vec<_> = point_lights.iter().collect::<Vec<_>>();
    let mut directional_lights: Vec<_> = directional_lights.iter().collect::<Vec<_>>();

    #[cfg(any(
        not(feature = "webgl"),
        not(target_arch = "wasm32"),
        feature = "webgpu"
    ))]
    let max_texture_array_layers = render_device.limits().max_texture_array_layers as usize;
    #[cfg(any(
        not(feature = "webgl"),
        not(target_arch = "wasm32"),
        feature = "webgpu"
    ))]
    let max_texture_cubes = max_texture_array_layers / 6;
    #[cfg(all(feature = "webgl", target_arch = "wasm32", not(feature = "webgpu")))]
    let max_texture_array_layers = 1;
    #[cfg(all(feature = "webgl", target_arch = "wasm32", not(feature = "webgpu")))]
    let max_texture_cubes = 1;

    if !*max_directional_lights_warning_emitted && directional_lights.len() > MAX_DIRECTIONAL_LIGHTS
    {
        warn!(
            "The amount of directional lights of {} is exceeding the supported limit of {}.",
            directional_lights.len(),
            MAX_DIRECTIONAL_LIGHTS
        );
        *max_directional_lights_warning_emitted = true;
    }

    if !*max_cascades_per_light_warning_emitted
        && directional_lights
            .iter()
            .any(|(_, light)| light.cascade_shadow_config.bounds.len() > MAX_CASCADES_PER_LIGHT)
    {
        warn!(
            "The number of cascades configured for a directional light exceeds the supported limit of {}.",
            MAX_CASCADES_PER_LIGHT
        );
        *max_cascades_per_light_warning_emitted = true;
    }

    let point_light_count = point_lights
        .iter()
        .filter(|light| light.1.spot_light_angles.is_none())
        .count();

    let point_light_shadow_maps_count = point_lights
        .iter()
        .filter(|light| light.1.shadows_enabled && light.1.spot_light_angles.is_none())
        .count()
        .min(max_texture_cubes);

    let directional_volumetric_enabled_count = directional_lights
        .iter()
        .take(MAX_DIRECTIONAL_LIGHTS)
        .filter(|(_, light)| light.volumetric)
        .count()
        .min(max_texture_array_layers / MAX_CASCADES_PER_LIGHT);

    let directional_shadow_enabled_count = directional_lights
        .iter()
        .take(MAX_DIRECTIONAL_LIGHTS)
        .filter(|(_, light)| light.shadows_enabled)
        .count()
        .min(max_texture_array_layers / MAX_CASCADES_PER_LIGHT);

    let spot_light_shadow_maps_count = point_lights
        .iter()
        .filter(|(_, light, _)| light.shadows_enabled && light.spot_light_angles.is_some())
        .count()
        .min(max_texture_array_layers - directional_shadow_enabled_count * MAX_CASCADES_PER_LIGHT);

    // Sort lights by
    // - point-light vs spot-light, so that we can iterate point lights and spot lights in contiguous blocks in the fragment shader,
    // - then those with shadows enabled first, so that the index can be used to render at most `point_light_shadow_maps_count`
    //   point light shadows and `spot_light_shadow_maps_count` spot light shadow maps,
    // - then by entity as a stable key to ensure that a consistent set of lights are chosen if the light count limit is exceeded.
    point_lights.sort_by(|(entity_1, light_1, _), (entity_2, light_2, _)| {
        point_light_order(
            (
                entity_1,
                &light_1.shadows_enabled,
                &light_1.spot_light_angles.is_some(),
            ),
            (
                entity_2,
                &light_2.shadows_enabled,
                &light_2.spot_light_angles.is_some(),
            ),
        )
    });

    // Sort lights by
    // - those with volumetric (and shadows) enabled first, so that the
    //   volumetric lighting pass can quickly find the volumetric lights;
    // - then those with shadows enabled second, so that the index can be used
    //   to render at most `directional_light_shadow_maps_count` directional light
    //   shadows
    // - then by entity as a stable key to ensure that a consistent set of
    //   lights are chosen if the light count limit is exceeded.
    directional_lights.sort_by(|(entity_1, light_1), (entity_2, light_2)| {
        directional_light_order(
            (entity_1, &light_1.volumetric, &light_1.shadows_enabled),
            (entity_2, &light_2.volumetric, &light_2.shadows_enabled),
        )
    });

    if global_light_meta.entity_to_index.capacity() < point_lights.len() {
        global_light_meta
            .entity_to_index
            .reserve(point_lights.len());
    }

    let mut gpu_point_lights = Vec::new();
    for (index, &(entity, light, _)) in point_lights.iter().enumerate() {
        let mut flags = PointLightFlags::NONE;

        // Lights are sorted, shadow enabled lights are first
        if light.shadows_enabled
            && (index < point_light_shadow_maps_count
                || (light.spot_light_angles.is_some()
                    && index - point_light_count < spot_light_shadow_maps_count))
        {
            flags |= PointLightFlags::SHADOWS_ENABLED;
        }

        let (light_custom_data, spot_light_tan_angle) = match light.spot_light_angles {
            Some((inner, outer)) => {
                let light_direction = light.transform.forward();
                if light_direction.y.is_sign_negative() {
                    flags |= PointLightFlags::SPOT_LIGHT_Y_NEGATIVE;
                }

                let cos_outer = outer.cos();
                let spot_scale = 1.0 / f32::max(inner.cos() - cos_outer, 1e-4);
                let spot_offset = -cos_outer * spot_scale;

                (
                    // For spot lights: the direction (x,z), spot_scale and spot_offset
                    light_direction.xz().extend(spot_scale).extend(spot_offset),
                    outer.tan(),
                )
            }
            None => {
                (
                    // For point lights: the lower-right 2x2 values of the projection matrix [2][2] [2][3] [3][2] [3][3]
                    Vec4::new(
                        cube_face_projection.z_axis.z,
                        cube_face_projection.z_axis.w,
                        cube_face_projection.w_axis.z,
                        cube_face_projection.w_axis.w,
                    ),
                    // unused
                    0.0,
                )
            }
        };

        gpu_point_lights.push(GpuPointLight {
            light_custom_data,
            // premultiply color by intensity
            // we don't use the alpha at all, so no reason to multiply only [0..3]
            color_inverse_square_range: (Vec4::from_slice(&light.color.to_f32_array())
                * light.intensity)
                .xyz()
                .extend(1.0 / (light.range * light.range)),
            position_radius: light.transform.translation().extend(light.radius),
            flags: flags.bits(),
            shadow_depth_bias: light.shadow_depth_bias,
            shadow_normal_bias: light.shadow_normal_bias,
            spot_light_tan_angle,
        });
        global_light_meta.entity_to_index.insert(entity, index);
    }

    let mut gpu_directional_lights = [GpuDirectionalLight::default(); MAX_DIRECTIONAL_LIGHTS];
    let mut num_directional_cascades_enabled = 0usize;
    for (index, (_light_entity, light)) in directional_lights
        .iter()
        .enumerate()
        .take(MAX_DIRECTIONAL_LIGHTS)
    {
        let mut flags = DirectionalLightFlags::NONE;

        // Lights are sorted, volumetric and shadow enabled lights are first
        if light.volumetric
            && light.shadows_enabled
            && (index < directional_volumetric_enabled_count)
        {
            flags |= DirectionalLightFlags::VOLUMETRIC;
        }
        // Shadow enabled lights are second
        if light.shadows_enabled && (index < directional_shadow_enabled_count) {
            flags |= DirectionalLightFlags::SHADOWS_ENABLED;
        }

        let num_cascades = light
            .cascade_shadow_config
            .bounds
            .len()
            .min(MAX_CASCADES_PER_LIGHT);
        gpu_directional_lights[index] = GpuDirectionalLight {
            // Set to true later when necessary.
            skip: 0u32,
            // Filled in later.
            cascades: [GpuDirectionalCascade::default(); MAX_CASCADES_PER_LIGHT],
            // premultiply color by illuminance
            // we don't use the alpha at all, so no reason to multiply only [0..3]
            color: Vec4::from_slice(&light.color.to_f32_array()) * light.illuminance,
            // direction is negated to be ready for N.L
            dir_to_light: light.transform.back().into(),
            flags: flags.bits(),
            shadow_depth_bias: light.shadow_depth_bias,
            shadow_normal_bias: light.shadow_normal_bias,
            num_cascades: num_cascades as u32,
            cascades_overlap_proportion: light.cascade_shadow_config.overlap_proportion,
            depth_texture_base_index: num_directional_cascades_enabled as u32,
        };
        if index < directional_shadow_enabled_count {
            num_directional_cascades_enabled += num_cascades;
        }
    }

    global_light_meta.gpu_point_lights.set(gpu_point_lights);
    global_light_meta
        .gpu_point_lights
        .write_buffer(&render_device, &render_queue);

    live_shadow_mapping_lights.clear();

    // set up light data for each view
    for (entity, extracted_view, clusters, maybe_layers) in &views {
        let point_light_depth_texture = texture_cache.get(
            &render_device,
            TextureDescriptor {
                size: Extent3d {
                    width: point_light_shadow_map.size as u32,
                    height: point_light_shadow_map.size as u32,
                    depth_or_array_layers: point_light_shadow_maps_count.max(1) as u32 * 6,
                },
                mip_level_count: 1,
                sample_count: 1,
                dimension: TextureDimension::D2,
                format: CORE_3D_DEPTH_FORMAT,
                label: Some("point_light_shadow_map_texture"),
                usage: TextureUsages::RENDER_ATTACHMENT | TextureUsages::TEXTURE_BINDING,
                view_formats: &[],
            },
        );
        let directional_light_depth_texture = texture_cache.get(
            &render_device,
            TextureDescriptor {
                size: Extent3d {
                    width: (directional_light_shadow_map.size as u32)
                        .min(render_device.limits().max_texture_dimension_2d),
                    height: (directional_light_shadow_map.size as u32)
                        .min(render_device.limits().max_texture_dimension_2d),
                    depth_or_array_layers: (num_directional_cascades_enabled
                        + spot_light_shadow_maps_count)
                        .max(1) as u32,
                },
                mip_level_count: 1,
                sample_count: 1,
                dimension: TextureDimension::D2,
                format: CORE_3D_DEPTH_FORMAT,
                label: Some("directional_light_shadow_map_texture"),
                usage: TextureUsages::RENDER_ATTACHMENT | TextureUsages::TEXTURE_BINDING,
                view_formats: &[],
            },
        );
        let mut view_lights = Vec::new();

        let is_orthographic = extracted_view.projection.w_axis.w == 1.0;
        let cluster_factors_zw = calculate_cluster_factors(
            clusters.near,
            clusters.far,
            clusters.dimensions.z as f32,
            is_orthographic,
        );

        let n_clusters = clusters.dimensions.x * clusters.dimensions.y * clusters.dimensions.z;
        let mut gpu_lights = GpuLights {
            directional_lights: gpu_directional_lights,
            ambient_color: Vec4::from_slice(&LinearRgba::from(ambient_light.color).to_f32_array())
                * ambient_light.brightness,
            cluster_factors: Vec4::new(
                clusters.dimensions.x as f32 / extracted_view.viewport.z as f32,
                clusters.dimensions.y as f32 / extracted_view.viewport.w as f32,
                cluster_factors_zw.x,
                cluster_factors_zw.y,
            ),
            cluster_dimensions: clusters.dimensions.extend(n_clusters),
            n_directional_lights: directional_lights.iter().len().min(MAX_DIRECTIONAL_LIGHTS)
                as u32,
            // spotlight shadow maps are stored in the directional light array, starting at num_directional_cascades_enabled.
            // the spot lights themselves start in the light array at point_light_count. so to go from light
            // index to shadow map index, we need to subtract point light count and add directional shadowmap count.
            spot_light_shadowmap_offset: num_directional_cascades_enabled as i32
                - point_light_count as i32,
        };

        // TODO: this should select lights based on relevance to the view instead of the first ones that show up in a query
        for &(light_entity, light, (point_light_frusta, _)) in point_lights
            .iter()
            // Lights are sorted, shadow enabled lights are first
            .take(point_light_shadow_maps_count)
            .filter(|(_, light, _)| light.shadows_enabled)
        {
            let light_index = *global_light_meta
                .entity_to_index
                .get(&light_entity)
                .unwrap();
            // ignore scale because we don't want to effectively scale light radius and range
            // by applying those as a view transform to shadow map rendering of objects
            // and ignore rotation because we want the shadow map projections to align with the axes
            let view_translation = GlobalTransform::from_translation(light.transform.translation());

            for (face_index, (view_rotation, frustum)) in cube_face_rotations
                .iter()
                .zip(&point_light_frusta.unwrap().frusta)
                .enumerate()
            {
                let depth_texture_view =
                    point_light_depth_texture
                        .texture
                        .create_view(&TextureViewDescriptor {
                            label: Some("point_light_shadow_map_texture_view"),
                            format: None,
                            dimension: Some(TextureViewDimension::D2),
                            aspect: TextureAspect::All,
                            base_mip_level: 0,
                            mip_level_count: None,
                            base_array_layer: (light_index * 6 + face_index) as u32,
                            array_layer_count: Some(1u32),
                        });

                let view_light_entity = commands
                    .spawn((
                        ShadowView {
                            depth_attachment: DepthAttachment::new(depth_texture_view, Some(0.0)),
                            pass_name: format!(
                                "shadow pass point light {} {}",
                                light_index,
                                face_index_to_name(face_index)
                            ),
                        },
                        ExtractedView {
                            viewport: UVec4::new(
                                0,
                                0,
                                point_light_shadow_map.size as u32,
                                point_light_shadow_map.size as u32,
                            ),
                            transform: view_translation * *view_rotation,
                            view_projection: None,
                            projection: cube_face_projection,
                            hdr: false,
                            color_grading: Default::default(),
                        },
                        *frustum,
                        LightEntity::Point {
                            light_entity,
                            face_index,
                        },
                    ))
                    .id();
                view_lights.push(view_light_entity);

                shadow_render_phases.insert_or_clear(view_light_entity);
                live_shadow_mapping_lights.insert(view_light_entity);
            }
        }

        // spot lights
        for (light_index, &(light_entity, light, (_, spot_light_frustum))) in point_lights
            .iter()
            .skip(point_light_count)
            .take(spot_light_shadow_maps_count)
            .enumerate()
        {
            let spot_view_matrix = spot_light_view_matrix(&light.transform);
            let spot_view_transform = spot_view_matrix.into();

            let angle = light.spot_light_angles.expect("lights should be sorted so that \
                [point_light_count..point_light_count + spot_light_shadow_maps_count] are spot lights").1;
            let spot_projection = spot_light_projection_matrix(angle);

            let depth_texture_view =
                directional_light_depth_texture
                    .texture
                    .create_view(&TextureViewDescriptor {
                        label: Some("spot_light_shadow_map_texture_view"),
                        format: None,
                        dimension: Some(TextureViewDimension::D2),
                        aspect: TextureAspect::All,
                        base_mip_level: 0,
                        mip_level_count: None,
                        base_array_layer: (num_directional_cascades_enabled + light_index) as u32,
                        array_layer_count: Some(1u32),
                    });

            let view_light_entity = commands
                .spawn((
                    ShadowView {
                        depth_attachment: DepthAttachment::new(depth_texture_view, Some(0.0)),
                        pass_name: format!("shadow pass spot light {light_index}"),
                    },
                    ExtractedView {
                        viewport: UVec4::new(
                            0,
                            0,
                            directional_light_shadow_map.size as u32,
                            directional_light_shadow_map.size as u32,
                        ),
                        transform: spot_view_transform,
                        projection: spot_projection,
                        view_projection: None,
                        hdr: false,
                        color_grading: Default::default(),
                    },
                    *spot_light_frustum.unwrap(),
                    LightEntity::Spot { light_entity },
                ))
                .id();

            view_lights.push(view_light_entity);

            shadow_render_phases.insert_or_clear(view_light_entity);
            live_shadow_mapping_lights.insert(view_light_entity);
        }

        // directional lights
        let mut directional_depth_texture_array_index = 0u32;
        let view_layers = maybe_layers.unwrap_or_default();
        for (light_index, &(light_entity, light)) in directional_lights
            .iter()
            .enumerate()
            .take(MAX_DIRECTIONAL_LIGHTS)
        {
            let gpu_light = &mut gpu_lights.directional_lights[light_index];

            // Check if the light intersects with the view.
            if !view_layers.intersects(&light.render_layers) {
                gpu_light.skip = 1u32;
                continue;
            }

            // Only deal with cascades when shadows are enabled.
            if (gpu_light.flags & DirectionalLightFlags::SHADOWS_ENABLED.bits()) == 0u32 {
                continue;
            }

            let cascades = light
                .cascades
                .get(&entity)
                .unwrap()
                .iter()
                .take(MAX_CASCADES_PER_LIGHT);
            let frusta = light
                .frusta
                .get(&entity)
                .unwrap()
                .iter()
                .take(MAX_CASCADES_PER_LIGHT);
            for (cascade_index, ((cascade, frustum), bound)) in cascades
                .zip(frusta)
                .zip(&light.cascade_shadow_config.bounds)
                .enumerate()
            {
                gpu_lights.directional_lights[light_index].cascades[cascade_index] =
                    GpuDirectionalCascade {
                        view_projection: cascade.view_projection,
                        texel_size: cascade.texel_size,
                        far_bound: *bound,
                    };

                let depth_texture_view =
                    directional_light_depth_texture
                        .texture
                        .create_view(&TextureViewDescriptor {
                            label: Some("directional_light_shadow_map_array_texture_view"),
                            format: None,
                            dimension: Some(TextureViewDimension::D2),
                            aspect: TextureAspect::All,
                            base_mip_level: 0,
                            mip_level_count: None,
                            base_array_layer: directional_depth_texture_array_index,
                            array_layer_count: Some(1u32),
                        });
                directional_depth_texture_array_index += 1;

                let mut frustum = *frustum;
                // Push the near clip plane out to infinity for directional lights
                frustum.half_spaces[4] =
                    HalfSpace::new(frustum.half_spaces[4].normal().extend(f32::INFINITY));

                let view_light_entity = commands
                    .spawn((
                        ShadowView {
                            depth_attachment: DepthAttachment::new(depth_texture_view, Some(0.0)),
                            pass_name: format!(
                                "shadow pass directional light {light_index} cascade {cascade_index}"),
                        },
                        ExtractedView {
                            viewport: UVec4::new(
                                0,
                                0,
                                directional_light_shadow_map.size as u32,
                                directional_light_shadow_map.size as u32,
                            ),
                            transform: GlobalTransform::from(cascade.view_transform),
                            projection: cascade.projection,
                            view_projection: Some(cascade.view_projection),
                            hdr: false,
                            color_grading: Default::default(),
                        },
                        frustum,
                        LightEntity::Directional {
                            light_entity,
                            cascade_index,
                        },
                    ))
                    .id();
                view_lights.push(view_light_entity);

                shadow_render_phases.insert_or_clear(view_light_entity);
                live_shadow_mapping_lights.insert(view_light_entity);
            }
        }

        let point_light_texture_descriptor = if render_adapter
            .get_downlevel_capabilities()
            .flags
            .contains(DownlevelFlags::CUBE_ARRAY_TEXTURES)
        {
            &TextureViewDescriptor {
                label: Some("point_light_shadow_map_array_texture_view"),
                format: None,
                dimension: Some(TextureViewDimension::CubeArray),
                aspect: TextureAspect::DepthOnly,
                base_mip_level: 0,
                mip_level_count: None,
                base_array_layer: 0,
                array_layer_count: None,
            }
        } else {
            &TextureViewDescriptor {
                label: Some("point_light_shadow_map_array_texture_view"),
                format: None,
                dimension: Some(TextureViewDimension::Cube),
                aspect: TextureAspect::DepthOnly,
                base_mip_level: 0,
                mip_level_count: None,
                base_array_layer: 0,
                array_layer_count: None,
            }
        };

        let point_light_depth_texture_view = point_light_depth_texture
            .texture
            .create_view(point_light_texture_descriptor);

        let directional_light_depth_texture_view = directional_light_depth_texture
            .texture
            .create_view(&TextureViewDescriptor {
                label: Some("directional_light_shadow_map_array_texture_view"),
                format: None,
                #[cfg(any(
                    not(feature = "webgl"),
                    not(target_arch = "wasm32"),
                    feature = "webgpu"
                ))]
                dimension: Some(TextureViewDimension::D2Array),
                #[cfg(all(feature = "webgl", target_arch = "wasm32", not(feature = "webgpu")))]
                dimension: Some(TextureViewDimension::D2),
                aspect: TextureAspect::DepthOnly,
                base_mip_level: 0,
                mip_level_count: None,
                base_array_layer: 0,
                array_layer_count: None,
            });

        commands.entity(entity).insert((
            ViewShadowBindings {
                point_light_depth_texture: point_light_depth_texture.texture,
                point_light_depth_texture_view,
                directional_light_depth_texture: directional_light_depth_texture.texture,
                directional_light_depth_texture_view,
            },
            ViewLightEntities {
                lights: view_lights,
            },
            ViewLightsUniformOffset {
                offset: view_gpu_lights_writer.write(&gpu_lights),
            },
        ));
    }

    shadow_render_phases.retain(|entity, _| live_shadow_mapping_lights.contains(entity));
}

// this must match CLUSTER_COUNT_SIZE in pbr.wgsl
// and must be large enough to contain MAX_UNIFORM_BUFFER_POINT_LIGHTS
const CLUSTER_COUNT_SIZE: u32 = 9;

const CLUSTER_OFFSET_MASK: u32 = (1 << (32 - (CLUSTER_COUNT_SIZE * 2))) - 1;
const CLUSTER_COUNT_MASK: u32 = (1 << CLUSTER_COUNT_SIZE) - 1;

// NOTE: With uniform buffer max binding size as 16384 bytes
// that means we can fit 256 point lights in one uniform
// buffer, which means the count can be at most 256 so it
// needs 9 bits.
// The array of indices can also use u8 and that means the
// offset in to the array of indices needs to be able to address
// 16384 values. log2(16384) = 14 bits.
// We use 32 bits to store the offset and counts so
// we pack the offset into the upper 14 bits of a u32,
// the point light count into bits 9-17, and the spot light count into bits 0-8.
//  [ 31     ..     18 | 17      ..      9 | 8       ..     0 ]
//  [      offset      | point light count | spot light count ]
// NOTE: This assumes CPU and GPU endianness are the same which is true
// for all common and tested x86/ARM CPUs and AMD/NVIDIA/Intel/Apple/etc GPUs
fn pack_offset_and_counts(offset: usize, point_count: usize, spot_count: usize) -> u32 {
    ((offset as u32 & CLUSTER_OFFSET_MASK) << (CLUSTER_COUNT_SIZE * 2))
        | (point_count as u32 & CLUSTER_COUNT_MASK) << CLUSTER_COUNT_SIZE
        | (spot_count as u32 & CLUSTER_COUNT_MASK)
}

#[derive(ShaderType)]
struct GpuClusterLightIndexListsUniform {
    data: Box<[UVec4; ViewClusterBindings::MAX_UNIFORM_ITEMS]>,
}

// NOTE: Assert at compile time that GpuClusterLightIndexListsUniform
// fits within the maximum uniform buffer binding size
const _: () = assert!(GpuClusterLightIndexListsUniform::SHADER_SIZE.get() <= 16384);

impl Default for GpuClusterLightIndexListsUniform {
    fn default() -> Self {
        Self {
            data: Box::new([UVec4::ZERO; ViewClusterBindings::MAX_UNIFORM_ITEMS]),
        }
    }
}

#[derive(ShaderType)]
struct GpuClusterOffsetsAndCountsUniform {
    data: Box<[UVec4; ViewClusterBindings::MAX_UNIFORM_ITEMS]>,
}

impl Default for GpuClusterOffsetsAndCountsUniform {
    fn default() -> Self {
        Self {
            data: Box::new([UVec4::ZERO; ViewClusterBindings::MAX_UNIFORM_ITEMS]),
        }
    }
}

#[derive(ShaderType, Default)]
struct GpuClusterLightIndexListsStorage {
    #[size(runtime)]
    data: Vec<u32>,
}

#[derive(ShaderType, Default)]
struct GpuClusterOffsetsAndCountsStorage {
    #[size(runtime)]
    data: Vec<UVec4>,
}

enum ViewClusterBuffers {
    Uniform {
        // NOTE: UVec4 is because all arrays in Std140 layout have 16-byte alignment
        cluster_light_index_lists: UniformBuffer<GpuClusterLightIndexListsUniform>,
        // NOTE: UVec4 is because all arrays in Std140 layout have 16-byte alignment
        cluster_offsets_and_counts: UniformBuffer<GpuClusterOffsetsAndCountsUniform>,
    },
    Storage {
        cluster_light_index_lists: StorageBuffer<GpuClusterLightIndexListsStorage>,
        cluster_offsets_and_counts: StorageBuffer<GpuClusterOffsetsAndCountsStorage>,
    },
}

impl ViewClusterBuffers {
    fn new(buffer_binding_type: BufferBindingType) -> Self {
        match buffer_binding_type {
            BufferBindingType::Storage { .. } => Self::storage(),
            BufferBindingType::Uniform => Self::uniform(),
        }
    }

    fn uniform() -> Self {
        ViewClusterBuffers::Uniform {
            cluster_light_index_lists: UniformBuffer::default(),
            cluster_offsets_and_counts: UniformBuffer::default(),
        }
    }

    fn storage() -> Self {
        ViewClusterBuffers::Storage {
            cluster_light_index_lists: StorageBuffer::default(),
            cluster_offsets_and_counts: StorageBuffer::default(),
        }
    }
}

#[derive(Component)]
pub struct ViewClusterBindings {
    n_indices: usize,
    n_offsets: usize,
    buffers: ViewClusterBuffers,
}

impl ViewClusterBindings {
    pub const MAX_OFFSETS: usize = 16384 / 4;
    const MAX_UNIFORM_ITEMS: usize = Self::MAX_OFFSETS / 4;
    pub const MAX_INDICES: usize = 16384;

    pub fn new(buffer_binding_type: BufferBindingType) -> Self {
        Self {
            n_indices: 0,
            n_offsets: 0,
            buffers: ViewClusterBuffers::new(buffer_binding_type),
        }
    }

    pub fn clear(&mut self) {
        match &mut self.buffers {
            ViewClusterBuffers::Uniform {
                cluster_light_index_lists,
                cluster_offsets_and_counts,
            } => {
                *cluster_light_index_lists.get_mut().data = [UVec4::ZERO; Self::MAX_UNIFORM_ITEMS];
                *cluster_offsets_and_counts.get_mut().data = [UVec4::ZERO; Self::MAX_UNIFORM_ITEMS];
            }
            ViewClusterBuffers::Storage {
                cluster_light_index_lists,
                cluster_offsets_and_counts,
                ..
            } => {
                cluster_light_index_lists.get_mut().data.clear();
                cluster_offsets_and_counts.get_mut().data.clear();
            }
        }
    }

    pub fn push_offset_and_counts(&mut self, offset: usize, point_count: usize, spot_count: usize) {
        match &mut self.buffers {
            ViewClusterBuffers::Uniform {
                cluster_offsets_and_counts,
                ..
            } => {
                let array_index = self.n_offsets >> 2; // >> 2 is equivalent to / 4
                if array_index >= Self::MAX_UNIFORM_ITEMS {
                    warn!("cluster offset and count out of bounds!");
                    return;
                }
                let component = self.n_offsets & ((1 << 2) - 1);
                let packed = pack_offset_and_counts(offset, point_count, spot_count);

                cluster_offsets_and_counts.get_mut().data[array_index][component] = packed;
            }
            ViewClusterBuffers::Storage {
                cluster_offsets_and_counts,
                ..
            } => {
                cluster_offsets_and_counts.get_mut().data.push(UVec4::new(
                    offset as u32,
                    point_count as u32,
                    spot_count as u32,
                    0,
                ));
            }
        }

        self.n_offsets += 1;
    }

    pub fn n_indices(&self) -> usize {
        self.n_indices
    }

    pub fn push_index(&mut self, index: usize) {
        match &mut self.buffers {
            ViewClusterBuffers::Uniform {
                cluster_light_index_lists,
                ..
            } => {
                let array_index = self.n_indices >> 4; // >> 4 is equivalent to / 16
                let component = (self.n_indices >> 2) & ((1 << 2) - 1);
                let sub_index = self.n_indices & ((1 << 2) - 1);
                let index = index as u32;

                cluster_light_index_lists.get_mut().data[array_index][component] |=
                    index << (8 * sub_index);
            }
            ViewClusterBuffers::Storage {
                cluster_light_index_lists,
                ..
            } => {
                cluster_light_index_lists.get_mut().data.push(index as u32);
            }
        }

        self.n_indices += 1;
    }

    pub fn write_buffers(&mut self, render_device: &RenderDevice, render_queue: &RenderQueue) {
        match &mut self.buffers {
            ViewClusterBuffers::Uniform {
                cluster_light_index_lists,
                cluster_offsets_and_counts,
            } => {
                cluster_light_index_lists.write_buffer(render_device, render_queue);
                cluster_offsets_and_counts.write_buffer(render_device, render_queue);
            }
            ViewClusterBuffers::Storage {
                cluster_light_index_lists,
                cluster_offsets_and_counts,
            } => {
                cluster_light_index_lists.write_buffer(render_device, render_queue);
                cluster_offsets_and_counts.write_buffer(render_device, render_queue);
            }
        }
    }

    pub fn light_index_lists_binding(&self) -> Option<BindingResource> {
        match &self.buffers {
            ViewClusterBuffers::Uniform {
                cluster_light_index_lists,
                ..
            } => cluster_light_index_lists.binding(),
            ViewClusterBuffers::Storage {
                cluster_light_index_lists,
                ..
            } => cluster_light_index_lists.binding(),
        }
    }

    pub fn offsets_and_counts_binding(&self) -> Option<BindingResource> {
        match &self.buffers {
            ViewClusterBuffers::Uniform {
                cluster_offsets_and_counts,
                ..
            } => cluster_offsets_and_counts.binding(),
            ViewClusterBuffers::Storage {
                cluster_offsets_and_counts,
                ..
            } => cluster_offsets_and_counts.binding(),
        }
    }

    pub fn min_size_cluster_light_index_lists(
        buffer_binding_type: BufferBindingType,
    ) -> NonZeroU64 {
        match buffer_binding_type {
            BufferBindingType::Storage { .. } => GpuClusterLightIndexListsStorage::min_size(),
            BufferBindingType::Uniform => GpuClusterLightIndexListsUniform::min_size(),
        }
    }

    pub fn min_size_cluster_offsets_and_counts(
        buffer_binding_type: BufferBindingType,
    ) -> NonZeroU64 {
        match buffer_binding_type {
            BufferBindingType::Storage { .. } => GpuClusterOffsetsAndCountsStorage::min_size(),
            BufferBindingType::Uniform => GpuClusterOffsetsAndCountsUniform::min_size(),
        }
    }
}

pub fn prepare_clusters(
    mut commands: Commands,
    render_device: Res<RenderDevice>,
    render_queue: Res<RenderQueue>,
    mesh_pipeline: Res<MeshPipeline>,
    global_light_meta: Res<GlobalLightMeta>,
    views: Query<(Entity, &ExtractedClustersPointLights)>,
) {
    let render_device = render_device.into_inner();
    let supports_storage_buffers = matches!(
        mesh_pipeline.clustered_forward_buffer_binding_type,
        BufferBindingType::Storage { .. }
    );
    for (entity, extracted_clusters) in &views {
        let mut view_clusters_bindings =
            ViewClusterBindings::new(mesh_pipeline.clustered_forward_buffer_binding_type);
        view_clusters_bindings.clear();

        for record in &extracted_clusters.data {
            match record {
                ExtractedClustersPointLightsElement::ClusterHeader(
                    point_light_count,
                    spot_light_count,
                ) => {
                    let offset = view_clusters_bindings.n_indices();
                    view_clusters_bindings.push_offset_and_counts(
                        offset,
                        *point_light_count as usize,
                        *spot_light_count as usize,
                    );
                }
                ExtractedClustersPointLightsElement::LightEntity(entity) => {
                    if let Some(light_index) = global_light_meta.entity_to_index.get(entity) {
                        if view_clusters_bindings.n_indices() >= ViewClusterBindings::MAX_INDICES
                            && !supports_storage_buffers
                        {
                            warn!("Cluster light index lists is full! The PointLights in the view are affecting too many clusters.");
                            break;
                        }
                        view_clusters_bindings.push_index(*light_index);
                    }
                }
            }
        }

        view_clusters_bindings.write_buffers(render_device, &render_queue);

        commands.get_or_spawn(entity).insert(view_clusters_bindings);
    }
}

/// For each shadow cascade, iterates over all the meshes "visible" from it and
/// adds them to [`BinnedRenderPhase`]s or [`SortedRenderPhase`]s as
/// appropriate.
#[allow(clippy::too_many_arguments)]
pub fn queue_shadows<M: Material>(
    shadow_draw_functions: Res<DrawFunctions<Shadow>>,
    prepass_pipeline: Res<PrepassPipeline<M>>,
    render_meshes: Res<RenderAssets<GpuMesh>>,
    render_mesh_instances: Res<RenderMeshInstances>,
    render_materials: Res<RenderAssets<PreparedMaterial<M>>>,
    render_material_instances: Res<RenderMaterialInstances<M>>,
    mut shadow_render_phases: ResMut<ViewBinnedRenderPhases<Shadow>>,
    mut pipelines: ResMut<SpecializedMeshPipelines<PrepassPipeline<M>>>,
    pipeline_cache: Res<PipelineCache>,
    render_lightmaps: Res<RenderLightmaps>,
    view_lights: Query<(Entity, &ViewLightEntities)>,
    mut view_light_entities: Query<&LightEntity>,
    point_light_entities: Query<&CubemapVisibleEntities, With<ExtractedPointLight>>,
    directional_light_entities: Query<&CascadesVisibleEntities, With<ExtractedDirectionalLight>>,
    spot_light_entities: Query<&VisibleEntities, With<ExtractedPointLight>>,
) where
    M::Data: PartialEq + Eq + Hash + Clone,
{
    for (entity, view_lights) in &view_lights {
        let draw_shadow_mesh = shadow_draw_functions.read().id::<DrawPrepass<M>>();
        for view_light_entity in view_lights.lights.iter().copied() {
            let Ok(light_entity) = view_light_entities.get_mut(view_light_entity) else {
                continue;
            };
            let Some(shadow_phase) = shadow_render_phases.get_mut(&view_light_entity) else {
                continue;
            };

            let is_directional_light = matches!(light_entity, LightEntity::Directional { .. });
            let visible_entities = match light_entity {
                LightEntity::Directional {
                    light_entity,
                    cascade_index,
                } => directional_light_entities
                    .get(*light_entity)
                    .expect("Failed to get directional light visible entities")
                    .entities
                    .get(&entity)
                    .expect("Failed to get directional light visible entities for view")
                    .get(*cascade_index)
                    .expect("Failed to get directional light visible entities for cascade"),
                LightEntity::Point {
                    light_entity,
                    face_index,
                } => point_light_entities
                    .get(*light_entity)
                    .expect("Failed to get point light visible entities")
                    .get(*face_index),
                LightEntity::Spot { light_entity } => spot_light_entities
                    .get(*light_entity)
                    .expect("Failed to get spot light visible entities"),
            };
            let mut light_key = MeshPipelineKey::DEPTH_PREPASS;
            light_key.set(MeshPipelineKey::DEPTH_CLAMP_ORTHO, is_directional_light);

            // NOTE: Lights with shadow mapping disabled will have no visible entities
            // so no meshes will be queued

            for entity in visible_entities.iter::<WithMesh>().copied() {
                let Some(mesh_instance) = render_mesh_instances.render_mesh_queue_data(entity)
                else {
                    continue;
                };
                if !mesh_instance
                    .flags
                    .contains(RenderMeshInstanceFlags::SHADOW_CASTER)
                {
                    continue;
                }
                let Some(material_asset_id) = render_material_instances.get(&entity) else {
                    continue;
                };
                let Some(material) = render_materials.get(*material_asset_id) else {
                    continue;
                };
                let Some(mesh) = render_meshes.get(mesh_instance.mesh_asset_id) else {
                    continue;
                };

                let mut mesh_key =
                    light_key | MeshPipelineKey::from_bits_retain(mesh.key_bits.bits());

                // Even though we don't use the lightmap in the shadow map, the
                // `SetMeshBindGroup` render command will bind the data for it. So
                // we need to include the appropriate flag in the mesh pipeline key
                // to ensure that the necessary bind group layout entries are
                // present.
                if render_lightmaps.render_lightmaps.contains_key(&entity) {
                    mesh_key |= MeshPipelineKey::LIGHTMAPPED;
                }

                mesh_key |= match material.properties.alpha_mode {
                    AlphaMode::Mask(_)
                    | AlphaMode::Blend
                    | AlphaMode::Premultiplied
                    | AlphaMode::Add
                    | AlphaMode::AlphaToCoverage => MeshPipelineKey::MAY_DISCARD,
                    _ => MeshPipelineKey::NONE,
                };
                let pipeline_id = pipelines.specialize(
                    &pipeline_cache,
                    &prepass_pipeline,
                    MaterialPipelineKey {
                        mesh_key,
                        bind_group_data: material.key.clone(),
                    },
                    &mesh.layout,
                );

                let pipeline_id = match pipeline_id {
                    Ok(id) => id,
                    Err(err) => {
                        error!("{}", err);
                        continue;
                    }
                };

                mesh_instance
                    .material_bind_group_id
                    .set(material.get_bind_group_id());

                shadow_phase.add(
                    ShadowBinKey {
                        draw_function: draw_shadow_mesh,
                        pipeline: pipeline_id,
                        asset_id: mesh_instance.mesh_asset_id,
                    },
                    entity,
                    mesh_instance.should_batch(),
                );
            }
        }
    }
}

pub struct Shadow {
    pub key: ShadowBinKey,
    pub representative_entity: Entity,
    pub batch_range: Range<u32>,
    pub extra_index: PhaseItemExtraIndex,
}

#[derive(Clone, PartialEq, Eq, PartialOrd, Ord, Hash)]
pub struct ShadowBinKey {
    /// The identifier of the render pipeline.
    pub pipeline: CachedRenderPipelineId,

    /// The function used to draw.
    pub draw_function: DrawFunctionId,

    /// The mesh.
    pub asset_id: AssetId<Mesh>,
}

impl PhaseItem for Shadow {
    #[inline]
    fn entity(&self) -> Entity {
        self.representative_entity
    }

    #[inline]
    fn draw_function(&self) -> DrawFunctionId {
        self.key.draw_function
    }

    #[inline]
    fn batch_range(&self) -> &Range<u32> {
        &self.batch_range
    }

    #[inline]
    fn batch_range_mut(&mut self) -> &mut Range<u32> {
        &mut self.batch_range
    }

    #[inline]
    fn extra_index(&self) -> PhaseItemExtraIndex {
        self.extra_index
    }

    #[inline]
    fn batch_range_and_extra_index_mut(&mut self) -> (&mut Range<u32>, &mut PhaseItemExtraIndex) {
        (&mut self.batch_range, &mut self.extra_index)
    }
}

impl BinnedPhaseItem for Shadow {
    type BinKey = ShadowBinKey;

    #[inline]
    fn new(
        key: Self::BinKey,
        representative_entity: Entity,
        batch_range: Range<u32>,
        extra_index: PhaseItemExtraIndex,
    ) -> Self {
        Shadow {
            key,
            representative_entity,
            batch_range,
            extra_index,
        }
    }
}

impl CachedRenderPipelinePhaseItem for Shadow {
    #[inline]
    fn cached_pipeline(&self) -> CachedRenderPipelineId {
        self.key.pipeline
    }
}

pub struct ShadowPassNode {
    main_view_query: QueryState<Read<ViewLightEntities>>,
    view_light_query: QueryState<Read<ShadowView>>,
}

impl ShadowPassNode {
    pub fn new(world: &mut World) -> Self {
        Self {
            main_view_query: QueryState::new(world),
            view_light_query: QueryState::new(world),
        }
    }
}

impl Node for ShadowPassNode {
    fn update(&mut self, world: &mut World) {
        self.main_view_query.update_archetypes(world);
        self.view_light_query.update_archetypes(world);
    }

    fn run<'w>(
        &self,
        graph: &mut RenderGraphContext,
        render_context: &mut RenderContext<'w>,
        world: &'w World,
    ) -> Result<(), NodeRunError> {
        let diagnostics = render_context.diagnostic_recorder();

        let view_entity = graph.view_entity();

        let Some(shadow_render_phases) = world.get_resource::<ViewBinnedRenderPhases<Shadow>>()
        else {
            return Ok(());
        };

        let time_span = diagnostics.time_span(render_context.command_encoder(), "shadows");

        if let Ok(view_lights) = self.main_view_query.get_manual(world, view_entity) {
            for view_light_entity in view_lights.lights.iter().copied() {
                let Some(shadow_phase) = shadow_render_phases.get(&view_light_entity) else {
                    continue;
                };

                let view_light = self
                    .view_light_query
                    .get_manual(world, view_light_entity)
                    .unwrap();

                let depth_stencil_attachment =
                    Some(view_light.depth_attachment.get_attachment(StoreOp::Store));

                let diagnostics = render_context.diagnostic_recorder();
                render_context.add_command_buffer_generation_task(move |render_device| {
                    #[cfg(feature = "trace")]
                    let _shadow_pass_span = info_span!("", "{}", view_light.pass_name).entered();
                    let mut command_encoder =
                        render_device.create_command_encoder(&CommandEncoderDescriptor {
                            label: Some("shadow_pass_command_encoder"),
                        });

                    let render_pass = command_encoder.begin_render_pass(&RenderPassDescriptor {
                        label: Some(&view_light.pass_name),
                        color_attachments: &[],
                        depth_stencil_attachment,
                        timestamp_writes: None,
                        occlusion_query_set: None,
                    });

                    let mut render_pass = TrackedRenderPass::new(&render_device, render_pass);
                    let pass_span =
                        diagnostics.pass_span(&mut render_pass, view_light.pass_name.clone());

                    shadow_phase.render(&mut render_pass, world, view_light_entity);

                    pass_span.end(&mut render_pass);
                    drop(render_pass);
                    command_encoder.finish()
                });
            }
        }

        time_span.end(render_context.command_encoder());

        Ok(())
    }
}<|MERGE_RESOLUTION|>--- conflicted
+++ resolved
@@ -4,12 +4,11 @@
 use bevy_ecs::prelude::*;
 use bevy_ecs::{entity::EntityHashMap, system::lifetimeless::Read};
 use bevy_math::{Mat4, UVec3, UVec4, Vec2, Vec3, Vec3Swizzles, Vec4, Vec4Swizzles};
-<<<<<<< HEAD
-use bevy_render::DownlevelFlags;
-=======
+use bevy_render::renderer::RenderAdapter;
+use bevy_render::renderer::RenderDevice;
 use bevy_render::mesh::Mesh;
->>>>>>> 4dbfdcf1
 use bevy_render::{
+    DownlevelFlags,
     camera::Camera,
     diagnostic::RecordDiagnostics,
     mesh::GpuMesh,
@@ -18,7 +17,7 @@
     render_graph::{Node, NodeRunError, RenderGraphContext},
     render_phase::*,
     render_resource::*,
-    renderer::{RenderAdapter, RenderContext, RenderDevice, RenderQueue},
+    renderer::{RenderContext, RenderQueue},
     texture::*,
     view::{ExtractedView, RenderLayers, ViewVisibility, VisibleEntities, WithMesh},
     Extract,
@@ -685,6 +684,20 @@
     Mat4::perspective_infinite_reverse_rh(angle * 2.0, 1.0, POINT_LIGHT_NEAR_Z)
 }
 
+pub struct PrepareLightsWarningEmitted {
+    max_directional_lights: bool,
+    max_cascades_per_light: bool
+}
+
+impl Default for PrepareLightsWarningEmitted {
+    fn default() -> Self {
+        Self {
+            max_directional_lights: false,
+            max_cascades_per_light: false
+        }
+    }
+}
+
 #[allow(clippy::too_many_arguments)]
 pub fn prepare_lights(
     mut commands: Commands,
@@ -704,8 +717,7 @@
     point_light_shadow_map: Res<PointLightShadowMap>,
     directional_light_shadow_map: Res<DirectionalLightShadowMap>,
     mut shadow_render_phases: ResMut<ViewBinnedRenderPhases<Shadow>>,
-    mut max_directional_lights_warning_emitted: Local<bool>,
-    mut max_cascades_per_light_warning_emitted: Local<bool>,
+    mut warning_emitted: Local<PrepareLightsWarningEmitted>,
     point_lights: Query<(
         Entity,
         &ExtractedPointLight,
@@ -754,17 +766,17 @@
     #[cfg(all(feature = "webgl", target_arch = "wasm32", not(feature = "webgpu")))]
     let max_texture_cubes = 1;
 
-    if !*max_directional_lights_warning_emitted && directional_lights.len() > MAX_DIRECTIONAL_LIGHTS
+    if !warning_emitted.max_directional_lights && directional_lights.len() > MAX_DIRECTIONAL_LIGHTS
     {
         warn!(
             "The amount of directional lights of {} is exceeding the supported limit of {}.",
             directional_lights.len(),
             MAX_DIRECTIONAL_LIGHTS
         );
-        *max_directional_lights_warning_emitted = true;
-    }
-
-    if !*max_cascades_per_light_warning_emitted
+        (*warning_emitted).max_directional_lights = true;
+    }
+
+    if !warning_emitted.max_cascades_per_light
         && directional_lights
             .iter()
             .any(|(_, light)| light.cascade_shadow_config.bounds.len() > MAX_CASCADES_PER_LIGHT)
@@ -773,7 +785,7 @@
             "The number of cascades configured for a directional light exceeds the supported limit of {}.",
             MAX_CASCADES_PER_LIGHT
         );
-        *max_cascades_per_light_warning_emitted = true;
+        (*warning_emitted).max_cascades_per_light = true;
     }
 
     let point_light_count = point_lights
@@ -1265,10 +1277,7 @@
             }
         }
 
-        let point_light_texture_descriptor = if render_adapter
-            .get_downlevel_capabilities()
-            .flags
-            .contains(DownlevelFlags::CUBE_ARRAY_TEXTURES)
+        let point_light_texture_descriptor = if true
         {
             &TextureViewDescriptor {
                 label: Some("point_light_shadow_map_array_texture_view"),
