--- conflicted
+++ resolved
@@ -1279,6 +1279,7 @@
                         clip_from_view: cube_face_projection,
                         hdr: false,
                         color_grading: Default::default(),
+                        invert_culling: false,
                     },
                     *frustum,
                     LightEntity::Point {
@@ -1291,40 +1292,6 @@
                     commands.entity(view_light_entity).insert(NoIndirectDrawing);
                 }
 
-<<<<<<< HEAD
-                let view_light_entity = commands
-                    .spawn((
-                        ShadowView {
-                            depth_attachment: DepthAttachment::new(depth_texture_view, Some(0.0)),
-                            pass_name: format!(
-                                "shadow pass point light {} {}",
-                                light_index,
-                                face_index_to_name(face_index)
-                            ),
-                        },
-                        ExtractedView {
-                            viewport: UVec4::new(
-                                0,
-                                0,
-                                point_light_shadow_map.size as u32,
-                                point_light_shadow_map.size as u32,
-                            ),
-                            world_from_view: view_translation * *view_rotation,
-                            clip_from_world: None,
-                            clip_from_view: cube_face_projection,
-                            hdr: false,
-                            color_grading: Default::default(),
-                            invert_culling: false,
-                        },
-                        *frustum,
-                        LightEntity::Point {
-                            light_entity,
-                            face_index,
-                        },
-                    ))
-                    .id();
-=======
->>>>>>> 1c765c9a
                 view_lights.push(view_light_entity);
 
                 if first {
@@ -1362,32 +1329,6 @@
                 [point_light_count..point_light_count + spot_light_shadow_maps_count] are spot lights").1;
             let spot_projection = spot_light_clip_from_view(angle, light.shadow_map_near_z);
 
-<<<<<<< HEAD
-            let view_light_entity = commands
-                .spawn((
-                    ShadowView {
-                        depth_attachment: DepthAttachment::new(depth_texture_view, Some(0.0)),
-                        pass_name: format!("shadow pass spot light {light_index}"),
-                    },
-                    ExtractedView {
-                        viewport: UVec4::new(
-                            0,
-                            0,
-                            directional_light_shadow_map.size as u32,
-                            directional_light_shadow_map.size as u32,
-                        ),
-                        world_from_view: spot_world_from_view,
-                        clip_from_view: spot_projection,
-                        clip_from_world: None,
-                        hdr: false,
-                        color_grading: Default::default(),
-                        invert_culling: false,
-                    },
-                    *spot_light_frustum.unwrap(),
-                    LightEntity::Spot { light_entity },
-                ))
-                .id();
-=======
             let mut first = false;
             let base_array_layer = (num_directional_cascades_enabled + light_index) as u32;
 
@@ -1440,6 +1381,7 @@
                     clip_from_world: None,
                     hdr: false,
                     color_grading: Default::default(),
+                    invert_culling: false,
                 },
                 *spot_light_frustum.unwrap(),
                 LightEntity::Spot { light_entity },
@@ -1448,7 +1390,6 @@
             if !matches!(gpu_preprocessing_mode, GpuPreprocessingMode::Culling) {
                 commands.entity(view_light_entity).insert(NoIndirectDrawing);
             }
->>>>>>> 1c765c9a
 
             view_lights.push(view_light_entity);
 
@@ -1554,36 +1495,6 @@
                 frustum.half_spaces[4] =
                     HalfSpace::new(frustum.half_spaces[4].normal().extend(f32::INFINITY));
 
-<<<<<<< HEAD
-                let view_light_entity = commands
-                    .spawn((
-                        ShadowView {
-                            depth_attachment: DepthAttachment::new(depth_texture_view, Some(0.0)),
-                            pass_name: format!(
-                                "shadow pass directional light {light_index} cascade {cascade_index}"),
-                        },
-                        ExtractedView {
-                            viewport: UVec4::new(
-                                0,
-                                0,
-                                directional_light_shadow_map.size as u32,
-                                directional_light_shadow_map.size as u32,
-                            ),
-                            world_from_view: GlobalTransform::from(cascade.world_from_cascade),
-                            clip_from_view: cascade.clip_from_cascade,
-                            clip_from_world: Some(cascade.clip_from_world),
-                            hdr: false,
-                            color_grading: Default::default(),
-                            invert_culling: false,
-                        },
-                        frustum,
-                        LightEntity::Directional {
-                            light_entity,
-                            cascade_index,
-                        },
-                    ))
-                    .id();
-=======
                 let retained_view_entity = RetainedViewEntity::new(
                     *light_main_entity,
                     Some(camera_main_entity.into()),
@@ -1610,6 +1521,7 @@
                         clip_from_world: Some(cascade.clip_from_world),
                         hdr: false,
                         color_grading: Default::default(),
+                        invert_culling: false,
                     },
                     frustum,
                     LightEntity::Directional {
@@ -1622,7 +1534,6 @@
                     commands.entity(view_light_entity).insert(NoIndirectDrawing);
                 }
 
->>>>>>> 1c765c9a
                 view_lights.push(view_light_entity);
 
                 // Subsequent views with the same light entity will **NOT** reuse the same shadow map
