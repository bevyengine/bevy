--- conflicted
+++ resolved
@@ -1170,32 +1170,8 @@
             .enumerate()
             .take(directional_shadow_maps_count)
         {
-<<<<<<< HEAD
-            // direction is negated to be ready for N.L
-            let dir_to_light = -light.transform.forward();
-
-            // convert from illuminance (lux) to candelas
-            //
-            // exposure is hard coded at the moment but should be replaced
-            // by values coming from the camera
-            // see: https://google.github.io/filament/Filament.html#imagingpipeline/physicallybasedcamera/exposuresettings
-            const APERTURE: f32 = 4.0;
-            const SHUTTER_SPEED: f32 = 1.0 / 250.0;
-            const SENSITIVITY: f32 = 100.0;
-            let ev100 =
-                f32::log2(APERTURE * APERTURE / SHUTTER_SPEED) - f32::log2(SENSITIVITY / 100.0);
-            let exposure = 1.0 / (f32::powf(2.0, ev100) * 1.2);
-            let intensity = light.illuminance * exposure;
-
             // NOTE: For the purpose of rendering shadow maps, we apply the directional light's transform to an orthographic camera
             let view = light.transform.compute_matrix().inverse();
-            // NOTE: This orthographic projection defines the volume within which shadows from a directional light can be cast
-            let projection = light.projection;
-=======
-            // NOTE: A directional light seems to have to have an eye position on the line along the direction of the light
-            // through the world origin. I (Rob Swain) do not yet understand why it cannot be translated away from this.
-            let view = Mat4::look_at_rh(Vec3::ZERO, light.direction, Vec3::Y);
->>>>>>> 2e653e57
 
             let depth_texture_view =
                 directional_light_depth_texture
