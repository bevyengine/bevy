use self::assign::ClusterableObjectType;
use crate::material_bind_groups::MaterialBindGroupAllocator;
use crate::*;
use bevy_asset::UntypedAssetId;
use bevy_color::ColorToComponents;
use bevy_core_pipeline::core_3d::{Camera3d, CORE_3D_DEPTH_FORMAT};
use bevy_derive::{Deref, DerefMut};
use bevy_ecs::{
    entity::{EntityHashMap, EntityHashSet},
    prelude::*,
    system::lifetimeless::Read,
};
use bevy_math::{ops, Mat4, UVec4, Vec2, Vec3, Vec3Swizzles, Vec4, Vec4Swizzles};
use bevy_render::{
    batching::gpu_preprocessing::{GpuPreprocessingMode, GpuPreprocessingSupport},
    camera::SortedCameras,
    mesh::allocator::MeshAllocator,
    view::{NoIndirectDrawing, RetainedViewEntity},
};
use bevy_render::{
    diagnostic::RecordDiagnostics,
    mesh::RenderMesh,
    primitives::{CascadesFrusta, CubemapFrusta, Frustum, HalfSpace},
    render_asset::RenderAssets,
    render_graph::{Node, NodeRunError, RenderGraphContext},
    render_phase::*,
    render_resource::*,
    renderer::{RenderContext, RenderDevice, RenderQueue},
    texture::*,
    view::{ExtractedView, RenderLayers, ViewVisibility},
    Extract,
};
use bevy_render::{
    mesh::allocator::SlabId,
    sync_world::{MainEntity, RenderEntity},
};
use bevy_transform::{components::GlobalTransform, prelude::Transform};
use bevy_utils::{default, HashMap, HashSet};
use core::{hash::Hash, ops::Range};
#[cfg(feature = "trace")]
use tracing::info_span;
use tracing::{error, warn};

#[derive(Component)]
pub struct ExtractedPointLight {
    pub color: LinearRgba,
    /// luminous intensity in lumens per steradian
    pub intensity: f32,
    pub range: f32,
    pub radius: f32,
    pub transform: GlobalTransform,
    pub shadows_enabled: bool,
    pub shadow_depth_bias: f32,
    pub shadow_normal_bias: f32,
    pub shadow_map_near_z: f32,
    pub spot_light_angles: Option<(f32, f32)>,
    pub volumetric: bool,
    pub soft_shadows_enabled: bool,
    /// whether this point light contributes diffuse light to lightmapped meshes
    pub affects_lightmapped_mesh_diffuse: bool,
}

#[derive(Component, Debug)]
pub struct ExtractedDirectionalLight {
    pub color: LinearRgba,
    pub illuminance: f32,
    pub transform: GlobalTransform,
    pub shadows_enabled: bool,
    pub volumetric: bool,
    /// whether this directional light contributes diffuse light to lightmapped
    /// meshes
    pub affects_lightmapped_mesh_diffuse: bool,
    pub shadow_depth_bias: f32,
    pub shadow_normal_bias: f32,
    pub cascade_shadow_config: CascadeShadowConfig,
    pub cascades: EntityHashMap<Vec<Cascade>>,
    pub frusta: EntityHashMap<Vec<Frustum>>,
    pub render_layers: RenderLayers,
    pub soft_shadow_size: Option<f32>,
}

// NOTE: These must match the bit flags in bevy_pbr/src/render/mesh_view_types.wgsl!
bitflags::bitflags! {
    #[repr(transparent)]
    struct PointLightFlags: u32 {
        const SHADOWS_ENABLED                   = 1 << 0;
        const SPOT_LIGHT_Y_NEGATIVE             = 1 << 1;
        const VOLUMETRIC                        = 1 << 2;
        const AFFECTS_LIGHTMAPPED_MESH_DIFFUSE  = 1 << 3;
        const NONE                              = 0;
        const UNINITIALIZED                     = 0xFFFF;
    }
}

#[derive(Copy, Clone, ShaderType, Default, Debug)]
pub struct GpuDirectionalCascade {
    clip_from_world: Mat4,
    texel_size: f32,
    far_bound: f32,
}

#[derive(Copy, Clone, ShaderType, Default, Debug)]
pub struct GpuDirectionalLight {
    cascades: [GpuDirectionalCascade; MAX_CASCADES_PER_LIGHT],
    color: Vec4,
    dir_to_light: Vec3,
    flags: u32,
    soft_shadow_size: f32,
    shadow_depth_bias: f32,
    shadow_normal_bias: f32,
    num_cascades: u32,
    cascades_overlap_proportion: f32,
    depth_texture_base_index: u32,
    skip: u32,
}

// NOTE: These must match the bit flags in bevy_pbr/src/render/mesh_view_types.wgsl!
bitflags::bitflags! {
    #[repr(transparent)]
    struct DirectionalLightFlags: u32 {
        const SHADOWS_ENABLED                   = 1 << 0;
        const VOLUMETRIC                        = 1 << 1;
        const AFFECTS_LIGHTMAPPED_MESH_DIFFUSE  = 1 << 2;
        const NONE                              = 0;
        const UNINITIALIZED                     = 0xFFFF;
    }
}

#[derive(Copy, Clone, Debug, ShaderType)]
pub struct GpuLights {
    directional_lights: [GpuDirectionalLight; MAX_DIRECTIONAL_LIGHTS],
    ambient_color: Vec4,
    // xyz are x/y/z cluster dimensions and w is the number of clusters
    cluster_dimensions: UVec4,
    // xy are vec2<f32>(cluster_dimensions.xy) / vec2<f32>(view.width, view.height)
    // z is cluster_dimensions.z / log(far / near)
    // w is cluster_dimensions.z * log(near) / log(far / near)
    cluster_factors: Vec4,
    n_directional_lights: u32,
    // offset from spot light's light index to spot light's shadow map index
    spot_light_shadowmap_offset: i32,
    ambient_light_affects_lightmapped_meshes: u32,
}

// NOTE: When running bevy on Adreno GPU chipsets in WebGL, any value above 1 will result in a crash
// when loading the wgsl "pbr_functions.wgsl" in the function apply_fog.
#[cfg(all(feature = "webgl", target_arch = "wasm32", not(feature = "webgpu")))]
pub const MAX_DIRECTIONAL_LIGHTS: usize = 1;
#[cfg(any(
    not(feature = "webgl"),
    not(target_arch = "wasm32"),
    feature = "webgpu"
))]
pub const MAX_DIRECTIONAL_LIGHTS: usize = 10;
#[cfg(any(
    not(feature = "webgl"),
    not(target_arch = "wasm32"),
    feature = "webgpu"
))]
pub const MAX_CASCADES_PER_LIGHT: usize = 4;
#[cfg(all(feature = "webgl", target_arch = "wasm32", not(feature = "webgpu")))]
pub const MAX_CASCADES_PER_LIGHT: usize = 1;

#[derive(Resource, Clone)]
pub struct ShadowSamplers {
    pub point_light_comparison_sampler: Sampler,
    #[cfg(feature = "experimental_pbr_pcss")]
    pub point_light_linear_sampler: Sampler,
    pub directional_light_comparison_sampler: Sampler,
    #[cfg(feature = "experimental_pbr_pcss")]
    pub directional_light_linear_sampler: Sampler,
}

// TODO: this pattern for initializing the shaders / pipeline isn't ideal. this should be handled by the asset system
impl FromWorld for ShadowSamplers {
    fn from_world(world: &mut World) -> Self {
        let render_device = world.resource::<RenderDevice>();

        let base_sampler_descriptor = SamplerDescriptor {
            address_mode_u: AddressMode::ClampToEdge,
            address_mode_v: AddressMode::ClampToEdge,
            address_mode_w: AddressMode::ClampToEdge,
            mag_filter: FilterMode::Linear,
            min_filter: FilterMode::Linear,
            mipmap_filter: FilterMode::Nearest,
            ..default()
        };

        ShadowSamplers {
            point_light_comparison_sampler: render_device.create_sampler(&SamplerDescriptor {
                compare: Some(CompareFunction::GreaterEqual),
                ..base_sampler_descriptor
            }),
            #[cfg(feature = "experimental_pbr_pcss")]
            point_light_linear_sampler: render_device.create_sampler(&base_sampler_descriptor),
            directional_light_comparison_sampler: render_device.create_sampler(
                &SamplerDescriptor {
                    compare: Some(CompareFunction::GreaterEqual),
                    ..base_sampler_descriptor
                },
            ),
            #[cfg(feature = "experimental_pbr_pcss")]
            directional_light_linear_sampler: render_device
                .create_sampler(&base_sampler_descriptor),
        }
    }
}

pub fn extract_lights(
    mut commands: Commands,
    point_light_shadow_map: Extract<Res<PointLightShadowMap>>,
    directional_light_shadow_map: Extract<Res<DirectionalLightShadowMap>>,
    global_point_lights: Extract<Res<GlobalVisibleClusterableObjects>>,
    point_lights: Extract<
        Query<(
            Entity,
            RenderEntity,
            &PointLight,
            &CubemapVisibleEntities,
            &GlobalTransform,
            &ViewVisibility,
            &CubemapFrusta,
            Option<&VolumetricLight>,
        )>,
    >,
    spot_lights: Extract<
        Query<(
            Entity,
            RenderEntity,
            &SpotLight,
            &VisibleMeshEntities,
            &GlobalTransform,
            &ViewVisibility,
            &Frustum,
            Option<&VolumetricLight>,
        )>,
    >,
    directional_lights: Extract<
        Query<
            (
                Entity,
                RenderEntity,
                &DirectionalLight,
                &CascadesVisibleEntities,
                &Cascades,
                &CascadeShadowConfig,
                &CascadesFrusta,
                &GlobalTransform,
                &ViewVisibility,
                Option<&RenderLayers>,
                Option<&VolumetricLight>,
            ),
            Without<SpotLight>,
        >,
    >,
    mapper: Extract<Query<RenderEntity>>,
    mut previous_point_lights_len: Local<usize>,
    mut previous_spot_lights_len: Local<usize>,
) {
    // NOTE: These shadow map resources are extracted here as they are used here too so this avoids
    // races between scheduling of ExtractResourceSystems and this system.
    if point_light_shadow_map.is_changed() {
        commands.insert_resource(point_light_shadow_map.clone());
    }
    if directional_light_shadow_map.is_changed() {
        commands.insert_resource(directional_light_shadow_map.clone());
    }
    // This is the point light shadow map texel size for one face of the cube as a distance of 1.0
    // world unit from the light.
    // point_light_texel_size = 2.0 * 1.0 * tan(PI / 4.0) / cube face width in texels
    // PI / 4.0 is half the cube face fov, tan(PI / 4.0) = 1.0, so this simplifies to:
    // point_light_texel_size = 2.0 / cube face width in texels
    // NOTE: When using various PCF kernel sizes, this will need to be adjusted, according to:
    // https://catlikecoding.com/unity/tutorials/custom-srp/point-and-spot-shadows/
    let point_light_texel_size = 2.0 / point_light_shadow_map.size as f32;

    let mut point_lights_values = Vec::with_capacity(*previous_point_lights_len);
    for entity in global_point_lights.iter().copied() {
        let Ok((
            main_entity,
            render_entity,
            point_light,
            cubemap_visible_entities,
            transform,
            view_visibility,
            frusta,
            volumetric_light,
        )) = point_lights.get(entity)
        else {
            continue;
        };
        if !view_visibility.get() {
            continue;
        }
        let render_cubemap_visible_entities = RenderCubemapVisibleEntities {
            data: cubemap_visible_entities
                .iter()
                .map(|v| create_render_visible_mesh_entities(&mapper, v))
                .collect::<Vec<_>>()
                .try_into()
                .unwrap(),
        };

        let extracted_point_light = ExtractedPointLight {
            color: point_light.color.into(),
            // NOTE: Map from luminous power in lumens to luminous intensity in lumens per steradian
            // for a point light. See https://google.github.io/filament/Filament.html#mjx-eqn-pointLightLuminousPower
            // for details.
            intensity: point_light.intensity / (4.0 * core::f32::consts::PI),
            range: point_light.range,
            radius: point_light.radius,
            transform: *transform,
            shadows_enabled: point_light.shadows_enabled,
            shadow_depth_bias: point_light.shadow_depth_bias,
            // The factor of SQRT_2 is for the worst-case diagonal offset
            shadow_normal_bias: point_light.shadow_normal_bias
                * point_light_texel_size
                * core::f32::consts::SQRT_2,
            shadow_map_near_z: point_light.shadow_map_near_z,
            spot_light_angles: None,
            volumetric: volumetric_light.is_some(),
            affects_lightmapped_mesh_diffuse: point_light.affects_lightmapped_mesh_diffuse,
            #[cfg(feature = "experimental_pbr_pcss")]
            soft_shadows_enabled: point_light.soft_shadows_enabled,
            #[cfg(not(feature = "experimental_pbr_pcss"))]
            soft_shadows_enabled: false,
        };
        point_lights_values.push((
            render_entity,
            (
                extracted_point_light,
                render_cubemap_visible_entities,
                (*frusta).clone(),
                MainEntity::from(main_entity),
            ),
        ));
    }
    *previous_point_lights_len = point_lights_values.len();
    commands.insert_or_spawn_batch(point_lights_values);

    let mut spot_lights_values = Vec::with_capacity(*previous_spot_lights_len);
    for entity in global_point_lights.iter().copied() {
        if let Ok((
            main_entity,
            render_entity,
            spot_light,
            visible_entities,
            transform,
            view_visibility,
            frustum,
            volumetric_light,
        )) = spot_lights.get(entity)
        {
            if !view_visibility.get() {
                continue;
            }
            let render_visible_entities =
                create_render_visible_mesh_entities(&mapper, visible_entities);

            let texel_size =
                2.0 * ops::tan(spot_light.outer_angle) / directional_light_shadow_map.size as f32;

            spot_lights_values.push((
                render_entity,
                (
                    ExtractedPointLight {
                        color: spot_light.color.into(),
                        // NOTE: Map from luminous power in lumens to luminous intensity in lumens per steradian
                        // for a point light. See https://google.github.io/filament/Filament.html#mjx-eqn-pointLightLuminousPower
                        // for details.
                        // Note: Filament uses a divisor of PI for spot lights. We choose to use the same 4*PI divisor
                        // in both cases so that toggling between point light and spot light keeps lit areas lit equally,
                        // which seems least surprising for users
                        intensity: spot_light.intensity / (4.0 * core::f32::consts::PI),
                        range: spot_light.range,
                        radius: spot_light.radius,
                        transform: *transform,
                        shadows_enabled: spot_light.shadows_enabled,
                        shadow_depth_bias: spot_light.shadow_depth_bias,
                        // The factor of SQRT_2 is for the worst-case diagonal offset
                        shadow_normal_bias: spot_light.shadow_normal_bias
                            * texel_size
                            * core::f32::consts::SQRT_2,
                        shadow_map_near_z: spot_light.shadow_map_near_z,
                        spot_light_angles: Some((spot_light.inner_angle, spot_light.outer_angle)),
                        volumetric: volumetric_light.is_some(),
                        affects_lightmapped_mesh_diffuse: spot_light
                            .affects_lightmapped_mesh_diffuse,
                        #[cfg(feature = "experimental_pbr_pcss")]
                        soft_shadows_enabled: spot_light.soft_shadows_enabled,
                        #[cfg(not(feature = "experimental_pbr_pcss"))]
                        soft_shadows_enabled: false,
                    },
                    render_visible_entities,
                    *frustum,
                    MainEntity::from(main_entity),
                ),
            ));
        }
    }
    *previous_spot_lights_len = spot_lights_values.len();
    commands.insert_or_spawn_batch(spot_lights_values);

    for (
        main_entity,
        entity,
        directional_light,
        visible_entities,
        cascades,
        cascade_config,
        frusta,
        transform,
        view_visibility,
        maybe_layers,
        volumetric_light,
    ) in &directional_lights
    {
        if !view_visibility.get() {
            commands
                .get_entity(entity)
                .expect("Light entity wasn't synced.")
                .remove::<(ExtractedDirectionalLight, RenderCascadesVisibleEntities)>();
            continue;
        }

        // TODO: update in place instead of reinserting.
        let mut extracted_cascades = EntityHashMap::default();
        let mut extracted_frusta = EntityHashMap::default();
        let mut cascade_visible_entities = EntityHashMap::default();
        for (e, v) in cascades.cascades.iter() {
            if let Ok(entity) = mapper.get(*e) {
                extracted_cascades.insert(entity, v.clone());
            } else {
                break;
            }
        }
        for (e, v) in frusta.frusta.iter() {
            if let Ok(entity) = mapper.get(*e) {
                extracted_frusta.insert(entity, v.clone());
            } else {
                break;
            }
        }
        for (e, v) in visible_entities.entities.iter() {
            if let Ok(entity) = mapper.get(*e) {
                cascade_visible_entities.insert(
                    entity,
                    v.iter()
                        .map(|v| create_render_visible_mesh_entities(&mapper, v))
                        .collect(),
                );
            } else {
                break;
            }
        }

        commands
            .get_entity(entity)
            .expect("Light entity wasn't synced.")
            .insert((
                ExtractedDirectionalLight {
                    color: directional_light.color.into(),
                    illuminance: directional_light.illuminance,
                    transform: *transform,
                    volumetric: volumetric_light.is_some(),
                    affects_lightmapped_mesh_diffuse: directional_light
                        .affects_lightmapped_mesh_diffuse,
                    #[cfg(feature = "experimental_pbr_pcss")]
                    soft_shadow_size: directional_light.soft_shadow_size,
                    #[cfg(not(feature = "experimental_pbr_pcss"))]
                    soft_shadow_size: None,
                    shadows_enabled: directional_light.shadows_enabled,
                    shadow_depth_bias: directional_light.shadow_depth_bias,
                    // The factor of SQRT_2 is for the worst-case diagonal offset
                    shadow_normal_bias: directional_light.shadow_normal_bias
                        * core::f32::consts::SQRT_2,
                    cascade_shadow_config: cascade_config.clone(),
                    cascades: extracted_cascades,
                    frusta: extracted_frusta,
                    render_layers: maybe_layers.unwrap_or_default().clone(),
                },
                RenderCascadesVisibleEntities {
                    entities: cascade_visible_entities,
                },
                MainEntity::from(main_entity),
            ));
    }
}

fn create_render_visible_mesh_entities(
    mapper: &Extract<Query<RenderEntity>>,
    visible_entities: &VisibleMeshEntities,
) -> RenderVisibleMeshEntities {
    RenderVisibleMeshEntities {
        entities: visible_entities
            .iter()
            .map(|e| {
                let render_entity = mapper.get(*e).unwrap_or(Entity::PLACEHOLDER);
                (render_entity, MainEntity::from(*e))
            })
            .collect(),
    }
}

#[derive(Component, Default, Deref, DerefMut)]
/// Component automatically attached to a light entity to track light-view entities
/// for each view.
pub struct LightViewEntities(EntityHashMap<Vec<Entity>>);

// TODO: using required component
pub(crate) fn add_light_view_entities(
    trigger: Trigger<OnAdd, (ExtractedDirectionalLight, ExtractedPointLight)>,
    mut commands: Commands,
) {
    if let Some(mut v) = commands.get_entity(trigger.target()) {
        v.insert(LightViewEntities::default());
    }
}

/// Removes [`LightViewEntities`] when light is removed. See [`add_light_view_entities`].
pub(crate) fn extracted_light_removed(
    trigger: Trigger<OnRemove, (ExtractedDirectionalLight, ExtractedPointLight)>,
    mut commands: Commands,
) {
    if let Some(mut v) = commands.get_entity(trigger.target()) {
        v.try_remove::<LightViewEntities>();
    }
}

pub(crate) fn remove_light_view_entities(
    trigger: Trigger<OnRemove, LightViewEntities>,
    query: Query<&LightViewEntities>,
    mut commands: Commands,
) {
    if let Ok(entities) = query.get(trigger.target()) {
        for v in entities.0.values() {
            for e in v.iter().copied() {
                if let Some(mut v) = commands.get_entity(e) {
                    v.despawn();
                }
            }
        }
    }
}

pub(crate) struct CubeMapFace {
    pub(crate) target: Vec3,
    pub(crate) up: Vec3,
}

// Cubemap faces are [+X, -X, +Y, -Y, +Z, -Z], per https://www.w3.org/TR/webgpu/#texture-view-creation
// Note: Cubemap coordinates are left-handed y-up, unlike the rest of Bevy.
// See https://registry.khronos.org/vulkan/specs/1.2/html/chap16.html#_cube_map_face_selection
//
// For each cubemap face, we take care to specify the appropriate target/up axis such that the rendered
// texture using Bevy's right-handed y-up coordinate space matches the expected cubemap face in
// left-handed y-up cubemap coordinates.
pub(crate) const CUBE_MAP_FACES: [CubeMapFace; 6] = [
    // +X
    CubeMapFace {
        target: Vec3::X,
        up: Vec3::Y,
    },
    // -X
    CubeMapFace {
        target: Vec3::NEG_X,
        up: Vec3::Y,
    },
    // +Y
    CubeMapFace {
        target: Vec3::Y,
        up: Vec3::Z,
    },
    // -Y
    CubeMapFace {
        target: Vec3::NEG_Y,
        up: Vec3::NEG_Z,
    },
    // +Z (with left-handed conventions, pointing forwards)
    CubeMapFace {
        target: Vec3::NEG_Z,
        up: Vec3::Y,
    },
    // -Z (with left-handed conventions, pointing backwards)
    CubeMapFace {
        target: Vec3::Z,
        up: Vec3::Y,
    },
];

fn face_index_to_name(face_index: usize) -> &'static str {
    match face_index {
        0 => "+x",
        1 => "-x",
        2 => "+y",
        3 => "-y",
        4 => "+z",
        5 => "-z",
        _ => "invalid",
    }
}

#[derive(Component)]
pub struct ShadowView {
    pub depth_attachment: DepthAttachment,
    pub pass_name: String,
}

#[derive(Component)]
pub struct ViewShadowBindings {
    pub point_light_depth_texture: Texture,
    pub point_light_depth_texture_view: TextureView,
    pub directional_light_depth_texture: Texture,
    pub directional_light_depth_texture_view: TextureView,
}

/// A component that holds the shadow cascade views for all shadow cascades
/// associated with a camera.
///
/// Note: Despite the name, this component actually holds the shadow cascade
/// views, not the lights themselves.
#[derive(Component)]
pub struct ViewLightEntities {
    /// The shadow cascade views for all shadow cascades associated with a
    /// camera.
    ///
    /// Note: Despite the name, this component actually holds the shadow cascade
    /// views, not the lights themselves.
    pub lights: Vec<Entity>,
}

#[derive(Component)]
pub struct ViewLightsUniformOffset {
    pub offset: u32,
}

#[derive(Resource, Default)]
pub struct LightMeta {
    pub view_gpu_lights: DynamicUniformBuffer<GpuLights>,
}

#[derive(Component)]
pub enum LightEntity {
    Directional {
        light_entity: Entity,
        cascade_index: usize,
    },
    Point {
        light_entity: Entity,
        face_index: usize,
    },
    Spot {
        light_entity: Entity,
    },
}
pub fn calculate_cluster_factors(
    near: f32,
    far: f32,
    z_slices: f32,
    is_orthographic: bool,
) -> Vec2 {
    if is_orthographic {
        Vec2::new(-near, z_slices / (-far - -near))
    } else {
        let z_slices_of_ln_zfar_over_znear = (z_slices - 1.0) / ops::ln(far / near);
        Vec2::new(
            z_slices_of_ln_zfar_over_znear,
            ops::ln(near) * z_slices_of_ln_zfar_over_znear,
        )
    }
}

// this method of constructing a basis from a vec3 is used by glam::Vec3::any_orthonormal_pair
// we will also construct it in the fragment shader and need our implementations to match,
// so we reproduce it here to avoid a mismatch if glam changes. we also switch the handedness
// could move this onto transform but it's pretty niche
pub(crate) fn spot_light_world_from_view(transform: &GlobalTransform) -> Mat4 {
    // the matrix z_local (opposite of transform.forward())
    let fwd_dir = transform.back().extend(0.0);

    let sign = 1f32.copysign(fwd_dir.z);
    let a = -1.0 / (fwd_dir.z + sign);
    let b = fwd_dir.x * fwd_dir.y * a;
    let up_dir = Vec4::new(
        1.0 + sign * fwd_dir.x * fwd_dir.x * a,
        sign * b,
        -sign * fwd_dir.x,
        0.0,
    );
    let right_dir = Vec4::new(-b, -sign - fwd_dir.y * fwd_dir.y * a, fwd_dir.y, 0.0);

    Mat4::from_cols(
        right_dir,
        up_dir,
        fwd_dir,
        transform.translation().extend(1.0),
    )
}

pub(crate) fn spot_light_clip_from_view(angle: f32, near_z: f32) -> Mat4 {
    // spot light projection FOV is 2x the angle from spot light center to outer edge
    Mat4::perspective_infinite_reverse_rh(angle * 2.0, 1.0, near_z)
}

pub fn prepare_lights(
    mut commands: Commands,
    mut texture_cache: ResMut<TextureCache>,
    (render_device, render_queue): (Res<RenderDevice>, Res<RenderQueue>),
    mut global_light_meta: ResMut<GlobalClusterableObjectMeta>,
    mut light_meta: ResMut<LightMeta>,
    views: Query<
        (
            Entity,
            MainEntity,
            &ExtractedView,
            &ExtractedClusterConfig,
            Option<&RenderLayers>,
            Has<NoIndirectDrawing>,
            Option<&AmbientLight>,
        ),
        With<Camera3d>,
    >,
    ambient_light: Res<AmbientLight>,
    point_light_shadow_map: Res<PointLightShadowMap>,
    directional_light_shadow_map: Res<DirectionalLightShadowMap>,
    mut shadow_render_phases: ResMut<ViewBinnedRenderPhases<Shadow>>,
    (
        mut max_directional_lights_warning_emitted,
        mut max_cascades_per_light_warning_emitted,
        mut live_shadow_mapping_lights,
    ): (Local<bool>, Local<bool>, Local<HashSet<RetainedViewEntity>>),
    point_lights: Query<(
        Entity,
        &MainEntity,
        &ExtractedPointLight,
        AnyOf<(&CubemapFrusta, &Frustum)>,
    )>,
    directional_lights: Query<(Entity, &MainEntity, &ExtractedDirectionalLight)>,
    mut light_view_entities: Query<&mut LightViewEntities>,
    sorted_cameras: Res<SortedCameras>,
    gpu_preprocessing_support: Res<GpuPreprocessingSupport>,
) {
    let views_iter = views.iter();
    let views_count = views_iter.len();
    let Some(mut view_gpu_lights_writer) =
        light_meta
            .view_gpu_lights
            .get_writer(views_count, &render_device, &render_queue)
    else {
        return;
    };

    // Pre-calculate for PointLights
    let cube_face_rotations = CUBE_MAP_FACES
        .iter()
        .map(|CubeMapFace { target, up }| Transform::IDENTITY.looking_at(*target, *up))
        .collect::<Vec<_>>();

    global_light_meta.entity_to_index.clear();

    let mut point_lights: Vec<_> = point_lights.iter().collect::<Vec<_>>();
    let mut directional_lights: Vec<_> = directional_lights.iter().collect::<Vec<_>>();

    #[cfg(any(
        not(feature = "webgl"),
        not(target_arch = "wasm32"),
        feature = "webgpu"
    ))]
    let max_texture_array_layers = render_device.limits().max_texture_array_layers as usize;
    #[cfg(any(
        not(feature = "webgl"),
        not(target_arch = "wasm32"),
        feature = "webgpu"
    ))]
    let max_texture_cubes = max_texture_array_layers / 6;
    #[cfg(all(feature = "webgl", target_arch = "wasm32", not(feature = "webgpu")))]
    let max_texture_array_layers = 1;
    #[cfg(all(feature = "webgl", target_arch = "wasm32", not(feature = "webgpu")))]
    let max_texture_cubes = 1;

    if !*max_directional_lights_warning_emitted && directional_lights.len() > MAX_DIRECTIONAL_LIGHTS
    {
        warn!(
            "The amount of directional lights of {} is exceeding the supported limit of {}.",
            directional_lights.len(),
            MAX_DIRECTIONAL_LIGHTS
        );
        *max_directional_lights_warning_emitted = true;
    }

    if !*max_cascades_per_light_warning_emitted
        && directional_lights
            .iter()
            .any(|(_, _, light)| light.cascade_shadow_config.bounds.len() > MAX_CASCADES_PER_LIGHT)
    {
        warn!(
            "The number of cascades configured for a directional light exceeds the supported limit of {}.",
            MAX_CASCADES_PER_LIGHT
        );
        *max_cascades_per_light_warning_emitted = true;
    }

    let point_light_count = point_lights
        .iter()
        .filter(|light| light.2.spot_light_angles.is_none())
        .count();

    let point_light_volumetric_enabled_count = point_lights
        .iter()
        .filter(|(_, _, light, _)| light.volumetric && light.spot_light_angles.is_none())
        .count()
        .min(max_texture_cubes);

    let point_light_shadow_maps_count = point_lights
        .iter()
        .filter(|light| light.2.shadows_enabled && light.2.spot_light_angles.is_none())
        .count()
        .min(max_texture_cubes);

    let directional_volumetric_enabled_count = directional_lights
        .iter()
        .take(MAX_DIRECTIONAL_LIGHTS)
        .filter(|(_, _, light)| light.volumetric)
        .count()
        .min(max_texture_array_layers / MAX_CASCADES_PER_LIGHT);

    let directional_shadow_enabled_count = directional_lights
        .iter()
        .take(MAX_DIRECTIONAL_LIGHTS)
        .filter(|(_, _, light)| light.shadows_enabled)
        .count()
        .min(max_texture_array_layers / MAX_CASCADES_PER_LIGHT);

    let spot_light_count = point_lights
        .iter()
        .filter(|(_, _, light, _)| light.spot_light_angles.is_some())
        .count()
        .min(max_texture_array_layers - directional_shadow_enabled_count * MAX_CASCADES_PER_LIGHT);

    let spot_light_volumetric_enabled_count = point_lights
        .iter()
        .filter(|(_, _, light, _)| light.volumetric && light.spot_light_angles.is_some())
        .count()
        .min(max_texture_array_layers - directional_shadow_enabled_count * MAX_CASCADES_PER_LIGHT);

    let spot_light_shadow_maps_count = point_lights
        .iter()
        .filter(|(_, _, light, _)| light.shadows_enabled && light.spot_light_angles.is_some())
        .count()
        .min(max_texture_array_layers - directional_shadow_enabled_count * MAX_CASCADES_PER_LIGHT);

    // Sort lights by
    // - point-light vs spot-light, so that we can iterate point lights and spot lights in contiguous blocks in the fragment shader,
    // - then those with shadows enabled first, so that the index can be used to render at most `point_light_shadow_maps_count`
    //   point light shadows and `spot_light_shadow_maps_count` spot light shadow maps,
    // - then by entity as a stable key to ensure that a consistent set of lights are chosen if the light count limit is exceeded.
    point_lights.sort_by_cached_key(|(entity, _, light, _)| {
        (
            ClusterableObjectType::from_point_or_spot_light(light).ordering(),
            *entity,
        )
    });

    // Sort lights by
    // - those with volumetric (and shadows) enabled first, so that the
    //   volumetric lighting pass can quickly find the volumetric lights;
    // - then those with shadows enabled second, so that the index can be used
    //   to render at most `directional_light_shadow_maps_count` directional light
    //   shadows
    // - then by entity as a stable key to ensure that a consistent set of
    //   lights are chosen if the light count limit is exceeded.
    // - because entities are unique, we can use `sort_unstable_by_key`
    //   and still end up with a stable order.
    directional_lights.sort_unstable_by_key(|(entity, _, light)| {
        (light.volumetric, light.shadows_enabled, *entity)
    });

    if global_light_meta.entity_to_index.capacity() < point_lights.len() {
        global_light_meta
            .entity_to_index
            .reserve(point_lights.len());
    }

    let mut gpu_point_lights = Vec::new();
    for (index, &(entity, _, light, _)) in point_lights.iter().enumerate() {
        let mut flags = PointLightFlags::NONE;

        // Lights are sorted, shadow enabled lights are first
        if light.shadows_enabled
            && (index < point_light_shadow_maps_count
                || (light.spot_light_angles.is_some()
                    && index - point_light_count < spot_light_shadow_maps_count))
        {
            flags |= PointLightFlags::SHADOWS_ENABLED;
        }

        let cube_face_projection = Mat4::perspective_infinite_reverse_rh(
            core::f32::consts::FRAC_PI_2,
            1.0,
            light.shadow_map_near_z,
        );
        if light.shadows_enabled
            && light.volumetric
            && (index < point_light_volumetric_enabled_count
                || (light.spot_light_angles.is_some()
                    && index - point_light_count < spot_light_volumetric_enabled_count))
        {
            flags |= PointLightFlags::VOLUMETRIC;
        }

        if light.affects_lightmapped_mesh_diffuse {
            flags |= PointLightFlags::AFFECTS_LIGHTMAPPED_MESH_DIFFUSE;
        }

        let (light_custom_data, spot_light_tan_angle) = match light.spot_light_angles {
            Some((inner, outer)) => {
                let light_direction = light.transform.forward();
                if light_direction.y.is_sign_negative() {
                    flags |= PointLightFlags::SPOT_LIGHT_Y_NEGATIVE;
                }

                let cos_outer = ops::cos(outer);
                let spot_scale = 1.0 / f32::max(ops::cos(inner) - cos_outer, 1e-4);
                let spot_offset = -cos_outer * spot_scale;

                (
                    // For spot lights: the direction (x,z), spot_scale and spot_offset
                    light_direction.xz().extend(spot_scale).extend(spot_offset),
                    ops::tan(outer),
                )
            }
            None => {
                (
                    // For point lights: the lower-right 2x2 values of the projection matrix [2][2] [2][3] [3][2] [3][3]
                    Vec4::new(
                        cube_face_projection.z_axis.z,
                        cube_face_projection.z_axis.w,
                        cube_face_projection.w_axis.z,
                        cube_face_projection.w_axis.w,
                    ),
                    // unused
                    0.0,
                )
            }
        };

        gpu_point_lights.push(GpuClusterableObject {
            light_custom_data,
            // premultiply color by intensity
            // we don't use the alpha at all, so no reason to multiply only [0..3]
            color_inverse_square_range: (Vec4::from_slice(&light.color.to_f32_array())
                * light.intensity)
                .xyz()
                .extend(1.0 / (light.range * light.range)),
            position_radius: light.transform.translation().extend(light.radius),
            flags: flags.bits(),
            shadow_depth_bias: light.shadow_depth_bias,
            shadow_normal_bias: light.shadow_normal_bias,
            shadow_map_near_z: light.shadow_map_near_z,
            spot_light_tan_angle,
            pad_a: 0.0,
            pad_b: 0.0,
            soft_shadow_size: if light.soft_shadows_enabled {
                light.radius
            } else {
                0.0
            },
        });
        global_light_meta.entity_to_index.insert(entity, index);
    }

    let mut gpu_directional_lights = [GpuDirectionalLight::default(); MAX_DIRECTIONAL_LIGHTS];
    let mut num_directional_cascades_enabled = 0usize;
    for (index, (_light_entity, _, light)) in directional_lights
        .iter()
        .enumerate()
        .take(MAX_DIRECTIONAL_LIGHTS)
    {
        let mut flags = DirectionalLightFlags::NONE;

        // Lights are sorted, volumetric and shadow enabled lights are first
        if light.volumetric
            && light.shadows_enabled
            && (index < directional_volumetric_enabled_count)
        {
            flags |= DirectionalLightFlags::VOLUMETRIC;
        }
        // Shadow enabled lights are second
        if light.shadows_enabled && (index < directional_shadow_enabled_count) {
            flags |= DirectionalLightFlags::SHADOWS_ENABLED;
        }

        if light.affects_lightmapped_mesh_diffuse {
            flags |= DirectionalLightFlags::AFFECTS_LIGHTMAPPED_MESH_DIFFUSE;
        }

        let num_cascades = light
            .cascade_shadow_config
            .bounds
            .len()
            .min(MAX_CASCADES_PER_LIGHT);
        gpu_directional_lights[index] = GpuDirectionalLight {
            // Set to true later when necessary.
            skip: 0u32,
            // Filled in later.
            cascades: [GpuDirectionalCascade::default(); MAX_CASCADES_PER_LIGHT],
            // premultiply color by illuminance
            // we don't use the alpha at all, so no reason to multiply only [0..3]
            color: Vec4::from_slice(&light.color.to_f32_array()) * light.illuminance,
            // direction is negated to be ready for N.L
            dir_to_light: light.transform.back().into(),
            flags: flags.bits(),
            soft_shadow_size: light.soft_shadow_size.unwrap_or_default(),
            shadow_depth_bias: light.shadow_depth_bias,
            shadow_normal_bias: light.shadow_normal_bias,
            num_cascades: num_cascades as u32,
            cascades_overlap_proportion: light.cascade_shadow_config.overlap_proportion,
            depth_texture_base_index: num_directional_cascades_enabled as u32,
        };
        if index < directional_shadow_enabled_count {
            num_directional_cascades_enabled += num_cascades;
        }
    }

    global_light_meta
        .gpu_clusterable_objects
        .set(gpu_point_lights);
    global_light_meta
        .gpu_clusterable_objects
        .write_buffer(&render_device, &render_queue);

    live_shadow_mapping_lights.clear();

    let mut point_light_depth_attachments = HashMap::<u32, DepthAttachment>::default();
    let mut directional_light_depth_attachments = HashMap::<u32, DepthAttachment>::default();

    let point_light_depth_texture = texture_cache.get(
        &render_device,
        TextureDescriptor {
            size: Extent3d {
                width: point_light_shadow_map.size as u32,
                height: point_light_shadow_map.size as u32,
                depth_or_array_layers: point_light_shadow_maps_count.max(1) as u32 * 6,
            },
            mip_level_count: 1,
            sample_count: 1,
            dimension: TextureDimension::D2,
            format: CORE_3D_DEPTH_FORMAT,
            label: Some("point_light_shadow_map_texture"),
            usage: TextureUsages::RENDER_ATTACHMENT | TextureUsages::TEXTURE_BINDING,
            view_formats: &[],
        },
    );

    let point_light_depth_texture_view =
        point_light_depth_texture
            .texture
            .create_view(&TextureViewDescriptor {
                label: Some("point_light_shadow_map_array_texture_view"),
                format: None,
                // NOTE: iOS Simulator is missing CubeArray support so we use Cube instead.
                // See https://github.com/bevyengine/bevy/pull/12052 - remove if support is added.
                #[cfg(all(
                    not(feature = "ios_simulator"),
                    any(
                        not(feature = "webgl"),
                        not(target_arch = "wasm32"),
                        feature = "webgpu"
                    )
                ))]
                dimension: Some(TextureViewDimension::CubeArray),
                #[cfg(any(
                    feature = "ios_simulator",
                    all(feature = "webgl", target_arch = "wasm32", not(feature = "webgpu"))
                ))]
                dimension: Some(TextureViewDimension::Cube),
                aspect: TextureAspect::DepthOnly,
                base_mip_level: 0,
                mip_level_count: None,
                base_array_layer: 0,
                array_layer_count: None,
            });

    let directional_light_depth_texture = texture_cache.get(
        &render_device,
        TextureDescriptor {
            size: Extent3d {
                width: (directional_light_shadow_map.size as u32)
                    .min(render_device.limits().max_texture_dimension_2d),
                height: (directional_light_shadow_map.size as u32)
                    .min(render_device.limits().max_texture_dimension_2d),
                depth_or_array_layers: (num_directional_cascades_enabled
                    + spot_light_shadow_maps_count)
                    .max(1) as u32,
            },
            mip_level_count: 1,
            sample_count: 1,
            dimension: TextureDimension::D2,
            format: CORE_3D_DEPTH_FORMAT,
            label: Some("directional_light_shadow_map_texture"),
            usage: TextureUsages::RENDER_ATTACHMENT | TextureUsages::TEXTURE_BINDING,
            view_formats: &[],
        },
    );

    let directional_light_depth_texture_view =
        directional_light_depth_texture
            .texture
            .create_view(&TextureViewDescriptor {
                label: Some("directional_light_shadow_map_array_texture_view"),
                format: None,
                #[cfg(any(
                    not(feature = "webgl"),
                    not(target_arch = "wasm32"),
                    feature = "webgpu"
                ))]
                dimension: Some(TextureViewDimension::D2Array),
                #[cfg(all(feature = "webgl", target_arch = "wasm32", not(feature = "webgpu")))]
                dimension: Some(TextureViewDimension::D2),
                aspect: TextureAspect::DepthOnly,
                base_mip_level: 0,
                mip_level_count: None,
                base_array_layer: 0,
                array_layer_count: None,
            });

    let mut live_views = EntityHashSet::with_capacity(views_count);

    // set up light data for each view
<<<<<<< HEAD
    for (entity, camera_main_entity, extracted_view, clusters, maybe_layers, no_indirect_drawing) in
        sorted_cameras
            .0
            .iter()
            .filter_map(|sorted_camera| views.get(sorted_camera.entity).ok())
=======
    for (
        entity,
        extracted_view,
        clusters,
        maybe_layers,
        no_indirect_drawing,
        maybe_ambient_override,
    ) in sorted_cameras
        .0
        .iter()
        .filter_map(|sorted_camera| views.get(sorted_camera.entity).ok())
>>>>>>> 47d25c13
    {
        live_views.insert(entity);
        let mut view_lights = Vec::new();

        let gpu_preprocessing_mode = gpu_preprocessing_support.min(if !no_indirect_drawing {
            GpuPreprocessingMode::Culling
        } else {
            GpuPreprocessingMode::PreprocessingOnly
        });

        let is_orthographic = extracted_view.clip_from_view.w_axis.w == 1.0;
        let cluster_factors_zw = calculate_cluster_factors(
            clusters.near,
            clusters.far,
            clusters.dimensions.z as f32,
            is_orthographic,
        );

        let n_clusters = clusters.dimensions.x * clusters.dimensions.y * clusters.dimensions.z;
        let ambient_light = maybe_ambient_override.unwrap_or(&ambient_light);
        let mut gpu_lights = GpuLights {
            directional_lights: gpu_directional_lights,
            ambient_color: Vec4::from_slice(&LinearRgba::from(ambient_light.color).to_f32_array())
                * ambient_light.brightness,
            cluster_factors: Vec4::new(
                clusters.dimensions.x as f32 / extracted_view.viewport.z as f32,
                clusters.dimensions.y as f32 / extracted_view.viewport.w as f32,
                cluster_factors_zw.x,
                cluster_factors_zw.y,
            ),
            cluster_dimensions: clusters.dimensions.extend(n_clusters),
            n_directional_lights: directional_lights.iter().len().min(MAX_DIRECTIONAL_LIGHTS)
                as u32,
            // spotlight shadow maps are stored in the directional light array, starting at num_directional_cascades_enabled.
            // the spot lights themselves start in the light array at point_light_count. so to go from light
            // index to shadow map index, we need to subtract point light count and add directional shadowmap count.
            spot_light_shadowmap_offset: num_directional_cascades_enabled as i32
                - point_light_count as i32,
            ambient_light_affects_lightmapped_meshes: ambient_light.affects_lightmapped_meshes
                as u32,
        };

        // TODO: this should select lights based on relevance to the view instead of the first ones that show up in a query
        for &(light_entity, light_main_entity, light, (point_light_frusta, _)) in point_lights
            .iter()
            // Lights are sorted, shadow enabled lights are first
            .take(point_light_count.min(max_texture_cubes))
        {
            let Ok(mut light_view_entities) = light_view_entities.get_mut(light_entity) else {
                continue;
            };

            if !light.shadows_enabled {
                if let Some(entities) = light_view_entities.remove(&entity) {
                    despawn_entities(&mut commands, entities);
                }
                continue;
            }

            let light_index = *global_light_meta
                .entity_to_index
                .get(&light_entity)
                .unwrap();
            // ignore scale because we don't want to effectively scale light radius and range
            // by applying those as a view transform to shadow map rendering of objects
            // and ignore rotation because we want the shadow map projections to align with the axes
            let view_translation = GlobalTransform::from_translation(light.transform.translation());

            // for each face of a cube and each view we spawn a light entity
            let light_view_entities = light_view_entities
                .entry(entity)
                .or_insert_with(|| (0..6).map(|_| commands.spawn_empty().id()).collect());

            let cube_face_projection = Mat4::perspective_infinite_reverse_rh(
                core::f32::consts::FRAC_PI_2,
                1.0,
                light.shadow_map_near_z,
            );

            for (face_index, ((view_rotation, frustum), view_light_entity)) in cube_face_rotations
                .iter()
                .zip(&point_light_frusta.unwrap().frusta)
                .zip(light_view_entities.iter().copied())
                .enumerate()
            {
                let mut first = false;
                let base_array_layer = (light_index * 6 + face_index) as u32;

                let depth_attachment = point_light_depth_attachments
                    .entry(base_array_layer)
                    .or_insert_with(|| {
                        first = true;

                        let depth_texture_view =
                            point_light_depth_texture
                                .texture
                                .create_view(&TextureViewDescriptor {
                                    label: Some("point_light_shadow_map_texture_view"),
                                    format: None,
                                    dimension: Some(TextureViewDimension::D2),
                                    aspect: TextureAspect::All,
                                    base_mip_level: 0,
                                    mip_level_count: None,
                                    base_array_layer,
                                    array_layer_count: Some(1u32),
                                });

                        DepthAttachment::new(depth_texture_view, Some(0.0))
                    })
                    .clone();

                let retained_view_entity = RetainedViewEntity::new(
                    *light_main_entity,
                    Some(camera_main_entity.into()),
                    face_index as u32,
                );

                commands.entity(view_light_entity).insert((
                    ShadowView {
                        depth_attachment,
                        pass_name: format!(
                            "shadow pass point light {} {}",
                            light_index,
                            face_index_to_name(face_index)
                        ),
                    },
                    ExtractedView {
                        retained_view_entity,
                        viewport: UVec4::new(
                            0,
                            0,
                            point_light_shadow_map.size as u32,
                            point_light_shadow_map.size as u32,
                        ),
                        world_from_view: view_translation * *view_rotation,
                        clip_from_world: None,
                        clip_from_view: cube_face_projection,
                        hdr: false,
                        color_grading: Default::default(),
                    },
                    *frustum,
                    LightEntity::Point {
                        light_entity,
                        face_index,
                    },
                ));

                if !matches!(gpu_preprocessing_mode, GpuPreprocessingMode::Culling) {
                    commands.entity(view_light_entity).insert(NoIndirectDrawing);
                }

                view_lights.push(view_light_entity);

                if first {
                    // Subsequent views with the same light entity will reuse the same shadow map
                    shadow_render_phases
                        .insert_or_clear(retained_view_entity, gpu_preprocessing_mode);
                    live_shadow_mapping_lights.insert(retained_view_entity);
                }
            }
        }

        // spot lights
        for (light_index, &(light_entity, light_main_entity, light, (_, spot_light_frustum))) in
            point_lights
                .iter()
                .skip(point_light_count)
                .take(spot_light_count)
                .enumerate()
        {
            let Ok(mut light_view_entities) = light_view_entities.get_mut(light_entity) else {
                continue;
            };

            if !light.shadows_enabled {
                if let Some(entities) = light_view_entities.remove(&entity) {
                    despawn_entities(&mut commands, entities);
                }
                continue;
            }

            let spot_world_from_view = spot_light_world_from_view(&light.transform);
            let spot_world_from_view = spot_world_from_view.into();

            let angle = light.spot_light_angles.expect("lights should be sorted so that \
                [point_light_count..point_light_count + spot_light_shadow_maps_count] are spot lights").1;
            let spot_projection = spot_light_clip_from_view(angle, light.shadow_map_near_z);

            let mut first = false;
            let base_array_layer = (num_directional_cascades_enabled + light_index) as u32;

            let depth_attachment = directional_light_depth_attachments
                .entry(base_array_layer)
                .or_insert_with(|| {
                    first = true;

                    let depth_texture_view = directional_light_depth_texture.texture.create_view(
                        &TextureViewDescriptor {
                            label: Some("spot_light_shadow_map_texture_view"),
                            format: None,
                            dimension: Some(TextureViewDimension::D2),
                            aspect: TextureAspect::All,
                            base_mip_level: 0,
                            mip_level_count: None,
                            base_array_layer,
                            array_layer_count: Some(1u32),
                        },
                    );

                    DepthAttachment::new(depth_texture_view, Some(0.0))
                })
                .clone();

            let light_view_entities = light_view_entities
                .entry(entity)
                .or_insert_with(|| vec![commands.spawn_empty().id()]);

            let view_light_entity = light_view_entities[0];

            let retained_view_entity =
                RetainedViewEntity::new(*light_main_entity, Some(camera_main_entity.into()), 0);

            commands.entity(view_light_entity).insert((
                ShadowView {
                    depth_attachment,
                    pass_name: format!("shadow pass spot light {light_index}"),
                },
                ExtractedView {
                    retained_view_entity,
                    viewport: UVec4::new(
                        0,
                        0,
                        directional_light_shadow_map.size as u32,
                        directional_light_shadow_map.size as u32,
                    ),
                    world_from_view: spot_world_from_view,
                    clip_from_view: spot_projection,
                    clip_from_world: None,
                    hdr: false,
                    color_grading: Default::default(),
                },
                *spot_light_frustum.unwrap(),
                LightEntity::Spot { light_entity },
            ));

            if !matches!(gpu_preprocessing_mode, GpuPreprocessingMode::Culling) {
                commands.entity(view_light_entity).insert(NoIndirectDrawing);
            }

            view_lights.push(view_light_entity);

            if first {
                // Subsequent views with the same light entity will reuse the same shadow map
                shadow_render_phases.insert_or_clear(retained_view_entity, gpu_preprocessing_mode);
                live_shadow_mapping_lights.insert(retained_view_entity);
            }
        }

        // directional lights
        let mut directional_depth_texture_array_index = 0u32;
        let view_layers = maybe_layers.unwrap_or_default();
        for (light_index, &(light_entity, light_main_entity, light)) in directional_lights
            .iter()
            .enumerate()
            .take(MAX_DIRECTIONAL_LIGHTS)
        {
            let gpu_light = &mut gpu_lights.directional_lights[light_index];

            let Ok(mut light_view_entities) = light_view_entities.get_mut(light_entity) else {
                continue;
            };

            // Check if the light intersects with the view.
            if !view_layers.intersects(&light.render_layers) {
                gpu_light.skip = 1u32;
                if let Some(entities) = light_view_entities.remove(&entity) {
                    despawn_entities(&mut commands, entities);
                }
                continue;
            }

            // Only deal with cascades when shadows are enabled.
            if (gpu_light.flags & DirectionalLightFlags::SHADOWS_ENABLED.bits()) == 0u32 {
                if let Some(entities) = light_view_entities.remove(&entity) {
                    despawn_entities(&mut commands, entities);
                }
                continue;
            }

            let cascades = light
                .cascades
                .get(&entity)
                .unwrap()
                .iter()
                .take(MAX_CASCADES_PER_LIGHT);
            let frusta = light
                .frusta
                .get(&entity)
                .unwrap()
                .iter()
                .take(MAX_CASCADES_PER_LIGHT);

            let iter = cascades
                .zip(frusta)
                .zip(&light.cascade_shadow_config.bounds);

            let light_view_entities = light_view_entities.entry(entity).or_insert_with(|| {
                (0..iter.len())
                    .map(|_| commands.spawn_empty().id())
                    .collect()
            });
            if light_view_entities.len() != iter.len() {
                let entities = core::mem::take(light_view_entities);
                despawn_entities(&mut commands, entities);
                light_view_entities.extend((0..iter.len()).map(|_| commands.spawn_empty().id()));
            }

            for (cascade_index, (((cascade, frustum), bound), view_light_entity)) in
                iter.zip(light_view_entities.iter().copied()).enumerate()
            {
                gpu_lights.directional_lights[light_index].cascades[cascade_index] =
                    GpuDirectionalCascade {
                        clip_from_world: cascade.clip_from_world,
                        texel_size: cascade.texel_size,
                        far_bound: *bound,
                    };

                let depth_texture_view =
                    directional_light_depth_texture
                        .texture
                        .create_view(&TextureViewDescriptor {
                            label: Some("directional_light_shadow_map_array_texture_view"),
                            format: None,
                            dimension: Some(TextureViewDimension::D2),
                            aspect: TextureAspect::All,
                            base_mip_level: 0,
                            mip_level_count: None,
                            base_array_layer: directional_depth_texture_array_index,
                            array_layer_count: Some(1u32),
                        });

                // NOTE: For point and spotlights, we reuse the same depth attachment for all views.
                // However, for directional lights, we want a new depth attachment for each view,
                // so that the view is cleared for each view.
                let depth_attachment = DepthAttachment::new(depth_texture_view, Some(0.0));

                directional_depth_texture_array_index += 1;

                let mut frustum = *frustum;
                // Push the near clip plane out to infinity for directional lights
                frustum.half_spaces[4] =
                    HalfSpace::new(frustum.half_spaces[4].normal().extend(f32::INFINITY));

                let retained_view_entity = RetainedViewEntity::new(
                    *light_main_entity,
                    Some(camera_main_entity.into()),
                    cascade_index as u32,
                );

                commands.entity(view_light_entity).insert((
                    ShadowView {
                        depth_attachment,
                        pass_name: format!(
                            "shadow pass directional light {light_index} cascade {cascade_index}"
                        ),
                    },
                    ExtractedView {
                        retained_view_entity,
                        viewport: UVec4::new(
                            0,
                            0,
                            directional_light_shadow_map.size as u32,
                            directional_light_shadow_map.size as u32,
                        ),
                        world_from_view: GlobalTransform::from(cascade.world_from_cascade),
                        clip_from_view: cascade.clip_from_cascade,
                        clip_from_world: Some(cascade.clip_from_world),
                        hdr: false,
                        color_grading: Default::default(),
                    },
                    frustum,
                    LightEntity::Directional {
                        light_entity,
                        cascade_index,
                    },
                ));

                if !matches!(gpu_preprocessing_mode, GpuPreprocessingMode::Culling) {
                    commands.entity(view_light_entity).insert(NoIndirectDrawing);
                }

                view_lights.push(view_light_entity);

                // Subsequent views with the same light entity will **NOT** reuse the same shadow map
                // (Because the cascades are unique to each view)
                // TODO: Implement GPU culling for shadow passes.
                shadow_render_phases.insert_or_clear(retained_view_entity, gpu_preprocessing_mode);
                live_shadow_mapping_lights.insert(retained_view_entity);
            }
        }

        commands.entity(entity).insert((
            ViewShadowBindings {
                point_light_depth_texture: point_light_depth_texture.texture.clone(),
                point_light_depth_texture_view: point_light_depth_texture_view.clone(),
                directional_light_depth_texture: directional_light_depth_texture.texture.clone(),
                directional_light_depth_texture_view: directional_light_depth_texture_view.clone(),
            },
            ViewLightEntities {
                lights: view_lights,
            },
            ViewLightsUniformOffset {
                offset: view_gpu_lights_writer.write(&gpu_lights),
            },
        ));
    }

    // Despawn light-view entities for views that no longer exist
    for mut entities in &mut light_view_entities {
        for (_, light_view_entities) in
            entities.extract_if(|entity, _| !live_views.contains(entity))
        {
            despawn_entities(&mut commands, light_view_entities);
        }
    }

    shadow_render_phases.retain(|entity, _| live_shadow_mapping_lights.contains(entity));
}

fn despawn_entities(commands: &mut Commands, entities: Vec<Entity>) {
    if entities.is_empty() {
        return;
    }
    commands.queue(move |world: &mut World| {
        for entity in entities {
            world.despawn(entity);
        }
    });
}

/// For each shadow cascade, iterates over all the meshes "visible" from it and
/// adds them to [`BinnedRenderPhase`]s or [`SortedRenderPhase`]s as
/// appropriate.
pub fn queue_shadows<M: Material>(
    shadow_draw_functions: Res<DrawFunctions<Shadow>>,
    prepass_pipeline: Res<PrepassPipeline<M>>,
    (render_meshes, render_mesh_instances, render_materials, render_material_instances): (
        Res<RenderAssets<RenderMesh>>,
        Res<RenderMeshInstances>,
        Res<RenderAssets<PreparedMaterial<M>>>,
        Res<RenderMaterialInstances<M>>,
    ),
    material_bind_group_allocator: Res<MaterialBindGroupAllocator<M>>,
    mut shadow_render_phases: ResMut<ViewBinnedRenderPhases<Shadow>>,
    mut pipelines: ResMut<SpecializedMeshPipelines<PrepassPipeline<M>>>,
    pipeline_cache: Res<PipelineCache>,
    render_lightmaps: Res<RenderLightmaps>,
    gpu_preprocessing_support: Res<GpuPreprocessingSupport>,
    mesh_allocator: Res<MeshAllocator>,
    view_lights: Query<(Entity, &ViewLightEntities), With<ExtractedView>>,
    view_light_entities: Query<(&LightEntity, &ExtractedView)>,
    point_light_entities: Query<&RenderCubemapVisibleEntities, With<ExtractedPointLight>>,
    directional_light_entities: Query<
        &RenderCascadesVisibleEntities,
        With<ExtractedDirectionalLight>,
    >,
    spot_light_entities: Query<&RenderVisibleMeshEntities, With<ExtractedPointLight>>,
) where
    M::Data: PartialEq + Eq + Hash + Clone,
{
    for (entity, view_lights) in &view_lights {
        let draw_shadow_mesh = shadow_draw_functions.read().id::<DrawPrepass<M>>();
        for view_light_entity in view_lights.lights.iter().copied() {
            let Ok((light_entity, extracted_view_light)) =
                view_light_entities.get(view_light_entity)
            else {
                continue;
            };
            let Some(shadow_phase) =
                shadow_render_phases.get_mut(&extracted_view_light.retained_view_entity)
            else {
                continue;
            };

            let is_directional_light = matches!(light_entity, LightEntity::Directional { .. });
            let visible_entities = match light_entity {
                LightEntity::Directional {
                    light_entity,
                    cascade_index,
                } => directional_light_entities
                    .get(*light_entity)
                    .expect("Failed to get directional light visible entities")
                    .entities
                    .get(&entity)
                    .expect("Failed to get directional light visible entities for view")
                    .get(*cascade_index)
                    .expect("Failed to get directional light visible entities for cascade"),
                LightEntity::Point {
                    light_entity,
                    face_index,
                } => point_light_entities
                    .get(*light_entity)
                    .expect("Failed to get point light visible entities")
                    .get(*face_index),
                LightEntity::Spot { light_entity } => spot_light_entities
                    .get(*light_entity)
                    .expect("Failed to get spot light visible entities"),
            };
            let mut light_key = MeshPipelineKey::DEPTH_PREPASS;
            light_key.set(MeshPipelineKey::UNCLIPPED_DEPTH_ORTHO, is_directional_light);

            // NOTE: Lights with shadow mapping disabled will have no visible entities
            // so no meshes will be queued

            for (entity, main_entity) in visible_entities.iter().copied() {
                let Some(mesh_instance) = render_mesh_instances.render_mesh_queue_data(main_entity)
                else {
                    continue;
                };
                if !mesh_instance
                    .flags
                    .contains(RenderMeshInstanceFlags::SHADOW_CASTER)
                {
                    continue;
                }
                let Some(material_asset_id) = render_material_instances.get(&main_entity) else {
                    continue;
                };
                let Some(material) = render_materials.get(*material_asset_id) else {
                    continue;
                };
                let Some(material_bind_group) =
                    material_bind_group_allocator.get(material.binding.group)
                else {
                    continue;
                };
                let Some(mesh) = render_meshes.get(mesh_instance.mesh_asset_id) else {
                    continue;
                };

                let mut mesh_key =
                    light_key | MeshPipelineKey::from_bits_retain(mesh.key_bits.bits());

                // Even though we don't use the lightmap in the shadow map, the
                // `SetMeshBindGroup` render command will bind the data for it. So
                // we need to include the appropriate flag in the mesh pipeline key
                // to ensure that the necessary bind group layout entries are
                // present.
                if render_lightmaps.render_lightmaps.contains_key(&main_entity) {
                    mesh_key |= MeshPipelineKey::LIGHTMAPPED;
                }

                mesh_key |= match material.properties.alpha_mode {
                    AlphaMode::Mask(_)
                    | AlphaMode::Blend
                    | AlphaMode::Premultiplied
                    | AlphaMode::Add
                    | AlphaMode::AlphaToCoverage => MeshPipelineKey::MAY_DISCARD,
                    _ => MeshPipelineKey::NONE,
                };
                let pipeline_id = pipelines.specialize(
                    &pipeline_cache,
                    &prepass_pipeline,
                    MaterialPipelineKey {
                        mesh_key,
                        bind_group_data: material_bind_group
                            .get_extra_data(material.binding.slot)
                            .clone(),
                    },
                    &mesh.layout,
                );

                let pipeline_id = match pipeline_id {
                    Ok(id) => id,
                    Err(err) => {
                        error!("{}", err);
                        continue;
                    }
                };

                let (vertex_slab, index_slab) =
                    mesh_allocator.mesh_slabs(&mesh_instance.mesh_asset_id);

                let batch_set_key = ShadowBatchSetKey {
                    pipeline: pipeline_id,
                    draw_function: draw_shadow_mesh,
                    vertex_slab: vertex_slab.unwrap_or_default(),
                    index_slab,
                };

                shadow_phase.add(
                    batch_set_key,
                    ShadowBinKey {
                        asset_id: mesh_instance.mesh_asset_id.into(),
                    },
                    (entity, main_entity),
                    BinnedRenderPhaseType::mesh(
                        mesh_instance.should_batch(),
                        &gpu_preprocessing_support,
                    ),
                );
            }
        }
    }
}

pub struct Shadow {
    /// Determines which objects can be placed into a *batch set*.
    ///
    /// Objects in a single batch set can potentially be multi-drawn together,
    /// if it's enabled and the current platform supports it.
    pub batch_set_key: ShadowBatchSetKey,
    /// Information that separates items into bins.
    pub bin_key: ShadowBinKey,
    pub representative_entity: (Entity, MainEntity),
    pub batch_range: Range<u32>,
    pub extra_index: PhaseItemExtraIndex,
}

/// Information that must be identical in order to place opaque meshes in the
/// same *batch set*.
///
/// A batch set is a set of batches that can be multi-drawn together, if
/// multi-draw is in use.
#[derive(Clone, PartialEq, Eq, PartialOrd, Ord, Hash)]
pub struct ShadowBatchSetKey {
    /// The identifier of the render pipeline.
    pub pipeline: CachedRenderPipelineId,

    /// The function used to draw.
    pub draw_function: DrawFunctionId,

    /// The ID of the slab of GPU memory that contains vertex data.
    ///
    /// For non-mesh items, you can fill this with 0 if your items can be
    /// multi-drawn, or with a unique value if they can't.
    pub vertex_slab: SlabId,

    /// The ID of the slab of GPU memory that contains index data, if present.
    ///
    /// For non-mesh items, you can safely fill this with `None`.
    pub index_slab: Option<SlabId>,
}

impl PhaseItemBatchSetKey for ShadowBatchSetKey {
    fn indexed(&self) -> bool {
        self.index_slab.is_some()
    }
}

/// Data used to bin each object in the shadow map phase.
#[derive(Clone, PartialEq, Eq, PartialOrd, Ord, Hash)]
pub struct ShadowBinKey {
    /// The object.
    pub asset_id: UntypedAssetId,
}

impl PhaseItem for Shadow {
    #[inline]
    fn entity(&self) -> Entity {
        self.representative_entity.0
    }

    fn main_entity(&self) -> MainEntity {
        self.representative_entity.1
    }

    #[inline]
    fn draw_function(&self) -> DrawFunctionId {
        self.batch_set_key.draw_function
    }

    #[inline]
    fn batch_range(&self) -> &Range<u32> {
        &self.batch_range
    }

    #[inline]
    fn batch_range_mut(&mut self) -> &mut Range<u32> {
        &mut self.batch_range
    }

    #[inline]
    fn extra_index(&self) -> PhaseItemExtraIndex {
        self.extra_index.clone()
    }

    #[inline]
    fn batch_range_and_extra_index_mut(&mut self) -> (&mut Range<u32>, &mut PhaseItemExtraIndex) {
        (&mut self.batch_range, &mut self.extra_index)
    }
}

impl BinnedPhaseItem for Shadow {
    type BatchSetKey = ShadowBatchSetKey;
    type BinKey = ShadowBinKey;

    #[inline]
    fn new(
        batch_set_key: Self::BatchSetKey,
        bin_key: Self::BinKey,
        representative_entity: (Entity, MainEntity),
        batch_range: Range<u32>,
        extra_index: PhaseItemExtraIndex,
    ) -> Self {
        Shadow {
            batch_set_key,
            bin_key,
            representative_entity,
            batch_range,
            extra_index,
        }
    }
}

impl CachedRenderPipelinePhaseItem for Shadow {
    #[inline]
    fn cached_pipeline(&self) -> CachedRenderPipelineId {
        self.batch_set_key.pipeline
    }
}

pub struct ShadowPassNode {
    main_view_query: QueryState<Read<ViewLightEntities>>,
    view_light_query: QueryState<(Read<ShadowView>, Read<ExtractedView>)>,
}

impl ShadowPassNode {
    pub fn new(world: &mut World) -> Self {
        Self {
            main_view_query: QueryState::new(world),
            view_light_query: QueryState::new(world),
        }
    }
}

impl Node for ShadowPassNode {
    fn update(&mut self, world: &mut World) {
        self.main_view_query.update_archetypes(world);
        self.view_light_query.update_archetypes(world);
    }

    fn run<'w>(
        &self,
        graph: &mut RenderGraphContext,
        render_context: &mut RenderContext<'w>,
        world: &'w World,
    ) -> Result<(), NodeRunError> {
        let diagnostics = render_context.diagnostic_recorder();

        let view_entity = graph.view_entity();

        let Some(shadow_render_phases) = world.get_resource::<ViewBinnedRenderPhases<Shadow>>()
        else {
            return Ok(());
        };

        let time_span = diagnostics.time_span(render_context.command_encoder(), "shadows");

        if let Ok(view_lights) = self.main_view_query.get_manual(world, view_entity) {
            for view_light_entity in view_lights.lights.iter().copied() {
                let Ok((view_light, extracted_light_view)) =
                    self.view_light_query.get_manual(world, view_light_entity)
                else {
                    continue;
                };

                let Some(shadow_phase) =
                    shadow_render_phases.get(&extracted_light_view.retained_view_entity)
                else {
                    continue;
                };

                let depth_stencil_attachment =
                    Some(view_light.depth_attachment.get_attachment(StoreOp::Store));

                let diagnostics = render_context.diagnostic_recorder();
                render_context.add_command_buffer_generation_task(move |render_device| {
                    #[cfg(feature = "trace")]
                    let _shadow_pass_span = info_span!("", "{}", view_light.pass_name).entered();
                    let mut command_encoder =
                        render_device.create_command_encoder(&CommandEncoderDescriptor {
                            label: Some("shadow_pass_command_encoder"),
                        });

                    let render_pass = command_encoder.begin_render_pass(&RenderPassDescriptor {
                        label: Some(&view_light.pass_name),
                        color_attachments: &[],
                        depth_stencil_attachment,
                        timestamp_writes: None,
                        occlusion_query_set: None,
                    });

                    let mut render_pass = TrackedRenderPass::new(&render_device, render_pass);
                    let pass_span =
                        diagnostics.pass_span(&mut render_pass, view_light.pass_name.clone());

                    if let Err(err) =
                        shadow_phase.render(&mut render_pass, world, view_light_entity)
                    {
                        error!("Error encountered while rendering the shadow phase {err:?}");
                    }

                    pass_span.end(&mut render_pass);
                    drop(render_pass);
                    command_encoder.finish()
                });
            }
        }

        time_span.end(render_context.command_encoder());

        Ok(())
    }
}<|MERGE_RESOLUTION|>--- conflicted
+++ resolved
@@ -1127,15 +1127,9 @@
     let mut live_views = EntityHashSet::with_capacity(views_count);
 
     // set up light data for each view
-<<<<<<< HEAD
-    for (entity, camera_main_entity, extracted_view, clusters, maybe_layers, no_indirect_drawing) in
-        sorted_cameras
-            .0
-            .iter()
-            .filter_map(|sorted_camera| views.get(sorted_camera.entity).ok())
-=======
     for (
         entity,
+        camera_main_entity,
         extracted_view,
         clusters,
         maybe_layers,
@@ -1145,7 +1139,6 @@
         .0
         .iter()
         .filter_map(|sorted_camera| views.get(sorted_camera.entity).ok())
->>>>>>> 47d25c13
     {
         live_views.insert(entity);
         let mut view_lights = Vec::new();
