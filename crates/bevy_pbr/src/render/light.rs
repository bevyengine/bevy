use self::assign::ClusterableObjectType;
use crate::material_bind_groups::MaterialBindGroupAllocator;
use crate::*;
use bevy_asset::UntypedAssetId;
use bevy_color::ColorToComponents;
use bevy_core_pipeline::core_3d::{Camera3d, CORE_3D_DEPTH_FORMAT};
use bevy_derive::{Deref, DerefMut};
use bevy_ecs::{
    entity::{EntityHashMap, EntityHashSet},
    prelude::*,
    system::lifetimeless::Read,
};
use bevy_math::{ops, Mat4, UVec4, Vec2, Vec3, Vec3Swizzles, Vec4, Vec4Swizzles};
use bevy_render::{
    batching::gpu_preprocessing::{GpuPreprocessingMode, GpuPreprocessingSupport},
    camera::SortedCameras,
    mesh::allocator::MeshAllocator,
    view::{NoIndirectDrawing, RetainedViewEntity},
};
use bevy_render::{
    diagnostic::RecordDiagnostics,
    mesh::RenderMesh,
    primitives::{CascadesFrusta, CubemapFrusta, Frustum, HalfSpace},
    render_asset::RenderAssets,
    render_graph::{Node, NodeRunError, RenderGraphContext},
    render_phase::*,
    render_resource::*,
    renderer::{RenderContext, RenderDevice, RenderQueue},
    texture::*,
    view::{ExtractedView, RenderLayers, ViewVisibility},
    Extract,
};
use bevy_render::{
    mesh::allocator::SlabId,
    sync_world::{MainEntity, RenderEntity},
};
use bevy_transform::{components::GlobalTransform, prelude::Transform};
<<<<<<< HEAD
#[cfg(feature = "trace")]
use bevy_utils::tracing::info_span;
use bevy_utils::{
    default,
    tracing::{error, warn},
    HashMap, HashSet,
};
=======
use bevy_utils::{default, HashMap};
>>>>>>> 6f68776e
use core::{hash::Hash, ops::Range};
#[cfg(feature = "trace")]
use tracing::info_span;
use tracing::{error, warn};

#[derive(Component)]
pub struct ExtractedPointLight {
    pub color: LinearRgba,
    /// luminous intensity in lumens per steradian
    pub intensity: f32,
    pub range: f32,
    pub radius: f32,
    pub transform: GlobalTransform,
    pub shadows_enabled: bool,
    pub shadow_depth_bias: f32,
    pub shadow_normal_bias: f32,
    pub shadow_map_near_z: f32,
    pub spot_light_angles: Option<(f32, f32)>,
    pub volumetric: bool,
    pub soft_shadows_enabled: bool,
    /// whether this point light contributes diffuse light to lightmapped meshes
    pub affects_lightmapped_mesh_diffuse: bool,
}

#[derive(Component, Debug)]
pub struct ExtractedDirectionalLight {
    pub color: LinearRgba,
    pub illuminance: f32,
    pub transform: GlobalTransform,
    pub shadows_enabled: bool,
    pub volumetric: bool,
    /// whether this directional light contributes diffuse light to lightmapped
    /// meshes
    pub affects_lightmapped_mesh_diffuse: bool,
    pub shadow_depth_bias: f32,
    pub shadow_normal_bias: f32,
    pub cascade_shadow_config: CascadeShadowConfig,
    pub cascades: EntityHashMap<Vec<Cascade>>,
    pub frusta: EntityHashMap<Vec<Frustum>>,
    pub render_layers: RenderLayers,
    pub soft_shadow_size: Option<f32>,
}

// NOTE: These must match the bit flags in bevy_pbr/src/render/mesh_view_types.wgsl!
bitflags::bitflags! {
    #[repr(transparent)]
    struct PointLightFlags: u32 {
        const SHADOWS_ENABLED                   = 1 << 0;
        const SPOT_LIGHT_Y_NEGATIVE             = 1 << 1;
        const VOLUMETRIC                        = 1 << 2;
        const AFFECTS_LIGHTMAPPED_MESH_DIFFUSE  = 1 << 3;
        const NONE                              = 0;
        const UNINITIALIZED                     = 0xFFFF;
    }
}

#[derive(Copy, Clone, ShaderType, Default, Debug)]
pub struct GpuDirectionalCascade {
    clip_from_world: Mat4,
    texel_size: f32,
    far_bound: f32,
}

#[derive(Copy, Clone, ShaderType, Default, Debug)]
pub struct GpuDirectionalLight {
    cascades: [GpuDirectionalCascade; MAX_CASCADES_PER_LIGHT],
    color: Vec4,
    dir_to_light: Vec3,
    flags: u32,
    soft_shadow_size: f32,
    shadow_depth_bias: f32,
    shadow_normal_bias: f32,
    num_cascades: u32,
    cascades_overlap_proportion: f32,
    depth_texture_base_index: u32,
    skip: u32,
}

// NOTE: These must match the bit flags in bevy_pbr/src/render/mesh_view_types.wgsl!
bitflags::bitflags! {
    #[repr(transparent)]
    struct DirectionalLightFlags: u32 {
        const SHADOWS_ENABLED                   = 1 << 0;
        const VOLUMETRIC                        = 1 << 1;
        const AFFECTS_LIGHTMAPPED_MESH_DIFFUSE  = 1 << 2;
        const NONE                              = 0;
        const UNINITIALIZED                     = 0xFFFF;
    }
}

#[derive(Copy, Clone, Debug, ShaderType)]
pub struct GpuLights {
    directional_lights: [GpuDirectionalLight; MAX_DIRECTIONAL_LIGHTS],
    ambient_color: Vec4,
    // xyz are x/y/z cluster dimensions and w is the number of clusters
    cluster_dimensions: UVec4,
    // xy are vec2<f32>(cluster_dimensions.xy) / vec2<f32>(view.width, view.height)
    // z is cluster_dimensions.z / log(far / near)
    // w is cluster_dimensions.z * log(near) / log(far / near)
    cluster_factors: Vec4,
    n_directional_lights: u32,
    // offset from spot light's light index to spot light's shadow map index
    spot_light_shadowmap_offset: i32,
    ambient_light_affects_lightmapped_meshes: u32,
}

// NOTE: When running bevy on Adreno GPU chipsets in WebGL, any value above 1 will result in a crash
// when loading the wgsl "pbr_functions.wgsl" in the function apply_fog.
#[cfg(all(feature = "webgl", target_arch = "wasm32", not(feature = "webgpu")))]
pub const MAX_DIRECTIONAL_LIGHTS: usize = 1;
#[cfg(any(
    not(feature = "webgl"),
    not(target_arch = "wasm32"),
    feature = "webgpu"
))]
pub const MAX_DIRECTIONAL_LIGHTS: usize = 10;
#[cfg(any(
    not(feature = "webgl"),
    not(target_arch = "wasm32"),
    feature = "webgpu"
))]
pub const MAX_CASCADES_PER_LIGHT: usize = 4;
#[cfg(all(feature = "webgl", target_arch = "wasm32", not(feature = "webgpu")))]
pub const MAX_CASCADES_PER_LIGHT: usize = 1;

#[derive(Resource, Clone)]
pub struct ShadowSamplers {
    pub point_light_comparison_sampler: Sampler,
    #[cfg(feature = "experimental_pbr_pcss")]
    pub point_light_linear_sampler: Sampler,
    pub directional_light_comparison_sampler: Sampler,
    #[cfg(feature = "experimental_pbr_pcss")]
    pub directional_light_linear_sampler: Sampler,
}

// TODO: this pattern for initializing the shaders / pipeline isn't ideal. this should be handled by the asset system
impl FromWorld for ShadowSamplers {
    fn from_world(world: &mut World) -> Self {
        let render_device = world.resource::<RenderDevice>();

        let base_sampler_descriptor = SamplerDescriptor {
            address_mode_u: AddressMode::ClampToEdge,
            address_mode_v: AddressMode::ClampToEdge,
            address_mode_w: AddressMode::ClampToEdge,
            mag_filter: FilterMode::Linear,
            min_filter: FilterMode::Linear,
            mipmap_filter: FilterMode::Nearest,
            ..default()
        };

        ShadowSamplers {
            point_light_comparison_sampler: render_device.create_sampler(&SamplerDescriptor {
                compare: Some(CompareFunction::GreaterEqual),
                ..base_sampler_descriptor
            }),
            #[cfg(feature = "experimental_pbr_pcss")]
            point_light_linear_sampler: render_device.create_sampler(&base_sampler_descriptor),
            directional_light_comparison_sampler: render_device.create_sampler(
                &SamplerDescriptor {
                    compare: Some(CompareFunction::GreaterEqual),
                    ..base_sampler_descriptor
                },
            ),
            #[cfg(feature = "experimental_pbr_pcss")]
            directional_light_linear_sampler: render_device
                .create_sampler(&base_sampler_descriptor),
        }
    }
}

#[allow(clippy::too_many_arguments)]
pub fn extract_lights(
    mut commands: Commands,
    point_light_shadow_map: Extract<Res<PointLightShadowMap>>,
    directional_light_shadow_map: Extract<Res<DirectionalLightShadowMap>>,
    global_point_lights: Extract<Res<GlobalVisibleClusterableObjects>>,
    point_lights: Extract<
        Query<(
            Entity,
            RenderEntity,
            &PointLight,
            &CubemapVisibleEntities,
            &GlobalTransform,
            &ViewVisibility,
            &CubemapFrusta,
            Option<&VolumetricLight>,
        )>,
    >,
    spot_lights: Extract<
        Query<(
            Entity,
            RenderEntity,
            &SpotLight,
            &VisibleMeshEntities,
            &GlobalTransform,
            &ViewVisibility,
            &Frustum,
            Option<&VolumetricLight>,
        )>,
    >,
    directional_lights: Extract<
        Query<
            (
                Entity,
                RenderEntity,
                &DirectionalLight,
                &CascadesVisibleEntities,
                &Cascades,
                &CascadeShadowConfig,
                &CascadesFrusta,
                &GlobalTransform,
                &ViewVisibility,
                Option<&RenderLayers>,
                Option<&VolumetricLight>,
            ),
            Without<SpotLight>,
        >,
    >,
    mapper: Extract<Query<RenderEntity>>,
    mut previous_point_lights_len: Local<usize>,
    mut previous_spot_lights_len: Local<usize>,
) {
    // NOTE: These shadow map resources are extracted here as they are used here too so this avoids
    // races between scheduling of ExtractResourceSystems and this system.
    if point_light_shadow_map.is_changed() {
        commands.insert_resource(point_light_shadow_map.clone());
    }
    if directional_light_shadow_map.is_changed() {
        commands.insert_resource(directional_light_shadow_map.clone());
    }
    // This is the point light shadow map texel size for one face of the cube as a distance of 1.0
    // world unit from the light.
    // point_light_texel_size = 2.0 * 1.0 * tan(PI / 4.0) / cube face width in texels
    // PI / 4.0 is half the cube face fov, tan(PI / 4.0) = 1.0, so this simplifies to:
    // point_light_texel_size = 2.0 / cube face width in texels
    // NOTE: When using various PCF kernel sizes, this will need to be adjusted, according to:
    // https://catlikecoding.com/unity/tutorials/custom-srp/point-and-spot-shadows/
    let point_light_texel_size = 2.0 / point_light_shadow_map.size as f32;

    let mut point_lights_values = Vec::with_capacity(*previous_point_lights_len);
    for entity in global_point_lights.iter().copied() {
        let Ok((
            main_entity,
            render_entity,
            point_light,
            cubemap_visible_entities,
            transform,
            view_visibility,
            frusta,
            volumetric_light,
        )) = point_lights.get(entity)
        else {
            continue;
        };
        if !view_visibility.get() {
            continue;
        }
        let render_cubemap_visible_entities = RenderCubemapVisibleEntities {
            data: cubemap_visible_entities
                .iter()
                .map(|v| create_render_visible_mesh_entities(&mapper, v))
                .collect::<Vec<_>>()
                .try_into()
                .unwrap(),
        };

        let extracted_point_light = ExtractedPointLight {
            color: point_light.color.into(),
            // NOTE: Map from luminous power in lumens to luminous intensity in lumens per steradian
            // for a point light. See https://google.github.io/filament/Filament.html#mjx-eqn-pointLightLuminousPower
            // for details.
            intensity: point_light.intensity / (4.0 * core::f32::consts::PI),
            range: point_light.range,
            radius: point_light.radius,
            transform: *transform,
            shadows_enabled: point_light.shadows_enabled,
            shadow_depth_bias: point_light.shadow_depth_bias,
            // The factor of SQRT_2 is for the worst-case diagonal offset
            shadow_normal_bias: point_light.shadow_normal_bias
                * point_light_texel_size
                * core::f32::consts::SQRT_2,
            shadow_map_near_z: point_light.shadow_map_near_z,
            spot_light_angles: None,
            volumetric: volumetric_light.is_some(),
            affects_lightmapped_mesh_diffuse: point_light.affects_lightmapped_mesh_diffuse,
            #[cfg(feature = "experimental_pbr_pcss")]
            soft_shadows_enabled: point_light.soft_shadows_enabled,
            #[cfg(not(feature = "experimental_pbr_pcss"))]
            soft_shadows_enabled: false,
        };
        point_lights_values.push((
            render_entity,
            (
                extracted_point_light,
                render_cubemap_visible_entities,
                (*frusta).clone(),
                MainEntity::from(main_entity),
            ),
        ));
    }
    *previous_point_lights_len = point_lights_values.len();
    commands.insert_or_spawn_batch(point_lights_values);

    let mut spot_lights_values = Vec::with_capacity(*previous_spot_lights_len);
    for entity in global_point_lights.iter().copied() {
        if let Ok((
            main_entity,
            render_entity,
            spot_light,
            visible_entities,
            transform,
            view_visibility,
            frustum,
            volumetric_light,
        )) = spot_lights.get(entity)
        {
            if !view_visibility.get() {
                continue;
            }
            let render_visible_entities =
                create_render_visible_mesh_entities(&mapper, visible_entities);

            let texel_size =
                2.0 * ops::tan(spot_light.outer_angle) / directional_light_shadow_map.size as f32;

            spot_lights_values.push((
                render_entity,
                (
                    ExtractedPointLight {
                        color: spot_light.color.into(),
                        // NOTE: Map from luminous power in lumens to luminous intensity in lumens per steradian
                        // for a point light. See https://google.github.io/filament/Filament.html#mjx-eqn-pointLightLuminousPower
                        // for details.
                        // Note: Filament uses a divisor of PI for spot lights. We choose to use the same 4*PI divisor
                        // in both cases so that toggling between point light and spot light keeps lit areas lit equally,
                        // which seems least surprising for users
                        intensity: spot_light.intensity / (4.0 * core::f32::consts::PI),
                        range: spot_light.range,
                        radius: spot_light.radius,
                        transform: *transform,
                        shadows_enabled: spot_light.shadows_enabled,
                        shadow_depth_bias: spot_light.shadow_depth_bias,
                        // The factor of SQRT_2 is for the worst-case diagonal offset
                        shadow_normal_bias: spot_light.shadow_normal_bias
                            * texel_size
                            * core::f32::consts::SQRT_2,
                        shadow_map_near_z: spot_light.shadow_map_near_z,
                        spot_light_angles: Some((spot_light.inner_angle, spot_light.outer_angle)),
                        volumetric: volumetric_light.is_some(),
                        affects_lightmapped_mesh_diffuse: spot_light
                            .affects_lightmapped_mesh_diffuse,
                        #[cfg(feature = "experimental_pbr_pcss")]
                        soft_shadows_enabled: spot_light.soft_shadows_enabled,
                        #[cfg(not(feature = "experimental_pbr_pcss"))]
                        soft_shadows_enabled: false,
                    },
                    render_visible_entities,
                    *frustum,
                    MainEntity::from(main_entity),
                ),
            ));
        }
    }
    *previous_spot_lights_len = spot_lights_values.len();
    commands.insert_or_spawn_batch(spot_lights_values);

    for (
        main_entity,
        entity,
        directional_light,
        visible_entities,
        cascades,
        cascade_config,
        frusta,
        transform,
        view_visibility,
        maybe_layers,
        volumetric_light,
    ) in &directional_lights
    {
        if !view_visibility.get() {
            commands
                .get_entity(entity)
                .expect("Light entity wasn't synced.")
                .remove::<(ExtractedDirectionalLight, RenderCascadesVisibleEntities)>();
            continue;
        }

        // TODO: update in place instead of reinserting.
        let mut extracted_cascades = EntityHashMap::default();
        let mut extracted_frusta = EntityHashMap::default();
        let mut cascade_visible_entities = EntityHashMap::default();
        for (e, v) in cascades.cascades.iter() {
            if let Ok(entity) = mapper.get(*e) {
                extracted_cascades.insert(entity, v.clone());
            } else {
                break;
            }
        }
        for (e, v) in frusta.frusta.iter() {
            if let Ok(entity) = mapper.get(*e) {
                extracted_frusta.insert(entity, v.clone());
            } else {
                break;
            }
        }
        for (e, v) in visible_entities.entities.iter() {
            if let Ok(entity) = mapper.get(*e) {
                cascade_visible_entities.insert(
                    entity,
                    v.iter()
                        .map(|v| create_render_visible_mesh_entities(&mapper, v))
                        .collect(),
                );
            } else {
                break;
            }
        }

        commands
            .get_entity(entity)
            .expect("Light entity wasn't synced.")
            .insert((
                ExtractedDirectionalLight {
                    color: directional_light.color.into(),
                    illuminance: directional_light.illuminance,
                    transform: *transform,
                    volumetric: volumetric_light.is_some(),
                    affects_lightmapped_mesh_diffuse: directional_light
                        .affects_lightmapped_mesh_diffuse,
                    #[cfg(feature = "experimental_pbr_pcss")]
                    soft_shadow_size: directional_light.soft_shadow_size,
                    #[cfg(not(feature = "experimental_pbr_pcss"))]
                    soft_shadow_size: None,
                    shadows_enabled: directional_light.shadows_enabled,
                    shadow_depth_bias: directional_light.shadow_depth_bias,
                    // The factor of SQRT_2 is for the worst-case diagonal offset
                    shadow_normal_bias: directional_light.shadow_normal_bias
                        * core::f32::consts::SQRT_2,
                    cascade_shadow_config: cascade_config.clone(),
                    cascades: extracted_cascades,
                    frusta: extracted_frusta,
                    render_layers: maybe_layers.unwrap_or_default().clone(),
                },
                RenderCascadesVisibleEntities {
                    entities: cascade_visible_entities,
                },
                MainEntity::from(main_entity),
            ));
    }
}

fn create_render_visible_mesh_entities(
    mapper: &Extract<Query<RenderEntity>>,
    visible_entities: &VisibleMeshEntities,
) -> RenderVisibleMeshEntities {
    RenderVisibleMeshEntities {
        entities: visible_entities
            .iter()
            .map(|e| {
                let render_entity = mapper.get(*e).unwrap_or(Entity::PLACEHOLDER);
                (render_entity, MainEntity::from(*e))
            })
            .collect(),
    }
}

#[derive(Component, Default, Deref, DerefMut)]
/// Component automatically attached to a light entity to track light-view entities
/// for each view.
pub struct LightViewEntities(EntityHashMap<Vec<Entity>>);

// TODO: using required component
pub(crate) fn add_light_view_entities(
    trigger: Trigger<OnAdd, (ExtractedDirectionalLight, ExtractedPointLight)>,
    mut commands: Commands,
) {
    if let Some(mut v) = commands.get_entity(trigger.target()) {
        v.insert(LightViewEntities::default());
    }
}

/// Removes [`LightViewEntities`] when light is removed. See [`add_light_view_entities`].
pub(crate) fn extracted_light_removed(
    trigger: Trigger<OnRemove, (ExtractedDirectionalLight, ExtractedPointLight)>,
    mut commands: Commands,
) {
    if let Some(mut v) = commands.get_entity(trigger.target()) {
        v.remove::<LightViewEntities>();
    }
}

pub(crate) fn remove_light_view_entities(
    trigger: Trigger<OnRemove, LightViewEntities>,
    query: Query<&LightViewEntities>,
    mut commands: Commands,
) {
    if let Ok(entities) = query.get(trigger.target()) {
        for v in entities.0.values() {
            for e in v.iter().copied() {
                if let Some(mut v) = commands.get_entity(e) {
                    v.despawn();
                }
            }
        }
    }
}

pub(crate) struct CubeMapFace {
    pub(crate) target: Vec3,
    pub(crate) up: Vec3,
}

// Cubemap faces are [+X, -X, +Y, -Y, +Z, -Z], per https://www.w3.org/TR/webgpu/#texture-view-creation
// Note: Cubemap coordinates are left-handed y-up, unlike the rest of Bevy.
// See https://registry.khronos.org/vulkan/specs/1.2/html/chap16.html#_cube_map_face_selection
//
// For each cubemap face, we take care to specify the appropriate target/up axis such that the rendered
// texture using Bevy's right-handed y-up coordinate space matches the expected cubemap face in
// left-handed y-up cubemap coordinates.
pub(crate) const CUBE_MAP_FACES: [CubeMapFace; 6] = [
    // +X
    CubeMapFace {
        target: Vec3::X,
        up: Vec3::Y,
    },
    // -X
    CubeMapFace {
        target: Vec3::NEG_X,
        up: Vec3::Y,
    },
    // +Y
    CubeMapFace {
        target: Vec3::Y,
        up: Vec3::Z,
    },
    // -Y
    CubeMapFace {
        target: Vec3::NEG_Y,
        up: Vec3::NEG_Z,
    },
    // +Z (with left-handed conventions, pointing forwards)
    CubeMapFace {
        target: Vec3::NEG_Z,
        up: Vec3::Y,
    },
    // -Z (with left-handed conventions, pointing backwards)
    CubeMapFace {
        target: Vec3::Z,
        up: Vec3::Y,
    },
];

fn face_index_to_name(face_index: usize) -> &'static str {
    match face_index {
        0 => "+x",
        1 => "-x",
        2 => "+y",
        3 => "-y",
        4 => "+z",
        5 => "-z",
        _ => "invalid",
    }
}

#[derive(Component)]
pub struct ShadowView {
    pub depth_attachment: DepthAttachment,
    pub pass_name: String,
}

#[derive(Component)]
pub struct ViewShadowBindings {
    pub point_light_depth_texture: Texture,
    pub point_light_depth_texture_view: TextureView,
    pub directional_light_depth_texture: Texture,
    pub directional_light_depth_texture_view: TextureView,
}

#[derive(Component)]
pub struct ViewLightEntities {
    pub lights: Vec<Entity>,
}

#[derive(Component)]
pub struct ViewLightsUniformOffset {
    pub offset: u32,
}

#[derive(Resource, Default)]
pub struct LightMeta {
    pub view_gpu_lights: DynamicUniformBuffer<GpuLights>,
}

#[derive(Component)]
pub enum LightEntity {
    Directional {
        light_entity: Entity,
        cascade_index: usize,
    },
    Point {
        light_entity: Entity,
        face_index: usize,
    },
    Spot {
        light_entity: Entity,
    },
}
pub fn calculate_cluster_factors(
    near: f32,
    far: f32,
    z_slices: f32,
    is_orthographic: bool,
) -> Vec2 {
    if is_orthographic {
        Vec2::new(-near, z_slices / (-far - -near))
    } else {
        let z_slices_of_ln_zfar_over_znear = (z_slices - 1.0) / ops::ln(far / near);
        Vec2::new(
            z_slices_of_ln_zfar_over_znear,
            ops::ln(near) * z_slices_of_ln_zfar_over_znear,
        )
    }
}

// this method of constructing a basis from a vec3 is used by glam::Vec3::any_orthonormal_pair
// we will also construct it in the fragment shader and need our implementations to match,
// so we reproduce it here to avoid a mismatch if glam changes. we also switch the handedness
// could move this onto transform but it's pretty niche
pub(crate) fn spot_light_world_from_view(transform: &GlobalTransform) -> Mat4 {
    // the matrix z_local (opposite of transform.forward())
    let fwd_dir = transform.back().extend(0.0);

    let sign = 1f32.copysign(fwd_dir.z);
    let a = -1.0 / (fwd_dir.z + sign);
    let b = fwd_dir.x * fwd_dir.y * a;
    let up_dir = Vec4::new(
        1.0 + sign * fwd_dir.x * fwd_dir.x * a,
        sign * b,
        -sign * fwd_dir.x,
        0.0,
    );
    let right_dir = Vec4::new(-b, -sign - fwd_dir.y * fwd_dir.y * a, fwd_dir.y, 0.0);

    Mat4::from_cols(
        right_dir,
        up_dir,
        fwd_dir,
        transform.translation().extend(1.0),
    )
}

pub(crate) fn spot_light_clip_from_view(angle: f32, near_z: f32) -> Mat4 {
    // spot light projection FOV is 2x the angle from spot light center to outer edge
    Mat4::perspective_infinite_reverse_rh(angle * 2.0, 1.0, near_z)
}

#[allow(clippy::too_many_arguments)]
pub fn prepare_lights(
    mut commands: Commands,
    mut texture_cache: ResMut<TextureCache>,
    (render_device, render_queue): (Res<RenderDevice>, Res<RenderQueue>),
    mut global_light_meta: ResMut<GlobalClusterableObjectMeta>,
    mut light_meta: ResMut<LightMeta>,
    views: Query<
        (
            Entity,
            &ExtractedView,
            &ExtractedClusterConfig,
            Option<&RenderLayers>,
            Has<NoIndirectDrawing>,
        ),
        With<Camera3d>,
    >,
    ambient_light: Res<AmbientLight>,
    point_light_shadow_map: Res<PointLightShadowMap>,
    directional_light_shadow_map: Res<DirectionalLightShadowMap>,
    mut shadow_render_phases: ResMut<ViewBinnedRenderPhases<Shadow>>,
    (
        mut max_directional_lights_warning_emitted,
        mut max_cascades_per_light_warning_emitted,
        mut live_shadow_mapping_lights,
    ): (Local<bool>, Local<bool>, Local<HashSet<RetainedViewEntity>>),
    point_lights: Query<(
        Entity,
        &MainEntity,
        &ExtractedPointLight,
        AnyOf<(&CubemapFrusta, &Frustum)>,
    )>,
    directional_lights: Query<(Entity, &MainEntity, &ExtractedDirectionalLight)>,
    mut light_view_entities: Query<&mut LightViewEntities>,
    sorted_cameras: Res<SortedCameras>,
    gpu_preprocessing_support: Res<GpuPreprocessingSupport>,
) {
    let views_iter = views.iter();
    let views_count = views_iter.len();
    let Some(mut view_gpu_lights_writer) =
        light_meta
            .view_gpu_lights
            .get_writer(views_count, &render_device, &render_queue)
    else {
        return;
    };

    // Pre-calculate for PointLights
    let cube_face_rotations = CUBE_MAP_FACES
        .iter()
        .map(|CubeMapFace { target, up }| Transform::IDENTITY.looking_at(*target, *up))
        .collect::<Vec<_>>();

    global_light_meta.entity_to_index.clear();

    let mut point_lights: Vec<_> = point_lights.iter().collect::<Vec<_>>();
    let mut directional_lights: Vec<_> = directional_lights.iter().collect::<Vec<_>>();

    #[cfg(any(
        not(feature = "webgl"),
        not(target_arch = "wasm32"),
        feature = "webgpu"
    ))]
    let max_texture_array_layers = render_device.limits().max_texture_array_layers as usize;
    #[cfg(any(
        not(feature = "webgl"),
        not(target_arch = "wasm32"),
        feature = "webgpu"
    ))]
    let max_texture_cubes = max_texture_array_layers / 6;
    #[cfg(all(feature = "webgl", target_arch = "wasm32", not(feature = "webgpu")))]
    let max_texture_array_layers = 1;
    #[cfg(all(feature = "webgl", target_arch = "wasm32", not(feature = "webgpu")))]
    let max_texture_cubes = 1;

    if !*max_directional_lights_warning_emitted && directional_lights.len() > MAX_DIRECTIONAL_LIGHTS
    {
        warn!(
            "The amount of directional lights of {} is exceeding the supported limit of {}.",
            directional_lights.len(),
            MAX_DIRECTIONAL_LIGHTS
        );
        *max_directional_lights_warning_emitted = true;
    }

    if !*max_cascades_per_light_warning_emitted
        && directional_lights
            .iter()
            .any(|(_, _, light)| light.cascade_shadow_config.bounds.len() > MAX_CASCADES_PER_LIGHT)
    {
        warn!(
            "The number of cascades configured for a directional light exceeds the supported limit of {}.",
            MAX_CASCADES_PER_LIGHT
        );
        *max_cascades_per_light_warning_emitted = true;
    }

    let point_light_count = point_lights
        .iter()
        .filter(|light| light.2.spot_light_angles.is_none())
        .count();

    let point_light_volumetric_enabled_count = point_lights
        .iter()
        .filter(|(_, _, light, _)| light.volumetric && light.spot_light_angles.is_none())
        .count()
        .min(max_texture_cubes);

    let point_light_shadow_maps_count = point_lights
        .iter()
        .filter(|light| light.2.shadows_enabled && light.2.spot_light_angles.is_none())
        .count()
        .min(max_texture_cubes);

    let directional_volumetric_enabled_count = directional_lights
        .iter()
        .take(MAX_DIRECTIONAL_LIGHTS)
        .filter(|(_, _, light)| light.volumetric)
        .count()
        .min(max_texture_array_layers / MAX_CASCADES_PER_LIGHT);

    let directional_shadow_enabled_count = directional_lights
        .iter()
        .take(MAX_DIRECTIONAL_LIGHTS)
        .filter(|(_, _, light)| light.shadows_enabled)
        .count()
        .min(max_texture_array_layers / MAX_CASCADES_PER_LIGHT);

    let spot_light_count = point_lights
        .iter()
        .filter(|(_, _, light, _)| light.spot_light_angles.is_some())
        .count()
        .min(max_texture_array_layers - directional_shadow_enabled_count * MAX_CASCADES_PER_LIGHT);

    let spot_light_volumetric_enabled_count = point_lights
        .iter()
        .filter(|(_, _, light, _)| light.volumetric && light.spot_light_angles.is_some())
        .count()
        .min(max_texture_array_layers - directional_shadow_enabled_count * MAX_CASCADES_PER_LIGHT);

    let spot_light_shadow_maps_count = point_lights
        .iter()
        .filter(|(_, _, light, _)| light.shadows_enabled && light.spot_light_angles.is_some())
        .count()
        .min(max_texture_array_layers - directional_shadow_enabled_count * MAX_CASCADES_PER_LIGHT);

    // Sort lights by
    // - point-light vs spot-light, so that we can iterate point lights and spot lights in contiguous blocks in the fragment shader,
    // - then those with shadows enabled first, so that the index can be used to render at most `point_light_shadow_maps_count`
    //   point light shadows and `spot_light_shadow_maps_count` spot light shadow maps,
    // - then by entity as a stable key to ensure that a consistent set of lights are chosen if the light count limit is exceeded.
    point_lights.sort_by_cached_key(|(entity, _, light, _)| {
        (
            ClusterableObjectType::from_point_or_spot_light(light).ordering(),
            *entity,
        )
    });

    // Sort lights by
    // - those with volumetric (and shadows) enabled first, so that the
    //   volumetric lighting pass can quickly find the volumetric lights;
    // - then those with shadows enabled second, so that the index can be used
    //   to render at most `directional_light_shadow_maps_count` directional light
    //   shadows
    // - then by entity as a stable key to ensure that a consistent set of
    //   lights are chosen if the light count limit is exceeded.
    // - because entities are unique, we can use `sort_unstable_by_key`
    //   and still end up with a stable order.
    directional_lights.sort_unstable_by_key(|(entity, _, light)| {
        (light.volumetric, light.shadows_enabled, *entity)
    });

    if global_light_meta.entity_to_index.capacity() < point_lights.len() {
        global_light_meta
            .entity_to_index
            .reserve(point_lights.len());
    }

    let mut gpu_point_lights = Vec::new();
    for (index, &(entity, _, light, _)) in point_lights.iter().enumerate() {
        let mut flags = PointLightFlags::NONE;

        // Lights are sorted, shadow enabled lights are first
        if light.shadows_enabled
            && (index < point_light_shadow_maps_count
                || (light.spot_light_angles.is_some()
                    && index - point_light_count < spot_light_shadow_maps_count))
        {
            flags |= PointLightFlags::SHADOWS_ENABLED;
        }

        let cube_face_projection = Mat4::perspective_infinite_reverse_rh(
            core::f32::consts::FRAC_PI_2,
            1.0,
            light.shadow_map_near_z,
        );
        if light.shadows_enabled
            && light.volumetric
            && (index < point_light_volumetric_enabled_count
                || (light.spot_light_angles.is_some()
                    && index - point_light_count < spot_light_volumetric_enabled_count))
        {
            flags |= PointLightFlags::VOLUMETRIC;
        }

        if light.affects_lightmapped_mesh_diffuse {
            flags |= PointLightFlags::AFFECTS_LIGHTMAPPED_MESH_DIFFUSE;
        }

        let (light_custom_data, spot_light_tan_angle) = match light.spot_light_angles {
            Some((inner, outer)) => {
                let light_direction = light.transform.forward();
                if light_direction.y.is_sign_negative() {
                    flags |= PointLightFlags::SPOT_LIGHT_Y_NEGATIVE;
                }

                let cos_outer = ops::cos(outer);
                let spot_scale = 1.0 / f32::max(ops::cos(inner) - cos_outer, 1e-4);
                let spot_offset = -cos_outer * spot_scale;

                (
                    // For spot lights: the direction (x,z), spot_scale and spot_offset
                    light_direction.xz().extend(spot_scale).extend(spot_offset),
                    ops::tan(outer),
                )
            }
            None => {
                (
                    // For point lights: the lower-right 2x2 values of the projection matrix [2][2] [2][3] [3][2] [3][3]
                    Vec4::new(
                        cube_face_projection.z_axis.z,
                        cube_face_projection.z_axis.w,
                        cube_face_projection.w_axis.z,
                        cube_face_projection.w_axis.w,
                    ),
                    // unused
                    0.0,
                )
            }
        };

        gpu_point_lights.push(GpuClusterableObject {
            light_custom_data,
            // premultiply color by intensity
            // we don't use the alpha at all, so no reason to multiply only [0..3]
            color_inverse_square_range: (Vec4::from_slice(&light.color.to_f32_array())
                * light.intensity)
                .xyz()
                .extend(1.0 / (light.range * light.range)),
            position_radius: light.transform.translation().extend(light.radius),
            flags: flags.bits(),
            shadow_depth_bias: light.shadow_depth_bias,
            shadow_normal_bias: light.shadow_normal_bias,
            shadow_map_near_z: light.shadow_map_near_z,
            spot_light_tan_angle,
            pad_a: 0.0,
            pad_b: 0.0,
            soft_shadow_size: if light.soft_shadows_enabled {
                light.radius
            } else {
                0.0
            },
        });
        global_light_meta.entity_to_index.insert(entity, index);
    }

    let mut gpu_directional_lights = [GpuDirectionalLight::default(); MAX_DIRECTIONAL_LIGHTS];
    let mut num_directional_cascades_enabled = 0usize;
    for (index, (_light_entity, _, light)) in directional_lights
        .iter()
        .enumerate()
        .take(MAX_DIRECTIONAL_LIGHTS)
    {
        let mut flags = DirectionalLightFlags::NONE;

        // Lights are sorted, volumetric and shadow enabled lights are first
        if light.volumetric
            && light.shadows_enabled
            && (index < directional_volumetric_enabled_count)
        {
            flags |= DirectionalLightFlags::VOLUMETRIC;
        }
        // Shadow enabled lights are second
        if light.shadows_enabled && (index < directional_shadow_enabled_count) {
            flags |= DirectionalLightFlags::SHADOWS_ENABLED;
        }

        if light.affects_lightmapped_mesh_diffuse {
            flags |= DirectionalLightFlags::AFFECTS_LIGHTMAPPED_MESH_DIFFUSE;
        }

        let num_cascades = light
            .cascade_shadow_config
            .bounds
            .len()
            .min(MAX_CASCADES_PER_LIGHT);
        gpu_directional_lights[index] = GpuDirectionalLight {
            // Set to true later when necessary.
            skip: 0u32,
            // Filled in later.
            cascades: [GpuDirectionalCascade::default(); MAX_CASCADES_PER_LIGHT],
            // premultiply color by illuminance
            // we don't use the alpha at all, so no reason to multiply only [0..3]
            color: Vec4::from_slice(&light.color.to_f32_array()) * light.illuminance,
            // direction is negated to be ready for N.L
            dir_to_light: light.transform.back().into(),
            flags: flags.bits(),
            soft_shadow_size: light.soft_shadow_size.unwrap_or_default(),
            shadow_depth_bias: light.shadow_depth_bias,
            shadow_normal_bias: light.shadow_normal_bias,
            num_cascades: num_cascades as u32,
            cascades_overlap_proportion: light.cascade_shadow_config.overlap_proportion,
            depth_texture_base_index: num_directional_cascades_enabled as u32,
        };
        if index < directional_shadow_enabled_count {
            num_directional_cascades_enabled += num_cascades;
        }
    }

    global_light_meta
        .gpu_clusterable_objects
        .set(gpu_point_lights);
    global_light_meta
        .gpu_clusterable_objects
        .write_buffer(&render_device, &render_queue);

    live_shadow_mapping_lights.clear();

    let mut point_light_depth_attachments = HashMap::<u32, DepthAttachment>::default();
    let mut directional_light_depth_attachments = HashMap::<u32, DepthAttachment>::default();

    let point_light_depth_texture = texture_cache.get(
        &render_device,
        TextureDescriptor {
            size: Extent3d {
                width: point_light_shadow_map.size as u32,
                height: point_light_shadow_map.size as u32,
                depth_or_array_layers: point_light_shadow_maps_count.max(1) as u32 * 6,
            },
            mip_level_count: 1,
            sample_count: 1,
            dimension: TextureDimension::D2,
            format: CORE_3D_DEPTH_FORMAT,
            label: Some("point_light_shadow_map_texture"),
            usage: TextureUsages::RENDER_ATTACHMENT | TextureUsages::TEXTURE_BINDING,
            view_formats: &[],
        },
    );

    let point_light_depth_texture_view =
        point_light_depth_texture
            .texture
            .create_view(&TextureViewDescriptor {
                label: Some("point_light_shadow_map_array_texture_view"),
                format: None,
                // NOTE: iOS Simulator is missing CubeArray support so we use Cube instead.
                // See https://github.com/bevyengine/bevy/pull/12052 - remove if support is added.
                #[cfg(all(
                    not(feature = "ios_simulator"),
                    any(
                        not(feature = "webgl"),
                        not(target_arch = "wasm32"),
                        feature = "webgpu"
                    )
                ))]
                dimension: Some(TextureViewDimension::CubeArray),
                #[cfg(any(
                    feature = "ios_simulator",
                    all(feature = "webgl", target_arch = "wasm32", not(feature = "webgpu"))
                ))]
                dimension: Some(TextureViewDimension::Cube),
                aspect: TextureAspect::DepthOnly,
                base_mip_level: 0,
                mip_level_count: None,
                base_array_layer: 0,
                array_layer_count: None,
            });

    let directional_light_depth_texture = texture_cache.get(
        &render_device,
        TextureDescriptor {
            size: Extent3d {
                width: (directional_light_shadow_map.size as u32)
                    .min(render_device.limits().max_texture_dimension_2d),
                height: (directional_light_shadow_map.size as u32)
                    .min(render_device.limits().max_texture_dimension_2d),
                depth_or_array_layers: (num_directional_cascades_enabled
                    + spot_light_shadow_maps_count)
                    .max(1) as u32,
            },
            mip_level_count: 1,
            sample_count: 1,
            dimension: TextureDimension::D2,
            format: CORE_3D_DEPTH_FORMAT,
            label: Some("directional_light_shadow_map_texture"),
            usage: TextureUsages::RENDER_ATTACHMENT | TextureUsages::TEXTURE_BINDING,
            view_formats: &[],
        },
    );

    let directional_light_depth_texture_view =
        directional_light_depth_texture
            .texture
            .create_view(&TextureViewDescriptor {
                label: Some("directional_light_shadow_map_array_texture_view"),
                format: None,
                #[cfg(any(
                    not(feature = "webgl"),
                    not(target_arch = "wasm32"),
                    feature = "webgpu"
                ))]
                dimension: Some(TextureViewDimension::D2Array),
                #[cfg(all(feature = "webgl", target_arch = "wasm32", not(feature = "webgpu")))]
                dimension: Some(TextureViewDimension::D2),
                aspect: TextureAspect::DepthOnly,
                base_mip_level: 0,
                mip_level_count: None,
                base_array_layer: 0,
                array_layer_count: None,
            });

    let mut live_views = EntityHashSet::with_capacity(views_count);

    // set up light data for each view
    for (entity, extracted_view, clusters, maybe_layers, no_indirect_drawing) in sorted_cameras
        .0
        .iter()
        .filter_map(|sorted_camera| views.get(sorted_camera.entity).ok())
    {
        live_views.insert(entity);
        let mut view_lights = Vec::new();

        let gpu_preprocessing_mode = gpu_preprocessing_support.min(if !no_indirect_drawing {
            GpuPreprocessingMode::Culling
        } else {
            GpuPreprocessingMode::PreprocessingOnly
        });

        let is_orthographic = extracted_view.clip_from_view.w_axis.w == 1.0;
        let cluster_factors_zw = calculate_cluster_factors(
            clusters.near,
            clusters.far,
            clusters.dimensions.z as f32,
            is_orthographic,
        );

        let n_clusters = clusters.dimensions.x * clusters.dimensions.y * clusters.dimensions.z;
        let mut gpu_lights = GpuLights {
            directional_lights: gpu_directional_lights,
            ambient_color: Vec4::from_slice(&LinearRgba::from(ambient_light.color).to_f32_array())
                * ambient_light.brightness,
            cluster_factors: Vec4::new(
                clusters.dimensions.x as f32 / extracted_view.viewport.z as f32,
                clusters.dimensions.y as f32 / extracted_view.viewport.w as f32,
                cluster_factors_zw.x,
                cluster_factors_zw.y,
            ),
            cluster_dimensions: clusters.dimensions.extend(n_clusters),
            n_directional_lights: directional_lights.iter().len().min(MAX_DIRECTIONAL_LIGHTS)
                as u32,
            // spotlight shadow maps are stored in the directional light array, starting at num_directional_cascades_enabled.
            // the spot lights themselves start in the light array at point_light_count. so to go from light
            // index to shadow map index, we need to subtract point light count and add directional shadowmap count.
            spot_light_shadowmap_offset: num_directional_cascades_enabled as i32
                - point_light_count as i32,
            ambient_light_affects_lightmapped_meshes: ambient_light.affects_lightmapped_meshes
                as u32,
        };

        // TODO: this should select lights based on relevance to the view instead of the first ones that show up in a query
        for &(light_entity, light_main_entity, light, (point_light_frusta, _)) in point_lights
            .iter()
            // Lights are sorted, shadow enabled lights are first
            .take(point_light_count.min(max_texture_cubes))
        {
            let Ok(mut light_view_entities) = light_view_entities.get_mut(light_entity) else {
                continue;
            };

            if !light.shadows_enabled {
                if let Some(entities) = light_view_entities.remove(&entity) {
                    despawn_entities(&mut commands, entities);
                }
                continue;
            }

            let light_index = *global_light_meta
                .entity_to_index
                .get(&light_entity)
                .unwrap();
            // ignore scale because we don't want to effectively scale light radius and range
            // by applying those as a view transform to shadow map rendering of objects
            // and ignore rotation because we want the shadow map projections to align with the axes
            let view_translation = GlobalTransform::from_translation(light.transform.translation());

            // for each face of a cube and each view we spawn a light entity
            let light_view_entities = light_view_entities
                .entry(entity)
                .or_insert_with(|| (0..6).map(|_| commands.spawn_empty().id()).collect());

            let cube_face_projection = Mat4::perspective_infinite_reverse_rh(
                core::f32::consts::FRAC_PI_2,
                1.0,
                light.shadow_map_near_z,
            );

            for (face_index, ((view_rotation, frustum), view_light_entity)) in cube_face_rotations
                .iter()
                .zip(&point_light_frusta.unwrap().frusta)
                .zip(light_view_entities.iter().copied())
                .enumerate()
            {
                let mut first = false;
                let base_array_layer = (light_index * 6 + face_index) as u32;

                let depth_attachment = point_light_depth_attachments
                    .entry(base_array_layer)
                    .or_insert_with(|| {
                        first = true;

                        let depth_texture_view =
                            point_light_depth_texture
                                .texture
                                .create_view(&TextureViewDescriptor {
                                    label: Some("point_light_shadow_map_texture_view"),
                                    format: None,
                                    dimension: Some(TextureViewDimension::D2),
                                    aspect: TextureAspect::All,
                                    base_mip_level: 0,
                                    mip_level_count: None,
                                    base_array_layer,
                                    array_layer_count: Some(1u32),
                                });

                        DepthAttachment::new(depth_texture_view, Some(0.0))
                    })
                    .clone();

                let retained_view_entity =
                    RetainedViewEntity::new(*light_main_entity, face_index as u32);

                commands.entity(view_light_entity).insert((
                    ShadowView {
                        depth_attachment,
                        pass_name: format!(
                            "shadow pass point light {} {}",
                            light_index,
                            face_index_to_name(face_index)
                        ),
                    },
                    ExtractedView {
                        retained_view_entity,
                        viewport: UVec4::new(
                            0,
                            0,
                            point_light_shadow_map.size as u32,
                            point_light_shadow_map.size as u32,
                        ),
                        world_from_view: view_translation * *view_rotation,
                        clip_from_world: None,
                        clip_from_view: cube_face_projection,
                        hdr: false,
                        color_grading: Default::default(),
                    },
                    *frustum,
                    LightEntity::Point {
                        light_entity,
                        face_index,
                    },
                ));

                if !matches!(gpu_preprocessing_mode, GpuPreprocessingMode::Culling) {
                    commands.entity(view_light_entity).insert(NoIndirectDrawing);
                }

                view_lights.push(view_light_entity);

                if first {
                    // Subsequent views with the same light entity will reuse the same shadow map
                    shadow_render_phases
                        .insert_or_clear(retained_view_entity, gpu_preprocessing_mode);
                    live_shadow_mapping_lights.insert(retained_view_entity);
                }
            }
        }

        // spot lights
        for (light_index, &(light_entity, light_main_entity, light, (_, spot_light_frustum))) in
            point_lights
                .iter()
                .skip(point_light_count)
                .take(spot_light_count)
                .enumerate()
        {
            let Ok(mut light_view_entities) = light_view_entities.get_mut(light_entity) else {
                continue;
            };

            if !light.shadows_enabled {
                if let Some(entities) = light_view_entities.remove(&entity) {
                    despawn_entities(&mut commands, entities);
                }
                continue;
            }

            let spot_world_from_view = spot_light_world_from_view(&light.transform);
            let spot_world_from_view = spot_world_from_view.into();

            let angle = light.spot_light_angles.expect("lights should be sorted so that \
                [point_light_count..point_light_count + spot_light_shadow_maps_count] are spot lights").1;
            let spot_projection = spot_light_clip_from_view(angle, light.shadow_map_near_z);

            let mut first = false;
            let base_array_layer = (num_directional_cascades_enabled + light_index) as u32;

            let depth_attachment = directional_light_depth_attachments
                .entry(base_array_layer)
                .or_insert_with(|| {
                    first = true;

                    let depth_texture_view = directional_light_depth_texture.texture.create_view(
                        &TextureViewDescriptor {
                            label: Some("spot_light_shadow_map_texture_view"),
                            format: None,
                            dimension: Some(TextureViewDimension::D2),
                            aspect: TextureAspect::All,
                            base_mip_level: 0,
                            mip_level_count: None,
                            base_array_layer,
                            array_layer_count: Some(1u32),
                        },
                    );

                    DepthAttachment::new(depth_texture_view, Some(0.0))
                })
                .clone();

            let light_view_entities = light_view_entities
                .entry(entity)
                .or_insert_with(|| vec![commands.spawn_empty().id()]);

            let view_light_entity = light_view_entities[0];

            let retained_view_entity = RetainedViewEntity::new(*light_main_entity, 0);

            commands.entity(view_light_entity).insert((
                ShadowView {
                    depth_attachment,
                    pass_name: format!("shadow pass spot light {light_index}"),
                },
                ExtractedView {
                    retained_view_entity,
                    viewport: UVec4::new(
                        0,
                        0,
                        directional_light_shadow_map.size as u32,
                        directional_light_shadow_map.size as u32,
                    ),
                    world_from_view: spot_world_from_view,
                    clip_from_view: spot_projection,
                    clip_from_world: None,
                    hdr: false,
                    color_grading: Default::default(),
                },
                *spot_light_frustum.unwrap(),
                LightEntity::Spot { light_entity },
            ));

            if !matches!(gpu_preprocessing_mode, GpuPreprocessingMode::Culling) {
                commands.entity(view_light_entity).insert(NoIndirectDrawing);
            }

            view_lights.push(view_light_entity);

            if first {
                // Subsequent views with the same light entity will reuse the same shadow map
                shadow_render_phases.insert_or_clear(retained_view_entity, gpu_preprocessing_mode);
                live_shadow_mapping_lights.insert(retained_view_entity);
            }
        }

        // directional lights
        let mut directional_depth_texture_array_index = 0u32;
        let view_layers = maybe_layers.unwrap_or_default();
        for (light_index, &(light_entity, light_main_entity, light)) in directional_lights
            .iter()
            .enumerate()
            .take(MAX_DIRECTIONAL_LIGHTS)
        {
            let gpu_light = &mut gpu_lights.directional_lights[light_index];

            let Ok(mut light_view_entities) = light_view_entities.get_mut(light_entity) else {
                continue;
            };

            // Check if the light intersects with the view.
            if !view_layers.intersects(&light.render_layers) {
                gpu_light.skip = 1u32;
                if let Some(entities) = light_view_entities.remove(&entity) {
                    despawn_entities(&mut commands, entities);
                }
                continue;
            }

            // Only deal with cascades when shadows are enabled.
            if (gpu_light.flags & DirectionalLightFlags::SHADOWS_ENABLED.bits()) == 0u32 {
                if let Some(entities) = light_view_entities.remove(&entity) {
                    despawn_entities(&mut commands, entities);
                }
                continue;
            }

            let cascades = light
                .cascades
                .get(&entity)
                .unwrap()
                .iter()
                .take(MAX_CASCADES_PER_LIGHT);
            let frusta = light
                .frusta
                .get(&entity)
                .unwrap()
                .iter()
                .take(MAX_CASCADES_PER_LIGHT);

            let iter = cascades
                .zip(frusta)
                .zip(&light.cascade_shadow_config.bounds);

            let light_view_entities = light_view_entities.entry(entity).or_insert_with(|| {
                (0..iter.len())
                    .map(|_| commands.spawn_empty().id())
                    .collect()
            });
            if light_view_entities.len() != iter.len() {
                let entities = core::mem::take(light_view_entities);
                despawn_entities(&mut commands, entities);
                light_view_entities.extend((0..iter.len()).map(|_| commands.spawn_empty().id()));
            }

            for (cascade_index, (((cascade, frustum), bound), view_light_entity)) in
                iter.zip(light_view_entities.iter().copied()).enumerate()
            {
                gpu_lights.directional_lights[light_index].cascades[cascade_index] =
                    GpuDirectionalCascade {
                        clip_from_world: cascade.clip_from_world,
                        texel_size: cascade.texel_size,
                        far_bound: *bound,
                    };

                let depth_texture_view =
                    directional_light_depth_texture
                        .texture
                        .create_view(&TextureViewDescriptor {
                            label: Some("directional_light_shadow_map_array_texture_view"),
                            format: None,
                            dimension: Some(TextureViewDimension::D2),
                            aspect: TextureAspect::All,
                            base_mip_level: 0,
                            mip_level_count: None,
                            base_array_layer: directional_depth_texture_array_index,
                            array_layer_count: Some(1u32),
                        });

                // NOTE: For point and spotlights, we reuse the same depth attachment for all views.
                // However, for directional lights, we want a new depth attachment for each view,
                // so that the view is cleared for each view.
                let depth_attachment = DepthAttachment::new(depth_texture_view, Some(0.0));

                directional_depth_texture_array_index += 1;

                let mut frustum = *frustum;
                // Push the near clip plane out to infinity for directional lights
                frustum.half_spaces[4] =
                    HalfSpace::new(frustum.half_spaces[4].normal().extend(f32::INFINITY));

                let retained_view_entity =
                    RetainedViewEntity::new(*light_main_entity, cascade_index as u32);

                commands.entity(view_light_entity).insert((
                    ShadowView {
                        depth_attachment,
                        pass_name: format!(
                            "shadow pass directional light {light_index} cascade {cascade_index}"
                        ),
                    },
                    ExtractedView {
                        retained_view_entity,
                        viewport: UVec4::new(
                            0,
                            0,
                            directional_light_shadow_map.size as u32,
                            directional_light_shadow_map.size as u32,
                        ),
                        world_from_view: GlobalTransform::from(cascade.world_from_cascade),
                        clip_from_view: cascade.clip_from_cascade,
                        clip_from_world: Some(cascade.clip_from_world),
                        hdr: false,
                        color_grading: Default::default(),
                    },
                    frustum,
                    LightEntity::Directional {
                        light_entity,
                        cascade_index,
                    },
                ));

                if !matches!(gpu_preprocessing_mode, GpuPreprocessingMode::Culling) {
                    commands.entity(view_light_entity).insert(NoIndirectDrawing);
                }

                view_lights.push(view_light_entity);

                // Subsequent views with the same light entity will **NOT** reuse the same shadow map
                // (Because the cascades are unique to each view)
                // TODO: Implement GPU culling for shadow passes.
                shadow_render_phases.insert_or_clear(retained_view_entity, gpu_preprocessing_mode);
                live_shadow_mapping_lights.insert(retained_view_entity);
            }
        }

        commands.entity(entity).insert((
            ViewShadowBindings {
                point_light_depth_texture: point_light_depth_texture.texture.clone(),
                point_light_depth_texture_view: point_light_depth_texture_view.clone(),
                directional_light_depth_texture: directional_light_depth_texture.texture.clone(),
                directional_light_depth_texture_view: directional_light_depth_texture_view.clone(),
            },
            ViewLightEntities {
                lights: view_lights,
            },
            ViewLightsUniformOffset {
                offset: view_gpu_lights_writer.write(&gpu_lights),
            },
        ));
    }

    // Despawn light-view entities for views that no longer exist
    for mut entities in &mut light_view_entities {
        for (_, light_view_entities) in
            entities.extract_if(|entity, _| !live_views.contains(entity))
        {
            despawn_entities(&mut commands, light_view_entities);
        }
    }

    shadow_render_phases.retain(|entity, _| live_shadow_mapping_lights.contains(entity));
}

fn despawn_entities(commands: &mut Commands, entities: Vec<Entity>) {
    if entities.is_empty() {
        return;
    }
    commands.queue(move |world: &mut World| {
        for entity in entities {
            world.despawn(entity);
        }
    });
}

/// For each shadow cascade, iterates over all the meshes "visible" from it and
/// adds them to [`BinnedRenderPhase`]s or [`SortedRenderPhase`]s as
/// appropriate.
#[allow(clippy::too_many_arguments)]
pub fn queue_shadows<M: Material>(
    shadow_draw_functions: Res<DrawFunctions<Shadow>>,
    prepass_pipeline: Res<PrepassPipeline<M>>,
    (render_meshes, render_mesh_instances, render_materials, render_material_instances): (
        Res<RenderAssets<RenderMesh>>,
        Res<RenderMeshInstances>,
        Res<RenderAssets<PreparedMaterial<M>>>,
        Res<RenderMaterialInstances<M>>,
    ),
    material_bind_group_allocator: Res<MaterialBindGroupAllocator<M>>,
    mut shadow_render_phases: ResMut<ViewBinnedRenderPhases<Shadow>>,
    mut pipelines: ResMut<SpecializedMeshPipelines<PrepassPipeline<M>>>,
    pipeline_cache: Res<PipelineCache>,
    render_lightmaps: Res<RenderLightmaps>,
    gpu_preprocessing_support: Res<GpuPreprocessingSupport>,
    mesh_allocator: Res<MeshAllocator>,
    view_lights: Query<(Entity, &ViewLightEntities), With<ExtractedView>>,
    view_light_entities: Query<(&LightEntity, &ExtractedView)>,
    point_light_entities: Query<&RenderCubemapVisibleEntities, With<ExtractedPointLight>>,
    directional_light_entities: Query<
        &RenderCascadesVisibleEntities,
        With<ExtractedDirectionalLight>,
    >,
    spot_light_entities: Query<&RenderVisibleMeshEntities, With<ExtractedPointLight>>,
) where
    M::Data: PartialEq + Eq + Hash + Clone,
{
    for (entity, view_lights) in &view_lights {
        let draw_shadow_mesh = shadow_draw_functions.read().id::<DrawPrepass<M>>();
        for view_light_entity in view_lights.lights.iter().copied() {
            let Ok((light_entity, extracted_view_light)) =
                view_light_entities.get(view_light_entity)
            else {
                continue;
            };
            let Some(shadow_phase) =
                shadow_render_phases.get_mut(&extracted_view_light.retained_view_entity)
            else {
                continue;
            };

            let is_directional_light = matches!(light_entity, LightEntity::Directional { .. });
            let visible_entities = match light_entity {
                LightEntity::Directional {
                    light_entity,
                    cascade_index,
                } => directional_light_entities
                    .get(*light_entity)
                    .expect("Failed to get directional light visible entities")
                    .entities
                    .get(&entity)
                    .expect("Failed to get directional light visible entities for view")
                    .get(*cascade_index)
                    .expect("Failed to get directional light visible entities for cascade"),
                LightEntity::Point {
                    light_entity,
                    face_index,
                } => point_light_entities
                    .get(*light_entity)
                    .expect("Failed to get point light visible entities")
                    .get(*face_index),
                LightEntity::Spot { light_entity } => spot_light_entities
                    .get(*light_entity)
                    .expect("Failed to get spot light visible entities"),
            };
            let mut light_key = MeshPipelineKey::DEPTH_PREPASS;
            light_key.set(MeshPipelineKey::UNCLIPPED_DEPTH_ORTHO, is_directional_light);

            // NOTE: Lights with shadow mapping disabled will have no visible entities
            // so no meshes will be queued

            for (entity, main_entity) in visible_entities.iter().copied() {
                let Some(mesh_instance) = render_mesh_instances.render_mesh_queue_data(main_entity)
                else {
                    continue;
                };
                if !mesh_instance
                    .flags
                    .contains(RenderMeshInstanceFlags::SHADOW_CASTER)
                {
                    continue;
                }
                let Some(material_asset_id) = render_material_instances.get(&main_entity) else {
                    continue;
                };
                let Some(material) = render_materials.get(*material_asset_id) else {
                    continue;
                };
                let Some(material_bind_group) =
                    material_bind_group_allocator.get(material.binding.group)
                else {
                    continue;
                };
                let Some(mesh) = render_meshes.get(mesh_instance.mesh_asset_id) else {
                    continue;
                };

                let mut mesh_key =
                    light_key | MeshPipelineKey::from_bits_retain(mesh.key_bits.bits());

                // Even though we don't use the lightmap in the shadow map, the
                // `SetMeshBindGroup` render command will bind the data for it. So
                // we need to include the appropriate flag in the mesh pipeline key
                // to ensure that the necessary bind group layout entries are
                // present.
                if render_lightmaps.render_lightmaps.contains_key(&main_entity) {
                    mesh_key |= MeshPipelineKey::LIGHTMAPPED;
                }

                mesh_key |= match material.properties.alpha_mode {
                    AlphaMode::Mask(_)
                    | AlphaMode::Blend
                    | AlphaMode::Premultiplied
                    | AlphaMode::Add
                    | AlphaMode::AlphaToCoverage => MeshPipelineKey::MAY_DISCARD,
                    _ => MeshPipelineKey::NONE,
                };
                let pipeline_id = pipelines.specialize(
                    &pipeline_cache,
                    &prepass_pipeline,
                    MaterialPipelineKey {
                        mesh_key,
                        bind_group_data: material_bind_group
                            .get_extra_data(material.binding.slot)
                            .clone(),
                    },
                    &mesh.layout,
                );

                let pipeline_id = match pipeline_id {
                    Ok(id) => id,
                    Err(err) => {
                        error!("{}", err);
                        continue;
                    }
                };

                let (vertex_slab, index_slab) =
                    mesh_allocator.mesh_slabs(&mesh_instance.mesh_asset_id);

                let batch_set_key = ShadowBatchSetKey {
                    pipeline: pipeline_id,
                    draw_function: draw_shadow_mesh,
                    vertex_slab: vertex_slab.unwrap_or_default(),
                    index_slab,
                };

                shadow_phase.add(
                    batch_set_key,
                    ShadowBinKey {
                        asset_id: mesh_instance.mesh_asset_id.into(),
                    },
                    (entity, main_entity),
                    BinnedRenderPhaseType::mesh(
                        mesh_instance.should_batch(),
                        &gpu_preprocessing_support,
                    ),
                );
            }
        }
    }
}

pub struct Shadow {
    /// Determines which objects can be placed into a *batch set*.
    ///
    /// Objects in a single batch set can potentially be multi-drawn together,
    /// if it's enabled and the current platform supports it.
    pub batch_set_key: ShadowBatchSetKey,
    /// Information that separates items into bins.
    pub bin_key: ShadowBinKey,
    pub representative_entity: (Entity, MainEntity),
    pub batch_range: Range<u32>,
    pub extra_index: PhaseItemExtraIndex,
}

/// Information that must be identical in order to place opaque meshes in the
/// same *batch set*.
///
/// A batch set is a set of batches that can be multi-drawn together, if
/// multi-draw is in use.
#[derive(Clone, PartialEq, Eq, PartialOrd, Ord, Hash)]
pub struct ShadowBatchSetKey {
    /// The identifier of the render pipeline.
    pub pipeline: CachedRenderPipelineId,

    /// The function used to draw.
    pub draw_function: DrawFunctionId,

    /// The ID of the slab of GPU memory that contains vertex data.
    ///
    /// For non-mesh items, you can fill this with 0 if your items can be
    /// multi-drawn, or with a unique value if they can't.
    pub vertex_slab: SlabId,

    /// The ID of the slab of GPU memory that contains index data, if present.
    ///
    /// For non-mesh items, you can safely fill this with `None`.
    pub index_slab: Option<SlabId>,
}

/// Data used to bin each object in the shadow map phase.
#[derive(Clone, PartialEq, Eq, PartialOrd, Ord, Hash)]
pub struct ShadowBinKey {
    /// The object.
    pub asset_id: UntypedAssetId,
}

impl PhaseItem for Shadow {
    #[inline]
    fn entity(&self) -> Entity {
        self.representative_entity.0
    }

    fn main_entity(&self) -> MainEntity {
        self.representative_entity.1
    }

    #[inline]
    fn draw_function(&self) -> DrawFunctionId {
        self.batch_set_key.draw_function
    }

    #[inline]
    fn batch_range(&self) -> &Range<u32> {
        &self.batch_range
    }

    #[inline]
    fn batch_range_mut(&mut self) -> &mut Range<u32> {
        &mut self.batch_range
    }

    #[inline]
    fn extra_index(&self) -> PhaseItemExtraIndex {
        self.extra_index.clone()
    }

    #[inline]
    fn batch_range_and_extra_index_mut(&mut self) -> (&mut Range<u32>, &mut PhaseItemExtraIndex) {
        (&mut self.batch_range, &mut self.extra_index)
    }
}

impl BinnedPhaseItem for Shadow {
    type BatchSetKey = ShadowBatchSetKey;
    type BinKey = ShadowBinKey;

    #[inline]
    fn new(
        batch_set_key: Self::BatchSetKey,
        bin_key: Self::BinKey,
        representative_entity: (Entity, MainEntity),
        batch_range: Range<u32>,
        extra_index: PhaseItemExtraIndex,
    ) -> Self {
        Shadow {
            batch_set_key,
            bin_key,
            representative_entity,
            batch_range,
            extra_index,
        }
    }
}

impl CachedRenderPipelinePhaseItem for Shadow {
    #[inline]
    fn cached_pipeline(&self) -> CachedRenderPipelineId {
        self.batch_set_key.pipeline
    }
}

pub struct ShadowPassNode {
    main_view_query: QueryState<Read<ViewLightEntities>>,
    view_light_query: QueryState<(Read<ShadowView>, Read<ExtractedView>)>,
}

impl ShadowPassNode {
    pub fn new(world: &mut World) -> Self {
        Self {
            main_view_query: QueryState::new(world),
            view_light_query: QueryState::new(world),
        }
    }
}

impl Node for ShadowPassNode {
    fn update(&mut self, world: &mut World) {
        self.main_view_query.update_archetypes(world);
        self.view_light_query.update_archetypes(world);
    }

    fn run<'w>(
        &self,
        graph: &mut RenderGraphContext,
        render_context: &mut RenderContext<'w>,
        world: &'w World,
    ) -> Result<(), NodeRunError> {
        let diagnostics = render_context.diagnostic_recorder();

        let view_entity = graph.view_entity();

        let Some(shadow_render_phases) = world.get_resource::<ViewBinnedRenderPhases<Shadow>>()
        else {
            return Ok(());
        };

        let time_span = diagnostics.time_span(render_context.command_encoder(), "shadows");

        if let Ok(view_lights) = self.main_view_query.get_manual(world, view_entity) {
            for view_light_entity in view_lights.lights.iter().copied() {
                let Ok((view_light, extracted_light_view)) =
                    self.view_light_query.get_manual(world, view_light_entity)
                else {
                    continue;
                };

                let Some(shadow_phase) =
                    shadow_render_phases.get(&extracted_light_view.retained_view_entity)
                else {
                    continue;
                };

                let depth_stencil_attachment =
                    Some(view_light.depth_attachment.get_attachment(StoreOp::Store));

                let diagnostics = render_context.diagnostic_recorder();
                render_context.add_command_buffer_generation_task(move |render_device| {
                    #[cfg(feature = "trace")]
                    let _shadow_pass_span = info_span!("", "{}", view_light.pass_name).entered();
                    let mut command_encoder =
                        render_device.create_command_encoder(&CommandEncoderDescriptor {
                            label: Some("shadow_pass_command_encoder"),
                        });

                    let render_pass = command_encoder.begin_render_pass(&RenderPassDescriptor {
                        label: Some(&view_light.pass_name),
                        color_attachments: &[],
                        depth_stencil_attachment,
                        timestamp_writes: None,
                        occlusion_query_set: None,
                    });

                    let mut render_pass = TrackedRenderPass::new(&render_device, render_pass);
                    let pass_span =
                        diagnostics.pass_span(&mut render_pass, view_light.pass_name.clone());

                    if let Err(err) =
                        shadow_phase.render(&mut render_pass, world, view_light_entity)
                    {
                        error!("Error encountered while rendering the shadow phase {err:?}");
                    }

                    pass_span.end(&mut render_pass);
                    drop(render_pass);
                    command_encoder.finish()
                });
            }
        }

        time_span.end(render_context.command_encoder());

        Ok(())
    }
}<|MERGE_RESOLUTION|>--- conflicted
+++ resolved
@@ -35,17 +35,9 @@
     sync_world::{MainEntity, RenderEntity},
 };
 use bevy_transform::{components::GlobalTransform, prelude::Transform};
-<<<<<<< HEAD
 #[cfg(feature = "trace")]
 use bevy_utils::tracing::info_span;
-use bevy_utils::{
-    default,
-    tracing::{error, warn},
-    HashMap, HashSet,
-};
-=======
-use bevy_utils::{default, HashMap};
->>>>>>> 6f68776e
+use bevy_utils::{default, HashMap, HashSet};
 use core::{hash::Hash, ops::Range};
 #[cfg(feature = "trace")]
 use tracing::info_span;
