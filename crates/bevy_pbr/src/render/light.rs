--- conflicted
+++ resolved
@@ -262,114 +262,6 @@
     }
 }
 
-<<<<<<< HEAD
-bitflags::bitflags! {
-    #[repr(transparent)]
-    pub struct ShadowPipelineKey: u32 {
-        const NONE               = 0;
-        const DEPTH_CLAMP_ORTHO  = 1;
-        const PRIMITIVE_TOPOLOGY_RESERVED_BITS = ShadowPipelineKey::PRIMITIVE_TOPOLOGY_MASK_BITS << ShadowPipelineKey::PRIMITIVE_TOPOLOGY_SHIFT_BITS;
-    }
-}
-
-impl ShadowPipelineKey {
-    const PRIMITIVE_TOPOLOGY_MASK_BITS: u32 = 0b111;
-    const PRIMITIVE_TOPOLOGY_SHIFT_BITS: u32 = 32 - 3;
-
-    pub fn from_primitive_topology(primitive_topology: PrimitiveTopology) -> Self {
-        let primitive_topology_bits = ((primitive_topology as u32)
-            & Self::PRIMITIVE_TOPOLOGY_MASK_BITS)
-            << Self::PRIMITIVE_TOPOLOGY_SHIFT_BITS;
-        Self::from_bits(primitive_topology_bits).unwrap()
-    }
-
-    pub fn primitive_topology(&self) -> PrimitiveTopology {
-        let primitive_topology_bits =
-            (self.bits >> Self::PRIMITIVE_TOPOLOGY_SHIFT_BITS) & Self::PRIMITIVE_TOPOLOGY_MASK_BITS;
-        match primitive_topology_bits {
-            x if x == PrimitiveTopology::PointList as u32 => PrimitiveTopology::PointList,
-            x if x == PrimitiveTopology::LineList as u32 => PrimitiveTopology::LineList,
-            x if x == PrimitiveTopology::LineStrip as u32 => PrimitiveTopology::LineStrip,
-            x if x == PrimitiveTopology::TriangleList as u32 => PrimitiveTopology::TriangleList,
-            x if x == PrimitiveTopology::TriangleStrip as u32 => PrimitiveTopology::TriangleStrip,
-            _ => PrimitiveTopology::default(),
-        }
-    }
-}
-
-impl SpecializedMeshPipeline for ShadowPipeline {
-    type Key = ShadowPipelineKey;
-
-    fn specialize(
-        &self,
-        key: Self::Key,
-        layout: &MeshVertexBufferLayout,
-    ) -> Result<RenderPipelineDescriptor, SpecializedMeshPipelineError> {
-        let mut vertex_attributes = vec![Mesh::ATTRIBUTE_POSITION.at_shader_location(0)];
-
-        let mut bind_group_layout = vec![self.view_layout.clone()];
-        let mut shader_defs = vec!["MESH_BINDGROUP_1".into()];
-
-        if key.contains(ShadowPipelineKey::DEPTH_CLAMP_ORTHO) {
-            // Avoid clipping shadow casters that are behind the near plane.
-            shader_defs.push("DEPTH_CLAMP_ORTHO".into());
-        }
-
-        if layout.contains(Mesh::ATTRIBUTE_JOINT_INDEX)
-            && layout.contains(Mesh::ATTRIBUTE_JOINT_WEIGHT)
-        {
-            shader_defs.push("SKINNED".into());
-            vertex_attributes.push(Mesh::ATTRIBUTE_JOINT_INDEX.at_shader_location(4));
-            vertex_attributes.push(Mesh::ATTRIBUTE_JOINT_WEIGHT.at_shader_location(5));
-            bind_group_layout.push(self.skinned_mesh_layout.clone());
-        } else {
-            bind_group_layout.push(self.mesh_layout.clone());
-        }
-
-        let vertex_buffer_layout = layout.get_layout(&vertex_attributes)?;
-
-        Ok(RenderPipelineDescriptor {
-            vertex: VertexState {
-                shader: SHADOW_SHADER_HANDLE.typed::<Shader>(),
-                entry_point: "vertex".into(),
-                shader_defs,
-                buffers: vec![vertex_buffer_layout],
-            },
-            fragment: None,
-            layout: Some(bind_group_layout),
-            primitive: PrimitiveState {
-                topology: key.primitive_topology(),
-                strip_index_format: None,
-                front_face: FrontFace::Ccw,
-                cull_mode: None,
-                unclipped_depth: false,
-                polygon_mode: PolygonMode::Fill,
-                conservative: false,
-            },
-            depth_stencil: Some(DepthStencilState {
-                format: SHADOW_FORMAT,
-                depth_write_enabled: true,
-                depth_compare: CompareFunction::GreaterEqual,
-                stencil: StencilState {
-                    front: StencilFaceState::IGNORE,
-                    back: StencilFaceState::IGNORE,
-                    read_mask: 0,
-                    write_mask: 0,
-                },
-                bias: DepthBiasState {
-                    constant: 0,
-                    slope_scale: 0.0,
-                    clamp: 0.0,
-                },
-            }),
-            multisample: MultisampleState::default(),
-            label: Some("shadow_pipeline".into()),
-        })
-    }
-}
-
-=======
->>>>>>> 0d971a63
 #[derive(Component)]
 pub struct ExtractedClusterConfig {
     /// Special near value for cluster calculations
