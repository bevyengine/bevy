--- conflicted
+++ resolved
@@ -69,14 +69,7 @@
     shadow_normal_bias: f32,
 }
 
-<<<<<<< HEAD
-#[repr(C)]
-#[derive(Copy, Clone, AsStd140, AsStd430, Default, Debug)]
-=======
-pub type ExtractedDirectionalLightShadowMap = DirectionalLightShadowMap;
-
 #[derive(Copy, Clone, ShaderType, Default, Debug)]
->>>>>>> a764d44f
 pub struct GpuPointLight {
     // The lower-right 2x2 values of the projection matrix 22 23 32 33
     projection_lr: Vec4,
