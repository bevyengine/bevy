#import bevy_pbr::mesh_functions as mesh_functions
#import bevy_pbr::skinning
#import bevy_pbr::mesh_bindings       mesh
#import bevy_pbr::mesh_vertex_output  MeshVertexOutput

struct Vertex {
#ifdef VERTEX_POSITIONS
    @location(0) position: vec3<f32>,
#endif
#ifdef VERTEX_NORMALS
    @location(1) normal: vec3<f32>,
#endif
#ifdef VERTEX_UVS
    @location(2) uv: vec2<f32>,
#endif
#ifdef VERTEX_TANGENTS
    @location(3) tangent: vec4<f32>,
#endif
#ifdef VERTEX_COLORS
    @location(4) color: vec4<f32>,
#endif
#ifdef SKINNED
    @location(5) joint_indices: vec4<u32>,
    @location(6) joint_weights: vec4<f32>,
#endif
#ifdef MORPH_TARGETS
    @builtin(vertex_index) index: u32,
#endif
};

<<<<<<< HEAD
@vertex
fn vertex(vertex: Vertex) -> MeshVertexOutput {
    var out: MeshVertexOutput;
=======
struct VertexOutput {
    @builtin(position) clip_position: vec4<f32>,
    #import bevy_pbr::mesh_vertex_output
};

#ifdef MORPH_TARGETS
fn morph_vertex(vertex_in: Vertex) -> Vertex {
    var vertex = vertex_in;
    let weight_count = layer_count();
    for (var i: u32 = 0u; i < weight_count; i ++) {
        let weight = weight_at(i);
        if weight == 0.0 {
            continue;
        }
        vertex.position += weight * morph(vertex.index, position_offset, i);
#ifdef VERTEX_NORMALS
        vertex.normal += weight * morph(vertex.index, normal_offset, i);
#endif
#ifdef VERTEX_TANGENTS
        vertex.tangent += vec4(weight * morph(vertex.index, tangent_offset, i), 0.0);
#endif
    }
    return vertex;
}
#endif

@vertex
fn vertex(vertex_no_morph: Vertex) -> VertexOutput {
    var out: VertexOutput;
>>>>>>> 70f91b2b

#ifdef MORPH_TARGETS
    var vertex = morph_vertex(vertex_no_morph);
#else
    var vertex = vertex_no_morph;
#endif

#ifdef SKINNED
    var model = bevy_pbr::skinning::skin_model(vertex.joint_indices, vertex.joint_weights);
#else
    var model = mesh.model;
#endif

#ifdef VERTEX_NORMALS
#ifdef SKINNED
    out.world_normal = bevy_pbr::skinning::skin_normals(model, vertex.normal);
#else
    out.world_normal = mesh_functions::mesh_normal_local_to_world(vertex.normal);
#endif
#endif

#ifdef VERTEX_POSITIONS
    out.world_position = mesh_functions::mesh_position_local_to_world(model, vec4<f32>(vertex.position, 1.0));
    out.clip_position = mesh_functions::mesh_position_world_to_clip(out.world_position);
#endif

#ifdef VERTEX_UVS
    out.uv = vertex.uv;
#endif

#ifdef VERTEX_TANGENTS
    out.world_tangent = mesh_functions::mesh_tangent_local_to_world(model, vertex.tangent);
#endif

#ifdef VERTEX_COLORS
    out.color = vertex.color;
#endif

    return out;
}

@fragment
fn fragment(
    mesh: MeshVertexOutput,
) -> @location(0) vec4<f32> {
#ifdef VERTEX_COLORS
    return mesh.color;
#else
    return vec4<f32>(1.0, 0.0, 1.0, 1.0);
#endif
}<|MERGE_RESOLUTION|>--- conflicted
+++ resolved
@@ -1,5 +1,6 @@
 #import bevy_pbr::mesh_functions as mesh_functions
 #import bevy_pbr::skinning
+#import bevy_pbr::morph
 #import bevy_pbr::mesh_bindings       mesh
 #import bevy_pbr::mesh_vertex_output  MeshVertexOutput
 
@@ -28,31 +29,21 @@
 #endif
 };
 
-<<<<<<< HEAD
-@vertex
-fn vertex(vertex: Vertex) -> MeshVertexOutput {
-    var out: MeshVertexOutput;
-=======
-struct VertexOutput {
-    @builtin(position) clip_position: vec4<f32>,
-    #import bevy_pbr::mesh_vertex_output
-};
-
 #ifdef MORPH_TARGETS
 fn morph_vertex(vertex_in: Vertex) -> Vertex {
     var vertex = vertex_in;
-    let weight_count = layer_count();
+    let weight_count = bevy_pbr::morph::layer_count();
     for (var i: u32 = 0u; i < weight_count; i ++) {
-        let weight = weight_at(i);
+        let weight = bevy_pbr::morph::weight_at(i);
         if weight == 0.0 {
             continue;
         }
-        vertex.position += weight * morph(vertex.index, position_offset, i);
+        vertex.position += weight * bevy_pbr::morph::morph(vertex.index, bevy_pbr::morph::position_offset, i);
 #ifdef VERTEX_NORMALS
-        vertex.normal += weight * morph(vertex.index, normal_offset, i);
+        vertex.normal += weight * bevy_pbr::morph::morph(vertex.index, bevy_pbr::morph::normal_offset, i);
 #endif
 #ifdef VERTEX_TANGENTS
-        vertex.tangent += vec4(weight * morph(vertex.index, tangent_offset, i), 0.0);
+        vertex.tangent += vec4(weight * bevy_pbr::morph::morph(vertex.index, bevy_pbr::morph::tangent_offset, i), 0.0);
 #endif
     }
     return vertex;
@@ -60,9 +51,8 @@
 #endif
 
 @vertex
-fn vertex(vertex_no_morph: Vertex) -> VertexOutput {
-    var out: VertexOutput;
->>>>>>> 70f91b2b
+fn vertex(vertex_no_morph: Vertex) -> MeshVertexOutput {
+    var out: MeshVertexOutput;
 
 #ifdef MORPH_TARGETS
     var vertex = morph_vertex(vertex_no_morph);
