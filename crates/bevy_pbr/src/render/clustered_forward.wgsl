#define_import_path bevy_pbr::clustered_forward

#import bevy_pbr::{
    mesh_view_bindings as bindings,
    utils::rand_f,
}

#import bevy_render::{
   color_operations::hsv_to_rgb,
   maths::PI_2,
}

// Offsets within the `cluster_offsets_and_counts` buffer for a single cluster.
//
// These offsets must be monotonically nondecreasing. That is, indices are
// always sorted into the following order: point lights, spot lights, reflection
// probes, irradiance volumes.
struct ClusterableObjectIndexRanges {
    // The offset of the index of the first point light.
    first_point_light_index_offset: u32,
    // The offset of the index of the first spot light, which also terminates
    // the list of point lights.
    first_spot_light_index_offset: u32,
    // The offset of the index of the first reflection probe, which also
    // terminates the list of spot lights.
    first_reflection_probe_index_offset: u32,
    // The offset of the index of the first irradiance volumes, which also
    // terminates the list of reflection probes.
    first_irradiance_volume_index_offset: u32,
    // One past the offset of the index of the final clusterable object for this
    // cluster.
    last_clusterable_object_index_offset: u32,
}

// NOTE: Keep in sync with bevy_pbr/src/light.rs
fn view_z_to_z_slice(view_z: f32, is_orthographic: bool) -> u32 {
    var z_slice: u32 = 0u;
    if is_orthographic {
        // NOTE: view_z is correct in the orthographic case
        z_slice = u32(floor((view_z - bindings::lights.cluster_factors.z) * bindings::lights.cluster_factors.w));
    } else {
        // NOTE: had to use -view_z to make it positive else log(negative) is nan
        z_slice = u32(log(-view_z) * bindings::lights.cluster_factors.z - bindings::lights.cluster_factors.w + 1.0);
    }
    // NOTE: We use min as we may limit the far z plane used for clustering to be closer than
    // the furthest thing being drawn. This means that we need to limit to the maximum cluster.
    return min(z_slice, bindings::lights.cluster_dimensions.z - 1u);
}

fn fragment_cluster_index(frag_coord: vec2<f32>, view_z: f32, is_orthographic: bool) -> u32 {
    let xy = vec2<u32>(floor((frag_coord - bindings::view.viewport.xy) * bindings::lights.cluster_factors.xy));
    let z_slice = view_z_to_z_slice(view_z, is_orthographic);
    // NOTE: Restricting cluster index to avoid undefined behavior when accessing uniform buffer
    // arrays based on the cluster index.
    return min(
        (xy.y * bindings::lights.cluster_dimensions.x + xy.x) * bindings::lights.cluster_dimensions.z + z_slice,
        bindings::lights.cluster_dimensions.w - 1u
    );
}

// this must match CLUSTER_COUNT_SIZE in light.rs
const CLUSTER_COUNT_SIZE = 9u;

// Returns the indices of clusterable objects belonging to the given cluster.
//
// Note that if fewer than 3 SSBO bindings are available (in WebGL 2,
// primarily), light probes aren't clustered, and therefore both light probe
// index ranges will be empty.
fn unpack_clusterable_object_index_ranges(cluster_index: u32) -> ClusterableObjectIndexRanges {
#if AVAILABLE_STORAGE_BUFFER_BINDINGS >= 3

    let offset_and_counts_a = bindings::cluster_offsets_and_counts.data[cluster_index][0];
    let offset_and_counts_b = bindings::cluster_offsets_and_counts.data[cluster_index][1];

    // Sum up the counts to produce the range brackets.
    //
    // We could have stored the range brackets in `cluster_offsets_and_counts`
    // directly, but doing it this way makes the logic in this path more
    // consistent with the WebGL 2 path below.
<<<<<<< HEAD
    let offset_a = offset_and_counts_a.x;
    let offset_b = offset_a + offset_and_counts_a.y;
    let offset_c = offset_b + offset_and_counts_a.z;
    let offset_d = offset_c + offset_and_counts_a.w;
    let offset_e = offset_d + offset_and_counts_b.x;

    return ClusterableObjectIndexRanges(offset_a, offset_b, offset_c, offset_d, offset_e);
=======
    let point_light_offset = offset_and_counts_a.x;
    let spot_light_offset = point_light_offset + offset_and_counts_a.y;
    let reflection_probe_offset = spot_light_offset + offset_and_counts_a.z;
    let irradiance_volume_offset = reflection_probe_offset + offset_and_counts_a.w;
    let last_clusterable_offset = irradiance_volume_offset + offset_and_counts_b.x;
    return ClusterableObjectIndexRanges(
        point_light_offset,
        spot_light_offset,
        reflection_probe_offset,
        irradiance_volume_offset,
        last_clusterable_offset
    );
>>>>>>> fc5ff604

#else   // AVAILABLE_STORAGE_BUFFER_BINDINGS >= 3

    let raw_offset_and_counts = bindings::cluster_offsets_and_counts.data[cluster_index >> 2u][cluster_index & ((1u << 2u) - 1u)];
    //  [ 31     ..     18 | 17      ..      9 | 8       ..     0 ]
    //  [      offset      | point light count | spot light count ]
    let offset_and_counts = vec3<u32>(
        (raw_offset_and_counts >> (CLUSTER_COUNT_SIZE * 2u)) & ((1u << (32u - (CLUSTER_COUNT_SIZE * 2u))) - 1u),
        (raw_offset_and_counts >> CLUSTER_COUNT_SIZE)        & ((1u << CLUSTER_COUNT_SIZE) - 1u),
        raw_offset_and_counts                                & ((1u << CLUSTER_COUNT_SIZE) - 1u),
    );

    // We don't cluster reflection probes or irradiance volumes on this
<<<<<<< HEAD
    // platform, as there's no room in the UBO. So those offset ranges
=======
    // platform, as there's no room in the UBO. Thus, those offset ranges
>>>>>>> fc5ff604
    // (corresponding to `offset_d` and `offset_e` above) are empty and are
    // simply copies of `offset_c`.

    let offset_a = offset_and_counts.x;
    let offset_b = offset_a + offset_and_counts.y;
    let offset_c = offset_b + offset_and_counts.z;

    return ClusterableObjectIndexRanges(offset_a, offset_b, offset_c, offset_c, offset_c);

#endif  // AVAILABLE_STORAGE_BUFFER_BINDINGS >= 3
}

// Returns the index of the clusterable object at the given offset.
//
// Note that, in the case of a light probe, the index refers to an element in
// one of the two `light_probes` sublists, not the `clusterable_objects` list.
fn get_clusterable_object_id(index: u32) -> u32 {
#if AVAILABLE_STORAGE_BUFFER_BINDINGS >= 3
    return bindings::clusterable_object_index_lists.data[index];
#else
    // The index is correct but in clusterable_object_index_lists we pack 4 u8s into a u32
    // This means the index into clusterable_object_index_lists is index / 4
    let indices = bindings::clusterable_object_index_lists.data[index >> 4u][(index >> 2u) &
        ((1u << 2u) - 1u)];
    // And index % 4 gives the sub-index of the u8 within the u32 so we shift by 8 * sub-index
    return (indices >> (8u * (index & ((1u << 2u) - 1u)))) & ((1u << 8u) - 1u);
#endif
}

fn cluster_debug_visualization(
    input_color: vec4<f32>,
    view_z: f32,
    is_orthographic: bool,
    clusterable_object_index_ranges: ClusterableObjectIndexRanges,
    cluster_index: u32,
) -> vec4<f32> {
    var output_color = input_color;

    // Cluster allocation debug (using 'over' alpha blending)
#ifdef CLUSTERED_FORWARD_DEBUG_Z_SLICES
    // NOTE: This debug mode visualizes the z-slices
    let cluster_overlay_alpha = 0.1;
    var z_slice: u32 = view_z_to_z_slice(view_z, is_orthographic);
    // A hack to make the colors alternate a bit more
    if (z_slice & 1u) == 1u {
        z_slice = z_slice + bindings::lights.cluster_dimensions.z / 2u;
    }
    let slice_color_hsv = vec3(
        f32(z_slice) / f32(bindings::lights.cluster_dimensions.z + 1u) * PI_2,
        1.0,
        0.5
    );
    let slice_color = hsv_to_rgb(slice_color_hsv);
    output_color = vec4<f32>(
        (1.0 - cluster_overlay_alpha) * output_color.rgb + cluster_overlay_alpha * slice_color,
        output_color.a
    );
#endif // CLUSTERED_FORWARD_DEBUG_Z_SLICES
#ifdef CLUSTERED_FORWARD_DEBUG_CLUSTER_COMPLEXITY
    // NOTE: This debug mode visualizes the number of clusterable objects within
    // the cluster that contains the fragment. It shows a sort of cluster
    // complexity measure.
    let cluster_overlay_alpha = 0.1;
    let max_complexity_per_cluster = 64.0;
    let object_count = clusterable_object_index_ranges.first_reflection_probe_index_offset -
        clusterable_object_index_ranges.first_point_light_index_offset;
    output_color.r = (1.0 - cluster_overlay_alpha) * output_color.r + cluster_overlay_alpha *
        smoothstep(0.0, max_complexity_per_cluster, f32(object_count));
    output_color.g = (1.0 - cluster_overlay_alpha) * output_color.g + cluster_overlay_alpha *
        (1.0 - smoothstep(0.0, max_complexity_per_cluster, f32(object_count)));
#endif // CLUSTERED_FORWARD_DEBUG_CLUSTER_COMPLEXITY
#ifdef CLUSTERED_FORWARD_DEBUG_CLUSTER_COHERENCY
    // NOTE: Visualizes the cluster to which the fragment belongs
    let cluster_overlay_alpha = 0.1;
    var rng = cluster_index;
    let cluster_color_hsv = vec3(rand_f(&rng) * PI_2, 1.0, 0.5);
    let cluster_color = hsv_to_rgb(cluster_color_hsv);
    output_color = vec4<f32>(
        (1.0 - cluster_overlay_alpha) * output_color.rgb + cluster_overlay_alpha * cluster_color,
        output_color.a
    );
#endif // CLUSTERED_FORWARD_DEBUG_CLUSTER_COHERENCY

    return output_color;
}<|MERGE_RESOLUTION|>--- conflicted
+++ resolved
@@ -77,15 +77,6 @@
     // We could have stored the range brackets in `cluster_offsets_and_counts`
     // directly, but doing it this way makes the logic in this path more
     // consistent with the WebGL 2 path below.
-<<<<<<< HEAD
-    let offset_a = offset_and_counts_a.x;
-    let offset_b = offset_a + offset_and_counts_a.y;
-    let offset_c = offset_b + offset_and_counts_a.z;
-    let offset_d = offset_c + offset_and_counts_a.w;
-    let offset_e = offset_d + offset_and_counts_b.x;
-
-    return ClusterableObjectIndexRanges(offset_a, offset_b, offset_c, offset_d, offset_e);
-=======
     let point_light_offset = offset_and_counts_a.x;
     let spot_light_offset = point_light_offset + offset_and_counts_a.y;
     let reflection_probe_offset = spot_light_offset + offset_and_counts_a.z;
@@ -98,7 +89,6 @@
         irradiance_volume_offset,
         last_clusterable_offset
     );
->>>>>>> fc5ff604
 
 #else   // AVAILABLE_STORAGE_BUFFER_BINDINGS >= 3
 
@@ -112,11 +102,7 @@
     );
 
     // We don't cluster reflection probes or irradiance volumes on this
-<<<<<<< HEAD
-    // platform, as there's no room in the UBO. So those offset ranges
-=======
     // platform, as there's no room in the UBO. Thus, those offset ranges
->>>>>>> fc5ff604
     // (corresponding to `offset_d` and `offset_e` above) are empty and are
     // simply copies of `offset_c`.
 
