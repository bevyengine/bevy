--- conflicted
+++ resolved
@@ -31,17 +31,11 @@
     let model = ::mesh.model;
 #endif
 
-<<<<<<< HEAD
-    var out_depth_pipeline: VertexOutput;
-    out_depth_pipeline.clip_position = ::mesh_position_local_to_clip(model, vec4<f32>(vertex.position, 1.0));
-    return out_depth_pipeline;
-=======
     var out: VertexOutput;
-    out.clip_position = mesh_position_local_to_clip(model, vec4<f32>(vertex.position, 1.0));
+    out.clip_position = ::mesh_position_local_to_clip(model, vec4<f32>(vertex.position, 1.0));
 #ifdef DEPTH_CLAMP_ORTHO
         out.clip_position.z = min(out.clip_position.z, 1.0);
 #endif
 
     return out;
->>>>>>> bfd1d4b0
 }