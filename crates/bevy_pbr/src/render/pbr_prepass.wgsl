#import bevy_pbr::prepass_bindings
#import bevy_pbr::pbr_bindings
#import bevy_pbr::pbr_types
#ifdef NORMAL_PREPASS
#import bevy_pbr::pbr_functions
#endif // NORMAL_PREPASS

struct FragmentInput {
    @builtin(front_facing) is_front: bool,
    @builtin(position) frag_coord: vec4<f32>,
#ifdef VERTEX_UVS
    @location(0) uv: vec2<f32>,
#endif // VERTEX_UVS

#ifdef NORMAL_PREPASS
    @location(1) world_normal: vec3<f32>,
#ifdef VERTEX_TANGENTS
    @location(2) world_tangent: vec4<f32>,
#endif // VERTEX_TANGENTS
#endif // NORMAL_PREPASS

#ifdef MOTION_VECTOR_PREPASS
    @location(3) world_position: vec4<f32>,
    @location(4) previous_world_position: vec4<f32>,
#endif // MOTION_VECTOR_PREPASS

#ifdef DEPTH_CLAMP_ORTHO
    @location(5) clip_position_unclamped: vec4<f32>,
#endif // DEPTH_CLAMP_ORTHO
};

// Cutoff used for the premultiplied alpha modes BLEND and ADD.
const PREMULTIPLIED_ALPHA_CUTOFF = 0.05;

// We can use a simplified version of alpha_discard() here since we only need to handle the alpha_cutoff
fn prepass_alpha_discard(in: FragmentInput) {

#ifdef MAY_DISCARD
    var output_color: vec4<f32> = bevy_pbr::pbr_bindings::material.base_color;

#ifdef VERTEX_UVS
<<<<<<< HEAD
    if (bevy_pbr::pbr_bindings::material.flags & bevy_pbr::pbr_types::STANDARD_MATERIAL_FLAGS_BASE_COLOR_TEXTURE_BIT) != 0u {
        output_color = output_color * textureSample(bevy_pbr::pbr_bindings::base_color_texture, bevy_pbr::pbr_bindings::base_color_sampler, in.uv);
=======
    if (material.flags & STANDARD_MATERIAL_FLAGS_BASE_COLOR_TEXTURE_BIT) != 0u {
        output_color = output_color * textureSampleBias(base_color_texture, base_color_sampler, in.uv, view.mip_bias);
>>>>>>> 70f91b2b
    }
#endif // VERTEX_UVS

    let alpha_mode = bevy_pbr::pbr_bindings::material.flags & bevy_pbr::pbr_types::STANDARD_MATERIAL_FLAGS_ALPHA_MODE_RESERVED_BITS;
    if alpha_mode == bevy_pbr::pbr_types::STANDARD_MATERIAL_FLAGS_ALPHA_MODE_MASK {
        if output_color.a < bevy_pbr::pbr_bindings::material.alpha_cutoff {
            discard;
        }
    } else if (alpha_mode == bevy_pbr::pbr_types::STANDARD_MATERIAL_FLAGS_ALPHA_MODE_BLEND || alpha_mode == bevy_pbr::pbr_types::STANDARD_MATERIAL_FLAGS_ALPHA_MODE_ADD) {
        if output_color.a < PREMULTIPLIED_ALPHA_CUTOFF {
            discard;
        }
    } else if alpha_mode == bevy_pbr::pbr_types::STANDARD_MATERIAL_FLAGS_ALPHA_MODE_PREMULTIPLIED {
        if all(output_color < vec4(PREMULTIPLIED_ALPHA_CUTOFF)) {
            discard;
        }
    }

#endif // MAY_DISCARD
}

#ifdef PREPASS_FRAGMENT
struct FragmentOutput {
#ifdef NORMAL_PREPASS
    @location(0) normal: vec4<f32>,
#endif // NORMAL_PREPASS

#ifdef MOTION_VECTOR_PREPASS
    @location(1) motion_vector: vec2<f32>,
#endif // MOTION_VECTOR_PREPASS

#ifdef DEPTH_CLAMP_ORTHO
    @builtin(frag_depth) frag_depth: f32,
#endif // DEPTH_CLAMP_ORTHO
}

@fragment
fn fragment(in: FragmentInput) -> FragmentOutput {
    prepass_alpha_discard(in);

    var out: FragmentOutput;

#ifdef DEPTH_CLAMP_ORTHO
    out.frag_depth = in.clip_position_unclamped.z;
#endif // DEPTH_CLAMP_ORTHO

#ifdef NORMAL_PREPASS
    // NOTE: Unlit bit not set means == 0 is true, so the true case is if lit
    if (bevy_pbr::pbr_bindings::material.flags & bevy_pbr::pbr_types::STANDARD_MATERIAL_FLAGS_UNLIT_BIT) == 0u {
        let world_normal = bevy_pbr::pbr_functions::prepare_world_normal(
            in.world_normal,
            (bevy_pbr::pbr_bindings::material.flags & bevy_pbr::pbr_types::STANDARD_MATERIAL_FLAGS_DOUBLE_SIDED_BIT) != 0u,
            in.is_front,
        );

        let normal = bevy_pbr::pbr_functions::apply_normal_mapping(
            bevy_pbr::pbr_bindings::material.flags,
            world_normal,
#ifdef VERTEX_TANGENTS
#ifdef STANDARDMATERIAL_NORMAL_MAP
            in.world_tangent,
#endif // STANDARDMATERIAL_NORMAL_MAP
#endif // VERTEX_TANGENTS
#ifdef VERTEX_UVS
            in.uv,
#endif // VERTEX_UVS
        );

        out.normal = vec4(normal * 0.5 + vec3(0.5), 1.0);
    } else {
        out.normal = vec4(in.world_normal * 0.5 + vec3(0.5), 1.0);
    }
#endif // NORMAL_PREPASS

#ifdef MOTION_VECTOR_PREPASS
    let clip_position_t = bevy_pbr::prepass_bindings::view.unjittered_view_proj * in.world_position;
    let clip_position = clip_position_t.xy / clip_position_t.w;
    let previous_clip_position_t = bevy_pbr::prepass_bindings::previous_view_proj * in.previous_world_position;
    let previous_clip_position = previous_clip_position_t.xy / previous_clip_position_t.w;
    // These motion vectors are used as offsets to UV positions and are stored
    // in the range -1,1 to allow offsetting from the one corner to the
    // diagonally-opposite corner in UV coordinates, in either direction.
    // A difference between diagonally-opposite corners of clip space is in the
    // range -2,2, so this needs to be scaled by 0.5. And the V direction goes
    // down where clip space y goes up, so y needs to be flipped.
    out.motion_vector = (clip_position - previous_clip_position) * vec2(0.5, -0.5);
#endif // MOTION_VECTOR_PREPASS

    return out;
}
#else
@fragment
fn fragment(in: FragmentInput) {
    prepass_alpha_discard(in);
}
#endif // PREPASS_FRAGMENT<|MERGE_RESOLUTION|>--- conflicted
+++ resolved
@@ -39,13 +39,8 @@
     var output_color: vec4<f32> = bevy_pbr::pbr_bindings::material.base_color;
 
 #ifdef VERTEX_UVS
-<<<<<<< HEAD
     if (bevy_pbr::pbr_bindings::material.flags & bevy_pbr::pbr_types::STANDARD_MATERIAL_FLAGS_BASE_COLOR_TEXTURE_BIT) != 0u {
-        output_color = output_color * textureSample(bevy_pbr::pbr_bindings::base_color_texture, bevy_pbr::pbr_bindings::base_color_sampler, in.uv);
-=======
-    if (material.flags & STANDARD_MATERIAL_FLAGS_BASE_COLOR_TEXTURE_BIT) != 0u {
-        output_color = output_color * textureSampleBias(base_color_texture, base_color_sampler, in.uv, view.mip_bias);
->>>>>>> 70f91b2b
+        output_color = output_color * textureSampleBias(bevy_pbr::pbr_bindings::base_color_texture, bevy_pbr::pbr_bindings::base_color_sampler, in.uv, bevy_pbr::prepass_bindings::view.mip_bias);
     }
 #endif // VERTEX_UVS
 
