#import bevy_pbr::prepass_bindings
#import bevy_pbr::pbr_prepass_functions
#import bevy_pbr::pbr_bindings
#import bevy_pbr::rgb9e5
#ifdef NORMAL_PREPASS
#import bevy_pbr::pbr_functions
#endif // NORMAL_PREPASS

<<<<<<< HEAD
#import bevy_pbr::prepass_io

#ifdef PREPASS_FRAGMENT
=======
struct FragmentInput {
    @builtin(front_facing) is_front: bool,
    @builtin(position) frag_coord: vec4<f32>,
#ifdef VERTEX_UVS
    @location(0) uv: vec2<f32>,
#endif // VERTEX_UVS

#ifdef NORMAL_PREPASS
    @location(1) world_normal: vec3<f32>,
#ifdef VERTEX_TANGENTS
    @location(2) world_tangent: vec4<f32>,
#endif // VERTEX_TANGENTS
#endif // NORMAL_PREPASS

#ifdef MOTION_VECTOR_PREPASS
    @location(3) world_position: vec4<f32>,
    @location(4) previous_world_position: vec4<f32>,
#endif // MOTION_VECTOR_PREPASS

#ifdef DEPTH_CLAMP_ORTHO
    @location(5) clip_position_unclamped: vec4<f32>,
#endif // DEPTH_CLAMP_ORTHO
};

// Cutoff used for the premultiplied alpha modes BLEND and ADD.
const PREMULTIPLIED_ALPHA_CUTOFF = 0.05;

// We can use a simplified version of alpha_discard() here since we only need to handle the alpha_cutoff
fn prepass_alpha_discard(in: FragmentInput) {

#ifdef MAY_DISCARD
    var output_color: vec4<f32> = material.base_color;

#ifdef VERTEX_UVS
    if (material.flags & STANDARD_MATERIAL_FLAGS_BASE_COLOR_TEXTURE_BIT) != 0u {
        output_color = output_color * textureSample(base_color_texture, base_color_sampler, in.uv);
    }
#endif // VERTEX_UVS

    let alpha_mode = material.flags & STANDARD_MATERIAL_FLAGS_ALPHA_MODE_RESERVED_BITS;
    if alpha_mode == STANDARD_MATERIAL_FLAGS_ALPHA_MODE_MASK {
        if output_color.a < material.alpha_cutoff {
            discard;
        }
    } else if (alpha_mode == STANDARD_MATERIAL_FLAGS_ALPHA_MODE_BLEND || alpha_mode == STANDARD_MATERIAL_FLAGS_ALPHA_MODE_ADD) {
        if output_color.a < PREMULTIPLIED_ALPHA_CUTOFF {
            discard;
        }
    } else if alpha_mode == STANDARD_MATERIAL_FLAGS_ALPHA_MODE_PREMULTIPLIED {
        if all(output_color < vec4(PREMULTIPLIED_ALPHA_CUTOFF)) {
            discard;
        }
    }

#endif // MAY_DISCARD
}

#ifdef PREPASS_FRAGMENT
struct FragmentOutput {
#ifdef NORMAL_PREPASS
    @location(0) normal: vec4<f32>,
#endif // NORMAL_PREPASS

#ifdef MOTION_VECTOR_PREPASS
    @location(1) motion_vector: vec2<f32>,
#endif // MOTION_VECTOR_PREPASS

#ifdef DEPTH_CLAMP_ORTHO
    @builtin(frag_depth) frag_depth: f32,
#endif // DEPTH_CLAMP_ORTHO
}

>>>>>>> bb59509d
@fragment
fn fragment(in: FragmentInput) -> FragmentOutput {
    prepass_alpha_discard(in);

    var out: FragmentOutput;

#ifdef DEPTH_CLAMP_ORTHO
    out.frag_depth = in.clip_position_unclamped.z;
#endif // DEPTH_CLAMP_ORTHO

#ifdef NORMAL_PREPASS
    // NOTE: Unlit bit not set means == 0 is true, so the true case is if lit
    if (material.flags & STANDARD_MATERIAL_FLAGS_UNLIT_BIT) == 0u {
        let world_normal = prepare_world_normal(
            in.world_normal,
            (material.flags & STANDARD_MATERIAL_FLAGS_DOUBLE_SIDED_BIT) != 0u,
            in.is_front,
        );

        let normal = apply_normal_mapping(
            material.flags,
            world_normal,
#ifdef VERTEX_TANGENTS
#ifdef STANDARDMATERIAL_NORMAL_MAP
            in.world_tangent,
#endif // STANDARDMATERIAL_NORMAL_MAP
#endif // VERTEX_TANGENTS
#ifdef VERTEX_UVS
            in.uv,
#endif // VERTEX_UVS
        );

        out.normal = vec4(normal * 0.5 + vec3(0.5), 1.0);
    } else {
        out.normal = vec4(in.world_normal * 0.5 + vec3(0.5), 1.0);
    }
#endif // NORMAL_PREPASS

#ifdef MOTION_VECTOR_PREPASS
    out.motion_vector = calculate_motion_vector(in.world_position, in.previous_world_position);
#endif

    return out;
}
#else
@fragment
fn fragment(in: FragmentInput) {
    prepass_alpha_discard(in);
}
#endif // PREPASS_FRAGMENT<|MERGE_RESOLUTION|>--- conflicted
+++ resolved
@@ -6,84 +6,9 @@
 #import bevy_pbr::pbr_functions
 #endif // NORMAL_PREPASS
 
-<<<<<<< HEAD
 #import bevy_pbr::prepass_io
 
 #ifdef PREPASS_FRAGMENT
-=======
-struct FragmentInput {
-    @builtin(front_facing) is_front: bool,
-    @builtin(position) frag_coord: vec4<f32>,
-#ifdef VERTEX_UVS
-    @location(0) uv: vec2<f32>,
-#endif // VERTEX_UVS
-
-#ifdef NORMAL_PREPASS
-    @location(1) world_normal: vec3<f32>,
-#ifdef VERTEX_TANGENTS
-    @location(2) world_tangent: vec4<f32>,
-#endif // VERTEX_TANGENTS
-#endif // NORMAL_PREPASS
-
-#ifdef MOTION_VECTOR_PREPASS
-    @location(3) world_position: vec4<f32>,
-    @location(4) previous_world_position: vec4<f32>,
-#endif // MOTION_VECTOR_PREPASS
-
-#ifdef DEPTH_CLAMP_ORTHO
-    @location(5) clip_position_unclamped: vec4<f32>,
-#endif // DEPTH_CLAMP_ORTHO
-};
-
-// Cutoff used for the premultiplied alpha modes BLEND and ADD.
-const PREMULTIPLIED_ALPHA_CUTOFF = 0.05;
-
-// We can use a simplified version of alpha_discard() here since we only need to handle the alpha_cutoff
-fn prepass_alpha_discard(in: FragmentInput) {
-
-#ifdef MAY_DISCARD
-    var output_color: vec4<f32> = material.base_color;
-
-#ifdef VERTEX_UVS
-    if (material.flags & STANDARD_MATERIAL_FLAGS_BASE_COLOR_TEXTURE_BIT) != 0u {
-        output_color = output_color * textureSample(base_color_texture, base_color_sampler, in.uv);
-    }
-#endif // VERTEX_UVS
-
-    let alpha_mode = material.flags & STANDARD_MATERIAL_FLAGS_ALPHA_MODE_RESERVED_BITS;
-    if alpha_mode == STANDARD_MATERIAL_FLAGS_ALPHA_MODE_MASK {
-        if output_color.a < material.alpha_cutoff {
-            discard;
-        }
-    } else if (alpha_mode == STANDARD_MATERIAL_FLAGS_ALPHA_MODE_BLEND || alpha_mode == STANDARD_MATERIAL_FLAGS_ALPHA_MODE_ADD) {
-        if output_color.a < PREMULTIPLIED_ALPHA_CUTOFF {
-            discard;
-        }
-    } else if alpha_mode == STANDARD_MATERIAL_FLAGS_ALPHA_MODE_PREMULTIPLIED {
-        if all(output_color < vec4(PREMULTIPLIED_ALPHA_CUTOFF)) {
-            discard;
-        }
-    }
-
-#endif // MAY_DISCARD
-}
-
-#ifdef PREPASS_FRAGMENT
-struct FragmentOutput {
-#ifdef NORMAL_PREPASS
-    @location(0) normal: vec4<f32>,
-#endif // NORMAL_PREPASS
-
-#ifdef MOTION_VECTOR_PREPASS
-    @location(1) motion_vector: vec2<f32>,
-#endif // MOTION_VECTOR_PREPASS
-
-#ifdef DEPTH_CLAMP_ORTHO
-    @builtin(frag_depth) frag_depth: f32,
-#endif // DEPTH_CLAMP_ORTHO
-}
-
->>>>>>> bb59509d
 @fragment
 fn fragment(in: FragmentInput) -> FragmentOutput {
     prepass_alpha_discard(in);
