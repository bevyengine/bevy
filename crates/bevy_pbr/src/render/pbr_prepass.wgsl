#import bevy_pbr::prepass_bindings
#import bevy_pbr::pbr_bindings
<<<<<<< HEAD
#import bevy_pbr::pbr_types
=======
#ifdef NORMAL_PREPASS
>>>>>>> 0d971a63
#import bevy_pbr::pbr_functions
#endif // NORMAL_PREPASS

struct FragmentInput {
    @builtin(front_facing) is_front: bool,
    @builtin(position) frag_coord: vec4<f32>,
#ifdef VERTEX_UVS
    @location(0) uv: vec2<f32>,
#endif // VERTEX_UVS

#ifdef NORMAL_PREPASS
    @location(1) world_normal: vec3<f32>,
#ifdef VERTEX_TANGENTS
    @location(2) world_tangent: vec4<f32>,
#endif // VERTEX_TANGENTS
#endif // NORMAL_PREPASS

#ifdef MOTION_VECTOR_PREPASS
    @location(3) world_position: vec4<f32>,
    @location(4) previous_world_position: vec4<f32>,
#endif // MOTION_VECTOR_PREPASS
};

// Cutoff used for the premultiplied alpha modes BLEND and ADD.
const PREMULTIPLIED_ALPHA_CUTOFF = 0.05;

// We can use a simplified version of alpha_discard() here since we only need to handle the alpha_cutoff
fn prepass_alpha_discard(in: FragmentInput) {
<<<<<<< HEAD
#ifdef ALPHA_MASK
    var output_color: vec4<f32> = bevy_pbr::pbr_bindings::material.base_color;
=======

// This is a workaround since the preprocessor does not support
// #if defined(ALPHA_MASK) || defined(BLEND_PREMULTIPLIED_ALPHA)
#ifndef ALPHA_MASK
#ifndef BLEND_PREMULTIPLIED_ALPHA
#ifndef BLEND_ALPHA

#define EMPTY_PREPASS_ALPHA_DISCARD

#endif // BLEND_ALPHA
#endif // BLEND_PREMULTIPLIED_ALPHA not defined
#endif // ALPHA_MASK not defined

#ifndef EMPTY_PREPASS_ALPHA_DISCARD
    var output_color: vec4<f32> = material.base_color;
>>>>>>> 0d971a63

#ifdef VERTEX_UVS
    if (bevy_pbr::pbr_bindings::material.flags & bevy_pbr::pbr_types::STANDARD_MATERIAL_FLAGS_BASE_COLOR_TEXTURE_BIT) != 0u {
        output_color = output_color * textureSample(bevy_pbr::pbr_bindings::base_color_texture, bevy_pbr::pbr_bindings::base_color_sampler, in.uv);
    }
#endif // VERTEX_UVS

<<<<<<< HEAD
    if ((bevy_pbr::pbr_bindings::material.flags & bevy_pbr::pbr_types::STANDARD_MATERIAL_FLAGS_ALPHA_MODE_MASK) != 0u) && output_color.a < bevy_pbr::pbr_bindings::material.alpha_cutoff {
=======
#ifdef ALPHA_MASK
    if ((material.flags & STANDARD_MATERIAL_FLAGS_ALPHA_MODE_MASK) != 0u) && output_color.a < material.alpha_cutoff {
>>>>>>> 0d971a63
        discard;
    }
#else // BLEND_PREMULTIPLIED_ALPHA || BLEND_ALPHA
    let alpha_mode = material.flags & STANDARD_MATERIAL_FLAGS_ALPHA_MODE_RESERVED_BITS;
    if (alpha_mode == STANDARD_MATERIAL_FLAGS_ALPHA_MODE_BLEND || alpha_mode == STANDARD_MATERIAL_FLAGS_ALPHA_MODE_ADD)
        && output_color.a < PREMULTIPLIED_ALPHA_CUTOFF {
        discard;
    } else if alpha_mode == STANDARD_MATERIAL_FLAGS_ALPHA_MODE_PREMULTIPLIED
        && all(output_color < vec4(PREMULTIPLIED_ALPHA_CUTOFF)) {
        discard;
    }
#endif // !ALPHA_MASK

#endif // EMPTY_PREPASS_ALPHA_DISCARD not defined
}

#ifdef PREPASS_FRAGMENT
struct FragmentOutput {
#ifdef NORMAL_PREPASS
    @location(0) normal: vec4<f32>,
#endif // NORMAL_PREPASS

#ifdef MOTION_VECTOR_PREPASS
    @location(1) motion_vector: vec2<f32>,
#endif // MOTION_VECTOR_PREPASS
}

@fragment
fn fragment(in: FragmentInput) -> FragmentOutput {
    prepass_alpha_discard(in);

    var out: FragmentOutput;

#ifdef NORMAL_PREPASS
    // NOTE: Unlit bit not set means == 0 is true, so the true case is if lit
    if (bevy_pbr::pbr_bindings::material.flags & bevy_pbr::pbr_types::STANDARD_MATERIAL_FLAGS_UNLIT_BIT) == 0u {
        let world_normal = bevy_pbr::pbr_functions::prepare_world_normal(
            in.world_normal,
            (bevy_pbr::pbr_bindings::material.flags & bevy_pbr::pbr_types::STANDARD_MATERIAL_FLAGS_DOUBLE_SIDED_BIT) != 0u,
            in.is_front,
        );

        let normal = bevy_pbr::pbr_functions::apply_normal_mapping(
            bevy_pbr::pbr_bindings::material.flags,
            world_normal,
#ifdef VERTEX_TANGENTS
#ifdef STANDARDMATERIAL_NORMAL_MAP
            in.world_tangent,
#endif // STANDARDMATERIAL_NORMAL_MAP
#endif // VERTEX_TANGENTS
#ifdef VERTEX_UVS
            in.uv,
#endif // VERTEX_UVS
        );

        out.normal = vec4(normal * 0.5 + vec3(0.5), 1.0);
    } else {
        out.normal = vec4(in.world_normal * 0.5 + vec3(0.5), 1.0);
    }
#endif // NORMAL_PREPASS

#ifdef MOTION_VECTOR_PREPASS
    let clip_position_t = view.unjittered_view_proj * in.world_position;
    let clip_position = clip_position_t.xy / clip_position_t.w;
    let previous_clip_position_t = previous_view_proj * in.previous_world_position;
    let previous_clip_position = previous_clip_position_t.xy / previous_clip_position_t.w;
    // These motion vectors are used as offsets to UV positions and are stored
    // in the range -1,1 to allow offsetting from the one corner to the
    // diagonally-opposite corner in UV coordinates, in either direction.
    // A difference between diagonally-opposite corners of clip space is in the
    // range -2,2, so this needs to be scaled by 0.5. And the V direction goes
    // down where clip space y goes up, so y needs to be flipped.
    out.motion_vector = (clip_position - previous_clip_position) * vec2(0.5, -0.5);
#endif // MOTION_VECTOR_PREPASS

    return out;
}
#else
@fragment
fn fragment(in: FragmentInput) {
    prepass_alpha_discard(in);
}
#endif // PREPASS_FRAGMENT<|MERGE_RESOLUTION|>--- conflicted
+++ resolved
@@ -1,10 +1,7 @@
 #import bevy_pbr::prepass_bindings
 #import bevy_pbr::pbr_bindings
-<<<<<<< HEAD
 #import bevy_pbr::pbr_types
-=======
 #ifdef NORMAL_PREPASS
->>>>>>> 0d971a63
 #import bevy_pbr::pbr_functions
 #endif // NORMAL_PREPASS
 
@@ -33,26 +30,8 @@
 
 // We can use a simplified version of alpha_discard() here since we only need to handle the alpha_cutoff
 fn prepass_alpha_discard(in: FragmentInput) {
-<<<<<<< HEAD
-#ifdef ALPHA_MASK
-    var output_color: vec4<f32> = bevy_pbr::pbr_bindings::material.base_color;
-=======
-
-// This is a workaround since the preprocessor does not support
-// #if defined(ALPHA_MASK) || defined(BLEND_PREMULTIPLIED_ALPHA)
-#ifndef ALPHA_MASK
-#ifndef BLEND_PREMULTIPLIED_ALPHA
-#ifndef BLEND_ALPHA
-
-#define EMPTY_PREPASS_ALPHA_DISCARD
-
-#endif // BLEND_ALPHA
-#endif // BLEND_PREMULTIPLIED_ALPHA not defined
-#endif // ALPHA_MASK not defined
-
 #ifndef EMPTY_PREPASS_ALPHA_DISCARD
     var output_color: vec4<f32> = material.base_color;
->>>>>>> 0d971a63
 
 #ifdef VERTEX_UVS
     if (bevy_pbr::pbr_bindings::material.flags & bevy_pbr::pbr_types::STANDARD_MATERIAL_FLAGS_BASE_COLOR_TEXTURE_BIT) != 0u {
@@ -60,12 +39,7 @@
     }
 #endif // VERTEX_UVS
 
-<<<<<<< HEAD
     if ((bevy_pbr::pbr_bindings::material.flags & bevy_pbr::pbr_types::STANDARD_MATERIAL_FLAGS_ALPHA_MODE_MASK) != 0u) && output_color.a < bevy_pbr::pbr_bindings::material.alpha_cutoff {
-=======
-#ifdef ALPHA_MASK
-    if ((material.flags & STANDARD_MATERIAL_FLAGS_ALPHA_MODE_MASK) != 0u) && output_color.a < material.alpha_cutoff {
->>>>>>> 0d971a63
         discard;
     }
 #else // BLEND_PREMULTIPLIED_ALPHA || BLEND_ALPHA
