use core::mem::size_of;

use crate::material_bind_groups::{MaterialBindGroupIndex, MaterialBindGroupSlot};
use allocator::MeshAllocator;
use bevy_asset::{load_internal_asset, AssetId, UntypedAssetId};
use bevy_core_pipeline::{
    core_3d::{AlphaMask3d, Opaque3d, Transmissive3d, Transparent3d, CORE_3D_DEPTH_FORMAT},
    deferred::{AlphaMask3dDeferred, Opaque3dDeferred},
    oit::{prepare_oit_buffers, OrderIndependentTransparencySettingsOffset},
    prepass::MotionVectorPrepass,
};
use bevy_derive::{Deref, DerefMut};
use bevy_ecs::{
    prelude::*,
    query::ROQueryItem,
    system::{lifetimeless::*, SystemParamItem, SystemState},
};
use bevy_image::{BevyDefault, ImageSampler, TextureFormatPixelInfo};
use bevy_math::{Affine3, Rect, UVec2, Vec3, Vec4};
use bevy_render::{
    batching::{
        gpu_preprocessing::{
            self, GpuPreprocessingSupport, IndirectParameters, IndirectParametersBuffer,
            InstanceInputUniformBuffer,
        },
        no_gpu_preprocessing, GetBatchData, GetFullBatchData, NoAutomaticBatching,
    },
    camera::Camera,
    mesh::*,
    primitives::Aabb,
    render_asset::{ExtractAssetsSet, RenderAssets},
    render_phase::{
        BinnedRenderPhasePlugin, PhaseItem, RenderCommand, RenderCommandResult,
        SortedRenderPhasePlugin, TrackedRenderPass,
    },
    render_resource::*,
    renderer::{RenderDevice, RenderQueue},
    texture::{DefaultImageSampler, FallbackImage},
    view::{
        prepare_view_targets, GpuCulling, RenderVisibilityRanges, ViewTarget, ViewUniformOffset,
        ViewVisibility, VisibilityRange,
    },
    Extract,
};
use bevy_transform::components::GlobalTransform;
use bevy_utils::{
    hashbrown::hash_map::Entry,
    tracing::{error, warn},
    HashMap, Parallel,
};
use material_bind_groups::MaterialBindingId;

use crate::{
    render::{
        morph::{
            extract_morphs, no_automatic_morph_batching, prepare_morphs, MorphIndices,
            MorphUniforms,
        },
        skin::no_automatic_skin_batching,
    },
    *,
};
use bevy_render::sync_world::{MainEntity, MainEntityHashMap};
use bytemuck::{Pod, Zeroable};
use nonmax::{NonMaxU16, NonMaxU32};
use smallvec::{smallvec, SmallVec};
use static_assertions::const_assert_eq;

use self::irradiance_volume::IRRADIANCE_VOLUMES_ARE_USABLE;

/// Provides support for rendering 3D meshes.
#[derive(Default)]
pub struct MeshRenderPlugin {
    /// Whether we're building [`MeshUniform`]s on GPU.
    ///
    /// This requires compute shader support and so will be forcibly disabled if
    /// the platform doesn't support those.
    pub use_gpu_instance_buffer_builder: bool,
}

pub const FORWARD_IO_HANDLE: Handle<Shader> = Handle::weak_from_u128(2645551199423808407);
pub const MESH_VIEW_TYPES_HANDLE: Handle<Shader> = Handle::weak_from_u128(8140454348013264787);
pub const MESH_VIEW_BINDINGS_HANDLE: Handle<Shader> = Handle::weak_from_u128(9076678235888822571);
pub const MESH_TYPES_HANDLE: Handle<Shader> = Handle::weak_from_u128(2506024101911992377);
pub const MESH_BINDINGS_HANDLE: Handle<Shader> = Handle::weak_from_u128(16831548636314682308);
pub const MESH_FUNCTIONS_HANDLE: Handle<Shader> = Handle::weak_from_u128(6300874327833745635);
pub const MESH_SHADER_HANDLE: Handle<Shader> = Handle::weak_from_u128(3252377289100772450);
pub const SKINNING_HANDLE: Handle<Shader> = Handle::weak_from_u128(13215291596265391738);
pub const MORPH_HANDLE: Handle<Shader> = Handle::weak_from_u128(970982813587607345);

/// How many textures are allowed in the view bind group layout (`@group(0)`) before
/// broader compatibility with WebGL and WebGPU is at risk, due to the minimum guaranteed
/// values for `MAX_TEXTURE_IMAGE_UNITS` (in WebGL) and `maxSampledTexturesPerShaderStage` (in WebGPU),
/// currently both at 16.
///
/// We use 10 here because it still leaves us, in a worst case scenario, with 6 textures for the other bind groups.
///
/// See: <https://gpuweb.github.io/gpuweb/#limits>
#[cfg(debug_assertions)]
pub const MESH_PIPELINE_VIEW_LAYOUT_SAFE_MAX_TEXTURES: usize = 10;

impl Plugin for MeshRenderPlugin {
    fn build(&self, app: &mut App) {
        load_internal_asset!(app, FORWARD_IO_HANDLE, "forward_io.wgsl", Shader::from_wgsl);
        load_internal_asset!(
            app,
            MESH_VIEW_TYPES_HANDLE,
            "mesh_view_types.wgsl",
            Shader::from_wgsl_with_defs,
            vec![
                ShaderDefVal::UInt(
                    "MAX_DIRECTIONAL_LIGHTS".into(),
                    MAX_DIRECTIONAL_LIGHTS as u32
                ),
                ShaderDefVal::UInt(
                    "MAX_CASCADES_PER_LIGHT".into(),
                    MAX_CASCADES_PER_LIGHT as u32,
                )
            ]
        );
        load_internal_asset!(
            app,
            MESH_VIEW_BINDINGS_HANDLE,
            "mesh_view_bindings.wgsl",
            Shader::from_wgsl
        );
        load_internal_asset!(app, MESH_TYPES_HANDLE, "mesh_types.wgsl", Shader::from_wgsl);
        load_internal_asset!(
            app,
            MESH_FUNCTIONS_HANDLE,
            "mesh_functions.wgsl",
            Shader::from_wgsl
        );
        load_internal_asset!(app, MESH_SHADER_HANDLE, "mesh.wgsl", Shader::from_wgsl);
        load_internal_asset!(app, SKINNING_HANDLE, "skinning.wgsl", Shader::from_wgsl);
        load_internal_asset!(app, MORPH_HANDLE, "morph.wgsl", Shader::from_wgsl);

        app.add_systems(
            PostUpdate,
            (no_automatic_skin_batching, no_automatic_morph_batching),
        )
        .add_plugins((
            BinnedRenderPhasePlugin::<Opaque3d, MeshPipeline>::default(),
            BinnedRenderPhasePlugin::<AlphaMask3d, MeshPipeline>::default(),
            BinnedRenderPhasePlugin::<Shadow, MeshPipeline>::default(),
            BinnedRenderPhasePlugin::<Opaque3dDeferred, MeshPipeline>::default(),
            BinnedRenderPhasePlugin::<AlphaMask3dDeferred, MeshPipeline>::default(),
            SortedRenderPhasePlugin::<Transmissive3d, MeshPipeline>::default(),
            SortedRenderPhasePlugin::<Transparent3d, MeshPipeline>::default(),
        ));

        if let Some(render_app) = app.get_sub_app_mut(RenderApp) {
            render_app
                .init_resource::<MeshBindGroups>()
                .init_resource::<SkinUniforms>()
                .init_resource::<SkinIndices>()
                .init_resource::<MorphUniforms>()
                .init_resource::<MorphIndices>()
                .init_resource::<MeshCullingDataBuffer>()
                .init_resource::<RenderMeshMaterialIds>()
                .add_systems(
                    ExtractSchedule,
                    (
                        extract_skins,
                        extract_morphs,
                        gpu_preprocessing::clear_batched_gpu_instance_buffers::<MeshPipeline>
                            .before(ExtractMeshesSet),
                    ),
                )
                .add_systems(
                    Render,
                    (
                        set_mesh_motion_vector_flags.in_set(RenderSet::PrepareAssets),
                        prepare_skins.in_set(RenderSet::PrepareResources),
                        prepare_morphs.in_set(RenderSet::PrepareResources),
                        prepare_mesh_bind_group.in_set(RenderSet::PrepareBindGroups),
                        prepare_mesh_view_bind_groups
                            .in_set(RenderSet::PrepareBindGroups)
                            .after(prepare_oit_buffers),
                        no_gpu_preprocessing::clear_batched_cpu_instance_buffers::<MeshPipeline>
                            .in_set(RenderSet::Cleanup)
                            .after(RenderSet::Render),
                    ),
                );
        }
    }

    fn finish(&self, app: &mut App) {
        let mut mesh_bindings_shader_defs = Vec::with_capacity(1);

        if let Some(render_app) = app.get_sub_app_mut(RenderApp) {
            render_app.init_resource::<GpuPreprocessingSupport>();

            let gpu_preprocessing_support =
                render_app.world().resource::<GpuPreprocessingSupport>();
            let use_gpu_instance_buffer_builder = self.use_gpu_instance_buffer_builder
                && *gpu_preprocessing_support != GpuPreprocessingSupport::None;

            let render_mesh_instances = RenderMeshInstances::new(use_gpu_instance_buffer_builder);
            render_app.insert_resource(render_mesh_instances);

            if use_gpu_instance_buffer_builder {
                render_app
                    .init_resource::<gpu_preprocessing::BatchedInstanceBuffers<MeshUniform, MeshInputUniform>>()
                    .init_resource::<RenderMeshInstanceGpuQueues>()
                    .add_systems(
                        ExtractSchedule,
                        extract_meshes_for_gpu_building
                            .in_set(ExtractMeshesSet)
                            .after(ExtractAssetsSet),
                    )
                    .add_systems(
                        Render,
                        (
                            gpu_preprocessing::write_batched_instance_buffers::<MeshPipeline>
                                .in_set(RenderSet::PrepareResourcesFlush),
                            gpu_preprocessing::delete_old_work_item_buffers::<MeshPipeline>
                                .in_set(RenderSet::ManageViews)
                                .after(prepare_view_targets),
                            collect_meshes_for_gpu_building
                                .in_set(RenderSet::PrepareAssets)
                                .after(allocator::allocate_and_free_meshes)
                                // This must be before
                                // `set_mesh_motion_vector_flags` so it doesn't
                                // overwrite those flags.
                                .before(set_mesh_motion_vector_flags),
                        ),
                    );
            } else {
                let render_device = render_app.world().resource::<RenderDevice>();
                let cpu_batched_instance_buffer =
                    no_gpu_preprocessing::BatchedInstanceBuffer::<MeshUniform>::new(render_device);
                render_app
                    .insert_resource(cpu_batched_instance_buffer)
                    .add_systems(
                        ExtractSchedule,
                        extract_meshes_for_cpu_building
                            .in_set(ExtractMeshesSet)
                            .after(ExtractAssetsSet),
                    )
                    .add_systems(
                        Render,
                        no_gpu_preprocessing::write_batched_instance_buffer::<MeshPipeline>
                            .in_set(RenderSet::PrepareResourcesFlush),
                    );
            };

            let render_device = render_app.world().resource::<RenderDevice>();
            if let Some(per_object_buffer_batch_size) =
                GpuArrayBuffer::<MeshUniform>::batch_size(render_device)
            {
                mesh_bindings_shader_defs.push(ShaderDefVal::UInt(
                    "PER_OBJECT_BUFFER_BATCH_SIZE".into(),
                    per_object_buffer_batch_size,
                ));
            }

            render_app
                .init_resource::<MeshPipelineViewLayouts>()
                .init_resource::<MeshPipeline>();
        }

        // Load the mesh_bindings shader module here as it depends on runtime information about
        // whether storage buffers are supported, or the maximum uniform buffer binding size.
        load_internal_asset!(
            app,
            MESH_BINDINGS_HANDLE,
            "mesh_bindings.wgsl",
            Shader::from_wgsl_with_defs,
            mesh_bindings_shader_defs
        );
    }
}

#[derive(Component)]
pub struct MeshTransforms {
    pub world_from_local: Affine3,
    pub previous_world_from_local: Affine3,
    pub flags: u32,
}

#[derive(ShaderType, Clone)]
pub struct MeshUniform {
    // Affine 4x3 matrices transposed to 3x4
    pub world_from_local: [Vec4; 3],
    pub previous_world_from_local: [Vec4; 3],
    // 3x3 matrix packed in mat2x4 and f32 as:
    //   [0].xyz, [1].x,
    //   [1].yz, [2].xy
    //   [2].z
    pub local_from_world_transpose_a: [Vec4; 2],
    pub local_from_world_transpose_b: f32,
    pub flags: u32,
    // Four 16-bit unsigned normalized UV values packed into a `UVec2`:
    //
    //                         <--- MSB                   LSB --->
    //                         +---- min v ----+ +---- min u ----+
    //     lightmap_uv_rect.x: vvvvvvvv vvvvvvvv uuuuuuuu uuuuuuuu,
    //                         +---- max v ----+ +---- max u ----+
    //     lightmap_uv_rect.y: VVVVVVVV VVVVVVVV UUUUUUUU UUUUUUUU,
    //
    // (MSB: most significant bit; LSB: least significant bit.)
    pub lightmap_uv_rect: UVec2,
    /// The index of this mesh's first vertex in the vertex buffer.
    ///
    /// Multiple meshes can be packed into a single vertex buffer (see
    /// [`MeshAllocator`]). This value stores the offset of the first vertex in
    /// this mesh in that buffer.
    pub first_vertex_index: u32,
    /// Index of the material inside the bind group data.
    pub material_bind_group_slot: u32,
    /// Padding.
    pub pad_a: u32,
    /// Padding.
    pub pad_b: u32,
}

/// Information that has to be transferred from CPU to GPU in order to produce
/// the full [`MeshUniform`].
///
/// This is essentially a subset of the fields in [`MeshUniform`] above.
#[derive(ShaderType, Pod, Zeroable, Clone, Copy, Default, Debug)]
#[repr(C)]
pub struct MeshInputUniform {
    /// Affine 4x3 matrix transposed to 3x4.
    pub world_from_local: [Vec4; 3],
    /// Four 16-bit unsigned normalized UV values packed into a `UVec2`:
    ///
    /// ```text
    ///                         <--- MSB                   LSB --->
    ///                         +---- min v ----+ +---- min u ----+
    ///     lightmap_uv_rect.x: vvvvvvvv vvvvvvvv uuuuuuuu uuuuuuuu,
    ///                         +---- max v ----+ +---- max u ----+
    ///     lightmap_uv_rect.y: VVVVVVVV VVVVVVVV UUUUUUUU UUUUUUUU,
    ///
    /// (MSB: most significant bit; LSB: least significant bit.)
    /// ```
    pub lightmap_uv_rect: UVec2,
    /// Various [`MeshFlags`].
    pub flags: u32,
    /// The index of this mesh's [`MeshInputUniform`] in the previous frame's
    /// buffer, if applicable.
    ///
    /// This is used for TAA. If not present, this will be `u32::MAX`.
    pub previous_input_index: u32,
    /// The index of this mesh's first vertex in the vertex buffer.
    ///
    /// Multiple meshes can be packed into a single vertex buffer (see
    /// [`MeshAllocator`]). This value stores the offset of the first vertex in
    /// this mesh in that buffer.
    pub first_vertex_index: u32,
    /// Index of the material inside the bind group data.
    pub material_bind_group_slot: u32,
    /// The index of the lightmap in the binding array.
    pub lightmap_slot: u32,
    /// Padding.
    pub pad_a: u32,
}

/// Information about each mesh instance needed to cull it on GPU.
///
/// This consists of its axis-aligned bounding box (AABB).
#[derive(ShaderType, Pod, Zeroable, Clone, Copy, Default)]
#[repr(C)]
pub struct MeshCullingData {
    /// The 3D center of the AABB in model space, padded with an extra unused
    /// float value.
    pub aabb_center: Vec4,
    /// The 3D extents of the AABB in model space, divided by two, padded with
    /// an extra unused float value.
    pub aabb_half_extents: Vec4,
}

/// A GPU buffer that holds the information needed to cull meshes on GPU.
///
/// At the moment, this simply holds each mesh's AABB.
///
/// To avoid wasting CPU time in the CPU culling case, this buffer will be empty
/// if GPU culling isn't in use.
#[derive(Resource, Deref, DerefMut)]
pub struct MeshCullingDataBuffer(RawBufferVec<MeshCullingData>);

impl MeshUniform {
    pub fn new(
        mesh_transforms: &MeshTransforms,
        first_vertex_index: u32,
        material_bind_group_slot: MaterialBindGroupSlot,
        maybe_lightmap_uv_rect: Option<Rect>,
    ) -> Self {
        let (local_from_world_transpose_a, local_from_world_transpose_b) =
            mesh_transforms.world_from_local.inverse_transpose_3x3();
        Self {
            world_from_local: mesh_transforms.world_from_local.to_transpose(),
            previous_world_from_local: mesh_transforms.previous_world_from_local.to_transpose(),
            lightmap_uv_rect: pack_lightmap_uv_rect(maybe_lightmap_uv_rect),
            local_from_world_transpose_a,
            local_from_world_transpose_b,
            flags: mesh_transforms.flags,
            first_vertex_index,
            material_bind_group_slot: *material_bind_group_slot,
            pad_a: 0,
            pad_b: 0,
        }
    }
}

// NOTE: These must match the bit flags in bevy_pbr/src/render/mesh_types.wgsl!
bitflags::bitflags! {
    /// Various flags and tightly-packed values on a mesh.
    ///
    /// Flags grow from the top bit down; other values grow from the bottom bit
    /// up.
    #[repr(transparent)]
    pub struct MeshFlags: u32 {
        /// Bitmask for the 16-bit index into the LOD array.
        ///
        /// This will be `u16::MAX` if this mesh has no LOD.
        const LOD_INDEX_MASK              = (1 << 16) - 1;
        const SHADOW_RECEIVER             = 1 << 29;
        const TRANSMITTED_SHADOW_RECEIVER = 1 << 30;
        // Indicates the sign of the determinant of the 3x3 model matrix. If the sign is positive,
        // then the flag should be set, else it should not be set.
        const SIGN_DETERMINANT_MODEL_3X3  = 1 << 31;
        const NONE                        = 0;
        const UNINITIALIZED               = 0xFFFFFFFF;
    }
}

impl MeshFlags {
    fn from_components(
        transform: &GlobalTransform,
        lod_index: Option<NonMaxU16>,
        not_shadow_receiver: bool,
        transmitted_receiver: bool,
    ) -> MeshFlags {
        let mut mesh_flags = if not_shadow_receiver {
            MeshFlags::empty()
        } else {
            MeshFlags::SHADOW_RECEIVER
        };
        if transmitted_receiver {
            mesh_flags |= MeshFlags::TRANSMITTED_SHADOW_RECEIVER;
        }
        if transform.affine().matrix3.determinant().is_sign_positive() {
            mesh_flags |= MeshFlags::SIGN_DETERMINANT_MODEL_3X3;
        }

        let lod_index_bits = match lod_index {
            None => u16::MAX,
            Some(lod_index) => u16::from(lod_index),
        };
        mesh_flags |=
            MeshFlags::from_bits_retain((lod_index_bits as u32) << MeshFlags::LOD_INDEX_SHIFT);

        mesh_flags
    }

    /// The first bit of the LOD index.
    pub const LOD_INDEX_SHIFT: u32 = 0;
}

bitflags::bitflags! {
    /// Various useful flags for [`RenderMeshInstance`]s.
    #[derive(Clone, Copy)]
    pub struct RenderMeshInstanceFlags: u8 {
        /// The mesh casts shadows.
        const SHADOW_CASTER           = 1 << 0;
        /// The mesh can participate in automatic batching.
        const AUTOMATIC_BATCHING      = 1 << 1;
        /// The mesh had a transform last frame and so is eligible for motion
        /// vector computation.
        const HAS_PREVIOUS_TRANSFORM  = 1 << 2;
        /// The mesh had a skin last frame and so that skin should be taken into
        /// account for motion vector computation.
        const HAS_PREVIOUS_SKIN       = 1 << 3;
        /// The mesh had morph targets last frame and so they should be taken
        /// into account for motion vector computation.
        const HAS_PREVIOUS_MORPH      = 1 << 4;
    }
}

/// CPU data that the render world keeps for each entity, when *not* using GPU
/// mesh uniform building.
#[derive(Deref, DerefMut)]
pub struct RenderMeshInstanceCpu {
    /// Data shared between both the CPU mesh uniform building and the GPU mesh
    /// uniform building paths.
    #[deref]
    pub shared: RenderMeshInstanceShared,
    /// The transform of the mesh.
    ///
    /// This will be written into the [`MeshUniform`] at the appropriate time.
    pub transforms: MeshTransforms,
}

/// CPU data that the render world needs to keep for each entity that contains a
/// mesh when using GPU mesh uniform building.
#[derive(Deref, DerefMut)]
pub struct RenderMeshInstanceGpu {
    /// Data shared between both the CPU mesh uniform building and the GPU mesh
    /// uniform building paths.
    #[deref]
    pub shared: RenderMeshInstanceShared,
    /// The translation of the mesh.
    ///
    /// This is the only part of the transform that we have to keep on CPU (for
    /// distance sorting).
    pub translation: Vec3,
    /// The index of the [`MeshInputUniform`] in the buffer.
    pub current_uniform_index: NonMaxU32,
}

/// CPU data that the render world needs to keep about each entity that contains
/// a mesh.
pub struct RenderMeshInstanceShared {
    /// The [`AssetId`] of the mesh.
    pub mesh_asset_id: AssetId<Mesh>,
    /// A slot for the material bind group index.
    pub material_bindings_index: MaterialBindingId,
    /// Various flags.
    pub flags: RenderMeshInstanceFlags,
}

/// Information that is gathered during the parallel portion of mesh extraction
/// when GPU mesh uniform building is enabled.
///
/// From this, the [`MeshInputUniform`] and [`RenderMeshInstanceGpu`] are
/// prepared.
pub struct RenderMeshInstanceGpuBuilder {
    /// Data that will be placed on the [`RenderMeshInstanceGpu`].
    pub shared: RenderMeshInstanceShared,
    /// The current transform.
    pub world_from_local: Affine3,
    /// Four 16-bit unsigned normalized UV values packed into a [`UVec2`]:
    ///
    /// ```text
    ///                         <--- MSB                   LSB --->
    ///                         +---- min v ----+ +---- min u ----+
    ///     lightmap_uv_rect.x: vvvvvvvv vvvvvvvv uuuuuuuu uuuuuuuu,
    ///                         +---- max v ----+ +---- max u ----+
    ///     lightmap_uv_rect.y: VVVVVVVV VVVVVVVV UUUUUUUU UUUUUUUU,
    ///
    /// (MSB: most significant bit; LSB: least significant bit.)
    /// ```
    pub lightmap_uv_rect: UVec2,
    /// The index of the previous mesh input.
    pub previous_input_index: Option<NonMaxU32>,
    /// Various flags.
    pub mesh_flags: MeshFlags,
}

/// The per-thread queues used during [`extract_meshes_for_gpu_building`].
///
/// There are two varieties of these: one for when culling happens on CPU and
/// one for when culling happens on GPU. Having the two varieties avoids wasting
/// space if GPU culling is disabled.
#[derive(Default)]
pub enum RenderMeshInstanceGpuQueue {
    /// The default value.
    ///
    /// This becomes [`RenderMeshInstanceGpuQueue::CpuCulling`] or
    /// [`RenderMeshInstanceGpuQueue::GpuCulling`] once extraction starts.
    #[default]
    None,
    /// The version of [`RenderMeshInstanceGpuQueue`] that omits the
    /// [`MeshCullingData`], so that we don't waste space when GPU
    /// culling is disabled.
    CpuCulling {
        /// Stores GPU data for each entity that became visible or changed in
        /// such a way that necessitates updating the [`MeshInputUniform`] (e.g.
        /// changed transform).
        changed: Vec<(MainEntity, RenderMeshInstanceGpuBuilder)>,
        /// Stores the IDs of entities that became invisible this frame.
        removed: Vec<MainEntity>,
    },
    /// The version of [`RenderMeshInstanceGpuQueue`] that contains the
    /// [`MeshCullingData`], used when any view has GPU culling
    /// enabled.
    GpuCulling {
        /// Stores GPU data for each entity that became visible or changed in
        /// such a way that necessitates updating the [`MeshInputUniform`] (e.g.
        /// changed transform).
        changed: Vec<(MainEntity, RenderMeshInstanceGpuBuilder, MeshCullingData)>,
        /// Stores the IDs of entities that became invisible this frame.
        removed: Vec<MainEntity>,
    },
}

/// The per-thread queues containing mesh instances, populated during the
/// extract phase.
///
/// These are filled in [`extract_meshes_for_gpu_building`] and consumed in
/// [`collect_meshes_for_gpu_building`].
#[derive(Resource, Default, Deref, DerefMut)]
pub struct RenderMeshInstanceGpuQueues(Parallel<RenderMeshInstanceGpuQueue>);

impl RenderMeshInstanceShared {
    fn from_components(
        previous_transform: Option<&PreviousGlobalTransform>,
        mesh: &Mesh3d,
        material_bindings_index: MaterialBindingId,
        not_shadow_caster: bool,
        no_automatic_batching: bool,
    ) -> Self {
        let mut mesh_instance_flags = RenderMeshInstanceFlags::empty();
        mesh_instance_flags.set(RenderMeshInstanceFlags::SHADOW_CASTER, !not_shadow_caster);
        mesh_instance_flags.set(
            RenderMeshInstanceFlags::AUTOMATIC_BATCHING,
            !no_automatic_batching,
        );
        mesh_instance_flags.set(
            RenderMeshInstanceFlags::HAS_PREVIOUS_TRANSFORM,
            previous_transform.is_some(),
        );

        RenderMeshInstanceShared {
            mesh_asset_id: mesh.id(),
            flags: mesh_instance_flags,
            material_bindings_index,
        }
    }

    /// Returns true if this entity is eligible to participate in automatic
    /// batching.
    #[inline]
    pub fn should_batch(&self) -> bool {
        self.flags
            .contains(RenderMeshInstanceFlags::AUTOMATIC_BATCHING)
    }
}

/// Information that the render world keeps about each entity that contains a
/// mesh.
///
/// The set of information needed is different depending on whether CPU or GPU
/// [`MeshUniform`] building is in use.
#[derive(Resource)]
pub enum RenderMeshInstances {
    /// Information needed when using CPU mesh instance data building.
    CpuBuilding(RenderMeshInstancesCpu),
    /// Information needed when using GPU mesh instance data building.
    GpuBuilding(RenderMeshInstancesGpu),
}

/// Information that the render world keeps about each entity that contains a
/// mesh, when using CPU mesh instance data building.
#[derive(Default, Deref, DerefMut)]
pub struct RenderMeshInstancesCpu(MainEntityHashMap<RenderMeshInstanceCpu>);

/// Information that the render world keeps about each entity that contains a
/// mesh, when using GPU mesh instance data building.
#[derive(Default, Deref, DerefMut)]
pub struct RenderMeshInstancesGpu(MainEntityHashMap<RenderMeshInstanceGpu>);

/// The result of an entity removal.
///
/// We want the mesh input uniform array to have no gaps in it in order to
/// simplify the GPU logic. Therefore, whenever entity data is removed from the
/// [`MeshInputUniform`] buffer, the last entity is swapped in to fill it. If
/// culling is enabled, the mesh culling data corresponding to an entity must
/// have the same indices as the mesh input uniforms for that entity. Thus we
/// need to pass this information to [`MeshCullingDataBuffer::remove`] so that
/// it can update its buffer to match the [`MeshInputUniform`] buffer.
struct RemovedMeshInputUniformIndices {
    /// The index of the mesh input that was removed.
    removed_index: usize,
    /// The index of the mesh input that was moved to fill its place.
    moved_index: usize,
}

/// Maps each mesh instance to the material ID, and allocated binding ID,
/// associated with that mesh instance.
#[derive(Resource, Default)]
pub struct RenderMeshMaterialIds {
    /// Maps the mesh instance to the material ID.
    pub(crate) mesh_to_material: MainEntityHashMap<UntypedAssetId>,
    /// Maps the material ID to the binding ID, which describes the location of
    /// that material bind group data in memory.
    pub(crate) material_to_binding: HashMap<UntypedAssetId, MaterialBindingId>,
}

impl RenderMeshMaterialIds {
    /// Returns the mesh material ID for the entity with the given mesh, or a
    /// dummy mesh material ID if the mesh has no material ID.
    ///
    /// Meshes almost always have materials, but in very specific circumstances
    /// involving custom pipelines they won't. (See the
    /// `specialized_mesh_pipelines` example.)
    fn mesh_material_binding_id(&self, entity: MainEntity) -> MaterialBindingId {
        self.mesh_to_material
            .get(&entity)
            .and_then(|mesh_material_asset_id| {
                self.material_to_binding
                    .get(mesh_material_asset_id)
                    .cloned()
            })
            .unwrap_or_default()
    }
}

impl RenderMeshInstances {
    /// Creates a new [`RenderMeshInstances`] instance.
    fn new(use_gpu_instance_buffer_builder: bool) -> RenderMeshInstances {
        if use_gpu_instance_buffer_builder {
            RenderMeshInstances::GpuBuilding(RenderMeshInstancesGpu::default())
        } else {
            RenderMeshInstances::CpuBuilding(RenderMeshInstancesCpu::default())
        }
    }

    /// Returns the ID of the mesh asset attached to the given entity, if any.
    pub(crate) fn mesh_asset_id(&self, entity: MainEntity) -> Option<AssetId<Mesh>> {
        match *self {
            RenderMeshInstances::CpuBuilding(ref instances) => instances.mesh_asset_id(entity),
            RenderMeshInstances::GpuBuilding(ref instances) => instances.mesh_asset_id(entity),
        }
    }

    /// Constructs [`RenderMeshQueueData`] for the given entity, if it has a
    /// mesh attached.
    pub fn render_mesh_queue_data(&self, entity: MainEntity) -> Option<RenderMeshQueueData> {
        match *self {
            RenderMeshInstances::CpuBuilding(ref instances) => {
                instances.render_mesh_queue_data(entity)
            }
            RenderMeshInstances::GpuBuilding(ref instances) => {
                instances.render_mesh_queue_data(entity)
            }
        }
    }

    /// Inserts the given flags into the CPU or GPU render mesh instance data
    /// for the given mesh as appropriate.
    fn insert_mesh_instance_flags(&mut self, entity: MainEntity, flags: RenderMeshInstanceFlags) {
        match *self {
            RenderMeshInstances::CpuBuilding(ref mut instances) => {
                instances.insert_mesh_instance_flags(entity, flags);
            }
            RenderMeshInstances::GpuBuilding(ref mut instances) => {
                instances.insert_mesh_instance_flags(entity, flags);
            }
        }
    }
}

impl RenderMeshInstancesCpu {
    fn mesh_asset_id(&self, entity: MainEntity) -> Option<AssetId<Mesh>> {
        self.get(&entity)
            .map(|render_mesh_instance| render_mesh_instance.mesh_asset_id)
    }

    fn render_mesh_queue_data(&self, entity: MainEntity) -> Option<RenderMeshQueueData> {
        self.get(&entity)
            .map(|render_mesh_instance| RenderMeshQueueData {
                shared: &render_mesh_instance.shared,
                translation: render_mesh_instance.transforms.world_from_local.translation,
            })
    }

    /// Inserts the given flags into the render mesh instance data for the given
    /// mesh.
    fn insert_mesh_instance_flags(&mut self, entity: MainEntity, flags: RenderMeshInstanceFlags) {
        if let Some(instance) = self.get_mut(&entity) {
            instance.flags.insert(flags);
        }
    }
}

impl RenderMeshInstancesGpu {
    fn mesh_asset_id(&self, entity: MainEntity) -> Option<AssetId<Mesh>> {
        self.get(&entity)
            .map(|render_mesh_instance| render_mesh_instance.mesh_asset_id)
    }

    fn render_mesh_queue_data(&self, entity: MainEntity) -> Option<RenderMeshQueueData> {
        self.get(&entity)
            .map(|render_mesh_instance| RenderMeshQueueData {
                shared: &render_mesh_instance.shared,
                translation: render_mesh_instance.translation,
            })
    }

    /// Inserts the given flags into the render mesh instance data for the given
    /// mesh.
    fn insert_mesh_instance_flags(&mut self, entity: MainEntity, flags: RenderMeshInstanceFlags) {
        if let Some(instance) = self.get_mut(&entity) {
            instance.flags.insert(flags);
        }
    }
}

impl RenderMeshInstanceGpuQueue {
    /// Clears out a [`RenderMeshInstanceGpuQueue`], creating or recreating it
    /// as necessary.
    ///
    /// `any_gpu_culling` should be set to true if any view has GPU culling
    /// enabled.
    fn init(&mut self, any_gpu_culling: bool) {
        match (any_gpu_culling, &mut *self) {
            (true, RenderMeshInstanceGpuQueue::GpuCulling { changed, removed }) => {
                changed.clear();
                removed.clear();
            }
            (true, _) => {
                *self = RenderMeshInstanceGpuQueue::GpuCulling {
                    changed: vec![],
                    removed: vec![],
                }
            }
            (false, RenderMeshInstanceGpuQueue::CpuCulling { changed, removed }) => {
                changed.clear();
                removed.clear();
            }
            (false, _) => {
                *self = RenderMeshInstanceGpuQueue::CpuCulling {
                    changed: vec![],
                    removed: vec![],
                }
            }
        }
    }

    /// Adds a new mesh to this queue.
    fn push(
        &mut self,
        entity: MainEntity,
        instance_builder: RenderMeshInstanceGpuBuilder,
        culling_data_builder: Option<MeshCullingData>,
    ) {
        match (&mut *self, culling_data_builder) {
            (
                &mut RenderMeshInstanceGpuQueue::CpuCulling {
                    changed: ref mut queue,
                    ..
                },
                None,
            ) => {
                queue.push((entity, instance_builder));
            }
            (
                &mut RenderMeshInstanceGpuQueue::GpuCulling {
                    changed: ref mut queue,
                    ..
                },
                Some(culling_data_builder),
            ) => {
                queue.push((entity, instance_builder, culling_data_builder));
            }
            (_, None) => {
                *self = RenderMeshInstanceGpuQueue::CpuCulling {
                    changed: vec![(entity, instance_builder)],
                    removed: vec![],
                };
            }
            (_, Some(culling_data_builder)) => {
                *self = RenderMeshInstanceGpuQueue::GpuCulling {
                    changed: vec![(entity, instance_builder, culling_data_builder)],
                    removed: vec![],
                };
            }
        }
    }

    /// Adds the given entity to the `removed` list, queuing it for removal.
    ///
    /// The `gpu_culling` parameter specifies whether GPU culling is enabled.
    fn remove(&mut self, entity: MainEntity, gpu_culling: bool) {
        match (&mut *self, gpu_culling) {
            (RenderMeshInstanceGpuQueue::None, false) => {
                *self = RenderMeshInstanceGpuQueue::CpuCulling {
                    changed: vec![],
                    removed: vec![entity],
                }
            }
            (RenderMeshInstanceGpuQueue::None, true) => {
                *self = RenderMeshInstanceGpuQueue::GpuCulling {
                    changed: vec![],
                    removed: vec![entity],
                }
            }
            (RenderMeshInstanceGpuQueue::CpuCulling { removed, .. }, _)
            | (RenderMeshInstanceGpuQueue::GpuCulling { removed, .. }, _) => {
                removed.push(entity);
            }
        }
    }
}

impl RenderMeshInstanceGpuBuilder {
    /// Flushes this mesh instance to the [`RenderMeshInstanceGpu`] and
    /// [`MeshInputUniform`] tables, replacing the existing entry if applicable.
    fn update(
        self,
        entity: MainEntity,
        render_mesh_instances: &mut MainEntityHashMap<RenderMeshInstanceGpu>,
        current_input_buffer: &mut InstanceInputUniformBuffer<MeshInputUniform>,
        previous_input_buffer: &mut InstanceInputUniformBuffer<MeshInputUniform>,
        mesh_allocator: &MeshAllocator,
        render_lightmaps: &RenderLightmaps,
    ) -> usize {
        let first_vertex_index = match mesh_allocator.mesh_vertex_slice(&self.shared.mesh_asset_id)
        {
            Some(mesh_vertex_slice) => mesh_vertex_slice.range.start,
            None => 0,
        };

        // Create the mesh input uniform.
        let mut mesh_input_uniform = MeshInputUniform {
            world_from_local: self.world_from_local.to_transpose(),
            lightmap_uv_rect: self.lightmap_uv_rect,
            flags: self.mesh_flags.bits(),
            previous_input_index: u32::MAX,
            first_vertex_index,
            material_bind_group_slot: *self.shared.material_bindings_index.slot,
            lightmap_slot: match render_lightmaps.render_lightmaps.get(&entity) {
                Some(render_lightmap) => u32::from(*render_lightmap.slot_index),
                None => u32::MAX,
            },
            pad_a: 0,
<<<<<<< HEAD
        });
=======
            pad_b: 0,
        };
>>>>>>> bc572cd2

        // Did the last frame contain this entity as well?
        let current_uniform_index;
        match render_mesh_instances.entry(entity) {
            Entry::Occupied(mut occupied_entry) => {
                // Yes, it did. Replace its entry with the new one.

                // Reserve a slot.
                current_uniform_index =
                    u32::from(occupied_entry.get_mut().current_uniform_index) as usize;

                // Save the old mesh input uniform. The mesh preprocessing
                // shader will need it to compute motion vectors.
                let previous_mesh_input_uniform =
                    current_input_buffer.buffer.values()[current_uniform_index];
                let previous_input_index = previous_input_buffer
                    .buffer
                    .push(previous_mesh_input_uniform);
                previous_input_buffer.main_entities.push(entity);
                mesh_input_uniform.previous_input_index = previous_input_index as u32;

                // Write in the new mesh input uniform.
                current_input_buffer.buffer.values_mut()[current_uniform_index] =
                    mesh_input_uniform;

                occupied_entry.replace_entry(RenderMeshInstanceGpu {
                    translation: self.world_from_local.translation,
                    shared: self.shared,
                    current_uniform_index: NonMaxU32::new(current_uniform_index as u32)
                        .unwrap_or_default(),
                });
            }

            Entry::Vacant(vacant_entry) => {
                // No, this is a new entity. Push its data on to the buffer.
                current_uniform_index = current_input_buffer.buffer.push(mesh_input_uniform);
                current_input_buffer.main_entities.push(entity);
                vacant_entry.insert(RenderMeshInstanceGpu {
                    translation: self.world_from_local.translation,
                    shared: self.shared,
                    current_uniform_index: NonMaxU32::new(current_uniform_index as u32)
                        .unwrap_or_default(),
                });
            }
        }

        current_uniform_index
    }
}

/// Removes a [`MeshInputUniform`] corresponding to an entity that became
/// invisible from the buffer.
fn remove_mesh_input_uniform(
    entity: MainEntity,
    render_mesh_instances: &mut MainEntityHashMap<RenderMeshInstanceGpu>,
    current_input_buffer: &mut InstanceInputUniformBuffer<MeshInputUniform>,
) -> Option<RemovedMeshInputUniformIndices> {
    // Remove the uniform data.
    let removed_render_mesh_instance = render_mesh_instances.remove(&entity)?;
    let removed_uniform_index = removed_render_mesh_instance.current_uniform_index.get() as usize;

    // Now *move* the final mesh uniform to fill its place in the buffer, so
    // that the buffer remains contiguous.
    let moved_uniform_index = current_input_buffer.buffer.len() - 1;
    if moved_uniform_index != removed_uniform_index {
        let moved_uniform = current_input_buffer.buffer.pop().unwrap();
        let moved_entity = current_input_buffer.main_entities.pop().unwrap();

        current_input_buffer.buffer.values_mut()[removed_uniform_index] = moved_uniform;

        if let Some(moved_render_mesh_instance) = render_mesh_instances.get_mut(&moved_entity) {
            moved_render_mesh_instance.current_uniform_index =
                NonMaxU32::new(removed_uniform_index as u32).unwrap_or_default();
        }
    } else {
        current_input_buffer.buffer.pop();
        current_input_buffer.main_entities.pop();
    }

    // Tell our caller what we did.
    Some(RemovedMeshInputUniformIndices {
        removed_index: removed_uniform_index,
        moved_index: moved_uniform_index,
    })
}

impl MeshCullingData {
    /// Returns a new [`MeshCullingData`] initialized with the given AABB.
    ///
    /// If no AABB is provided, an infinitely-large one is conservatively
    /// chosen.
    fn new(aabb: Option<&Aabb>) -> Self {
        match aabb {
            Some(aabb) => MeshCullingData {
                aabb_center: aabb.center.extend(0.0),
                aabb_half_extents: aabb.half_extents.extend(0.0),
            },
            None => MeshCullingData {
                aabb_center: Vec3::ZERO.extend(0.0),
                aabb_half_extents: Vec3::INFINITY.extend(0.0),
            },
        }
    }

    /// Flushes this mesh instance culling data to the
    /// [`MeshCullingDataBuffer`], replacing the existing entry if applicable.
    fn update(
        &self,
        mesh_culling_data_buffer: &mut MeshCullingDataBuffer,
        instance_data_index: usize,
    ) {
        while mesh_culling_data_buffer.len() < instance_data_index + 1 {
            mesh_culling_data_buffer.push(MeshCullingData::default());
        }
        mesh_culling_data_buffer.values_mut()[instance_data_index] = *self;
    }
}

impl Default for MeshCullingDataBuffer {
    #[inline]
    fn default() -> Self {
        Self(RawBufferVec::new(BufferUsages::STORAGE))
    }
}

impl MeshCullingDataBuffer {
    /// Updates the culling data buffer after a mesh has been removed from the scene.
    ///
    /// [`remove_mesh_input_uniform`] removes a mesh input uniform from the
    /// buffer, swapping in the last uniform to fill the space if necessary. The
    /// index of each mesh in the mesh culling data and that index of the mesh
    /// in the mesh input uniform buffer must match. Thus we have to perform the
    /// corresponding operation here too. [`remove_mesh_input_uniform`] returns
    /// a [`RemovedMeshInputUniformIndices`] value to tell us what to do, and
    /// this function is where we process that value.
    fn remove(&mut self, removed_indices: RemovedMeshInputUniformIndices) {
        if removed_indices.moved_index != removed_indices.removed_index {
            let moved_culling_data = self.pop().unwrap();
            self.values_mut()[removed_indices.removed_index] = moved_culling_data;
        } else {
            self.pop();
        }
    }
}

/// Data that [`crate::material::queue_material_meshes`] and similar systems
/// need in order to place entities that contain meshes in the right batch.
#[derive(Deref)]
pub struct RenderMeshQueueData<'a> {
    /// General information about the mesh instance.
    #[deref]
    pub shared: &'a RenderMeshInstanceShared,
    /// The translation of the mesh instance.
    pub translation: Vec3,
}

/// A [`SystemSet`] that encompasses both [`extract_meshes_for_cpu_building`]
/// and [`extract_meshes_for_gpu_building`].
#[derive(SystemSet, Clone, PartialEq, Eq, Debug, Hash)]
pub struct ExtractMeshesSet;

/// Extracts meshes from the main world into the render world, populating the
/// [`RenderMeshInstances`].
///
/// This is the variant of the system that runs when we're *not* using GPU
/// [`MeshUniform`] building.
pub fn extract_meshes_for_cpu_building(
    mut render_mesh_instances: ResMut<RenderMeshInstances>,
    render_visibility_ranges: Res<RenderVisibilityRanges>,
    mesh_material_ids: Res<RenderMeshMaterialIds>,
    mut render_mesh_instance_queues: Local<Parallel<Vec<(Entity, RenderMeshInstanceCpu)>>>,
    meshes_query: Extract<
        Query<(
            Entity,
            &ViewVisibility,
            &GlobalTransform,
            Option<&PreviousGlobalTransform>,
            &Mesh3d,
            Has<NotShadowReceiver>,
            Has<TransmittedShadowReceiver>,
            Has<NotShadowCaster>,
            Has<NoAutomaticBatching>,
            Has<VisibilityRange>,
        )>,
    >,
) {
    meshes_query.par_iter().for_each_init(
        || render_mesh_instance_queues.borrow_local_mut(),
        |queue,
         (
            entity,
            view_visibility,
            transform,
            previous_transform,
            mesh,
            not_shadow_receiver,
            transmitted_receiver,
            not_shadow_caster,
            no_automatic_batching,
            visibility_range,
        )| {
            if !view_visibility.get() {
                return;
            }

            let mesh_material_binding_id =
                mesh_material_ids.mesh_material_binding_id(MainEntity::from(entity));

            let mut lod_index = None;
            if visibility_range {
                lod_index = render_visibility_ranges.lod_index_for_entity(entity.into());
            }

            let mesh_flags = MeshFlags::from_components(
                transform,
                lod_index,
                not_shadow_receiver,
                transmitted_receiver,
            );

            let shared = RenderMeshInstanceShared::from_components(
                previous_transform,
                mesh,
                mesh_material_binding_id,
                not_shadow_caster,
                no_automatic_batching,
            );

            let world_from_local = transform.affine();
            queue.push((
                entity,
                RenderMeshInstanceCpu {
                    transforms: MeshTransforms {
                        world_from_local: (&world_from_local).into(),
                        previous_world_from_local: (&previous_transform
                            .map(|t| t.0)
                            .unwrap_or(world_from_local))
                            .into(),
                        flags: mesh_flags.bits(),
                    },
                    shared,
                },
            ));
        },
    );

    // Collect the render mesh instances.
    let RenderMeshInstances::CpuBuilding(ref mut render_mesh_instances) = *render_mesh_instances
    else {
        panic!(
            "`extract_meshes_for_cpu_building` should only be called if we're using CPU \
            `MeshUniform` building"
        );
    };

    render_mesh_instances.clear();
    for queue in render_mesh_instance_queues.iter_mut() {
        for (entity, render_mesh_instance) in queue.drain(..) {
            render_mesh_instances.insert_unique_unchecked(entity.into(), render_mesh_instance);
        }
    }
}

/// Extracts meshes from the main world into the render world and queues
/// [`MeshInputUniform`]s to be uploaded to the GPU.
///
/// This is optimized to only look at entities that have changed since the last
/// frame.
///
/// This is the variant of the system that runs when we're using GPU
/// [`MeshUniform`] building.
#[allow(clippy::too_many_arguments)]
pub fn extract_meshes_for_gpu_building(
    mut render_mesh_instances: ResMut<RenderMeshInstances>,
    render_visibility_ranges: Res<RenderVisibilityRanges>,
    mesh_material_ids: Res<RenderMeshMaterialIds>,
    mut render_mesh_instance_queues: ResMut<RenderMeshInstanceGpuQueues>,
    changed_meshes_query: Extract<
        Query<
            (
                Entity,
                &ViewVisibility,
                &GlobalTransform,
                Option<&PreviousGlobalTransform>,
                Option<&Lightmap>,
                Option<&Aabb>,
                &Mesh3d,
                Has<NotShadowReceiver>,
                Has<TransmittedShadowReceiver>,
                Has<NotShadowCaster>,
                Has<NoAutomaticBatching>,
                Has<VisibilityRange>,
            ),
            Or<(
                Changed<ViewVisibility>,
                Changed<GlobalTransform>,
                Changed<PreviousGlobalTransform>,
                Changed<Lightmap>,
                Changed<Aabb>,
                Changed<Mesh3d>,
                Changed<NotShadowReceiver>,
                Changed<TransmittedShadowReceiver>,
                Changed<NotShadowCaster>,
                Changed<NoAutomaticBatching>,
                Changed<VisibilityRange>,
            )>,
        >,
    >,
    mut removed_visibilities_query: Extract<RemovedComponents<ViewVisibility>>,
    mut removed_global_transforms_query: Extract<RemovedComponents<GlobalTransform>>,
    mut removed_meshes_query: Extract<RemovedComponents<Mesh3d>>,
    cameras_query: Extract<Query<(), (With<Camera>, With<GpuCulling>)>>,
) {
    let any_gpu_culling = !cameras_query.is_empty();
    for render_mesh_instance_queue in render_mesh_instance_queues.iter_mut() {
        render_mesh_instance_queue.init(any_gpu_culling);
    }

    // Collect render mesh instances. Build up the uniform buffer.

    let RenderMeshInstances::GpuBuilding(ref mut render_mesh_instances) = *render_mesh_instances
    else {
        panic!(
            "`extract_meshes_for_gpu_building` should only be called if we're \
            using GPU `MeshUniform` building"
        );
    };

    // Find all meshes that have changed, and record information needed to
    // construct the `MeshInputUniform` for them.
    changed_meshes_query.par_iter().for_each_init(
        || render_mesh_instance_queues.borrow_local_mut(),
        |queue,
         (
            entity,
            view_visibility,
            transform,
            previous_transform,
            lightmap,
            aabb,
            mesh,
            not_shadow_receiver,
            transmitted_receiver,
            not_shadow_caster,
            no_automatic_batching,
            visibility_range,
        )| {
            if !view_visibility.get() {
                queue.remove(entity.into(), any_gpu_culling);
                return;
            }

            let mesh_material_binding_id =
                mesh_material_ids.mesh_material_binding_id(MainEntity::from(entity));

            let mut lod_index = None;
            if visibility_range {
                lod_index = render_visibility_ranges.lod_index_for_entity(entity.into());
            }

            let mesh_flags = MeshFlags::from_components(
                transform,
                lod_index,
                not_shadow_receiver,
                transmitted_receiver,
            );

            let shared = RenderMeshInstanceShared::from_components(
                previous_transform,
                mesh,
                mesh_material_binding_id,
                not_shadow_caster,
                no_automatic_batching,
            );

            let lightmap_uv_rect = pack_lightmap_uv_rect(lightmap.map(|lightmap| lightmap.uv_rect));

            let gpu_mesh_culling_data = any_gpu_culling.then(|| MeshCullingData::new(aabb));

            let previous_input_index = if shared
                .flags
                .contains(RenderMeshInstanceFlags::HAS_PREVIOUS_TRANSFORM)
            {
                render_mesh_instances
                    .get(&MainEntity::from(entity))
                    .map(|render_mesh_instance| render_mesh_instance.current_uniform_index)
            } else {
                None
            };

            let gpu_mesh_instance_builder = RenderMeshInstanceGpuBuilder {
                shared,
                world_from_local: (&transform.affine()).into(),
                lightmap_uv_rect,
                mesh_flags,
                previous_input_index,
            };

            queue.push(
                entity.into(),
                gpu_mesh_instance_builder,
                gpu_mesh_culling_data,
            );
        },
    );

    // Also record info about each mesh that became invisible.
    let mut queue = render_mesh_instance_queues.borrow_local_mut();
    for entity in removed_visibilities_query
        .read()
        .chain(removed_global_transforms_query.read())
        .chain(removed_meshes_query.read())
    {
        // Only queue a mesh for removal if we didn't pick it up above.
        // It's possible that a necessary component was removed and re-added in
        // the same frame.
        if !changed_meshes_query.contains(entity) {
            queue.remove(entity.into(), any_gpu_culling);
        }
    }
}

/// A system that sets the [`RenderMeshInstanceFlags`] for each mesh based on
/// whether the previous frame had skins and/or morph targets.
///
/// Ordinarily, [`RenderMeshInstanceFlags`] are set during the extraction phase.
/// However, we can't do that for the flags related to skins and morph targets
/// because the previous frame's skin and morph targets are the responsibility
/// of [`extract_skins`] and [`extract_morphs`] respectively. We want to run
/// those systems in parallel with mesh extraction for performance, so we need
/// to defer setting of these mesh instance flags to after extraction, which
/// this system does. An alternative to having skin- and morph-target-related
/// data in [`RenderMeshInstanceFlags`] would be to have
/// [`crate::material::queue_material_meshes`] check the skin and morph target
/// tables for each mesh, but that would be too slow in the hot mesh queuing
/// loop.
fn set_mesh_motion_vector_flags(
    mut render_mesh_instances: ResMut<RenderMeshInstances>,
    skin_indices: Res<SkinIndices>,
    morph_indices: Res<MorphIndices>,
) {
    for &entity in skin_indices.prev.keys() {
        render_mesh_instances
            .insert_mesh_instance_flags(entity, RenderMeshInstanceFlags::HAS_PREVIOUS_SKIN);
    }
    for &entity in morph_indices.prev.keys() {
        render_mesh_instances
            .insert_mesh_instance_flags(entity, RenderMeshInstanceFlags::HAS_PREVIOUS_MORPH);
    }
}

/// Creates the [`RenderMeshInstanceGpu`]s and [`MeshInputUniform`]s when GPU
/// mesh uniforms are built.
pub fn collect_meshes_for_gpu_building(
    render_mesh_instances: ResMut<RenderMeshInstances>,
    batched_instance_buffers: ResMut<
        gpu_preprocessing::BatchedInstanceBuffers<MeshUniform, MeshInputUniform>,
    >,
    mut mesh_culling_data_buffer: ResMut<MeshCullingDataBuffer>,
    mut render_mesh_instance_queues: ResMut<RenderMeshInstanceGpuQueues>,
    mesh_allocator: Res<MeshAllocator>,
    render_lightmaps: Res<RenderLightmaps>,
) {
    let RenderMeshInstances::GpuBuilding(ref mut render_mesh_instances) =
        render_mesh_instances.into_inner()
    else {
        return;
    };

    // Collect render mesh instances. Build up the uniform buffer.
    let gpu_preprocessing::BatchedInstanceBuffers {
        ref mut current_input_buffer,
        ref mut previous_input_buffer,
        ..
    } = batched_instance_buffers.into_inner();

    previous_input_buffer.clear();

    // Build the [`RenderMeshInstance`]s and [`MeshInputUniform`]s.

    for queue in render_mesh_instance_queues.iter_mut() {
        match *queue {
            RenderMeshInstanceGpuQueue::None => {
                // This can only happen if the queue is empty.
            }

            RenderMeshInstanceGpuQueue::CpuCulling {
                ref mut changed,
                ref mut removed,
            } => {
                for (entity, mesh_instance_builder) in changed.drain(..) {
                    mesh_instance_builder.update(
                        entity,
                        &mut *render_mesh_instances,
                        current_input_buffer,
                        previous_input_buffer,
                        &mesh_allocator,
                        &render_lightmaps,
                    );
                }

                for entity in removed.drain(..) {
                    remove_mesh_input_uniform(
                        entity,
                        &mut *render_mesh_instances,
                        current_input_buffer,
                    );
                }
            }

            RenderMeshInstanceGpuQueue::GpuCulling {
                ref mut changed,
                ref mut removed,
            } => {
                for (entity, mesh_instance_builder, mesh_culling_builder) in changed.drain(..) {
                    let instance_data_index = mesh_instance_builder.update(
                        entity,
                        &mut *render_mesh_instances,
                        current_input_buffer,
                        previous_input_buffer,
                        &mesh_allocator,
                        &render_lightmaps,
                    );
                    mesh_culling_builder.update(&mut mesh_culling_data_buffer, instance_data_index);
                }

                for entity in removed.drain(..) {
                    if let Some(removed_indices) = remove_mesh_input_uniform(
                        entity,
                        &mut *render_mesh_instances,
                        current_input_buffer,
                    ) {
                        mesh_culling_data_buffer.remove(removed_indices);
                    }
                }
            }
        }
    }

    // Buffers can't be empty. Make sure there's something in the previous input buffer.
    if previous_input_buffer.buffer.is_empty() {
        previous_input_buffer
            .buffer
            .push(MeshInputUniform::default());
        previous_input_buffer
            .main_entities
            .push(Entity::PLACEHOLDER.into());
    }
}

/// All data needed to construct a pipeline for rendering 3D meshes.
#[derive(Resource, Clone)]
pub struct MeshPipeline {
    /// A reference to all the mesh pipeline view layouts.
    pub view_layouts: MeshPipelineViewLayouts,
    // This dummy white texture is to be used in place of optional StandardMaterial textures
    pub dummy_white_gpu_image: GpuImage,
    pub clustered_forward_buffer_binding_type: BufferBindingType,
    pub mesh_layouts: MeshLayouts,
    /// `MeshUniform`s are stored in arrays in buffers. If storage buffers are available, they
    /// are used and this will be `None`, otherwise uniform buffers will be used with batches
    /// of this many `MeshUniform`s, stored at dynamic offsets within the uniform buffer.
    /// Use code like this in custom shaders:
    /// ```wgsl
    /// ##ifdef PER_OBJECT_BUFFER_BATCH_SIZE
    /// @group(1) @binding(0) var<uniform> mesh: array<Mesh, #{PER_OBJECT_BUFFER_BATCH_SIZE}u>;
    /// ##else
    /// @group(1) @binding(0) var<storage> mesh: array<Mesh>;
    /// ##endif // PER_OBJECT_BUFFER_BATCH_SIZE
    /// ```
    pub per_object_buffer_batch_size: Option<u32>,

    /// Whether binding arrays (a.k.a. bindless textures) are usable on the
    /// current render device.
    ///
    /// This affects whether reflection probes can be used.
    pub binding_arrays_are_usable: bool,
}

impl FromWorld for MeshPipeline {
    fn from_world(world: &mut World) -> Self {
        let mut system_state: SystemState<(
            Res<RenderDevice>,
            Res<DefaultImageSampler>,
            Res<RenderQueue>,
            Res<MeshPipelineViewLayouts>,
        )> = SystemState::new(world);
        let (render_device, default_sampler, render_queue, view_layouts) =
            system_state.get_mut(world);

        let clustered_forward_buffer_binding_type = render_device
            .get_supported_read_only_binding_type(CLUSTERED_FORWARD_STORAGE_BUFFER_COUNT);

        // A 1x1x1 'all 1.0' texture to use as a dummy texture to use in place of optional StandardMaterial textures
        let dummy_white_gpu_image = {
            let image = Image::default();
            let texture = render_device.create_texture(&image.texture_descriptor);
            let sampler = match image.sampler {
                ImageSampler::Default => (**default_sampler).clone(),
                ImageSampler::Descriptor(ref descriptor) => {
                    render_device.create_sampler(&descriptor.as_wgpu())
                }
            };

            let format_size = image.texture_descriptor.format.pixel_size();
            render_queue.write_texture(
                texture.as_image_copy(),
                &image.data,
                ImageDataLayout {
                    offset: 0,
                    bytes_per_row: Some(image.width() * format_size as u32),
                    rows_per_image: None,
                },
                image.texture_descriptor.size,
            );

            let texture_view = texture.create_view(&TextureViewDescriptor::default());
            GpuImage {
                texture,
                texture_view,
                texture_format: image.texture_descriptor.format,
                sampler,
                size: image.size(),
                mip_level_count: image.texture_descriptor.mip_level_count,
            }
        };

        MeshPipeline {
            view_layouts: view_layouts.clone(),
            clustered_forward_buffer_binding_type,
            dummy_white_gpu_image,
            mesh_layouts: MeshLayouts::new(&render_device),
            per_object_buffer_batch_size: GpuArrayBuffer::<MeshUniform>::batch_size(&render_device),
            binding_arrays_are_usable: binding_arrays_are_usable(&render_device),
        }
    }
}

impl MeshPipeline {
    pub fn get_image_texture<'a>(
        &'a self,
        gpu_images: &'a RenderAssets<GpuImage>,
        handle_option: &Option<Handle<Image>>,
    ) -> Option<(&'a TextureView, &'a Sampler)> {
        if let Some(handle) = handle_option {
            let gpu_image = gpu_images.get(handle)?;
            Some((&gpu_image.texture_view, &gpu_image.sampler))
        } else {
            Some((
                &self.dummy_white_gpu_image.texture_view,
                &self.dummy_white_gpu_image.sampler,
            ))
        }
    }

    pub fn get_view_layout(&self, layout_key: MeshPipelineViewLayoutKey) -> &BindGroupLayout {
        self.view_layouts.get_view_layout(layout_key)
    }
}

impl GetBatchData for MeshPipeline {
    type Param = (
        SRes<RenderMeshInstances>,
        SRes<RenderLightmaps>,
        SRes<RenderAssets<RenderMesh>>,
        SRes<MeshAllocator>,
    );
    // The material bind group ID, the mesh ID, and the lightmap ID,
    // respectively.
    type CompareData = (
        MaterialBindGroupIndex,
        AssetId<Mesh>,
        Option<AssetId<Image>>,
    );

    type BufferData = MeshUniform;

    fn get_batch_data(
        (mesh_instances, lightmaps, _, mesh_allocator): &SystemParamItem<Self::Param>,
        (_entity, main_entity): (Entity, MainEntity),
    ) -> Option<(Self::BufferData, Option<Self::CompareData>)> {
        let RenderMeshInstances::CpuBuilding(ref mesh_instances) = **mesh_instances else {
            error!(
                "`get_batch_data` should never be called in GPU mesh uniform \
                building mode"
            );
            return None;
        };
        let mesh_instance = mesh_instances.get(&main_entity)?;
        let first_vertex_index =
            match mesh_allocator.mesh_vertex_slice(&mesh_instance.mesh_asset_id) {
                Some(mesh_vertex_slice) => mesh_vertex_slice.range.start,
                None => 0,
            };
        let maybe_lightmap = lightmaps.render_lightmaps.get(&main_entity);

        let material_bind_group_index = mesh_instance.material_bindings_index;

        Some((
            MeshUniform::new(
                &mesh_instance.transforms,
                first_vertex_index,
                material_bind_group_index.slot,
                maybe_lightmap.map(|lightmap| lightmap.uv_rect),
            ),
            mesh_instance.should_batch().then_some((
                material_bind_group_index.group,
                mesh_instance.mesh_asset_id,
                maybe_lightmap.map(|lightmap| lightmap.image),
            )),
        ))
    }
}

impl GetFullBatchData for MeshPipeline {
    type BufferInputData = MeshInputUniform;

    fn get_index_and_compare_data(
        (mesh_instances, lightmaps, _, _): &SystemParamItem<Self::Param>,
        (_entity, main_entity): (Entity, MainEntity),
    ) -> Option<(NonMaxU32, Option<Self::CompareData>)> {
        // This should only be called during GPU building.
        let RenderMeshInstances::GpuBuilding(ref mesh_instances) = **mesh_instances else {
            error!(
                "`get_index_and_compare_data` should never be called in CPU mesh uniform building \
                mode"
            );
            return None;
        };

        let mesh_instance = mesh_instances.get(&main_entity)?;
        let maybe_lightmap = lightmaps.render_lightmaps.get(&main_entity);

        Some((
            mesh_instance.current_uniform_index,
            mesh_instance.should_batch().then_some((
                mesh_instance.material_bindings_index.group,
                mesh_instance.mesh_asset_id,
                maybe_lightmap.map(|lightmap| lightmap.image),
            )),
        ))
    }

    fn get_binned_batch_data(
        (mesh_instances, lightmaps, _, mesh_allocator): &SystemParamItem<Self::Param>,
        (_entity, main_entity): (Entity, MainEntity),
    ) -> Option<Self::BufferData> {
        let RenderMeshInstances::CpuBuilding(ref mesh_instances) = **mesh_instances else {
            error!(
                "`get_binned_batch_data` should never be called in GPU mesh uniform building mode"
            );
            return None;
        };
        let mesh_instance = mesh_instances.get(&main_entity)?;
        let first_vertex_index =
            match mesh_allocator.mesh_vertex_slice(&mesh_instance.mesh_asset_id) {
                Some(mesh_vertex_slice) => mesh_vertex_slice.range.start,
                None => 0,
            };
        let maybe_lightmap = lightmaps.render_lightmaps.get(&main_entity);

        Some(MeshUniform::new(
            &mesh_instance.transforms,
            first_vertex_index,
            mesh_instance.material_bindings_index.slot,
            maybe_lightmap.map(|lightmap| lightmap.uv_rect),
        ))
    }

    fn get_binned_index(
        (mesh_instances, _, _, _): &SystemParamItem<Self::Param>,
        (_entity, main_entity): (Entity, MainEntity),
    ) -> Option<NonMaxU32> {
        // This should only be called during GPU building.
        let RenderMeshInstances::GpuBuilding(ref mesh_instances) = **mesh_instances else {
            error!(
                "`get_binned_index` should never be called in CPU mesh uniform \
                building mode"
            );
            return None;
        };

        mesh_instances
            .get(&main_entity)
            .map(|entity| entity.current_uniform_index)
    }

    fn get_batch_indirect_parameters_index(
        (mesh_instances, _, meshes, mesh_allocator): &SystemParamItem<Self::Param>,
        indirect_parameters_buffer: &mut IndirectParametersBuffer,
        entity: (Entity, MainEntity),
        instance_index: u32,
    ) -> Option<NonMaxU32> {
        get_batch_indirect_parameters_index(
            mesh_instances,
            meshes,
            mesh_allocator,
            indirect_parameters_buffer,
            entity,
            instance_index,
        )
    }
}

/// Pushes a set of [`IndirectParameters`] onto the [`IndirectParametersBuffer`]
/// for the given mesh instance, and returns the index of those indirect
/// parameters.
fn get_batch_indirect_parameters_index(
    mesh_instances: &RenderMeshInstances,
    meshes: &RenderAssets<RenderMesh>,
    mesh_allocator: &MeshAllocator,
    indirect_parameters_buffer: &mut IndirectParametersBuffer,
    (_entity, main_entity): (Entity, MainEntity),
    instance_index: u32,
) -> Option<NonMaxU32> {
    // This should only be called during GPU building.
    let RenderMeshInstances::GpuBuilding(ref mesh_instances) = *mesh_instances else {
        error!(
            "`get_batch_indirect_parameters_index` should never be called in CPU mesh uniform \
                building mode"
        );
        return None;
    };

    let mesh_instance = mesh_instances.get(&main_entity)?;
    let mesh = meshes.get(mesh_instance.mesh_asset_id)?;
    let vertex_buffer_slice = mesh_allocator.mesh_vertex_slice(&mesh_instance.mesh_asset_id)?;

    // Note that `IndirectParameters` covers both of these structures, even
    // though they actually have distinct layouts. See the comment above that
    // type for more information.
    let indirect_parameters = match mesh.buffer_info {
        RenderMeshBufferInfo::Indexed {
            count: index_count, ..
        } => {
            let index_buffer_slice =
                mesh_allocator.mesh_index_slice(&mesh_instance.mesh_asset_id)?;
            IndirectParameters {
                vertex_or_index_count: index_count,
                instance_count: 0,
                first_vertex_or_first_index: index_buffer_slice.range.start,
                base_vertex_or_first_instance: vertex_buffer_slice.range.start,
                first_instance: instance_index,
            }
        }
        RenderMeshBufferInfo::NonIndexed => IndirectParameters {
            vertex_or_index_count: mesh.vertex_count,
            instance_count: 0,
            first_vertex_or_first_index: vertex_buffer_slice.range.start,
            base_vertex_or_first_instance: instance_index,
            first_instance: instance_index,
        },
    };

    (indirect_parameters_buffer.push(indirect_parameters) as u32)
        .try_into()
        .ok()
}

bitflags::bitflags! {
    #[derive(Clone, Copy, Debug, PartialEq, Eq, Hash)]
    #[repr(transparent)]
    // NOTE: Apparently quadro drivers support up to 64x MSAA.
    /// MSAA uses the highest 3 bits for the MSAA log2(sample count) to support up to 128x MSAA.
    pub struct MeshPipelineKey: u64 {
        // Nothing
        const NONE                              = 0;

        // Inherited bits
        const MORPH_TARGETS                     = BaseMeshPipelineKey::MORPH_TARGETS.bits();

        // Flag bits
        const HDR                               = 1 << 0;
        const TONEMAP_IN_SHADER                 = 1 << 1;
        const DEBAND_DITHER                     = 1 << 2;
        const DEPTH_PREPASS                     = 1 << 3;
        const NORMAL_PREPASS                    = 1 << 4;
        const DEFERRED_PREPASS                  = 1 << 5;
        const MOTION_VECTOR_PREPASS             = 1 << 6;
        const MAY_DISCARD                       = 1 << 7; // Guards shader codepaths that may discard, allowing early depth tests in most cases
                                                            // See: https://www.khronos.org/opengl/wiki/Early_Fragment_Test
        const ENVIRONMENT_MAP                   = 1 << 8;
        const SCREEN_SPACE_AMBIENT_OCCLUSION    = 1 << 9;
        const UNCLIPPED_DEPTH_ORTHO             = 1 << 10; // Disables depth clipping for use with directional light shadow views
                                                            // Emulated via fragment shader depth on hardware that doesn't support it natively
                                                            // See: https://www.w3.org/TR/webgpu/#depth-clipping and https://therealmjp.github.io/posts/shadow-maps/#disabling-z-clipping
        const TEMPORAL_JITTER                   = 1 << 11;
        const READS_VIEW_TRANSMISSION_TEXTURE   = 1 << 12;
        const LIGHTMAPPED                       = 1 << 13;
        const IRRADIANCE_VOLUME                 = 1 << 14;
        const VISIBILITY_RANGE_DITHER           = 1 << 15;
        const SCREEN_SPACE_REFLECTIONS          = 1 << 16;
        const HAS_PREVIOUS_SKIN                 = 1 << 17;
        const HAS_PREVIOUS_MORPH                = 1 << 18;
        const OIT_ENABLED                       = 1 << 19;
        const LAST_FLAG                         = Self::OIT_ENABLED.bits();

        // Bitfields
        const MSAA_RESERVED_BITS                = Self::MSAA_MASK_BITS << Self::MSAA_SHIFT_BITS;
        const BLEND_RESERVED_BITS               = Self::BLEND_MASK_BITS << Self::BLEND_SHIFT_BITS; // ← Bitmask reserving bits for the blend state
        const BLEND_OPAQUE                      = 0 << Self::BLEND_SHIFT_BITS;                     // ← Values are just sequential within the mask
        const BLEND_PREMULTIPLIED_ALPHA         = 1 << Self::BLEND_SHIFT_BITS;                     // ← As blend states is on 3 bits, it can range from 0 to 7
        const BLEND_MULTIPLY                    = 2 << Self::BLEND_SHIFT_BITS;                     // ← See `BLEND_MASK_BITS` for the number of bits available
        const BLEND_ALPHA                       = 3 << Self::BLEND_SHIFT_BITS;                     //
        const BLEND_ALPHA_TO_COVERAGE           = 4 << Self::BLEND_SHIFT_BITS;                     // ← We still have room for three more values without adding more bits
        const TONEMAP_METHOD_RESERVED_BITS      = Self::TONEMAP_METHOD_MASK_BITS << Self::TONEMAP_METHOD_SHIFT_BITS;
        const TONEMAP_METHOD_NONE               = 0 << Self::TONEMAP_METHOD_SHIFT_BITS;
        const TONEMAP_METHOD_REINHARD           = 1 << Self::TONEMAP_METHOD_SHIFT_BITS;
        const TONEMAP_METHOD_REINHARD_LUMINANCE = 2 << Self::TONEMAP_METHOD_SHIFT_BITS;
        const TONEMAP_METHOD_ACES_FITTED        = 3 << Self::TONEMAP_METHOD_SHIFT_BITS;
        const TONEMAP_METHOD_AGX                = 4 << Self::TONEMAP_METHOD_SHIFT_BITS;
        const TONEMAP_METHOD_SOMEWHAT_BORING_DISPLAY_TRANSFORM = 5 << Self::TONEMAP_METHOD_SHIFT_BITS;
        const TONEMAP_METHOD_TONY_MC_MAPFACE    = 6 << Self::TONEMAP_METHOD_SHIFT_BITS;
        const TONEMAP_METHOD_BLENDER_FILMIC     = 7 << Self::TONEMAP_METHOD_SHIFT_BITS;
        const SHADOW_FILTER_METHOD_RESERVED_BITS = Self::SHADOW_FILTER_METHOD_MASK_BITS << Self::SHADOW_FILTER_METHOD_SHIFT_BITS;
        const SHADOW_FILTER_METHOD_HARDWARE_2X2  = 0 << Self::SHADOW_FILTER_METHOD_SHIFT_BITS;
        const SHADOW_FILTER_METHOD_GAUSSIAN      = 1 << Self::SHADOW_FILTER_METHOD_SHIFT_BITS;
        const SHADOW_FILTER_METHOD_TEMPORAL      = 2 << Self::SHADOW_FILTER_METHOD_SHIFT_BITS;
        const VIEW_PROJECTION_RESERVED_BITS     = Self::VIEW_PROJECTION_MASK_BITS << Self::VIEW_PROJECTION_SHIFT_BITS;
        const VIEW_PROJECTION_NONSTANDARD       = 0 << Self::VIEW_PROJECTION_SHIFT_BITS;
        const VIEW_PROJECTION_PERSPECTIVE       = 1 << Self::VIEW_PROJECTION_SHIFT_BITS;
        const VIEW_PROJECTION_ORTHOGRAPHIC      = 2 << Self::VIEW_PROJECTION_SHIFT_BITS;
        const VIEW_PROJECTION_RESERVED          = 3 << Self::VIEW_PROJECTION_SHIFT_BITS;
        const SCREEN_SPACE_SPECULAR_TRANSMISSION_RESERVED_BITS = Self::SCREEN_SPACE_SPECULAR_TRANSMISSION_MASK_BITS << Self::SCREEN_SPACE_SPECULAR_TRANSMISSION_SHIFT_BITS;
        const SCREEN_SPACE_SPECULAR_TRANSMISSION_LOW    = 0 << Self::SCREEN_SPACE_SPECULAR_TRANSMISSION_SHIFT_BITS;
        const SCREEN_SPACE_SPECULAR_TRANSMISSION_MEDIUM = 1 << Self::SCREEN_SPACE_SPECULAR_TRANSMISSION_SHIFT_BITS;
        const SCREEN_SPACE_SPECULAR_TRANSMISSION_HIGH   = 2 << Self::SCREEN_SPACE_SPECULAR_TRANSMISSION_SHIFT_BITS;
        const SCREEN_SPACE_SPECULAR_TRANSMISSION_ULTRA  = 3 << Self::SCREEN_SPACE_SPECULAR_TRANSMISSION_SHIFT_BITS;
        const ALL_RESERVED_BITS =
            Self::BLEND_RESERVED_BITS.bits() |
            Self::MSAA_RESERVED_BITS.bits() |
            Self::TONEMAP_METHOD_RESERVED_BITS.bits() |
            Self::SHADOW_FILTER_METHOD_RESERVED_BITS.bits() |
            Self::VIEW_PROJECTION_RESERVED_BITS.bits() |
            Self::SCREEN_SPACE_SPECULAR_TRANSMISSION_RESERVED_BITS.bits();
    }
}

impl MeshPipelineKey {
    const MSAA_MASK_BITS: u64 = 0b111;
    const MSAA_SHIFT_BITS: u64 = Self::LAST_FLAG.bits().trailing_zeros() as u64 + 1;

    const BLEND_MASK_BITS: u64 = 0b111;
    const BLEND_SHIFT_BITS: u64 = Self::MSAA_MASK_BITS.count_ones() as u64 + Self::MSAA_SHIFT_BITS;

    const TONEMAP_METHOD_MASK_BITS: u64 = 0b111;
    const TONEMAP_METHOD_SHIFT_BITS: u64 =
        Self::BLEND_MASK_BITS.count_ones() as u64 + Self::BLEND_SHIFT_BITS;

    const SHADOW_FILTER_METHOD_MASK_BITS: u64 = 0b11;
    const SHADOW_FILTER_METHOD_SHIFT_BITS: u64 =
        Self::TONEMAP_METHOD_MASK_BITS.count_ones() as u64 + Self::TONEMAP_METHOD_SHIFT_BITS;

    const VIEW_PROJECTION_MASK_BITS: u64 = 0b11;
    const VIEW_PROJECTION_SHIFT_BITS: u64 = Self::SHADOW_FILTER_METHOD_MASK_BITS.count_ones()
        as u64
        + Self::SHADOW_FILTER_METHOD_SHIFT_BITS;

    const SCREEN_SPACE_SPECULAR_TRANSMISSION_MASK_BITS: u64 = 0b11;
    const SCREEN_SPACE_SPECULAR_TRANSMISSION_SHIFT_BITS: u64 =
        Self::VIEW_PROJECTION_MASK_BITS.count_ones() as u64 + Self::VIEW_PROJECTION_SHIFT_BITS;

    pub fn from_msaa_samples(msaa_samples: u32) -> Self {
        let msaa_bits =
            (msaa_samples.trailing_zeros() as u64 & Self::MSAA_MASK_BITS) << Self::MSAA_SHIFT_BITS;
        Self::from_bits_retain(msaa_bits)
    }

    pub fn from_hdr(hdr: bool) -> Self {
        if hdr {
            MeshPipelineKey::HDR
        } else {
            MeshPipelineKey::NONE
        }
    }

    pub fn msaa_samples(&self) -> u32 {
        1 << ((self.bits() >> Self::MSAA_SHIFT_BITS) & Self::MSAA_MASK_BITS)
    }

    pub fn from_primitive_topology(primitive_topology: PrimitiveTopology) -> Self {
        let primitive_topology_bits = ((primitive_topology as u64)
            & BaseMeshPipelineKey::PRIMITIVE_TOPOLOGY_MASK_BITS)
            << BaseMeshPipelineKey::PRIMITIVE_TOPOLOGY_SHIFT_BITS;
        Self::from_bits_retain(primitive_topology_bits)
    }

    pub fn primitive_topology(&self) -> PrimitiveTopology {
        let primitive_topology_bits = (self.bits()
            >> BaseMeshPipelineKey::PRIMITIVE_TOPOLOGY_SHIFT_BITS)
            & BaseMeshPipelineKey::PRIMITIVE_TOPOLOGY_MASK_BITS;
        match primitive_topology_bits {
            x if x == PrimitiveTopology::PointList as u64 => PrimitiveTopology::PointList,
            x if x == PrimitiveTopology::LineList as u64 => PrimitiveTopology::LineList,
            x if x == PrimitiveTopology::LineStrip as u64 => PrimitiveTopology::LineStrip,
            x if x == PrimitiveTopology::TriangleList as u64 => PrimitiveTopology::TriangleList,
            x if x == PrimitiveTopology::TriangleStrip as u64 => PrimitiveTopology::TriangleStrip,
            _ => PrimitiveTopology::default(),
        }
    }
}

// Ensure that we didn't overflow the number of bits available in `MeshPipelineKey`.
const_assert_eq!(
    (((MeshPipelineKey::LAST_FLAG.bits() << 1) - 1) | MeshPipelineKey::ALL_RESERVED_BITS.bits())
        & BaseMeshPipelineKey::all().bits(),
    0
);

// Ensure that the reserved bits don't overlap with the topology bits
const_assert_eq!(
    (BaseMeshPipelineKey::PRIMITIVE_TOPOLOGY_MASK_BITS
        << BaseMeshPipelineKey::PRIMITIVE_TOPOLOGY_SHIFT_BITS)
        & MeshPipelineKey::ALL_RESERVED_BITS.bits(),
    0
);

fn is_skinned(layout: &MeshVertexBufferLayoutRef) -> bool {
    layout.0.contains(Mesh::ATTRIBUTE_JOINT_INDEX)
        && layout.0.contains(Mesh::ATTRIBUTE_JOINT_WEIGHT)
}
pub fn setup_morph_and_skinning_defs(
    mesh_layouts: &MeshLayouts,
    layout: &MeshVertexBufferLayoutRef,
    offset: u32,
    key: &MeshPipelineKey,
    shader_defs: &mut Vec<ShaderDefVal>,
    vertex_attributes: &mut Vec<VertexAttributeDescriptor>,
) -> BindGroupLayout {
    let mut add_skin_data = || {
        shader_defs.push("SKINNED".into());
        vertex_attributes.push(Mesh::ATTRIBUTE_JOINT_INDEX.at_shader_location(offset));
        vertex_attributes.push(Mesh::ATTRIBUTE_JOINT_WEIGHT.at_shader_location(offset + 1));
    };
    let is_morphed = key.intersects(MeshPipelineKey::MORPH_TARGETS);
    let is_lightmapped = key.intersects(MeshPipelineKey::LIGHTMAPPED);
    let motion_vector_prepass = key.intersects(MeshPipelineKey::MOTION_VECTOR_PREPASS);
    match (
        is_skinned(layout),
        is_morphed,
        is_lightmapped,
        motion_vector_prepass,
    ) {
        (true, false, _, true) => {
            add_skin_data();
            mesh_layouts.skinned_motion.clone()
        }
        (true, false, _, false) => {
            add_skin_data();
            mesh_layouts.skinned.clone()
        }
        (true, true, _, true) => {
            add_skin_data();
            shader_defs.push("MORPH_TARGETS".into());
            mesh_layouts.morphed_skinned_motion.clone()
        }
        (true, true, _, false) => {
            add_skin_data();
            shader_defs.push("MORPH_TARGETS".into());
            mesh_layouts.morphed_skinned.clone()
        }
        (false, true, _, true) => {
            shader_defs.push("MORPH_TARGETS".into());
            mesh_layouts.morphed_motion.clone()
        }
        (false, true, _, false) => {
            shader_defs.push("MORPH_TARGETS".into());
            mesh_layouts.morphed.clone()
        }
        (false, false, true, _) => mesh_layouts.lightmapped.clone(),
        (false, false, false, _) => mesh_layouts.model_only.clone(),
    }
}

impl SpecializedMeshPipeline for MeshPipeline {
    type Key = MeshPipelineKey;

    fn specialize(
        &self,
        key: Self::Key,
        layout: &MeshVertexBufferLayoutRef,
    ) -> Result<RenderPipelineDescriptor, SpecializedMeshPipelineError> {
        let mut shader_defs = Vec::new();
        let mut vertex_attributes = Vec::new();

        // Let the shader code know that it's running in a mesh pipeline.
        shader_defs.push("MESH_PIPELINE".into());

        shader_defs.push("VERTEX_OUTPUT_INSTANCE_INDEX".into());

        if layout.0.contains(Mesh::ATTRIBUTE_POSITION) {
            shader_defs.push("VERTEX_POSITIONS".into());
            vertex_attributes.push(Mesh::ATTRIBUTE_POSITION.at_shader_location(0));
        }

        if layout.0.contains(Mesh::ATTRIBUTE_NORMAL) {
            shader_defs.push("VERTEX_NORMALS".into());
            vertex_attributes.push(Mesh::ATTRIBUTE_NORMAL.at_shader_location(1));
        }

        if layout.0.contains(Mesh::ATTRIBUTE_UV_0) {
            shader_defs.push("VERTEX_UVS".into());
            shader_defs.push("VERTEX_UVS_A".into());
            vertex_attributes.push(Mesh::ATTRIBUTE_UV_0.at_shader_location(2));
        }

        if layout.0.contains(Mesh::ATTRIBUTE_UV_1) {
            shader_defs.push("VERTEX_UVS".into());
            shader_defs.push("VERTEX_UVS_B".into());
            vertex_attributes.push(Mesh::ATTRIBUTE_UV_1.at_shader_location(3));
        }

        if layout.0.contains(Mesh::ATTRIBUTE_TANGENT) {
            shader_defs.push("VERTEX_TANGENTS".into());
            vertex_attributes.push(Mesh::ATTRIBUTE_TANGENT.at_shader_location(4));
        }

        if layout.0.contains(Mesh::ATTRIBUTE_COLOR) {
            shader_defs.push("VERTEX_COLORS".into());
            vertex_attributes.push(Mesh::ATTRIBUTE_COLOR.at_shader_location(5));
        }

        if cfg!(feature = "pbr_transmission_textures") {
            shader_defs.push("PBR_TRANSMISSION_TEXTURES_SUPPORTED".into());
        }
        if cfg!(feature = "pbr_multi_layer_material_textures") {
            shader_defs.push("PBR_MULTI_LAYER_MATERIAL_TEXTURES_SUPPORTED".into());
        }
        if cfg!(feature = "pbr_anisotropy_texture") {
            shader_defs.push("PBR_ANISOTROPY_TEXTURE_SUPPORTED".into());
        }

        let mut bind_group_layout = vec![self.get_view_layout(key.into()).clone()];

        if key.msaa_samples() > 1 {
            shader_defs.push("MULTISAMPLED".into());
        };

        bind_group_layout.push(setup_morph_and_skinning_defs(
            &self.mesh_layouts,
            layout,
            6,
            &key,
            &mut shader_defs,
            &mut vertex_attributes,
        ));

        if key.contains(MeshPipelineKey::SCREEN_SPACE_AMBIENT_OCCLUSION) {
            shader_defs.push("SCREEN_SPACE_AMBIENT_OCCLUSION".into());
        }

        let vertex_buffer_layout = layout.0.get_layout(&vertex_attributes)?;

        let (label, blend, depth_write_enabled);
        let pass = key.intersection(MeshPipelineKey::BLEND_RESERVED_BITS);
        let (mut is_opaque, mut alpha_to_coverage_enabled) = (false, false);
        if key.contains(MeshPipelineKey::OIT_ENABLED) && pass == MeshPipelineKey::BLEND_ALPHA {
            label = "oit_mesh_pipeline".into();
            // TODO tail blending would need alpha blending
            blend = None;
            shader_defs.push("OIT_ENABLED".into());
            // TODO it should be possible to use this to combine MSAA and OIT
            // alpha_to_coverage_enabled = true;
            depth_write_enabled = false;
        } else if pass == MeshPipelineKey::BLEND_ALPHA {
            label = "alpha_blend_mesh_pipeline".into();
            blend = Some(BlendState::ALPHA_BLENDING);
            // For the transparent pass, fragments that are closer will be alpha blended
            // but their depth is not written to the depth buffer
            depth_write_enabled = false;
        } else if pass == MeshPipelineKey::BLEND_PREMULTIPLIED_ALPHA {
            label = "premultiplied_alpha_mesh_pipeline".into();
            blend = Some(BlendState::PREMULTIPLIED_ALPHA_BLENDING);
            shader_defs.push("PREMULTIPLY_ALPHA".into());
            shader_defs.push("BLEND_PREMULTIPLIED_ALPHA".into());
            // For the transparent pass, fragments that are closer will be alpha blended
            // but their depth is not written to the depth buffer
            depth_write_enabled = false;
        } else if pass == MeshPipelineKey::BLEND_MULTIPLY {
            label = "multiply_mesh_pipeline".into();
            blend = Some(BlendState {
                color: BlendComponent {
                    src_factor: BlendFactor::Dst,
                    dst_factor: BlendFactor::OneMinusSrcAlpha,
                    operation: BlendOperation::Add,
                },
                alpha: BlendComponent::OVER,
            });
            shader_defs.push("PREMULTIPLY_ALPHA".into());
            shader_defs.push("BLEND_MULTIPLY".into());
            // For the multiply pass, fragments that are closer will be alpha blended
            // but their depth is not written to the depth buffer
            depth_write_enabled = false;
        } else if pass == MeshPipelineKey::BLEND_ALPHA_TO_COVERAGE {
            label = "alpha_to_coverage_mesh_pipeline".into();
            // BlendState::REPLACE is not needed here, and None will be potentially much faster in some cases
            blend = None;
            // For the opaque and alpha mask passes, fragments that are closer will replace
            // the current fragment value in the output and the depth is written to the
            // depth buffer
            depth_write_enabled = true;
            is_opaque = !key.contains(MeshPipelineKey::READS_VIEW_TRANSMISSION_TEXTURE);
            alpha_to_coverage_enabled = true;
            shader_defs.push("ALPHA_TO_COVERAGE".into());
        } else {
            label = "opaque_mesh_pipeline".into();
            // BlendState::REPLACE is not needed here, and None will be potentially much faster in some cases
            blend = None;
            // For the opaque and alpha mask passes, fragments that are closer will replace
            // the current fragment value in the output and the depth is written to the
            // depth buffer
            depth_write_enabled = true;
            is_opaque = !key.contains(MeshPipelineKey::READS_VIEW_TRANSMISSION_TEXTURE);
        }

        if key.contains(MeshPipelineKey::NORMAL_PREPASS) {
            shader_defs.push("NORMAL_PREPASS".into());
        }

        if key.contains(MeshPipelineKey::DEPTH_PREPASS) {
            shader_defs.push("DEPTH_PREPASS".into());
        }

        if key.contains(MeshPipelineKey::MOTION_VECTOR_PREPASS) {
            shader_defs.push("MOTION_VECTOR_PREPASS".into());
        }

        if key.contains(MeshPipelineKey::HAS_PREVIOUS_SKIN) {
            shader_defs.push("HAS_PREVIOUS_SKIN".into());
        }

        if key.contains(MeshPipelineKey::HAS_PREVIOUS_MORPH) {
            shader_defs.push("HAS_PREVIOUS_MORPH".into());
        }

        if key.contains(MeshPipelineKey::DEFERRED_PREPASS) {
            shader_defs.push("DEFERRED_PREPASS".into());
        }

        if key.contains(MeshPipelineKey::NORMAL_PREPASS) && key.msaa_samples() == 1 && is_opaque {
            shader_defs.push("LOAD_PREPASS_NORMALS".into());
        }

        let view_projection = key.intersection(MeshPipelineKey::VIEW_PROJECTION_RESERVED_BITS);
        if view_projection == MeshPipelineKey::VIEW_PROJECTION_NONSTANDARD {
            shader_defs.push("VIEW_PROJECTION_NONSTANDARD".into());
        } else if view_projection == MeshPipelineKey::VIEW_PROJECTION_PERSPECTIVE {
            shader_defs.push("VIEW_PROJECTION_PERSPECTIVE".into());
        } else if view_projection == MeshPipelineKey::VIEW_PROJECTION_ORTHOGRAPHIC {
            shader_defs.push("VIEW_PROJECTION_ORTHOGRAPHIC".into());
        }

        #[cfg(all(feature = "webgl", target_arch = "wasm32", not(feature = "webgpu")))]
        shader_defs.push("WEBGL2".into());

        #[cfg(feature = "experimental_pbr_pcss")]
        shader_defs.push("PCSS_SAMPLERS_AVAILABLE".into());

        if key.contains(MeshPipelineKey::TONEMAP_IN_SHADER) {
            shader_defs.push("TONEMAP_IN_SHADER".into());
            shader_defs.push(ShaderDefVal::UInt(
                "TONEMAPPING_LUT_TEXTURE_BINDING_INDEX".into(),
                TONEMAPPING_LUT_TEXTURE_BINDING_INDEX,
            ));
            shader_defs.push(ShaderDefVal::UInt(
                "TONEMAPPING_LUT_SAMPLER_BINDING_INDEX".into(),
                TONEMAPPING_LUT_SAMPLER_BINDING_INDEX,
            ));

            let method = key.intersection(MeshPipelineKey::TONEMAP_METHOD_RESERVED_BITS);

            if method == MeshPipelineKey::TONEMAP_METHOD_NONE {
                shader_defs.push("TONEMAP_METHOD_NONE".into());
            } else if method == MeshPipelineKey::TONEMAP_METHOD_REINHARD {
                shader_defs.push("TONEMAP_METHOD_REINHARD".into());
            } else if method == MeshPipelineKey::TONEMAP_METHOD_REINHARD_LUMINANCE {
                shader_defs.push("TONEMAP_METHOD_REINHARD_LUMINANCE".into());
            } else if method == MeshPipelineKey::TONEMAP_METHOD_ACES_FITTED {
                shader_defs.push("TONEMAP_METHOD_ACES_FITTED".into());
            } else if method == MeshPipelineKey::TONEMAP_METHOD_AGX {
                shader_defs.push("TONEMAP_METHOD_AGX".into());
            } else if method == MeshPipelineKey::TONEMAP_METHOD_SOMEWHAT_BORING_DISPLAY_TRANSFORM {
                shader_defs.push("TONEMAP_METHOD_SOMEWHAT_BORING_DISPLAY_TRANSFORM".into());
            } else if method == MeshPipelineKey::TONEMAP_METHOD_BLENDER_FILMIC {
                shader_defs.push("TONEMAP_METHOD_BLENDER_FILMIC".into());
            } else if method == MeshPipelineKey::TONEMAP_METHOD_TONY_MC_MAPFACE {
                shader_defs.push("TONEMAP_METHOD_TONY_MC_MAPFACE".into());
            }

            // Debanding is tied to tonemapping in the shader, cannot run without it.
            if key.contains(MeshPipelineKey::DEBAND_DITHER) {
                shader_defs.push("DEBAND_DITHER".into());
            }
        }

        if key.contains(MeshPipelineKey::MAY_DISCARD) {
            shader_defs.push("MAY_DISCARD".into());
        }

        if key.contains(MeshPipelineKey::ENVIRONMENT_MAP) {
            shader_defs.push("ENVIRONMENT_MAP".into());
        }

        if key.contains(MeshPipelineKey::IRRADIANCE_VOLUME) && IRRADIANCE_VOLUMES_ARE_USABLE {
            shader_defs.push("IRRADIANCE_VOLUME".into());
        }

        if key.contains(MeshPipelineKey::LIGHTMAPPED) {
            shader_defs.push("LIGHTMAP".into());
        }

        if key.contains(MeshPipelineKey::TEMPORAL_JITTER) {
            shader_defs.push("TEMPORAL_JITTER".into());
        }

        let shadow_filter_method =
            key.intersection(MeshPipelineKey::SHADOW_FILTER_METHOD_RESERVED_BITS);
        if shadow_filter_method == MeshPipelineKey::SHADOW_FILTER_METHOD_HARDWARE_2X2 {
            shader_defs.push("SHADOW_FILTER_METHOD_HARDWARE_2X2".into());
        } else if shadow_filter_method == MeshPipelineKey::SHADOW_FILTER_METHOD_GAUSSIAN {
            shader_defs.push("SHADOW_FILTER_METHOD_GAUSSIAN".into());
        } else if shadow_filter_method == MeshPipelineKey::SHADOW_FILTER_METHOD_TEMPORAL {
            shader_defs.push("SHADOW_FILTER_METHOD_TEMPORAL".into());
        }

        let blur_quality =
            key.intersection(MeshPipelineKey::SCREEN_SPACE_SPECULAR_TRANSMISSION_RESERVED_BITS);

        shader_defs.push(ShaderDefVal::Int(
            "SCREEN_SPACE_SPECULAR_TRANSMISSION_BLUR_TAPS".into(),
            match blur_quality {
                MeshPipelineKey::SCREEN_SPACE_SPECULAR_TRANSMISSION_LOW => 4,
                MeshPipelineKey::SCREEN_SPACE_SPECULAR_TRANSMISSION_MEDIUM => 8,
                MeshPipelineKey::SCREEN_SPACE_SPECULAR_TRANSMISSION_HIGH => 16,
                MeshPipelineKey::SCREEN_SPACE_SPECULAR_TRANSMISSION_ULTRA => 32,
                _ => unreachable!(), // Not possible, since the mask is 2 bits, and we've covered all 4 cases
            },
        ));

        if key.contains(MeshPipelineKey::VISIBILITY_RANGE_DITHER) {
            shader_defs.push("VISIBILITY_RANGE_DITHER".into());
        }

        if self.binding_arrays_are_usable {
            shader_defs.push("MULTIPLE_LIGHT_PROBES_IN_ARRAY".into());
            shader_defs.push("MULTIPLE_LIGHTMAPS_IN_ARRAY".into());
        }

        if IRRADIANCE_VOLUMES_ARE_USABLE {
            shader_defs.push("IRRADIANCE_VOLUMES_ARE_USABLE".into());
        }

        let format = if key.contains(MeshPipelineKey::HDR) {
            ViewTarget::TEXTURE_FORMAT_HDR
        } else {
            TextureFormat::bevy_default()
        };

        // This is defined here so that custom shaders that use something other than
        // the mesh binding from bevy_pbr::mesh_bindings can easily make use of this
        // in their own shaders.
        if let Some(per_object_buffer_batch_size) = self.per_object_buffer_batch_size {
            shader_defs.push(ShaderDefVal::UInt(
                "PER_OBJECT_BUFFER_BATCH_SIZE".into(),
                per_object_buffer_batch_size,
            ));
        }

        Ok(RenderPipelineDescriptor {
            vertex: VertexState {
                shader: MESH_SHADER_HANDLE,
                entry_point: "vertex".into(),
                shader_defs: shader_defs.clone(),
                buffers: vec![vertex_buffer_layout],
            },
            fragment: Some(FragmentState {
                shader: MESH_SHADER_HANDLE,
                shader_defs,
                entry_point: "fragment".into(),
                targets: vec![Some(ColorTargetState {
                    format,
                    blend,
                    write_mask: ColorWrites::ALL,
                })],
            }),
            layout: bind_group_layout,
            push_constant_ranges: vec![],
            primitive: PrimitiveState {
                front_face: FrontFace::Ccw,
                cull_mode: Some(Face::Back),
                unclipped_depth: false,
                polygon_mode: PolygonMode::Fill,
                conservative: false,
                topology: key.primitive_topology(),
                strip_index_format: None,
            },
            depth_stencil: Some(DepthStencilState {
                format: CORE_3D_DEPTH_FORMAT,
                depth_write_enabled,
                depth_compare: CompareFunction::GreaterEqual,
                stencil: StencilState {
                    front: StencilFaceState::IGNORE,
                    back: StencilFaceState::IGNORE,
                    read_mask: 0,
                    write_mask: 0,
                },
                bias: DepthBiasState {
                    constant: 0,
                    slope_scale: 0.0,
                    clamp: 0.0,
                },
            }),
            multisample: MultisampleState {
                count: key.msaa_samples(),
                mask: !0,
                alpha_to_coverage_enabled,
            },
            label: Some(label),
            zero_initialize_workgroup_memory: false,
        })
    }
}

/// Bind groups for meshes currently loaded.
#[derive(Resource, Default)]
pub struct MeshBindGroups {
    model_only: Option<BindGroup>,
    skinned: Option<MeshBindGroupPair>,
    morph_targets: HashMap<AssetId<Mesh>, MeshBindGroupPair>,
    lightmaps: HashMap<LightmapSlabIndex, BindGroup>,
}

pub struct MeshBindGroupPair {
    motion_vectors: BindGroup,
    no_motion_vectors: BindGroup,
}

impl MeshBindGroups {
    pub fn reset(&mut self) {
        self.model_only = None;
        self.skinned = None;
        self.morph_targets.clear();
        self.lightmaps.clear();
    }
    /// Get the `BindGroup` for `RenderMesh` with given `handle_id` and lightmap
    /// key `lightmap`.
    pub fn get(
        &self,
        asset_id: AssetId<Mesh>,
        lightmap: Option<LightmapSlabIndex>,
        is_skinned: bool,
        morph: bool,
        motion_vectors: bool,
    ) -> Option<&BindGroup> {
        match (is_skinned, morph, lightmap) {
            (_, true, _) => self
                .morph_targets
                .get(&asset_id)
                .map(|bind_group_pair| bind_group_pair.get(motion_vectors)),
            (true, false, _) => self
                .skinned
                .as_ref()
                .map(|bind_group_pair| bind_group_pair.get(motion_vectors)),
            (false, false, Some(lightmap_slab)) => self.lightmaps.get(&lightmap_slab),
            (false, false, None) => self.model_only.as_ref(),
        }
    }
}

impl MeshBindGroupPair {
    fn get(&self, motion_vectors: bool) -> &BindGroup {
        if motion_vectors {
            &self.motion_vectors
        } else {
            &self.no_motion_vectors
        }
    }
}

#[allow(clippy::too_many_arguments)]
pub fn prepare_mesh_bind_group(
    meshes: Res<RenderAssets<RenderMesh>>,
    mut groups: ResMut<MeshBindGroups>,
    mesh_pipeline: Res<MeshPipeline>,
    render_device: Res<RenderDevice>,
    cpu_batched_instance_buffer: Option<
        Res<no_gpu_preprocessing::BatchedInstanceBuffer<MeshUniform>>,
    >,
    gpu_batched_instance_buffers: Option<
        Res<gpu_preprocessing::BatchedInstanceBuffers<MeshUniform, MeshInputUniform>>,
    >,
    skins_uniform: Res<SkinUniforms>,
    weights_uniform: Res<MorphUniforms>,
    mut render_lightmaps: ResMut<RenderLightmaps>,
    fallback_images: Res<FallbackImage>,
) {
    groups.reset();

    let layouts = &mesh_pipeline.mesh_layouts;

    let model = if let Some(cpu_batched_instance_buffer) = cpu_batched_instance_buffer {
        cpu_batched_instance_buffer
            .into_inner()
            .instance_data_binding()
    } else if let Some(gpu_batched_instance_buffers) = gpu_batched_instance_buffers {
        gpu_batched_instance_buffers
            .into_inner()
            .instance_data_binding()
    } else {
        return;
    };
    let Some(model) = model else { return };

    groups.model_only = Some(layouts.model_only(&render_device, &model));

    // Create the skinned mesh bind group with the current and previous buffers
    // (the latter being for motion vector computation). If there's no previous
    // buffer, just use the current one as the shader will ignore it.
    let skin = skins_uniform.current_buffer.buffer();
    if let Some(skin) = skin {
        let prev_skin = skins_uniform.prev_buffer.buffer().unwrap_or(skin);
        groups.skinned = Some(MeshBindGroupPair {
            motion_vectors: layouts.skinned_motion(&render_device, &model, skin, prev_skin),
            no_motion_vectors: layouts.skinned(&render_device, &model, skin),
        });
    }

    // Create the morphed bind groups just like we did for the skinned bind
    // group.
    if let Some(weights) = weights_uniform.current_buffer.buffer() {
        let prev_weights = weights_uniform.prev_buffer.buffer().unwrap_or(weights);
        for (id, gpu_mesh) in meshes.iter() {
            if let Some(targets) = gpu_mesh.morph_targets.as_ref() {
                let bind_group_pair = match skin.filter(|_| is_skinned(&gpu_mesh.layout)) {
                    Some(skin) => {
                        let prev_skin = skins_uniform.prev_buffer.buffer().unwrap_or(skin);
                        MeshBindGroupPair {
                            motion_vectors: layouts.morphed_skinned_motion(
                                &render_device,
                                &model,
                                skin,
                                weights,
                                targets,
                                prev_skin,
                                prev_weights,
                            ),
                            no_motion_vectors: layouts.morphed_skinned(
                                &render_device,
                                &model,
                                skin,
                                weights,
                                targets,
                            ),
                        }
                    }
                    None => MeshBindGroupPair {
                        motion_vectors: layouts.morphed_motion(
                            &render_device,
                            &model,
                            weights,
                            targets,
                            prev_weights,
                        ),
                        no_motion_vectors: layouts.morphed(
                            &render_device,
                            &model,
                            weights,
                            targets,
                        ),
                    },
                };
                groups.morph_targets.insert(id, bind_group_pair);
            }
        }
    }

    // Create lightmap bindgroups. There will be one bindgroup for each slab.
    let bindless_supported = render_lightmaps.bindless_supported;
    for (lightmap_slab_id, lightmap_slab) in render_lightmaps.slabs.iter_mut().enumerate() {
        groups.lightmaps.insert(
            LightmapSlabIndex(NonMaxU32::new(lightmap_slab_id as u32).unwrap()),
            layouts.lightmapped(
                &render_device,
                &fallback_images,
                &model,
                lightmap_slab,
                bindless_supported,
            ),
        );
    }
}

pub struct SetMeshViewBindGroup<const I: usize>;
impl<P: PhaseItem, const I: usize> RenderCommand<P> for SetMeshViewBindGroup<I> {
    type Param = ();
    type ViewQuery = (
        Read<ViewUniformOffset>,
        Read<ViewLightsUniformOffset>,
        Read<ViewFogUniformOffset>,
        Read<ViewLightProbesUniformOffset>,
        Read<ViewScreenSpaceReflectionsUniformOffset>,
        Read<ViewEnvironmentMapUniformOffset>,
        Read<MeshViewBindGroup>,
        Option<Read<OrderIndependentTransparencySettingsOffset>>,
    );
    type ItemQuery = ();

    #[inline]
    fn render<'w>(
        _item: &P,
        (
            view_uniform,
            view_lights,
            view_fog,
            view_light_probes,
            view_ssr,
            view_environment_map,
            mesh_view_bind_group,
            maybe_oit_layers_count_offset,
        ): ROQueryItem<'w, Self::ViewQuery>,
        _entity: Option<()>,
        _: SystemParamItem<'w, '_, Self::Param>,
        pass: &mut TrackedRenderPass<'w>,
    ) -> RenderCommandResult {
        let mut offsets: SmallVec<[u32; 8]> = smallvec![
            view_uniform.offset,
            view_lights.offset,
            view_fog.offset,
            **view_light_probes,
            **view_ssr,
            **view_environment_map,
        ];
        if let Some(layers_count_offset) = maybe_oit_layers_count_offset {
            offsets.push(layers_count_offset.offset);
        }
        pass.set_bind_group(I, &mesh_view_bind_group.value, &offsets);

        RenderCommandResult::Success
    }
}

pub struct SetMeshBindGroup<const I: usize>;
impl<P: PhaseItem, const I: usize> RenderCommand<P> for SetMeshBindGroup<I> {
    type Param = (
        SRes<MeshBindGroups>,
        SRes<RenderMeshInstances>,
        SRes<SkinIndices>,
        SRes<MorphIndices>,
        SRes<RenderLightmaps>,
    );
    type ViewQuery = Has<MotionVectorPrepass>;
    type ItemQuery = ();

    #[inline]
    fn render<'w>(
        item: &P,
        has_motion_vector_prepass: bool,
        _item_query: Option<()>,
        (bind_groups, mesh_instances, skin_indices, morph_indices, lightmaps): SystemParamItem<
            'w,
            '_,
            Self::Param,
        >,
        pass: &mut TrackedRenderPass<'w>,
    ) -> RenderCommandResult {
        let bind_groups = bind_groups.into_inner();
        let mesh_instances = mesh_instances.into_inner();
        let skin_indices = skin_indices.into_inner();
        let morph_indices = morph_indices.into_inner();

        let entity = &item.main_entity();

        let Some(mesh_asset_id) = mesh_instances.mesh_asset_id(*entity) else {
            return RenderCommandResult::Success;
        };
        let current_skin_index = skin_indices.current.get(entity);
        let prev_skin_index = skin_indices.prev.get(entity);
        let current_morph_index = morph_indices.current.get(entity);
        let prev_morph_index = morph_indices.prev.get(entity);

        let is_skinned = current_skin_index.is_some();
        let is_morphed = current_morph_index.is_some();

        let lightmap_slab_index = lightmaps
            .render_lightmaps
            .get(entity)
            .map(|render_lightmap| render_lightmap.slab_index);

        let Some(bind_group) = bind_groups.get(
            mesh_asset_id,
            lightmap_slab_index,
            is_skinned,
            is_morphed,
            has_motion_vector_prepass,
        ) else {
            return RenderCommandResult::Failure(
                "The MeshBindGroups resource wasn't set in the render phase. \
                It should be set by the prepare_mesh_bind_group system.\n\
                This is a bevy bug! Please open an issue.",
            );
        };

        let mut dynamic_offsets: [u32; 3] = Default::default();
        let mut offset_count = 0;
        if let Some(dynamic_offset) = item.extra_index().as_dynamic_offset() {
            dynamic_offsets[offset_count] = dynamic_offset.get();
            offset_count += 1;
        }
        if let Some(current_skin_index) = current_skin_index {
            dynamic_offsets[offset_count] = current_skin_index.index;
            offset_count += 1;
        }
        if let Some(current_morph_index) = current_morph_index {
            dynamic_offsets[offset_count] = current_morph_index.index;
            offset_count += 1;
        }

        // Attach motion vectors if needed.
        if has_motion_vector_prepass {
            // Attach the previous skin index for motion vector computation. If
            // there isn't one, just use zero as the shader will ignore it.
            if current_skin_index.is_some() {
                match prev_skin_index {
                    Some(prev_skin_index) => dynamic_offsets[offset_count] = prev_skin_index.index,
                    None => dynamic_offsets[offset_count] = 0,
                }
                offset_count += 1;
            }

            // Attach the previous morph index for motion vector computation. If
            // there isn't one, just use zero as the shader will ignore it.
            if current_morph_index.is_some() {
                match prev_morph_index {
                    Some(prev_morph_index) => {
                        dynamic_offsets[offset_count] = prev_morph_index.index;
                    }
                    None => dynamic_offsets[offset_count] = 0,
                }
                offset_count += 1;
            }
        }

        pass.set_bind_group(I, bind_group, &dynamic_offsets[0..offset_count]);

        RenderCommandResult::Success
    }
}

pub struct DrawMesh;
impl<P: PhaseItem> RenderCommand<P> for DrawMesh {
    type Param = (
        SRes<RenderAssets<RenderMesh>>,
        SRes<RenderMeshInstances>,
        SRes<IndirectParametersBuffer>,
        SRes<PipelineCache>,
        SRes<MeshAllocator>,
        Option<SRes<PreprocessPipelines>>,
    );
    type ViewQuery = Has<PreprocessBindGroup>;
    type ItemQuery = ();
    #[inline]
    fn render<'w>(
        item: &P,
        has_preprocess_bind_group: ROQueryItem<Self::ViewQuery>,
        _item_query: Option<()>,
        (
            meshes,
            mesh_instances,
            indirect_parameters_buffer,
            pipeline_cache,
            mesh_allocator,
            preprocess_pipelines,
        ): SystemParamItem<'w, '_, Self::Param>,
        pass: &mut TrackedRenderPass<'w>,
    ) -> RenderCommandResult {
        // If we're using GPU preprocessing, then we're dependent on that
        // compute shader having been run, which of course can only happen if
        // it's compiled. Otherwise, our mesh instance data won't be present.
        if let Some(preprocess_pipelines) = preprocess_pipelines {
            if !has_preprocess_bind_group
                || !preprocess_pipelines.pipelines_are_loaded(&pipeline_cache)
            {
                return RenderCommandResult::Skip;
            }
        }

        let meshes = meshes.into_inner();
        let mesh_instances = mesh_instances.into_inner();
        let indirect_parameters_buffer = indirect_parameters_buffer.into_inner();
        let mesh_allocator = mesh_allocator.into_inner();

        let Some(mesh_asset_id) = mesh_instances.mesh_asset_id(item.main_entity()) else {
            return RenderCommandResult::Skip;
        };
        let Some(gpu_mesh) = meshes.get(mesh_asset_id) else {
            return RenderCommandResult::Skip;
        };
        let Some(vertex_buffer_slice) = mesh_allocator.mesh_vertex_slice(&mesh_asset_id) else {
            return RenderCommandResult::Skip;
        };

        // Calculate the indirect offset, and look up the buffer.
        let indirect_parameters = match item.extra_index().as_indirect_parameters_index() {
            None => None,
            Some(index) => match indirect_parameters_buffer.buffer() {
                None => {
                    warn!("Not rendering mesh because indirect parameters buffer wasn't present");
                    return RenderCommandResult::Skip;
                }
                Some(buffer) => Some((
                    index as u64 * size_of::<IndirectParameters>() as u64,
                    buffer,
                )),
            },
        };

        pass.set_vertex_buffer(0, vertex_buffer_slice.buffer.slice(..));

        let batch_range = item.batch_range();

        // Draw either directly or indirectly, as appropriate.
        match &gpu_mesh.buffer_info {
            RenderMeshBufferInfo::Indexed {
                index_format,
                count,
            } => {
                let Some(index_buffer_slice) = mesh_allocator.mesh_index_slice(&mesh_asset_id)
                else {
                    return RenderCommandResult::Skip;
                };

                pass.set_index_buffer(index_buffer_slice.buffer.slice(..), 0, *index_format);

                match indirect_parameters {
                    None => {
                        pass.draw_indexed(
                            index_buffer_slice.range.start
                                ..(index_buffer_slice.range.start + *count),
                            vertex_buffer_slice.range.start as i32,
                            batch_range.clone(),
                        );
                    }
                    Some((indirect_parameters_offset, indirect_parameters_buffer)) => pass
                        .draw_indexed_indirect(
                            indirect_parameters_buffer,
                            indirect_parameters_offset,
                        ),
                }
            }
            RenderMeshBufferInfo::NonIndexed => match indirect_parameters {
                None => {
                    pass.draw(vertex_buffer_slice.range, batch_range.clone());
                }
                Some((indirect_parameters_offset, indirect_parameters_buffer)) => {
                    pass.draw_indirect(indirect_parameters_buffer, indirect_parameters_offset);
                }
            },
        }
        RenderCommandResult::Success
    }
}

#[cfg(test)]
mod tests {
    use super::MeshPipelineKey;
    #[test]
    fn mesh_key_msaa_samples() {
        for i in [1, 2, 4, 8, 16, 32, 64, 128] {
            assert_eq!(MeshPipelineKey::from_msaa_samples(i).msaa_samples(), i);
        }
    }
}<|MERGE_RESOLUTION|>--- conflicted
+++ resolved
@@ -917,12 +917,7 @@
                 None => u32::MAX,
             },
             pad_a: 0,
-<<<<<<< HEAD
-        });
-=======
-            pad_b: 0,
         };
->>>>>>> bc572cd2
 
         // Did the last frame contain this entity as well?
         let current_uniform_index;
