--- conflicted
+++ resolved
@@ -314,8 +314,11 @@
     pub current_skin_index: u32,
     /// The previous skin index, or `u32::MAX` if there's no previous skin.
     pub previous_skin_index: u32,
-    /// Index of the material inside the bind group data.
-    pub material_bind_group_slot: u32,
+    /// The material and lightmap indices, packed into 32 bits.
+    ///
+    /// Low 16 bits: index of the material inside the bind group data.
+    /// High 16 bits: index of the lightmap in the binding array.
+    pub material_and_lightmap_bind_group_slot: u32,
 }
 
 /// Information that has to be transferred from CPU to GPU in order to produce
@@ -356,15 +359,11 @@
     pub current_skin_index: u32,
     /// The previous skin index, or `u32::MAX` if there's no previous skin.
     pub previous_skin_index: u32,
-    /// Index of the material inside the bind group data.
-    pub material_bind_group_slot: u32,
-<<<<<<< HEAD
-    /// The index of the lightmap in the binding array.
-    pub lightmap_slot: u32,
-    /// Padding.
-    pub pad_a: u32,
-=======
->>>>>>> c4a24d5b
+    /// The material and lightmap indices, packed into 32 bits.
+    ///
+    /// Low 16 bits: index of the material inside the bind group data.
+    /// High 16 bits: index of the lightmap in the binding array.
+    pub material_and_lightmap_bind_group_slot: u32,
 }
 
 /// Information about each mesh instance needed to cull it on GPU.
@@ -395,23 +394,29 @@
         mesh_transforms: &MeshTransforms,
         first_vertex_index: u32,
         material_bind_group_slot: MaterialBindGroupSlot,
-        maybe_lightmap_uv_rect: Option<Rect>,
+        maybe_lightmap: Option<(LightmapSlotIndex, Rect)>,
         current_skin_index: Option<u32>,
         previous_skin_index: Option<u32>,
     ) -> Self {
         let (local_from_world_transpose_a, local_from_world_transpose_b) =
             mesh_transforms.world_from_local.inverse_transpose_3x3();
+        let lightmap_bind_group_slot = match maybe_lightmap {
+            None => u16::MAX,
+            Some((slot_index, _)) => slot_index.into(),
+        };
+
         Self {
             world_from_local: mesh_transforms.world_from_local.to_transpose(),
             previous_world_from_local: mesh_transforms.previous_world_from_local.to_transpose(),
-            lightmap_uv_rect: pack_lightmap_uv_rect(maybe_lightmap_uv_rect),
+            lightmap_uv_rect: pack_lightmap_uv_rect(maybe_lightmap.map(|(_, uv_rect)| uv_rect)),
             local_from_world_transpose_a,
             local_from_world_transpose_b,
             flags: mesh_transforms.flags,
             first_vertex_index,
             current_skin_index: current_skin_index.unwrap_or(u32::MAX),
             previous_skin_index: previous_skin_index.unwrap_or(u32::MAX),
-            material_bind_group_slot: *material_bind_group_slot,
+            material_and_lightmap_bind_group_slot: u32::from(material_bind_group_slot)
+                | ((lightmap_bind_group_slot as u32) << 16),
         }
     }
 }
@@ -885,6 +890,7 @@
 impl RenderMeshInstanceGpuBuilder {
     /// Flushes this mesh instance to the [`RenderMeshInstanceGpu`] and
     /// [`MeshInputUniform`] tables, replacing the existing entry if applicable.
+    #[allow(clippy::too_many_arguments)]
     fn update(
         self,
         entity: MainEntity,
@@ -892,11 +898,8 @@
         current_input_buffer: &mut InstanceInputUniformBuffer<MeshInputUniform>,
         previous_input_buffer: &mut InstanceInputUniformBuffer<MeshInputUniform>,
         mesh_allocator: &MeshAllocator,
-<<<<<<< HEAD
         render_lightmaps: &RenderLightmaps,
-=======
         skin_indices: &SkinIndices,
->>>>>>> c4a24d5b
     ) -> u32 {
         let first_vertex_index = match mesh_allocator.mesh_vertex_slice(&self.shared.mesh_asset_id)
         {
@@ -911,6 +914,11 @@
         let previous_skin_index = match skin_indices.prev.get(&entity) {
             Some(skin_indices) => skin_indices.index(),
             None => u32::MAX,
+        };
+
+        let lightmap_slot = match render_lightmaps.render_lightmaps.get(&entity) {
+            Some(render_lightmap) => u16::from(*render_lightmap.slot_index),
+            None => u16::MAX,
         };
 
         // Create the mesh input uniform.
@@ -922,15 +930,9 @@
             first_vertex_index,
             current_skin_index,
             previous_skin_index,
-            material_bind_group_slot: *self.shared.material_bindings_index.slot,
-<<<<<<< HEAD
-            lightmap_slot: match render_lightmaps.render_lightmaps.get(&entity) {
-                Some(render_lightmap) => u32::from(*render_lightmap.slot_index),
-                None => u32::MAX,
-            },
-            pad_a: 0,
-=======
->>>>>>> c4a24d5b
+            material_and_lightmap_bind_group_slot: u32::from(
+                self.shared.material_bindings_index.slot,
+            ) | ((lightmap_slot as u32) << 16),
         };
 
         // Did the last frame contain this entity as well?
@@ -1348,11 +1350,8 @@
     mut mesh_culling_data_buffer: ResMut<MeshCullingDataBuffer>,
     mut render_mesh_instance_queues: ResMut<RenderMeshInstanceGpuQueues>,
     mesh_allocator: Res<MeshAllocator>,
-<<<<<<< HEAD
     render_lightmaps: Res<RenderLightmaps>,
-=======
     skin_indices: Res<SkinIndices>,
->>>>>>> c4a24d5b
 ) {
     let RenderMeshInstances::GpuBuilding(ref mut render_mesh_instances) =
         render_mesh_instances.into_inner()
@@ -1388,11 +1387,8 @@
                         current_input_buffer,
                         previous_input_buffer,
                         &mesh_allocator,
-<<<<<<< HEAD
                         &render_lightmaps,
-=======
                         &skin_indices,
->>>>>>> c4a24d5b
                     );
                 }
 
@@ -1416,11 +1412,8 @@
                         current_input_buffer,
                         previous_input_buffer,
                         &mesh_allocator,
-<<<<<<< HEAD
                         &render_lightmaps,
-=======
                         &skin_indices,
->>>>>>> c4a24d5b
                     );
                     mesh_culling_builder
                         .update(&mut mesh_culling_data_buffer, instance_data_index as usize);
@@ -1603,7 +1596,7 @@
                 &mesh_instance.transforms,
                 first_vertex_index,
                 material_bind_group_index.slot,
-                maybe_lightmap.map(|lightmap| lightmap.uv_rect),
+                maybe_lightmap.map(|lightmap| (lightmap.slot_index, lightmap.uv_rect)),
                 current_skin_index,
                 previous_skin_index,
             ),
@@ -1670,7 +1663,7 @@
             &mesh_instance.transforms,
             first_vertex_index,
             mesh_instance.material_bindings_index.slot,
-            maybe_lightmap.map(|lightmap| lightmap.uv_rect),
+            maybe_lightmap.map(|lightmap| (lightmap.slot_index, lightmap.uv_rect)),
             current_skin_index,
             previous_skin_index,
         ))
