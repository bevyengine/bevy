--- conflicted
+++ resolved
@@ -46,11 +46,8 @@
     tracing::{error, warn},
     Entry, HashMap, Parallel,
 };
-<<<<<<< HEAD
 use render::skin::{self, SkinIndex};
-=======
 use material_bind_groups::MaterialBindingId;
->>>>>>> c9fa9759
 
 use crate::{
     render::{
@@ -311,21 +308,12 @@
     /// [`MeshAllocator`]). This value stores the offset of the first vertex in
     /// this mesh in that buffer.
     pub first_vertex_index: u32,
-<<<<<<< HEAD
     /// The current skin index, or `u32::MAX` if there's no skin.
     pub current_skin_index: u32,
     /// The previous skin index, or `u32::MAX` if there's no previous skin.
     pub previous_skin_index: u32,
-    /// Padding.
-    pub pad_a: u32,
-=======
     /// Index of the material inside the bind group data.
     pub material_bind_group_slot: u32,
-    /// Padding.
-    pub pad_a: u32,
-    /// Padding.
-    pub pad_b: u32,
->>>>>>> c9fa9759
 }
 
 /// Information that has to be transferred from CPU to GPU in order to produce
@@ -362,21 +350,12 @@
     /// [`MeshAllocator`]). This value stores the offset of the first vertex in
     /// this mesh in that buffer.
     pub first_vertex_index: u32,
-<<<<<<< HEAD
     /// The current skin index, or `u32::MAX` if there's no skin.
     pub current_skin_index: u32,
     /// The previous skin index, or `u32::MAX` if there's no previous skin.
     pub previous_skin_index: u32,
-    /// Padding.
-    pub pad_a: u32,
-=======
     /// Index of the material inside the bind group data.
     pub material_bind_group_slot: u32,
-    /// Padding.
-    pub pad_a: u32,
-    /// Padding.
-    pub pad_b: u32,
->>>>>>> c9fa9759
 }
 
 /// Information about each mesh instance needed to cull it on GPU.
@@ -421,15 +400,9 @@
             local_from_world_transpose_b,
             flags: mesh_transforms.flags,
             first_vertex_index,
-<<<<<<< HEAD
             current_skin_index: current_skin_index.unwrap_or(u32::MAX),
             previous_skin_index: previous_skin_index.unwrap_or(u32::MAX),
-            pad_a: 0,
-=======
             material_bind_group_slot: *material_bind_group_slot,
-            pad_a: 0,
-            pad_b: 0,
->>>>>>> c9fa9759
         }
     }
 }
@@ -852,15 +825,9 @@
                 None => u32::MAX,
             },
             first_vertex_index,
-<<<<<<< HEAD
             current_skin_index,
             previous_skin_index,
-            pad_a: 0,
-=======
             material_bind_group_slot: *self.shared.material_bindings_index.slot,
-            pad_a: 0,
-            pad_b: 0,
->>>>>>> c9fa9759
         });
 
         // Record the [`RenderMeshInstance`].
@@ -1414,12 +1381,10 @@
             };
         let maybe_lightmap = lightmaps.render_lightmaps.get(&main_entity);
 
-<<<<<<< HEAD
         let current_skin_index = skin_indices.current.get(&main_entity).map(SkinIndex::index);
         let previous_skin_index = skin_indices.prev.get(&main_entity).map(SkinIndex::index);
-=======
+
         let material_bind_group_index = mesh_instance.material_bindings_index;
->>>>>>> c9fa9759
 
         Some((
             MeshUniform::new(
