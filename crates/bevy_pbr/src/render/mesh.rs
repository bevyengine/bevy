--- conflicted
+++ resolved
@@ -728,20 +728,14 @@
             }
         }
 
-<<<<<<< HEAD
         if key.contains(MeshPipelineKey::SCREEN_SPACE_AMBIENT_OCCLUSION) {
             shader_defs.push("SCREEN_SPACE_AMBIENT_OCCLUSION".into());
         }
 
-        let format = match key.contains(MeshPipelineKey::HDR) {
-            true => ViewTarget::TEXTURE_FORMAT_HDR,
-            false => TextureFormat::bevy_default(),
-=======
         let format = if key.contains(MeshPipelineKey::HDR) {
             ViewTarget::TEXTURE_FORMAT_HDR
         } else {
             TextureFormat::bevy_default()
->>>>>>> 722b5802
         };
 
         Ok(RenderPipelineDescriptor {
