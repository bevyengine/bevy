use crate::{
    environment_map, prepass, render::morph::MorphInstances, EnvironmentMapLight, FogMeta,
    GlobalLightMeta, GpuFog, GpuLights, GpuPointLights, LightMeta, MaterialBindGroupId,
    NotShadowCaster, NotShadowReceiver, PreviousGlobalTransform,
    ScreenSpaceAmbientOcclusionTextures, Shadow, ShadowSamplers, ViewClusterBindings,
    ViewFogUniformOffset, ViewLightsUniformOffset, ViewShadowBindings,
    CLUSTERED_FORWARD_STORAGE_BUFFER_COUNT, MAX_CASCADES_PER_LIGHT, MAX_DIRECTIONAL_LIGHTS,
};
use bevy_app::Plugin;
use bevy_asset::{load_internal_asset, AssetId, Handle};
use bevy_core_pipeline::{
    core_3d::{AlphaMask3d, Opaque3d, Transparent3d},
    prepass::ViewPrepassTextures,
    tonemapping::{
        get_lut_bind_group_layout_entries, get_lut_bindings, Tonemapping, TonemappingLuts,
    },
};
use bevy_derive::{Deref, DerefMut};
use bevy_ecs::{
    prelude::*,
    query::{QueryItem, ROQueryItem},
    system::{lifetimeless::*, SystemParamItem, SystemState},
};
use bevy_math::{Affine3, Vec2, Vec4};
use bevy_render::{
    batching::{batch_and_prepare_render_phase, write_batched_instance_buffer, GetBatchData},
    globals::{GlobalsBuffer, GlobalsUniform},
    mesh::{
        GpuBufferInfo, InnerMeshVertexBufferLayout, Mesh, MeshVertexBufferLayout,
        VertexAttributeDescriptor,
    },
    prelude::Msaa,
    render_asset::RenderAssets,
    render_phase::{PhaseItem, RenderCommand, RenderCommandResult, TrackedRenderPass},
    render_resource::*,
    renderer::{RenderDevice, RenderQueue},
    texture::{
        BevyDefault, DefaultImageSampler, FallbackImageCubemap, FallbackImagesDepth,
        FallbackImagesMsaa, GpuImage, Image, ImageSampler, TextureFormatPixelInfo,
    },
    view::{ViewTarget, ViewUniform, ViewUniformOffset, ViewUniforms, ViewVisibility},
    Extract, ExtractSchedule, Render, RenderApp, RenderSet,
};
use bevy_transform::components::GlobalTransform;
use bevy_utils::{tracing::error, HashMap, Hashed, PassHashMap};

use crate::render::{
<<<<<<< HEAD
    morph::{extract_morphs, prepare_morphs, MorphUniform},
=======
    morph::{extract_morphs, prepare_morphs, MorphIndex, MorphUniform},
    skin::{extract_skins, prepare_skins, SkinIndex, SkinUniform},
>>>>>>> bc1f33d5
    MeshLayouts,
};

#[derive(Default)]
pub struct MeshRenderPlugin;

pub const MESH_VERTEX_OUTPUT: Handle<Shader> = Handle::weak_from_u128(2645551199423808407);
pub const MESH_VIEW_TYPES_HANDLE: Handle<Shader> = Handle::weak_from_u128(8140454348013264787);
pub const MESH_VIEW_BINDINGS_HANDLE: Handle<Shader> = Handle::weak_from_u128(9076678235888822571);
pub const MESH_TYPES_HANDLE: Handle<Shader> = Handle::weak_from_u128(2506024101911992377);
pub const MESH_BINDINGS_HANDLE: Handle<Shader> = Handle::weak_from_u128(16831548636314682308);
pub const MESH_FUNCTIONS_HANDLE: Handle<Shader> = Handle::weak_from_u128(6300874327833745635);
pub const MESH_SHADER_HANDLE: Handle<Shader> = Handle::weak_from_u128(3252377289100772450);
pub const SKINNING_HANDLE: Handle<Shader> = Handle::weak_from_u128(13215291596265391738);
pub const MORPH_HANDLE: Handle<Shader> = Handle::weak_from_u128(970982813587607345);

impl Plugin for MeshRenderPlugin {
    fn build(&self, app: &mut bevy_app::App) {
        load_internal_asset!(
            app,
            MESH_VERTEX_OUTPUT,
            "mesh_vertex_output.wgsl",
            Shader::from_wgsl
        );
        load_internal_asset!(
            app,
            MESH_VIEW_TYPES_HANDLE,
            "mesh_view_types.wgsl",
            Shader::from_wgsl_with_defs,
            vec![
                ShaderDefVal::UInt(
                    "MAX_DIRECTIONAL_LIGHTS".into(),
                    MAX_DIRECTIONAL_LIGHTS as u32
                ),
                ShaderDefVal::UInt(
                    "MAX_CASCADES_PER_LIGHT".into(),
                    MAX_CASCADES_PER_LIGHT as u32,
                )
            ]
        );
        load_internal_asset!(
            app,
            MESH_VIEW_BINDINGS_HANDLE,
            "mesh_view_bindings.wgsl",
            Shader::from_wgsl
        );
        load_internal_asset!(app, MESH_TYPES_HANDLE, "mesh_types.wgsl", Shader::from_wgsl);
        load_internal_asset!(
            app,
            MESH_FUNCTIONS_HANDLE,
            "mesh_functions.wgsl",
            Shader::from_wgsl
        );
        load_internal_asset!(app, MESH_SHADER_HANDLE, "mesh.wgsl", Shader::from_wgsl);
        load_internal_asset!(app, SKINNING_HANDLE, "skinning.wgsl", Shader::from_wgsl);
        load_internal_asset!(app, MORPH_HANDLE, "morph.wgsl", Shader::from_wgsl);

        if let Ok(render_app) = app.get_sub_app_mut(RenderApp) {
            render_app
<<<<<<< HEAD
                .init_resource::<RenderMeshInstances>()
                .init_resource::<SkinnedMeshJointsInstances>()
                .init_resource::<MorphInstances>()
                .init_resource::<SkinnedMeshUniform>()
=======
>>>>>>> bc1f33d5
                .init_resource::<MeshBindGroups>()
                .init_resource::<SkinUniform>()
                .init_resource::<MorphUniform>()
                .add_systems(
                    ExtractSchedule,
                    (extract_meshes, extract_skins, extract_morphs),
                )
                .add_systems(
                    Render,
                    (
                        (
                            batch_and_prepare_render_phase::<Opaque3d, MeshPipeline>,
                            batch_and_prepare_render_phase::<Transparent3d, MeshPipeline>,
                            batch_and_prepare_render_phase::<AlphaMask3d, MeshPipeline>,
                            batch_and_prepare_render_phase::<Shadow, MeshPipeline>,
                        )
                            .in_set(RenderSet::PrepareResources),
                        write_batched_instance_buffer::<MeshPipeline>
                            .in_set(RenderSet::PrepareResourcesFlush),
                        prepare_skins.in_set(RenderSet::PrepareResources),
                        prepare_morphs.in_set(RenderSet::PrepareResources),
                        prepare_mesh_bind_group.in_set(RenderSet::PrepareBindGroups),
                        prepare_mesh_view_bind_groups.in_set(RenderSet::PrepareBindGroups),
                    ),
                );
        }
    }

    fn finish(&self, app: &mut bevy_app::App) {
        let mut mesh_bindings_shader_defs = Vec::with_capacity(1);

        if let Ok(render_app) = app.get_sub_app_mut(RenderApp) {
            if let Some(per_object_buffer_batch_size) = GpuArrayBuffer::<MeshUniform>::batch_size(
                render_app.world.resource::<RenderDevice>(),
            ) {
                mesh_bindings_shader_defs.push(ShaderDefVal::UInt(
                    "PER_OBJECT_BUFFER_BATCH_SIZE".into(),
                    per_object_buffer_batch_size,
                ));
            }

            render_app
                .insert_resource(GpuArrayBuffer::<MeshUniform>::new(
                    render_app.world.resource::<RenderDevice>(),
                ))
                .init_resource::<MeshPipeline>();
        }

        // Load the mesh_bindings shader module here as it depends on runtime information about
        // whether storage buffers are supported, or the maximum uniform buffer binding size.
        load_internal_asset!(
            app,
            MESH_BINDINGS_HANDLE,
            "mesh_bindings.wgsl",
            Shader::from_wgsl_with_defs,
            mesh_bindings_shader_defs
        );
    }
}

#[derive(Component)]
pub struct MeshTransforms {
    pub transform: Affine3,
    pub previous_transform: Affine3,
    pub flags: u32,
}

#[derive(ShaderType, Clone)]
pub struct MeshUniform {
    // Affine 4x3 matrices transposed to 3x4
    pub transform: [Vec4; 3],
    pub previous_transform: [Vec4; 3],
    // 3x3 matrix packed in mat2x4 and f32 as:
    //   [0].xyz, [1].x,
    //   [1].yz, [2].xy
    //   [2].z
    pub inverse_transpose_model_a: [Vec4; 2],
    pub inverse_transpose_model_b: f32,
    pub flags: u32,
}

impl From<&MeshTransforms> for MeshUniform {
    fn from(mesh_transforms: &MeshTransforms) -> Self {
        let (inverse_transpose_model_a, inverse_transpose_model_b) =
            mesh_transforms.transform.inverse_transpose_3x3();
        Self {
            transform: mesh_transforms.transform.to_transpose(),
            previous_transform: mesh_transforms.previous_transform.to_transpose(),
            inverse_transpose_model_a,
            inverse_transpose_model_b,
            flags: mesh_transforms.flags,
        }
    }
}

// NOTE: These must match the bit flags in bevy_pbr/src/render/mesh_types.wgsl!
bitflags::bitflags! {
    #[repr(transparent)]
    pub struct MeshFlags: u32 {
        const SHADOW_RECEIVER            = (1 << 0);
        // Indicates the sign of the determinant of the 3x3 model matrix. If the sign is positive,
        // then the flag should be set, else it should not be set.
        const SIGN_DETERMINANT_MODEL_3X3 = (1 << 31);
        const NONE                       = 0;
        const UNINITIALIZED              = 0xFFFF;
    }
}

pub struct RenderMeshInstance {
    pub transforms: MeshTransforms,
    pub mesh_asset_id: AssetId<Mesh>,
    pub material_bind_group_id: MaterialBindGroupId,
    pub shadow_caster: bool,
    pub automatic_batching: bool,
}

#[derive(Default, Resource, Deref, DerefMut)]
pub struct RenderMeshInstances(PassHashMap<Entity, RenderMeshInstance>);

#[derive(Component)]
pub struct Mesh3d;

pub fn extract_meshes(
    mut commands: Commands,
    mut render_mesh_instances: ResMut<RenderMeshInstances>,
    meshes_query: Extract<
        Query<(
            Entity,
            &ViewVisibility,
            &GlobalTransform,
            Option<&PreviousGlobalTransform>,
            &Handle<Mesh>,
            Option<With<NotShadowReceiver>>,
            Option<With<NotShadowCaster>>,
            Has<NoAutomaticBatching>,
        )>,
    >,
) {
    let capacity = meshes_query.iter().len();
    render_mesh_instances.clear();
    let mut entities = Vec::with_capacity(capacity);

    let visible_meshes = meshes_query.iter().filter(|(_, vis, ..)| vis.get());

    for (
        entity,
        _,
        transform,
        previous_transform,
        handle,
        not_receiver,
        not_caster,
        no_automatic_batching,
    ) in visible_meshes
    {
        let transform = transform.affine();
        let previous_transform = previous_transform.map(|t| t.0).unwrap_or(transform);
        let mut flags = if not_receiver.is_some() {
            MeshFlags::empty()
        } else {
            MeshFlags::SHADOW_RECEIVER
        };
        if transform.matrix3.determinant().is_sign_positive() {
            flags |= MeshFlags::SIGN_DETERMINANT_MODEL_3X3;
        }
        let transforms = MeshTransforms {
            transform: (&transform).into(),
            previous_transform: (&previous_transform).into(),
            flags: flags.bits(),
        };
        // FIXME: Remove this - it is just a workaround to enable rendering to work as
        // render commands require an entity to exist at the moment.
        entities.push((entity, Mesh3d));
        render_mesh_instances.insert(
            entity,
            RenderMeshInstance {
                mesh_asset_id: handle.id(),
                transforms,
                shadow_caster: not_caster.is_none(),
                material_bind_group_id: MaterialBindGroupId::default(),
                automatic_batching: !no_automatic_batching,
            },
        );
    }
    commands.insert_or_spawn_batch(entities);
}

<<<<<<< HEAD
#[derive(Component)]
pub struct SkinnedMeshJoints {
    pub index: u32,
}

impl SkinnedMeshJoints {
    #[inline]
    pub fn build(
        skin: &SkinnedMesh,
        inverse_bindposes: &Assets<SkinnedMeshInverseBindposes>,
        joints: &Query<&GlobalTransform>,
        buffer: &mut BufferVec<Mat4>,
    ) -> Option<Self> {
        let inverse_bindposes = inverse_bindposes.get(&skin.inverse_bindposes)?;
        let start = buffer.len();
        let target = start + skin.joints.len().min(MAX_JOINTS);
        buffer.extend(
            joints
                .iter_many(&skin.joints)
                .zip(inverse_bindposes.iter())
                .take(MAX_JOINTS)
                .map(|(joint, bindpose)| joint.affine() * *bindpose),
        );
        // iter_many will skip any failed fetches. This will cause it to assign the wrong bones,
        // so just bail by truncating to the start.
        if buffer.len() != target {
            buffer.truncate(start);
            return None;
        }

        // Pad to 256 byte alignment
        while buffer.len() % 4 != 0 {
            buffer.push(Mat4::ZERO);
        }
        Some(Self {
            index: start as u32,
        })
    }

    /// Updated index to be in address space based on [`SkinnedMeshUniform`] size.
    pub fn to_buffer_index(mut self) -> Self {
        self.index *= std::mem::size_of::<Mat4>() as u32;
        self
    }
}

#[derive(Default, Resource, Deref, DerefMut)]
pub struct SkinnedMeshJointsInstances(PassHashMap<Entity, SkinnedMeshJoints>);

pub fn extract_skinned_meshes(
    mut skinned_mesh_joints_instances: ResMut<SkinnedMeshJointsInstances>,
    mut uniform: ResMut<SkinnedMeshUniform>,
    query: Extract<Query<(Entity, &ViewVisibility, &SkinnedMesh)>>,
    inverse_bindposes: Extract<Res<Assets<SkinnedMeshInverseBindposes>>>,
    joint_query: Extract<Query<&GlobalTransform>>,
) {
    skinned_mesh_joints_instances.clear();
    uniform.buffer.clear();

    let mut last_start = 0;

    for (entity, view_visibility, skin) in &query {
        if !view_visibility.get() {
            continue;
        }
        // PERF: This can be expensive, can we move this to prepare?
        if let Some(skinned_joints) =
            SkinnedMeshJoints::build(skin, &inverse_bindposes, &joint_query, &mut uniform.buffer)
        {
            last_start = last_start.max(skinned_joints.index as usize);
            skinned_mesh_joints_instances.insert(entity, skinned_joints.to_buffer_index());
        }
    }

    // Pad out the buffer to ensure that there's enough space for bindings
    while uniform.buffer.len() - last_start < MAX_JOINTS {
        uniform.buffer.push(Mat4::ZERO);
    }
}

=======
>>>>>>> bc1f33d5
#[derive(Resource, Clone)]
pub struct MeshPipeline {
    pub view_layout: BindGroupLayout,
    pub view_layout_multisampled: BindGroupLayout,
    // This dummy white texture is to be used in place of optional StandardMaterial textures
    pub dummy_white_gpu_image: GpuImage,
    pub clustered_forward_buffer_binding_type: BufferBindingType,
    pub mesh_layouts: MeshLayouts,
    /// `MeshUniform`s are stored in arrays in buffers. If storage buffers are available, they
    /// are used and this will be `None`, otherwise uniform buffers will be used with batches
    /// of this many `MeshUniform`s, stored at dynamic offsets within the uniform buffer.
    /// Use code like this in custom shaders:
    /// ```wgsl
    /// ##ifdef PER_OBJECT_BUFFER_BATCH_SIZE
    /// @group(2) @binding(0) var<uniform> mesh: array<Mesh, #{PER_OBJECT_BUFFER_BATCH_SIZE}u>;
    /// ##else
    /// @group(2) @binding(0) var<storage> mesh: array<Mesh>;
    /// ##endif // PER_OBJECT_BUFFER_BATCH_SIZE
    /// ```
    pub per_object_buffer_batch_size: Option<u32>,
}

impl FromWorld for MeshPipeline {
    fn from_world(world: &mut World) -> Self {
        let mut system_state: SystemState<(
            Res<RenderDevice>,
            Res<DefaultImageSampler>,
            Res<RenderQueue>,
        )> = SystemState::new(world);
        let (render_device, default_sampler, render_queue) = system_state.get_mut(world);
        let clustered_forward_buffer_binding_type = render_device
            .get_supported_read_only_binding_type(CLUSTERED_FORWARD_STORAGE_BUFFER_COUNT);

        /// Returns the appropriate bind group layout vec based on the parameters
        fn layout_entries(
            clustered_forward_buffer_binding_type: BufferBindingType,
            multisampled: bool,
        ) -> Vec<BindGroupLayoutEntry> {
            let mut entries = vec![
                // View
                BindGroupLayoutEntry {
                    binding: 0,
                    visibility: ShaderStages::VERTEX | ShaderStages::FRAGMENT,
                    ty: BindingType::Buffer {
                        ty: BufferBindingType::Uniform,
                        has_dynamic_offset: true,
                        min_binding_size: Some(ViewUniform::min_size()),
                    },
                    count: None,
                },
                // Lights
                BindGroupLayoutEntry {
                    binding: 1,
                    visibility: ShaderStages::FRAGMENT,
                    ty: BindingType::Buffer {
                        ty: BufferBindingType::Uniform,
                        has_dynamic_offset: true,
                        min_binding_size: Some(GpuLights::min_size()),
                    },
                    count: None,
                },
                // Point Shadow Texture Cube Array
                BindGroupLayoutEntry {
                    binding: 2,
                    visibility: ShaderStages::FRAGMENT,
                    ty: BindingType::Texture {
                        multisampled: false,
                        sample_type: TextureSampleType::Depth,
                        #[cfg(any(not(feature = "webgl"), not(target_arch = "wasm32")))]
                        view_dimension: TextureViewDimension::CubeArray,
                        #[cfg(all(feature = "webgl", target_arch = "wasm32"))]
                        view_dimension: TextureViewDimension::Cube,
                    },
                    count: None,
                },
                // Point Shadow Texture Array Sampler
                BindGroupLayoutEntry {
                    binding: 3,
                    visibility: ShaderStages::FRAGMENT,
                    ty: BindingType::Sampler(SamplerBindingType::Comparison),
                    count: None,
                },
                // Directional Shadow Texture Array
                BindGroupLayoutEntry {
                    binding: 4,
                    visibility: ShaderStages::FRAGMENT,
                    ty: BindingType::Texture {
                        multisampled: false,
                        sample_type: TextureSampleType::Depth,
                        #[cfg(any(not(feature = "webgl"), not(target_arch = "wasm32")))]
                        view_dimension: TextureViewDimension::D2Array,
                        #[cfg(all(feature = "webgl", target_arch = "wasm32"))]
                        view_dimension: TextureViewDimension::D2,
                    },
                    count: None,
                },
                // Directional Shadow Texture Array Sampler
                BindGroupLayoutEntry {
                    binding: 5,
                    visibility: ShaderStages::FRAGMENT,
                    ty: BindingType::Sampler(SamplerBindingType::Comparison),
                    count: None,
                },
                // PointLights
                BindGroupLayoutEntry {
                    binding: 6,
                    visibility: ShaderStages::FRAGMENT,
                    ty: BindingType::Buffer {
                        ty: clustered_forward_buffer_binding_type,
                        has_dynamic_offset: false,
                        min_binding_size: Some(GpuPointLights::min_size(
                            clustered_forward_buffer_binding_type,
                        )),
                    },
                    count: None,
                },
                // ClusteredLightIndexLists
                BindGroupLayoutEntry {
                    binding: 7,
                    visibility: ShaderStages::FRAGMENT,
                    ty: BindingType::Buffer {
                        ty: clustered_forward_buffer_binding_type,
                        has_dynamic_offset: false,
                        min_binding_size: Some(
                            ViewClusterBindings::min_size_cluster_light_index_lists(
                                clustered_forward_buffer_binding_type,
                            ),
                        ),
                    },
                    count: None,
                },
                // ClusterOffsetsAndCounts
                BindGroupLayoutEntry {
                    binding: 8,
                    visibility: ShaderStages::FRAGMENT,
                    ty: BindingType::Buffer {
                        ty: clustered_forward_buffer_binding_type,
                        has_dynamic_offset: false,
                        min_binding_size: Some(
                            ViewClusterBindings::min_size_cluster_offsets_and_counts(
                                clustered_forward_buffer_binding_type,
                            ),
                        ),
                    },
                    count: None,
                },
                // Globals
                BindGroupLayoutEntry {
                    binding: 9,
                    visibility: ShaderStages::VERTEX_FRAGMENT,
                    ty: BindingType::Buffer {
                        ty: BufferBindingType::Uniform,
                        has_dynamic_offset: false,
                        min_binding_size: Some(GlobalsUniform::min_size()),
                    },
                    count: None,
                },
                // Fog
                BindGroupLayoutEntry {
                    binding: 10,
                    visibility: ShaderStages::FRAGMENT,
                    ty: BindingType::Buffer {
                        ty: BufferBindingType::Uniform,
                        has_dynamic_offset: true,
                        min_binding_size: Some(GpuFog::min_size()),
                    },
                    count: None,
                },
                // Screen space ambient occlusion texture
                BindGroupLayoutEntry {
                    binding: 11,
                    visibility: ShaderStages::FRAGMENT,
                    ty: BindingType::Texture {
                        multisampled: false,
                        sample_type: TextureSampleType::Float { filterable: false },
                        view_dimension: TextureViewDimension::D2,
                    },
                    count: None,
                },
            ];

            // EnvironmentMapLight
            let environment_map_entries =
                environment_map::get_bind_group_layout_entries([12, 13, 14]);
            entries.extend_from_slice(&environment_map_entries);

            // Tonemapping
            let tonemapping_lut_entries = get_lut_bind_group_layout_entries([15, 16]);
            entries.extend_from_slice(&tonemapping_lut_entries);

            if cfg!(any(not(feature = "webgl"), not(target_arch = "wasm32")))
                || (cfg!(all(feature = "webgl", target_arch = "wasm32")) && !multisampled)
            {
                entries.extend_from_slice(&prepass::get_bind_group_layout_entries(
                    [17, 18, 19],
                    multisampled,
                ));
            }

            entries
        }

        let view_layout = render_device.create_bind_group_layout(&BindGroupLayoutDescriptor {
            label: Some("mesh_view_layout"),
            entries: &layout_entries(clustered_forward_buffer_binding_type, false),
        });

        let view_layout_multisampled =
            render_device.create_bind_group_layout(&BindGroupLayoutDescriptor {
                label: Some("mesh_view_layout_multisampled"),
                entries: &layout_entries(clustered_forward_buffer_binding_type, true),
            });

        // A 1x1x1 'all 1.0' texture to use as a dummy texture to use in place of optional StandardMaterial textures
        let dummy_white_gpu_image = {
            let image = Image::default();
            let texture = render_device.create_texture(&image.texture_descriptor);
            let sampler = match image.sampler_descriptor {
                ImageSampler::Default => (**default_sampler).clone(),
                ImageSampler::Descriptor(descriptor) => render_device.create_sampler(&descriptor),
            };

            let format_size = image.texture_descriptor.format.pixel_size();
            render_queue.write_texture(
                ImageCopyTexture {
                    texture: &texture,
                    mip_level: 0,
                    origin: Origin3d::ZERO,
                    aspect: TextureAspect::All,
                },
                &image.data,
                ImageDataLayout {
                    offset: 0,
                    bytes_per_row: Some(image.texture_descriptor.size.width * format_size as u32),
                    rows_per_image: None,
                },
                image.texture_descriptor.size,
            );

            let texture_view = texture.create_view(&TextureViewDescriptor::default());
            GpuImage {
                texture,
                texture_view,
                texture_format: image.texture_descriptor.format,
                sampler,
                size: Vec2::new(
                    image.texture_descriptor.size.width as f32,
                    image.texture_descriptor.size.height as f32,
                ),
                mip_level_count: image.texture_descriptor.mip_level_count,
            }
        };

        MeshPipeline {
            view_layout,
            view_layout_multisampled,
            clustered_forward_buffer_binding_type,
            dummy_white_gpu_image,
            mesh_layouts: MeshLayouts::new(&render_device),
            per_object_buffer_batch_size: GpuArrayBuffer::<MeshUniform>::batch_size(&render_device),
        }
    }
}

impl MeshPipeline {
    pub fn get_image_texture<'a>(
        &'a self,
        gpu_images: &'a RenderAssets<Image>,
        handle_option: &Option<Handle<Image>>,
    ) -> Option<(&'a TextureView, &'a Sampler)> {
        if let Some(handle) = handle_option {
            let gpu_image = gpu_images.get(handle)?;
            Some((&gpu_image.texture_view, &gpu_image.sampler))
        } else {
            Some((
                &self.dummy_white_gpu_image.texture_view,
                &self.dummy_white_gpu_image.sampler,
            ))
        }
    }
}

impl GetBatchData for MeshPipeline {
    type Param = SRes<RenderMeshInstances>;
    type Query = Entity;
    type QueryFilter = With<Mesh3d>;
    type CompareData = (MaterialBindGroupId, AssetId<Mesh>);
    type BufferData = MeshUniform;

    fn get_batch_data(
        mesh_instances: &SystemParamItem<Self::Param>,
        entity: &QueryItem<Self::Query>,
    ) -> (Self::BufferData, Option<Self::CompareData>) {
        let mesh_instance = mesh_instances
            .get(entity)
            .expect("Failed to find render mesh instance");
        (
            (&mesh_instance.transforms).into(),
            mesh_instance.automatic_batching.then_some((
                mesh_instance.material_bind_group_id,
                mesh_instance.mesh_asset_id,
            )),
        )
    }
}

bitflags::bitflags! {
    #[derive(Clone, Copy, Debug, PartialEq, Eq, Hash)]
    #[repr(transparent)]
    // NOTE: Apparently quadro drivers support up to 64x MSAA.
    /// MSAA uses the highest 3 bits for the MSAA log2(sample count) to support up to 128x MSAA.
    pub struct MeshPipelineKey: u32 {
        const NONE                              = 0;
        const HDR                               = (1 << 0);
        const TONEMAP_IN_SHADER                 = (1 << 1);
        const DEBAND_DITHER                     = (1 << 2);
        const DEPTH_PREPASS                     = (1 << 3);
        const NORMAL_PREPASS                    = (1 << 4);
        const MOTION_VECTOR_PREPASS             = (1 << 5);
        const MAY_DISCARD                       = (1 << 6); // Guards shader codepaths that may discard, allowing early depth tests in most cases
                                                            // See: https://www.khronos.org/opengl/wiki/Early_Fragment_Test
        const ENVIRONMENT_MAP                   = (1 << 7);
        const SCREEN_SPACE_AMBIENT_OCCLUSION    = (1 << 8);
        const DEPTH_CLAMP_ORTHO                 = (1 << 9);
        const TAA                               = (1 << 10);
        const MORPH_TARGETS                     = (1 << 11);
        const BLEND_RESERVED_BITS               = Self::BLEND_MASK_BITS << Self::BLEND_SHIFT_BITS; // ← Bitmask reserving bits for the blend state
        const BLEND_OPAQUE                      = (0 << Self::BLEND_SHIFT_BITS);                   // ← Values are just sequential within the mask, and can range from 0 to 3
        const BLEND_PREMULTIPLIED_ALPHA         = (1 << Self::BLEND_SHIFT_BITS);                   //
        const BLEND_MULTIPLY                    = (2 << Self::BLEND_SHIFT_BITS);                   // ← We still have room for one more value without adding more bits
        const BLEND_ALPHA                       = (3 << Self::BLEND_SHIFT_BITS);
        const MSAA_RESERVED_BITS                = Self::MSAA_MASK_BITS << Self::MSAA_SHIFT_BITS;
        const PRIMITIVE_TOPOLOGY_RESERVED_BITS  = Self::PRIMITIVE_TOPOLOGY_MASK_BITS << Self::PRIMITIVE_TOPOLOGY_SHIFT_BITS;
        const TONEMAP_METHOD_RESERVED_BITS      = Self::TONEMAP_METHOD_MASK_BITS << Self::TONEMAP_METHOD_SHIFT_BITS;
        const TONEMAP_METHOD_NONE               = 0 << Self::TONEMAP_METHOD_SHIFT_BITS;
        const TONEMAP_METHOD_REINHARD           = 1 << Self::TONEMAP_METHOD_SHIFT_BITS;
        const TONEMAP_METHOD_REINHARD_LUMINANCE = 2 << Self::TONEMAP_METHOD_SHIFT_BITS;
        const TONEMAP_METHOD_ACES_FITTED        = 3 << Self::TONEMAP_METHOD_SHIFT_BITS;
        const TONEMAP_METHOD_AGX                = 4 << Self::TONEMAP_METHOD_SHIFT_BITS;
        const TONEMAP_METHOD_SOMEWHAT_BORING_DISPLAY_TRANSFORM = 5 << Self::TONEMAP_METHOD_SHIFT_BITS;
        const TONEMAP_METHOD_TONY_MC_MAPFACE    = 6 << Self::TONEMAP_METHOD_SHIFT_BITS;
        const TONEMAP_METHOD_BLENDER_FILMIC     = 7 << Self::TONEMAP_METHOD_SHIFT_BITS;
    }
}

impl MeshPipelineKey {
    const MSAA_MASK_BITS: u32 = 0b111;
    const MSAA_SHIFT_BITS: u32 = 32 - Self::MSAA_MASK_BITS.count_ones();
    const PRIMITIVE_TOPOLOGY_MASK_BITS: u32 = 0b111;
    const PRIMITIVE_TOPOLOGY_SHIFT_BITS: u32 =
        Self::MSAA_SHIFT_BITS - Self::PRIMITIVE_TOPOLOGY_MASK_BITS.count_ones();
    const BLEND_MASK_BITS: u32 = 0b11;
    const BLEND_SHIFT_BITS: u32 =
        Self::PRIMITIVE_TOPOLOGY_SHIFT_BITS - Self::BLEND_MASK_BITS.count_ones();
    const TONEMAP_METHOD_MASK_BITS: u32 = 0b111;
    const TONEMAP_METHOD_SHIFT_BITS: u32 =
        Self::BLEND_SHIFT_BITS - Self::TONEMAP_METHOD_MASK_BITS.count_ones();

    pub fn from_msaa_samples(msaa_samples: u32) -> Self {
        let msaa_bits =
            (msaa_samples.trailing_zeros() & Self::MSAA_MASK_BITS) << Self::MSAA_SHIFT_BITS;
        Self::from_bits_retain(msaa_bits)
    }

    pub fn from_hdr(hdr: bool) -> Self {
        if hdr {
            MeshPipelineKey::HDR
        } else {
            MeshPipelineKey::NONE
        }
    }

    pub fn msaa_samples(&self) -> u32 {
        1 << ((self.bits() >> Self::MSAA_SHIFT_BITS) & Self::MSAA_MASK_BITS)
    }

    pub fn from_primitive_topology(primitive_topology: PrimitiveTopology) -> Self {
        let primitive_topology_bits = ((primitive_topology as u32)
            & Self::PRIMITIVE_TOPOLOGY_MASK_BITS)
            << Self::PRIMITIVE_TOPOLOGY_SHIFT_BITS;
        Self::from_bits_retain(primitive_topology_bits)
    }

    pub fn primitive_topology(&self) -> PrimitiveTopology {
        let primitive_topology_bits = (self.bits() >> Self::PRIMITIVE_TOPOLOGY_SHIFT_BITS)
            & Self::PRIMITIVE_TOPOLOGY_MASK_BITS;
        match primitive_topology_bits {
            x if x == PrimitiveTopology::PointList as u32 => PrimitiveTopology::PointList,
            x if x == PrimitiveTopology::LineList as u32 => PrimitiveTopology::LineList,
            x if x == PrimitiveTopology::LineStrip as u32 => PrimitiveTopology::LineStrip,
            x if x == PrimitiveTopology::TriangleList as u32 => PrimitiveTopology::TriangleList,
            x if x == PrimitiveTopology::TriangleStrip as u32 => PrimitiveTopology::TriangleStrip,
            _ => PrimitiveTopology::default(),
        }
    }
}

fn is_skinned(layout: &Hashed<InnerMeshVertexBufferLayout>) -> bool {
    layout.contains(Mesh::ATTRIBUTE_JOINT_INDEX) && layout.contains(Mesh::ATTRIBUTE_JOINT_WEIGHT)
}
pub fn setup_morph_and_skinning_defs(
    mesh_layouts: &MeshLayouts,
    layout: &Hashed<InnerMeshVertexBufferLayout>,
    offset: u32,
    key: &MeshPipelineKey,
    shader_defs: &mut Vec<ShaderDefVal>,
    vertex_attributes: &mut Vec<VertexAttributeDescriptor>,
) -> BindGroupLayout {
    let mut add_skin_data = || {
        shader_defs.push("SKINNED".into());
        vertex_attributes.push(Mesh::ATTRIBUTE_JOINT_INDEX.at_shader_location(offset));
        vertex_attributes.push(Mesh::ATTRIBUTE_JOINT_WEIGHT.at_shader_location(offset + 1));
    };
    let is_morphed = key.intersects(MeshPipelineKey::MORPH_TARGETS);
    match (is_skinned(layout), is_morphed) {
        (true, false) => {
            add_skin_data();
            mesh_layouts.skinned.clone()
        }
        (true, true) => {
            add_skin_data();
            shader_defs.push("MORPH_TARGETS".into());
            mesh_layouts.morphed_skinned.clone()
        }
        (false, true) => {
            shader_defs.push("MORPH_TARGETS".into());
            mesh_layouts.morphed.clone()
        }
        (false, false) => mesh_layouts.model_only.clone(),
    }
}

impl SpecializedMeshPipeline for MeshPipeline {
    type Key = MeshPipelineKey;

    fn specialize(
        &self,
        key: Self::Key,
        layout: &MeshVertexBufferLayout,
    ) -> Result<RenderPipelineDescriptor, SpecializedMeshPipelineError> {
        let mut shader_defs = Vec::new();
        let mut vertex_attributes = Vec::new();

        shader_defs.push("VERTEX_OUTPUT_INSTANCE_INDEX".into());

        if layout.contains(Mesh::ATTRIBUTE_POSITION) {
            shader_defs.push("VERTEX_POSITIONS".into());
            vertex_attributes.push(Mesh::ATTRIBUTE_POSITION.at_shader_location(0));
        }

        if layout.contains(Mesh::ATTRIBUTE_NORMAL) {
            shader_defs.push("VERTEX_NORMALS".into());
            vertex_attributes.push(Mesh::ATTRIBUTE_NORMAL.at_shader_location(1));
        }

        if layout.contains(Mesh::ATTRIBUTE_UV_0) {
            shader_defs.push("VERTEX_UVS".into());
            vertex_attributes.push(Mesh::ATTRIBUTE_UV_0.at_shader_location(2));
        }

        if layout.contains(Mesh::ATTRIBUTE_TANGENT) {
            shader_defs.push("VERTEX_TANGENTS".into());
            vertex_attributes.push(Mesh::ATTRIBUTE_TANGENT.at_shader_location(3));
        }

        if layout.contains(Mesh::ATTRIBUTE_COLOR) {
            shader_defs.push("VERTEX_COLORS".into());
            vertex_attributes.push(Mesh::ATTRIBUTE_COLOR.at_shader_location(4));
        }

        let mut bind_group_layout = match key.msaa_samples() {
            1 => vec![self.view_layout.clone()],
            _ => {
                shader_defs.push("MULTISAMPLED".into());
                vec![self.view_layout_multisampled.clone()]
            }
        };

        bind_group_layout.push(setup_morph_and_skinning_defs(
            &self.mesh_layouts,
            layout,
            5,
            &key,
            &mut shader_defs,
            &mut vertex_attributes,
        ));

        if key.contains(MeshPipelineKey::SCREEN_SPACE_AMBIENT_OCCLUSION) {
            shader_defs.push("SCREEN_SPACE_AMBIENT_OCCLUSION".into());
        }

        let vertex_buffer_layout = layout.get_layout(&vertex_attributes)?;

        let (label, blend, depth_write_enabled);
        let pass = key.intersection(MeshPipelineKey::BLEND_RESERVED_BITS);
        let mut is_opaque = false;
        if pass == MeshPipelineKey::BLEND_ALPHA {
            label = "alpha_blend_mesh_pipeline".into();
            blend = Some(BlendState::ALPHA_BLENDING);
            // For the transparent pass, fragments that are closer will be alpha blended
            // but their depth is not written to the depth buffer
            depth_write_enabled = false;
        } else if pass == MeshPipelineKey::BLEND_PREMULTIPLIED_ALPHA {
            label = "premultiplied_alpha_mesh_pipeline".into();
            blend = Some(BlendState::PREMULTIPLIED_ALPHA_BLENDING);
            shader_defs.push("PREMULTIPLY_ALPHA".into());
            shader_defs.push("BLEND_PREMULTIPLIED_ALPHA".into());
            // For the transparent pass, fragments that are closer will be alpha blended
            // but their depth is not written to the depth buffer
            depth_write_enabled = false;
        } else if pass == MeshPipelineKey::BLEND_MULTIPLY {
            label = "multiply_mesh_pipeline".into();
            blend = Some(BlendState {
                color: BlendComponent {
                    src_factor: BlendFactor::Dst,
                    dst_factor: BlendFactor::OneMinusSrcAlpha,
                    operation: BlendOperation::Add,
                },
                alpha: BlendComponent::OVER,
            });
            shader_defs.push("PREMULTIPLY_ALPHA".into());
            shader_defs.push("BLEND_MULTIPLY".into());
            // For the multiply pass, fragments that are closer will be alpha blended
            // but their depth is not written to the depth buffer
            depth_write_enabled = false;
        } else {
            label = "opaque_mesh_pipeline".into();
            blend = Some(BlendState::REPLACE);
            // For the opaque and alpha mask passes, fragments that are closer will replace
            // the current fragment value in the output and the depth is written to the
            // depth buffer
            depth_write_enabled = true;
            is_opaque = true;
        }

        if key.contains(MeshPipelineKey::NORMAL_PREPASS) && key.msaa_samples() == 1 && is_opaque {
            shader_defs.push("LOAD_PREPASS_NORMALS".into());
        }

        if key.contains(MeshPipelineKey::TONEMAP_IN_SHADER) {
            shader_defs.push("TONEMAP_IN_SHADER".into());

            let method = key.intersection(MeshPipelineKey::TONEMAP_METHOD_RESERVED_BITS);

            if method == MeshPipelineKey::TONEMAP_METHOD_NONE {
                shader_defs.push("TONEMAP_METHOD_NONE".into());
            } else if method == MeshPipelineKey::TONEMAP_METHOD_REINHARD {
                shader_defs.push("TONEMAP_METHOD_REINHARD".into());
            } else if method == MeshPipelineKey::TONEMAP_METHOD_REINHARD_LUMINANCE {
                shader_defs.push("TONEMAP_METHOD_REINHARD_LUMINANCE".into());
            } else if method == MeshPipelineKey::TONEMAP_METHOD_ACES_FITTED {
                shader_defs.push("TONEMAP_METHOD_ACES_FITTED ".into());
            } else if method == MeshPipelineKey::TONEMAP_METHOD_AGX {
                shader_defs.push("TONEMAP_METHOD_AGX".into());
            } else if method == MeshPipelineKey::TONEMAP_METHOD_SOMEWHAT_BORING_DISPLAY_TRANSFORM {
                shader_defs.push("TONEMAP_METHOD_SOMEWHAT_BORING_DISPLAY_TRANSFORM".into());
            } else if method == MeshPipelineKey::TONEMAP_METHOD_BLENDER_FILMIC {
                shader_defs.push("TONEMAP_METHOD_BLENDER_FILMIC".into());
            } else if method == MeshPipelineKey::TONEMAP_METHOD_TONY_MC_MAPFACE {
                shader_defs.push("TONEMAP_METHOD_TONY_MC_MAPFACE".into());
            }

            // Debanding is tied to tonemapping in the shader, cannot run without it.
            if key.contains(MeshPipelineKey::DEBAND_DITHER) {
                shader_defs.push("DEBAND_DITHER".into());
            }
        }

        if key.contains(MeshPipelineKey::MAY_DISCARD) {
            shader_defs.push("MAY_DISCARD".into());
        }

        if key.contains(MeshPipelineKey::ENVIRONMENT_MAP) {
            shader_defs.push("ENVIRONMENT_MAP".into());
        }

        if key.contains(MeshPipelineKey::TAA) {
            shader_defs.push("TAA".into());
        }

        let format = if key.contains(MeshPipelineKey::HDR) {
            ViewTarget::TEXTURE_FORMAT_HDR
        } else {
            TextureFormat::bevy_default()
        };

        // This is defined here so that custom shaders that use something other than
        // the mesh binding from bevy_pbr::mesh_bindings can easily make use of this
        // in their own shaders.
        if let Some(per_object_buffer_batch_size) = self.per_object_buffer_batch_size {
            shader_defs.push(ShaderDefVal::UInt(
                "PER_OBJECT_BUFFER_BATCH_SIZE".into(),
                per_object_buffer_batch_size,
            ));
        }

        let mut push_constant_ranges = Vec::with_capacity(1);
        if cfg!(all(feature = "webgl", target_arch = "wasm32")) {
            push_constant_ranges.push(PushConstantRange {
                stages: ShaderStages::VERTEX,
                range: 0..4,
            });
        }

        Ok(RenderPipelineDescriptor {
            vertex: VertexState {
                shader: MESH_SHADER_HANDLE,
                entry_point: "vertex".into(),
                shader_defs: shader_defs.clone(),
                buffers: vec![vertex_buffer_layout],
            },
            fragment: Some(FragmentState {
                shader: MESH_SHADER_HANDLE,
                shader_defs,
                entry_point: "fragment".into(),
                targets: vec![Some(ColorTargetState {
                    format,
                    blend,
                    write_mask: ColorWrites::ALL,
                })],
            }),
            layout: bind_group_layout,
            push_constant_ranges,
            primitive: PrimitiveState {
                front_face: FrontFace::Ccw,
                cull_mode: Some(Face::Back),
                unclipped_depth: false,
                polygon_mode: PolygonMode::Fill,
                conservative: false,
                topology: key.primitive_topology(),
                strip_index_format: None,
            },
            depth_stencil: Some(DepthStencilState {
                format: TextureFormat::Depth32Float,
                depth_write_enabled,
                depth_compare: CompareFunction::GreaterEqual,
                stencil: StencilState {
                    front: StencilFaceState::IGNORE,
                    back: StencilFaceState::IGNORE,
                    read_mask: 0,
                    write_mask: 0,
                },
                bias: DepthBiasState {
                    constant: 0,
                    slope_scale: 0.0,
                    clamp: 0.0,
                },
            }),
            multisample: MultisampleState {
                count: key.msaa_samples(),
                mask: !0,
                alpha_to_coverage_enabled: false,
            },
            label: Some(label),
        })
    }
}

/// Bind groups for meshes currently loaded.
#[derive(Resource, Default)]
pub struct MeshBindGroups {
    model_only: Option<BindGroup>,
    skinned: Option<BindGroup>,
    morph_targets: HashMap<AssetId<Mesh>, BindGroup>,
}
impl MeshBindGroups {
    pub fn reset(&mut self) {
        self.model_only = None;
        self.skinned = None;
        self.morph_targets.clear();
    }
    /// Get the `BindGroup` for `GpuMesh` with given `handle_id`.
    pub fn get(
        &self,
        asset_id: AssetId<Mesh>,
        is_skinned: bool,
        morph: bool,
    ) -> Option<&BindGroup> {
        match (is_skinned, morph) {
            (_, true) => self.morph_targets.get(&asset_id),
            (true, false) => self.skinned.as_ref(),
            (false, false) => self.model_only.as_ref(),
        }
    }
}

pub fn prepare_mesh_bind_group(
    meshes: Res<RenderAssets<Mesh>>,
    mut groups: ResMut<MeshBindGroups>,
    mesh_pipeline: Res<MeshPipeline>,
    render_device: Res<RenderDevice>,
    mesh_uniforms: Res<GpuArrayBuffer<MeshUniform>>,
    skins_uniform: Res<SkinUniform>,
    weights_uniform: Res<MorphUniform>,
) {
    groups.reset();
    let layouts = &mesh_pipeline.mesh_layouts;
    let Some(model) = mesh_uniforms.binding() else {
        return;
    };
    groups.model_only = Some(layouts.model_only(&render_device, &model));

    let skin = skins_uniform.buffer.buffer();
    if let Some(skin) = skin {
        groups.skinned = Some(layouts.skinned(&render_device, &model, skin));
    }

    if let Some(weights) = weights_uniform.buffer.buffer() {
        for (id, gpu_mesh) in meshes.iter() {
            if let Some(targets) = gpu_mesh.morph_targets.as_ref() {
                let group = if let Some(skin) = skin.filter(|_| is_skinned(&gpu_mesh.layout)) {
                    layouts.morphed_skinned(&render_device, &model, skin, weights, targets)
                } else {
                    layouts.morphed(&render_device, &model, weights, targets)
                };
                groups.morph_targets.insert(id, group);
            }
        }
    }
}

#[derive(Component)]
pub struct MeshViewBindGroup {
    pub value: BindGroup,
}

#[allow(clippy::too_many_arguments)]
pub fn prepare_mesh_view_bind_groups(
    mut commands: Commands,
    render_device: Res<RenderDevice>,
    mesh_pipeline: Res<MeshPipeline>,
    shadow_samplers: Res<ShadowSamplers>,
    light_meta: Res<LightMeta>,
    global_light_meta: Res<GlobalLightMeta>,
    fog_meta: Res<FogMeta>,
    view_uniforms: Res<ViewUniforms>,
    views: Query<(
        Entity,
        &ViewShadowBindings,
        &ViewClusterBindings,
        Option<&ScreenSpaceAmbientOcclusionTextures>,
        Option<&ViewPrepassTextures>,
        Option<&EnvironmentMapLight>,
        &Tonemapping,
    )>,
    images: Res<RenderAssets<Image>>,
    mut fallback_images: FallbackImagesMsaa,
    mut fallback_depths: FallbackImagesDepth,
    fallback_cubemap: Res<FallbackImageCubemap>,
    msaa: Res<Msaa>,
    globals_buffer: Res<GlobalsBuffer>,
    tonemapping_luts: Res<TonemappingLuts>,
) {
    if let (
        Some(view_binding),
        Some(light_binding),
        Some(point_light_binding),
        Some(globals),
        Some(fog_binding),
    ) = (
        view_uniforms.uniforms.binding(),
        light_meta.view_gpu_lights.binding(),
        global_light_meta.gpu_point_lights.binding(),
        globals_buffer.buffer.binding(),
        fog_meta.gpu_fogs.binding(),
    ) {
        for (
            entity,
            view_shadow_bindings,
            view_cluster_bindings,
            ssao_textures,
            prepass_textures,
            environment_map,
            tonemapping,
        ) in &views
        {
            let fallback_ssao = fallback_images
                .image_for_samplecount(1)
                .texture_view
                .clone();

            let layout = if msaa.samples() > 1 {
                &mesh_pipeline.view_layout_multisampled
            } else {
                &mesh_pipeline.view_layout
            };

            let mut entries = vec![
                BindGroupEntry {
                    binding: 0,
                    resource: view_binding.clone(),
                },
                BindGroupEntry {
                    binding: 1,
                    resource: light_binding.clone(),
                },
                BindGroupEntry {
                    binding: 2,
                    resource: BindingResource::TextureView(
                        &view_shadow_bindings.point_light_depth_texture_view,
                    ),
                },
                BindGroupEntry {
                    binding: 3,
                    resource: BindingResource::Sampler(&shadow_samplers.point_light_sampler),
                },
                BindGroupEntry {
                    binding: 4,
                    resource: BindingResource::TextureView(
                        &view_shadow_bindings.directional_light_depth_texture_view,
                    ),
                },
                BindGroupEntry {
                    binding: 5,
                    resource: BindingResource::Sampler(&shadow_samplers.directional_light_sampler),
                },
                BindGroupEntry {
                    binding: 6,
                    resource: point_light_binding.clone(),
                },
                BindGroupEntry {
                    binding: 7,
                    resource: view_cluster_bindings.light_index_lists_binding().unwrap(),
                },
                BindGroupEntry {
                    binding: 8,
                    resource: view_cluster_bindings.offsets_and_counts_binding().unwrap(),
                },
                BindGroupEntry {
                    binding: 9,
                    resource: globals.clone(),
                },
                BindGroupEntry {
                    binding: 10,
                    resource: fog_binding.clone(),
                },
                BindGroupEntry {
                    binding: 11,
                    resource: BindingResource::TextureView(
                        ssao_textures
                            .map(|t| &t.screen_space_ambient_occlusion_texture.default_view)
                            .unwrap_or(&fallback_ssao),
                    ),
                },
            ];

            let env_map = environment_map::get_bindings(
                environment_map,
                &images,
                &fallback_cubemap,
                [12, 13, 14],
            );
            entries.extend_from_slice(&env_map);

            let tonemapping_luts =
                get_lut_bindings(&images, &tonemapping_luts, tonemapping, [15, 16]);
            entries.extend_from_slice(&tonemapping_luts);

            // When using WebGL, we can't have a depth texture with multisampling
            if cfg!(any(not(feature = "webgl"), not(target_arch = "wasm32")))
                || (cfg!(all(feature = "webgl", target_arch = "wasm32")) && msaa.samples() == 1)
            {
                entries.extend_from_slice(&prepass::get_bindings(
                    prepass_textures,
                    &mut fallback_images,
                    &mut fallback_depths,
                    &msaa,
                    [17, 18, 19],
                ));
            }

            let view_bind_group = render_device.create_bind_group(&BindGroupDescriptor {
                entries: &entries,
                label: Some("mesh_view_bind_group"),
                layout,
            });

            commands.entity(entity).insert(MeshViewBindGroup {
                value: view_bind_group,
            });
        }
    }
}

pub struct SetMeshViewBindGroup<const I: usize>;
impl<P: PhaseItem, const I: usize> RenderCommand<P> for SetMeshViewBindGroup<I> {
    type Param = ();
    type ViewWorldQuery = (
        Read<ViewUniformOffset>,
        Read<ViewLightsUniformOffset>,
        Read<ViewFogUniformOffset>,
        Read<MeshViewBindGroup>,
    );
    type ItemWorldQuery = ();

    #[inline]
    fn render<'w>(
        _item: &P,
        (view_uniform, view_lights, view_fog, mesh_view_bind_group): ROQueryItem<
            'w,
            Self::ViewWorldQuery,
        >,
        _entity: (),
        _: SystemParamItem<'w, '_, Self::Param>,
        pass: &mut TrackedRenderPass<'w>,
    ) -> RenderCommandResult {
        pass.set_bind_group(
            I,
            &mesh_view_bind_group.value,
            &[view_uniform.offset, view_lights.offset, view_fog.offset],
        );

        RenderCommandResult::Success
    }
}

pub struct SetMeshBindGroup<const I: usize>;
impl<P: PhaseItem, const I: usize> RenderCommand<P> for SetMeshBindGroup<I> {
<<<<<<< HEAD
    type Param = (
        SRes<MeshBindGroups>,
        SRes<RenderMeshInstances>,
        SRes<SkinnedMeshJointsInstances>,
        SRes<MorphInstances>,
=======
    type Param = SRes<MeshBindGroups>;
    type ViewWorldQuery = ();
    type ItemWorldQuery = (
        Read<Handle<Mesh>>,
        Option<Read<SkinIndex>>,
        Option<Read<MorphIndex>>,
>>>>>>> bc1f33d5
    );
    type ViewWorldQuery = ();
    type ItemWorldQuery = ();

    #[inline]
    fn render<'w>(
        item: &P,
        _view: (),
        _item_query: (),
        (bind_groups, mesh_instances, skin_instances, morph_instances): SystemParamItem<
            'w,
            '_,
            Self::Param,
        >,
        pass: &mut TrackedRenderPass<'w>,
    ) -> RenderCommandResult {
        let bind_groups = bind_groups.into_inner();
        let mesh_instances = mesh_instances.into_inner();
        let skin_instances = skin_instances.into_inner();
        let morph_instances = morph_instances.into_inner();

        let entity = &item.entity();

        let Some(mesh) = mesh_instances.get(entity) else {
            return RenderCommandResult::Success;
        };
        let skin_index = skin_instances.get(entity);
        let morph_index = morph_instances.get(entity);

        let is_skinned = skin_index.is_some();
        let is_morphed = morph_index.is_some();

        let Some(bind_group) = bind_groups.get(mesh.mesh_asset_id, is_skinned, is_morphed) else {
            error!(
                "The MeshBindGroups resource wasn't set in the render phase. \
                It should be set by the queue_mesh_bind_group system.\n\
                This is a bevy bug! Please open an issue."
            );
            return RenderCommandResult::Failure;
        };

        let mut dynamic_offsets: [u32; 3] = Default::default();
        let mut offset_count = 0;
        if let Some(dynamic_offset) = item.dynamic_offset() {
            dynamic_offsets[offset_count] = dynamic_offset.get();
            offset_count += 1;
        }
        if let Some(skin_index) = skin_index {
            dynamic_offsets[offset_count] = skin_index.index;
            offset_count += 1;
        }
        if let Some(morph_index) = morph_index {
            dynamic_offsets[offset_count] = morph_index.index;
            offset_count += 1;
        }
        pass.set_bind_group(I, bind_group, &dynamic_offsets[0..offset_count]);

        RenderCommandResult::Success
    }
}

pub struct DrawMesh;
impl<P: PhaseItem> RenderCommand<P> for DrawMesh {
    type Param = (SRes<RenderAssets<Mesh>>, SRes<RenderMeshInstances>);
    type ViewWorldQuery = ();
    type ItemWorldQuery = ();
    #[inline]
    fn render<'w>(
        item: &P,
        _view: (),
        _item_query: (),
        (meshes, mesh_instances): SystemParamItem<'w, '_, Self::Param>,
        pass: &mut TrackedRenderPass<'w>,
    ) -> RenderCommandResult {
        let meshes = meshes.into_inner();
        let mesh_instances = mesh_instances.into_inner();

        let Some(mesh_instance) = mesh_instances.get(&item.entity()) else {
            return RenderCommandResult::Failure;
        };
        let Some(gpu_mesh) = meshes.get(mesh_instance.mesh_asset_id) else {
            return RenderCommandResult::Failure;
        };

        pass.set_vertex_buffer(0, gpu_mesh.vertex_buffer.slice(..));

        let batch_range = item.batch_range();
        #[cfg(all(feature = "webgl", target_arch = "wasm32"))]
        pass.set_push_constants(
            ShaderStages::VERTEX,
            0,
            &(batch_range.start as i32).to_le_bytes(),
        );
        match &gpu_mesh.buffer_info {
            GpuBufferInfo::Indexed {
                buffer,
                index_format,
                count,
            } => {
                pass.set_index_buffer(buffer.slice(..), 0, *index_format);
                pass.draw_indexed(0..*count, 0, batch_range.clone());
            }
            GpuBufferInfo::NonIndexed => {
                pass.draw(0..gpu_mesh.vertex_count, batch_range.clone());
            }
        }
        RenderCommandResult::Success
    }
}

#[cfg(test)]
mod tests {
    use super::MeshPipelineKey;
    #[test]
    fn mesh_key_msaa_samples() {
        for i in [1, 2, 4, 8, 16, 32, 64, 128] {
            assert_eq!(MeshPipelineKey::from_msaa_samples(i).msaa_samples(), i);
        }
    }
}<|MERGE_RESOLUTION|>--- conflicted
+++ resolved
@@ -1,12 +1,16 @@
 use crate::{
-    environment_map, prepass, render::morph::MorphInstances, EnvironmentMapLight, FogMeta,
-    GlobalLightMeta, GpuFog, GpuLights, GpuPointLights, LightMeta, MaterialBindGroupId,
-    NotShadowCaster, NotShadowReceiver, PreviousGlobalTransform,
+    environment_map, prepass,
+    render::{
+        morph::{no_automatic_morph_batching, MorphIndices},
+        skin::no_automatic_skin_batching,
+    },
+    EnvironmentMapLight, FogMeta, GlobalLightMeta, GpuFog, GpuLights, GpuPointLights, LightMeta,
+    MaterialBindGroupId, NotShadowCaster, NotShadowReceiver, PreviousGlobalTransform,
     ScreenSpaceAmbientOcclusionTextures, Shadow, ShadowSamplers, ViewClusterBindings,
     ViewFogUniformOffset, ViewLightsUniformOffset, ViewShadowBindings,
     CLUSTERED_FORWARD_STORAGE_BUFFER_COUNT, MAX_CASCADES_PER_LIGHT, MAX_DIRECTIONAL_LIGHTS,
 };
-use bevy_app::Plugin;
+use bevy_app::{Plugin, PostUpdate};
 use bevy_asset::{load_internal_asset, AssetId, Handle};
 use bevy_core_pipeline::{
     core_3d::{AlphaMask3d, Opaque3d, Transparent3d},
@@ -23,7 +27,10 @@
 };
 use bevy_math::{Affine3, Vec2, Vec4};
 use bevy_render::{
-    batching::{batch_and_prepare_render_phase, write_batched_instance_buffer, GetBatchData},
+    batching::{
+        batch_and_prepare_render_phase, write_batched_instance_buffer, GetBatchData,
+        NoAutomaticBatching,
+    },
     globals::{GlobalsBuffer, GlobalsUniform},
     mesh::{
         GpuBufferInfo, InnerMeshVertexBufferLayout, Mesh, MeshVertexBufferLayout,
@@ -45,14 +52,12 @@
 use bevy_utils::{tracing::error, HashMap, Hashed, PassHashMap};
 
 use crate::render::{
-<<<<<<< HEAD
     morph::{extract_morphs, prepare_morphs, MorphUniform},
-=======
-    morph::{extract_morphs, prepare_morphs, MorphIndex, MorphUniform},
-    skin::{extract_skins, prepare_skins, SkinIndex, SkinUniform},
->>>>>>> bc1f33d5
+    skin::{extract_skins, prepare_skins, SkinUniform},
     MeshLayouts,
 };
+
+use super::skin::SkinIndices;
 
 #[derive(Default)]
 pub struct MeshRenderPlugin;
@@ -108,18 +113,19 @@
         load_internal_asset!(app, SKINNING_HANDLE, "skinning.wgsl", Shader::from_wgsl);
         load_internal_asset!(app, MORPH_HANDLE, "morph.wgsl", Shader::from_wgsl);
 
+        app.add_systems(
+            PostUpdate,
+            (no_automatic_skin_batching, no_automatic_morph_batching),
+        );
+
         if let Ok(render_app) = app.get_sub_app_mut(RenderApp) {
             render_app
-<<<<<<< HEAD
                 .init_resource::<RenderMeshInstances>()
-                .init_resource::<SkinnedMeshJointsInstances>()
-                .init_resource::<MorphInstances>()
-                .init_resource::<SkinnedMeshUniform>()
-=======
->>>>>>> bc1f33d5
                 .init_resource::<MeshBindGroups>()
                 .init_resource::<SkinUniform>()
+                .init_resource::<SkinIndices>()
                 .init_resource::<MorphUniform>()
+                .init_resource::<MorphIndices>()
                 .add_systems(
                     ExtractSchedule,
                     (extract_meshes, extract_skins, extract_morphs),
@@ -304,89 +310,6 @@
     commands.insert_or_spawn_batch(entities);
 }
 
-<<<<<<< HEAD
-#[derive(Component)]
-pub struct SkinnedMeshJoints {
-    pub index: u32,
-}
-
-impl SkinnedMeshJoints {
-    #[inline]
-    pub fn build(
-        skin: &SkinnedMesh,
-        inverse_bindposes: &Assets<SkinnedMeshInverseBindposes>,
-        joints: &Query<&GlobalTransform>,
-        buffer: &mut BufferVec<Mat4>,
-    ) -> Option<Self> {
-        let inverse_bindposes = inverse_bindposes.get(&skin.inverse_bindposes)?;
-        let start = buffer.len();
-        let target = start + skin.joints.len().min(MAX_JOINTS);
-        buffer.extend(
-            joints
-                .iter_many(&skin.joints)
-                .zip(inverse_bindposes.iter())
-                .take(MAX_JOINTS)
-                .map(|(joint, bindpose)| joint.affine() * *bindpose),
-        );
-        // iter_many will skip any failed fetches. This will cause it to assign the wrong bones,
-        // so just bail by truncating to the start.
-        if buffer.len() != target {
-            buffer.truncate(start);
-            return None;
-        }
-
-        // Pad to 256 byte alignment
-        while buffer.len() % 4 != 0 {
-            buffer.push(Mat4::ZERO);
-        }
-        Some(Self {
-            index: start as u32,
-        })
-    }
-
-    /// Updated index to be in address space based on [`SkinnedMeshUniform`] size.
-    pub fn to_buffer_index(mut self) -> Self {
-        self.index *= std::mem::size_of::<Mat4>() as u32;
-        self
-    }
-}
-
-#[derive(Default, Resource, Deref, DerefMut)]
-pub struct SkinnedMeshJointsInstances(PassHashMap<Entity, SkinnedMeshJoints>);
-
-pub fn extract_skinned_meshes(
-    mut skinned_mesh_joints_instances: ResMut<SkinnedMeshJointsInstances>,
-    mut uniform: ResMut<SkinnedMeshUniform>,
-    query: Extract<Query<(Entity, &ViewVisibility, &SkinnedMesh)>>,
-    inverse_bindposes: Extract<Res<Assets<SkinnedMeshInverseBindposes>>>,
-    joint_query: Extract<Query<&GlobalTransform>>,
-) {
-    skinned_mesh_joints_instances.clear();
-    uniform.buffer.clear();
-
-    let mut last_start = 0;
-
-    for (entity, view_visibility, skin) in &query {
-        if !view_visibility.get() {
-            continue;
-        }
-        // PERF: This can be expensive, can we move this to prepare?
-        if let Some(skinned_joints) =
-            SkinnedMeshJoints::build(skin, &inverse_bindposes, &joint_query, &mut uniform.buffer)
-        {
-            last_start = last_start.max(skinned_joints.index as usize);
-            skinned_mesh_joints_instances.insert(entity, skinned_joints.to_buffer_index());
-        }
-    }
-
-    // Pad out the buffer to ensure that there's enough space for bindings
-    while uniform.buffer.len() - last_start < MAX_JOINTS {
-        uniform.buffer.push(Mat4::ZERO);
-    }
-}
-
-=======
->>>>>>> bc1f33d5
 #[derive(Resource, Clone)]
 pub struct MeshPipeline {
     pub view_layout: BindGroupLayout,
@@ -1305,20 +1228,11 @@
 
 pub struct SetMeshBindGroup<const I: usize>;
 impl<P: PhaseItem, const I: usize> RenderCommand<P> for SetMeshBindGroup<I> {
-<<<<<<< HEAD
     type Param = (
         SRes<MeshBindGroups>,
         SRes<RenderMeshInstances>,
-        SRes<SkinnedMeshJointsInstances>,
-        SRes<MorphInstances>,
-=======
-    type Param = SRes<MeshBindGroups>;
-    type ViewWorldQuery = ();
-    type ItemWorldQuery = (
-        Read<Handle<Mesh>>,
-        Option<Read<SkinIndex>>,
-        Option<Read<MorphIndex>>,
->>>>>>> bc1f33d5
+        SRes<SkinIndices>,
+        SRes<MorphIndices>,
     );
     type ViewWorldQuery = ();
     type ItemWorldQuery = ();
@@ -1328,7 +1242,7 @@
         item: &P,
         _view: (),
         _item_query: (),
-        (bind_groups, mesh_instances, skin_instances, morph_instances): SystemParamItem<
+        (bind_groups, mesh_instances, skin_indices, morph_indices): SystemParamItem<
             'w,
             '_,
             Self::Param,
@@ -1337,16 +1251,16 @@
     ) -> RenderCommandResult {
         let bind_groups = bind_groups.into_inner();
         let mesh_instances = mesh_instances.into_inner();
-        let skin_instances = skin_instances.into_inner();
-        let morph_instances = morph_instances.into_inner();
+        let skin_indices = skin_indices.into_inner();
+        let morph_indices = morph_indices.into_inner();
 
         let entity = &item.entity();
 
         let Some(mesh) = mesh_instances.get(entity) else {
             return RenderCommandResult::Success;
         };
-        let skin_index = skin_instances.get(entity);
-        let morph_index = morph_instances.get(entity);
+        let skin_index = skin_indices.get(entity);
+        let morph_index = morph_indices.get(entity);
 
         let is_skinned = skin_index.is_some();
         let is_morphed = morph_index.is_some();
