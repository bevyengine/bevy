use crate::material_bind_groups::{MaterialBindGroupIndex, MaterialBindGroupSlot};
use allocator::MeshAllocator;
use bevy_asset::{load_internal_asset, AssetId, UntypedAssetId};
use bevy_core_pipeline::{
    core_3d::{AlphaMask3d, Opaque3d, Transmissive3d, Transparent3d, CORE_3D_DEPTH_FORMAT},
    deferred::{AlphaMask3dDeferred, Opaque3dDeferred},
    oit::{prepare_oit_buffers, OrderIndependentTransparencySettingsOffset},
    prepass::MotionVectorPrepass,
};
use bevy_derive::{Deref, DerefMut};
use bevy_ecs::{
    prelude::*,
    query::ROQueryItem,
    system::{lifetimeless::*, SystemParamItem, SystemState},
};
use bevy_image::{BevyDefault, ImageSampler, TextureFormatPixelInfo};
use bevy_math::{Affine3, Rect, UVec2, Vec3, Vec4};
use bevy_platform_support::collections::{hash_map::Entry, HashMap};
use bevy_render::{
    batching::{
        gpu_preprocessing::{
            self, GpuPreprocessingSupport, IndirectBatchSet, IndirectParametersBuffers,
            IndirectParametersIndexed, IndirectParametersMetadata, IndirectParametersNonIndexed,
            InstanceInputUniformBuffer,
        },
        no_gpu_preprocessing, GetBatchData, GetFullBatchData, NoAutomaticBatching,
    },
    camera::Camera,
    mesh::*,
    primitives::Aabb,
    render_asset::RenderAssets,
    render_phase::{
        BinnedRenderPhasePlugin, PhaseItem, PhaseItemExtraIndex, RenderCommand,
        RenderCommandResult, SortedRenderPhasePlugin, TrackedRenderPass,
    },
    render_resource::*,
    renderer::{RenderAdapter, RenderDevice, RenderQueue},
    texture::DefaultImageSampler,
    view::{
        self, NoFrustumCulling, NoIndirectDrawing, RenderVisibilityRanges, ViewTarget,
        ViewUniformOffset, ViewVisibility, VisibilityRange,
    },
    Extract,
};
use bevy_transform::components::GlobalTransform;
use bevy_utils::{default, Parallel};
use core::mem::size_of;
use material_bind_groups::MaterialBindingId;
use render::skin::{self, SkinIndex};
use tracing::{error, warn};

use self::irradiance_volume::IRRADIANCE_VOLUMES_ARE_USABLE;
use crate::environment_map::EnvironmentMapLight;
use crate::irradiance_volume::IrradianceVolume;
use crate::{
    render::{
        morph::{
            extract_morphs, no_automatic_morph_batching, prepare_morphs, MorphIndices,
            MorphUniforms,
        },
        skin::no_automatic_skin_batching,
    },
    *,
};
use bevy_core_pipeline::core_3d::Camera3d;
use bevy_core_pipeline::oit::OrderIndependentTransparencySettings;
use bevy_core_pipeline::prepass::{DeferredPrepass, DepthPrepass, NormalPrepass};
use bevy_core_pipeline::tonemapping::{DebandDither, Tonemapping};
use bevy_ecs::component::Tick;
use bevy_ecs::system::SystemChangeTick;
use bevy_render::camera::TemporalJitter;
use bevy_render::prelude::Msaa;
use bevy_render::sync_world::{MainEntity, MainEntityHashMap};
use bevy_render::view::ExtractedView;
use bevy_render::RenderSet::PrepareAssets;
use bytemuck::{Pod, Zeroable};
use nonmax::{NonMaxU16, NonMaxU32};
use smallvec::{smallvec, SmallVec};
use static_assertions::const_assert_eq;

/// Provides support for rendering 3D meshes.
#[derive(Default)]
pub struct MeshRenderPlugin {
    /// Whether we're building [`MeshUniform`]s on GPU.
    ///
    /// This requires compute shader support and so will be forcibly disabled if
    /// the platform doesn't support those.
    pub use_gpu_instance_buffer_builder: bool,
}

pub const FORWARD_IO_HANDLE: Handle<Shader> = weak_handle!("38111de1-6e35-4dbb-877b-7b6f9334baf6");
pub const MESH_VIEW_TYPES_HANDLE: Handle<Shader> =
    weak_handle!("979493db-4ae1-4003-b5c6-fcbb88b152a2");
pub const MESH_VIEW_BINDINGS_HANDLE: Handle<Shader> =
    weak_handle!("c6fe674b-4c21-4d4b-867a-352848da5337");
pub const MESH_TYPES_HANDLE: Handle<Shader> = weak_handle!("a4a3fc2e-a57e-4083-a8ab-2840176927f2");
pub const MESH_BINDINGS_HANDLE: Handle<Shader> =
    weak_handle!("84e7f9e6-e566-4a61-914e-c568f5dabf49");
pub const MESH_FUNCTIONS_HANDLE: Handle<Shader> =
    weak_handle!("c46aa0f0-6c0c-4b3a-80bf-d8213c771f12");
pub const MESH_SHADER_HANDLE: Handle<Shader> = weak_handle!("1a7bbae8-4b4f-48a7-b53b-e6822e56f321");
pub const SKINNING_HANDLE: Handle<Shader> = weak_handle!("7474e812-2506-4cbf-9de3-fe07e5c6ff24");
pub const MORPH_HANDLE: Handle<Shader> = weak_handle!("da30aac7-34cc-431d-a07f-15b1a783008c");
pub const OCCLUSION_CULLING_HANDLE: Handle<Shader> =
    weak_handle!("eaea07d9-7516-482c-aa42-6f8e9927e1f0");

/// How many textures are allowed in the view bind group layout (`@group(0)`) before
/// broader compatibility with WebGL and WebGPU is at risk, due to the minimum guaranteed
/// values for `MAX_TEXTURE_IMAGE_UNITS` (in WebGL) and `maxSampledTexturesPerShaderStage` (in WebGPU),
/// currently both at 16.
///
/// We use 10 here because it still leaves us, in a worst case scenario, with 6 textures for the other bind groups.
///
/// See: <https://gpuweb.github.io/gpuweb/#limits>
#[cfg(debug_assertions)]
pub const MESH_PIPELINE_VIEW_LAYOUT_SAFE_MAX_TEXTURES: usize = 10;

impl Plugin for MeshRenderPlugin {
    fn build(&self, app: &mut App) {
        load_internal_asset!(app, FORWARD_IO_HANDLE, "forward_io.wgsl", Shader::from_wgsl);
        load_internal_asset!(
            app,
            MESH_VIEW_TYPES_HANDLE,
            "mesh_view_types.wgsl",
            Shader::from_wgsl_with_defs,
            vec![
                ShaderDefVal::UInt(
                    "MAX_DIRECTIONAL_LIGHTS".into(),
                    MAX_DIRECTIONAL_LIGHTS as u32
                ),
                ShaderDefVal::UInt(
                    "MAX_CASCADES_PER_LIGHT".into(),
                    MAX_CASCADES_PER_LIGHT as u32,
                )
            ]
        );
        load_internal_asset!(
            app,
            MESH_VIEW_BINDINGS_HANDLE,
            "mesh_view_bindings.wgsl",
            Shader::from_wgsl
        );
        load_internal_asset!(app, MESH_TYPES_HANDLE, "mesh_types.wgsl", Shader::from_wgsl);
        load_internal_asset!(
            app,
            MESH_FUNCTIONS_HANDLE,
            "mesh_functions.wgsl",
            Shader::from_wgsl
        );
        load_internal_asset!(app, MESH_SHADER_HANDLE, "mesh.wgsl", Shader::from_wgsl);
        load_internal_asset!(app, SKINNING_HANDLE, "skinning.wgsl", Shader::from_wgsl);
        load_internal_asset!(app, MORPH_HANDLE, "morph.wgsl", Shader::from_wgsl);
        load_internal_asset!(
            app,
            OCCLUSION_CULLING_HANDLE,
            "occlusion_culling.wgsl",
            Shader::from_wgsl
        );

        if app.get_sub_app(RenderApp).is_none() {
            return;
        }

        app.add_systems(
            PostUpdate,
            (no_automatic_skin_batching, no_automatic_morph_batching),
        )
        .add_plugins((
            BinnedRenderPhasePlugin::<Opaque3d, MeshPipeline>::default(),
            BinnedRenderPhasePlugin::<AlphaMask3d, MeshPipeline>::default(),
            BinnedRenderPhasePlugin::<Shadow, MeshPipeline>::default(),
            BinnedRenderPhasePlugin::<Opaque3dDeferred, MeshPipeline>::default(),
            BinnedRenderPhasePlugin::<AlphaMask3dDeferred, MeshPipeline>::default(),
            SortedRenderPhasePlugin::<Transmissive3d, MeshPipeline>::default(),
            SortedRenderPhasePlugin::<Transparent3d, MeshPipeline>::default(),
        ));

        if let Some(render_app) = app.get_sub_app_mut(RenderApp) {
            render_app
                .init_resource::<MeshBindGroups>()
                .init_resource::<SkinIndices>()
                .init_resource::<MorphUniforms>()
                .init_resource::<MorphIndices>()
                .init_resource::<MeshCullingDataBuffer>()
                .init_resource::<RenderMeshMaterialIds>()
                .configure_sets(
                    ExtractSchedule,
                    ExtractMeshesSet.after(view::extract_visibility_ranges),
                )
                .add_systems(
                    ExtractSchedule,
                    (
                        extract_skins,
                        extract_morphs,
                        gpu_preprocessing::clear_batched_gpu_instance_buffers::<MeshPipeline>
                            .before(ExtractMeshesSet),
                    ),
                )
                .add_systems(
                    Render,
                    (
                        set_mesh_motion_vector_flags.in_set(RenderSet::PrepareMeshes),
                        prepare_skins.in_set(RenderSet::PrepareResources),
                        prepare_morphs.in_set(RenderSet::PrepareResources),
                        prepare_mesh_bind_group.in_set(RenderSet::PrepareBindGroups),
                        prepare_mesh_view_bind_groups
                            .in_set(RenderSet::PrepareBindGroups)
                            .after(prepare_oit_buffers),
                        no_gpu_preprocessing::clear_batched_cpu_instance_buffers::<MeshPipeline>
                            .in_set(RenderSet::Cleanup)
                            .after(RenderSet::Render),
                    ),
                );
        }
    }

    fn finish(&self, app: &mut App) {
        let mut mesh_bindings_shader_defs = Vec::with_capacity(1);

        if let Some(render_app) = app.get_sub_app_mut(RenderApp) {
            render_app
                .init_resource::<ViewKeyCache>()
                .init_resource::<ViewSpecializationTicks>()
                .init_resource::<GpuPreprocessingSupport>()
                .init_resource::<SkinUniforms>()
                .add_systems(
                    Render,
                    check_views_need_specialization.in_set(PrepareAssets),
                );

            let gpu_preprocessing_support =
                render_app.world().resource::<GpuPreprocessingSupport>();
            let use_gpu_instance_buffer_builder =
                self.use_gpu_instance_buffer_builder && gpu_preprocessing_support.is_available();

            let render_mesh_instances = RenderMeshInstances::new(use_gpu_instance_buffer_builder);
            render_app.insert_resource(render_mesh_instances);

            if use_gpu_instance_buffer_builder {
                render_app
                    .init_resource::<gpu_preprocessing::BatchedInstanceBuffers<MeshUniform, MeshInputUniform>>()
                    .init_resource::<RenderMeshInstanceGpuQueues>()
                    .add_systems(
                        ExtractSchedule,
                        extract_meshes_for_gpu_building
                            .in_set(ExtractMeshesSet),
                    )
                    .add_systems(
                        Render,
                        (
                            gpu_preprocessing::write_batched_instance_buffers::<MeshPipeline>
                                .in_set(RenderSet::PrepareResourcesFlush),
                            gpu_preprocessing::delete_old_work_item_buffers::<MeshPipeline>
                                .in_set(RenderSet::PrepareResources),
                            collect_meshes_for_gpu_building
                                .in_set(RenderSet::PrepareMeshes)
                                // This must be before
                                // `set_mesh_motion_vector_flags` so it doesn't
                                // overwrite those flags.
                                .before(set_mesh_motion_vector_flags),
                        ),
                    );
            } else {
                let render_device = render_app.world().resource::<RenderDevice>();
                let cpu_batched_instance_buffer =
                    no_gpu_preprocessing::BatchedInstanceBuffer::<MeshUniform>::new(render_device);
                render_app
                    .insert_resource(cpu_batched_instance_buffer)
                    .add_systems(
                        ExtractSchedule,
                        extract_meshes_for_cpu_building.in_set(ExtractMeshesSet),
                    )
                    .add_systems(
                        Render,
                        no_gpu_preprocessing::write_batched_instance_buffer::<MeshPipeline>
                            .in_set(RenderSet::PrepareResourcesFlush),
                    );
            };

            let render_device = render_app.world().resource::<RenderDevice>();
            if let Some(per_object_buffer_batch_size) =
                GpuArrayBuffer::<MeshUniform>::batch_size(render_device)
            {
                mesh_bindings_shader_defs.push(ShaderDefVal::UInt(
                    "PER_OBJECT_BUFFER_BATCH_SIZE".into(),
                    per_object_buffer_batch_size,
                ));
            }

            render_app
                .init_resource::<MeshPipelineViewLayouts>()
                .init_resource::<MeshPipeline>();
        }

        // Load the mesh_bindings shader module here as it depends on runtime information about
        // whether storage buffers are supported, or the maximum uniform buffer binding size.
        load_internal_asset!(
            app,
            MESH_BINDINGS_HANDLE,
            "mesh_bindings.wgsl",
            Shader::from_wgsl_with_defs,
            mesh_bindings_shader_defs
        );
    }
}

#[derive(Resource, Deref, DerefMut, Default, Debug, Clone)]
pub struct ViewKeyCache(MainEntityHashMap<MeshPipelineKey>);

#[derive(Resource, Deref, DerefMut, Default, Debug, Clone)]
pub struct ViewSpecializationTicks(MainEntityHashMap<Tick>);

pub fn check_views_need_specialization(
    mut view_key_cache: ResMut<ViewKeyCache>,
    mut view_specialization_ticks: ResMut<ViewSpecializationTicks>,
    mut views: Query<(
        &MainEntity,
        &ExtractedView,
        &Msaa,
        Option<&Tonemapping>,
        Option<&DebandDither>,
        Option<&ShadowFilteringMethod>,
        Has<ScreenSpaceAmbientOcclusion>,
        (
            Has<NormalPrepass>,
            Has<DepthPrepass>,
            Has<MotionVectorPrepass>,
            Has<DeferredPrepass>,
        ),
        Option<&Camera3d>,
        Has<TemporalJitter>,
        Option<&Projection>,
        Has<DistanceFog>,
        (
            Has<RenderViewLightProbes<EnvironmentMapLight>>,
            Has<RenderViewLightProbes<IrradianceVolume>>,
        ),
        Has<OrderIndependentTransparencySettings>,
    )>,
    ticks: SystemChangeTick,
) {
    for (
        view_entity,
        view,
        msaa,
        tonemapping,
        dither,
        shadow_filter_method,
        ssao,
        (normal_prepass, depth_prepass, motion_vector_prepass, deferred_prepass),
        camera_3d,
        temporal_jitter,
        projection,
        distance_fog,
        (has_environment_maps, has_irradiance_volumes),
        has_oit,
    ) in views.iter_mut()
    {
        let mut view_key = MeshPipelineKey::from_msaa_samples(msaa.samples())
            | MeshPipelineKey::from_hdr(view.hdr);

        if normal_prepass {
            view_key |= MeshPipelineKey::NORMAL_PREPASS;
        }

        if depth_prepass {
            view_key |= MeshPipelineKey::DEPTH_PREPASS;
        }

        if motion_vector_prepass {
            view_key |= MeshPipelineKey::MOTION_VECTOR_PREPASS;
        }

        if deferred_prepass {
            view_key |= MeshPipelineKey::DEFERRED_PREPASS;
        }

        if temporal_jitter {
            view_key |= MeshPipelineKey::TEMPORAL_JITTER;
        }

        if has_environment_maps {
            view_key |= MeshPipelineKey::ENVIRONMENT_MAP;
        }

        if has_irradiance_volumes {
            view_key |= MeshPipelineKey::IRRADIANCE_VOLUME;
        }

        if has_oit {
            view_key |= MeshPipelineKey::OIT_ENABLED;
        }

        if let Some(projection) = projection {
            view_key |= match projection {
                Projection::Perspective(_) => MeshPipelineKey::VIEW_PROJECTION_PERSPECTIVE,
                Projection::Orthographic(_) => MeshPipelineKey::VIEW_PROJECTION_ORTHOGRAPHIC,
                Projection::Custom(_) => MeshPipelineKey::VIEW_PROJECTION_NONSTANDARD,
            };
        }

        match shadow_filter_method.unwrap_or(&ShadowFilteringMethod::default()) {
            ShadowFilteringMethod::Hardware2x2 => {
                view_key |= MeshPipelineKey::SHADOW_FILTER_METHOD_HARDWARE_2X2;
            }
            ShadowFilteringMethod::Gaussian => {
                view_key |= MeshPipelineKey::SHADOW_FILTER_METHOD_GAUSSIAN;
            }
            ShadowFilteringMethod::Temporal => {
                view_key |= MeshPipelineKey::SHADOW_FILTER_METHOD_TEMPORAL;
            }
        }

        if !view.hdr {
            if let Some(tonemapping) = tonemapping {
                view_key |= MeshPipelineKey::TONEMAP_IN_SHADER;
                view_key |= tonemapping_pipeline_key(*tonemapping);
            }
            if let Some(DebandDither::Enabled) = dither {
                view_key |= MeshPipelineKey::DEBAND_DITHER;
            }
        }
        if ssao {
            view_key |= MeshPipelineKey::SCREEN_SPACE_AMBIENT_OCCLUSION;
        }
        if distance_fog {
            view_key |= MeshPipelineKey::DISTANCE_FOG;
        }
        if let Some(camera_3d) = camera_3d {
            view_key |= screen_space_specular_transmission_pipeline_key(
                camera_3d.screen_space_specular_transmission_quality,
            );
        }
        if !view_key_cache
            .get_mut(view_entity)
            .is_some_and(|current_key| *current_key == view_key)
        {
            view_key_cache.insert(*view_entity, view_key);
            view_specialization_ticks.insert(*view_entity, ticks.this_run());
        }
    }
}

#[derive(Component)]
pub struct MeshTransforms {
    pub world_from_local: Affine3,
    pub previous_world_from_local: Affine3,
    pub flags: u32,
}

#[derive(ShaderType, Clone)]
pub struct MeshUniform {
    // Affine 4x3 matrices transposed to 3x4
    pub world_from_local: [Vec4; 3],
    pub previous_world_from_local: [Vec4; 3],
    // 3x3 matrix packed in mat2x4 and f32 as:
    //   [0].xyz, [1].x,
    //   [1].yz, [2].xy
    //   [2].z
    pub local_from_world_transpose_a: [Vec4; 2],
    pub local_from_world_transpose_b: f32,
    pub flags: u32,
    // Four 16-bit unsigned normalized UV values packed into a `UVec2`:
    //
    //                         <--- MSB                   LSB --->
    //                         +---- min v ----+ +---- min u ----+
    //     lightmap_uv_rect.x: vvvvvvvv vvvvvvvv uuuuuuuu uuuuuuuu,
    //                         +---- max v ----+ +---- max u ----+
    //     lightmap_uv_rect.y: VVVVVVVV VVVVVVVV UUUUUUUU UUUUUUUU,
    //
    // (MSB: most significant bit; LSB: least significant bit.)
    pub lightmap_uv_rect: UVec2,
    /// The index of this mesh's first vertex in the vertex buffer.
    ///
    /// Multiple meshes can be packed into a single vertex buffer (see
    /// [`MeshAllocator`]). This value stores the offset of the first vertex in
    /// this mesh in that buffer.
    pub first_vertex_index: u32,
    /// The current skin index, or `u32::MAX` if there's no skin.
    pub current_skin_index: u32,
    /// The previous skin index, or `u32::MAX` if there's no previous skin.
    pub previous_skin_index: u32,
    /// The material and lightmap indices, packed into 32 bits.
    ///
    /// Low 16 bits: index of the material inside the bind group data.
    /// High 16 bits: index of the lightmap in the binding array.
    pub material_and_lightmap_bind_group_slot: u32,
}

/// Information that has to be transferred from CPU to GPU in order to produce
/// the full [`MeshUniform`].
///
/// This is essentially a subset of the fields in [`MeshUniform`] above.
#[derive(ShaderType, Pod, Zeroable, Clone, Copy, Default, Debug)]
#[repr(C)]
pub struct MeshInputUniform {
    /// Affine 4x3 matrix transposed to 3x4.
    pub world_from_local: [Vec4; 3],
    /// Four 16-bit unsigned normalized UV values packed into a `UVec2`:
    ///
    /// ```text
    ///                         <--- MSB                   LSB --->
    ///                         +---- min v ----+ +---- min u ----+
    ///     lightmap_uv_rect.x: vvvvvvvv vvvvvvvv uuuuuuuu uuuuuuuu,
    ///                         +---- max v ----+ +---- max u ----+
    ///     lightmap_uv_rect.y: VVVVVVVV VVVVVVVV UUUUUUUU UUUUUUUU,
    ///
    /// (MSB: most significant bit; LSB: least significant bit.)
    /// ```
    pub lightmap_uv_rect: UVec2,
    /// Various [`MeshFlags`].
    pub flags: u32,
    /// The index of this mesh's [`MeshInputUniform`] in the previous frame's
    /// buffer, if applicable.
    ///
    /// This is used for TAA. If not present, this will be `u32::MAX`.
    pub previous_input_index: u32,
    /// The index of this mesh's first vertex in the vertex buffer.
    ///
    /// Multiple meshes can be packed into a single vertex buffer (see
    /// [`MeshAllocator`]). This value stores the offset of the first vertex in
    /// this mesh in that buffer.
    pub first_vertex_index: u32,
    /// The index of this mesh's first index in the index buffer, if any.
    ///
    /// Multiple meshes can be packed into a single index buffer (see
    /// [`MeshAllocator`]). This value stores the offset of the first index in
    /// this mesh in that buffer.
    ///
    /// If this mesh isn't indexed, this value is ignored.
    pub first_index_index: u32,
    /// For an indexed mesh, the number of indices that make it up; for a
    /// non-indexed mesh, the number of vertices in it.
    pub index_count: u32,
    /// The current skin index, or `u32::MAX` if there's no skin.
    pub current_skin_index: u32,
    /// The previous skin index, or `u32::MAX` if there's no previous skin.
    pub previous_skin_index: u32,
    /// The material and lightmap indices, packed into 32 bits.
    ///
    /// Low 16 bits: index of the material inside the bind group data.
    /// High 16 bits: index of the lightmap in the binding array.
    pub material_and_lightmap_bind_group_slot: u32,
    /// Padding.
    pub pad_a: u32,
    /// Padding.
    pub pad_b: u32,
}

/// Information about each mesh instance needed to cull it on GPU.
///
/// This consists of its axis-aligned bounding box (AABB).
#[derive(ShaderType, Pod, Zeroable, Clone, Copy, Default)]
#[repr(C)]
pub struct MeshCullingData {
    /// The 3D center of the AABB in model space, padded with an extra unused
    /// float value.
    pub aabb_center: Vec4,
    /// The 3D extents of the AABB in model space, divided by two, padded with
    /// an extra unused float value.
    pub aabb_half_extents: Vec4,
}

/// A GPU buffer that holds the information needed to cull meshes on GPU.
///
/// At the moment, this simply holds each mesh's AABB.
///
/// To avoid wasting CPU time in the CPU culling case, this buffer will be empty
/// if GPU culling isn't in use.
#[derive(Resource, Deref, DerefMut)]
pub struct MeshCullingDataBuffer(RawBufferVec<MeshCullingData>);

impl MeshUniform {
    pub fn new(
        mesh_transforms: &MeshTransforms,
        first_vertex_index: u32,
        material_bind_group_slot: MaterialBindGroupSlot,
        maybe_lightmap: Option<(LightmapSlotIndex, Rect)>,
        current_skin_index: Option<u32>,
        previous_skin_index: Option<u32>,
    ) -> Self {
        let (local_from_world_transpose_a, local_from_world_transpose_b) =
            mesh_transforms.world_from_local.inverse_transpose_3x3();
        let lightmap_bind_group_slot = match maybe_lightmap {
            None => u16::MAX,
            Some((slot_index, _)) => slot_index.into(),
        };

        Self {
            world_from_local: mesh_transforms.world_from_local.to_transpose(),
            previous_world_from_local: mesh_transforms.previous_world_from_local.to_transpose(),
            lightmap_uv_rect: pack_lightmap_uv_rect(maybe_lightmap.map(|(_, uv_rect)| uv_rect)),
            local_from_world_transpose_a,
            local_from_world_transpose_b,
            flags: mesh_transforms.flags,
            first_vertex_index,
            current_skin_index: current_skin_index.unwrap_or(u32::MAX),
            previous_skin_index: previous_skin_index.unwrap_or(u32::MAX),
            material_and_lightmap_bind_group_slot: u32::from(material_bind_group_slot)
                | ((lightmap_bind_group_slot as u32) << 16),
        }
    }
}

// NOTE: These must match the bit flags in bevy_pbr/src/render/mesh_types.wgsl!
bitflags::bitflags! {
    /// Various flags and tightly-packed values on a mesh.
    ///
    /// Flags grow from the top bit down; other values grow from the bottom bit
    /// up.
    #[repr(transparent)]
    pub struct MeshFlags: u32 {
        /// Bitmask for the 16-bit index into the LOD array.
        ///
        /// This will be `u16::MAX` if this mesh has no LOD.
        const LOD_INDEX_MASK              = (1 << 16) - 1;
        /// Disables frustum culling for this mesh.
        ///
        /// This corresponds to the
        /// [`bevy_render::view::visibility::NoFrustumCulling`] component.
        const NO_FRUSTUM_CULLING          = 1 << 28;
        const SHADOW_RECEIVER             = 1 << 29;
        const TRANSMITTED_SHADOW_RECEIVER = 1 << 30;
        // Indicates the sign of the determinant of the 3x3 model matrix. If the sign is positive,
        // then the flag should be set, else it should not be set.
        const SIGN_DETERMINANT_MODEL_3X3  = 1 << 31;
        const NONE                        = 0;
        const UNINITIALIZED               = 0xFFFFFFFF;
    }
}

impl MeshFlags {
    fn from_components(
        transform: &GlobalTransform,
        lod_index: Option<NonMaxU16>,
        no_frustum_culling: bool,
        not_shadow_receiver: bool,
        transmitted_receiver: bool,
    ) -> MeshFlags {
        let mut mesh_flags = if not_shadow_receiver {
            MeshFlags::empty()
        } else {
            MeshFlags::SHADOW_RECEIVER
        };
        if no_frustum_culling {
            mesh_flags |= MeshFlags::NO_FRUSTUM_CULLING;
        }
        if transmitted_receiver {
            mesh_flags |= MeshFlags::TRANSMITTED_SHADOW_RECEIVER;
        }
        if transform.affine().matrix3.determinant().is_sign_positive() {
            mesh_flags |= MeshFlags::SIGN_DETERMINANT_MODEL_3X3;
        }

        let lod_index_bits = match lod_index {
            None => u16::MAX,
            Some(lod_index) => u16::from(lod_index),
        };
        mesh_flags |=
            MeshFlags::from_bits_retain((lod_index_bits as u32) << MeshFlags::LOD_INDEX_SHIFT);

        mesh_flags
    }

    /// The first bit of the LOD index.
    pub const LOD_INDEX_SHIFT: u32 = 0;
}

bitflags::bitflags! {
    /// Various useful flags for [`RenderMeshInstance`]s.
    #[derive(Clone, Copy)]
    pub struct RenderMeshInstanceFlags: u8 {
        /// The mesh casts shadows.
        const SHADOW_CASTER           = 1 << 0;
        /// The mesh can participate in automatic batching.
        const AUTOMATIC_BATCHING      = 1 << 1;
        /// The mesh had a transform last frame and so is eligible for motion
        /// vector computation.
        const HAS_PREVIOUS_TRANSFORM  = 1 << 2;
        /// The mesh had a skin last frame and so that skin should be taken into
        /// account for motion vector computation.
        const HAS_PREVIOUS_SKIN       = 1 << 3;
        /// The mesh had morph targets last frame and so they should be taken
        /// into account for motion vector computation.
        const HAS_PREVIOUS_MORPH      = 1 << 4;
    }
}

/// CPU data that the render world keeps for each entity, when *not* using GPU
/// mesh uniform building.
#[derive(Deref, DerefMut)]
pub struct RenderMeshInstanceCpu {
    /// Data shared between both the CPU mesh uniform building and the GPU mesh
    /// uniform building paths.
    #[deref]
    pub shared: RenderMeshInstanceShared,
    /// The transform of the mesh.
    ///
    /// This will be written into the [`MeshUniform`] at the appropriate time.
    pub transforms: MeshTransforms,
}

/// CPU data that the render world needs to keep for each entity that contains a
/// mesh when using GPU mesh uniform building.
#[derive(Deref, DerefMut)]
pub struct RenderMeshInstanceGpu {
    /// Data shared between both the CPU mesh uniform building and the GPU mesh
    /// uniform building paths.
    #[deref]
    pub shared: RenderMeshInstanceShared,
    /// The translation of the mesh.
    ///
    /// This is the only part of the transform that we have to keep on CPU (for
    /// distance sorting).
    pub translation: Vec3,
    /// The index of the [`MeshInputUniform`] in the buffer.
    pub current_uniform_index: NonMaxU32,
}

/// CPU data that the render world needs to keep about each entity that contains
/// a mesh.
pub struct RenderMeshInstanceShared {
    /// The [`AssetId`] of the mesh.
    pub mesh_asset_id: AssetId<Mesh>,
    /// A slot for the material bind group index.
    pub material_bindings_index: MaterialBindingId,
    /// Various flags.
    pub flags: RenderMeshInstanceFlags,
    /// Index of the slab that the lightmap resides in, if a lightmap is
    /// present.
    pub lightmap_slab_index: Option<LightmapSlabIndex>,
}

/// Information that is gathered during the parallel portion of mesh extraction
/// when GPU mesh uniform building is enabled.
///
/// From this, the [`MeshInputUniform`] and [`RenderMeshInstanceGpu`] are
/// prepared.
pub struct RenderMeshInstanceGpuBuilder {
    /// Data that will be placed on the [`RenderMeshInstanceGpu`].
    pub shared: RenderMeshInstanceShared,
    /// The current transform.
    pub world_from_local: Affine3,
    /// Four 16-bit unsigned normalized UV values packed into a [`UVec2`]:
    ///
    /// ```text
    ///                         <--- MSB                   LSB --->
    ///                         +---- min v ----+ +---- min u ----+
    ///     lightmap_uv_rect.x: vvvvvvvv vvvvvvvv uuuuuuuu uuuuuuuu,
    ///                         +---- max v ----+ +---- max u ----+
    ///     lightmap_uv_rect.y: VVVVVVVV VVVVVVVV UUUUUUUU UUUUUUUU,
    ///
    /// (MSB: most significant bit; LSB: least significant bit.)
    /// ```
    pub lightmap_uv_rect: UVec2,
    /// The index of the previous mesh input.
    pub previous_input_index: Option<NonMaxU32>,
    /// Various flags.
    pub mesh_flags: MeshFlags,
}

/// The per-thread queues used during [`extract_meshes_for_gpu_building`].
///
/// There are two varieties of these: one for when culling happens on CPU and
/// one for when culling happens on GPU. Having the two varieties avoids wasting
/// space if GPU culling is disabled.
#[derive(Default)]
pub enum RenderMeshInstanceGpuQueue {
    /// The default value.
    ///
    /// This becomes [`RenderMeshInstanceGpuQueue::CpuCulling`] or
    /// [`RenderMeshInstanceGpuQueue::GpuCulling`] once extraction starts.
    #[default]
    None,
    /// The version of [`RenderMeshInstanceGpuQueue`] that omits the
    /// [`MeshCullingData`], so that we don't waste space when GPU
    /// culling is disabled.
    CpuCulling {
        /// Stores GPU data for each entity that became visible or changed in
        /// such a way that necessitates updating the [`MeshInputUniform`] (e.g.
        /// changed transform).
        changed: Vec<(MainEntity, RenderMeshInstanceGpuBuilder)>,
        /// Stores the IDs of entities that became invisible this frame.
        removed: Vec<MainEntity>,
    },
    /// The version of [`RenderMeshInstanceGpuQueue`] that contains the
    /// [`MeshCullingData`], used when any view has GPU culling
    /// enabled.
    GpuCulling {
        /// Stores GPU data for each entity that became visible or changed in
        /// such a way that necessitates updating the [`MeshInputUniform`] (e.g.
        /// changed transform).
        changed: Vec<(MainEntity, RenderMeshInstanceGpuBuilder, MeshCullingData)>,
        /// Stores the IDs of entities that became invisible this frame.
        removed: Vec<MainEntity>,
    },
}

/// The per-thread queues containing mesh instances, populated during the
/// extract phase.
///
/// These are filled in [`extract_meshes_for_gpu_building`] and consumed in
/// [`collect_meshes_for_gpu_building`].
#[derive(Resource, Default, Deref, DerefMut)]
pub struct RenderMeshInstanceGpuQueues(Parallel<RenderMeshInstanceGpuQueue>);

impl RenderMeshInstanceShared {
    fn from_components(
        previous_transform: Option<&PreviousGlobalTransform>,
        mesh: &Mesh3d,
        not_shadow_caster: bool,
        no_automatic_batching: bool,
    ) -> Self {
        let mut mesh_instance_flags = RenderMeshInstanceFlags::empty();
        mesh_instance_flags.set(RenderMeshInstanceFlags::SHADOW_CASTER, !not_shadow_caster);
        mesh_instance_flags.set(
            RenderMeshInstanceFlags::AUTOMATIC_BATCHING,
            !no_automatic_batching,
        );
        mesh_instance_flags.set(
            RenderMeshInstanceFlags::HAS_PREVIOUS_TRANSFORM,
            previous_transform.is_some(),
        );

        RenderMeshInstanceShared {
            mesh_asset_id: mesh.id(),
            flags: mesh_instance_flags,
            // This gets filled in later, during `RenderMeshGpuBuilder::update`.
            material_bindings_index: default(),
            lightmap_slab_index: None,
        }
    }

    /// Returns true if this entity is eligible to participate in automatic
    /// batching.
    #[inline]
    pub fn should_batch(&self) -> bool {
        self.flags
            .contains(RenderMeshInstanceFlags::AUTOMATIC_BATCHING)
    }
}

/// Information that the render world keeps about each entity that contains a
/// mesh.
///
/// The set of information needed is different depending on whether CPU or GPU
/// [`MeshUniform`] building is in use.
#[derive(Resource)]
pub enum RenderMeshInstances {
    /// Information needed when using CPU mesh instance data building.
    CpuBuilding(RenderMeshInstancesCpu),
    /// Information needed when using GPU mesh instance data building.
    GpuBuilding(RenderMeshInstancesGpu),
}

/// Information that the render world keeps about each entity that contains a
/// mesh, when using CPU mesh instance data building.
#[derive(Default, Deref, DerefMut)]
pub struct RenderMeshInstancesCpu(MainEntityHashMap<RenderMeshInstanceCpu>);

/// Information that the render world keeps about each entity that contains a
/// mesh, when using GPU mesh instance data building.
#[derive(Default, Deref, DerefMut)]
pub struct RenderMeshInstancesGpu(MainEntityHashMap<RenderMeshInstanceGpu>);

/// Maps each mesh instance to the material ID, and allocated binding ID,
/// associated with that mesh instance.
#[derive(Resource, Default)]
pub struct RenderMeshMaterialIds {
    /// Maps the mesh instance to the material ID.
    mesh_to_material: MainEntityHashMap<UntypedAssetId>,
}

impl RenderMeshMaterialIds {
    /// Returns the mesh material ID for the entity with the given mesh, or a
    /// dummy mesh material ID if the mesh has no material ID.
    ///
    /// Meshes almost always have materials, but in very specific circumstances
    /// involving custom pipelines they won't. (See the
    /// `specialized_mesh_pipelines` example.)
    pub(crate) fn mesh_material(&self, entity: MainEntity) -> UntypedAssetId {
        self.mesh_to_material
            .get(&entity)
            .cloned()
            .unwrap_or(AssetId::<StandardMaterial>::invalid().into())
    }

    pub(crate) fn insert(&mut self, mesh_entity: MainEntity, material_id: UntypedAssetId) {
        self.mesh_to_material.insert(mesh_entity, material_id);
    }

    pub(crate) fn remove(&mut self, main_entity: MainEntity) {
        self.mesh_to_material.remove(&main_entity);
    }
}

impl RenderMeshInstances {
    /// Creates a new [`RenderMeshInstances`] instance.
    fn new(use_gpu_instance_buffer_builder: bool) -> RenderMeshInstances {
        if use_gpu_instance_buffer_builder {
            RenderMeshInstances::GpuBuilding(RenderMeshInstancesGpu::default())
        } else {
            RenderMeshInstances::CpuBuilding(RenderMeshInstancesCpu::default())
        }
    }

    /// Returns the ID of the mesh asset attached to the given entity, if any.
    pub(crate) fn mesh_asset_id(&self, entity: MainEntity) -> Option<AssetId<Mesh>> {
        match *self {
            RenderMeshInstances::CpuBuilding(ref instances) => instances.mesh_asset_id(entity),
            RenderMeshInstances::GpuBuilding(ref instances) => instances.mesh_asset_id(entity),
        }
    }

    /// Constructs [`RenderMeshQueueData`] for the given entity, if it has a
    /// mesh attached.
    pub fn render_mesh_queue_data(&self, entity: MainEntity) -> Option<RenderMeshQueueData> {
        match *self {
            RenderMeshInstances::CpuBuilding(ref instances) => {
                instances.render_mesh_queue_data(entity)
            }
            RenderMeshInstances::GpuBuilding(ref instances) => {
                instances.render_mesh_queue_data(entity)
            }
        }
    }

    /// Inserts the given flags into the CPU or GPU render mesh instance data
    /// for the given mesh as appropriate.
    fn insert_mesh_instance_flags(&mut self, entity: MainEntity, flags: RenderMeshInstanceFlags) {
        match *self {
            RenderMeshInstances::CpuBuilding(ref mut instances) => {
                instances.insert_mesh_instance_flags(entity, flags);
            }
            RenderMeshInstances::GpuBuilding(ref mut instances) => {
                instances.insert_mesh_instance_flags(entity, flags);
            }
        }
    }
}

impl RenderMeshInstancesCpu {
    fn mesh_asset_id(&self, entity: MainEntity) -> Option<AssetId<Mesh>> {
        self.get(&entity)
            .map(|render_mesh_instance| render_mesh_instance.mesh_asset_id)
    }

    fn render_mesh_queue_data(&self, entity: MainEntity) -> Option<RenderMeshQueueData> {
        self.get(&entity)
            .map(|render_mesh_instance| RenderMeshQueueData {
                shared: &render_mesh_instance.shared,
                translation: render_mesh_instance.transforms.world_from_local.translation,
            })
    }

    /// Inserts the given flags into the render mesh instance data for the given
    /// mesh.
    fn insert_mesh_instance_flags(&mut self, entity: MainEntity, flags: RenderMeshInstanceFlags) {
        if let Some(instance) = self.get_mut(&entity) {
            instance.flags.insert(flags);
        }
    }
}

impl RenderMeshInstancesGpu {
    fn mesh_asset_id(&self, entity: MainEntity) -> Option<AssetId<Mesh>> {
        self.get(&entity)
            .map(|render_mesh_instance| render_mesh_instance.mesh_asset_id)
    }

    fn render_mesh_queue_data(&self, entity: MainEntity) -> Option<RenderMeshQueueData> {
        self.get(&entity)
            .map(|render_mesh_instance| RenderMeshQueueData {
                shared: &render_mesh_instance.shared,
                translation: render_mesh_instance.translation,
            })
    }

    /// Inserts the given flags into the render mesh instance data for the given
    /// mesh.
    fn insert_mesh_instance_flags(&mut self, entity: MainEntity, flags: RenderMeshInstanceFlags) {
        if let Some(instance) = self.get_mut(&entity) {
            instance.flags.insert(flags);
        }
    }
}

impl RenderMeshInstanceGpuQueue {
    /// Clears out a [`RenderMeshInstanceGpuQueue`], creating or recreating it
    /// as necessary.
    ///
    /// `any_gpu_culling` should be set to true if any view has GPU culling
    /// enabled.
    fn init(&mut self, any_gpu_culling: bool) {
        match (any_gpu_culling, &mut *self) {
            (true, RenderMeshInstanceGpuQueue::GpuCulling { changed, removed }) => {
                changed.clear();
                removed.clear();
            }
            (true, _) => {
                *self = RenderMeshInstanceGpuQueue::GpuCulling {
                    changed: vec![],
                    removed: vec![],
                }
            }
            (false, RenderMeshInstanceGpuQueue::CpuCulling { changed, removed }) => {
                changed.clear();
                removed.clear();
            }
            (false, _) => {
                *self = RenderMeshInstanceGpuQueue::CpuCulling {
                    changed: vec![],
                    removed: vec![],
                }
            }
        }
    }

    /// Adds a new mesh to this queue.
    fn push(
        &mut self,
        entity: MainEntity,
        instance_builder: RenderMeshInstanceGpuBuilder,
        culling_data_builder: Option<MeshCullingData>,
    ) {
        match (&mut *self, culling_data_builder) {
            (
                &mut RenderMeshInstanceGpuQueue::CpuCulling {
                    changed: ref mut queue,
                    ..
                },
                None,
            ) => {
                queue.push((entity, instance_builder));
            }
            (
                &mut RenderMeshInstanceGpuQueue::GpuCulling {
                    changed: ref mut queue,
                    ..
                },
                Some(culling_data_builder),
            ) => {
                queue.push((entity, instance_builder, culling_data_builder));
            }
            (_, None) => {
                *self = RenderMeshInstanceGpuQueue::CpuCulling {
                    changed: vec![(entity, instance_builder)],
                    removed: vec![],
                };
            }
            (_, Some(culling_data_builder)) => {
                *self = RenderMeshInstanceGpuQueue::GpuCulling {
                    changed: vec![(entity, instance_builder, culling_data_builder)],
                    removed: vec![],
                };
            }
        }
    }

    /// Adds the given entity to the `removed` list, queuing it for removal.
    ///
    /// The `gpu_culling` parameter specifies whether GPU culling is enabled.
    fn remove(&mut self, entity: MainEntity, gpu_culling: bool) {
        match (&mut *self, gpu_culling) {
            (RenderMeshInstanceGpuQueue::None, false) => {
                *self = RenderMeshInstanceGpuQueue::CpuCulling {
                    changed: vec![],
                    removed: vec![entity],
                }
            }
            (RenderMeshInstanceGpuQueue::None, true) => {
                *self = RenderMeshInstanceGpuQueue::GpuCulling {
                    changed: vec![],
                    removed: vec![entity],
                }
            }
            (RenderMeshInstanceGpuQueue::CpuCulling { removed, .. }, _)
            | (RenderMeshInstanceGpuQueue::GpuCulling { removed, .. }, _) => {
                removed.push(entity);
            }
        }
    }
}

impl RenderMeshInstanceGpuBuilder {
    /// Flushes this mesh instance to the [`RenderMeshInstanceGpu`] and
    /// [`MeshInputUniform`] tables, replacing the existing entry if applicable.
    fn update(
        mut self,
        entity: MainEntity,
        render_mesh_instances: &mut MainEntityHashMap<RenderMeshInstanceGpu>,
        current_input_buffer: &mut InstanceInputUniformBuffer<MeshInputUniform>,
        previous_input_buffer: &mut InstanceInputUniformBuffer<MeshInputUniform>,
        mesh_allocator: &MeshAllocator,
        mesh_material_ids: &RenderMeshMaterialIds,
        render_material_bindings: &RenderMaterialBindings,
        render_lightmaps: &RenderLightmaps,
        skin_indices: &SkinIndices,
    ) -> u32 {
        let (first_vertex_index, vertex_count) =
            match mesh_allocator.mesh_vertex_slice(&self.shared.mesh_asset_id) {
                Some(mesh_vertex_slice) => (
                    mesh_vertex_slice.range.start,
                    mesh_vertex_slice.range.end - mesh_vertex_slice.range.start,
                ),
                None => (0, 0),
            };
        let (mesh_is_indexed, first_index_index, index_count) =
            match mesh_allocator.mesh_index_slice(&self.shared.mesh_asset_id) {
                Some(mesh_index_slice) => (
                    true,
                    mesh_index_slice.range.start,
                    mesh_index_slice.range.end - mesh_index_slice.range.start,
                ),
                None => (false, 0, 0),
            };

        let current_skin_index = match skin_indices.current.get(&entity) {
            Some(skin_indices) => skin_indices.index(),
            None => u32::MAX,
        };
        let previous_skin_index = match skin_indices.prev.get(&entity) {
            Some(skin_indices) => skin_indices.index(),
            None => u32::MAX,
        };

        // Look up the material index.
        let mesh_material = mesh_material_ids.mesh_material(entity);
        let mesh_material_binding_id = render_material_bindings
            .get(&mesh_material)
            .cloned()
            .unwrap_or_default();
        self.shared.material_bindings_index = mesh_material_binding_id;

        let lightmap_slot = match render_lightmaps.render_lightmaps.get(&entity) {
            Some(render_lightmap) => u16::from(*render_lightmap.slot_index),
            None => u16::MAX,
        };
        let lightmap_slab_index = render_lightmaps
            .render_lightmaps
            .get(&entity)
            .map(|lightmap| lightmap.slab_index);
        self.shared.lightmap_slab_index = lightmap_slab_index;

        // Create the mesh input uniform.
        let mut mesh_input_uniform = MeshInputUniform {
            world_from_local: self.world_from_local.to_transpose(),
            lightmap_uv_rect: self.lightmap_uv_rect,
            flags: self.mesh_flags.bits(),
            previous_input_index: u32::MAX,
            first_vertex_index,
            first_index_index,
            index_count: if mesh_is_indexed {
                index_count
            } else {
                vertex_count
            },
            current_skin_index,
            previous_skin_index,
            material_and_lightmap_bind_group_slot: u32::from(
                self.shared.material_bindings_index.slot,
            ) | ((lightmap_slot as u32) << 16),
            pad_a: 0,
            pad_b: 0,
        };

        // Did the last frame contain this entity as well?
        let current_uniform_index;
        match render_mesh_instances.entry(entity) {
            Entry::Occupied(mut occupied_entry) => {
                // Yes, it did. Replace its entry with the new one.

                // Reserve a slot.
                current_uniform_index = u32::from(occupied_entry.get_mut().current_uniform_index);

                // Save the old mesh input uniform. The mesh preprocessing
                // shader will need it to compute motion vectors.
                let previous_mesh_input_uniform =
                    current_input_buffer.get_unchecked(current_uniform_index);
                let previous_input_index = previous_input_buffer.add(previous_mesh_input_uniform);
                mesh_input_uniform.previous_input_index = previous_input_index;

                // Write in the new mesh input uniform.
                current_input_buffer.set(current_uniform_index, mesh_input_uniform);

                occupied_entry.replace_entry_with(|_, _| {
                    Some(RenderMeshInstanceGpu {
                        translation: self.world_from_local.translation,
                        shared: self.shared,
                        current_uniform_index: NonMaxU32::new(current_uniform_index)
                            .unwrap_or_default(),
                    })
                });
            }

            Entry::Vacant(vacant_entry) => {
                // No, this is a new entity. Push its data on to the buffer.
                current_uniform_index = current_input_buffer.add(mesh_input_uniform);

                vacant_entry.insert(RenderMeshInstanceGpu {
                    translation: self.world_from_local.translation,
                    shared: self.shared,
                    current_uniform_index: NonMaxU32::new(current_uniform_index)
                        .unwrap_or_default(),
                });
            }
        }

        current_uniform_index
    }
}

/// Removes a [`MeshInputUniform`] corresponding to an entity that became
/// invisible from the buffer.
fn remove_mesh_input_uniform(
    entity: MainEntity,
    render_mesh_instances: &mut MainEntityHashMap<RenderMeshInstanceGpu>,
    current_input_buffer: &mut InstanceInputUniformBuffer<MeshInputUniform>,
) -> Option<u32> {
    // Remove the uniform data.
    let removed_render_mesh_instance = render_mesh_instances.remove(&entity)?;

    let removed_uniform_index = removed_render_mesh_instance.current_uniform_index.get();
    current_input_buffer.remove(removed_uniform_index);
    Some(removed_uniform_index)
}

impl MeshCullingData {
    /// Returns a new [`MeshCullingData`] initialized with the given AABB.
    ///
    /// If no AABB is provided, an infinitely-large one is conservatively
    /// chosen.
    fn new(aabb: Option<&Aabb>) -> Self {
        match aabb {
            Some(aabb) => MeshCullingData {
                aabb_center: aabb.center.extend(0.0),
                aabb_half_extents: aabb.half_extents.extend(0.0),
            },
            None => MeshCullingData {
                aabb_center: Vec3::ZERO.extend(0.0),
                aabb_half_extents: Vec3::INFINITY.extend(0.0),
            },
        }
    }

    /// Flushes this mesh instance culling data to the
    /// [`MeshCullingDataBuffer`], replacing the existing entry if applicable.
    fn update(
        &self,
        mesh_culling_data_buffer: &mut MeshCullingDataBuffer,
        instance_data_index: usize,
    ) {
        while mesh_culling_data_buffer.len() < instance_data_index + 1 {
            mesh_culling_data_buffer.push(MeshCullingData::default());
        }
        mesh_culling_data_buffer.values_mut()[instance_data_index] = *self;
    }
}

impl Default for MeshCullingDataBuffer {
    #[inline]
    fn default() -> Self {
        Self(RawBufferVec::new(BufferUsages::STORAGE))
    }
}

/// Data that [`crate::material::queue_material_meshes`] and similar systems
/// need in order to place entities that contain meshes in the right batch.
#[derive(Deref)]
pub struct RenderMeshQueueData<'a> {
    /// General information about the mesh instance.
    #[deref]
    pub shared: &'a RenderMeshInstanceShared,
    /// The translation of the mesh instance.
    pub translation: Vec3,
}

/// A [`SystemSet`] that encompasses both [`extract_meshes_for_cpu_building`]
/// and [`extract_meshes_for_gpu_building`].
#[derive(SystemSet, Clone, PartialEq, Eq, Debug, Hash)]
pub struct ExtractMeshesSet;

/// Extracts meshes from the main world into the render world, populating the
/// [`RenderMeshInstances`].
///
/// This is the variant of the system that runs when we're *not* using GPU
/// [`MeshUniform`] building.
pub fn extract_meshes_for_cpu_building(
    mut render_mesh_instances: ResMut<RenderMeshInstances>,
    render_visibility_ranges: Res<RenderVisibilityRanges>,
    mut render_mesh_instance_queues: Local<Parallel<Vec<(Entity, RenderMeshInstanceCpu)>>>,
    meshes_query: Extract<
        Query<(
            Entity,
            &ViewVisibility,
            &GlobalTransform,
            Option<&PreviousGlobalTransform>,
            &Mesh3d,
            Has<NoFrustumCulling>,
            Has<NotShadowReceiver>,
            Has<TransmittedShadowReceiver>,
            Has<NotShadowCaster>,
            Has<NoAutomaticBatching>,
            Has<VisibilityRange>,
        )>,
    >,
) {
    meshes_query.par_iter().for_each_init(
        || render_mesh_instance_queues.borrow_local_mut(),
        |queue,
         (
            entity,
            view_visibility,
            transform,
            previous_transform,
            mesh,
            no_frustum_culling,
            not_shadow_receiver,
            transmitted_receiver,
            not_shadow_caster,
            no_automatic_batching,
            visibility_range,
        )| {
            if !view_visibility.get() {
                return;
            }

            let mut lod_index = None;
            if visibility_range {
                lod_index = render_visibility_ranges.lod_index_for_entity(entity.into());
            }

            let mesh_flags = MeshFlags::from_components(
                transform,
                lod_index,
                no_frustum_culling,
                not_shadow_receiver,
                transmitted_receiver,
            );

            let shared = RenderMeshInstanceShared::from_components(
                previous_transform,
                mesh,
                not_shadow_caster,
                no_automatic_batching,
            );

            let world_from_local = transform.affine();
            queue.push((
                entity,
                RenderMeshInstanceCpu {
                    transforms: MeshTransforms {
                        world_from_local: (&world_from_local).into(),
                        previous_world_from_local: (&previous_transform
                            .map(|t| t.0)
                            .unwrap_or(world_from_local))
                            .into(),
                        flags: mesh_flags.bits(),
                    },
                    shared,
                },
            ));
        },
    );

    // Collect the render mesh instances.
    let RenderMeshInstances::CpuBuilding(ref mut render_mesh_instances) = *render_mesh_instances
    else {
        panic!(
            "`extract_meshes_for_cpu_building` should only be called if we're using CPU \
            `MeshUniform` building"
        );
    };

    render_mesh_instances.clear();
    for queue in render_mesh_instance_queues.iter_mut() {
        for (entity, render_mesh_instance) in queue.drain(..) {
            render_mesh_instances.insert(entity.into(), render_mesh_instance);
        }
    }
}

/// Extracts meshes from the main world into the render world and queues
/// [`MeshInputUniform`]s to be uploaded to the GPU.
///
/// This is optimized to only look at entities that have changed since the last
/// frame.
///
/// This is the variant of the system that runs when we're using GPU
/// [`MeshUniform`] building.
pub fn extract_meshes_for_gpu_building(
    mut render_mesh_instances: ResMut<RenderMeshInstances>,
    render_visibility_ranges: Res<RenderVisibilityRanges>,
    mut render_mesh_instance_queues: ResMut<RenderMeshInstanceGpuQueues>,
    changed_meshes_query: Extract<
        Query<
            (
                Entity,
                &ViewVisibility,
                &GlobalTransform,
                Option<&PreviousGlobalTransform>,
                Option<&Lightmap>,
                Option<&Aabb>,
                &Mesh3d,
                Has<NoFrustumCulling>,
                Has<NotShadowReceiver>,
                Has<TransmittedShadowReceiver>,
                Has<NotShadowCaster>,
                Has<NoAutomaticBatching>,
                Has<VisibilityRange>,
            ),
            Or<(
                Changed<ViewVisibility>,
                Changed<GlobalTransform>,
                Changed<PreviousGlobalTransform>,
                Changed<Lightmap>,
                Changed<Aabb>,
                Changed<Mesh3d>,
                Changed<NoFrustumCulling>,
                Changed<NotShadowReceiver>,
                Changed<TransmittedShadowReceiver>,
                Changed<NotShadowCaster>,
                Changed<NoAutomaticBatching>,
                Changed<VisibilityRange>,
            )>,
        >,
    >,
    mut removed_visibilities_query: Extract<RemovedComponents<ViewVisibility>>,
    mut removed_global_transforms_query: Extract<RemovedComponents<GlobalTransform>>,
    mut removed_meshes_query: Extract<RemovedComponents<Mesh3d>>,
    gpu_culling_query: Extract<Query<(), (With<Camera>, Without<NoIndirectDrawing>)>>,
) {
    let any_gpu_culling = !gpu_culling_query.is_empty();

    for render_mesh_instance_queue in render_mesh_instance_queues.iter_mut() {
        render_mesh_instance_queue.init(any_gpu_culling);
    }

    // Collect render mesh instances. Build up the uniform buffer.

    let RenderMeshInstances::GpuBuilding(ref mut render_mesh_instances) = *render_mesh_instances
    else {
        panic!(
            "`extract_meshes_for_gpu_building` should only be called if we're \
            using GPU `MeshUniform` building"
        );
    };

    // Find all meshes that have changed, and record information needed to
    // construct the `MeshInputUniform` for them.
    changed_meshes_query.par_iter().for_each_init(
        || render_mesh_instance_queues.borrow_local_mut(),
        |queue,
         (
            entity,
            view_visibility,
            transform,
            previous_transform,
            lightmap,
            aabb,
            mesh,
            no_frustum_culling,
            not_shadow_receiver,
            transmitted_receiver,
            not_shadow_caster,
            no_automatic_batching,
            visibility_range,
        )| {
            if !view_visibility.get() {
                queue.remove(entity.into(), any_gpu_culling);
                return;
            }

            let mut lod_index = None;
            if visibility_range {
                lod_index = render_visibility_ranges.lod_index_for_entity(entity.into());
            }

            let mesh_flags = MeshFlags::from_components(
                transform,
                lod_index,
                no_frustum_culling,
                not_shadow_receiver,
                transmitted_receiver,
            );

            let shared = RenderMeshInstanceShared::from_components(
                previous_transform,
                mesh,
                not_shadow_caster,
                no_automatic_batching,
            );

            let lightmap_uv_rect = pack_lightmap_uv_rect(lightmap.map(|lightmap| lightmap.uv_rect));

            let gpu_mesh_culling_data = any_gpu_culling.then(|| MeshCullingData::new(aabb));

            let previous_input_index = if shared
                .flags
                .contains(RenderMeshInstanceFlags::HAS_PREVIOUS_TRANSFORM)
            {
                render_mesh_instances
                    .get(&MainEntity::from(entity))
                    .map(|render_mesh_instance| render_mesh_instance.current_uniform_index)
            } else {
                None
            };

            let gpu_mesh_instance_builder = RenderMeshInstanceGpuBuilder {
                shared,
                world_from_local: (&transform.affine()).into(),
                lightmap_uv_rect,
                mesh_flags,
                previous_input_index,
            };

            queue.push(
                entity.into(),
                gpu_mesh_instance_builder,
                gpu_mesh_culling_data,
            );
        },
    );

    // Also record info about each mesh that became invisible.
    let mut queue = render_mesh_instance_queues.borrow_local_mut();
    for entity in removed_visibilities_query
        .read()
        .chain(removed_global_transforms_query.read())
        .chain(removed_meshes_query.read())
    {
        // Only queue a mesh for removal if we didn't pick it up above.
        // It's possible that a necessary component was removed and re-added in
        // the same frame.
        if !changed_meshes_query.contains(entity) {
            queue.remove(entity.into(), any_gpu_culling);
        }
    }
}

/// A system that sets the [`RenderMeshInstanceFlags`] for each mesh based on
/// whether the previous frame had skins and/or morph targets.
///
/// Ordinarily, [`RenderMeshInstanceFlags`] are set during the extraction phase.
/// However, we can't do that for the flags related to skins and morph targets
/// because the previous frame's skin and morph targets are the responsibility
/// of [`extract_skins`] and [`extract_morphs`] respectively. We want to run
/// those systems in parallel with mesh extraction for performance, so we need
/// to defer setting of these mesh instance flags to after extraction, which
/// this system does. An alternative to having skin- and morph-target-related
/// data in [`RenderMeshInstanceFlags`] would be to have
/// [`crate::material::queue_material_meshes`] check the skin and morph target
/// tables for each mesh, but that would be too slow in the hot mesh queuing
/// loop.
fn set_mesh_motion_vector_flags(
    mut render_mesh_instances: ResMut<RenderMeshInstances>,
    skin_indices: Res<SkinIndices>,
    morph_indices: Res<MorphIndices>,
) {
    for &entity in skin_indices.prev.keys() {
        render_mesh_instances
            .insert_mesh_instance_flags(entity, RenderMeshInstanceFlags::HAS_PREVIOUS_SKIN);
    }
    for &entity in morph_indices.prev.keys() {
        render_mesh_instances
            .insert_mesh_instance_flags(entity, RenderMeshInstanceFlags::HAS_PREVIOUS_MORPH);
    }
}

/// Creates the [`RenderMeshInstanceGpu`]s and [`MeshInputUniform`]s when GPU
/// mesh uniforms are built.
pub fn collect_meshes_for_gpu_building(
    render_mesh_instances: ResMut<RenderMeshInstances>,
    batched_instance_buffers: ResMut<
        gpu_preprocessing::BatchedInstanceBuffers<MeshUniform, MeshInputUniform>,
    >,
    mut mesh_culling_data_buffer: ResMut<MeshCullingDataBuffer>,
    mut render_mesh_instance_queues: ResMut<RenderMeshInstanceGpuQueues>,
    mesh_allocator: Res<MeshAllocator>,
    mesh_material_ids: Res<RenderMeshMaterialIds>,
    render_material_bindings: Res<RenderMaterialBindings>,
    render_lightmaps: Res<RenderLightmaps>,
    skin_indices: Res<SkinIndices>,
) {
    let RenderMeshInstances::GpuBuilding(ref mut render_mesh_instances) =
        render_mesh_instances.into_inner()
    else {
        return;
    };

    // Collect render mesh instances. Build up the uniform buffer.
    let gpu_preprocessing::BatchedInstanceBuffers {
        ref mut current_input_buffer,
        ref mut previous_input_buffer,
        ..
    } = batched_instance_buffers.into_inner();

    previous_input_buffer.clear();

    // Build the [`RenderMeshInstance`]s and [`MeshInputUniform`]s.

    for queue in render_mesh_instance_queues.iter_mut() {
        match *queue {
            RenderMeshInstanceGpuQueue::None => {
                // This can only happen if the queue is empty.
            }

            RenderMeshInstanceGpuQueue::CpuCulling {
                ref mut changed,
                ref mut removed,
            } => {
                for (entity, mesh_instance_builder) in changed.drain(..) {
                    mesh_instance_builder.update(
                        entity,
                        &mut *render_mesh_instances,
                        current_input_buffer,
                        previous_input_buffer,
                        &mesh_allocator,
                        &mesh_material_ids,
                        &render_material_bindings,
                        &render_lightmaps,
                        &skin_indices,
                    );
                }

                for entity in removed.drain(..) {
                    remove_mesh_input_uniform(
                        entity,
                        &mut *render_mesh_instances,
                        current_input_buffer,
                    );
                }
            }

            RenderMeshInstanceGpuQueue::GpuCulling {
                ref mut changed,
                ref mut removed,
            } => {
                for (entity, mesh_instance_builder, mesh_culling_builder) in changed.drain(..) {
                    let instance_data_index = mesh_instance_builder.update(
                        entity,
                        &mut *render_mesh_instances,
                        current_input_buffer,
                        previous_input_buffer,
                        &mesh_allocator,
                        &mesh_material_ids,
                        &render_material_bindings,
                        &render_lightmaps,
                        &skin_indices,
                    );
                    mesh_culling_builder
                        .update(&mut mesh_culling_data_buffer, instance_data_index as usize);
                }

                for entity in removed.drain(..) {
                    remove_mesh_input_uniform(
                        entity,
                        &mut *render_mesh_instances,
                        current_input_buffer,
                    );
                }
            }
        }
    }

    // Buffers can't be empty. Make sure there's something in the previous input buffer.
    previous_input_buffer.ensure_nonempty();
}

/// All data needed to construct a pipeline for rendering 3D meshes.
#[derive(Resource, Clone)]
pub struct MeshPipeline {
    /// A reference to all the mesh pipeline view layouts.
    pub view_layouts: MeshPipelineViewLayouts,
    // This dummy white texture is to be used in place of optional StandardMaterial textures
    pub dummy_white_gpu_image: GpuImage,
    pub clustered_forward_buffer_binding_type: BufferBindingType,
    pub mesh_layouts: MeshLayouts,
    /// `MeshUniform`s are stored in arrays in buffers. If storage buffers are available, they
    /// are used and this will be `None`, otherwise uniform buffers will be used with batches
    /// of this many `MeshUniform`s, stored at dynamic offsets within the uniform buffer.
    /// Use code like this in custom shaders:
    /// ```wgsl
    /// ##ifdef PER_OBJECT_BUFFER_BATCH_SIZE
    /// @group(1) @binding(0) var<uniform> mesh: array<Mesh, #{PER_OBJECT_BUFFER_BATCH_SIZE}u>;
    /// ##else
    /// @group(1) @binding(0) var<storage> mesh: array<Mesh>;
    /// ##endif // PER_OBJECT_BUFFER_BATCH_SIZE
    /// ```
    pub per_object_buffer_batch_size: Option<u32>,

    /// Whether binding arrays (a.k.a. bindless textures) are usable on the
    /// current render device.
    ///
    /// This affects whether reflection probes can be used.
    pub binding_arrays_are_usable: bool,

    /// Whether clustered decals are usable on the current render device.
    pub clustered_decals_are_usable: bool,

    /// Whether skins will use uniform buffers on account of storage buffers
    /// being unavailable on this platform.
    pub skins_use_uniform_buffers: bool,
}

impl FromWorld for MeshPipeline {
    fn from_world(world: &mut World) -> Self {
        let mut system_state: SystemState<(
            Res<RenderDevice>,
            Res<RenderAdapter>,
            Res<DefaultImageSampler>,
            Res<RenderQueue>,
            Res<MeshPipelineViewLayouts>,
        )> = SystemState::new(world);
        let (render_device, render_adapter, default_sampler, render_queue, view_layouts) =
            system_state.get_mut(world);

        let clustered_forward_buffer_binding_type = render_device
            .get_supported_read_only_binding_type(CLUSTERED_FORWARD_STORAGE_BUFFER_COUNT);

        // A 1x1x1 'all 1.0' texture to use as a dummy texture to use in place of optional StandardMaterial textures
        let dummy_white_gpu_image = {
            let image = Image::default();
            let texture = render_device.create_texture(&image.texture_descriptor);
            let sampler = match image.sampler {
                ImageSampler::Default => (**default_sampler).clone(),
                ImageSampler::Descriptor(ref descriptor) => {
                    render_device.create_sampler(&descriptor.as_wgpu())
                }
            };

            let format_size = image.texture_descriptor.format.pixel_size();
            render_queue.write_texture(
                texture.as_image_copy(),
<<<<<<< HEAD
                image.data.as_ref().expect("Image was created without data"),
                ImageDataLayout {
=======
                &image.data,
                TexelCopyBufferLayout {
>>>>>>> 1b7db895
                    offset: 0,
                    bytes_per_row: Some(image.width() * format_size as u32),
                    rows_per_image: None,
                },
                image.texture_descriptor.size,
            );

            let texture_view = texture.create_view(&TextureViewDescriptor::default());
            GpuImage {
                texture,
                texture_view,
                texture_format: image.texture_descriptor.format,
                sampler,
                size: image.texture_descriptor.size,
                mip_level_count: image.texture_descriptor.mip_level_count,
            }
        };

        MeshPipeline {
            view_layouts: view_layouts.clone(),
            clustered_forward_buffer_binding_type,
            dummy_white_gpu_image,
            mesh_layouts: MeshLayouts::new(&render_device, &render_adapter),
            per_object_buffer_batch_size: GpuArrayBuffer::<MeshUniform>::batch_size(&render_device),
            binding_arrays_are_usable: binding_arrays_are_usable(&render_device, &render_adapter),
            clustered_decals_are_usable: decal::clustered::clustered_decals_are_usable(
                &render_device,
                &render_adapter,
            ),
            skins_use_uniform_buffers: skin::skins_use_uniform_buffers(&render_device),
        }
    }
}

impl MeshPipeline {
    pub fn get_image_texture<'a>(
        &'a self,
        gpu_images: &'a RenderAssets<GpuImage>,
        handle_option: &Option<Handle<Image>>,
    ) -> Option<(&'a TextureView, &'a Sampler)> {
        if let Some(handle) = handle_option {
            let gpu_image = gpu_images.get(handle)?;
            Some((&gpu_image.texture_view, &gpu_image.sampler))
        } else {
            Some((
                &self.dummy_white_gpu_image.texture_view,
                &self.dummy_white_gpu_image.sampler,
            ))
        }
    }

    pub fn get_view_layout(&self, layout_key: MeshPipelineViewLayoutKey) -> &BindGroupLayout {
        self.view_layouts.get_view_layout(layout_key)
    }
}

impl GetBatchData for MeshPipeline {
    type Param = (
        SRes<RenderMeshInstances>,
        SRes<RenderLightmaps>,
        SRes<RenderAssets<RenderMesh>>,
        SRes<MeshAllocator>,
        SRes<SkinIndices>,
    );
    // The material bind group ID, the mesh ID, and the lightmap ID,
    // respectively.
    type CompareData = (
        MaterialBindGroupIndex,
        AssetId<Mesh>,
        Option<AssetId<Image>>,
    );

    type BufferData = MeshUniform;

    fn get_batch_data(
        (mesh_instances, lightmaps, _, mesh_allocator, skin_indices): &SystemParamItem<Self::Param>,
        (_entity, main_entity): (Entity, MainEntity),
    ) -> Option<(Self::BufferData, Option<Self::CompareData>)> {
        let RenderMeshInstances::CpuBuilding(ref mesh_instances) = **mesh_instances else {
            error!(
                "`get_batch_data` should never be called in GPU mesh uniform \
                building mode"
            );
            return None;
        };
        let mesh_instance = mesh_instances.get(&main_entity)?;
        let first_vertex_index =
            match mesh_allocator.mesh_vertex_slice(&mesh_instance.mesh_asset_id) {
                Some(mesh_vertex_slice) => mesh_vertex_slice.range.start,
                None => 0,
            };
        let maybe_lightmap = lightmaps.render_lightmaps.get(&main_entity);

        let current_skin_index = skin_indices.current.get(&main_entity).map(SkinIndex::index);
        let previous_skin_index = skin_indices.prev.get(&main_entity).map(SkinIndex::index);

        let material_bind_group_index = mesh_instance.material_bindings_index;

        Some((
            MeshUniform::new(
                &mesh_instance.transforms,
                first_vertex_index,
                material_bind_group_index.slot,
                maybe_lightmap.map(|lightmap| (lightmap.slot_index, lightmap.uv_rect)),
                current_skin_index,
                previous_skin_index,
            ),
            mesh_instance.should_batch().then_some((
                material_bind_group_index.group,
                mesh_instance.mesh_asset_id,
                maybe_lightmap.map(|lightmap| lightmap.image),
            )),
        ))
    }
}

impl GetFullBatchData for MeshPipeline {
    type BufferInputData = MeshInputUniform;

    fn get_index_and_compare_data(
        (mesh_instances, lightmaps, _, _, _): &SystemParamItem<Self::Param>,
        main_entity: MainEntity,
    ) -> Option<(NonMaxU32, Option<Self::CompareData>)> {
        // This should only be called during GPU building.
        let RenderMeshInstances::GpuBuilding(ref mesh_instances) = **mesh_instances else {
            error!(
                "`get_index_and_compare_data` should never be called in CPU mesh uniform building \
                mode"
            );
            return None;
        };

        let mesh_instance = mesh_instances.get(&main_entity)?;
        let maybe_lightmap = lightmaps.render_lightmaps.get(&main_entity);

        Some((
            mesh_instance.current_uniform_index,
            mesh_instance.should_batch().then_some((
                mesh_instance.material_bindings_index.group,
                mesh_instance.mesh_asset_id,
                maybe_lightmap.map(|lightmap| lightmap.image),
            )),
        ))
    }

    fn get_binned_batch_data(
        (mesh_instances, lightmaps, _, mesh_allocator, skin_indices): &SystemParamItem<Self::Param>,
        main_entity: MainEntity,
    ) -> Option<Self::BufferData> {
        let RenderMeshInstances::CpuBuilding(ref mesh_instances) = **mesh_instances else {
            error!(
                "`get_binned_batch_data` should never be called in GPU mesh uniform building mode"
            );
            return None;
        };
        let mesh_instance = mesh_instances.get(&main_entity)?;
        let first_vertex_index =
            match mesh_allocator.mesh_vertex_slice(&mesh_instance.mesh_asset_id) {
                Some(mesh_vertex_slice) => mesh_vertex_slice.range.start,
                None => 0,
            };
        let maybe_lightmap = lightmaps.render_lightmaps.get(&main_entity);

        let current_skin_index = skin_indices.current.get(&main_entity).map(SkinIndex::index);
        let previous_skin_index = skin_indices.prev.get(&main_entity).map(SkinIndex::index);

        Some(MeshUniform::new(
            &mesh_instance.transforms,
            first_vertex_index,
            mesh_instance.material_bindings_index.slot,
            maybe_lightmap.map(|lightmap| (lightmap.slot_index, lightmap.uv_rect)),
            current_skin_index,
            previous_skin_index,
        ))
    }

    fn get_binned_index(
        (mesh_instances, _, _, _, _): &SystemParamItem<Self::Param>,
        main_entity: MainEntity,
    ) -> Option<NonMaxU32> {
        // This should only be called during GPU building.
        let RenderMeshInstances::GpuBuilding(ref mesh_instances) = **mesh_instances else {
            error!(
                "`get_binned_index` should never be called in CPU mesh uniform \
                building mode"
            );
            return None;
        };

        mesh_instances
            .get(&main_entity)
            .map(|entity| entity.current_uniform_index)
    }

    fn write_batch_indirect_parameters_metadata(
        mesh_index: u32,
        indexed: bool,
        base_output_index: u32,
        batch_set_index: Option<NonMaxU32>,
        indirect_parameters_buffer: &mut IndirectParametersBuffers,
        indirect_parameters_offset: u32,
    ) {
        let indirect_parameters = IndirectParametersMetadata {
            mesh_index,
            base_output_index,
            batch_set_index: match batch_set_index {
                Some(batch_set_index) => u32::from(batch_set_index),
                None => !0,
            },
            early_instance_count: 0,
            late_instance_count: 0,
        };

        if indexed {
            indirect_parameters_buffer.set_indexed(indirect_parameters_offset, indirect_parameters);
        } else {
            indirect_parameters_buffer
                .set_non_indexed(indirect_parameters_offset, indirect_parameters);
        }
    }
}

bitflags::bitflags! {
    #[derive(Clone, Copy, Debug, PartialEq, Eq, Hash)]
    #[repr(transparent)]
    // NOTE: Apparently quadro drivers support up to 64x MSAA.
    /// MSAA uses the highest 3 bits for the MSAA log2(sample count) to support up to 128x MSAA.
    pub struct MeshPipelineKey: u64 {
        // Nothing
        const NONE                              = 0;

        // Inherited bits
        const MORPH_TARGETS                     = BaseMeshPipelineKey::MORPH_TARGETS.bits();

        // Flag bits
        const HDR                               = 1 << 0;
        const TONEMAP_IN_SHADER                 = 1 << 1;
        const DEBAND_DITHER                     = 1 << 2;
        const DEPTH_PREPASS                     = 1 << 3;
        const NORMAL_PREPASS                    = 1 << 4;
        const DEFERRED_PREPASS                  = 1 << 5;
        const MOTION_VECTOR_PREPASS             = 1 << 6;
        const MAY_DISCARD                       = 1 << 7; // Guards shader codepaths that may discard, allowing early depth tests in most cases
                                                            // See: https://www.khronos.org/opengl/wiki/Early_Fragment_Test
        const ENVIRONMENT_MAP                   = 1 << 8;
        const SCREEN_SPACE_AMBIENT_OCCLUSION    = 1 << 9;
        const UNCLIPPED_DEPTH_ORTHO             = 1 << 10; // Disables depth clipping for use with directional light shadow views
                                                            // Emulated via fragment shader depth on hardware that doesn't support it natively
                                                            // See: https://www.w3.org/TR/webgpu/#depth-clipping and https://therealmjp.github.io/posts/shadow-maps/#disabling-z-clipping
        const TEMPORAL_JITTER                   = 1 << 11;
        const READS_VIEW_TRANSMISSION_TEXTURE   = 1 << 12;
        const LIGHTMAPPED                       = 1 << 13;
        const LIGHTMAP_BICUBIC_SAMPLING         = 1 << 14;
        const IRRADIANCE_VOLUME                 = 1 << 15;
        const VISIBILITY_RANGE_DITHER           = 1 << 16;
        const SCREEN_SPACE_REFLECTIONS          = 1 << 17;
        const HAS_PREVIOUS_SKIN                 = 1 << 18;
        const HAS_PREVIOUS_MORPH                = 1 << 19;
        const OIT_ENABLED                       = 1 << 20;
        const DISTANCE_FOG                      = 1 << 21;
        const LAST_FLAG                         = Self::DISTANCE_FOG.bits();

        // Bitfields
        const MSAA_RESERVED_BITS                = Self::MSAA_MASK_BITS << Self::MSAA_SHIFT_BITS;
        const BLEND_RESERVED_BITS               = Self::BLEND_MASK_BITS << Self::BLEND_SHIFT_BITS; // ← Bitmask reserving bits for the blend state
        const BLEND_OPAQUE                      = 0 << Self::BLEND_SHIFT_BITS;                     // ← Values are just sequential within the mask
        const BLEND_PREMULTIPLIED_ALPHA         = 1 << Self::BLEND_SHIFT_BITS;                     // ← As blend states is on 3 bits, it can range from 0 to 7
        const BLEND_MULTIPLY                    = 2 << Self::BLEND_SHIFT_BITS;                     // ← See `BLEND_MASK_BITS` for the number of bits available
        const BLEND_ALPHA                       = 3 << Self::BLEND_SHIFT_BITS;                     //
        const BLEND_ALPHA_TO_COVERAGE           = 4 << Self::BLEND_SHIFT_BITS;                     // ← We still have room for three more values without adding more bits
        const TONEMAP_METHOD_RESERVED_BITS      = Self::TONEMAP_METHOD_MASK_BITS << Self::TONEMAP_METHOD_SHIFT_BITS;
        const TONEMAP_METHOD_NONE               = 0 << Self::TONEMAP_METHOD_SHIFT_BITS;
        const TONEMAP_METHOD_REINHARD           = 1 << Self::TONEMAP_METHOD_SHIFT_BITS;
        const TONEMAP_METHOD_REINHARD_LUMINANCE = 2 << Self::TONEMAP_METHOD_SHIFT_BITS;
        const TONEMAP_METHOD_ACES_FITTED        = 3 << Self::TONEMAP_METHOD_SHIFT_BITS;
        const TONEMAP_METHOD_AGX                = 4 << Self::TONEMAP_METHOD_SHIFT_BITS;
        const TONEMAP_METHOD_SOMEWHAT_BORING_DISPLAY_TRANSFORM = 5 << Self::TONEMAP_METHOD_SHIFT_BITS;
        const TONEMAP_METHOD_TONY_MC_MAPFACE    = 6 << Self::TONEMAP_METHOD_SHIFT_BITS;
        const TONEMAP_METHOD_BLENDER_FILMIC     = 7 << Self::TONEMAP_METHOD_SHIFT_BITS;
        const SHADOW_FILTER_METHOD_RESERVED_BITS = Self::SHADOW_FILTER_METHOD_MASK_BITS << Self::SHADOW_FILTER_METHOD_SHIFT_BITS;
        const SHADOW_FILTER_METHOD_HARDWARE_2X2  = 0 << Self::SHADOW_FILTER_METHOD_SHIFT_BITS;
        const SHADOW_FILTER_METHOD_GAUSSIAN      = 1 << Self::SHADOW_FILTER_METHOD_SHIFT_BITS;
        const SHADOW_FILTER_METHOD_TEMPORAL      = 2 << Self::SHADOW_FILTER_METHOD_SHIFT_BITS;
        const VIEW_PROJECTION_RESERVED_BITS     = Self::VIEW_PROJECTION_MASK_BITS << Self::VIEW_PROJECTION_SHIFT_BITS;
        const VIEW_PROJECTION_NONSTANDARD       = 0 << Self::VIEW_PROJECTION_SHIFT_BITS;
        const VIEW_PROJECTION_PERSPECTIVE       = 1 << Self::VIEW_PROJECTION_SHIFT_BITS;
        const VIEW_PROJECTION_ORTHOGRAPHIC      = 2 << Self::VIEW_PROJECTION_SHIFT_BITS;
        const VIEW_PROJECTION_RESERVED          = 3 << Self::VIEW_PROJECTION_SHIFT_BITS;
        const SCREEN_SPACE_SPECULAR_TRANSMISSION_RESERVED_BITS = Self::SCREEN_SPACE_SPECULAR_TRANSMISSION_MASK_BITS << Self::SCREEN_SPACE_SPECULAR_TRANSMISSION_SHIFT_BITS;
        const SCREEN_SPACE_SPECULAR_TRANSMISSION_LOW    = 0 << Self::SCREEN_SPACE_SPECULAR_TRANSMISSION_SHIFT_BITS;
        const SCREEN_SPACE_SPECULAR_TRANSMISSION_MEDIUM = 1 << Self::SCREEN_SPACE_SPECULAR_TRANSMISSION_SHIFT_BITS;
        const SCREEN_SPACE_SPECULAR_TRANSMISSION_HIGH   = 2 << Self::SCREEN_SPACE_SPECULAR_TRANSMISSION_SHIFT_BITS;
        const SCREEN_SPACE_SPECULAR_TRANSMISSION_ULTRA  = 3 << Self::SCREEN_SPACE_SPECULAR_TRANSMISSION_SHIFT_BITS;
        const ALL_RESERVED_BITS =
            Self::BLEND_RESERVED_BITS.bits() |
            Self::MSAA_RESERVED_BITS.bits() |
            Self::TONEMAP_METHOD_RESERVED_BITS.bits() |
            Self::SHADOW_FILTER_METHOD_RESERVED_BITS.bits() |
            Self::VIEW_PROJECTION_RESERVED_BITS.bits() |
            Self::SCREEN_SPACE_SPECULAR_TRANSMISSION_RESERVED_BITS.bits();
    }
}

impl MeshPipelineKey {
    const MSAA_MASK_BITS: u64 = 0b111;
    const MSAA_SHIFT_BITS: u64 = Self::LAST_FLAG.bits().trailing_zeros() as u64 + 1;

    const BLEND_MASK_BITS: u64 = 0b111;
    const BLEND_SHIFT_BITS: u64 = Self::MSAA_MASK_BITS.count_ones() as u64 + Self::MSAA_SHIFT_BITS;

    const TONEMAP_METHOD_MASK_BITS: u64 = 0b111;
    const TONEMAP_METHOD_SHIFT_BITS: u64 =
        Self::BLEND_MASK_BITS.count_ones() as u64 + Self::BLEND_SHIFT_BITS;

    const SHADOW_FILTER_METHOD_MASK_BITS: u64 = 0b11;
    const SHADOW_FILTER_METHOD_SHIFT_BITS: u64 =
        Self::TONEMAP_METHOD_MASK_BITS.count_ones() as u64 + Self::TONEMAP_METHOD_SHIFT_BITS;

    const VIEW_PROJECTION_MASK_BITS: u64 = 0b11;
    const VIEW_PROJECTION_SHIFT_BITS: u64 = Self::SHADOW_FILTER_METHOD_MASK_BITS.count_ones()
        as u64
        + Self::SHADOW_FILTER_METHOD_SHIFT_BITS;

    const SCREEN_SPACE_SPECULAR_TRANSMISSION_MASK_BITS: u64 = 0b11;
    const SCREEN_SPACE_SPECULAR_TRANSMISSION_SHIFT_BITS: u64 =
        Self::VIEW_PROJECTION_MASK_BITS.count_ones() as u64 + Self::VIEW_PROJECTION_SHIFT_BITS;

    pub fn from_msaa_samples(msaa_samples: u32) -> Self {
        let msaa_bits =
            (msaa_samples.trailing_zeros() as u64 & Self::MSAA_MASK_BITS) << Self::MSAA_SHIFT_BITS;
        Self::from_bits_retain(msaa_bits)
    }

    pub fn from_hdr(hdr: bool) -> Self {
        if hdr {
            MeshPipelineKey::HDR
        } else {
            MeshPipelineKey::NONE
        }
    }

    pub fn msaa_samples(&self) -> u32 {
        1 << ((self.bits() >> Self::MSAA_SHIFT_BITS) & Self::MSAA_MASK_BITS)
    }

    pub fn from_primitive_topology(primitive_topology: PrimitiveTopology) -> Self {
        let primitive_topology_bits = ((primitive_topology as u64)
            & BaseMeshPipelineKey::PRIMITIVE_TOPOLOGY_MASK_BITS)
            << BaseMeshPipelineKey::PRIMITIVE_TOPOLOGY_SHIFT_BITS;
        Self::from_bits_retain(primitive_topology_bits)
    }

    pub fn primitive_topology(&self) -> PrimitiveTopology {
        let primitive_topology_bits = (self.bits()
            >> BaseMeshPipelineKey::PRIMITIVE_TOPOLOGY_SHIFT_BITS)
            & BaseMeshPipelineKey::PRIMITIVE_TOPOLOGY_MASK_BITS;
        match primitive_topology_bits {
            x if x == PrimitiveTopology::PointList as u64 => PrimitiveTopology::PointList,
            x if x == PrimitiveTopology::LineList as u64 => PrimitiveTopology::LineList,
            x if x == PrimitiveTopology::LineStrip as u64 => PrimitiveTopology::LineStrip,
            x if x == PrimitiveTopology::TriangleList as u64 => PrimitiveTopology::TriangleList,
            x if x == PrimitiveTopology::TriangleStrip as u64 => PrimitiveTopology::TriangleStrip,
            _ => PrimitiveTopology::default(),
        }
    }
}

// Ensure that we didn't overflow the number of bits available in `MeshPipelineKey`.
const_assert_eq!(
    (((MeshPipelineKey::LAST_FLAG.bits() << 1) - 1) | MeshPipelineKey::ALL_RESERVED_BITS.bits())
        & BaseMeshPipelineKey::all().bits(),
    0
);

// Ensure that the reserved bits don't overlap with the topology bits
const_assert_eq!(
    (BaseMeshPipelineKey::PRIMITIVE_TOPOLOGY_MASK_BITS
        << BaseMeshPipelineKey::PRIMITIVE_TOPOLOGY_SHIFT_BITS)
        & MeshPipelineKey::ALL_RESERVED_BITS.bits(),
    0
);

fn is_skinned(layout: &MeshVertexBufferLayoutRef) -> bool {
    layout.0.contains(Mesh::ATTRIBUTE_JOINT_INDEX)
        && layout.0.contains(Mesh::ATTRIBUTE_JOINT_WEIGHT)
}
pub fn setup_morph_and_skinning_defs(
    mesh_layouts: &MeshLayouts,
    layout: &MeshVertexBufferLayoutRef,
    offset: u32,
    key: &MeshPipelineKey,
    shader_defs: &mut Vec<ShaderDefVal>,
    vertex_attributes: &mut Vec<VertexAttributeDescriptor>,
    skins_use_uniform_buffers: bool,
) -> BindGroupLayout {
    let is_morphed = key.intersects(MeshPipelineKey::MORPH_TARGETS);
    let is_lightmapped = key.intersects(MeshPipelineKey::LIGHTMAPPED);
    let motion_vector_prepass = key.intersects(MeshPipelineKey::MOTION_VECTOR_PREPASS);

    if skins_use_uniform_buffers {
        shader_defs.push("SKINS_USE_UNIFORM_BUFFERS".into());
    }

    let mut add_skin_data = || {
        shader_defs.push("SKINNED".into());
        vertex_attributes.push(Mesh::ATTRIBUTE_JOINT_INDEX.at_shader_location(offset));
        vertex_attributes.push(Mesh::ATTRIBUTE_JOINT_WEIGHT.at_shader_location(offset + 1));
    };

    match (
        is_skinned(layout),
        is_morphed,
        is_lightmapped,
        motion_vector_prepass,
    ) {
        (true, false, _, true) => {
            add_skin_data();
            mesh_layouts.skinned_motion.clone()
        }
        (true, false, _, false) => {
            add_skin_data();
            mesh_layouts.skinned.clone()
        }
        (true, true, _, true) => {
            add_skin_data();
            shader_defs.push("MORPH_TARGETS".into());
            mesh_layouts.morphed_skinned_motion.clone()
        }
        (true, true, _, false) => {
            add_skin_data();
            shader_defs.push("MORPH_TARGETS".into());
            mesh_layouts.morphed_skinned.clone()
        }
        (false, true, _, true) => {
            shader_defs.push("MORPH_TARGETS".into());
            mesh_layouts.morphed_motion.clone()
        }
        (false, true, _, false) => {
            shader_defs.push("MORPH_TARGETS".into());
            mesh_layouts.morphed.clone()
        }
        (false, false, true, _) => mesh_layouts.lightmapped.clone(),
        (false, false, false, _) => mesh_layouts.model_only.clone(),
    }
}

impl SpecializedMeshPipeline for MeshPipeline {
    type Key = MeshPipelineKey;

    fn specialize(
        &self,
        key: Self::Key,
        layout: &MeshVertexBufferLayoutRef,
    ) -> Result<RenderPipelineDescriptor, SpecializedMeshPipelineError> {
        let mut shader_defs = Vec::new();
        let mut vertex_attributes = Vec::new();

        // Let the shader code know that it's running in a mesh pipeline.
        shader_defs.push("MESH_PIPELINE".into());

        shader_defs.push("VERTEX_OUTPUT_INSTANCE_INDEX".into());

        if layout.0.contains(Mesh::ATTRIBUTE_POSITION) {
            shader_defs.push("VERTEX_POSITIONS".into());
            vertex_attributes.push(Mesh::ATTRIBUTE_POSITION.at_shader_location(0));
        }

        if layout.0.contains(Mesh::ATTRIBUTE_NORMAL) {
            shader_defs.push("VERTEX_NORMALS".into());
            vertex_attributes.push(Mesh::ATTRIBUTE_NORMAL.at_shader_location(1));
        }

        if layout.0.contains(Mesh::ATTRIBUTE_UV_0) {
            shader_defs.push("VERTEX_UVS".into());
            shader_defs.push("VERTEX_UVS_A".into());
            vertex_attributes.push(Mesh::ATTRIBUTE_UV_0.at_shader_location(2));
        }

        if layout.0.contains(Mesh::ATTRIBUTE_UV_1) {
            shader_defs.push("VERTEX_UVS".into());
            shader_defs.push("VERTEX_UVS_B".into());
            vertex_attributes.push(Mesh::ATTRIBUTE_UV_1.at_shader_location(3));
        }

        if layout.0.contains(Mesh::ATTRIBUTE_TANGENT) {
            shader_defs.push("VERTEX_TANGENTS".into());
            vertex_attributes.push(Mesh::ATTRIBUTE_TANGENT.at_shader_location(4));
        }

        if layout.0.contains(Mesh::ATTRIBUTE_COLOR) {
            shader_defs.push("VERTEX_COLORS".into());
            vertex_attributes.push(Mesh::ATTRIBUTE_COLOR.at_shader_location(5));
        }

        if cfg!(feature = "pbr_transmission_textures") {
            shader_defs.push("PBR_TRANSMISSION_TEXTURES_SUPPORTED".into());
        }
        if cfg!(feature = "pbr_multi_layer_material_textures") {
            shader_defs.push("PBR_MULTI_LAYER_MATERIAL_TEXTURES_SUPPORTED".into());
        }
        if cfg!(feature = "pbr_anisotropy_texture") {
            shader_defs.push("PBR_ANISOTROPY_TEXTURE_SUPPORTED".into());
        }
        if cfg!(feature = "pbr_specular_textures") {
            shader_defs.push("PBR_SPECULAR_TEXTURES_SUPPORTED".into());
        }

        let mut bind_group_layout = vec![self.get_view_layout(key.into()).clone()];

        if key.msaa_samples() > 1 {
            shader_defs.push("MULTISAMPLED".into());
        };

        bind_group_layout.push(setup_morph_and_skinning_defs(
            &self.mesh_layouts,
            layout,
            6,
            &key,
            &mut shader_defs,
            &mut vertex_attributes,
            self.skins_use_uniform_buffers,
        ));

        if key.contains(MeshPipelineKey::SCREEN_SPACE_AMBIENT_OCCLUSION) {
            shader_defs.push("SCREEN_SPACE_AMBIENT_OCCLUSION".into());
        }

        let vertex_buffer_layout = layout.0.get_layout(&vertex_attributes)?;

        let (label, blend, depth_write_enabled);
        let pass = key.intersection(MeshPipelineKey::BLEND_RESERVED_BITS);
        let (mut is_opaque, mut alpha_to_coverage_enabled) = (false, false);
        if key.contains(MeshPipelineKey::OIT_ENABLED) && pass == MeshPipelineKey::BLEND_ALPHA {
            label = "oit_mesh_pipeline".into();
            // TODO tail blending would need alpha blending
            blend = None;
            shader_defs.push("OIT_ENABLED".into());
            // TODO it should be possible to use this to combine MSAA and OIT
            // alpha_to_coverage_enabled = true;
            depth_write_enabled = false;
        } else if pass == MeshPipelineKey::BLEND_ALPHA {
            label = "alpha_blend_mesh_pipeline".into();
            blend = Some(BlendState::ALPHA_BLENDING);
            // For the transparent pass, fragments that are closer will be alpha blended
            // but their depth is not written to the depth buffer
            depth_write_enabled = false;
        } else if pass == MeshPipelineKey::BLEND_PREMULTIPLIED_ALPHA {
            label = "premultiplied_alpha_mesh_pipeline".into();
            blend = Some(BlendState::PREMULTIPLIED_ALPHA_BLENDING);
            shader_defs.push("PREMULTIPLY_ALPHA".into());
            shader_defs.push("BLEND_PREMULTIPLIED_ALPHA".into());
            // For the transparent pass, fragments that are closer will be alpha blended
            // but their depth is not written to the depth buffer
            depth_write_enabled = false;
        } else if pass == MeshPipelineKey::BLEND_MULTIPLY {
            label = "multiply_mesh_pipeline".into();
            blend = Some(BlendState {
                color: BlendComponent {
                    src_factor: BlendFactor::Dst,
                    dst_factor: BlendFactor::OneMinusSrcAlpha,
                    operation: BlendOperation::Add,
                },
                alpha: BlendComponent::OVER,
            });
            shader_defs.push("PREMULTIPLY_ALPHA".into());
            shader_defs.push("BLEND_MULTIPLY".into());
            // For the multiply pass, fragments that are closer will be alpha blended
            // but their depth is not written to the depth buffer
            depth_write_enabled = false;
        } else if pass == MeshPipelineKey::BLEND_ALPHA_TO_COVERAGE {
            label = "alpha_to_coverage_mesh_pipeline".into();
            // BlendState::REPLACE is not needed here, and None will be potentially much faster in some cases
            blend = None;
            // For the opaque and alpha mask passes, fragments that are closer will replace
            // the current fragment value in the output and the depth is written to the
            // depth buffer
            depth_write_enabled = true;
            is_opaque = !key.contains(MeshPipelineKey::READS_VIEW_TRANSMISSION_TEXTURE);
            alpha_to_coverage_enabled = true;
            shader_defs.push("ALPHA_TO_COVERAGE".into());
        } else {
            label = "opaque_mesh_pipeline".into();
            // BlendState::REPLACE is not needed here, and None will be potentially much faster in some cases
            blend = None;
            // For the opaque and alpha mask passes, fragments that are closer will replace
            // the current fragment value in the output and the depth is written to the
            // depth buffer
            depth_write_enabled = true;
            is_opaque = !key.contains(MeshPipelineKey::READS_VIEW_TRANSMISSION_TEXTURE);
        }

        if key.contains(MeshPipelineKey::NORMAL_PREPASS) {
            shader_defs.push("NORMAL_PREPASS".into());
        }

        if key.contains(MeshPipelineKey::DEPTH_PREPASS) {
            shader_defs.push("DEPTH_PREPASS".into());
        }

        if key.contains(MeshPipelineKey::MOTION_VECTOR_PREPASS) {
            shader_defs.push("MOTION_VECTOR_PREPASS".into());
        }

        if key.contains(MeshPipelineKey::HAS_PREVIOUS_SKIN) {
            shader_defs.push("HAS_PREVIOUS_SKIN".into());
        }

        if key.contains(MeshPipelineKey::HAS_PREVIOUS_MORPH) {
            shader_defs.push("HAS_PREVIOUS_MORPH".into());
        }

        if key.contains(MeshPipelineKey::DEFERRED_PREPASS) {
            shader_defs.push("DEFERRED_PREPASS".into());
        }

        if key.contains(MeshPipelineKey::NORMAL_PREPASS) && key.msaa_samples() == 1 && is_opaque {
            shader_defs.push("LOAD_PREPASS_NORMALS".into());
        }

        let view_projection = key.intersection(MeshPipelineKey::VIEW_PROJECTION_RESERVED_BITS);
        if view_projection == MeshPipelineKey::VIEW_PROJECTION_NONSTANDARD {
            shader_defs.push("VIEW_PROJECTION_NONSTANDARD".into());
        } else if view_projection == MeshPipelineKey::VIEW_PROJECTION_PERSPECTIVE {
            shader_defs.push("VIEW_PROJECTION_PERSPECTIVE".into());
        } else if view_projection == MeshPipelineKey::VIEW_PROJECTION_ORTHOGRAPHIC {
            shader_defs.push("VIEW_PROJECTION_ORTHOGRAPHIC".into());
        }

        #[cfg(all(feature = "webgl", target_arch = "wasm32", not(feature = "webgpu")))]
        shader_defs.push("WEBGL2".into());

        #[cfg(feature = "experimental_pbr_pcss")]
        shader_defs.push("PCSS_SAMPLERS_AVAILABLE".into());

        if key.contains(MeshPipelineKey::TONEMAP_IN_SHADER) {
            shader_defs.push("TONEMAP_IN_SHADER".into());
            shader_defs.push(ShaderDefVal::UInt(
                "TONEMAPPING_LUT_TEXTURE_BINDING_INDEX".into(),
                TONEMAPPING_LUT_TEXTURE_BINDING_INDEX,
            ));
            shader_defs.push(ShaderDefVal::UInt(
                "TONEMAPPING_LUT_SAMPLER_BINDING_INDEX".into(),
                TONEMAPPING_LUT_SAMPLER_BINDING_INDEX,
            ));

            let method = key.intersection(MeshPipelineKey::TONEMAP_METHOD_RESERVED_BITS);

            if method == MeshPipelineKey::TONEMAP_METHOD_NONE {
                shader_defs.push("TONEMAP_METHOD_NONE".into());
            } else if method == MeshPipelineKey::TONEMAP_METHOD_REINHARD {
                shader_defs.push("TONEMAP_METHOD_REINHARD".into());
            } else if method == MeshPipelineKey::TONEMAP_METHOD_REINHARD_LUMINANCE {
                shader_defs.push("TONEMAP_METHOD_REINHARD_LUMINANCE".into());
            } else if method == MeshPipelineKey::TONEMAP_METHOD_ACES_FITTED {
                shader_defs.push("TONEMAP_METHOD_ACES_FITTED".into());
            } else if method == MeshPipelineKey::TONEMAP_METHOD_AGX {
                shader_defs.push("TONEMAP_METHOD_AGX".into());
            } else if method == MeshPipelineKey::TONEMAP_METHOD_SOMEWHAT_BORING_DISPLAY_TRANSFORM {
                shader_defs.push("TONEMAP_METHOD_SOMEWHAT_BORING_DISPLAY_TRANSFORM".into());
            } else if method == MeshPipelineKey::TONEMAP_METHOD_BLENDER_FILMIC {
                shader_defs.push("TONEMAP_METHOD_BLENDER_FILMIC".into());
            } else if method == MeshPipelineKey::TONEMAP_METHOD_TONY_MC_MAPFACE {
                shader_defs.push("TONEMAP_METHOD_TONY_MC_MAPFACE".into());
            }

            // Debanding is tied to tonemapping in the shader, cannot run without it.
            if key.contains(MeshPipelineKey::DEBAND_DITHER) {
                shader_defs.push("DEBAND_DITHER".into());
            }
        }

        if key.contains(MeshPipelineKey::MAY_DISCARD) {
            shader_defs.push("MAY_DISCARD".into());
        }

        if key.contains(MeshPipelineKey::ENVIRONMENT_MAP) {
            shader_defs.push("ENVIRONMENT_MAP".into());
        }

        if key.contains(MeshPipelineKey::IRRADIANCE_VOLUME) && IRRADIANCE_VOLUMES_ARE_USABLE {
            shader_defs.push("IRRADIANCE_VOLUME".into());
        }

        if key.contains(MeshPipelineKey::LIGHTMAPPED) {
            shader_defs.push("LIGHTMAP".into());
        }
        if key.contains(MeshPipelineKey::LIGHTMAP_BICUBIC_SAMPLING) {
            shader_defs.push("LIGHTMAP_BICUBIC_SAMPLING".into());
        }

        if key.contains(MeshPipelineKey::TEMPORAL_JITTER) {
            shader_defs.push("TEMPORAL_JITTER".into());
        }

        let shadow_filter_method =
            key.intersection(MeshPipelineKey::SHADOW_FILTER_METHOD_RESERVED_BITS);
        if shadow_filter_method == MeshPipelineKey::SHADOW_FILTER_METHOD_HARDWARE_2X2 {
            shader_defs.push("SHADOW_FILTER_METHOD_HARDWARE_2X2".into());
        } else if shadow_filter_method == MeshPipelineKey::SHADOW_FILTER_METHOD_GAUSSIAN {
            shader_defs.push("SHADOW_FILTER_METHOD_GAUSSIAN".into());
        } else if shadow_filter_method == MeshPipelineKey::SHADOW_FILTER_METHOD_TEMPORAL {
            shader_defs.push("SHADOW_FILTER_METHOD_TEMPORAL".into());
        }

        let blur_quality =
            key.intersection(MeshPipelineKey::SCREEN_SPACE_SPECULAR_TRANSMISSION_RESERVED_BITS);

        shader_defs.push(ShaderDefVal::Int(
            "SCREEN_SPACE_SPECULAR_TRANSMISSION_BLUR_TAPS".into(),
            match blur_quality {
                MeshPipelineKey::SCREEN_SPACE_SPECULAR_TRANSMISSION_LOW => 4,
                MeshPipelineKey::SCREEN_SPACE_SPECULAR_TRANSMISSION_MEDIUM => 8,
                MeshPipelineKey::SCREEN_SPACE_SPECULAR_TRANSMISSION_HIGH => 16,
                MeshPipelineKey::SCREEN_SPACE_SPECULAR_TRANSMISSION_ULTRA => 32,
                _ => unreachable!(), // Not possible, since the mask is 2 bits, and we've covered all 4 cases
            },
        ));

        if key.contains(MeshPipelineKey::VISIBILITY_RANGE_DITHER) {
            shader_defs.push("VISIBILITY_RANGE_DITHER".into());
        }

        if key.contains(MeshPipelineKey::DISTANCE_FOG) {
            shader_defs.push("DISTANCE_FOG".into());
        }

        if self.binding_arrays_are_usable {
            shader_defs.push("MULTIPLE_LIGHT_PROBES_IN_ARRAY".into());
            shader_defs.push("MULTIPLE_LIGHTMAPS_IN_ARRAY".into());
        }

        if IRRADIANCE_VOLUMES_ARE_USABLE {
            shader_defs.push("IRRADIANCE_VOLUMES_ARE_USABLE".into());
        }

        if self.clustered_decals_are_usable {
            shader_defs.push("CLUSTERED_DECALS_ARE_USABLE".into());
        }

        let format = if key.contains(MeshPipelineKey::HDR) {
            ViewTarget::TEXTURE_FORMAT_HDR
        } else {
            TextureFormat::bevy_default()
        };

        // This is defined here so that custom shaders that use something other than
        // the mesh binding from bevy_pbr::mesh_bindings can easily make use of this
        // in their own shaders.
        if let Some(per_object_buffer_batch_size) = self.per_object_buffer_batch_size {
            shader_defs.push(ShaderDefVal::UInt(
                "PER_OBJECT_BUFFER_BATCH_SIZE".into(),
                per_object_buffer_batch_size,
            ));
        }

        Ok(RenderPipelineDescriptor {
            vertex: VertexState {
                shader: MESH_SHADER_HANDLE,
                entry_point: "vertex".into(),
                shader_defs: shader_defs.clone(),
                buffers: vec![vertex_buffer_layout],
            },
            fragment: Some(FragmentState {
                shader: MESH_SHADER_HANDLE,
                shader_defs,
                entry_point: "fragment".into(),
                targets: vec![Some(ColorTargetState {
                    format,
                    blend,
                    write_mask: ColorWrites::ALL,
                })],
            }),
            layout: bind_group_layout,
            push_constant_ranges: vec![],
            primitive: PrimitiveState {
                front_face: FrontFace::Ccw,
                cull_mode: Some(Face::Back),
                unclipped_depth: false,
                polygon_mode: PolygonMode::Fill,
                conservative: false,
                topology: key.primitive_topology(),
                strip_index_format: None,
            },
            depth_stencil: Some(DepthStencilState {
                format: CORE_3D_DEPTH_FORMAT,
                depth_write_enabled,
                depth_compare: CompareFunction::GreaterEqual,
                stencil: StencilState {
                    front: StencilFaceState::IGNORE,
                    back: StencilFaceState::IGNORE,
                    read_mask: 0,
                    write_mask: 0,
                },
                bias: DepthBiasState {
                    constant: 0,
                    slope_scale: 0.0,
                    clamp: 0.0,
                },
            }),
            multisample: MultisampleState {
                count: key.msaa_samples(),
                mask: !0,
                alpha_to_coverage_enabled,
            },
            label: Some(label),
            zero_initialize_workgroup_memory: false,
        })
    }
}

/// Bind groups for meshes currently loaded.
#[derive(Resource, Default)]
pub struct MeshBindGroups {
    model_only: Option<BindGroup>,
    skinned: Option<MeshBindGroupPair>,
    morph_targets: HashMap<AssetId<Mesh>, MeshBindGroupPair>,
    lightmaps: HashMap<LightmapSlabIndex, BindGroup>,
}

pub struct MeshBindGroupPair {
    motion_vectors: BindGroup,
    no_motion_vectors: BindGroup,
}

impl MeshBindGroups {
    pub fn reset(&mut self) {
        self.model_only = None;
        self.skinned = None;
        self.morph_targets.clear();
        self.lightmaps.clear();
    }
    /// Get the `BindGroup` for `RenderMesh` with given `handle_id` and lightmap
    /// key `lightmap`.
    pub fn get(
        &self,
        asset_id: AssetId<Mesh>,
        lightmap: Option<LightmapSlabIndex>,
        is_skinned: bool,
        morph: bool,
        motion_vectors: bool,
    ) -> Option<&BindGroup> {
        match (is_skinned, morph, lightmap) {
            (_, true, _) => self
                .morph_targets
                .get(&asset_id)
                .map(|bind_group_pair| bind_group_pair.get(motion_vectors)),
            (true, false, _) => self
                .skinned
                .as_ref()
                .map(|bind_group_pair| bind_group_pair.get(motion_vectors)),
            (false, false, Some(lightmap_slab)) => self.lightmaps.get(&lightmap_slab),
            (false, false, None) => self.model_only.as_ref(),
        }
    }
}

impl MeshBindGroupPair {
    fn get(&self, motion_vectors: bool) -> &BindGroup {
        if motion_vectors {
            &self.motion_vectors
        } else {
            &self.no_motion_vectors
        }
    }
}

pub fn prepare_mesh_bind_group(
    meshes: Res<RenderAssets<RenderMesh>>,
    mut groups: ResMut<MeshBindGroups>,
    mesh_pipeline: Res<MeshPipeline>,
    render_device: Res<RenderDevice>,
    cpu_batched_instance_buffer: Option<
        Res<no_gpu_preprocessing::BatchedInstanceBuffer<MeshUniform>>,
    >,
    gpu_batched_instance_buffers: Option<
        Res<gpu_preprocessing::BatchedInstanceBuffers<MeshUniform, MeshInputUniform>>,
    >,
    skins_uniform: Res<SkinUniforms>,
    weights_uniform: Res<MorphUniforms>,
    mut render_lightmaps: ResMut<RenderLightmaps>,
) {
    groups.reset();

    let layouts = &mesh_pipeline.mesh_layouts;

    let model = if let Some(cpu_batched_instance_buffer) = cpu_batched_instance_buffer {
        cpu_batched_instance_buffer
            .into_inner()
            .instance_data_binding()
    } else if let Some(gpu_batched_instance_buffers) = gpu_batched_instance_buffers {
        gpu_batched_instance_buffers
            .into_inner()
            .instance_data_binding()
    } else {
        return;
    };
    let Some(model) = model else { return };

    groups.model_only = Some(layouts.model_only(&render_device, &model));

    // Create the skinned mesh bind group with the current and previous buffers
    // (the latter being for motion vector computation). If there's no previous
    // buffer, just use the current one as the shader will ignore it.
    let skin = skins_uniform.current_buffer.buffer();
    if let Some(skin) = skin {
        let prev_skin = skins_uniform.prev_buffer.buffer().unwrap_or(skin);
        groups.skinned = Some(MeshBindGroupPair {
            motion_vectors: layouts.skinned_motion(&render_device, &model, skin, prev_skin),
            no_motion_vectors: layouts.skinned(&render_device, &model, skin),
        });
    }

    // Create the morphed bind groups just like we did for the skinned bind
    // group.
    if let Some(weights) = weights_uniform.current_buffer.buffer() {
        let prev_weights = weights_uniform.prev_buffer.buffer().unwrap_or(weights);
        for (id, gpu_mesh) in meshes.iter() {
            if let Some(targets) = gpu_mesh.morph_targets.as_ref() {
                let bind_group_pair = match skin.filter(|_| is_skinned(&gpu_mesh.layout)) {
                    Some(skin) => {
                        let prev_skin = skins_uniform.prev_buffer.buffer().unwrap_or(skin);
                        MeshBindGroupPair {
                            motion_vectors: layouts.morphed_skinned_motion(
                                &render_device,
                                &model,
                                skin,
                                weights,
                                targets,
                                prev_skin,
                                prev_weights,
                            ),
                            no_motion_vectors: layouts.morphed_skinned(
                                &render_device,
                                &model,
                                skin,
                                weights,
                                targets,
                            ),
                        }
                    }
                    None => MeshBindGroupPair {
                        motion_vectors: layouts.morphed_motion(
                            &render_device,
                            &model,
                            weights,
                            targets,
                            prev_weights,
                        ),
                        no_motion_vectors: layouts.morphed(
                            &render_device,
                            &model,
                            weights,
                            targets,
                        ),
                    },
                };
                groups.morph_targets.insert(id, bind_group_pair);
            }
        }
    }

    // Create lightmap bindgroups. There will be one bindgroup for each slab.
    let bindless_supported = render_lightmaps.bindless_supported;
    for (lightmap_slab_id, lightmap_slab) in render_lightmaps.slabs.iter_mut().enumerate() {
        groups.lightmaps.insert(
            LightmapSlabIndex(NonMaxU32::new(lightmap_slab_id as u32).unwrap()),
            layouts.lightmapped(&render_device, &model, lightmap_slab, bindless_supported),
        );
    }
}

pub struct SetMeshViewBindGroup<const I: usize>;
impl<P: PhaseItem, const I: usize> RenderCommand<P> for SetMeshViewBindGroup<I> {
    type Param = ();
    type ViewQuery = (
        Read<ViewUniformOffset>,
        Read<ViewLightsUniformOffset>,
        Read<ViewFogUniformOffset>,
        Read<ViewLightProbesUniformOffset>,
        Read<ViewScreenSpaceReflectionsUniformOffset>,
        Read<ViewEnvironmentMapUniformOffset>,
        Read<MeshViewBindGroup>,
        Option<Read<OrderIndependentTransparencySettingsOffset>>,
    );
    type ItemQuery = ();

    #[inline]
    fn render<'w>(
        _item: &P,
        (
            view_uniform,
            view_lights,
            view_fog,
            view_light_probes,
            view_ssr,
            view_environment_map,
            mesh_view_bind_group,
            maybe_oit_layers_count_offset,
        ): ROQueryItem<'w, Self::ViewQuery>,
        _entity: Option<()>,
        _: SystemParamItem<'w, '_, Self::Param>,
        pass: &mut TrackedRenderPass<'w>,
    ) -> RenderCommandResult {
        let mut offsets: SmallVec<[u32; 8]> = smallvec![
            view_uniform.offset,
            view_lights.offset,
            view_fog.offset,
            **view_light_probes,
            **view_ssr,
            **view_environment_map,
        ];
        if let Some(layers_count_offset) = maybe_oit_layers_count_offset {
            offsets.push(layers_count_offset.offset);
        }
        pass.set_bind_group(I, &mesh_view_bind_group.value, &offsets);

        RenderCommandResult::Success
    }
}

pub struct SetMeshBindGroup<const I: usize>;
impl<P: PhaseItem, const I: usize> RenderCommand<P> for SetMeshBindGroup<I> {
    type Param = (
        SRes<RenderDevice>,
        SRes<MeshBindGroups>,
        SRes<RenderMeshInstances>,
        SRes<SkinIndices>,
        SRes<MorphIndices>,
        SRes<RenderLightmaps>,
    );
    type ViewQuery = Has<MotionVectorPrepass>;
    type ItemQuery = ();

    #[inline]
    fn render<'w>(
        item: &P,
        has_motion_vector_prepass: bool,
        _item_query: Option<()>,
        (
            render_device,
            bind_groups,
            mesh_instances,
            skin_indices,
            morph_indices,
            lightmaps,
        ): SystemParamItem<'w, '_, Self::Param>,
        pass: &mut TrackedRenderPass<'w>,
    ) -> RenderCommandResult {
        let bind_groups = bind_groups.into_inner();
        let mesh_instances = mesh_instances.into_inner();
        let skin_indices = skin_indices.into_inner();
        let morph_indices = morph_indices.into_inner();

        let entity = &item.main_entity();

        let Some(mesh_asset_id) = mesh_instances.mesh_asset_id(*entity) else {
            return RenderCommandResult::Success;
        };

        let current_skin_index = skin_indices.current.get(entity);
        let prev_skin_index = skin_indices.prev.get(entity);
        let current_morph_index = morph_indices.current.get(entity);
        let prev_morph_index = morph_indices.prev.get(entity);

        let is_skinned = current_skin_index.is_some();
        let is_morphed = current_morph_index.is_some();

        let lightmap_slab_index = lightmaps
            .render_lightmaps
            .get(entity)
            .map(|render_lightmap| render_lightmap.slab_index);

        let Some(bind_group) = bind_groups.get(
            mesh_asset_id,
            lightmap_slab_index,
            is_skinned,
            is_morphed,
            has_motion_vector_prepass,
        ) else {
            return RenderCommandResult::Failure(
                "The MeshBindGroups resource wasn't set in the render phase. \
                It should be set by the prepare_mesh_bind_group system.\n\
                This is a bevy bug! Please open an issue.",
            );
        };

        let mut dynamic_offsets: [u32; 3] = Default::default();
        let mut offset_count = 0;
        if let PhaseItemExtraIndex::DynamicOffset(dynamic_offset) = item.extra_index() {
            dynamic_offsets[offset_count] = dynamic_offset;
            offset_count += 1;
        }
        if let Some(current_skin_index) = current_skin_index {
            if skin::skins_use_uniform_buffers(&render_device) {
                dynamic_offsets[offset_count] = current_skin_index.byte_offset;
                offset_count += 1;
            }
        }
        if let Some(current_morph_index) = current_morph_index {
            dynamic_offsets[offset_count] = current_morph_index.index;
            offset_count += 1;
        }

        // Attach motion vectors if needed.
        if has_motion_vector_prepass {
            // Attach the previous skin index for motion vector computation. If
            // there isn't one, just use zero as the shader will ignore it.
            if current_skin_index.is_some() && skin::skins_use_uniform_buffers(&render_device) {
                match prev_skin_index {
                    Some(prev_skin_index) => {
                        dynamic_offsets[offset_count] = prev_skin_index.byte_offset;
                    }
                    None => dynamic_offsets[offset_count] = 0,
                }
                offset_count += 1;
            }

            // Attach the previous morph index for motion vector computation. If
            // there isn't one, just use zero as the shader will ignore it.
            if current_morph_index.is_some() {
                match prev_morph_index {
                    Some(prev_morph_index) => {
                        dynamic_offsets[offset_count] = prev_morph_index.index;
                    }
                    None => dynamic_offsets[offset_count] = 0,
                }
                offset_count += 1;
            }
        }

        pass.set_bind_group(I, bind_group, &dynamic_offsets[0..offset_count]);

        RenderCommandResult::Success
    }
}

pub struct DrawMesh;
impl<P: PhaseItem> RenderCommand<P> for DrawMesh {
    type Param = (
        SRes<RenderAssets<RenderMesh>>,
        SRes<RenderMeshInstances>,
        SRes<IndirectParametersBuffers>,
        SRes<PipelineCache>,
        SRes<MeshAllocator>,
        Option<SRes<PreprocessPipelines>>,
    );
    type ViewQuery = Has<PreprocessBindGroups>;
    type ItemQuery = ();
    #[inline]
    fn render<'w>(
        item: &P,
        has_preprocess_bind_group: ROQueryItem<Self::ViewQuery>,
        _item_query: Option<()>,
        (
            meshes,
            mesh_instances,
            indirect_parameters_buffer,
            pipeline_cache,
            mesh_allocator,
            preprocess_pipelines,
        ): SystemParamItem<'w, '_, Self::Param>,
        pass: &mut TrackedRenderPass<'w>,
    ) -> RenderCommandResult {
        // If we're using GPU preprocessing, then we're dependent on that
        // compute shader having been run, which of course can only happen if
        // it's compiled. Otherwise, our mesh instance data won't be present.
        if let Some(preprocess_pipelines) = preprocess_pipelines {
            if !has_preprocess_bind_group
                || !preprocess_pipelines.pipelines_are_loaded(&pipeline_cache)
            {
                return RenderCommandResult::Skip;
            }
        }

        let meshes = meshes.into_inner();
        let mesh_instances = mesh_instances.into_inner();
        let indirect_parameters_buffer = indirect_parameters_buffer.into_inner();
        let mesh_allocator = mesh_allocator.into_inner();

        let Some(mesh_asset_id) = mesh_instances.mesh_asset_id(item.main_entity()) else {
            return RenderCommandResult::Skip;
        };
        let Some(gpu_mesh) = meshes.get(mesh_asset_id) else {
            return RenderCommandResult::Skip;
        };
        let Some(vertex_buffer_slice) = mesh_allocator.mesh_vertex_slice(&mesh_asset_id) else {
            return RenderCommandResult::Skip;
        };

        pass.set_vertex_buffer(0, vertex_buffer_slice.buffer.slice(..));

        let batch_range = item.batch_range();

        // Draw either directly or indirectly, as appropriate. If we're in
        // indirect mode, we can additionally multi-draw. (We can't multi-draw
        // in direct mode because `wgpu` doesn't expose that functionality.)
        match &gpu_mesh.buffer_info {
            RenderMeshBufferInfo::Indexed {
                index_format,
                count,
            } => {
                let Some(index_buffer_slice) = mesh_allocator.mesh_index_slice(&mesh_asset_id)
                else {
                    return RenderCommandResult::Skip;
                };

                pass.set_index_buffer(index_buffer_slice.buffer.slice(..), 0, *index_format);

                match item.extra_index() {
                    PhaseItemExtraIndex::None | PhaseItemExtraIndex::DynamicOffset(_) => {
                        pass.draw_indexed(
                            index_buffer_slice.range.start
                                ..(index_buffer_slice.range.start + *count),
                            vertex_buffer_slice.range.start as i32,
                            batch_range.clone(),
                        );
                    }
                    PhaseItemExtraIndex::IndirectParametersIndex {
                        range: indirect_parameters_range,
                        batch_set_index,
                    } => {
                        // Look up the indirect parameters buffer, as well as
                        // the buffer we're going to use for
                        // `multi_draw_indexed_indirect_count` (if available).
                        let (Some(indirect_parameters_buffer), Some(batch_sets_buffer)) = (
                            indirect_parameters_buffer.indexed_data_buffer(),
                            indirect_parameters_buffer.indexed_batch_sets_buffer(),
                        ) else {
                            warn!(
                                "Not rendering mesh because indexed indirect parameters buffer \
                                 wasn't present",
                            );
                            return RenderCommandResult::Skip;
                        };

                        // Calculate the location of the indirect parameters
                        // within the buffer.
                        let indirect_parameters_offset = indirect_parameters_range.start as u64
                            * size_of::<IndirectParametersIndexed>() as u64;
                        let indirect_parameters_count =
                            indirect_parameters_range.end - indirect_parameters_range.start;

                        // If we're using `multi_draw_indirect_count`, take the
                        // number of batches from the appropriate position in
                        // the batch sets buffer. Otherwise, supply the size of
                        // the batch set.
                        match batch_set_index {
                            Some(batch_set_index) => {
                                let count_offset = u32::from(batch_set_index)
                                    * (size_of::<IndirectBatchSet>() as u32);
                                pass.multi_draw_indexed_indirect_count(
                                    indirect_parameters_buffer,
                                    indirect_parameters_offset,
                                    batch_sets_buffer,
                                    count_offset as u64,
                                    indirect_parameters_count,
                                );
                            }
                            None => {
                                pass.multi_draw_indexed_indirect(
                                    indirect_parameters_buffer,
                                    indirect_parameters_offset,
                                    indirect_parameters_count,
                                );
                            }
                        }
                    }
                }
            }

            RenderMeshBufferInfo::NonIndexed => match item.extra_index() {
                PhaseItemExtraIndex::None | PhaseItemExtraIndex::DynamicOffset(_) => {
                    pass.draw(vertex_buffer_slice.range, batch_range.clone());
                }
                PhaseItemExtraIndex::IndirectParametersIndex {
                    range: indirect_parameters_range,
                    batch_set_index,
                } => {
                    // Look up the indirect parameters buffer, as well as the
                    // buffer we're going to use for
                    // `multi_draw_indirect_count` (if available).
                    let (Some(indirect_parameters_buffer), Some(batch_sets_buffer)) = (
                        indirect_parameters_buffer.non_indexed_data_buffer(),
                        indirect_parameters_buffer.non_indexed_batch_sets_buffer(),
                    ) else {
                        warn!(
                            "Not rendering mesh because non-indexed indirect parameters buffer \
                             wasn't present"
                        );
                        return RenderCommandResult::Skip;
                    };

                    // Calculate the location of the indirect parameters within
                    // the buffer.
                    let indirect_parameters_offset = indirect_parameters_range.start as u64
                        * size_of::<IndirectParametersNonIndexed>() as u64;
                    let indirect_parameters_count =
                        indirect_parameters_range.end - indirect_parameters_range.start;

                    // If we're using `multi_draw_indirect_count`, take the
                    // number of batches from the appropriate position in the
                    // batch sets buffer. Otherwise, supply the size of the
                    // batch set.
                    match batch_set_index {
                        Some(batch_set_index) => {
                            let count_offset =
                                u32::from(batch_set_index) * (size_of::<IndirectBatchSet>() as u32);
                            pass.multi_draw_indirect_count(
                                indirect_parameters_buffer,
                                indirect_parameters_offset,
                                batch_sets_buffer,
                                count_offset as u64,
                                indirect_parameters_count,
                            );
                        }
                        None => {
                            pass.multi_draw_indirect(
                                indirect_parameters_buffer,
                                indirect_parameters_offset,
                                indirect_parameters_count,
                            );
                        }
                    }
                }
            },
        }
        RenderCommandResult::Success
    }
}

#[cfg(test)]
mod tests {
    use super::MeshPipelineKey;
    #[test]
    fn mesh_key_msaa_samples() {
        for i in [1, 2, 4, 8, 16, 32, 64, 128] {
            assert_eq!(MeshPipelineKey::from_msaa_samples(i).msaa_samples(), i);
        }
    }
}<|MERGE_RESOLUTION|>--- conflicted
+++ resolved
@@ -1732,13 +1732,8 @@
             let format_size = image.texture_descriptor.format.pixel_size();
             render_queue.write_texture(
                 texture.as_image_copy(),
-<<<<<<< HEAD
                 image.data.as_ref().expect("Image was created without data"),
-                ImageDataLayout {
-=======
-                &image.data,
                 TexelCopyBufferLayout {
->>>>>>> 1b7db895
                     offset: 0,
                     bytes_per_row: Some(image.width() * format_size as u32),
                     rows_per_image: None,
