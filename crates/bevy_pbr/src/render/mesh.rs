use crate::{
    environment_map, prepass, EnvironmentMapLight, FogMeta, GlobalLightMeta, GpuFog, GpuLights,
    GpuPointLights, LightMeta, MaterialBindGroupId, NotShadowCaster, NotShadowReceiver,
    PreviousGlobalTransform, ScreenSpaceAmbientOcclusionTextures, Shadow, ShadowSamplers,
    ViewClusterBindings, ViewFogUniformOffset, ViewLightsUniformOffset, ViewShadowBindings,
    CLUSTERED_FORWARD_STORAGE_BUFFER_COUNT, MAX_CASCADES_PER_LIGHT, MAX_DIRECTIONAL_LIGHTS,
};
use bevy_app::{Plugin, PostUpdate};
use bevy_asset::{load_internal_asset, AssetId, Handle};
use bevy_core_pipeline::{
    core_3d::{AlphaMask3d, Opaque3d, Transparent3d, CORE_3D_DEPTH_FORMAT},
    deferred::{AlphaMask3dDeferred, Opaque3dDeferred},
    prepass::ViewPrepassTextures,
    tonemapping::{
        get_lut_bind_group_layout_entries, get_lut_bindings, Tonemapping, TonemappingLuts,
    },
};
use bevy_derive::{Deref, DerefMut};
use bevy_ecs::{
    prelude::*,
    query::{QueryItem, ROQueryItem},
    system::{lifetimeless::*, SystemParamItem, SystemState},
};
use bevy_math::{Affine3, Vec2, Vec4};
use bevy_render::{
    batching::{
        batch_and_prepare_render_phase, write_batched_instance_buffer, GetBatchData,
        NoAutomaticBatching,
    },
    globals::{GlobalsBuffer, GlobalsUniform},
    mesh::{
        GpuBufferInfo, InnerMeshVertexBufferLayout, Mesh, MeshVertexBufferLayout,
        VertexAttributeDescriptor,
    },
    prelude::Msaa,
    render_asset::RenderAssets,
    render_phase::{PhaseItem, RenderCommand, RenderCommandResult, TrackedRenderPass},
    render_resource::*,
    renderer::{RenderDevice, RenderQueue},
    texture::{
        BevyDefault, DefaultImageSampler, FallbackImageCubemap, FallbackImageMsaa, GpuImage, Image,
        ImageSampler, TextureFormatPixelInfo,
    },
    view::{ViewTarget, ViewUniform, ViewUniformOffset, ViewUniforms, ViewVisibility},
    Extract, ExtractSchedule, Render, RenderApp, RenderSet,
};
use bevy_transform::components::GlobalTransform;
use bevy_utils::{tracing::error, EntityHashMap, HashMap, Hashed};

use crate::render::{
    morph::{
        extract_morphs, no_automatic_morph_batching, prepare_morphs, MorphIndices, MorphUniform,
    },
    skin::{extract_skins, no_automatic_skin_batching, prepare_skins, SkinUniform},
    MeshLayouts,
};

use super::skin::SkinIndices;

#[derive(Default)]
pub struct MeshRenderPlugin;

pub const MESH_VERTEX_OUTPUT: Handle<Shader> = Handle::weak_from_u128(2645551199423808407);
pub const MESH_VIEW_TYPES_HANDLE: Handle<Shader> = Handle::weak_from_u128(8140454348013264787);
pub const MESH_VIEW_BINDINGS_HANDLE: Handle<Shader> = Handle::weak_from_u128(9076678235888822571);
pub const MESH_TYPES_HANDLE: Handle<Shader> = Handle::weak_from_u128(2506024101911992377);
pub const MESH_BINDINGS_HANDLE: Handle<Shader> = Handle::weak_from_u128(16831548636314682308);
pub const MESH_FUNCTIONS_HANDLE: Handle<Shader> = Handle::weak_from_u128(6300874327833745635);
pub const MESH_SHADER_HANDLE: Handle<Shader> = Handle::weak_from_u128(3252377289100772450);
pub const SKINNING_HANDLE: Handle<Shader> = Handle::weak_from_u128(13215291596265391738);
pub const MORPH_HANDLE: Handle<Shader> = Handle::weak_from_u128(970982813587607345);

impl Plugin for MeshRenderPlugin {
    fn build(&self, app: &mut bevy_app::App) {
        load_internal_asset!(
            app,
            MESH_VERTEX_OUTPUT,
            "mesh_vertex_output.wgsl",
            Shader::from_wgsl
        );
        load_internal_asset!(
            app,
            MESH_VIEW_TYPES_HANDLE,
            "mesh_view_types.wgsl",
            Shader::from_wgsl_with_defs,
            vec![
                ShaderDefVal::UInt(
                    "MAX_DIRECTIONAL_LIGHTS".into(),
                    MAX_DIRECTIONAL_LIGHTS as u32
                ),
                ShaderDefVal::UInt(
                    "MAX_CASCADES_PER_LIGHT".into(),
                    MAX_CASCADES_PER_LIGHT as u32,
                )
            ]
        );
        load_internal_asset!(
            app,
            MESH_VIEW_BINDINGS_HANDLE,
            "mesh_view_bindings.wgsl",
            Shader::from_wgsl
        );
        load_internal_asset!(app, MESH_TYPES_HANDLE, "mesh_types.wgsl", Shader::from_wgsl);
        load_internal_asset!(
            app,
            MESH_FUNCTIONS_HANDLE,
            "mesh_functions.wgsl",
            Shader::from_wgsl
        );
        load_internal_asset!(app, MESH_SHADER_HANDLE, "mesh.wgsl", Shader::from_wgsl);
        load_internal_asset!(app, SKINNING_HANDLE, "skinning.wgsl", Shader::from_wgsl);
        load_internal_asset!(app, MORPH_HANDLE, "morph.wgsl", Shader::from_wgsl);

        app.add_systems(
            PostUpdate,
            (no_automatic_skin_batching, no_automatic_morph_batching),
        );

        if let Ok(render_app) = app.get_sub_app_mut(RenderApp) {
            render_app
                .init_resource::<RenderMeshInstances>()
                .init_resource::<MeshBindGroups>()
                .init_resource::<SkinUniform>()
                .init_resource::<SkinIndices>()
                .init_resource::<MorphUniform>()
                .init_resource::<MorphIndices>()
                .add_systems(
                    ExtractSchedule,
                    (extract_meshes, extract_skins, extract_morphs),
                )
                .add_systems(
                    Render,
                    (
                        (
                            batch_and_prepare_render_phase::<Opaque3d, MeshPipeline>,
                            batch_and_prepare_render_phase::<Transparent3d, MeshPipeline>,
                            batch_and_prepare_render_phase::<AlphaMask3d, MeshPipeline>,
                            batch_and_prepare_render_phase::<Shadow, MeshPipeline>,
                        )
                            .in_set(RenderSet::PrepareResources),
                        write_batched_instance_buffer::<MeshPipeline>
                            .in_set(RenderSet::PrepareResourcesFlush),
                        prepare_skins.in_set(RenderSet::PrepareResources),
                        prepare_morphs.in_set(RenderSet::PrepareResources),
                        prepare_mesh_bind_group.in_set(RenderSet::PrepareBindGroups),
                        prepare_mesh_view_bind_groups.in_set(RenderSet::PrepareBindGroups),
                    ),
                );
        }
    }

    fn finish(&self, app: &mut bevy_app::App) {
        let mut mesh_bindings_shader_defs = Vec::with_capacity(1);

        if let Ok(render_app) = app.get_sub_app_mut(RenderApp) {
            if let Some(per_object_buffer_batch_size) = GpuArrayBuffer::<MeshUniform>::batch_size(
                render_app.world.resource::<RenderDevice>(),
            ) {
                mesh_bindings_shader_defs.push(ShaderDefVal::UInt(
                    "PER_OBJECT_BUFFER_BATCH_SIZE".into(),
                    per_object_buffer_batch_size,
                ));
            }

            render_app
                .insert_resource(GpuArrayBuffer::<MeshUniform>::new(
                    render_app.world.resource::<RenderDevice>(),
                ))
                .init_resource::<MeshPipeline>();
        }

        // Load the mesh_bindings shader module here as it depends on runtime information about
        // whether storage buffers are supported, or the maximum uniform buffer binding size.
        load_internal_asset!(
            app,
            MESH_BINDINGS_HANDLE,
            "mesh_bindings.wgsl",
            Shader::from_wgsl_with_defs,
            mesh_bindings_shader_defs
        );
    }
}

#[derive(Component)]
pub struct MeshTransforms {
    pub transform: Affine3,
    pub previous_transform: Affine3,
    pub flags: u32,
}

#[derive(ShaderType, Clone)]
pub struct MeshUniform {
    // Affine 4x3 matrices transposed to 3x4
    pub transform: [Vec4; 3],
    pub previous_transform: [Vec4; 3],
    // 3x3 matrix packed in mat2x4 and f32 as:
    //   [0].xyz, [1].x,
    //   [1].yz, [2].xy
    //   [2].z
    pub inverse_transpose_model_a: [Vec4; 2],
    pub inverse_transpose_model_b: f32,
    pub flags: u32,
}

impl From<&MeshTransforms> for MeshUniform {
    fn from(mesh_transforms: &MeshTransforms) -> Self {
        let (inverse_transpose_model_a, inverse_transpose_model_b) =
            mesh_transforms.transform.inverse_transpose_3x3();
        Self {
            transform: mesh_transforms.transform.to_transpose(),
            previous_transform: mesh_transforms.previous_transform.to_transpose(),
            inverse_transpose_model_a,
            inverse_transpose_model_b,
            flags: mesh_transforms.flags,
        }
    }
}

// NOTE: These must match the bit flags in bevy_pbr/src/render/mesh_types.wgsl!
bitflags::bitflags! {
    #[repr(transparent)]
    pub struct MeshFlags: u32 {
        const SHADOW_RECEIVER            = (1 << 0);
        // Indicates the sign of the determinant of the 3x3 model matrix. If the sign is positive,
        // then the flag should be set, else it should not be set.
        const SIGN_DETERMINANT_MODEL_3X3 = (1 << 31);
        const NONE                       = 0;
        const UNINITIALIZED              = 0xFFFF;
    }
}

pub struct RenderMeshInstance {
    pub transforms: MeshTransforms,
    pub mesh_asset_id: AssetId<Mesh>,
    pub material_bind_group_id: MaterialBindGroupId,
    pub shadow_caster: bool,
    pub automatic_batching: bool,
}

#[derive(Default, Resource, Deref, DerefMut)]
pub struct RenderMeshInstances(EntityHashMap<Entity, RenderMeshInstance>);

#[derive(Component)]
pub struct Mesh3d;

pub fn extract_meshes(
    mut commands: Commands,
    mut previous_len: Local<usize>,
    mut render_mesh_instances: ResMut<RenderMeshInstances>,
    meshes_query: Extract<
        Query<(
            Entity,
            &ViewVisibility,
            &GlobalTransform,
            Option<&PreviousGlobalTransform>,
            &Handle<Mesh>,
            Option<With<NotShadowReceiver>>,
            Option<With<NotShadowCaster>>,
            Has<NoAutomaticBatching>,
        )>,
    >,
) {
    render_mesh_instances.clear();
    let mut entities = Vec::with_capacity(*previous_len);

    let visible_meshes = meshes_query.iter().filter(|(_, vis, ..)| vis.get());

    for (
        entity,
        _,
        transform,
        previous_transform,
        handle,
        not_receiver,
        not_caster,
        no_automatic_batching,
    ) in visible_meshes
    {
        let transform = transform.affine();
        let previous_transform = previous_transform.map(|t| t.0).unwrap_or(transform);
        let mut flags = if not_receiver.is_some() {
            MeshFlags::empty()
        } else {
            MeshFlags::SHADOW_RECEIVER
        };
        if transform.matrix3.determinant().is_sign_positive() {
            flags |= MeshFlags::SIGN_DETERMINANT_MODEL_3X3;
        }
        let transforms = MeshTransforms {
            transform: (&transform).into(),
            previous_transform: (&previous_transform).into(),
            flags: flags.bits(),
        };
        // FIXME: Remove this - it is just a workaround to enable rendering to work as
        // render commands require an entity to exist at the moment.
        entities.push((entity, Mesh3d));
        render_mesh_instances.insert(
            entity,
            RenderMeshInstance {
                mesh_asset_id: handle.id(),
                transforms,
                shadow_caster: not_caster.is_none(),
                material_bind_group_id: MaterialBindGroupId::default(),
                automatic_batching: !no_automatic_batching,
            },
        );
    }
<<<<<<< HEAD
}

pub fn extract_skinned_meshes(
    mut commands: Commands,
    mut previous_len: Local<usize>,
    mut uniform: ResMut<SkinnedMeshUniform>,
    query: Extract<Query<(Entity, &ViewVisibility, &SkinnedMesh)>>,
    inverse_bindposes: Extract<Res<Assets<SkinnedMeshInverseBindposes>>>,
    joint_query: Extract<Query<&GlobalTransform>>,
) {
    uniform.buffer.clear();
    let mut values = Vec::with_capacity(*previous_len);
    let mut last_start = 0;

    for (entity, view_visibility, skin) in &query {
        if !view_visibility.get() {
            continue;
        }
        // PERF: This can be expensive, can we move this to prepare?
        if let Some(skinned_joints) =
            SkinnedMeshJoints::build(skin, &inverse_bindposes, &joint_query, &mut uniform.buffer)
        {
            last_start = last_start.max(skinned_joints.index as usize);
            values.push((entity, skinned_joints.to_buffer_index()));
        }
    }

    // Pad out the buffer to ensure that there's enough space for bindings
    while uniform.buffer.len() - last_start < MAX_JOINTS {
        uniform.buffer.push(Mat4::ZERO);
    }

    *previous_len = values.len();
    commands.insert_or_spawn_batch(values);
}

#[allow(clippy::too_many_arguments)]
pub fn prepare_mesh_uniforms(
    mut seen: Local<FixedBitSet>,
    mut commands: Commands,
    mut previous_len: Local<usize>,
    render_device: Res<RenderDevice>,
    render_queue: Res<RenderQueue>,
    mut gpu_array_buffer: ResMut<GpuArrayBuffer<MeshUniform>>,
    views: Query<(
        &RenderPhase<Opaque3d>,
        &RenderPhase<Transparent3d>,
        &RenderPhase<AlphaMask3d>,
        Option<&RenderPhase<Opaque3dDeferred>>,
        Option<&RenderPhase<AlphaMask3dDeferred>>,
    )>,
    shadow_views: Query<&RenderPhase<Shadow>>,
    meshes: Query<(Entity, &MeshTransforms)>,
) {
    gpu_array_buffer.clear();
    seen.clear();

    let mut indices = Vec::with_capacity(*previous_len);
    let mut push_indices = |(mesh, mesh_uniform): (Entity, &MeshTransforms)| {
        let index = mesh.index() as usize;
        if !seen.contains(index) {
            if index >= seen.len() {
                seen.grow(index + 1);
            }
            seen.insert(index);
            indices.push((mesh, gpu_array_buffer.push(mesh_uniform.into())));
        }
    };

    for (
        opaque_phase,
        transparent_phase,
        alpha_phase,
        opaque_deferred_phase,
        alpha_deferred_phase,
    ) in &views
    {
        meshes
            .iter_many(opaque_phase.iter_entities())
            .for_each(&mut push_indices);

        meshes
            .iter_many(transparent_phase.iter_entities())
            .for_each(&mut push_indices);

        meshes
            .iter_many(alpha_phase.iter_entities())
            .for_each(&mut push_indices);

        if let Some(opaque_deferred_phase) = opaque_deferred_phase {
            meshes
                .iter_many(opaque_deferred_phase.iter_entities())
                .for_each(&mut push_indices);
        }

        if let Some(alpha_deferred_phase) = alpha_deferred_phase {
            meshes
                .iter_many(alpha_deferred_phase.iter_entities())
                .for_each(&mut push_indices);
        }
    }

    for shadow_phase in &shadow_views {
        meshes
            .iter_many(shadow_phase.iter_entities())
            .for_each(&mut push_indices);
    }

    *previous_len = indices.len();
    commands.insert_or_spawn_batch(indices);

    gpu_array_buffer.write_buffer(&render_device, &render_queue);
=======
    *previous_len = entities.len();
    commands.insert_or_spawn_batch(entities);
>>>>>>> 20ed3e0e
}

#[derive(Resource, Clone)]
pub struct MeshPipeline {
    pub view_layout: BindGroupLayout,
    pub view_layout_multisampled: BindGroupLayout,
    // This dummy white texture is to be used in place of optional StandardMaterial textures
    pub dummy_white_gpu_image: GpuImage,
    pub clustered_forward_buffer_binding_type: BufferBindingType,
    pub mesh_layouts: MeshLayouts,
    /// `MeshUniform`s are stored in arrays in buffers. If storage buffers are available, they
    /// are used and this will be `None`, otherwise uniform buffers will be used with batches
    /// of this many `MeshUniform`s, stored at dynamic offsets within the uniform buffer.
    /// Use code like this in custom shaders:
    /// ```wgsl
    /// ##ifdef PER_OBJECT_BUFFER_BATCH_SIZE
    /// @group(2) @binding(0) var<uniform> mesh: array<Mesh, #{PER_OBJECT_BUFFER_BATCH_SIZE}u>;
    /// ##else
    /// @group(2) @binding(0) var<storage> mesh: array<Mesh>;
    /// ##endif // PER_OBJECT_BUFFER_BATCH_SIZE
    /// ```
    pub per_object_buffer_batch_size: Option<u32>,
}

impl FromWorld for MeshPipeline {
    fn from_world(world: &mut World) -> Self {
        let mut system_state: SystemState<(
            Res<RenderDevice>,
            Res<DefaultImageSampler>,
            Res<RenderQueue>,
        )> = SystemState::new(world);
        let (render_device, default_sampler, render_queue) = system_state.get_mut(world);
        let clustered_forward_buffer_binding_type = render_device
            .get_supported_read_only_binding_type(CLUSTERED_FORWARD_STORAGE_BUFFER_COUNT);

        /// Returns the appropriate bind group layout vec based on the parameters
        fn layout_entries(
            clustered_forward_buffer_binding_type: BufferBindingType,
            multisampled: bool,
        ) -> Vec<BindGroupLayoutEntry> {
            let mut entries = vec![
                // View
                BindGroupLayoutEntry {
                    binding: 0,
                    visibility: ShaderStages::VERTEX | ShaderStages::FRAGMENT,
                    ty: BindingType::Buffer {
                        ty: BufferBindingType::Uniform,
                        has_dynamic_offset: true,
                        min_binding_size: Some(ViewUniform::min_size()),
                    },
                    count: None,
                },
                // Lights
                BindGroupLayoutEntry {
                    binding: 1,
                    visibility: ShaderStages::FRAGMENT,
                    ty: BindingType::Buffer {
                        ty: BufferBindingType::Uniform,
                        has_dynamic_offset: true,
                        min_binding_size: Some(GpuLights::min_size()),
                    },
                    count: None,
                },
                // Point Shadow Texture Cube Array
                BindGroupLayoutEntry {
                    binding: 2,
                    visibility: ShaderStages::FRAGMENT,
                    ty: BindingType::Texture {
                        multisampled: false,
                        sample_type: TextureSampleType::Depth,
                        #[cfg(any(not(feature = "webgl"), not(target_arch = "wasm32")))]
                        view_dimension: TextureViewDimension::CubeArray,
                        #[cfg(all(feature = "webgl", target_arch = "wasm32"))]
                        view_dimension: TextureViewDimension::Cube,
                    },
                    count: None,
                },
                // Point Shadow Texture Array Sampler
                BindGroupLayoutEntry {
                    binding: 3,
                    visibility: ShaderStages::FRAGMENT,
                    ty: BindingType::Sampler(SamplerBindingType::Comparison),
                    count: None,
                },
                // Directional Shadow Texture Array
                BindGroupLayoutEntry {
                    binding: 4,
                    visibility: ShaderStages::FRAGMENT,
                    ty: BindingType::Texture {
                        multisampled: false,
                        sample_type: TextureSampleType::Depth,
                        #[cfg(any(not(feature = "webgl"), not(target_arch = "wasm32")))]
                        view_dimension: TextureViewDimension::D2Array,
                        #[cfg(all(feature = "webgl", target_arch = "wasm32"))]
                        view_dimension: TextureViewDimension::D2,
                    },
                    count: None,
                },
                // Directional Shadow Texture Array Sampler
                BindGroupLayoutEntry {
                    binding: 5,
                    visibility: ShaderStages::FRAGMENT,
                    ty: BindingType::Sampler(SamplerBindingType::Comparison),
                    count: None,
                },
                // PointLights
                BindGroupLayoutEntry {
                    binding: 6,
                    visibility: ShaderStages::FRAGMENT,
                    ty: BindingType::Buffer {
                        ty: clustered_forward_buffer_binding_type,
                        has_dynamic_offset: false,
                        min_binding_size: Some(GpuPointLights::min_size(
                            clustered_forward_buffer_binding_type,
                        )),
                    },
                    count: None,
                },
                // ClusteredLightIndexLists
                BindGroupLayoutEntry {
                    binding: 7,
                    visibility: ShaderStages::FRAGMENT,
                    ty: BindingType::Buffer {
                        ty: clustered_forward_buffer_binding_type,
                        has_dynamic_offset: false,
                        min_binding_size: Some(
                            ViewClusterBindings::min_size_cluster_light_index_lists(
                                clustered_forward_buffer_binding_type,
                            ),
                        ),
                    },
                    count: None,
                },
                // ClusterOffsetsAndCounts
                BindGroupLayoutEntry {
                    binding: 8,
                    visibility: ShaderStages::FRAGMENT,
                    ty: BindingType::Buffer {
                        ty: clustered_forward_buffer_binding_type,
                        has_dynamic_offset: false,
                        min_binding_size: Some(
                            ViewClusterBindings::min_size_cluster_offsets_and_counts(
                                clustered_forward_buffer_binding_type,
                            ),
                        ),
                    },
                    count: None,
                },
                // Globals
                BindGroupLayoutEntry {
                    binding: 9,
                    visibility: ShaderStages::VERTEX_FRAGMENT,
                    ty: BindingType::Buffer {
                        ty: BufferBindingType::Uniform,
                        has_dynamic_offset: false,
                        min_binding_size: Some(GlobalsUniform::min_size()),
                    },
                    count: None,
                },
                // Fog
                BindGroupLayoutEntry {
                    binding: 10,
                    visibility: ShaderStages::FRAGMENT,
                    ty: BindingType::Buffer {
                        ty: BufferBindingType::Uniform,
                        has_dynamic_offset: true,
                        min_binding_size: Some(GpuFog::min_size()),
                    },
                    count: None,
                },
                // Screen space ambient occlusion texture
                BindGroupLayoutEntry {
                    binding: 11,
                    visibility: ShaderStages::FRAGMENT,
                    ty: BindingType::Texture {
                        multisampled: false,
                        sample_type: TextureSampleType::Float { filterable: false },
                        view_dimension: TextureViewDimension::D2,
                    },
                    count: None,
                },
            ];

            // EnvironmentMapLight
            let environment_map_entries =
                environment_map::get_bind_group_layout_entries([12, 13, 14]);
            entries.extend_from_slice(&environment_map_entries);

            // Tonemapping
            let tonemapping_lut_entries = get_lut_bind_group_layout_entries([15, 16]);
            entries.extend_from_slice(&tonemapping_lut_entries);

            if cfg!(any(not(feature = "webgl"), not(target_arch = "wasm32")))
                || (cfg!(all(feature = "webgl", target_arch = "wasm32")) && !multisampled)
            {
                entries.extend_from_slice(&prepass::get_bind_group_layout_entries(
                    [17, 18, 19, 20],
                    multisampled,
                ));
            }

            entries
        }

        let view_layout = render_device.create_bind_group_layout(&BindGroupLayoutDescriptor {
            label: Some("mesh_view_layout"),
            entries: &layout_entries(clustered_forward_buffer_binding_type, false),
        });

        let view_layout_multisampled =
            render_device.create_bind_group_layout(&BindGroupLayoutDescriptor {
                label: Some("mesh_view_layout_multisampled"),
                entries: &layout_entries(clustered_forward_buffer_binding_type, true),
            });

        // A 1x1x1 'all 1.0' texture to use as a dummy texture to use in place of optional StandardMaterial textures
        let dummy_white_gpu_image = {
            let image = Image::default();
            let texture = render_device.create_texture(&image.texture_descriptor);
            let sampler = match image.sampler_descriptor {
                ImageSampler::Default => (**default_sampler).clone(),
                ImageSampler::Descriptor(descriptor) => render_device.create_sampler(&descriptor),
            };

            let format_size = image.texture_descriptor.format.pixel_size();
            render_queue.write_texture(
                ImageCopyTexture {
                    texture: &texture,
                    mip_level: 0,
                    origin: Origin3d::ZERO,
                    aspect: TextureAspect::All,
                },
                &image.data,
                ImageDataLayout {
                    offset: 0,
                    bytes_per_row: Some(image.texture_descriptor.size.width * format_size as u32),
                    rows_per_image: None,
                },
                image.texture_descriptor.size,
            );

            let texture_view = texture.create_view(&TextureViewDescriptor::default());
            GpuImage {
                texture,
                texture_view,
                texture_format: image.texture_descriptor.format,
                sampler,
                size: Vec2::new(
                    image.texture_descriptor.size.width as f32,
                    image.texture_descriptor.size.height as f32,
                ),
                mip_level_count: image.texture_descriptor.mip_level_count,
            }
        };

        MeshPipeline {
            view_layout,
            view_layout_multisampled,
            clustered_forward_buffer_binding_type,
            dummy_white_gpu_image,
            mesh_layouts: MeshLayouts::new(&render_device),
            per_object_buffer_batch_size: GpuArrayBuffer::<MeshUniform>::batch_size(&render_device),
        }
    }
}

impl MeshPipeline {
    pub fn get_image_texture<'a>(
        &'a self,
        gpu_images: &'a RenderAssets<Image>,
        handle_option: &Option<Handle<Image>>,
    ) -> Option<(&'a TextureView, &'a Sampler)> {
        if let Some(handle) = handle_option {
            let gpu_image = gpu_images.get(handle)?;
            Some((&gpu_image.texture_view, &gpu_image.sampler))
        } else {
            Some((
                &self.dummy_white_gpu_image.texture_view,
                &self.dummy_white_gpu_image.sampler,
            ))
        }
    }
}

impl GetBatchData for MeshPipeline {
    type Param = SRes<RenderMeshInstances>;
    type Query = Entity;
    type QueryFilter = With<Mesh3d>;
    type CompareData = (MaterialBindGroupId, AssetId<Mesh>);
    type BufferData = MeshUniform;

    fn get_batch_data(
        mesh_instances: &SystemParamItem<Self::Param>,
        entity: &QueryItem<Self::Query>,
    ) -> (Self::BufferData, Option<Self::CompareData>) {
        let mesh_instance = mesh_instances
            .get(entity)
            .expect("Failed to find render mesh instance");
        (
            (&mesh_instance.transforms).into(),
            mesh_instance.automatic_batching.then_some((
                mesh_instance.material_bind_group_id,
                mesh_instance.mesh_asset_id,
            )),
        )
    }
}

bitflags::bitflags! {
    #[derive(Clone, Copy, Debug, PartialEq, Eq, Hash)]
    #[repr(transparent)]
    // NOTE: Apparently quadro drivers support up to 64x MSAA.
    /// MSAA uses the highest 3 bits for the MSAA log2(sample count) to support up to 128x MSAA.
    pub struct MeshPipelineKey: u32 {
        const NONE                              = 0;
        const HDR                               = (1 << 0);
        const TONEMAP_IN_SHADER                 = (1 << 1);
        const DEBAND_DITHER                     = (1 << 2);
        const DEPTH_PREPASS                     = (1 << 3);
        const NORMAL_PREPASS                    = (1 << 4);
        const DEFERRED_PREPASS                  = (1 << 5);
        const MOTION_VECTOR_PREPASS             = (1 << 6);
        const SHADOW_PASS                       = (1 << 7);
        const MAY_DISCARD                       = (1 << 8); // Guards shader codepaths that may discard, allowing early depth tests in most cases
                                                            // See: https://www.khronos.org/opengl/wiki/Early_Fragment_Test
        const ENVIRONMENT_MAP                   = (1 << 9);
        const SCREEN_SPACE_AMBIENT_OCCLUSION    = (1 << 10);
        const DEPTH_CLAMP_ORTHO                 = (1 << 11);
        const TAA                               = (1 << 12);
        const MORPH_TARGETS                     = (1 << 13);
        const BLEND_RESERVED_BITS               = Self::BLEND_MASK_BITS << Self::BLEND_SHIFT_BITS; // ← Bitmask reserving bits for the blend state
        const BLEND_OPAQUE                      = (0 << Self::BLEND_SHIFT_BITS);                   // ← Values are just sequential within the mask, and can range from 0 to 3
        const BLEND_PREMULTIPLIED_ALPHA         = (1 << Self::BLEND_SHIFT_BITS);                   //
        const BLEND_MULTIPLY                    = (2 << Self::BLEND_SHIFT_BITS);                   // ← We still have room for one more value without adding more bits
        const BLEND_ALPHA                       = (3 << Self::BLEND_SHIFT_BITS);
        const MSAA_RESERVED_BITS                = Self::MSAA_MASK_BITS << Self::MSAA_SHIFT_BITS;
        const PRIMITIVE_TOPOLOGY_RESERVED_BITS  = Self::PRIMITIVE_TOPOLOGY_MASK_BITS << Self::PRIMITIVE_TOPOLOGY_SHIFT_BITS;
        const TONEMAP_METHOD_RESERVED_BITS      = Self::TONEMAP_METHOD_MASK_BITS << Self::TONEMAP_METHOD_SHIFT_BITS;
        const TONEMAP_METHOD_NONE               = 0 << Self::TONEMAP_METHOD_SHIFT_BITS;
        const TONEMAP_METHOD_REINHARD           = 1 << Self::TONEMAP_METHOD_SHIFT_BITS;
        const TONEMAP_METHOD_REINHARD_LUMINANCE = 2 << Self::TONEMAP_METHOD_SHIFT_BITS;
        const TONEMAP_METHOD_ACES_FITTED        = 3 << Self::TONEMAP_METHOD_SHIFT_BITS;
        const TONEMAP_METHOD_AGX                = 4 << Self::TONEMAP_METHOD_SHIFT_BITS;
        const TONEMAP_METHOD_SOMEWHAT_BORING_DISPLAY_TRANSFORM = 5 << Self::TONEMAP_METHOD_SHIFT_BITS;
        const TONEMAP_METHOD_TONY_MC_MAPFACE    = 6 << Self::TONEMAP_METHOD_SHIFT_BITS;
        const TONEMAP_METHOD_BLENDER_FILMIC     = 7 << Self::TONEMAP_METHOD_SHIFT_BITS;
    }
}

impl MeshPipelineKey {
    const MSAA_MASK_BITS: u32 = 0b111;
    const MSAA_SHIFT_BITS: u32 = 32 - Self::MSAA_MASK_BITS.count_ones();
    const PRIMITIVE_TOPOLOGY_MASK_BITS: u32 = 0b111;
    const PRIMITIVE_TOPOLOGY_SHIFT_BITS: u32 =
        Self::MSAA_SHIFT_BITS - Self::PRIMITIVE_TOPOLOGY_MASK_BITS.count_ones();
    const BLEND_MASK_BITS: u32 = 0b11;
    const BLEND_SHIFT_BITS: u32 =
        Self::PRIMITIVE_TOPOLOGY_SHIFT_BITS - Self::BLEND_MASK_BITS.count_ones();
    const TONEMAP_METHOD_MASK_BITS: u32 = 0b111;
    const TONEMAP_METHOD_SHIFT_BITS: u32 =
        Self::BLEND_SHIFT_BITS - Self::TONEMAP_METHOD_MASK_BITS.count_ones();

    pub fn from_msaa_samples(msaa_samples: u32) -> Self {
        let msaa_bits =
            (msaa_samples.trailing_zeros() & Self::MSAA_MASK_BITS) << Self::MSAA_SHIFT_BITS;
        Self::from_bits_retain(msaa_bits)
    }

    pub fn from_hdr(hdr: bool) -> Self {
        if hdr {
            MeshPipelineKey::HDR
        } else {
            MeshPipelineKey::NONE
        }
    }

    pub fn msaa_samples(&self) -> u32 {
        1 << ((self.bits() >> Self::MSAA_SHIFT_BITS) & Self::MSAA_MASK_BITS)
    }

    pub fn from_primitive_topology(primitive_topology: PrimitiveTopology) -> Self {
        let primitive_topology_bits = ((primitive_topology as u32)
            & Self::PRIMITIVE_TOPOLOGY_MASK_BITS)
            << Self::PRIMITIVE_TOPOLOGY_SHIFT_BITS;
        Self::from_bits_retain(primitive_topology_bits)
    }

    pub fn primitive_topology(&self) -> PrimitiveTopology {
        let primitive_topology_bits = (self.bits() >> Self::PRIMITIVE_TOPOLOGY_SHIFT_BITS)
            & Self::PRIMITIVE_TOPOLOGY_MASK_BITS;
        match primitive_topology_bits {
            x if x == PrimitiveTopology::PointList as u32 => PrimitiveTopology::PointList,
            x if x == PrimitiveTopology::LineList as u32 => PrimitiveTopology::LineList,
            x if x == PrimitiveTopology::LineStrip as u32 => PrimitiveTopology::LineStrip,
            x if x == PrimitiveTopology::TriangleList as u32 => PrimitiveTopology::TriangleList,
            x if x == PrimitiveTopology::TriangleStrip as u32 => PrimitiveTopology::TriangleStrip,
            _ => PrimitiveTopology::default(),
        }
    }
}

fn is_skinned(layout: &Hashed<InnerMeshVertexBufferLayout>) -> bool {
    layout.contains(Mesh::ATTRIBUTE_JOINT_INDEX) && layout.contains(Mesh::ATTRIBUTE_JOINT_WEIGHT)
}
pub fn setup_morph_and_skinning_defs(
    mesh_layouts: &MeshLayouts,
    layout: &Hashed<InnerMeshVertexBufferLayout>,
    offset: u32,
    key: &MeshPipelineKey,
    shader_defs: &mut Vec<ShaderDefVal>,
    vertex_attributes: &mut Vec<VertexAttributeDescriptor>,
) -> BindGroupLayout {
    let mut add_skin_data = || {
        shader_defs.push("SKINNED".into());
        vertex_attributes.push(Mesh::ATTRIBUTE_JOINT_INDEX.at_shader_location(offset));
        vertex_attributes.push(Mesh::ATTRIBUTE_JOINT_WEIGHT.at_shader_location(offset + 1));
    };
    let is_morphed = key.intersects(MeshPipelineKey::MORPH_TARGETS);
    match (is_skinned(layout), is_morphed) {
        (true, false) => {
            add_skin_data();
            mesh_layouts.skinned.clone()
        }
        (true, true) => {
            add_skin_data();
            shader_defs.push("MORPH_TARGETS".into());
            mesh_layouts.morphed_skinned.clone()
        }
        (false, true) => {
            shader_defs.push("MORPH_TARGETS".into());
            mesh_layouts.morphed.clone()
        }
        (false, false) => mesh_layouts.model_only.clone(),
    }
}

impl SpecializedMeshPipeline for MeshPipeline {
    type Key = MeshPipelineKey;

    fn specialize(
        &self,
        key: Self::Key,
        layout: &MeshVertexBufferLayout,
    ) -> Result<RenderPipelineDescriptor, SpecializedMeshPipelineError> {
        let mut shader_defs = Vec::new();
        let mut vertex_attributes = Vec::new();

        shader_defs.push("VERTEX_OUTPUT_INSTANCE_INDEX".into());

        if layout.contains(Mesh::ATTRIBUTE_POSITION) {
            shader_defs.push("VERTEX_POSITIONS".into());
            vertex_attributes.push(Mesh::ATTRIBUTE_POSITION.at_shader_location(0));
        }

        if layout.contains(Mesh::ATTRIBUTE_NORMAL) {
            shader_defs.push("VERTEX_NORMALS".into());
            vertex_attributes.push(Mesh::ATTRIBUTE_NORMAL.at_shader_location(1));
        }

        if layout.contains(Mesh::ATTRIBUTE_UV_0) {
            shader_defs.push("VERTEX_UVS".into());
            vertex_attributes.push(Mesh::ATTRIBUTE_UV_0.at_shader_location(2));
        }

        if layout.contains(Mesh::ATTRIBUTE_TANGENT) {
            shader_defs.push("VERTEX_TANGENTS".into());
            vertex_attributes.push(Mesh::ATTRIBUTE_TANGENT.at_shader_location(3));
        }

        if layout.contains(Mesh::ATTRIBUTE_COLOR) {
            shader_defs.push("VERTEX_COLORS".into());
            vertex_attributes.push(Mesh::ATTRIBUTE_COLOR.at_shader_location(4));
        }

        let mut bind_group_layout = match key.msaa_samples() {
            1 => vec![self.view_layout.clone()],
            _ => {
                shader_defs.push("MULTISAMPLED".into());
                vec![self.view_layout_multisampled.clone()]
            }
        };

        bind_group_layout.push(setup_morph_and_skinning_defs(
            &self.mesh_layouts,
            layout,
            5,
            &key,
            &mut shader_defs,
            &mut vertex_attributes,
        ));

        if key.contains(MeshPipelineKey::SCREEN_SPACE_AMBIENT_OCCLUSION) {
            shader_defs.push("SCREEN_SPACE_AMBIENT_OCCLUSION".into());
        }

        let vertex_buffer_layout = layout.get_layout(&vertex_attributes)?;

        let (label, blend, depth_write_enabled);
        let pass = key.intersection(MeshPipelineKey::BLEND_RESERVED_BITS);
        let mut is_opaque = false;
        if pass == MeshPipelineKey::BLEND_ALPHA {
            label = "alpha_blend_mesh_pipeline".into();
            blend = Some(BlendState::ALPHA_BLENDING);
            // For the transparent pass, fragments that are closer will be alpha blended
            // but their depth is not written to the depth buffer
            depth_write_enabled = false;
        } else if pass == MeshPipelineKey::BLEND_PREMULTIPLIED_ALPHA {
            label = "premultiplied_alpha_mesh_pipeline".into();
            blend = Some(BlendState::PREMULTIPLIED_ALPHA_BLENDING);
            shader_defs.push("PREMULTIPLY_ALPHA".into());
            shader_defs.push("BLEND_PREMULTIPLIED_ALPHA".into());
            // For the transparent pass, fragments that are closer will be alpha blended
            // but their depth is not written to the depth buffer
            depth_write_enabled = false;
        } else if pass == MeshPipelineKey::BLEND_MULTIPLY {
            label = "multiply_mesh_pipeline".into();
            blend = Some(BlendState {
                color: BlendComponent {
                    src_factor: BlendFactor::Dst,
                    dst_factor: BlendFactor::OneMinusSrcAlpha,
                    operation: BlendOperation::Add,
                },
                alpha: BlendComponent::OVER,
            });
            shader_defs.push("PREMULTIPLY_ALPHA".into());
            shader_defs.push("BLEND_MULTIPLY".into());
            // For the multiply pass, fragments that are closer will be alpha blended
            // but their depth is not written to the depth buffer
            depth_write_enabled = false;
        } else {
            label = "opaque_mesh_pipeline".into();
            // BlendState::REPLACE is not needed here, and None will be potentially much faster in some cases
            blend = None;
            // For the opaque and alpha mask passes, fragments that are closer will replace
            // the current fragment value in the output and the depth is written to the
            // depth buffer
            depth_write_enabled = true;
            is_opaque = true;
        }

        if key.contains(MeshPipelineKey::NORMAL_PREPASS) && key.msaa_samples() == 1 && is_opaque {
            shader_defs.push("LOAD_PREPASS_NORMALS".into());
        }

        #[cfg(all(feature = "webgl", target_arch = "wasm32"))]
        shader_defs.push("WEBGL2".into());

        if key.contains(MeshPipelineKey::TONEMAP_IN_SHADER) {
            shader_defs.push("TONEMAP_IN_SHADER".into());

            let method = key.intersection(MeshPipelineKey::TONEMAP_METHOD_RESERVED_BITS);

            if method == MeshPipelineKey::TONEMAP_METHOD_NONE {
                shader_defs.push("TONEMAP_METHOD_NONE".into());
            } else if method == MeshPipelineKey::TONEMAP_METHOD_REINHARD {
                shader_defs.push("TONEMAP_METHOD_REINHARD".into());
            } else if method == MeshPipelineKey::TONEMAP_METHOD_REINHARD_LUMINANCE {
                shader_defs.push("TONEMAP_METHOD_REINHARD_LUMINANCE".into());
            } else if method == MeshPipelineKey::TONEMAP_METHOD_ACES_FITTED {
                shader_defs.push("TONEMAP_METHOD_ACES_FITTED ".into());
            } else if method == MeshPipelineKey::TONEMAP_METHOD_AGX {
                shader_defs.push("TONEMAP_METHOD_AGX".into());
            } else if method == MeshPipelineKey::TONEMAP_METHOD_SOMEWHAT_BORING_DISPLAY_TRANSFORM {
                shader_defs.push("TONEMAP_METHOD_SOMEWHAT_BORING_DISPLAY_TRANSFORM".into());
            } else if method == MeshPipelineKey::TONEMAP_METHOD_BLENDER_FILMIC {
                shader_defs.push("TONEMAP_METHOD_BLENDER_FILMIC".into());
            } else if method == MeshPipelineKey::TONEMAP_METHOD_TONY_MC_MAPFACE {
                shader_defs.push("TONEMAP_METHOD_TONY_MC_MAPFACE".into());
            }

            // Debanding is tied to tonemapping in the shader, cannot run without it.
            if key.contains(MeshPipelineKey::DEBAND_DITHER) {
                shader_defs.push("DEBAND_DITHER".into());
            }
        }

        if key.contains(MeshPipelineKey::MAY_DISCARD) {
            shader_defs.push("MAY_DISCARD".into());
        }

        if key.contains(MeshPipelineKey::ENVIRONMENT_MAP) {
            shader_defs.push("ENVIRONMENT_MAP".into());
        }

        if key.contains(MeshPipelineKey::TAA) {
            shader_defs.push("TAA".into());
        }

        let format = if key.contains(MeshPipelineKey::HDR) {
            ViewTarget::TEXTURE_FORMAT_HDR
        } else {
            TextureFormat::bevy_default()
        };

        // This is defined here so that custom shaders that use something other than
        // the mesh binding from bevy_pbr::mesh_bindings can easily make use of this
        // in their own shaders.
        if let Some(per_object_buffer_batch_size) = self.per_object_buffer_batch_size {
            shader_defs.push(ShaderDefVal::UInt(
                "PER_OBJECT_BUFFER_BATCH_SIZE".into(),
                per_object_buffer_batch_size,
            ));
        }

        let mut push_constant_ranges = Vec::with_capacity(1);
        if cfg!(all(feature = "webgl", target_arch = "wasm32")) {
            push_constant_ranges.push(PushConstantRange {
                stages: ShaderStages::VERTEX,
                range: 0..4,
            });
        }

        Ok(RenderPipelineDescriptor {
            vertex: VertexState {
                shader: MESH_SHADER_HANDLE,
                entry_point: "vertex".into(),
                shader_defs: shader_defs.clone(),
                buffers: vec![vertex_buffer_layout],
            },
            fragment: Some(FragmentState {
                shader: MESH_SHADER_HANDLE,
                shader_defs,
                entry_point: "fragment".into(),
                targets: vec![Some(ColorTargetState {
                    format,
                    blend,
                    write_mask: ColorWrites::ALL,
                })],
            }),
            layout: bind_group_layout,
            push_constant_ranges,
            primitive: PrimitiveState {
                front_face: FrontFace::Ccw,
                cull_mode: Some(Face::Back),
                unclipped_depth: false,
                polygon_mode: PolygonMode::Fill,
                conservative: false,
                topology: key.primitive_topology(),
                strip_index_format: None,
            },
            depth_stencil: Some(DepthStencilState {
                format: CORE_3D_DEPTH_FORMAT,
                depth_write_enabled,
                depth_compare: CompareFunction::GreaterEqual,
                stencil: StencilState {
                    front: StencilFaceState::IGNORE,
                    back: StencilFaceState::IGNORE,
                    read_mask: 0,
                    write_mask: 0,
                },
                bias: DepthBiasState {
                    constant: 0,
                    slope_scale: 0.0,
                    clamp: 0.0,
                },
            }),
            multisample: MultisampleState {
                count: key.msaa_samples(),
                mask: !0,
                alpha_to_coverage_enabled: false,
            },
            label: Some(label),
        })
    }
}

/// Bind groups for meshes currently loaded.
#[derive(Resource, Default)]
pub struct MeshBindGroups {
    model_only: Option<BindGroup>,
    skinned: Option<BindGroup>,
    morph_targets: HashMap<AssetId<Mesh>, BindGroup>,
}
impl MeshBindGroups {
    pub fn reset(&mut self) {
        self.model_only = None;
        self.skinned = None;
        self.morph_targets.clear();
    }
    /// Get the `BindGroup` for `GpuMesh` with given `handle_id`.
    pub fn get(
        &self,
        asset_id: AssetId<Mesh>,
        is_skinned: bool,
        morph: bool,
    ) -> Option<&BindGroup> {
        match (is_skinned, morph) {
            (_, true) => self.morph_targets.get(&asset_id),
            (true, false) => self.skinned.as_ref(),
            (false, false) => self.model_only.as_ref(),
        }
    }
}

pub fn prepare_mesh_bind_group(
    meshes: Res<RenderAssets<Mesh>>,
    mut groups: ResMut<MeshBindGroups>,
    mesh_pipeline: Res<MeshPipeline>,
    render_device: Res<RenderDevice>,
    mesh_uniforms: Res<GpuArrayBuffer<MeshUniform>>,
    skins_uniform: Res<SkinUniform>,
    weights_uniform: Res<MorphUniform>,
) {
    groups.reset();
    let layouts = &mesh_pipeline.mesh_layouts;
    let Some(model) = mesh_uniforms.binding() else {
        return;
    };
    groups.model_only = Some(layouts.model_only(&render_device, &model));

    let skin = skins_uniform.buffer.buffer();
    if let Some(skin) = skin {
        groups.skinned = Some(layouts.skinned(&render_device, &model, skin));
    }

    if let Some(weights) = weights_uniform.buffer.buffer() {
        for (id, gpu_mesh) in meshes.iter() {
            if let Some(targets) = gpu_mesh.morph_targets.as_ref() {
                let group = if let Some(skin) = skin.filter(|_| is_skinned(&gpu_mesh.layout)) {
                    layouts.morphed_skinned(&render_device, &model, skin, weights, targets)
                } else {
                    layouts.morphed(&render_device, &model, weights, targets)
                };
                groups.morph_targets.insert(id, group);
            }
        }
    }
}

#[derive(Component)]
pub struct MeshViewBindGroup {
    pub value: BindGroup,
}

#[allow(clippy::too_many_arguments)]
pub fn prepare_mesh_view_bind_groups(
    mut commands: Commands,
    render_device: Res<RenderDevice>,
    mesh_pipeline: Res<MeshPipeline>,
    shadow_samplers: Res<ShadowSamplers>,
    light_meta: Res<LightMeta>,
    global_light_meta: Res<GlobalLightMeta>,
    fog_meta: Res<FogMeta>,
    view_uniforms: Res<ViewUniforms>,
    views: Query<(
        Entity,
        &ViewShadowBindings,
        &ViewClusterBindings,
        Option<&ScreenSpaceAmbientOcclusionTextures>,
        Option<&ViewPrepassTextures>,
        Option<&EnvironmentMapLight>,
        &Tonemapping,
    )>,
    images: Res<RenderAssets<Image>>,
    mut fallback_images: FallbackImageMsaa,
    fallback_cubemap: Res<FallbackImageCubemap>,
    msaa: Res<Msaa>,
    globals_buffer: Res<GlobalsBuffer>,
    tonemapping_luts: Res<TonemappingLuts>,
) {
    if let (
        Some(view_binding),
        Some(light_binding),
        Some(point_light_binding),
        Some(globals),
        Some(fog_binding),
    ) = (
        view_uniforms.uniforms.binding(),
        light_meta.view_gpu_lights.binding(),
        global_light_meta.gpu_point_lights.binding(),
        globals_buffer.buffer.binding(),
        fog_meta.gpu_fogs.binding(),
    ) {
        for (
            entity,
            view_shadow_bindings,
            view_cluster_bindings,
            ssao_textures,
            prepass_textures,
            environment_map,
            tonemapping,
        ) in &views
        {
            let fallback_ssao = fallback_images
                .image_for_samplecount(1, TextureFormat::Rgba8Unorm)
                .texture_view
                .clone();

            let layout = if msaa.samples() > 1 {
                &mesh_pipeline.view_layout_multisampled
            } else {
                &mesh_pipeline.view_layout
            };

            let mut entries = vec![
                BindGroupEntry {
                    binding: 0,
                    resource: view_binding.clone(),
                },
                BindGroupEntry {
                    binding: 1,
                    resource: light_binding.clone(),
                },
                BindGroupEntry {
                    binding: 2,
                    resource: BindingResource::TextureView(
                        &view_shadow_bindings.point_light_depth_texture_view,
                    ),
                },
                BindGroupEntry {
                    binding: 3,
                    resource: BindingResource::Sampler(&shadow_samplers.point_light_sampler),
                },
                BindGroupEntry {
                    binding: 4,
                    resource: BindingResource::TextureView(
                        &view_shadow_bindings.directional_light_depth_texture_view,
                    ),
                },
                BindGroupEntry {
                    binding: 5,
                    resource: BindingResource::Sampler(&shadow_samplers.directional_light_sampler),
                },
                BindGroupEntry {
                    binding: 6,
                    resource: point_light_binding.clone(),
                },
                BindGroupEntry {
                    binding: 7,
                    resource: view_cluster_bindings.light_index_lists_binding().unwrap(),
                },
                BindGroupEntry {
                    binding: 8,
                    resource: view_cluster_bindings.offsets_and_counts_binding().unwrap(),
                },
                BindGroupEntry {
                    binding: 9,
                    resource: globals.clone(),
                },
                BindGroupEntry {
                    binding: 10,
                    resource: fog_binding.clone(),
                },
                BindGroupEntry {
                    binding: 11,
                    resource: BindingResource::TextureView(
                        ssao_textures
                            .map(|t| &t.screen_space_ambient_occlusion_texture.default_view)
                            .unwrap_or(&fallback_ssao),
                    ),
                },
            ];

            let env_map = environment_map::get_bindings(
                environment_map,
                &images,
                &fallback_cubemap,
                [12, 13, 14],
            );
            entries.extend_from_slice(&env_map);

            let tonemapping_luts =
                get_lut_bindings(&images, &tonemapping_luts, tonemapping, [15, 16]);
            entries.extend_from_slice(&tonemapping_luts);

            let prepass_bindings =
                prepass::get_bindings(prepass_textures, &mut fallback_images, &msaa);
            // When using WebGL, we can't have a depth texture with multisampling
            if cfg!(any(not(feature = "webgl"), not(target_arch = "wasm32")))
                || (cfg!(all(feature = "webgl", target_arch = "wasm32")) && msaa.samples() == 1)
            {
                entries.extend_from_slice(&prepass_bindings.get_entries([17, 18, 19, 20]));
            }

            let view_bind_group = render_device.create_bind_group(&BindGroupDescriptor {
                entries: &entries,
                label: Some("mesh_view_bind_group"),
                layout,
            });

            commands.entity(entity).insert(MeshViewBindGroup {
                value: view_bind_group,
            });
        }
    }
}

pub struct SetMeshViewBindGroup<const I: usize>;
impl<P: PhaseItem, const I: usize> RenderCommand<P> for SetMeshViewBindGroup<I> {
    type Param = ();
    type ViewWorldQuery = (
        Read<ViewUniformOffset>,
        Read<ViewLightsUniformOffset>,
        Read<ViewFogUniformOffset>,
        Read<MeshViewBindGroup>,
    );
    type ItemWorldQuery = ();

    #[inline]
    fn render<'w>(
        _item: &P,
        (view_uniform, view_lights, view_fog, mesh_view_bind_group): ROQueryItem<
            'w,
            Self::ViewWorldQuery,
        >,
        _entity: (),
        _: SystemParamItem<'w, '_, Self::Param>,
        pass: &mut TrackedRenderPass<'w>,
    ) -> RenderCommandResult {
        pass.set_bind_group(
            I,
            &mesh_view_bind_group.value,
            &[view_uniform.offset, view_lights.offset, view_fog.offset],
        );

        RenderCommandResult::Success
    }
}

pub struct SetMeshBindGroup<const I: usize>;
impl<P: PhaseItem, const I: usize> RenderCommand<P> for SetMeshBindGroup<I> {
    type Param = (
        SRes<MeshBindGroups>,
        SRes<RenderMeshInstances>,
        SRes<SkinIndices>,
        SRes<MorphIndices>,
    );
    type ViewWorldQuery = ();
    type ItemWorldQuery = ();

    #[inline]
    fn render<'w>(
        item: &P,
        _view: (),
        _item_query: (),
        (bind_groups, mesh_instances, skin_indices, morph_indices): SystemParamItem<
            'w,
            '_,
            Self::Param,
        >,
        pass: &mut TrackedRenderPass<'w>,
    ) -> RenderCommandResult {
        let bind_groups = bind_groups.into_inner();
        let mesh_instances = mesh_instances.into_inner();
        let skin_indices = skin_indices.into_inner();
        let morph_indices = morph_indices.into_inner();

        let entity = &item.entity();

        let Some(mesh) = mesh_instances.get(entity) else {
            return RenderCommandResult::Success;
        };
        let skin_index = skin_indices.get(entity);
        let morph_index = morph_indices.get(entity);

        let is_skinned = skin_index.is_some();
        let is_morphed = morph_index.is_some();

        let Some(bind_group) = bind_groups.get(mesh.mesh_asset_id, is_skinned, is_morphed) else {
            error!(
                "The MeshBindGroups resource wasn't set in the render phase. \
                It should be set by the queue_mesh_bind_group system.\n\
                This is a bevy bug! Please open an issue."
            );
            return RenderCommandResult::Failure;
        };

        let mut dynamic_offsets: [u32; 3] = Default::default();
        let mut offset_count = 0;
        if let Some(dynamic_offset) = item.dynamic_offset() {
            dynamic_offsets[offset_count] = dynamic_offset.get();
            offset_count += 1;
        }
        if let Some(skin_index) = skin_index {
            dynamic_offsets[offset_count] = skin_index.index;
            offset_count += 1;
        }
        if let Some(morph_index) = morph_index {
            dynamic_offsets[offset_count] = morph_index.index;
            offset_count += 1;
        }
        pass.set_bind_group(I, bind_group, &dynamic_offsets[0..offset_count]);

        RenderCommandResult::Success
    }
}

pub struct DrawMesh;
impl<P: PhaseItem> RenderCommand<P> for DrawMesh {
    type Param = (SRes<RenderAssets<Mesh>>, SRes<RenderMeshInstances>);
    type ViewWorldQuery = ();
    type ItemWorldQuery = ();
    #[inline]
    fn render<'w>(
        item: &P,
        _view: (),
        _item_query: (),
        (meshes, mesh_instances): SystemParamItem<'w, '_, Self::Param>,
        pass: &mut TrackedRenderPass<'w>,
    ) -> RenderCommandResult {
        let meshes = meshes.into_inner();
        let mesh_instances = mesh_instances.into_inner();

        let Some(mesh_instance) = mesh_instances.get(&item.entity()) else {
            return RenderCommandResult::Failure;
        };
        let Some(gpu_mesh) = meshes.get(mesh_instance.mesh_asset_id) else {
            return RenderCommandResult::Failure;
        };

        pass.set_vertex_buffer(0, gpu_mesh.vertex_buffer.slice(..));

        let batch_range = item.batch_range();
        #[cfg(all(feature = "webgl", target_arch = "wasm32"))]
        pass.set_push_constants(
            ShaderStages::VERTEX,
            0,
            &(batch_range.start as i32).to_le_bytes(),
        );
        match &gpu_mesh.buffer_info {
            GpuBufferInfo::Indexed {
                buffer,
                index_format,
                count,
            } => {
                pass.set_index_buffer(buffer.slice(..), 0, *index_format);
                pass.draw_indexed(0..*count, 0, batch_range.clone());
            }
            GpuBufferInfo::NonIndexed => {
                pass.draw(0..gpu_mesh.vertex_count, batch_range.clone());
            }
        }
        RenderCommandResult::Success
    }
}

#[cfg(test)]
mod tests {
    use super::MeshPipelineKey;
    #[test]
    fn mesh_key_msaa_samples() {
        for i in [1, 2, 4, 8, 16, 32, 64, 128] {
            assert_eq!(MeshPipelineKey::from_msaa_samples(i).msaa_samples(), i);
        }
    }
}<|MERGE_RESOLUTION|>--- conflicted
+++ resolved
@@ -136,6 +136,8 @@
                             batch_and_prepare_render_phase::<Transparent3d, MeshPipeline>,
                             batch_and_prepare_render_phase::<AlphaMask3d, MeshPipeline>,
                             batch_and_prepare_render_phase::<Shadow, MeshPipeline>,
+                            batch_and_prepare_render_phase::<Opaque3dDeferred, MeshPipeline>,
+                            batch_and_prepare_render_phase::<AlphaMask3dDeferred, MeshPipeline>,
                         )
                             .in_set(RenderSet::PrepareResources),
                         write_batched_instance_buffer::<MeshPipeline>
@@ -305,123 +307,8 @@
             },
         );
     }
-<<<<<<< HEAD
-}
-
-pub fn extract_skinned_meshes(
-    mut commands: Commands,
-    mut previous_len: Local<usize>,
-    mut uniform: ResMut<SkinnedMeshUniform>,
-    query: Extract<Query<(Entity, &ViewVisibility, &SkinnedMesh)>>,
-    inverse_bindposes: Extract<Res<Assets<SkinnedMeshInverseBindposes>>>,
-    joint_query: Extract<Query<&GlobalTransform>>,
-) {
-    uniform.buffer.clear();
-    let mut values = Vec::with_capacity(*previous_len);
-    let mut last_start = 0;
-
-    for (entity, view_visibility, skin) in &query {
-        if !view_visibility.get() {
-            continue;
-        }
-        // PERF: This can be expensive, can we move this to prepare?
-        if let Some(skinned_joints) =
-            SkinnedMeshJoints::build(skin, &inverse_bindposes, &joint_query, &mut uniform.buffer)
-        {
-            last_start = last_start.max(skinned_joints.index as usize);
-            values.push((entity, skinned_joints.to_buffer_index()));
-        }
-    }
-
-    // Pad out the buffer to ensure that there's enough space for bindings
-    while uniform.buffer.len() - last_start < MAX_JOINTS {
-        uniform.buffer.push(Mat4::ZERO);
-    }
-
-    *previous_len = values.len();
-    commands.insert_or_spawn_batch(values);
-}
-
-#[allow(clippy::too_many_arguments)]
-pub fn prepare_mesh_uniforms(
-    mut seen: Local<FixedBitSet>,
-    mut commands: Commands,
-    mut previous_len: Local<usize>,
-    render_device: Res<RenderDevice>,
-    render_queue: Res<RenderQueue>,
-    mut gpu_array_buffer: ResMut<GpuArrayBuffer<MeshUniform>>,
-    views: Query<(
-        &RenderPhase<Opaque3d>,
-        &RenderPhase<Transparent3d>,
-        &RenderPhase<AlphaMask3d>,
-        Option<&RenderPhase<Opaque3dDeferred>>,
-        Option<&RenderPhase<AlphaMask3dDeferred>>,
-    )>,
-    shadow_views: Query<&RenderPhase<Shadow>>,
-    meshes: Query<(Entity, &MeshTransforms)>,
-) {
-    gpu_array_buffer.clear();
-    seen.clear();
-
-    let mut indices = Vec::with_capacity(*previous_len);
-    let mut push_indices = |(mesh, mesh_uniform): (Entity, &MeshTransforms)| {
-        let index = mesh.index() as usize;
-        if !seen.contains(index) {
-            if index >= seen.len() {
-                seen.grow(index + 1);
-            }
-            seen.insert(index);
-            indices.push((mesh, gpu_array_buffer.push(mesh_uniform.into())));
-        }
-    };
-
-    for (
-        opaque_phase,
-        transparent_phase,
-        alpha_phase,
-        opaque_deferred_phase,
-        alpha_deferred_phase,
-    ) in &views
-    {
-        meshes
-            .iter_many(opaque_phase.iter_entities())
-            .for_each(&mut push_indices);
-
-        meshes
-            .iter_many(transparent_phase.iter_entities())
-            .for_each(&mut push_indices);
-
-        meshes
-            .iter_many(alpha_phase.iter_entities())
-            .for_each(&mut push_indices);
-
-        if let Some(opaque_deferred_phase) = opaque_deferred_phase {
-            meshes
-                .iter_many(opaque_deferred_phase.iter_entities())
-                .for_each(&mut push_indices);
-        }
-
-        if let Some(alpha_deferred_phase) = alpha_deferred_phase {
-            meshes
-                .iter_many(alpha_deferred_phase.iter_entities())
-                .for_each(&mut push_indices);
-        }
-    }
-
-    for shadow_phase in &shadow_views {
-        meshes
-            .iter_many(shadow_phase.iter_entities())
-            .for_each(&mut push_indices);
-    }
-
-    *previous_len = indices.len();
-    commands.insert_or_spawn_batch(indices);
-
-    gpu_array_buffer.write_buffer(&render_device, &render_queue);
-=======
     *previous_len = entities.len();
     commands.insert_or_spawn_batch(entities);
->>>>>>> 20ed3e0e
 }
 
 #[derive(Resource, Clone)]
