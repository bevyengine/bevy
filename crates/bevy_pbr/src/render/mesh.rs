use crate::{
    FogMeta, GlobalLightMeta, GpuFog, GpuLights, GpuPointLights, LightMeta, NotShadowCaster,
    NotShadowReceiver, ShadowPipeline, ViewClusterBindings, ViewFogUniformOffset,
    ViewLightsUniformOffset, ViewShadowBindings, CLUSTERED_FORWARD_STORAGE_BUFFER_COUNT,
    MAX_CASCADES_PER_LIGHT, MAX_DIRECTIONAL_LIGHTS,
};
use bevy_app::Plugin;
use bevy_asset::{load_internal_asset, Assets, Handle, HandleUntyped};
use bevy_core_pipeline::prepass::ViewPrepassTextures;
use bevy_ecs::{
    prelude::*,
    query::ROQueryItem,
    system::{lifetimeless::*, SystemParamItem, SystemState},
};
use bevy_math::{Mat3A, Mat4, Vec2};
use bevy_reflect::TypeUuid;
use bevy_render::{
    extract_component::{ComponentUniforms, DynamicUniformIndex, UniformComponentPlugin},
    globals::{GlobalsBuffer, GlobalsUniform},
    mesh::{
        skinning::{SkinnedMesh, SkinnedMeshInverseBindposes},
        GpuBufferInfo, Mesh, MeshVertexBufferLayout,
    },
    prelude::Msaa,
    render_asset::RenderAssets,
    render_phase::{PhaseItem, RenderCommand, RenderCommandResult, TrackedRenderPass},
    render_resource::*,
    renderer::{RenderDevice, RenderQueue},
    texture::{
        BevyDefault, DefaultImageSampler, FallbackImagesDepth, FallbackImagesMsaa, GpuImage, Image,
        ImageSampler, TextureFormatPixelInfo,
    },
    view::{ComputedVisibility, ViewTarget, ViewUniform, ViewUniformOffset, ViewUniforms},
    Extract, RenderApp, RenderStage,
};
use bevy_transform::components::GlobalTransform;
use std::num::NonZeroU64;

#[derive(Default)]
pub struct MeshRenderPlugin;

const MAX_JOINTS: usize = 256;
const JOINT_SIZE: usize = std::mem::size_of::<Mat4>();
pub(crate) const JOINT_BUFFER_SIZE: usize = MAX_JOINTS * JOINT_SIZE;

pub const MESH_VERTEX_OUTPUT: HandleUntyped =
    HandleUntyped::weak_from_u64(Shader::TYPE_UUID, 2645551199423808407);
pub const MESH_VIEW_TYPES_HANDLE: HandleUntyped =
    HandleUntyped::weak_from_u64(Shader::TYPE_UUID, 8140454348013264787);
pub const MESH_VIEW_BINDINGS_HANDLE: HandleUntyped =
    HandleUntyped::weak_from_u64(Shader::TYPE_UUID, 9076678235888822571);
pub const MESH_TYPES_HANDLE: HandleUntyped =
    HandleUntyped::weak_from_u64(Shader::TYPE_UUID, 2506024101911992377);
pub const MESH_BINDINGS_HANDLE: HandleUntyped =
    HandleUntyped::weak_from_u64(Shader::TYPE_UUID, 16831548636314682308);
pub const MESH_FUNCTIONS_HANDLE: HandleUntyped =
    HandleUntyped::weak_from_u64(Shader::TYPE_UUID, 6300874327833745635);
pub const MESH_SHADER_HANDLE: HandleUntyped =
    HandleUntyped::weak_from_u64(Shader::TYPE_UUID, 3252377289100772450);
pub const SKINNING_HANDLE: HandleUntyped =
    HandleUntyped::weak_from_u64(Shader::TYPE_UUID, 13215291596265391738);

impl Plugin for MeshRenderPlugin {
    fn build(&self, app: &mut bevy_app::App) {
        load_internal_asset!(
            app,
            MESH_VERTEX_OUTPUT,
            "mesh_vertex_output.wgsl",
            Shader::from_wgsl
        );
        load_internal_asset!(
            app,
            MESH_VIEW_TYPES_HANDLE,
            "mesh_view_types.wgsl",
            Shader::from_wgsl_with_defs,
            vec![ShaderDefVal::UInt(
                "MAX_DIRECTIONAL_LIGHTS".into(),
                MAX_DIRECTIONAL_LIGHTS as u32
            )]
        );
        load_internal_asset!(
            app,
            MESH_VIEW_BINDINGS_HANDLE,
            "mesh_view_bindings.wgsl",
            Shader::from_wgsl
        );
        load_internal_asset!(app, MESH_TYPES_HANDLE, "mesh_types.wgsl", Shader::from_wgsl);
        load_internal_asset!(
            app,
            MESH_BINDINGS_HANDLE,
            "mesh_bindings.wgsl",
            Shader::from_wgsl
        );
        load_internal_asset!(
            app,
            MESH_FUNCTIONS_HANDLE,
            "mesh_functions.wgsl",
            Shader::from_wgsl
        );
        load_internal_asset!(app, MESH_SHADER_HANDLE, "mesh.wgsl", Shader::from_wgsl);
        load_internal_asset!(app, SKINNING_HANDLE, "skinning.wgsl", Shader::from_wgsl);

        app.add_plugin(UniformComponentPlugin::<MeshUniform>::default());

        if let Ok(render_app) = app.get_sub_app_mut(RenderApp) {
            render_app
                .init_resource::<MeshPipeline>()
                .init_resource::<SkinnedMeshUniform>()
                .add_system_to_stage(RenderStage::Extract, extract_meshes)
                .add_system_to_stage(RenderStage::Extract, extract_skinned_meshes)
                .add_system_to_stage(RenderStage::Prepare, prepare_skinned_meshes)
                .add_system_to_stage(RenderStage::Queue, queue_mesh_bind_group)
                .add_system_to_stage(RenderStage::Queue, queue_mesh_view_bind_groups);
        }
    }
}

#[derive(Component, ShaderType, Clone)]
pub struct MeshUniform {
    pub transform: Mat4,
    pub inverse_transpose_model: Mat4,
    pub flags: u32,
}

// NOTE: These must match the bit flags in bevy_pbr/src/render/mesh_types.wgsl!
bitflags::bitflags! {
    #[repr(transparent)]
    struct MeshFlags: u32 {
        const SHADOW_RECEIVER            = (1 << 0);
        // Indicates the sign of the determinant of the 3x3 model matrix. If the sign is positive,
        // then the flag should be set, else it should not be set.
        const SIGN_DETERMINANT_MODEL_3X3 = (1 << 31);
        const NONE                       = 0;
        const UNINITIALIZED              = 0xFFFF;
    }
}

pub fn extract_meshes(
    mut commands: Commands,
    mut prev_caster_commands_len: Local<usize>,
    mut prev_not_caster_commands_len: Local<usize>,
    meshes_query: Extract<
        Query<(
            Entity,
            &ComputedVisibility,
            &GlobalTransform,
            &Handle<Mesh>,
            Option<With<NotShadowReceiver>>,
            Option<With<NotShadowCaster>>,
        )>,
    >,
) {
    let mut caster_commands = Vec::with_capacity(*prev_caster_commands_len);
    let mut not_caster_commands = Vec::with_capacity(*prev_not_caster_commands_len);
    let visible_meshes = meshes_query.iter().filter(|(_, vis, ..)| vis.is_visible());

    for (entity, _, transform, handle, not_receiver, not_caster) in visible_meshes {
        let transform = transform.compute_matrix();
        let mut flags = if not_receiver.is_some() {
            MeshFlags::empty()
        } else {
            MeshFlags::SHADOW_RECEIVER
        };
        if Mat3A::from_mat4(transform).determinant().is_sign_positive() {
            flags |= MeshFlags::SIGN_DETERMINANT_MODEL_3X3;
        }
        let uniform = MeshUniform {
            flags: flags.bits,
            transform,
            inverse_transpose_model: transform.inverse().transpose(),
        };
        if not_caster.is_some() {
            not_caster_commands.push((entity, (handle.clone_weak(), uniform, NotShadowCaster)));
        } else {
            caster_commands.push((entity, (handle.clone_weak(), uniform)));
        }
    }
    *prev_caster_commands_len = caster_commands.len();
    *prev_not_caster_commands_len = not_caster_commands.len();
    commands.insert_or_spawn_batch(caster_commands);
    commands.insert_or_spawn_batch(not_caster_commands);
}

#[derive(Component)]
pub struct SkinnedMeshJoints {
    pub index: u32,
}

impl SkinnedMeshJoints {
    #[inline]
    pub fn build(
        skin: &SkinnedMesh,
        inverse_bindposes: &Assets<SkinnedMeshInverseBindposes>,
        joints: &Query<&GlobalTransform>,
        buffer: &mut BufferVec<Mat4>,
    ) -> Option<Self> {
        let inverse_bindposes = inverse_bindposes.get(&skin.inverse_bindposes)?;
        let start = buffer.len();
        let target = start + skin.joints.len().min(MAX_JOINTS);
        buffer.extend(
            joints
                .iter_many(&skin.joints)
                .zip(inverse_bindposes.iter())
                .map(|(joint, bindpose)| joint.affine() * *bindpose),
        );
        // iter_many will skip any failed fetches. This will cause it to assign the wrong bones,
        // so just bail by truncating to the start.
        if buffer.len() != target {
            buffer.truncate(start);
            return None;
        }

        // Pad to 256 byte alignment
        while buffer.len() % 4 != 0 {
            buffer.push(Mat4::ZERO);
        }
        Some(Self {
            index: start as u32,
        })
    }

    pub fn to_buffer_index(mut self) -> Self {
        self.index *= std::mem::size_of::<Mat4>() as u32;
        self
    }
}

pub fn extract_skinned_meshes(
    mut commands: Commands,
    mut previous_len: Local<usize>,
    mut uniform: ResMut<SkinnedMeshUniform>,
    query: Extract<Query<(Entity, &ComputedVisibility, &SkinnedMesh)>>,
    inverse_bindposes: Extract<Res<Assets<SkinnedMeshInverseBindposes>>>,
    joint_query: Extract<Query<&GlobalTransform>>,
) {
    uniform.buffer.clear();
    let mut values = Vec::with_capacity(*previous_len);
    let mut last_start = 0;

    for (entity, computed_visibility, skin) in &query {
        if !computed_visibility.is_visible() {
            continue;
        }
        // PERF: This can be expensive, can we move this to prepare?
        if let Some(skinned_joints) =
            SkinnedMeshJoints::build(skin, &inverse_bindposes, &joint_query, &mut uniform.buffer)
        {
            last_start = last_start.max(skinned_joints.index as usize);
            values.push((entity, skinned_joints.to_buffer_index()));
        }
    }

    // Pad out the buffer to ensure that there's enough space for bindings
    while uniform.buffer.len() - last_start < MAX_JOINTS {
        uniform.buffer.push(Mat4::ZERO);
    }

    *previous_len = values.len();
    commands.insert_or_spawn_batch(values);
}

#[derive(Resource, Clone)]
pub struct MeshPipeline {
    pub view_layout: BindGroupLayout,
    pub view_layout_multisampled: BindGroupLayout,
    pub mesh_layout: BindGroupLayout,
    pub skinned_mesh_layout: BindGroupLayout,
    // This dummy white texture is to be used in place of optional StandardMaterial textures
    pub dummy_white_gpu_image: GpuImage,
    pub clustered_forward_buffer_binding_type: BufferBindingType,
}

impl FromWorld for MeshPipeline {
    fn from_world(world: &mut World) -> Self {
        let mut system_state: SystemState<(
            Res<RenderDevice>,
            Res<DefaultImageSampler>,
            Res<RenderQueue>,
        )> = SystemState::new(world);
        let (render_device, default_sampler, render_queue) = system_state.get_mut(world);
        let clustered_forward_buffer_binding_type = render_device
            .get_supported_read_only_binding_type(CLUSTERED_FORWARD_STORAGE_BUFFER_COUNT);

        /// Returns the appropriate bind group layout vec based on the parameters
        fn layout_entries(
            clustered_forward_buffer_binding_type: BufferBindingType,
            multisampled: bool,
        ) -> Vec<BindGroupLayoutEntry> {
            let mut entries = vec![
                // View
                BindGroupLayoutEntry {
                    binding: 0,
                    visibility: ShaderStages::VERTEX | ShaderStages::FRAGMENT,
                    ty: BindingType::Buffer {
                        ty: BufferBindingType::Uniform,
                        has_dynamic_offset: true,
                        min_binding_size: Some(ViewUniform::min_size()),
                    },
                    count: None,
                },
                // Lights
                BindGroupLayoutEntry {
                    binding: 1,
                    visibility: ShaderStages::FRAGMENT,
                    ty: BindingType::Buffer {
                        ty: BufferBindingType::Uniform,
                        has_dynamic_offset: true,
                        min_binding_size: Some(GpuLights::min_size()),
                    },
                    count: None,
                },
                // Point Shadow Texture Cube Array
                BindGroupLayoutEntry {
                    binding: 2,
                    visibility: ShaderStages::FRAGMENT,
                    ty: BindingType::Texture {
                        multisampled: false,
                        sample_type: TextureSampleType::Depth,
                        #[cfg(not(feature = "webgl"))]
                        view_dimension: TextureViewDimension::CubeArray,
                        #[cfg(feature = "webgl")]
                        view_dimension: TextureViewDimension::Cube,
                    },
                    count: None,
                },
                // Point Shadow Texture Array Sampler
                BindGroupLayoutEntry {
                    binding: 3,
                    visibility: ShaderStages::FRAGMENT,
                    ty: BindingType::Sampler(SamplerBindingType::Comparison),
                    count: None,
                },
                // Directional Shadow Texture Array
                BindGroupLayoutEntry {
                    binding: 4,
                    visibility: ShaderStages::FRAGMENT,
                    ty: BindingType::Texture {
                        multisampled: false,
                        sample_type: TextureSampleType::Depth,
                        #[cfg(not(feature = "webgl"))]
                        view_dimension: TextureViewDimension::D2Array,
                        #[cfg(feature = "webgl")]
                        view_dimension: TextureViewDimension::D2,
                    },
                    count: None,
                },
                // Directional Shadow Texture Array Sampler
                BindGroupLayoutEntry {
                    binding: 5,
                    visibility: ShaderStages::FRAGMENT,
                    ty: BindingType::Sampler(SamplerBindingType::Comparison),
                    count: None,
                },
                // PointLights
                BindGroupLayoutEntry {
                    binding: 6,
                    visibility: ShaderStages::FRAGMENT,
                    ty: BindingType::Buffer {
                        ty: clustered_forward_buffer_binding_type,
                        has_dynamic_offset: false,
                        min_binding_size: Some(GpuPointLights::min_size(
                            clustered_forward_buffer_binding_type,
                        )),
                    },
                    count: None,
                },
                // ClusteredLightIndexLists
                BindGroupLayoutEntry {
                    binding: 7,
                    visibility: ShaderStages::FRAGMENT,
                    ty: BindingType::Buffer {
                        ty: clustered_forward_buffer_binding_type,
                        has_dynamic_offset: false,
                        min_binding_size: Some(
                            ViewClusterBindings::min_size_cluster_light_index_lists(
                                clustered_forward_buffer_binding_type,
                            ),
                        ),
                    },
                    count: None,
                },
                // ClusterOffsetsAndCounts
                BindGroupLayoutEntry {
                    binding: 8,
                    visibility: ShaderStages::FRAGMENT,
                    ty: BindingType::Buffer {
                        ty: clustered_forward_buffer_binding_type,
                        has_dynamic_offset: false,
                        min_binding_size: Some(
                            ViewClusterBindings::min_size_cluster_offsets_and_counts(
                                clustered_forward_buffer_binding_type,
                            ),
                        ),
                    },
                    count: None,
                },
                // Globals
                BindGroupLayoutEntry {
                    binding: 9,
                    visibility: ShaderStages::VERTEX_FRAGMENT,
                    ty: BindingType::Buffer {
                        ty: BufferBindingType::Uniform,
                        has_dynamic_offset: false,
                        min_binding_size: Some(GlobalsUniform::min_size()),
                    },
                    count: None,
                },
                // Fog
                BindGroupLayoutEntry {
                    binding: 10,
                    visibility: ShaderStages::FRAGMENT,
                    ty: BindingType::Buffer {
                        ty: BufferBindingType::Uniform,
                        has_dynamic_offset: true,
                        min_binding_size: Some(GpuFog::min_size()),
                    },
                    count: None,
                },
            ];
            if cfg!(not(feature = "webgl")) {
                // Depth texture
                entries.push(BindGroupLayoutEntry {
                    binding: 11,
                    visibility: ShaderStages::FRAGMENT,
                    ty: BindingType::Texture {
                        multisampled,
                        sample_type: TextureSampleType::Depth,
                        view_dimension: TextureViewDimension::D2,
                    },
                    count: None,
                });
                // Normal texture
                entries.push(BindGroupLayoutEntry {
                    binding: 12,
                    visibility: ShaderStages::FRAGMENT,
                    ty: BindingType::Texture {
                        multisampled,
                        sample_type: TextureSampleType::Float { filterable: true },
                        view_dimension: TextureViewDimension::D2,
                    },
                    count: None,
                });
            }
            entries
        }

        let view_layout = render_device.create_bind_group_layout(&BindGroupLayoutDescriptor {
            label: Some("mesh_view_layout"),
            entries: &layout_entries(clustered_forward_buffer_binding_type, false),
        });

        let view_layout_multisampled =
            render_device.create_bind_group_layout(&BindGroupLayoutDescriptor {
                label: Some("mesh_view_layout_multisampled"),
                entries: &layout_entries(clustered_forward_buffer_binding_type, true),
            });

        let mesh_binding = BindGroupLayoutEntry {
            binding: 0,
            visibility: ShaderStages::VERTEX | ShaderStages::FRAGMENT,
            ty: BindingType::Buffer {
                ty: BufferBindingType::Uniform,
                has_dynamic_offset: true,
                min_binding_size: Some(MeshUniform::min_size()),
            },
            count: None,
        };

        let mesh_layout = render_device.create_bind_group_layout(&BindGroupLayoutDescriptor {
            entries: &[mesh_binding],
            label: Some("mesh_layout"),
        });

        let skinned_mesh_layout =
            render_device.create_bind_group_layout(&BindGroupLayoutDescriptor {
                entries: &[
                    mesh_binding,
                    BindGroupLayoutEntry {
                        binding: 1,
                        visibility: ShaderStages::VERTEX,
                        ty: BindingType::Buffer {
                            ty: BufferBindingType::Uniform,
                            has_dynamic_offset: true,
                            min_binding_size: BufferSize::new(JOINT_BUFFER_SIZE as u64),
                        },
                        count: None,
                    },
                ],
                label: Some("skinned_mesh_layout"),
            });

        // A 1x1x1 'all 1.0' texture to use as a dummy texture to use in place of optional StandardMaterial textures
        let dummy_white_gpu_image = {
            let image = Image::new_fill(
                Extent3d::default(),
                TextureDimension::D2,
                &[255u8; 4],
                TextureFormat::bevy_default(),
            );
            let texture = render_device.create_texture(&image.texture_descriptor);
            let sampler = match image.sampler_descriptor {
                ImageSampler::Default => (**default_sampler).clone(),
                ImageSampler::Descriptor(descriptor) => render_device.create_sampler(&descriptor),
            };

            let format_size = image.texture_descriptor.format.pixel_size();
            render_queue.write_texture(
                ImageCopyTexture {
                    texture: &texture,
                    mip_level: 0,
                    origin: Origin3d::ZERO,
                    aspect: TextureAspect::All,
                },
                &image.data,
                ImageDataLayout {
                    offset: 0,
                    bytes_per_row: Some(
                        std::num::NonZeroU32::new(
                            image.texture_descriptor.size.width * format_size as u32,
                        )
                        .unwrap(),
                    ),
                    rows_per_image: None,
                },
                image.texture_descriptor.size,
            );

            let texture_view = texture.create_view(&TextureViewDescriptor::default());
            GpuImage {
                texture,
                texture_view,
                texture_format: image.texture_descriptor.format,
                sampler,
                size: Vec2::new(
                    image.texture_descriptor.size.width as f32,
                    image.texture_descriptor.size.height as f32,
                ),
            }
        };

        MeshPipeline {
            view_layout,
            view_layout_multisampled,
            mesh_layout,
            skinned_mesh_layout,
            clustered_forward_buffer_binding_type,
            dummy_white_gpu_image,
        }
    }
}

impl MeshPipeline {
    pub fn get_image_texture<'a>(
        &'a self,
        gpu_images: &'a RenderAssets<Image>,
        handle_option: &Option<Handle<Image>>,
    ) -> Option<(&'a TextureView, &'a Sampler)> {
        if let Some(handle) = handle_option {
            let gpu_image = gpu_images.get(handle)?;
            Some((&gpu_image.texture_view, &gpu_image.sampler))
        } else {
            Some((
                &self.dummy_white_gpu_image.texture_view,
                &self.dummy_white_gpu_image.sampler,
            ))
        }
    }
}

bitflags::bitflags! {
    #[repr(transparent)]
    // NOTE: Apparently quadro drivers support up to 64x MSAA.
    /// MSAA uses the highest 3 bits for the MSAA log2(sample count) to support up to 128x MSAA.
    pub struct MeshPipelineKey: u32 {
        const NONE                        = 0;
        const HDR                         = (1 << 0);
        const TONEMAP_IN_SHADER           = (1 << 1);
        const DEBAND_DITHER               = (1 << 2);
        const DEPTH_PREPASS               = (1 << 3);
        const NORMAL_PREPASS              = (1 << 4);
        const ALPHA_MASK                  = (1 << 5);
        const BLEND_RESERVED_BITS         = Self::BLEND_MASK_BITS << Self::BLEND_SHIFT_BITS; // ← Bitmask reserving bits for the blend state
        const BLEND_OPAQUE                = (0 << Self::BLEND_SHIFT_BITS);                   // ← Values are just sequential within the mask, and can range from 0 to 3
        const BLEND_PREMULTIPLIED_ALPHA   = (1 << Self::BLEND_SHIFT_BITS);                   //
        const BLEND_MULTIPLY              = (2 << Self::BLEND_SHIFT_BITS);                   // ← We still have room for one more value without adding more bits
        const MSAA_RESERVED_BITS          = Self::MSAA_MASK_BITS << Self::MSAA_SHIFT_BITS;
        const PRIMITIVE_TOPOLOGY_RESERVED_BITS = Self::PRIMITIVE_TOPOLOGY_MASK_BITS << Self::PRIMITIVE_TOPOLOGY_SHIFT_BITS;
    }
}

impl MeshPipelineKey {
    const MSAA_MASK_BITS: u32 = 0b111;
    const MSAA_SHIFT_BITS: u32 = 32 - Self::MSAA_MASK_BITS.count_ones();
    const PRIMITIVE_TOPOLOGY_MASK_BITS: u32 = 0b111;
    const PRIMITIVE_TOPOLOGY_SHIFT_BITS: u32 =
        Self::MSAA_SHIFT_BITS - Self::PRIMITIVE_TOPOLOGY_MASK_BITS.count_ones();
    const BLEND_MASK_BITS: u32 = 0b11;
    const BLEND_SHIFT_BITS: u32 =
        Self::PRIMITIVE_TOPOLOGY_SHIFT_BITS - Self::BLEND_MASK_BITS.count_ones();

    pub fn from_msaa_samples(msaa_samples: u32) -> Self {
        let msaa_bits =
            (msaa_samples.trailing_zeros() & Self::MSAA_MASK_BITS) << Self::MSAA_SHIFT_BITS;
        Self::from_bits(msaa_bits).unwrap()
    }

    pub fn from_hdr(hdr: bool) -> Self {
        if hdr {
            MeshPipelineKey::HDR
        } else {
            MeshPipelineKey::NONE
        }
    }

    pub fn msaa_samples(&self) -> u32 {
        1 << ((self.bits >> Self::MSAA_SHIFT_BITS) & Self::MSAA_MASK_BITS)
    }

    pub fn from_primitive_topology(primitive_topology: PrimitiveTopology) -> Self {
        let primitive_topology_bits = ((primitive_topology as u32)
            & Self::PRIMITIVE_TOPOLOGY_MASK_BITS)
            << Self::PRIMITIVE_TOPOLOGY_SHIFT_BITS;
        Self::from_bits(primitive_topology_bits).unwrap()
    }

    pub fn primitive_topology(&self) -> PrimitiveTopology {
        let primitive_topology_bits =
            (self.bits >> Self::PRIMITIVE_TOPOLOGY_SHIFT_BITS) & Self::PRIMITIVE_TOPOLOGY_MASK_BITS;
        match primitive_topology_bits {
            x if x == PrimitiveTopology::PointList as u32 => PrimitiveTopology::PointList,
            x if x == PrimitiveTopology::LineList as u32 => PrimitiveTopology::LineList,
            x if x == PrimitiveTopology::LineStrip as u32 => PrimitiveTopology::LineStrip,
            x if x == PrimitiveTopology::TriangleList as u32 => PrimitiveTopology::TriangleList,
            x if x == PrimitiveTopology::TriangleStrip as u32 => PrimitiveTopology::TriangleStrip,
            _ => PrimitiveTopology::default(),
        }
    }
}

impl SpecializedMeshPipeline for MeshPipeline {
    type Key = MeshPipelineKey;

    fn specialize(
        &self,
        key: Self::Key,
        layout: &MeshVertexBufferLayout,
    ) -> Result<RenderPipelineDescriptor, SpecializedMeshPipelineError> {
        let mut shader_defs = Vec::new();
        let mut vertex_attributes = Vec::new();

        if layout.contains(Mesh::ATTRIBUTE_POSITION) {
            shader_defs.push("VERTEX_POSITIONS".into());
            vertex_attributes.push(Mesh::ATTRIBUTE_POSITION.at_shader_location(0));
        }

        if layout.contains(Mesh::ATTRIBUTE_NORMAL) {
            shader_defs.push("VERTEX_NORMALS".into());
            vertex_attributes.push(Mesh::ATTRIBUTE_NORMAL.at_shader_location(1));
        }

<<<<<<< HEAD
=======
        shader_defs.push(ShaderDefVal::UInt(
            "MAX_DIRECTIONAL_LIGHTS".to_string(),
            MAX_DIRECTIONAL_LIGHTS as u32,
        ));
        shader_defs.push(ShaderDefVal::UInt(
            "MAX_CASCADES_PER_LIGHT".to_string(),
            MAX_CASCADES_PER_LIGHT as u32,
        ));

>>>>>>> bfd1d4b0
        if layout.contains(Mesh::ATTRIBUTE_UV_0) {
            shader_defs.push("VERTEX_UVS".into());
            vertex_attributes.push(Mesh::ATTRIBUTE_UV_0.at_shader_location(2));
        }

        if layout.contains(Mesh::ATTRIBUTE_TANGENT) {
            shader_defs.push("VERTEX_TANGENTS".into());
            vertex_attributes.push(Mesh::ATTRIBUTE_TANGENT.at_shader_location(3));
        }

        if layout.contains(Mesh::ATTRIBUTE_COLOR) {
            shader_defs.push("VERTEX_COLORS".into());
            vertex_attributes.push(Mesh::ATTRIBUTE_COLOR.at_shader_location(4));
        }

        let mut bind_group_layout = match key.msaa_samples() {
            1 => vec![self.view_layout.clone()],
            _ => {
                shader_defs.push("MULTISAMPLED".into());
                vec![self.view_layout_multisampled.clone()]
            }
        };

        if layout.contains(Mesh::ATTRIBUTE_JOINT_INDEX)
            && layout.contains(Mesh::ATTRIBUTE_JOINT_WEIGHT)
        {
            shader_defs.push("SKINNED".into());
            vertex_attributes.push(Mesh::ATTRIBUTE_JOINT_INDEX.at_shader_location(5));
            vertex_attributes.push(Mesh::ATTRIBUTE_JOINT_WEIGHT.at_shader_location(6));
            bind_group_layout.push(self.skinned_mesh_layout.clone());
        } else {
            bind_group_layout.push(self.mesh_layout.clone());
        };

        let vertex_buffer_layout = layout.get_layout(&vertex_attributes)?;

        let (label, blend, depth_write_enabled);
        let pass = key.intersection(MeshPipelineKey::BLEND_RESERVED_BITS);
        if pass == MeshPipelineKey::BLEND_PREMULTIPLIED_ALPHA {
            label = "premultiplied_alpha_mesh_pipeline".into();
            blend = Some(BlendState::PREMULTIPLIED_ALPHA_BLENDING);
            shader_defs.push("PREMULTIPLY_ALPHA".into());
            shader_defs.push("BLEND_PREMULTIPLIED_ALPHA".into());
            // For the transparent pass, fragments that are closer will be alpha blended
            // but their depth is not written to the depth buffer
            depth_write_enabled = false;
        } else if pass == MeshPipelineKey::BLEND_MULTIPLY {
            label = "multiply_mesh_pipeline".into();
            blend = Some(BlendState {
                color: BlendComponent {
                    src_factor: BlendFactor::Dst,
                    dst_factor: BlendFactor::OneMinusSrcAlpha,
                    operation: BlendOperation::Add,
                },
                alpha: BlendComponent::OVER,
            });
            shader_defs.push("PREMULTIPLY_ALPHA".into());
            shader_defs.push("BLEND_MULTIPLY".into());
            // For the multiply pass, fragments that are closer will be alpha blended
            // but their depth is not written to the depth buffer
            depth_write_enabled = false;
        } else {
            label = "opaque_mesh_pipeline".into();
            blend = Some(BlendState::REPLACE);
            // For the opaque and alpha mask passes, fragments that are closer will replace
            // the current fragment value in the output and the depth is written to the
            // depth buffer
            depth_write_enabled = true;
        }

        if key.contains(MeshPipelineKey::TONEMAP_IN_SHADER) {
            shader_defs.push("TONEMAP_IN_SHADER".into());

            // Debanding is tied to tonemapping in the shader, cannot run without it.
            if key.contains(MeshPipelineKey::DEBAND_DITHER) {
                shader_defs.push("DEBAND_DITHER".into());
            }
        }

        let format = if key.contains(MeshPipelineKey::HDR) {
            ViewTarget::TEXTURE_FORMAT_HDR
        } else {
            TextureFormat::bevy_default()
        };

        Ok(RenderPipelineDescriptor {
            vertex: VertexState {
                shader: MESH_SHADER_HANDLE.typed::<Shader>(),
                entry_point: "vertex".into(),
                shader_defs: shader_defs.clone(),
                buffers: vec![vertex_buffer_layout],
            },
            fragment: Some(FragmentState {
                shader: MESH_SHADER_HANDLE.typed::<Shader>(),
                shader_defs,
                entry_point: "fragment".into(),
                targets: vec![Some(ColorTargetState {
                    format,
                    blend,
                    write_mask: ColorWrites::ALL,
                })],
            }),
            layout: Some(bind_group_layout),
            primitive: PrimitiveState {
                front_face: FrontFace::Ccw,
                cull_mode: Some(Face::Back),
                unclipped_depth: false,
                polygon_mode: PolygonMode::Fill,
                conservative: false,
                topology: key.primitive_topology(),
                strip_index_format: None,
            },
            depth_stencil: Some(DepthStencilState {
                format: TextureFormat::Depth32Float,
                depth_write_enabled,
                depth_compare: CompareFunction::GreaterEqual,
                stencil: StencilState {
                    front: StencilFaceState::IGNORE,
                    back: StencilFaceState::IGNORE,
                    read_mask: 0,
                    write_mask: 0,
                },
                bias: DepthBiasState {
                    constant: 0,
                    slope_scale: 0.0,
                    clamp: 0.0,
                },
            }),
            multisample: MultisampleState {
                count: key.msaa_samples(),
                mask: !0,
                alpha_to_coverage_enabled: false,
            },
            label: Some(label),
        })
    }
}

#[derive(Resource)]
pub struct MeshBindGroup {
    pub normal: BindGroup,
    pub skinned: Option<BindGroup>,
}

pub fn queue_mesh_bind_group(
    mut commands: Commands,
    mesh_pipeline: Res<MeshPipeline>,
    render_device: Res<RenderDevice>,
    mesh_uniforms: Res<ComponentUniforms<MeshUniform>>,
    skinned_mesh_uniform: Res<SkinnedMeshUniform>,
) {
    if let Some(mesh_binding) = mesh_uniforms.uniforms().binding() {
        let mut mesh_bind_group = MeshBindGroup {
            normal: render_device.create_bind_group(&BindGroupDescriptor {
                entries: &[BindGroupEntry {
                    binding: 0,
                    resource: mesh_binding.clone(),
                }],
                label: Some("mesh_bind_group"),
                layout: &mesh_pipeline.mesh_layout,
            }),
            skinned: None,
        };

        if let Some(skinned_joints_buffer) = skinned_mesh_uniform.buffer.buffer() {
            mesh_bind_group.skinned = Some(render_device.create_bind_group(&BindGroupDescriptor {
                entries: &[
                    BindGroupEntry {
                        binding: 0,
                        resource: mesh_binding,
                    },
                    BindGroupEntry {
                        binding: 1,
                        resource: BindingResource::Buffer(BufferBinding {
                            buffer: skinned_joints_buffer,
                            offset: 0,
                            size: Some(NonZeroU64::new(JOINT_BUFFER_SIZE as u64).unwrap()),
                        }),
                    },
                ],
                label: Some("skinned_mesh_bind_group"),
                layout: &mesh_pipeline.skinned_mesh_layout,
            }));
        }
        commands.insert_resource(mesh_bind_group);
    }
}

// NOTE: This is using BufferVec because it is using a trick to allow a fixed-size array
// in a uniform buffer to be used like a variable-sized array by only writing the valid data
// into the buffer, knowing the number of valid items starting from the dynamic offset, and
// ignoring the rest, whether they're valid for other dynamic offsets or not. This trick may
// be supported later in encase, and then we should make use of it.

#[derive(Resource)]
pub struct SkinnedMeshUniform {
    pub buffer: BufferVec<Mat4>,
}

impl Default for SkinnedMeshUniform {
    fn default() -> Self {
        Self {
            buffer: BufferVec::new(BufferUsages::UNIFORM),
        }
    }
}

pub fn prepare_skinned_meshes(
    render_device: Res<RenderDevice>,
    render_queue: Res<RenderQueue>,
    mut skinned_mesh_uniform: ResMut<SkinnedMeshUniform>,
) {
    if skinned_mesh_uniform.buffer.is_empty() {
        return;
    }

    let len = skinned_mesh_uniform.buffer.len();
    skinned_mesh_uniform.buffer.reserve(len, &render_device);
    skinned_mesh_uniform
        .buffer
        .write_buffer(&render_device, &render_queue);
}

#[derive(Component)]
pub struct MeshViewBindGroup {
    pub value: BindGroup,
}

#[allow(clippy::too_many_arguments)]
pub fn queue_mesh_view_bind_groups(
    mut commands: Commands,
    render_device: Res<RenderDevice>,
    mesh_pipeline: Res<MeshPipeline>,
    shadow_pipeline: Res<ShadowPipeline>,
    light_meta: Res<LightMeta>,
    global_light_meta: Res<GlobalLightMeta>,
    fog_meta: Res<FogMeta>,
    view_uniforms: Res<ViewUniforms>,
    views: Query<(
        Entity,
        &ViewShadowBindings,
        &ViewClusterBindings,
        Option<&ViewPrepassTextures>,
    )>,
    mut fallback_images: FallbackImagesMsaa,
    mut fallback_depths: FallbackImagesDepth,
    msaa: Res<Msaa>,
    globals_buffer: Res<GlobalsBuffer>,
) {
    if let (
        Some(view_binding),
        Some(light_binding),
        Some(point_light_binding),
        Some(globals),
        Some(fog_binding),
    ) = (
        view_uniforms.uniforms.binding(),
        light_meta.view_gpu_lights.binding(),
        global_light_meta.gpu_point_lights.binding(),
        globals_buffer.buffer.binding(),
        fog_meta.gpu_fogs.binding(),
    ) {
        for (entity, view_shadow_bindings, view_cluster_bindings, prepass_textures) in &views {
            let layout = if msaa.samples() > 1 {
                &mesh_pipeline.view_layout_multisampled
            } else {
                &mesh_pipeline.view_layout
            };

            let mut entries = vec![
                BindGroupEntry {
                    binding: 0,
                    resource: view_binding.clone(),
                },
                BindGroupEntry {
                    binding: 1,
                    resource: light_binding.clone(),
                },
                BindGroupEntry {
                    binding: 2,
                    resource: BindingResource::TextureView(
                        &view_shadow_bindings.point_light_depth_texture_view,
                    ),
                },
                BindGroupEntry {
                    binding: 3,
                    resource: BindingResource::Sampler(&shadow_pipeline.point_light_sampler),
                },
                BindGroupEntry {
                    binding: 4,
                    resource: BindingResource::TextureView(
                        &view_shadow_bindings.directional_light_depth_texture_view,
                    ),
                },
                BindGroupEntry {
                    binding: 5,
                    resource: BindingResource::Sampler(&shadow_pipeline.directional_light_sampler),
                },
                BindGroupEntry {
                    binding: 6,
                    resource: point_light_binding.clone(),
                },
                BindGroupEntry {
                    binding: 7,
                    resource: view_cluster_bindings.light_index_lists_binding().unwrap(),
                },
                BindGroupEntry {
                    binding: 8,
                    resource: view_cluster_bindings.offsets_and_counts_binding().unwrap(),
                },
                BindGroupEntry {
                    binding: 9,
                    resource: globals.clone(),
                },
                BindGroupEntry {
                    binding: 10,
                    resource: fog_binding.clone(),
                },
            ];

            // When using WebGL with MSAA, we can't create the fallback textures required by the prepass
            // When using WebGL, and MSAA is disabled, we can't bind the textures either
            if cfg!(not(feature = "webgl")) {
                let depth_view = match prepass_textures.and_then(|x| x.depth.as_ref()) {
                    Some(texture) => &texture.default_view,
                    None => {
                        &fallback_depths
                            .image_for_samplecount(msaa.samples())
                            .texture_view
                    }
                };
                entries.push(BindGroupEntry {
                    binding: 11,
                    resource: BindingResource::TextureView(depth_view),
                });

                let normal_view = match prepass_textures.and_then(|x| x.normal.as_ref()) {
                    Some(texture) => &texture.default_view,
                    None => {
                        &fallback_images
                            .image_for_samplecount(msaa.samples())
                            .texture_view
                    }
                };
                entries.push(BindGroupEntry {
                    binding: 12,
                    resource: BindingResource::TextureView(normal_view),
                });
            }

            let view_bind_group = render_device.create_bind_group(&BindGroupDescriptor {
                entries: &entries,
                label: Some("mesh_view_bind_group"),
                layout,
            });

            commands.entity(entity).insert(MeshViewBindGroup {
                value: view_bind_group,
            });
        }
    }
}

pub struct SetMeshViewBindGroup<const I: usize>;
impl<P: PhaseItem, const I: usize> RenderCommand<P> for SetMeshViewBindGroup<I> {
    type Param = ();
    type ViewWorldQuery = (
        Read<ViewUniformOffset>,
        Read<ViewLightsUniformOffset>,
        Read<ViewFogUniformOffset>,
        Read<MeshViewBindGroup>,
    );
    type ItemWorldQuery = ();

    #[inline]
    fn render<'w>(
        _item: &P,
        (view_uniform, view_lights, view_fog, mesh_view_bind_group): ROQueryItem<
            'w,
            Self::ViewWorldQuery,
        >,
        _entity: (),
        _: SystemParamItem<'w, '_, Self::Param>,
        pass: &mut TrackedRenderPass<'w>,
    ) -> RenderCommandResult {
        pass.set_bind_group(
            I,
            &mesh_view_bind_group.value,
            &[view_uniform.offset, view_lights.offset, view_fog.offset],
        );

        RenderCommandResult::Success
    }
}

pub struct SetMeshBindGroup<const I: usize>;
impl<P: PhaseItem, const I: usize> RenderCommand<P> for SetMeshBindGroup<I> {
    type Param = SRes<MeshBindGroup>;
    type ViewWorldQuery = ();
    type ItemWorldQuery = (
        Read<DynamicUniformIndex<MeshUniform>>,
        Option<Read<SkinnedMeshJoints>>,
    );
    #[inline]
    fn render<'w>(
        _item: &P,
        _view: (),
        (mesh_index, skinned_mesh_joints): ROQueryItem<'_, Self::ItemWorldQuery>,
        mesh_bind_group: SystemParamItem<'w, '_, Self::Param>,
        pass: &mut TrackedRenderPass<'w>,
    ) -> RenderCommandResult {
        if let Some(joints) = skinned_mesh_joints {
            pass.set_bind_group(
                I,
                mesh_bind_group.into_inner().skinned.as_ref().unwrap(),
                &[mesh_index.index(), joints.index],
            );
        } else {
            pass.set_bind_group(
                I,
                &mesh_bind_group.into_inner().normal,
                &[mesh_index.index()],
            );
        }
        RenderCommandResult::Success
    }
}

pub struct DrawMesh;
impl<P: PhaseItem> RenderCommand<P> for DrawMesh {
    type Param = SRes<RenderAssets<Mesh>>;
    type ViewWorldQuery = ();
    type ItemWorldQuery = Read<Handle<Mesh>>;
    #[inline]
    fn render<'w>(
        _item: &P,
        _view: (),
        mesh_handle: ROQueryItem<'_, Self::ItemWorldQuery>,
        meshes: SystemParamItem<'w, '_, Self::Param>,
        pass: &mut TrackedRenderPass<'w>,
    ) -> RenderCommandResult {
        if let Some(gpu_mesh) = meshes.into_inner().get(mesh_handle) {
            pass.set_vertex_buffer(0, gpu_mesh.vertex_buffer.slice(..));
            match &gpu_mesh.buffer_info {
                GpuBufferInfo::Indexed {
                    buffer,
                    index_format,
                    count,
                } => {
                    pass.set_index_buffer(buffer.slice(..), 0, *index_format);
                    pass.draw_indexed(0..*count, 0, 0..1);
                }
                GpuBufferInfo::NonIndexed { vertex_count } => {
                    pass.draw(0..*vertex_count, 0..1);
                }
            }
            RenderCommandResult::Success
        } else {
            RenderCommandResult::Failure
        }
    }
}

#[cfg(test)]
mod tests {
    use super::MeshPipelineKey;
    #[test]
    fn mesh_key_msaa_samples() {
        for i in [1, 2, 4, 8, 16, 32, 64, 128] {
            assert_eq!(MeshPipelineKey::from_msaa_samples(i).msaa_samples(), i);
        }
    }
}<|MERGE_RESOLUTION|>--- conflicted
+++ resolved
@@ -73,10 +73,16 @@
             MESH_VIEW_TYPES_HANDLE,
             "mesh_view_types.wgsl",
             Shader::from_wgsl_with_defs,
-            vec![ShaderDefVal::UInt(
-                "MAX_DIRECTIONAL_LIGHTS".into(),
-                MAX_DIRECTIONAL_LIGHTS as u32
-            )]
+            vec![
+                ShaderDefVal::UInt(
+                    "MAX_DIRECTIONAL_LIGHTS".into(),
+                    MAX_DIRECTIONAL_LIGHTS as u32
+                ),
+                ShaderDefVal::UInt(
+                    "MAX_CASCADES_PER_LIGHT".into(),
+                    MAX_CASCADES_PER_LIGHT as u32,
+                )
+            ]
         );
         load_internal_asset!(
             app,
@@ -658,18 +664,6 @@
             vertex_attributes.push(Mesh::ATTRIBUTE_NORMAL.at_shader_location(1));
         }
 
-<<<<<<< HEAD
-=======
-        shader_defs.push(ShaderDefVal::UInt(
-            "MAX_DIRECTIONAL_LIGHTS".to_string(),
-            MAX_DIRECTIONAL_LIGHTS as u32,
-        ));
-        shader_defs.push(ShaderDefVal::UInt(
-            "MAX_CASCADES_PER_LIGHT".to_string(),
-            MAX_CASCADES_PER_LIGHT as u32,
-        ));
-
->>>>>>> bfd1d4b0
         if layout.contains(Mesh::ATTRIBUTE_UV_0) {
             shader_defs.push("VERTEX_UVS".into());
             vertex_attributes.push(Mesh::ATTRIBUTE_UV_0.at_shader_location(2));
