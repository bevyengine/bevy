--- conflicted
+++ resolved
@@ -71,9 +71,9 @@
             MESH_VIEW_TYPES_HANDLE,
             "mesh_view_types.wgsl",
             Shader::from_wgsl_with_path_and_defs,
-            vec![ShaderDefVal::Int(
+            vec![ShaderDefVal::UInt(
                 "MAX_DIRECTIONAL_LIGHTS".into(),
-                MAX_DIRECTIONAL_LIGHTS as i32
+                MAX_DIRECTIONAL_LIGHTS as u32
             )]
         );
         load_internal_asset_with_path!(
@@ -612,14 +612,6 @@
             vertex_attributes.push(Mesh::ATTRIBUTE_NORMAL.at_shader_location(1));
         }
 
-<<<<<<< HEAD
-=======
-        shader_defs.push(ShaderDefVal::UInt(
-            "MAX_DIRECTIONAL_LIGHTS".to_string(),
-            MAX_DIRECTIONAL_LIGHTS as u32,
-        ));
-
->>>>>>> 8eedc8f6
         if layout.contains(Mesh::ATTRIBUTE_UV_0) {
             shader_defs.push("VERTEX_UVS".into());
             vertex_attributes.push(Mesh::ATTRIBUTE_UV_0.at_shader_location(2));
