<<<<<<< HEAD
use crate::{
    generate_view_layouts, prepare_mesh_view_bind_groups, Lightmap, LightmapUniform,
    MaterialBindGroupId, MeshPipelineViewLayout, MeshPipelineViewLayoutKey, MeshViewBindGroup,
    NotShadowCaster, NotShadowReceiver, PreviousGlobalTransform, RenderLightmaps, Shadow,
    ViewFogUniformOffset, ViewLightsUniformOffset, CLUSTERED_FORWARD_STORAGE_BUFFER_COUNT,
    MAX_CASCADES_PER_LIGHT, MAX_DIRECTIONAL_LIGHTS,
};
=======
>>>>>>> 208ecb53
use bevy_app::{Plugin, PostUpdate};
use bevy_asset::{load_internal_asset, AssetId, Handle};
use bevy_core_pipeline::{
    core_3d::{AlphaMask3d, Opaque3d, Transmissive3d, Transparent3d, CORE_3D_DEPTH_FORMAT},
    deferred::{AlphaMask3dDeferred, Opaque3dDeferred},
};
use bevy_derive::{Deref, DerefMut};
use bevy_ecs::{
    prelude::*,
    query::{QueryItem, ROQueryItem},
    system::{lifetimeless::*, SystemParamItem, SystemState},
};
use bevy_math::{Affine3, Vec4};
use bevy_render::{
    batching::{
        batch_and_prepare_render_phase, write_batched_instance_buffer, GetBatchData,
        NoAutomaticBatching,
    },
    mesh::*,
    render_asset::RenderAssets,
    render_phase::{PhaseItem, RenderCommand, RenderCommandResult, TrackedRenderPass},
    render_resource::*,
    renderer::{RenderDevice, RenderQueue},
    texture::*,
    view::{ViewTarget, ViewUniformOffset, ViewVisibility},
    Extract, ExtractSchedule, Render, RenderApp, RenderSet,
};
use bevy_transform::components::GlobalTransform;
use bevy_utils::{nonmax::NonMaxU32, tracing::error, EntityHashMap, HashMap, Hashed};
use std::cell::Cell;
use thread_local::ThreadLocal;

#[cfg(debug_assertions)]
use bevy_utils::tracing::warn;

#[cfg(debug_assertions)]
use std::sync::{
    atomic::{AtomicBool, Ordering},
    Arc,
};

use crate::render::{
    morph::{
        extract_morphs, no_automatic_morph_batching, prepare_morphs, MorphIndices, MorphUniform,
    },
    skin::{extract_skins, no_automatic_skin_batching, prepare_skins, SkinUniform},
    MeshLayouts,
};
use crate::*;

use super::skin::SkinIndices;

#[derive(Default)]
pub struct MeshRenderPlugin;

pub const FORWARD_IO_HANDLE: Handle<Shader> = Handle::weak_from_u128(2645551199423808407);
pub const MESH_VIEW_TYPES_HANDLE: Handle<Shader> = Handle::weak_from_u128(8140454348013264787);
pub const MESH_VIEW_BINDINGS_HANDLE: Handle<Shader> = Handle::weak_from_u128(9076678235888822571);
pub const MESH_TYPES_HANDLE: Handle<Shader> = Handle::weak_from_u128(2506024101911992377);
pub const MESH_BINDINGS_HANDLE: Handle<Shader> = Handle::weak_from_u128(16831548636314682308);
pub const MESH_FUNCTIONS_HANDLE: Handle<Shader> = Handle::weak_from_u128(6300874327833745635);
pub const MESH_SHADER_HANDLE: Handle<Shader> = Handle::weak_from_u128(3252377289100772450);
pub const SKINNING_HANDLE: Handle<Shader> = Handle::weak_from_u128(13215291596265391738);
pub const MORPH_HANDLE: Handle<Shader> = Handle::weak_from_u128(970982813587607345);

/// How many textures are allowed in the view bind group layout (`@group(0)`) before
/// broader compatibility with WebGL and WebGPU is at risk, due to the minimum guaranteed
/// values for `MAX_TEXTURE_IMAGE_UNITS` (in WebGL) and `maxSampledTexturesPerShaderStage` (in WebGPU),
/// currently both at 16.
///
/// We use 10 here because it still leaves us, in a worst case scenario, with 6 textures for the other bind groups.
///
/// See: <https://gpuweb.github.io/gpuweb/#limits>
#[cfg(debug_assertions)]
pub const MESH_PIPELINE_VIEW_LAYOUT_SAFE_MAX_TEXTURES: usize = 10;

impl Plugin for MeshRenderPlugin {
    fn build(&self, app: &mut bevy_app::App) {
        load_internal_asset!(app, FORWARD_IO_HANDLE, "forward_io.wgsl", Shader::from_wgsl);
        load_internal_asset!(
            app,
            MESH_VIEW_TYPES_HANDLE,
            "mesh_view_types.wgsl",
            Shader::from_wgsl_with_defs,
            vec![
                ShaderDefVal::UInt(
                    "MAX_DIRECTIONAL_LIGHTS".into(),
                    MAX_DIRECTIONAL_LIGHTS as u32
                ),
                ShaderDefVal::UInt(
                    "MAX_CASCADES_PER_LIGHT".into(),
                    MAX_CASCADES_PER_LIGHT as u32,
                )
            ]
        );
        load_internal_asset!(
            app,
            MESH_VIEW_BINDINGS_HANDLE,
            "mesh_view_bindings.wgsl",
            Shader::from_wgsl
        );
        load_internal_asset!(app, MESH_TYPES_HANDLE, "mesh_types.wgsl", Shader::from_wgsl);
        load_internal_asset!(
            app,
            MESH_FUNCTIONS_HANDLE,
            "mesh_functions.wgsl",
            Shader::from_wgsl
        );
        load_internal_asset!(app, MESH_SHADER_HANDLE, "mesh.wgsl", Shader::from_wgsl);
        load_internal_asset!(app, SKINNING_HANDLE, "skinning.wgsl", Shader::from_wgsl);
        load_internal_asset!(app, MORPH_HANDLE, "morph.wgsl", Shader::from_wgsl);

        app.add_systems(
            PostUpdate,
            (no_automatic_skin_batching, no_automatic_morph_batching),
        );

        if let Ok(render_app) = app.get_sub_app_mut(RenderApp) {
            render_app
                .init_resource::<RenderMeshInstances>()
                .init_resource::<MeshBindGroups>()
                .init_resource::<SkinUniform>()
                .init_resource::<SkinIndices>()
                .init_resource::<MorphUniform>()
                .init_resource::<MorphIndices>()
                .add_systems(
                    ExtractSchedule,
                    (extract_meshes, extract_skins, extract_morphs),
                )
                .add_systems(
                    Render,
                    (
                        (
                            batch_and_prepare_render_phase::<Opaque3d, MeshPipeline>,
                            batch_and_prepare_render_phase::<Transmissive3d, MeshPipeline>,
                            batch_and_prepare_render_phase::<Transparent3d, MeshPipeline>,
                            batch_and_prepare_render_phase::<AlphaMask3d, MeshPipeline>,
                            batch_and_prepare_render_phase::<Shadow, MeshPipeline>,
                            batch_and_prepare_render_phase::<Opaque3dDeferred, MeshPipeline>,
                            batch_and_prepare_render_phase::<AlphaMask3dDeferred, MeshPipeline>,
                        )
                            .in_set(RenderSet::PrepareBatches),
                        write_batched_instance_buffer::<MeshPipeline>
                            .in_set(RenderSet::PrepareBatchesFlush),
                        prepare_skins.in_set(RenderSet::PrepareResources),
                        prepare_morphs.in_set(RenderSet::PrepareResources),
                        prepare_mesh_bind_group.in_set(RenderSet::PrepareBindGroups),
                        prepare_mesh_view_bind_groups.in_set(RenderSet::PrepareBindGroups),
                    ),
                );
        }
    }

    fn finish(&self, app: &mut bevy_app::App) {
        let mut mesh_bindings_shader_defs = Vec::with_capacity(1);

        if let Ok(render_app) = app.get_sub_app_mut(RenderApp) {
            if let Some(per_object_buffer_batch_size) = GpuArrayBuffer::<MeshUniform>::batch_size(
                render_app.world.resource::<RenderDevice>(),
            ) {
                mesh_bindings_shader_defs.push(ShaderDefVal::UInt(
                    "PER_OBJECT_BUFFER_BATCH_SIZE".into(),
                    per_object_buffer_batch_size,
                ));
            }

            render_app
                .insert_resource(GpuArrayBuffer::<MeshUniform>::new(
                    render_app.world.resource::<RenderDevice>(),
                ))
                .init_resource::<MeshPipeline>();
        }

        // Load the mesh_bindings shader module here as it depends on runtime information about
        // whether storage buffers are supported, or the maximum uniform buffer binding size.
        load_internal_asset!(
            app,
            MESH_BINDINGS_HANDLE,
            "mesh_bindings.wgsl",
            Shader::from_wgsl_with_defs,
            mesh_bindings_shader_defs
        );
    }
}

#[derive(Component)]
pub struct MeshTransforms {
    pub transform: Affine3,
    pub previous_transform: Affine3,
    pub flags: u32,
}

#[derive(ShaderType, Clone)]
pub struct MeshUniform {
    // Affine 4x3 matrices transposed to 3x4
    pub transform: [Vec4; 3],
    pub previous_transform: [Vec4; 3],
    // 3x3 matrix packed in mat2x4 and f32 as:
    //   [0].xyz, [1].x,
    //   [1].yz, [2].xy
    //   [2].z
    pub inverse_transpose_model_a: [Vec4; 2],
    pub inverse_transpose_model_b: f32,
    pub lightmap_index: u32,
    pub flags: u32,
}

impl MeshUniform {
    fn new(mesh_transforms: &MeshTransforms, maybe_lightmap_index: Option<NonMaxU32>) -> Self {
        let (inverse_transpose_model_a, inverse_transpose_model_b) =
            mesh_transforms.transform.inverse_transpose_3x3();
        Self {
            transform: mesh_transforms.transform.to_transpose(),
            previous_transform: mesh_transforms.previous_transform.to_transpose(),
            inverse_transpose_model_a,
            inverse_transpose_model_b,
            lightmap_index: match maybe_lightmap_index {
                Some(maybe_lightmap_index) => maybe_lightmap_index.into(),
                None => u32::MAX,
            },
            flags: mesh_transforms.flags,
        }
    }
}

// NOTE: These must match the bit flags in bevy_pbr/src/render/mesh_types.wgsl!
bitflags::bitflags! {
    #[repr(transparent)]
    pub struct MeshFlags: u32 {
        const SHADOW_RECEIVER             = (1 << 0);
        const TRANSMITTED_SHADOW_RECEIVER = (1 << 1);
        // Indicates the sign of the determinant of the 3x3 model matrix. If the sign is positive,
        // then the flag should be set, else it should not be set.
        const SIGN_DETERMINANT_MODEL_3X3  = (1 << 31);
        const NONE                        = 0;
        const UNINITIALIZED               = 0xFFFF;
    }
}

pub struct RenderMeshInstance {
    pub transforms: MeshTransforms,
    pub mesh_asset_id: AssetId<Mesh>,
    pub material_bind_group_id: MaterialBindGroupId,
    pub shadow_caster: bool,
    pub automatic_batching: bool,
}

#[derive(Default, Resource, Deref, DerefMut)]
pub struct RenderMeshInstances(EntityHashMap<Entity, RenderMeshInstance>);

#[derive(Component)]
pub struct Mesh3d;

pub fn extract_meshes(
    mut commands: Commands,
    mut previous_len: Local<usize>,
    mut render_mesh_instances: ResMut<RenderMeshInstances>,
    mut thread_local_queues: Local<ThreadLocal<Cell<Vec<(Entity, RenderMeshInstance)>>>>,
    meshes_query: Extract<
        Query<(
            Entity,
            &ViewVisibility,
            &GlobalTransform,
            Option<&PreviousGlobalTransform>,
            &Handle<Mesh>,
            Has<NotShadowReceiver>,
            Has<TransmittedShadowReceiver>,
            Has<NotShadowCaster>,
            Has<NoAutomaticBatching>,
        )>,
    >,
) {
    meshes_query.par_iter().for_each(
        |(
            entity,
            view_visibility,
            transform,
            previous_transform,
            handle,
            not_receiver,
            transmitted_receiver,
            not_caster,
            no_automatic_batching,
        )| {
            if !view_visibility.get() {
                return;
            }
            let transform = transform.affine();
            let previous_transform = previous_transform.map(|t| t.0).unwrap_or(transform);
            let mut flags = if not_receiver {
                MeshFlags::empty()
            } else {
                MeshFlags::SHADOW_RECEIVER
            };
            if transmitted_receiver {
                flags |= MeshFlags::TRANSMITTED_SHADOW_RECEIVER;
            }
            if transform.matrix3.determinant().is_sign_positive() {
                flags |= MeshFlags::SIGN_DETERMINANT_MODEL_3X3;
            }
            let transforms = MeshTransforms {
                transform: (&transform).into(),
                previous_transform: (&previous_transform).into(),
                flags: flags.bits(),
            };
            let tls = thread_local_queues.get_or_default();
            let mut queue = tls.take();
            queue.push((
                entity,
                RenderMeshInstance {
                    mesh_asset_id: handle.id(),
                    transforms,
                    shadow_caster: !not_caster,
                    material_bind_group_id: MaterialBindGroupId::default(),
                    automatic_batching: !no_automatic_batching,
                },
            ));
            tls.set(queue);
        },
    );

    render_mesh_instances.clear();
    let mut entities = Vec::with_capacity(*previous_len);
    for queue in thread_local_queues.iter_mut() {
        // FIXME: Remove this - it is just a workaround to enable rendering to work as
        // render commands require an entity to exist at the moment.
        entities.extend(queue.get_mut().iter().map(|(e, _)| (*e, Mesh3d)));
        render_mesh_instances.extend(queue.get_mut().drain(..));
    }
    *previous_len = entities.len();
    commands.insert_or_spawn_batch(entities);
}

#[derive(Resource, Clone)]
pub struct MeshPipeline {
    view_layouts: [MeshPipelineViewLayout; MeshPipelineViewLayoutKey::COUNT],
    // This dummy white texture is to be used in place of optional StandardMaterial textures
    pub dummy_white_gpu_image: GpuImage,
    pub clustered_forward_buffer_binding_type: BufferBindingType,
    pub mesh_layouts: MeshLayouts,
    /// `MeshUniform`s are stored in arrays in buffers. If storage buffers are available, they
    /// are used and this will be `None`, otherwise uniform buffers will be used with batches
    /// of this many `MeshUniform`s, stored at dynamic offsets within the uniform buffer.
    /// Use code like this in custom shaders:
    /// ```wgsl
    /// ##ifdef PER_OBJECT_BUFFER_BATCH_SIZE
    /// @group(2) @binding(0) var<uniform> mesh: array<Mesh, #{PER_OBJECT_BUFFER_BATCH_SIZE}u>;
    /// ##else
    /// @group(2) @binding(0) var<storage> mesh: array<Mesh>;
    /// ##endif // PER_OBJECT_BUFFER_BATCH_SIZE
    /// ```
    pub per_object_buffer_batch_size: Option<u32>,

    #[cfg(debug_assertions)]
    pub did_warn_about_too_many_textures: Arc<AtomicBool>,
}

impl FromWorld for MeshPipeline {
    fn from_world(world: &mut World) -> Self {
        let mut system_state: SystemState<(
            Res<RenderDevice>,
            Res<DefaultImageSampler>,
            Res<RenderQueue>,
        )> = SystemState::new(world);
        let (render_device, default_sampler, render_queue) = system_state.get_mut(world);
        let clustered_forward_buffer_binding_type = render_device
            .get_supported_read_only_binding_type(CLUSTERED_FORWARD_STORAGE_BUFFER_COUNT);

        let view_layouts =
            generate_view_layouts(&render_device, clustered_forward_buffer_binding_type);

        // A 1x1x1 'all 1.0' texture to use as a dummy texture to use in place of optional StandardMaterial textures
        let dummy_white_gpu_image = {
            let image = Image::default();
            let texture = render_device.create_texture(&image.texture_descriptor);
            let sampler = match image.sampler {
                ImageSampler::Default => (**default_sampler).clone(),
                ImageSampler::Descriptor(ref descriptor) => {
                    render_device.create_sampler(&descriptor.as_wgpu())
                }
            };

            let format_size = image.texture_descriptor.format.pixel_size();
            render_queue.write_texture(
                ImageCopyTexture {
                    texture: &texture,
                    mip_level: 0,
                    origin: Origin3d::ZERO,
                    aspect: TextureAspect::All,
                },
                &image.data,
                ImageDataLayout {
                    offset: 0,
                    bytes_per_row: Some(image.width() * format_size as u32),
                    rows_per_image: None,
                },
                image.texture_descriptor.size,
            );

            let texture_view = texture.create_view(&TextureViewDescriptor::default());
            GpuImage {
                texture,
                texture_view,
                texture_format: image.texture_descriptor.format,
                sampler,
                size: image.size_f32(),
                mip_level_count: image.texture_descriptor.mip_level_count,
            }
        };

        MeshPipeline {
            view_layouts,
            clustered_forward_buffer_binding_type,
            dummy_white_gpu_image,
            mesh_layouts: MeshLayouts::new(&render_device),
            per_object_buffer_batch_size: GpuArrayBuffer::<MeshUniform>::batch_size(&render_device),
            #[cfg(debug_assertions)]
            did_warn_about_too_many_textures: Arc::new(AtomicBool::new(false)),
        }
    }
}

impl MeshPipeline {
    pub fn get_image_texture<'a>(
        &'a self,
        gpu_images: &'a RenderAssets<Image>,
        handle_option: &Option<Handle<Image>>,
    ) -> Option<(&'a TextureView, &'a Sampler)> {
        if let Some(handle) = handle_option {
            let gpu_image = gpu_images.get(handle)?;
            Some((&gpu_image.texture_view, &gpu_image.sampler))
        } else {
            Some((
                &self.dummy_white_gpu_image.texture_view,
                &self.dummy_white_gpu_image.sampler,
            ))
        }
    }

    pub fn get_view_layout(&self, layout_key: MeshPipelineViewLayoutKey) -> &BindGroupLayout {
        let index = layout_key.bits() as usize;
        let layout = &self.view_layouts[index];

        #[cfg(debug_assertions)]
        if layout.texture_count > MESH_PIPELINE_VIEW_LAYOUT_SAFE_MAX_TEXTURES
            && !self.did_warn_about_too_many_textures.load(Ordering::SeqCst)
        {
            self.did_warn_about_too_many_textures
                .store(true, Ordering::SeqCst);

            // Issue our own warning here because Naga's error message is a bit cryptic in this situation
            warn!("Too many textures in mesh pipeline view layout, this might cause us to hit `wgpu::Limits::max_sampled_textures_per_shader_stage` in some environments.");
        }

        &layout.bind_group_layout
    }
}

impl GetBatchData for MeshPipeline {
    type Param = (SRes<RenderMeshInstances>, SRes<LightmapUniform>);
    type Query = Entity;
    type QueryFilter = With<Mesh3d>;
    type CompareData = (MaterialBindGroupId, AssetId<Mesh>);
    type BufferData = MeshUniform;

    fn get_batch_data(
        (mesh_instances, lightmap_uniform): &SystemParamItem<Self::Param>,
        entity: &QueryItem<Self::Query>,
    ) -> (Self::BufferData, Option<Self::CompareData>) {
        let mesh_instance = mesh_instances
            .get(entity)
            .expect("Failed to find render mesh instance");

        (
            MeshUniform::new(
                &mesh_instance.transforms,
                lightmap_uniform.uniform_indices.get(entity).cloned(),
            ),
            mesh_instance.automatic_batching.then_some((
                mesh_instance.material_bind_group_id,
                mesh_instance.mesh_asset_id,
            )),
        )
    }
}

bitflags::bitflags! {
    #[derive(Clone, Copy, Debug, PartialEq, Eq, Hash)]
    #[repr(transparent)]
    // NOTE: Apparently quadro drivers support up to 64x MSAA.
    /// MSAA uses the highest 3 bits for the MSAA log2(sample count) to support up to 128x MSAA.
    pub struct MeshPipelineKey: u32 {
        const NONE                              = 0;
        const HDR                               = (1 << 0);
        const TONEMAP_IN_SHADER                 = (1 << 1);
        const DEBAND_DITHER                     = (1 << 2);
        const DEPTH_PREPASS                     = (1 << 3);
        const NORMAL_PREPASS                    = (1 << 4);
        const DEFERRED_PREPASS                  = (1 << 5);
        const MOTION_VECTOR_PREPASS             = (1 << 6);
        const MAY_DISCARD                       = (1 << 7); // Guards shader codepaths that may discard, allowing early depth tests in most cases
                                                            // See: https://www.khronos.org/opengl/wiki/Early_Fragment_Test
        const ENVIRONMENT_MAP                   = (1 << 8);
        const SCREEN_SPACE_AMBIENT_OCCLUSION    = (1 << 9);
        const DEPTH_CLAMP_ORTHO                 = (1 << 10);
        const TEMPORAL_JITTER                   = (1 << 11);
        const MORPH_TARGETS                     = (1 << 12);
        const LIGHTMAPPED                       = (1 << 13);
        const BLEND_RESERVED_BITS               = Self::BLEND_MASK_BITS << Self::BLEND_SHIFT_BITS; // ← Bitmask reserving bits for the blend state
        const BLEND_OPAQUE                      = (0 << Self::BLEND_SHIFT_BITS);                   // ← Values are just sequential within the mask, and can range from 0 to 3
        const BLEND_PREMULTIPLIED_ALPHA         = (1 << Self::BLEND_SHIFT_BITS);                   //
        const BLEND_MULTIPLY                    = (2 << Self::BLEND_SHIFT_BITS);                   // ← We still have room for one more value without adding more bits
        const BLEND_ALPHA                       = (3 << Self::BLEND_SHIFT_BITS);
        const MSAA_RESERVED_BITS                = Self::MSAA_MASK_BITS << Self::MSAA_SHIFT_BITS;
        const PRIMITIVE_TOPOLOGY_RESERVED_BITS  = Self::PRIMITIVE_TOPOLOGY_MASK_BITS << Self::PRIMITIVE_TOPOLOGY_SHIFT_BITS;
        const TONEMAP_METHOD_RESERVED_BITS      = Self::TONEMAP_METHOD_MASK_BITS << Self::TONEMAP_METHOD_SHIFT_BITS;
        const TONEMAP_METHOD_NONE               = 0 << Self::TONEMAP_METHOD_SHIFT_BITS;
        const TONEMAP_METHOD_REINHARD           = 1 << Self::TONEMAP_METHOD_SHIFT_BITS;
        const TONEMAP_METHOD_REINHARD_LUMINANCE = 2 << Self::TONEMAP_METHOD_SHIFT_BITS;
        const TONEMAP_METHOD_ACES_FITTED        = 3 << Self::TONEMAP_METHOD_SHIFT_BITS;
        const TONEMAP_METHOD_AGX                = 4 << Self::TONEMAP_METHOD_SHIFT_BITS;
        const TONEMAP_METHOD_SOMEWHAT_BORING_DISPLAY_TRANSFORM = 5 << Self::TONEMAP_METHOD_SHIFT_BITS;
        const TONEMAP_METHOD_TONY_MC_MAPFACE     = 6 << Self::TONEMAP_METHOD_SHIFT_BITS;
        const TONEMAP_METHOD_BLENDER_FILMIC      = 7 << Self::TONEMAP_METHOD_SHIFT_BITS;
        const SHADOW_FILTER_METHOD_RESERVED_BITS = Self::SHADOW_FILTER_METHOD_MASK_BITS << Self::SHADOW_FILTER_METHOD_SHIFT_BITS;
        const SHADOW_FILTER_METHOD_HARDWARE_2X2  = 0 << Self::SHADOW_FILTER_METHOD_SHIFT_BITS;
        const SHADOW_FILTER_METHOD_CASTANO_13    = 1 << Self::SHADOW_FILTER_METHOD_SHIFT_BITS;
        const SHADOW_FILTER_METHOD_JIMENEZ_14    = 2 << Self::SHADOW_FILTER_METHOD_SHIFT_BITS;
        const VIEW_PROJECTION_RESERVED_BITS     = Self::VIEW_PROJECTION_MASK_BITS << Self::VIEW_PROJECTION_SHIFT_BITS;
        const VIEW_PROJECTION_NONSTANDARD       = 0 << Self::VIEW_PROJECTION_SHIFT_BITS;
        const VIEW_PROJECTION_PERSPECTIVE       = 1 << Self::VIEW_PROJECTION_SHIFT_BITS;
        const VIEW_PROJECTION_ORTHOGRAPHIC      = 2 << Self::VIEW_PROJECTION_SHIFT_BITS;
        const VIEW_PROJECTION_RESERVED          = 3 << Self::VIEW_PROJECTION_SHIFT_BITS;
        const SCREEN_SPACE_SPECULAR_TRANSMISSION_RESERVED_BITS = Self::SCREEN_SPACE_SPECULAR_TRANSMISSION_MASK_BITS << Self::SCREEN_SPACE_SPECULAR_TRANSMISSION_SHIFT_BITS;
        const SCREEN_SPACE_SPECULAR_TRANSMISSION_LOW = 0 << Self::SCREEN_SPACE_SPECULAR_TRANSMISSION_SHIFT_BITS;
        const SCREEN_SPACE_SPECULAR_TRANSMISSION_MEDIUM = 1 << Self::SCREEN_SPACE_SPECULAR_TRANSMISSION_SHIFT_BITS;
        const SCREEN_SPACE_SPECULAR_TRANSMISSION_HIGH = 2 << Self::SCREEN_SPACE_SPECULAR_TRANSMISSION_SHIFT_BITS;
        const SCREEN_SPACE_SPECULAR_TRANSMISSION_ULTRA = 3 << Self::SCREEN_SPACE_SPECULAR_TRANSMISSION_SHIFT_BITS;
    }
}

impl MeshPipelineKey {
    const MSAA_MASK_BITS: u32 = 0b111;
    const MSAA_SHIFT_BITS: u32 = 32 - Self::MSAA_MASK_BITS.count_ones();

    const PRIMITIVE_TOPOLOGY_MASK_BITS: u32 = 0b111;
    const PRIMITIVE_TOPOLOGY_SHIFT_BITS: u32 =
        Self::MSAA_SHIFT_BITS - Self::PRIMITIVE_TOPOLOGY_MASK_BITS.count_ones();

    const BLEND_MASK_BITS: u32 = 0b11;
    const BLEND_SHIFT_BITS: u32 =
        Self::PRIMITIVE_TOPOLOGY_SHIFT_BITS - Self::BLEND_MASK_BITS.count_ones();

    const TONEMAP_METHOD_MASK_BITS: u32 = 0b111;
    const TONEMAP_METHOD_SHIFT_BITS: u32 =
        Self::BLEND_SHIFT_BITS - Self::TONEMAP_METHOD_MASK_BITS.count_ones();

    const SHADOW_FILTER_METHOD_MASK_BITS: u32 = 0b11;
    const SHADOW_FILTER_METHOD_SHIFT_BITS: u32 =
        Self::TONEMAP_METHOD_SHIFT_BITS - Self::SHADOW_FILTER_METHOD_MASK_BITS.count_ones();

    const VIEW_PROJECTION_MASK_BITS: u32 = 0b11;
    const VIEW_PROJECTION_SHIFT_BITS: u32 =
        Self::SHADOW_FILTER_METHOD_SHIFT_BITS - Self::VIEW_PROJECTION_MASK_BITS.count_ones();

    const SCREEN_SPACE_SPECULAR_TRANSMISSION_MASK_BITS: u32 = 0b11;
    const SCREEN_SPACE_SPECULAR_TRANSMISSION_SHIFT_BITS: u32 = Self::VIEW_PROJECTION_SHIFT_BITS
        - Self::SCREEN_SPACE_SPECULAR_TRANSMISSION_MASK_BITS.count_ones();

    pub fn from_msaa_samples(msaa_samples: u32) -> Self {
        let msaa_bits =
            (msaa_samples.trailing_zeros() & Self::MSAA_MASK_BITS) << Self::MSAA_SHIFT_BITS;
        Self::from_bits_retain(msaa_bits)
    }

    pub fn from_hdr(hdr: bool) -> Self {
        if hdr {
            MeshPipelineKey::HDR
        } else {
            MeshPipelineKey::NONE
        }
    }

    pub fn msaa_samples(&self) -> u32 {
        1 << ((self.bits() >> Self::MSAA_SHIFT_BITS) & Self::MSAA_MASK_BITS)
    }

    pub fn from_primitive_topology(primitive_topology: PrimitiveTopology) -> Self {
        let primitive_topology_bits = ((primitive_topology as u32)
            & Self::PRIMITIVE_TOPOLOGY_MASK_BITS)
            << Self::PRIMITIVE_TOPOLOGY_SHIFT_BITS;
        Self::from_bits_retain(primitive_topology_bits)
    }

    pub fn primitive_topology(&self) -> PrimitiveTopology {
        let primitive_topology_bits = (self.bits() >> Self::PRIMITIVE_TOPOLOGY_SHIFT_BITS)
            & Self::PRIMITIVE_TOPOLOGY_MASK_BITS;
        match primitive_topology_bits {
            x if x == PrimitiveTopology::PointList as u32 => PrimitiveTopology::PointList,
            x if x == PrimitiveTopology::LineList as u32 => PrimitiveTopology::LineList,
            x if x == PrimitiveTopology::LineStrip as u32 => PrimitiveTopology::LineStrip,
            x if x == PrimitiveTopology::TriangleList as u32 => PrimitiveTopology::TriangleList,
            x if x == PrimitiveTopology::TriangleStrip as u32 => PrimitiveTopology::TriangleStrip,
            _ => PrimitiveTopology::default(),
        }
    }
}

fn is_skinned(layout: &Hashed<InnerMeshVertexBufferLayout>) -> bool {
    layout.contains(Mesh::ATTRIBUTE_JOINT_INDEX) && layout.contains(Mesh::ATTRIBUTE_JOINT_WEIGHT)
}
pub fn setup_morph_and_skinning_defs(
    mesh_layouts: &MeshLayouts,
    layout: &Hashed<InnerMeshVertexBufferLayout>,
    offset: u32,
    key: &MeshPipelineKey,
    shader_defs: &mut Vec<ShaderDefVal>,
    vertex_attributes: &mut Vec<VertexAttributeDescriptor>,
) -> BindGroupLayout {
    let mut add_skin_data = || {
        shader_defs.push("SKINNED".into());
        vertex_attributes.push(Mesh::ATTRIBUTE_JOINT_INDEX.at_shader_location(offset));
        vertex_attributes.push(Mesh::ATTRIBUTE_JOINT_WEIGHT.at_shader_location(offset + 1));
    };
    let is_morphed = key.intersects(MeshPipelineKey::MORPH_TARGETS);
    let is_lightmapped = key.intersects(MeshPipelineKey::LIGHTMAPPED);
    match (is_skinned(layout), is_morphed, is_lightmapped) {
        (true, false, _) => {
            add_skin_data();
            mesh_layouts.skinned.clone()
        }
        (true, true, _) => {
            add_skin_data();
            shader_defs.push("MORPH_TARGETS".into());
            mesh_layouts.morphed_skinned.clone()
        }
        (false, true, _) => {
            shader_defs.push("MORPH_TARGETS".into());
            mesh_layouts.morphed.clone()
        }
        (false, false, true) => mesh_layouts.lightmapped.clone(),
        (false, false, false) => mesh_layouts.model_only.clone(),
    }
}

impl SpecializedMeshPipeline for MeshPipeline {
    type Key = MeshPipelineKey;

    fn specialize(
        &self,
        key: Self::Key,
        layout: &MeshVertexBufferLayout,
    ) -> Result<RenderPipelineDescriptor, SpecializedMeshPipelineError> {
        let mut shader_defs = Vec::new();
        let mut vertex_attributes = Vec::new();

        // Let the shader code know that it's running in a mesh pipeline.
        shader_defs.push("MESH_PIPELINE".into());

        shader_defs.push("VERTEX_OUTPUT_INSTANCE_INDEX".into());

        if layout.contains(Mesh::ATTRIBUTE_POSITION) {
            shader_defs.push("VERTEX_POSITIONS".into());
            vertex_attributes.push(Mesh::ATTRIBUTE_POSITION.at_shader_location(0));
        }

        if layout.contains(Mesh::ATTRIBUTE_NORMAL) {
            shader_defs.push("VERTEX_NORMALS".into());
            vertex_attributes.push(Mesh::ATTRIBUTE_NORMAL.at_shader_location(1));
        }

        if layout.contains(Mesh::ATTRIBUTE_UV_0) {
            shader_defs.push("VERTEX_UVS".into());
            vertex_attributes.push(Mesh::ATTRIBUTE_UV_0.at_shader_location(2));
        }

        if layout.contains(Mesh::ATTRIBUTE_UV_1) {
            shader_defs.push("VERTEX_UVS_B".into());
            vertex_attributes.push(Mesh::ATTRIBUTE_UV_1.at_shader_location(3));
        }

        if layout.contains(Mesh::ATTRIBUTE_TANGENT) {
            shader_defs.push("VERTEX_TANGENTS".into());
            vertex_attributes.push(Mesh::ATTRIBUTE_TANGENT.at_shader_location(4));
        }

        if layout.contains(Mesh::ATTRIBUTE_COLOR) {
            shader_defs.push("VERTEX_COLORS".into());
            vertex_attributes.push(Mesh::ATTRIBUTE_COLOR.at_shader_location(5));
        }

        if cfg!(feature = "pbr_transmission_textures") {
            shader_defs.push("PBR_TRANSMISSION_TEXTURES_SUPPORTED".into());
        }

        let mut bind_group_layout = vec![self.get_view_layout(key.into()).clone()];

        if key.msaa_samples() > 1 {
            shader_defs.push("MULTISAMPLED".into());
        };

        bind_group_layout.push(setup_morph_and_skinning_defs(
            &self.mesh_layouts,
            layout,
            6,
            &key,
            &mut shader_defs,
            &mut vertex_attributes,
        ));

        if key.contains(MeshPipelineKey::SCREEN_SPACE_AMBIENT_OCCLUSION) {
            shader_defs.push("SCREEN_SPACE_AMBIENT_OCCLUSION".into());
        }

        let vertex_buffer_layout = layout.get_layout(&vertex_attributes)?;

        let (label, blend, depth_write_enabled);
        let pass = key.intersection(MeshPipelineKey::BLEND_RESERVED_BITS);
        let mut is_opaque = false;
        if pass == MeshPipelineKey::BLEND_ALPHA {
            label = "alpha_blend_mesh_pipeline".into();
            blend = Some(BlendState::ALPHA_BLENDING);
            // For the transparent pass, fragments that are closer will be alpha blended
            // but their depth is not written to the depth buffer
            depth_write_enabled = false;
        } else if pass == MeshPipelineKey::BLEND_PREMULTIPLIED_ALPHA {
            label = "premultiplied_alpha_mesh_pipeline".into();
            blend = Some(BlendState::PREMULTIPLIED_ALPHA_BLENDING);
            shader_defs.push("PREMULTIPLY_ALPHA".into());
            shader_defs.push("BLEND_PREMULTIPLIED_ALPHA".into());
            // For the transparent pass, fragments that are closer will be alpha blended
            // but their depth is not written to the depth buffer
            depth_write_enabled = false;
        } else if pass == MeshPipelineKey::BLEND_MULTIPLY {
            label = "multiply_mesh_pipeline".into();
            blend = Some(BlendState {
                color: BlendComponent {
                    src_factor: BlendFactor::Dst,
                    dst_factor: BlendFactor::OneMinusSrcAlpha,
                    operation: BlendOperation::Add,
                },
                alpha: BlendComponent::OVER,
            });
            shader_defs.push("PREMULTIPLY_ALPHA".into());
            shader_defs.push("BLEND_MULTIPLY".into());
            // For the multiply pass, fragments that are closer will be alpha blended
            // but their depth is not written to the depth buffer
            depth_write_enabled = false;
        } else {
            label = "opaque_mesh_pipeline".into();
            // BlendState::REPLACE is not needed here, and None will be potentially much faster in some cases
            blend = None;
            // For the opaque and alpha mask passes, fragments that are closer will replace
            // the current fragment value in the output and the depth is written to the
            // depth buffer
            depth_write_enabled = true;
            is_opaque = true;
        }

        if key.contains(MeshPipelineKey::NORMAL_PREPASS) {
            shader_defs.push("NORMAL_PREPASS".into());
        }

        if key.contains(MeshPipelineKey::DEPTH_PREPASS) {
            shader_defs.push("DEPTH_PREPASS".into());
        }

        if key.contains(MeshPipelineKey::MOTION_VECTOR_PREPASS) {
            shader_defs.push("MOTION_VECTOR_PREPASS".into());
        }

        if key.contains(MeshPipelineKey::DEFERRED_PREPASS) {
            shader_defs.push("DEFERRED_PREPASS".into());
        }

        if key.contains(MeshPipelineKey::NORMAL_PREPASS) && key.msaa_samples() == 1 && is_opaque {
            shader_defs.push("LOAD_PREPASS_NORMALS".into());
        }

        let view_projection = key.intersection(MeshPipelineKey::VIEW_PROJECTION_RESERVED_BITS);
        if view_projection == MeshPipelineKey::VIEW_PROJECTION_NONSTANDARD {
            shader_defs.push("VIEW_PROJECTION_NONSTANDARD".into());
        } else if view_projection == MeshPipelineKey::VIEW_PROJECTION_PERSPECTIVE {
            shader_defs.push("VIEW_PROJECTION_PERSPECTIVE".into());
        } else if view_projection == MeshPipelineKey::VIEW_PROJECTION_ORTHOGRAPHIC {
            shader_defs.push("VIEW_PROJECTION_ORTHOGRAPHIC".into());
        }

        #[cfg(all(feature = "webgl", target_arch = "wasm32"))]
        shader_defs.push("WEBGL2".into());

        if key.contains(MeshPipelineKey::TONEMAP_IN_SHADER) {
            shader_defs.push("TONEMAP_IN_SHADER".into());

            let method = key.intersection(MeshPipelineKey::TONEMAP_METHOD_RESERVED_BITS);

            if method == MeshPipelineKey::TONEMAP_METHOD_NONE {
                shader_defs.push("TONEMAP_METHOD_NONE".into());
            } else if method == MeshPipelineKey::TONEMAP_METHOD_REINHARD {
                shader_defs.push("TONEMAP_METHOD_REINHARD".into());
            } else if method == MeshPipelineKey::TONEMAP_METHOD_REINHARD_LUMINANCE {
                shader_defs.push("TONEMAP_METHOD_REINHARD_LUMINANCE".into());
            } else if method == MeshPipelineKey::TONEMAP_METHOD_ACES_FITTED {
                shader_defs.push("TONEMAP_METHOD_ACES_FITTED ".into());
            } else if method == MeshPipelineKey::TONEMAP_METHOD_AGX {
                shader_defs.push("TONEMAP_METHOD_AGX".into());
            } else if method == MeshPipelineKey::TONEMAP_METHOD_SOMEWHAT_BORING_DISPLAY_TRANSFORM {
                shader_defs.push("TONEMAP_METHOD_SOMEWHAT_BORING_DISPLAY_TRANSFORM".into());
            } else if method == MeshPipelineKey::TONEMAP_METHOD_BLENDER_FILMIC {
                shader_defs.push("TONEMAP_METHOD_BLENDER_FILMIC".into());
            } else if method == MeshPipelineKey::TONEMAP_METHOD_TONY_MC_MAPFACE {
                shader_defs.push("TONEMAP_METHOD_TONY_MC_MAPFACE".into());
            }

            // Debanding is tied to tonemapping in the shader, cannot run without it.
            if key.contains(MeshPipelineKey::DEBAND_DITHER) {
                shader_defs.push("DEBAND_DITHER".into());
            }
        }

        if key.contains(MeshPipelineKey::MAY_DISCARD) {
            shader_defs.push("MAY_DISCARD".into());
        }

        if key.contains(MeshPipelineKey::ENVIRONMENT_MAP) {
            shader_defs.push("ENVIRONMENT_MAP".into());
        }

<<<<<<< HEAD
        if key.contains(MeshPipelineKey::LIGHTMAPPED) {
            shader_defs.push("LIGHTMAP".into());
        }

        if key.contains(MeshPipelineKey::TAA) {
            shader_defs.push("TAA".into());
=======
        if key.contains(MeshPipelineKey::TEMPORAL_JITTER) {
            shader_defs.push("TEMPORAL_JITTER".into());
>>>>>>> 208ecb53
        }

        let shadow_filter_method =
            key.intersection(MeshPipelineKey::SHADOW_FILTER_METHOD_RESERVED_BITS);
        if shadow_filter_method == MeshPipelineKey::SHADOW_FILTER_METHOD_HARDWARE_2X2 {
            shader_defs.push("SHADOW_FILTER_METHOD_HARDWARE_2X2".into());
        } else if shadow_filter_method == MeshPipelineKey::SHADOW_FILTER_METHOD_CASTANO_13 {
            shader_defs.push("SHADOW_FILTER_METHOD_CASTANO_13".into());
        } else if shadow_filter_method == MeshPipelineKey::SHADOW_FILTER_METHOD_JIMENEZ_14 {
            shader_defs.push("SHADOW_FILTER_METHOD_JIMENEZ_14".into());
        }

        let blur_quality =
            key.intersection(MeshPipelineKey::SCREEN_SPACE_SPECULAR_TRANSMISSION_RESERVED_BITS);

        shader_defs.push(ShaderDefVal::Int(
            "SCREEN_SPACE_SPECULAR_TRANSMISSION_BLUR_TAPS".into(),
            match blur_quality {
                MeshPipelineKey::SCREEN_SPACE_SPECULAR_TRANSMISSION_LOW => 4,
                MeshPipelineKey::SCREEN_SPACE_SPECULAR_TRANSMISSION_MEDIUM => 8,
                MeshPipelineKey::SCREEN_SPACE_SPECULAR_TRANSMISSION_HIGH => 16,
                MeshPipelineKey::SCREEN_SPACE_SPECULAR_TRANSMISSION_ULTRA => 32,
                _ => unreachable!(), // Not possible, since the mask is 2 bits, and we've covered all 4 cases
            },
        ));

        let format = if key.contains(MeshPipelineKey::HDR) {
            ViewTarget::TEXTURE_FORMAT_HDR
        } else {
            TextureFormat::bevy_default()
        };

        // This is defined here so that custom shaders that use something other than
        // the mesh binding from bevy_pbr::mesh_bindings can easily make use of this
        // in their own shaders.
        if let Some(per_object_buffer_batch_size) = self.per_object_buffer_batch_size {
            shader_defs.push(ShaderDefVal::UInt(
                "PER_OBJECT_BUFFER_BATCH_SIZE".into(),
                per_object_buffer_batch_size,
            ));
        }

        let mut push_constant_ranges = Vec::with_capacity(1);
        if cfg!(all(feature = "webgl", target_arch = "wasm32")) {
            push_constant_ranges.push(PushConstantRange {
                stages: ShaderStages::VERTEX,
                range: 0..4,
            });
        }

        Ok(RenderPipelineDescriptor {
            vertex: VertexState {
                shader: MESH_SHADER_HANDLE,
                entry_point: "vertex".into(),
                shader_defs: shader_defs.clone(),
                buffers: vec![vertex_buffer_layout],
            },
            fragment: Some(FragmentState {
                shader: MESH_SHADER_HANDLE,
                shader_defs,
                entry_point: "fragment".into(),
                targets: vec![Some(ColorTargetState {
                    format,
                    blend,
                    write_mask: ColorWrites::ALL,
                })],
            }),
            layout: bind_group_layout,
            push_constant_ranges,
            primitive: PrimitiveState {
                front_face: FrontFace::Ccw,
                cull_mode: Some(Face::Back),
                unclipped_depth: false,
                polygon_mode: PolygonMode::Fill,
                conservative: false,
                topology: key.primitive_topology(),
                strip_index_format: None,
            },
            depth_stencil: Some(DepthStencilState {
                format: CORE_3D_DEPTH_FORMAT,
                depth_write_enabled,
                depth_compare: CompareFunction::GreaterEqual,
                stencil: StencilState {
                    front: StencilFaceState::IGNORE,
                    back: StencilFaceState::IGNORE,
                    read_mask: 0,
                    write_mask: 0,
                },
                bias: DepthBiasState {
                    constant: 0,
                    slope_scale: 0.0,
                    clamp: 0.0,
                },
            }),
            multisample: MultisampleState {
                count: key.msaa_samples(),
                mask: !0,
                alpha_to_coverage_enabled: false,
            },
            label: Some(label),
        })
    }
}

/// Bind groups for meshes currently loaded.
#[derive(Resource, Default)]
pub struct MeshBindGroups {
    model_only: Option<BindGroup>,
    skinned: Option<BindGroup>,
    morph_targets: HashMap<AssetId<Mesh>, BindGroup>,
    lightmaps: HashMap<AssetId<Mesh>, BindGroup>,
}
impl MeshBindGroups {
    pub fn reset(&mut self) {
        self.model_only = None;
        self.skinned = None;
        self.morph_targets.clear();
    }
    /// Get the `BindGroup` for `GpuMesh` with given `handle_id`.
    pub fn get(
        &self,
        asset_id: AssetId<Mesh>,
        is_skinned: bool,
        morph: bool,
        is_lightmapped: bool,
    ) -> Option<&BindGroup> {
        match (is_skinned, morph, is_lightmapped) {
            (_, true, _) => self.morph_targets.get(&asset_id),
            (true, false, _) => self.skinned.as_ref(),
            (false, false, true) => self.lightmaps.get(&asset_id),
            (false, false, false) => self.model_only.as_ref(),
        }
    }
}

pub fn prepare_mesh_bind_group(
    meshes: Res<RenderAssets<Mesh>>,
    mut groups: ResMut<MeshBindGroups>,
    mesh_pipeline: Res<MeshPipeline>,
    render_device: Res<RenderDevice>,
    mesh_uniforms: Res<GpuArrayBuffer<MeshUniform>>,
    skins_uniform: Res<SkinUniform>,
    weights_uniform: Res<MorphUniform>,
    render_lightmaps: Res<RenderLightmaps>,
    lightmaps_uniform: Res<LightmapUniform>,
) {
    groups.reset();
    let layouts = &mesh_pipeline.mesh_layouts;
    let Some(model) = mesh_uniforms.binding() else {
        return;
    };
    groups.model_only = Some(layouts.model_only(&render_device, &model));

    let skin = skins_uniform.buffer.buffer();
    if let Some(skin) = skin {
        groups.skinned = Some(layouts.skinned(&render_device, &model, skin));
    }

    if let Some(weights) = weights_uniform.buffer.buffer() {
        for (id, gpu_mesh) in meshes.iter() {
            if let Some(targets) = gpu_mesh.morph_targets.as_ref() {
                let group = if let Some(skin) = skin.filter(|_| is_skinned(&gpu_mesh.layout)) {
                    layouts.morphed_skinned(&render_device, &model, skin, weights, targets)
                } else {
                    layouts.morphed(&render_device, &model, weights, targets)
                };
                groups.morph_targets.insert(id, group);
            }
        }
    }

    if let Some(lightmaps) = lightmaps_uniform.buffer.buffer() {
        for (mesh_id, _) in meshes.iter() {
            if let Some(lightmap_image) = render_lightmaps
                .get(&mesh_id)
                .map(|lightmap| &lightmap.image)
            {
                groups.lightmaps.insert(
                    mesh_id,
                    layouts.lightmapped(&render_device, &model, lightmap_image, lightmaps),
                );
            }
        }
    }
}

pub struct SetMeshViewBindGroup<const I: usize>;
impl<P: PhaseItem, const I: usize> RenderCommand<P> for SetMeshViewBindGroup<I> {
    type Param = ();
    type ViewWorldQuery = (
        Read<ViewUniformOffset>,
        Read<ViewLightsUniformOffset>,
        Read<ViewFogUniformOffset>,
        Read<MeshViewBindGroup>,
    );
    type ItemWorldQuery = ();

    #[inline]
    fn render<'w>(
        _item: &P,
        (view_uniform, view_lights, view_fog, mesh_view_bind_group): ROQueryItem<
            'w,
            Self::ViewWorldQuery,
        >,
        _entity: (),
        _: SystemParamItem<'w, '_, Self::Param>,
        pass: &mut TrackedRenderPass<'w>,
    ) -> RenderCommandResult {
        pass.set_bind_group(
            I,
            &mesh_view_bind_group.value,
            &[view_uniform.offset, view_lights.offset, view_fog.offset],
        );

        RenderCommandResult::Success
    }
}

pub struct SetMeshBindGroup<const I: usize>;
impl<P: PhaseItem, const I: usize> RenderCommand<P> for SetMeshBindGroup<I> {
    type Param = (
        SRes<MeshBindGroups>,
        SRes<RenderMeshInstances>,
        SRes<SkinIndices>,
        SRes<MorphIndices>,
    );
    type ViewWorldQuery = ();
    type ItemWorldQuery = Option<Read<Lightmap>>;

    #[inline]
    fn render<'w>(
        item: &P,
        _view: (),
        lightmap: ROQueryItem<'w, Self::ItemWorldQuery>,
        (bind_groups, mesh_instances, skin_indices, morph_indices): SystemParamItem<
            'w,
            '_,
            Self::Param,
        >,
        pass: &mut TrackedRenderPass<'w>,
    ) -> RenderCommandResult {
        let bind_groups = bind_groups.into_inner();
        let mesh_instances = mesh_instances.into_inner();
        let skin_indices = skin_indices.into_inner();
        let morph_indices = morph_indices.into_inner();

        let entity = &item.entity();

        let Some(mesh) = mesh_instances.get(entity) else {
            return RenderCommandResult::Success;
        };
        let skin_index = skin_indices.get(entity);
        let morph_index = morph_indices.get(entity);

        let is_skinned = skin_index.is_some();
        let is_morphed = morph_index.is_some();
        let is_lightmapped = lightmap.is_some();

        let Some(bind_group) =
            bind_groups.get(mesh.mesh_asset_id, is_skinned, is_morphed, is_lightmapped)
        else {
            error!(
                "The MeshBindGroups resource wasn't set in the render phase. \
                It should be set by the queue_mesh_bind_group system.\n\
                This is a bevy bug! Please open an issue."
            );
            return RenderCommandResult::Failure;
        };

        let mut dynamic_offsets: [u32; 3] = Default::default();
        let mut offset_count = 0;
        if let Some(dynamic_offset) = item.dynamic_offset() {
            dynamic_offsets[offset_count] = dynamic_offset.get();
            offset_count += 1;
        }
        if let Some(skin_index) = skin_index {
            dynamic_offsets[offset_count] = skin_index.index;
            offset_count += 1;
        }
        if let Some(morph_index) = morph_index {
            dynamic_offsets[offset_count] = morph_index.index;
            offset_count += 1;
        }
        pass.set_bind_group(I, bind_group, &dynamic_offsets[0..offset_count]);

        RenderCommandResult::Success
    }
}

pub struct DrawMesh;
impl<P: PhaseItem> RenderCommand<P> for DrawMesh {
    type Param = (SRes<RenderAssets<Mesh>>, SRes<RenderMeshInstances>);
    type ViewWorldQuery = ();
    type ItemWorldQuery = ();
    #[inline]
    fn render<'w>(
        item: &P,
        _view: (),
        _item_query: (),
        (meshes, mesh_instances): SystemParamItem<'w, '_, Self::Param>,
        pass: &mut TrackedRenderPass<'w>,
    ) -> RenderCommandResult {
        let meshes = meshes.into_inner();
        let mesh_instances = mesh_instances.into_inner();

        let Some(mesh_instance) = mesh_instances.get(&item.entity()) else {
            return RenderCommandResult::Failure;
        };
        let Some(gpu_mesh) = meshes.get(mesh_instance.mesh_asset_id) else {
            return RenderCommandResult::Failure;
        };

        pass.set_vertex_buffer(0, gpu_mesh.vertex_buffer.slice(..));

        let batch_range = item.batch_range();
        #[cfg(all(feature = "webgl", target_arch = "wasm32"))]
        pass.set_push_constants(
            ShaderStages::VERTEX,
            0,
            &(batch_range.start as i32).to_le_bytes(),
        );
        match &gpu_mesh.buffer_info {
            GpuBufferInfo::Indexed {
                buffer,
                index_format,
                count,
            } => {
                pass.set_index_buffer(buffer.slice(..), 0, *index_format);
                pass.draw_indexed(0..*count, 0, batch_range.clone());
            }
            GpuBufferInfo::NonIndexed => {
                pass.draw(0..gpu_mesh.vertex_count, batch_range.clone());
            }
        }
        RenderCommandResult::Success
    }
}

#[cfg(test)]
mod tests {
    use super::MeshPipelineKey;
    #[test]
    fn mesh_key_msaa_samples() {
        for i in [1, 2, 4, 8, 16, 32, 64, 128] {
            assert_eq!(MeshPipelineKey::from_msaa_samples(i).msaa_samples(), i);
        }
    }
}<|MERGE_RESOLUTION|>--- conflicted
+++ resolved
@@ -1,13 +1,3 @@
-<<<<<<< HEAD
-use crate::{
-    generate_view_layouts, prepare_mesh_view_bind_groups, Lightmap, LightmapUniform,
-    MaterialBindGroupId, MeshPipelineViewLayout, MeshPipelineViewLayoutKey, MeshViewBindGroup,
-    NotShadowCaster, NotShadowReceiver, PreviousGlobalTransform, RenderLightmaps, Shadow,
-    ViewFogUniformOffset, ViewLightsUniformOffset, CLUSTERED_FORWARD_STORAGE_BUFFER_COUNT,
-    MAX_CASCADES_PER_LIGHT, MAX_DIRECTIONAL_LIGHTS,
-};
-=======
->>>>>>> 208ecb53
 use bevy_app::{Plugin, PostUpdate};
 use bevy_asset::{load_internal_asset, AssetId, Handle};
 use bevy_core_pipeline::{
@@ -836,17 +826,16 @@
             shader_defs.push("ENVIRONMENT_MAP".into());
         }
 
-<<<<<<< HEAD
         if key.contains(MeshPipelineKey::LIGHTMAPPED) {
             shader_defs.push("LIGHTMAP".into());
         }
 
         if key.contains(MeshPipelineKey::TAA) {
             shader_defs.push("TAA".into());
-=======
+        }
+
         if key.contains(MeshPipelineKey::TEMPORAL_JITTER) {
             shader_defs.push("TEMPORAL_JITTER".into());
->>>>>>> 208ecb53
         }
 
         let shadow_filter_method =
