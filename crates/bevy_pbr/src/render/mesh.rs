--- conflicted
+++ resolved
@@ -33,7 +33,7 @@
     texture::{BevyDefault, DefaultImageSampler, ImageSampler, TextureFormatPixelInfo},
     view::{
         prepare_view_targets, GpuCulling, RenderVisibilityRanges, ViewTarget, ViewUniformOffset,
-        ViewVisibility, VisibilityRange, VISIBILITY_RANGES_STORAGE_BUFFER_COUNT,
+        ViewVisibility, VisibilityRange,
     },
     Extract,
 };
@@ -1073,18 +1073,7 @@
 
         let clustered_forward_buffer_binding_type = render_device
             .get_supported_read_only_binding_type(CLUSTERED_FORWARD_STORAGE_BUFFER_COUNT);
-        let visibility_ranges_buffer_binding_type = render_device
-            .get_supported_read_only_binding_type(VISIBILITY_RANGES_STORAGE_BUFFER_COUNT);
-
-<<<<<<< HEAD
-=======
-        let view_layouts = generate_view_layouts(
-            &render_device,
-            clustered_forward_buffer_binding_type,
-            visibility_ranges_buffer_binding_type,
-        );
-
->>>>>>> 64c1c657
+
         // A 1x1x1 'all 1.0' texture to use as a dummy texture to use in place of optional StandardMaterial textures
         let dummy_white_gpu_image = {
             let image = Image::default();
@@ -1348,13 +1337,9 @@
         const READS_VIEW_TRANSMISSION_TEXTURE   = 1 << 12;
         const LIGHTMAPPED                       = 1 << 13;
         const IRRADIANCE_VOLUME                 = 1 << 14;
-<<<<<<< HEAD
-        const SCREEN_SPACE_REFLECTIONS          = 1 << 15;
+        const VISIBILITY_RANGE_DITHER           = 1 << 15;
+        const SCREEN_SPACE_REFLECTIONS          = 1 << 16;
         const LAST_FLAG                         = Self::SCREEN_SPACE_REFLECTIONS.bits();
-=======
-        const VISIBILITY_RANGE_DITHER           = 1 << 15;
-        const LAST_FLAG                         = Self::VISIBILITY_RANGE_DITHER.bits();
->>>>>>> 64c1c657
 
         // Bitfields
         const MSAA_RESERVED_BITS                = Self::MSAA_MASK_BITS << Self::MSAA_SHIFT_BITS;
