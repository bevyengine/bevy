--- conflicted
+++ resolved
@@ -564,13 +564,10 @@
         const HDR                         = (1 << 1);
         const TONEMAP_IN_SHADER           = (1 << 2);
         const DEBAND_DITHER               = (1 << 3);
-<<<<<<< HEAD
         const ENVIRONMENT_MAP             = (1 << 4);
-=======
-        const DEPTH_PREPASS               = (1 << 4);
-        const NORMAL_PREPASS              = (1 << 5);
-        const ALPHA_MASK                  = (1 << 6);
->>>>>>> 02637b60
+        const DEPTH_PREPASS               = (1 << 5);
+        const NORMAL_PREPASS              = (1 << 6);
+        const ALPHA_MASK                  = (1 << 7);
         const MSAA_RESERVED_BITS          = Self::MSAA_MASK_BITS << Self::MSAA_SHIFT_BITS;
         const PRIMITIVE_TOPOLOGY_RESERVED_BITS = Self::PRIMITIVE_TOPOLOGY_MASK_BITS << Self::PRIMITIVE_TOPOLOGY_SHIFT_BITS;
     }
@@ -708,7 +705,6 @@
             }
         }
 
-<<<<<<< HEAD
         if key.contains(MeshPipelineKey::ENVIRONMENT_MAP) {
             shader_defs.push("ENVIRONMENT_MAP".into());
             bind_group_layout.push(self.environment_map_layout.clone());
@@ -717,12 +713,6 @@
         let format = match key.contains(MeshPipelineKey::HDR) {
             true => ViewTarget::TEXTURE_FORMAT_HDR,
             false => TextureFormat::bevy_default(),
-=======
-        let format = if key.contains(MeshPipelineKey::HDR) {
-            ViewTarget::TEXTURE_FORMAT_HDR
-        } else {
-            TextureFormat::bevy_default()
->>>>>>> 02637b60
         };
 
         Ok(RenderPipelineDescriptor {
