use core::mem::size_of;

use crate::material_bind_groups::{MaterialBindGroupIndex, MaterialBindGroupSlot};
use allocator::MeshAllocator;
use bevy_asset::{load_internal_asset, AssetId, UntypedAssetId};
use bevy_core_pipeline::{
    core_3d::{AlphaMask3d, Opaque3d, Transmissive3d, Transparent3d, CORE_3D_DEPTH_FORMAT},
    deferred::{AlphaMask3dDeferred, Opaque3dDeferred},
    oit::{prepare_oit_buffers, OrderIndependentTransparencySettingsOffset},
    prepass::MotionVectorPrepass,
};
use bevy_derive::{Deref, DerefMut};
use bevy_ecs::{
    prelude::*,
    query::ROQueryItem,
    system::{lifetimeless::*, SystemParamItem, SystemState},
};
use bevy_image::{BevyDefault, ImageSampler, TextureFormatPixelInfo};
use bevy_math::{Affine3, Rect, UVec2, Vec3, Vec4};
use bevy_render::{
    batching::{
        gpu_preprocessing::{
            self, GpuPreprocessingSupport, IndirectParameters, IndirectParametersBuffer,
            InstanceInputUniformBuffer,
        },
        no_gpu_preprocessing, GetBatchData, GetFullBatchData, NoAutomaticBatching,
    },
    camera::Camera,
    mesh::*,
    primitives::Aabb,
    render_asset::RenderAssets,
    render_phase::{
        BinnedRenderPhasePlugin, PhaseItem, PhaseItemExtraIndex, RenderCommand,
        RenderCommandResult, SortedRenderPhasePlugin, TrackedRenderPass,
    },
    render_resource::*,
    renderer::{RenderAdapter, RenderDevice, RenderQueue},
    texture::DefaultImageSampler,
    view::{
        NoFrustumCulling, NoIndirectDrawing, RenderVisibilityRanges, ViewTarget, ViewUniformOffset,
        ViewVisibility, VisibilityRange,
    },
    Extract,
};
use bevy_transform::components::GlobalTransform;
use bevy_utils::{
    default,
    hashbrown::hash_map::Entry,
    tracing::{error, warn},
    HashMap, Parallel,
};
use material_bind_groups::MaterialBindingId;
use render::skin::{self, SkinIndex};

use crate::{
    render::{
        morph::{
            extract_morphs, no_automatic_morph_batching, prepare_morphs, MorphIndices,
            MorphUniforms,
        },
        skin::no_automatic_skin_batching,
    },
    *,
};
use bevy_render::sync_world::{MainEntity, MainEntityHashMap};
use bytemuck::{Pod, Zeroable};
use nonmax::{NonMaxU16, NonMaxU32};
use smallvec::{smallvec, SmallVec};
use static_assertions::const_assert_eq;

use self::irradiance_volume::IRRADIANCE_VOLUMES_ARE_USABLE;

/// Provides support for rendering 3D meshes.
#[derive(Default)]
pub struct MeshRenderPlugin {
    /// Whether we're building [`MeshUniform`]s on GPU.
    ///
    /// This requires compute shader support and so will be forcibly disabled if
    /// the platform doesn't support those.
    pub use_gpu_instance_buffer_builder: bool,
}

pub const FORWARD_IO_HANDLE: Handle<Shader> = Handle::weak_from_u128(2645551199423808407);
pub const MESH_VIEW_TYPES_HANDLE: Handle<Shader> = Handle::weak_from_u128(8140454348013264787);
pub const MESH_VIEW_BINDINGS_HANDLE: Handle<Shader> = Handle::weak_from_u128(9076678235888822571);
pub const MESH_TYPES_HANDLE: Handle<Shader> = Handle::weak_from_u128(2506024101911992377);
pub const MESH_BINDINGS_HANDLE: Handle<Shader> = Handle::weak_from_u128(16831548636314682308);
pub const MESH_FUNCTIONS_HANDLE: Handle<Shader> = Handle::weak_from_u128(6300874327833745635);
pub const MESH_SHADER_HANDLE: Handle<Shader> = Handle::weak_from_u128(3252377289100772450);
pub const SKINNING_HANDLE: Handle<Shader> = Handle::weak_from_u128(13215291596265391738);
pub const MORPH_HANDLE: Handle<Shader> = Handle::weak_from_u128(970982813587607345);

/// How many textures are allowed in the view bind group layout (`@group(0)`) before
/// broader compatibility with WebGL and WebGPU is at risk, due to the minimum guaranteed
/// values for `MAX_TEXTURE_IMAGE_UNITS` (in WebGL) and `maxSampledTexturesPerShaderStage` (in WebGPU),
/// currently both at 16.
///
/// We use 10 here because it still leaves us, in a worst case scenario, with 6 textures for the other bind groups.
///
/// See: <https://gpuweb.github.io/gpuweb/#limits>
#[cfg(debug_assertions)]
pub const MESH_PIPELINE_VIEW_LAYOUT_SAFE_MAX_TEXTURES: usize = 10;

impl Plugin for MeshRenderPlugin {
    fn build(&self, app: &mut App) {
        load_internal_asset!(app, FORWARD_IO_HANDLE, "forward_io.wgsl", Shader::from_wgsl);
        load_internal_asset!(
            app,
            MESH_VIEW_TYPES_HANDLE,
            "mesh_view_types.wgsl",
            Shader::from_wgsl_with_defs,
            vec![
                ShaderDefVal::UInt(
                    "MAX_DIRECTIONAL_LIGHTS".into(),
                    MAX_DIRECTIONAL_LIGHTS as u32
                ),
                ShaderDefVal::UInt(
                    "MAX_CASCADES_PER_LIGHT".into(),
                    MAX_CASCADES_PER_LIGHT as u32,
                )
            ]
        );
        load_internal_asset!(
            app,
            MESH_VIEW_BINDINGS_HANDLE,
            "mesh_view_bindings.wgsl",
            Shader::from_wgsl
        );
        load_internal_asset!(app, MESH_TYPES_HANDLE, "mesh_types.wgsl", Shader::from_wgsl);
        load_internal_asset!(
            app,
            MESH_FUNCTIONS_HANDLE,
            "mesh_functions.wgsl",
            Shader::from_wgsl
        );
        load_internal_asset!(app, MESH_SHADER_HANDLE, "mesh.wgsl", Shader::from_wgsl);
        load_internal_asset!(app, SKINNING_HANDLE, "skinning.wgsl", Shader::from_wgsl);
        load_internal_asset!(app, MORPH_HANDLE, "morph.wgsl", Shader::from_wgsl);

        if app.get_sub_app(RenderApp).is_none() {
            return;
        }

        app.add_systems(
            PostUpdate,
            (no_automatic_skin_batching, no_automatic_morph_batching),
        )
        .add_plugins((
            BinnedRenderPhasePlugin::<Opaque3d, MeshPipeline>::default(),
            BinnedRenderPhasePlugin::<AlphaMask3d, MeshPipeline>::default(),
            BinnedRenderPhasePlugin::<Shadow, MeshPipeline>::default(),
            BinnedRenderPhasePlugin::<Opaque3dDeferred, MeshPipeline>::default(),
            BinnedRenderPhasePlugin::<AlphaMask3dDeferred, MeshPipeline>::default(),
            SortedRenderPhasePlugin::<Transmissive3d, MeshPipeline>::default(),
            SortedRenderPhasePlugin::<Transparent3d, MeshPipeline>::default(),
        ));

        if let Some(render_app) = app.get_sub_app_mut(RenderApp) {
            render_app
                .init_resource::<MeshBindGroups>()
                .init_resource::<SkinIndices>()
                .init_resource::<MorphUniforms>()
                .init_resource::<MorphIndices>()
                .init_resource::<MeshCullingDataBuffer>()
                .init_resource::<RenderMeshMaterialIds>()
                .add_systems(
                    ExtractSchedule,
                    (
                        extract_skins,
                        extract_morphs,
                        gpu_preprocessing::clear_batched_gpu_instance_buffers::<MeshPipeline>
                            .before(ExtractMeshesSet),
                    ),
                )
                .add_systems(
                    Render,
                    (
                        set_mesh_motion_vector_flags.in_set(RenderSet::PrepareAssets),
                        prepare_skins.in_set(RenderSet::PrepareResources),
                        prepare_morphs.in_set(RenderSet::PrepareResources),
                        prepare_mesh_bind_group.in_set(RenderSet::PrepareBindGroups),
                        prepare_mesh_view_bind_groups
                            .in_set(RenderSet::PrepareBindGroups)
                            .after(prepare_oit_buffers),
                        no_gpu_preprocessing::clear_batched_cpu_instance_buffers::<MeshPipeline>
                            .in_set(RenderSet::Cleanup)
                            .after(RenderSet::Render),
                    ),
                );
        }
    }

    fn finish(&self, app: &mut App) {
        let mut mesh_bindings_shader_defs = Vec::with_capacity(1);

        if let Some(render_app) = app.get_sub_app_mut(RenderApp) {
            render_app
                .init_resource::<GpuPreprocessingSupport>()
                .init_resource::<SkinUniforms>();

            let gpu_preprocessing_support =
                render_app.world().resource::<GpuPreprocessingSupport>();
            let use_gpu_instance_buffer_builder =
                self.use_gpu_instance_buffer_builder && gpu_preprocessing_support.is_available();

            let render_mesh_instances = RenderMeshInstances::new(use_gpu_instance_buffer_builder);
            render_app.insert_resource(render_mesh_instances);

            if use_gpu_instance_buffer_builder {
<<<<<<< HEAD
                render_app.init_resource::<gpu_preprocessing::BatchedInstanceBuffers<MeshUniform, MeshInputUniform>>().init_resource::<RenderMeshInstanceGpuQueues>().add_systems(ExtractSchedule, extract_meshes_for_gpu_building.in_set(ExtractMeshesSet)).add_systems(
                    Render,
                    (
                        gpu_preprocessing::write_batched_instance_buffers::<MeshPipeline>.in_set(RenderSet::PrepareResourcesFlush),
                        gpu_preprocessing::delete_old_work_item_buffers::<MeshPipeline>.in_set(RenderSet::ManageViews).after(prepare_view_targets),
                        collect_meshes_for_gpu_building
                            .in_set(RenderSet::PrepareAssets)
                            .after(allocator::allocate_and_free_meshes)
                            // This must be before
                            // `set_mesh_motion_vector_flags` so it doesn't
                            // overwrite those flags.
                            .before(set_mesh_motion_vector_flags),
                    ),
                );
=======
                render_app
                    .init_resource::<gpu_preprocessing::BatchedInstanceBuffers<MeshUniform, MeshInputUniform>>()
                    .init_resource::<RenderMeshInstanceGpuQueues>()
                    .add_systems(
                        ExtractSchedule,
                        extract_meshes_for_gpu_building
                            .in_set(ExtractMeshesSet),
                    )
                    .add_systems(
                        Render,
                        (
                            gpu_preprocessing::write_batched_instance_buffers::<MeshPipeline>
                                .in_set(RenderSet::PrepareResourcesFlush),
                            gpu_preprocessing::delete_old_work_item_buffers::<MeshPipeline>
                                .in_set(RenderSet::PrepareResources),
                            collect_meshes_for_gpu_building
                                .in_set(RenderSet::PrepareAssets)
                                .after(allocator::allocate_and_free_meshes)
                                .after(extract_skins)
                                // This must be before
                                // `set_mesh_motion_vector_flags` so it doesn't
                                // overwrite those flags.
                                .before(set_mesh_motion_vector_flags),
                        ),
                    );
>>>>>>> 294e0db7
            } else {
                let render_device = render_app.world().resource::<RenderDevice>();
                let cpu_batched_instance_buffer =
                    no_gpu_preprocessing::BatchedInstanceBuffer::<MeshUniform>::new(render_device);
                render_app
                    .insert_resource(cpu_batched_instance_buffer)
                    .add_systems(
                        ExtractSchedule,
                        extract_meshes_for_cpu_building.in_set(ExtractMeshesSet),
                    )
                    .add_systems(
                        Render,
                        no_gpu_preprocessing::write_batched_instance_buffer::<MeshPipeline>
                            .in_set(RenderSet::PrepareResourcesFlush),
                    );
            };

            let render_device = render_app.world().resource::<RenderDevice>();
            if let Some(per_object_buffer_batch_size) =
                GpuArrayBuffer::<MeshUniform>::batch_size(render_device)
            {
                mesh_bindings_shader_defs.push(ShaderDefVal::UInt(
                    "PER_OBJECT_BUFFER_BATCH_SIZE".into(),
                    per_object_buffer_batch_size,
                ));
            }

            render_app
                .init_resource::<MeshPipelineViewLayouts>()
                .init_resource::<MeshPipeline>();
        }

        // Load the mesh_bindings shader module here as it depends on runtime information about
        // whether storage buffers are supported, or the maximum uniform buffer binding size.
        load_internal_asset!(
            app,
            MESH_BINDINGS_HANDLE,
            "mesh_bindings.wgsl",
            Shader::from_wgsl_with_defs,
            mesh_bindings_shader_defs
        );
    }
}

#[derive(Component)]
pub struct MeshTransforms {
    pub world_from_local: Affine3,
    pub previous_world_from_local: Affine3,
    pub flags: u32,
}

#[derive(ShaderType, Clone)]
pub struct MeshUniform {
    // Affine 4x3 matrices transposed to 3x4
    pub world_from_local: [Vec4; 3],
    pub previous_world_from_local: [Vec4; 3],
    // 3x3 matrix packed in mat2x4 and f32 as:
    //   [0].xyz, [1].x,
    //   [1].yz, [2].xy
    //   [2].z
    pub local_from_world_transpose_a: [Vec4; 2],
    pub local_from_world_transpose_b: f32,
    pub flags: u32,
    // Four 16-bit unsigned normalized UV values packed into a `UVec2`:
    //
    //                         <--- MSB                   LSB --->
    //                         +---- min v ----+ +---- min u ----+
    //     lightmap_uv_rect.x: vvvvvvvv vvvvvvvv uuuuuuuu uuuuuuuu,
    //                         +---- max v ----+ +---- max u ----+
    //     lightmap_uv_rect.y: VVVVVVVV VVVVVVVV UUUUUUUU UUUUUUUU,
    //
    // (MSB: most significant bit; LSB: least significant bit.)
    pub lightmap_uv_rect: UVec2,
    /// The index of this mesh's first vertex in the vertex buffer.
    ///
    /// Multiple meshes can be packed into a single vertex buffer (see
    /// [`MeshAllocator`]). This value stores the offset of the first vertex in
    /// this mesh in that buffer.
    pub first_vertex_index: u32,
    /// The current skin index, or `u32::MAX` if there's no skin.
    pub current_skin_index: u32,
    /// The previous skin index, or `u32::MAX` if there's no previous skin.
    pub previous_skin_index: u32,
    /// The material and lightmap indices, packed into 32 bits.
    ///
    /// Low 16 bits: index of the material inside the bind group data.
    /// High 16 bits: index of the lightmap in the binding array.
    pub material_and_lightmap_bind_group_slot: u32,
}

/// Information that has to be transferred from CPU to GPU in order to produce
/// the full [`MeshUniform`].
///
/// This is essentially a subset of the fields in [`MeshUniform`] above.
#[derive(ShaderType, Pod, Zeroable, Clone, Copy, Default, Debug)]
#[repr(C)]
pub struct MeshInputUniform {
    /// Affine 4x3 matrix transposed to 3x4.
    pub world_from_local: [Vec4; 3],
    /// Four 16-bit unsigned normalized UV values packed into a `UVec2`:
    ///
    /// ```text
    ///                         <--- MSB                   LSB --->
    ///                         +---- min v ----+ +---- min u ----+
    ///     lightmap_uv_rect.x: vvvvvvvv vvvvvvvv uuuuuuuu uuuuuuuu,
    ///                         +---- max v ----+ +---- max u ----+
    ///     lightmap_uv_rect.y: VVVVVVVV VVVVVVVV UUUUUUUU UUUUUUUU,
    ///
    /// (MSB: most significant bit; LSB: least significant bit.)
    /// ```
    pub lightmap_uv_rect: UVec2,
    /// Various [`MeshFlags`].
    pub flags: u32,
    /// The index of this mesh's [`MeshInputUniform`] in the previous frame's
    /// buffer, if applicable.
    ///
    /// This is used for TAA. If not present, this will be `u32::MAX`.
    pub previous_input_index: u32,
    /// The index of this mesh's first vertex in the vertex buffer.
    ///
    /// Multiple meshes can be packed into a single vertex buffer (see
    /// [`MeshAllocator`]). This value stores the offset of the first vertex in
    /// this mesh in that buffer.
    pub first_vertex_index: u32,
    /// The current skin index, or `u32::MAX` if there's no skin.
    pub current_skin_index: u32,
    /// The previous skin index, or `u32::MAX` if there's no previous skin.
    pub previous_skin_index: u32,
    /// The material and lightmap indices, packed into 32 bits.
    ///
    /// Low 16 bits: index of the material inside the bind group data.
    /// High 16 bits: index of the lightmap in the binding array.
    pub material_and_lightmap_bind_group_slot: u32,
}

/// Information about each mesh instance needed to cull it on GPU.
///
/// This consists of its axis-aligned bounding box (AABB).
#[derive(ShaderType, Pod, Zeroable, Clone, Copy, Default)]
#[repr(C)]
pub struct MeshCullingData {
    /// The 3D center of the AABB in model space, padded with an extra unused
    /// float value.
    pub aabb_center: Vec4,
    /// The 3D extents of the AABB in model space, divided by two, padded with
    /// an extra unused float value.
    pub aabb_half_extents: Vec4,
}

/// A GPU buffer that holds the information needed to cull meshes on GPU.
///
/// At the moment, this simply holds each mesh's AABB.
///
/// To avoid wasting CPU time in the CPU culling case, this buffer will be empty
/// if GPU culling isn't in use.
#[derive(Resource, Deref, DerefMut)]
pub struct MeshCullingDataBuffer(RawBufferVec<MeshCullingData>);

impl MeshUniform {
    pub fn new(
        mesh_transforms: &MeshTransforms,
        first_vertex_index: u32,
        material_bind_group_slot: MaterialBindGroupSlot,
        maybe_lightmap: Option<(LightmapSlotIndex, Rect)>,
        current_skin_index: Option<u32>,
        previous_skin_index: Option<u32>,
    ) -> Self {
        let (local_from_world_transpose_a, local_from_world_transpose_b) =
            mesh_transforms.world_from_local.inverse_transpose_3x3();
        let lightmap_bind_group_slot = match maybe_lightmap {
            None => u16::MAX,
            Some((slot_index, _)) => slot_index.into(),
        };

        Self {
            world_from_local: mesh_transforms.world_from_local.to_transpose(),
            previous_world_from_local: mesh_transforms.previous_world_from_local.to_transpose(),
            lightmap_uv_rect: pack_lightmap_uv_rect(maybe_lightmap.map(|(_, uv_rect)| uv_rect)),
            local_from_world_transpose_a,
            local_from_world_transpose_b,
            flags: mesh_transforms.flags,
            first_vertex_index,
            current_skin_index: current_skin_index.unwrap_or(u32::MAX),
            previous_skin_index: previous_skin_index.unwrap_or(u32::MAX),
            material_and_lightmap_bind_group_slot: u32::from(material_bind_group_slot)
                | ((lightmap_bind_group_slot as u32) << 16),
        }
    }
}

// NOTE: These must match the bit flags in bevy_pbr/src/render/mesh_types.wgsl!
bitflags::bitflags! {
    /// Various flags and tightly-packed values on a mesh.
    ///
    /// Flags grow from the top bit down; other values grow from the bottom bit
    /// up.
    #[repr(transparent)]
    pub struct MeshFlags: u32 {
        /// Bitmask for the 16-bit index into the LOD array.
        ///
        /// This will be `u16::MAX` if this mesh has no LOD.
        const LOD_INDEX_MASK              = (1 << 16) - 1;
        /// Disables frustum culling for this mesh.
        ///
        /// This corresponds to the
        /// [`bevy_render::view::visibility::NoFrustumCulling`] component.
        const NO_FRUSTUM_CULLING          = 1 << 28;
        const SHADOW_RECEIVER             = 1 << 29;
        const TRANSMITTED_SHADOW_RECEIVER = 1 << 30;
        // Indicates the sign of the determinant of the 3x3 model matrix. If the sign is positive,
        // then the flag should be set, else it should not be set.
        const SIGN_DETERMINANT_MODEL_3X3  = 1 << 31;
        const NONE                        = 0;
        const UNINITIALIZED               = 0xFFFFFFFF;
    }
}

impl MeshFlags {
    fn from_components(
        transform: &GlobalTransform,
        lod_index: Option<NonMaxU16>,
        no_frustum_culling: bool,
        not_shadow_receiver: bool,
        transmitted_receiver: bool,
    ) -> MeshFlags {
        let mut mesh_flags = if not_shadow_receiver {
            MeshFlags::empty()
        } else {
            MeshFlags::SHADOW_RECEIVER
        };
        if no_frustum_culling {
            mesh_flags |= MeshFlags::NO_FRUSTUM_CULLING;
        }
        if transmitted_receiver {
            mesh_flags |= MeshFlags::TRANSMITTED_SHADOW_RECEIVER;
        }
        if transform.affine().matrix3.determinant().is_sign_positive() {
            mesh_flags |= MeshFlags::SIGN_DETERMINANT_MODEL_3X3;
        }

        let lod_index_bits = match lod_index {
            None => u16::MAX,
            Some(lod_index) => u16::from(lod_index),
        };
        mesh_flags |=
            MeshFlags::from_bits_retain((lod_index_bits as u32) << MeshFlags::LOD_INDEX_SHIFT);

        mesh_flags
    }

    /// The first bit of the LOD index.
    pub const LOD_INDEX_SHIFT: u32 = 0;
}

bitflags::bitflags! {
    /// Various useful flags for [`RenderMeshInstance`]s.
    #[derive(Clone, Copy)]
    pub struct RenderMeshInstanceFlags: u8 {
        /// The mesh casts shadows.
        const SHADOW_CASTER           = 1 << 0;
        /// The mesh can participate in automatic batching.
        const AUTOMATIC_BATCHING      = 1 << 1;
        /// The mesh had a transform last frame and so is eligible for motion
        /// vector computation.
        const HAS_PREVIOUS_TRANSFORM  = 1 << 2;
        /// The mesh had a skin last frame and so that skin should be taken into
        /// account for motion vector computation.
        const HAS_PREVIOUS_SKIN       = 1 << 3;
        /// The mesh had morph targets last frame and so they should be taken
        /// into account for motion vector computation.
        const HAS_PREVIOUS_MORPH      = 1 << 4;
    }
}

/// CPU data that the render world keeps for each entity, when *not* using GPU
/// mesh uniform building.
#[derive(Deref, DerefMut)]
pub struct RenderMeshInstanceCpu {
    /// Data shared between both the CPU mesh uniform building and the GPU mesh
    /// uniform building paths.
    #[deref]
    pub shared: RenderMeshInstanceShared,
    /// The transform of the mesh.
    ///
    /// This will be written into the [`MeshUniform`] at the appropriate time.
    pub transforms: MeshTransforms,
}

/// CPU data that the render world needs to keep for each entity that contains a
/// mesh when using GPU mesh uniform building.
#[derive(Deref, DerefMut)]
pub struct RenderMeshInstanceGpu {
    /// Data shared between both the CPU mesh uniform building and the GPU mesh
    /// uniform building paths.
    #[deref]
    pub shared: RenderMeshInstanceShared,
    /// The translation of the mesh.
    ///
    /// This is the only part of the transform that we have to keep on CPU (for
    /// distance sorting).
    pub translation: Vec3,
    /// The index of the [`MeshInputUniform`] in the buffer.
    pub current_uniform_index: NonMaxU32,
}

/// CPU data that the render world needs to keep about each entity that contains
/// a mesh.
pub struct RenderMeshInstanceShared {
    /// The [`AssetId`] of the mesh.
    pub mesh_asset_id: AssetId<Mesh>,
    /// A slot for the material bind group index.
    pub material_bindings_index: MaterialBindingId,
    /// Various flags.
    pub flags: RenderMeshInstanceFlags,
}

/// Information that is gathered during the parallel portion of mesh extraction
/// when GPU mesh uniform building is enabled.
///
/// From this, the [`MeshInputUniform`] and [`RenderMeshInstanceGpu`] are
/// prepared.
pub struct RenderMeshInstanceGpuBuilder {
    /// Data that will be placed on the [`RenderMeshInstanceGpu`].
    pub shared: RenderMeshInstanceShared,
    /// The current transform.
    pub world_from_local: Affine3,
    /// Four 16-bit unsigned normalized UV values packed into a [`UVec2`]:
    ///
    /// ```text
    ///                         <--- MSB                   LSB --->
    ///                         +---- min v ----+ +---- min u ----+
    ///     lightmap_uv_rect.x: vvvvvvvv vvvvvvvv uuuuuuuu uuuuuuuu,
    ///                         +---- max v ----+ +---- max u ----+
    ///     lightmap_uv_rect.y: VVVVVVVV VVVVVVVV UUUUUUUU UUUUUUUU,
    ///
    /// (MSB: most significant bit; LSB: least significant bit.)
    /// ```
    pub lightmap_uv_rect: UVec2,
    /// The index of the previous mesh input.
    pub previous_input_index: Option<NonMaxU32>,
    /// Various flags.
    pub mesh_flags: MeshFlags,
}

/// The per-thread queues used during [`extract_meshes_for_gpu_building`].
///
/// There are two varieties of these: one for when culling happens on CPU and
/// one for when culling happens on GPU. Having the two varieties avoids wasting
/// space if GPU culling is disabled.
#[derive(Default)]
pub enum RenderMeshInstanceGpuQueue {
    /// The default value.
    ///
    /// This becomes [`RenderMeshInstanceGpuQueue::CpuCulling`] or
    /// [`RenderMeshInstanceGpuQueue::GpuCulling`] once extraction starts.
    #[default]
    None,
    /// The version of [`RenderMeshInstanceGpuQueue`] that omits the
    /// [`MeshCullingData`], so that we don't waste space when GPU
    /// culling is disabled.
    CpuCulling {
        /// Stores GPU data for each entity that became visible or changed in
        /// such a way that necessitates updating the [`MeshInputUniform`] (e.g.
        /// changed transform).
        changed: Vec<(MainEntity, RenderMeshInstanceGpuBuilder)>,
        /// Stores the IDs of entities that became invisible this frame.
        removed: Vec<MainEntity>,
    },
    /// The version of [`RenderMeshInstanceGpuQueue`] that contains the
    /// [`MeshCullingData`], used when any view has GPU culling
    /// enabled.
    GpuCulling {
        /// Stores GPU data for each entity that became visible or changed in
        /// such a way that necessitates updating the [`MeshInputUniform`] (e.g.
        /// changed transform).
        changed: Vec<(MainEntity, RenderMeshInstanceGpuBuilder, MeshCullingData)>,
        /// Stores the IDs of entities that became invisible this frame.
        removed: Vec<MainEntity>,
    },
}

/// The per-thread queues containing mesh instances, populated during the
/// extract phase.
///
/// These are filled in [`extract_meshes_for_gpu_building`] and consumed in
/// [`collect_meshes_for_gpu_building`].
#[derive(Resource, Default, Deref, DerefMut)]
pub struct RenderMeshInstanceGpuQueues(Parallel<RenderMeshInstanceGpuQueue>);

impl RenderMeshInstanceShared {
    fn from_components(
        previous_transform: Option<&PreviousGlobalTransform>,
        mesh: &Mesh3d,
        not_shadow_caster: bool,
        no_automatic_batching: bool,
    ) -> Self {
        let mut mesh_instance_flags = RenderMeshInstanceFlags::empty();
        mesh_instance_flags.set(RenderMeshInstanceFlags::SHADOW_CASTER, !not_shadow_caster);
        mesh_instance_flags.set(
            RenderMeshInstanceFlags::AUTOMATIC_BATCHING,
            !no_automatic_batching,
        );
        mesh_instance_flags.set(
            RenderMeshInstanceFlags::HAS_PREVIOUS_TRANSFORM,
            previous_transform.is_some(),
        );

        RenderMeshInstanceShared {
            mesh_asset_id: mesh.id(),
            flags: mesh_instance_flags,
            // This gets filled in later, during `RenderMeshGpuBuilder::update`.
            material_bindings_index: default(),
        }
    }

    /// Returns true if this entity is eligible to participate in automatic
    /// batching.
    #[inline]
    pub fn should_batch(&self) -> bool {
        self.flags
            .contains(RenderMeshInstanceFlags::AUTOMATIC_BATCHING)
    }
}

/// Information that the render world keeps about each entity that contains a
/// mesh.
///
/// The set of information needed is different depending on whether CPU or GPU
/// [`MeshUniform`] building is in use.
#[derive(Resource)]
pub enum RenderMeshInstances {
    /// Information needed when using CPU mesh instance data building.
    CpuBuilding(RenderMeshInstancesCpu),
    /// Information needed when using GPU mesh instance data building.
    GpuBuilding(RenderMeshInstancesGpu),
}

/// Information that the render world keeps about each entity that contains a
/// mesh, when using CPU mesh instance data building.
#[derive(Default, Deref, DerefMut)]
pub struct RenderMeshInstancesCpu(MainEntityHashMap<RenderMeshInstanceCpu>);

/// Information that the render world keeps about each entity that contains a
/// mesh, when using GPU mesh instance data building.
#[derive(Default, Deref, DerefMut)]
pub struct RenderMeshInstancesGpu(MainEntityHashMap<RenderMeshInstanceGpu>);

/// Maps each mesh instance to the material ID, and allocated binding ID,
/// associated with that mesh instance.
#[derive(Resource, Default)]
pub struct RenderMeshMaterialIds {
    /// Maps the mesh instance to the material ID.
    pub(crate) mesh_to_material: MainEntityHashMap<UntypedAssetId>,
    /// Maps the material ID to the binding ID, which describes the location of
    /// that material bind group data in memory.
    pub(crate) material_to_binding: HashMap<UntypedAssetId, MaterialBindingId>,
}

impl RenderMeshMaterialIds {
    /// Returns the mesh material ID for the entity with the given mesh, or a
    /// dummy mesh material ID if the mesh has no material ID.
    ///
    /// Meshes almost always have materials, but in very specific circumstances
    /// involving custom pipelines they won't. (See the
    /// `specialized_mesh_pipelines` example.)
    fn mesh_material_binding_id(&self, entity: MainEntity) -> MaterialBindingId {
        self.mesh_to_material
            .get(&entity)
            .and_then(|mesh_material_asset_id| {
                self.material_to_binding
                    .get(mesh_material_asset_id)
                    .cloned()
            })
            .unwrap_or_default()
    }
}

impl RenderMeshInstances {
    /// Creates a new [`RenderMeshInstances`] instance.
    fn new(use_gpu_instance_buffer_builder: bool) -> RenderMeshInstances {
        if use_gpu_instance_buffer_builder {
            RenderMeshInstances::GpuBuilding(RenderMeshInstancesGpu::default())
        } else {
            RenderMeshInstances::CpuBuilding(RenderMeshInstancesCpu::default())
        }
    }

    /// Returns the ID of the mesh asset attached to the given entity, if any.
    pub(crate) fn mesh_asset_id(&self, entity: MainEntity) -> Option<AssetId<Mesh>> {
        match *self {
            RenderMeshInstances::CpuBuilding(ref instances) => instances.mesh_asset_id(entity),
            RenderMeshInstances::GpuBuilding(ref instances) => instances.mesh_asset_id(entity),
        }
    }

    /// Constructs [`RenderMeshQueueData`] for the given entity, if it has a
    /// mesh attached.
    pub fn render_mesh_queue_data(&self, entity: MainEntity) -> Option<RenderMeshQueueData> {
        match *self {
            RenderMeshInstances::CpuBuilding(ref instances) => {
                instances.render_mesh_queue_data(entity)
            }
            RenderMeshInstances::GpuBuilding(ref instances) => {
                instances.render_mesh_queue_data(entity)
            }
        }
    }

    /// Inserts the given flags into the CPU or GPU render mesh instance data
    /// for the given mesh as appropriate.
    fn insert_mesh_instance_flags(&mut self, entity: MainEntity, flags: RenderMeshInstanceFlags) {
        match *self {
            RenderMeshInstances::CpuBuilding(ref mut instances) => {
                instances.insert_mesh_instance_flags(entity, flags);
            }
            RenderMeshInstances::GpuBuilding(ref mut instances) => {
                instances.insert_mesh_instance_flags(entity, flags);
            }
        }
    }
}

impl RenderMeshInstancesCpu {
    fn mesh_asset_id(&self, entity: MainEntity) -> Option<AssetId<Mesh>> {
        self.get(&entity)
            .map(|render_mesh_instance| render_mesh_instance.mesh_asset_id)
    }

    fn render_mesh_queue_data(&self, entity: MainEntity) -> Option<RenderMeshQueueData> {
        self.get(&entity)
            .map(|render_mesh_instance| RenderMeshQueueData {
                shared: &render_mesh_instance.shared,
                translation: render_mesh_instance.transforms.world_from_local.translation,
            })
    }

    /// Inserts the given flags into the render mesh instance data for the given
    /// mesh.
    fn insert_mesh_instance_flags(&mut self, entity: MainEntity, flags: RenderMeshInstanceFlags) {
        if let Some(instance) = self.get_mut(&entity) {
            instance.flags.insert(flags);
        }
    }
}

impl RenderMeshInstancesGpu {
    fn mesh_asset_id(&self, entity: MainEntity) -> Option<AssetId<Mesh>> {
        self.get(&entity)
            .map(|render_mesh_instance| render_mesh_instance.mesh_asset_id)
    }

    fn render_mesh_queue_data(&self, entity: MainEntity) -> Option<RenderMeshQueueData> {
        self.get(&entity)
            .map(|render_mesh_instance| RenderMeshQueueData {
                shared: &render_mesh_instance.shared,
                translation: render_mesh_instance.translation,
            })
    }

    /// Inserts the given flags into the render mesh instance data for the given
    /// mesh.
    fn insert_mesh_instance_flags(&mut self, entity: MainEntity, flags: RenderMeshInstanceFlags) {
        if let Some(instance) = self.get_mut(&entity) {
            instance.flags.insert(flags);
        }
    }
}

impl RenderMeshInstanceGpuQueue {
    /// Clears out a [`RenderMeshInstanceGpuQueue`], creating or recreating it
    /// as necessary.
    ///
    /// `any_gpu_culling` should be set to true if any view has GPU culling
    /// enabled.
    fn init(&mut self, any_gpu_culling: bool) {
        match (any_gpu_culling, &mut *self) {
            (true, RenderMeshInstanceGpuQueue::GpuCulling { changed, removed }) => {
                changed.clear();
                removed.clear();
            }
            (true, _) => {
                *self = RenderMeshInstanceGpuQueue::GpuCulling {
                    changed: vec![],
                    removed: vec![],
                }
            }
            (false, RenderMeshInstanceGpuQueue::CpuCulling { changed, removed }) => {
                changed.clear();
                removed.clear();
            }
            (false, _) => {
                *self = RenderMeshInstanceGpuQueue::CpuCulling {
                    changed: vec![],
                    removed: vec![],
                }
            }
        }
    }

    /// Adds a new mesh to this queue.
    fn push(
        &mut self,
        entity: MainEntity,
        instance_builder: RenderMeshInstanceGpuBuilder,
        culling_data_builder: Option<MeshCullingData>,
    ) {
        match (&mut *self, culling_data_builder) {
            (
                &mut RenderMeshInstanceGpuQueue::CpuCulling {
                    changed: ref mut queue,
                    ..
                },
                None,
            ) => {
                queue.push((entity, instance_builder));
            }
            (
                &mut RenderMeshInstanceGpuQueue::GpuCulling {
                    changed: ref mut queue,
                    ..
                },
                Some(culling_data_builder),
            ) => {
                queue.push((entity, instance_builder, culling_data_builder));
            }
            (_, None) => {
                *self = RenderMeshInstanceGpuQueue::CpuCulling {
                    changed: vec![(entity, instance_builder)],
                    removed: vec![],
                };
            }
            (_, Some(culling_data_builder)) => {
                *self = RenderMeshInstanceGpuQueue::GpuCulling {
                    changed: vec![(entity, instance_builder, culling_data_builder)],
                    removed: vec![],
                };
            }
        }
    }

    /// Adds the given entity to the `removed` list, queuing it for removal.
    ///
    /// The `gpu_culling` parameter specifies whether GPU culling is enabled.
    fn remove(&mut self, entity: MainEntity, gpu_culling: bool) {
        match (&mut *self, gpu_culling) {
            (RenderMeshInstanceGpuQueue::None, false) => {
                *self = RenderMeshInstanceGpuQueue::CpuCulling {
                    changed: vec![],
                    removed: vec![entity],
                }
            }
            (RenderMeshInstanceGpuQueue::None, true) => {
                *self = RenderMeshInstanceGpuQueue::GpuCulling {
                    changed: vec![],
                    removed: vec![entity],
                }
            }
            (RenderMeshInstanceGpuQueue::CpuCulling { removed, .. }, _)
            | (RenderMeshInstanceGpuQueue::GpuCulling { removed, .. }, _) => {
                removed.push(entity);
            }
        }
    }
}

impl RenderMeshInstanceGpuBuilder {
    /// Flushes this mesh instance to the [`RenderMeshInstanceGpu`] and
    /// [`MeshInputUniform`] tables, replacing the existing entry if applicable.
    #[allow(clippy::too_many_arguments)]
    fn update(
        mut self,
        entity: MainEntity,
        render_mesh_instances: &mut MainEntityHashMap<RenderMeshInstanceGpu>,
        current_input_buffer: &mut InstanceInputUniformBuffer<MeshInputUniform>,
        previous_input_buffer: &mut InstanceInputUniformBuffer<MeshInputUniform>,
        mesh_allocator: &MeshAllocator,
        mesh_material_ids: &RenderMeshMaterialIds,
        render_lightmaps: &RenderLightmaps,
        skin_indices: &SkinIndices,
    ) -> u32 {
        let first_vertex_index = match mesh_allocator.mesh_vertex_slice(&self.shared.mesh_asset_id)
        {
            Some(mesh_vertex_slice) => mesh_vertex_slice.range.start,
            None => 0,
        };

        let current_skin_index = match skin_indices.current.get(&entity) {
            Some(skin_indices) => skin_indices.index(),
            None => u32::MAX,
        };
        let previous_skin_index = match skin_indices.prev.get(&entity) {
            Some(skin_indices) => skin_indices.index(),
            None => u32::MAX,
        };

        // Look up the material index.
        let mesh_material_binding_id = mesh_material_ids.mesh_material_binding_id(entity);
        self.shared.material_bindings_index = mesh_material_binding_id;

        let lightmap_slot = match render_lightmaps.render_lightmaps.get(&entity) {
            Some(render_lightmap) => u16::from(*render_lightmap.slot_index),
            None => u16::MAX,
        };

        // Create the mesh input uniform.
        let mut mesh_input_uniform = MeshInputUniform {
            world_from_local: self.world_from_local.to_transpose(),
            lightmap_uv_rect: self.lightmap_uv_rect,
            flags: self.mesh_flags.bits(),
            previous_input_index: u32::MAX,
            first_vertex_index,
            current_skin_index,
            previous_skin_index,
            material_and_lightmap_bind_group_slot: u32::from(
                self.shared.material_bindings_index.slot,
            ) | ((lightmap_slot as u32) << 16),
        };

        // Did the last frame contain this entity as well?
        let current_uniform_index;
        match render_mesh_instances.entry(entity) {
            Entry::Occupied(mut occupied_entry) => {
                // Yes, it did. Replace its entry with the new one.

                // Reserve a slot.
                current_uniform_index = u32::from(occupied_entry.get_mut().current_uniform_index);

                // Save the old mesh input uniform. The mesh preprocessing
                // shader will need it to compute motion vectors.
                let previous_mesh_input_uniform = current_input_buffer.get(current_uniform_index);
                let previous_input_index = previous_input_buffer.add(previous_mesh_input_uniform);
                mesh_input_uniform.previous_input_index = previous_input_index;

                // Write in the new mesh input uniform.
                current_input_buffer.set(current_uniform_index, mesh_input_uniform);

                occupied_entry.replace_entry_with(|_, _| {
                    Some(RenderMeshInstanceGpu {
                        translation: self.world_from_local.translation,
                        shared: self.shared,
                        current_uniform_index: NonMaxU32::new(current_uniform_index)
                            .unwrap_or_default(),
                    })
                });
            }

            Entry::Vacant(vacant_entry) => {
                // No, this is a new entity. Push its data on to the buffer.
                current_uniform_index = current_input_buffer.add(mesh_input_uniform);

                vacant_entry.insert(RenderMeshInstanceGpu {
                    translation: self.world_from_local.translation,
                    shared: self.shared,
                    current_uniform_index: NonMaxU32::new(current_uniform_index)
                        .unwrap_or_default(),
                });
            }
        }

        current_uniform_index
    }
}

/// Removes a [`MeshInputUniform`] corresponding to an entity that became
/// invisible from the buffer.
fn remove_mesh_input_uniform(
    entity: MainEntity,
    render_mesh_instances: &mut MainEntityHashMap<RenderMeshInstanceGpu>,
    current_input_buffer: &mut InstanceInputUniformBuffer<MeshInputUniform>,
) -> Option<u32> {
    // Remove the uniform data.
    let removed_render_mesh_instance = render_mesh_instances.remove(&entity)?;

    let removed_uniform_index = removed_render_mesh_instance.current_uniform_index.get();
    current_input_buffer.remove(removed_uniform_index);
    Some(removed_uniform_index)
}

impl MeshCullingData {
    /// Returns a new [`MeshCullingData`] initialized with the given AABB.
    ///
    /// If no AABB is provided, an infinitely-large one is conservatively
    /// chosen.
    fn new(aabb: Option<&Aabb>) -> Self {
        match aabb {
            Some(aabb) => MeshCullingData {
                aabb_center: aabb.center.extend(0.0),
                aabb_half_extents: aabb.half_extents.extend(0.0),
            },
            None => MeshCullingData {
                aabb_center: Vec3::ZERO.extend(0.0),
                aabb_half_extents: Vec3::INFINITY.extend(0.0),
            },
        }
    }

    /// Flushes this mesh instance culling data to the
    /// [`MeshCullingDataBuffer`], replacing the existing entry if applicable.
    fn update(
        &self,
        mesh_culling_data_buffer: &mut MeshCullingDataBuffer,
        instance_data_index: usize,
    ) {
        while mesh_culling_data_buffer.len() < instance_data_index + 1 {
            mesh_culling_data_buffer.push(MeshCullingData::default());
        }
        mesh_culling_data_buffer.values_mut()[instance_data_index] = *self;
    }
}

impl Default for MeshCullingDataBuffer {
    #[inline]
    fn default() -> Self {
        Self(RawBufferVec::new(BufferUsages::STORAGE))
    }
}

/// Data that [`crate::material::queue_material_meshes`] and similar systems
/// need in order to place entities that contain meshes in the right batch.
#[derive(Deref)]
pub struct RenderMeshQueueData<'a> {
    /// General information about the mesh instance.
    #[deref]
    pub shared: &'a RenderMeshInstanceShared,
    /// The translation of the mesh instance.
    pub translation: Vec3,
}

/// A [`SystemSet`] that encompasses both [`extract_meshes_for_cpu_building`]
/// and [`extract_meshes_for_gpu_building`].
#[derive(SystemSet, Clone, PartialEq, Eq, Debug, Hash)]
pub struct ExtractMeshesSet;

/// Extracts meshes from the main world into the render world, populating the
/// [`RenderMeshInstances`].
///
/// This is the variant of the system that runs when we're *not* using GPU
/// [`MeshUniform`] building.
pub fn extract_meshes_for_cpu_building(
    mut render_mesh_instances: ResMut<RenderMeshInstances>,
    render_visibility_ranges: Res<RenderVisibilityRanges>,
    mut render_mesh_instance_queues: Local<Parallel<Vec<(Entity, RenderMeshInstanceCpu)>>>,
    meshes_query: Extract<
        Query<(
            Entity,
            &ViewVisibility,
            &GlobalTransform,
            Option<&PreviousGlobalTransform>,
            &Mesh3d,
            Has<NoFrustumCulling>,
            Has<NotShadowReceiver>,
            Has<TransmittedShadowReceiver>,
            Has<NotShadowCaster>,
            Has<NoAutomaticBatching>,
            Has<VisibilityRange>,
        )>,
    >,
) {
    meshes_query.par_iter().for_each_init(
        || render_mesh_instance_queues.borrow_local_mut(),
        |queue,
         (
            entity,
            view_visibility,
            transform,
            previous_transform,
            mesh,
            no_frustum_culling,
            not_shadow_receiver,
            transmitted_receiver,
            not_shadow_caster,
            no_automatic_batching,
            visibility_range,
        )| {
            if !view_visibility.get() {
                return;
            }

            let mut lod_index = None;
            if visibility_range {
                lod_index = render_visibility_ranges.lod_index_for_entity(entity.into());
            }

            let mesh_flags = MeshFlags::from_components(
                transform,
                lod_index,
                no_frustum_culling,
                not_shadow_receiver,
                transmitted_receiver,
            );

            let shared = RenderMeshInstanceShared::from_components(
                previous_transform,
                mesh,
                not_shadow_caster,
                no_automatic_batching,
            );

            let world_from_local = transform.affine();
            queue.push((
                entity,
                RenderMeshInstanceCpu {
                    transforms: MeshTransforms {
                        world_from_local: (&world_from_local).into(),
                        previous_world_from_local: (&previous_transform
                            .map(|t| t.0)
                            .unwrap_or(world_from_local))
                            .into(),
                        flags: mesh_flags.bits(),
                    },
                    shared,
                },
            ));
        },
    );

    // Collect the render mesh instances.
    let RenderMeshInstances::CpuBuilding(ref mut render_mesh_instances) = *render_mesh_instances
    else {
        panic!(
            "`extract_meshes_for_cpu_building` should only be called if we're using CPU \
            `MeshUniform` building"
        );
    };

    render_mesh_instances.clear();
    for queue in render_mesh_instance_queues.iter_mut() {
        for (entity, render_mesh_instance) in queue.drain(..) {
            render_mesh_instances.insert(entity.into(), render_mesh_instance);
        }
    }
}

/// Extracts meshes from the main world into the render world and queues
/// [`MeshInputUniform`]s to be uploaded to the GPU.
///
/// This is optimized to only look at entities that have changed since the last
/// frame.
///
/// This is the variant of the system that runs when we're using GPU
/// [`MeshUniform`] building.
#[allow(clippy::too_many_arguments)]
pub fn extract_meshes_for_gpu_building(
    mut render_mesh_instances: ResMut<RenderMeshInstances>,
    render_visibility_ranges: Res<RenderVisibilityRanges>,
    mut render_mesh_instance_queues: ResMut<RenderMeshInstanceGpuQueues>,
    changed_meshes_query: Extract<
        Query<
            (
                Entity,
                &ViewVisibility,
                &GlobalTransform,
                Option<&PreviousGlobalTransform>,
                Option<&Lightmap>,
                Option<&Aabb>,
                &Mesh3d,
                Has<NoFrustumCulling>,
                Has<NotShadowReceiver>,
                Has<TransmittedShadowReceiver>,
                Has<NotShadowCaster>,
                Has<NoAutomaticBatching>,
                Has<VisibilityRange>,
            ),
            Or<(
                Changed<ViewVisibility>,
                Changed<GlobalTransform>,
                Changed<PreviousGlobalTransform>,
                Changed<Lightmap>,
                Changed<Aabb>,
                Changed<Mesh3d>,
                Changed<NoFrustumCulling>,
                Changed<NotShadowReceiver>,
                Changed<TransmittedShadowReceiver>,
                Changed<NotShadowCaster>,
                Changed<NoAutomaticBatching>,
                Changed<VisibilityRange>,
            )>,
        >,
    >,
    mut removed_visibilities_query: Extract<RemovedComponents<ViewVisibility>>,
    mut removed_global_transforms_query: Extract<RemovedComponents<GlobalTransform>>,
    mut removed_meshes_query: Extract<RemovedComponents<Mesh3d>>,
    cameras_query: Extract<Query<(), (With<Camera>, Without<NoIndirectDrawing>)>>,
) {
    let any_gpu_culling = !cameras_query.is_empty();
    for render_mesh_instance_queue in render_mesh_instance_queues.iter_mut() {
        render_mesh_instance_queue.init(any_gpu_culling);
    }

    // Collect render mesh instances. Build up the uniform buffer.

    let RenderMeshInstances::GpuBuilding(ref mut render_mesh_instances) = *render_mesh_instances
    else {
        panic!(
            "`extract_meshes_for_gpu_building` should only be called if we're \
            using GPU `MeshUniform` building"
        );
    };

    // Find all meshes that have changed, and record information needed to
    // construct the `MeshInputUniform` for them.
    changed_meshes_query.par_iter().for_each_init(
        || render_mesh_instance_queues.borrow_local_mut(),
        |queue,
         (
            entity,
            view_visibility,
            transform,
            previous_transform,
            lightmap,
            aabb,
            mesh,
            no_frustum_culling,
            not_shadow_receiver,
            transmitted_receiver,
            not_shadow_caster,
            no_automatic_batching,
            visibility_range,
        )| {
            if !view_visibility.get() {
                queue.remove(entity.into(), any_gpu_culling);
                return;
            }

            let mut lod_index = None;
            if visibility_range {
                lod_index = render_visibility_ranges.lod_index_for_entity(entity.into());
            }

            let mesh_flags = MeshFlags::from_components(
                transform,
                lod_index,
                no_frustum_culling,
                not_shadow_receiver,
                transmitted_receiver,
            );

            let shared = RenderMeshInstanceShared::from_components(
                previous_transform,
                mesh,
                not_shadow_caster,
                no_automatic_batching,
            );

            let lightmap_uv_rect = pack_lightmap_uv_rect(lightmap.map(|lightmap| lightmap.uv_rect));

            let gpu_mesh_culling_data = any_gpu_culling.then(|| MeshCullingData::new(aabb));

            let previous_input_index = if shared
                .flags
                .contains(RenderMeshInstanceFlags::HAS_PREVIOUS_TRANSFORM)
            {
                render_mesh_instances
                    .get(&MainEntity::from(entity))
                    .map(|render_mesh_instance| render_mesh_instance.current_uniform_index)
            } else {
                None
            };

            let gpu_mesh_instance_builder = RenderMeshInstanceGpuBuilder {
                shared,
                world_from_local: (&transform.affine()).into(),
                lightmap_uv_rect,
                mesh_flags,
                previous_input_index,
            };

            queue.push(
                entity.into(),
                gpu_mesh_instance_builder,
                gpu_mesh_culling_data,
            );
        },
    );

    // Also record info about each mesh that became invisible.
    let mut queue = render_mesh_instance_queues.borrow_local_mut();
    for entity in removed_visibilities_query
        .read()
        .chain(removed_global_transforms_query.read())
        .chain(removed_meshes_query.read())
    {
        // Only queue a mesh for removal if we didn't pick it up above.
        // It's possible that a necessary component was removed and re-added in
        // the same frame.
        if !changed_meshes_query.contains(entity) {
            queue.remove(entity.into(), any_gpu_culling);
        }
    }
}

/// A system that sets the [`RenderMeshInstanceFlags`] for each mesh based on
/// whether the previous frame had skins and/or morph targets.
///
/// Ordinarily, [`RenderMeshInstanceFlags`] are set during the extraction phase.
/// However, we can't do that for the flags related to skins and morph targets
/// because the previous frame's skin and morph targets are the responsibility
/// of [`extract_skins`] and [`extract_morphs`] respectively. We want to run
/// those systems in parallel with mesh extraction for performance, so we need
/// to defer setting of these mesh instance flags to after extraction, which
/// this system does. An alternative to having skin- and morph-target-related
/// data in [`RenderMeshInstanceFlags`] would be to have
/// [`crate::material::queue_material_meshes`] check the skin and morph target
/// tables for each mesh, but that would be too slow in the hot mesh queuing
/// loop.
fn set_mesh_motion_vector_flags(
    mut render_mesh_instances: ResMut<RenderMeshInstances>,
    skin_indices: Res<SkinIndices>,
    morph_indices: Res<MorphIndices>,
) {
    for &entity in skin_indices.prev.keys() {
        render_mesh_instances
            .insert_mesh_instance_flags(entity, RenderMeshInstanceFlags::HAS_PREVIOUS_SKIN);
    }
    for &entity in morph_indices.prev.keys() {
        render_mesh_instances
            .insert_mesh_instance_flags(entity, RenderMeshInstanceFlags::HAS_PREVIOUS_MORPH);
    }
}

/// Creates the [`RenderMeshInstanceGpu`]s and [`MeshInputUniform`]s when GPU
/// mesh uniforms are built.
#[allow(clippy::too_many_arguments)]
pub fn collect_meshes_for_gpu_building(
    render_mesh_instances: ResMut<RenderMeshInstances>,
    batched_instance_buffers: ResMut<
        gpu_preprocessing::BatchedInstanceBuffers<MeshUniform, MeshInputUniform>,
    >,
    mut mesh_culling_data_buffer: ResMut<MeshCullingDataBuffer>,
    mut render_mesh_instance_queues: ResMut<RenderMeshInstanceGpuQueues>,
    mesh_allocator: Res<MeshAllocator>,
    mesh_material_ids: Res<RenderMeshMaterialIds>,
    render_lightmaps: Res<RenderLightmaps>,
    skin_indices: Res<SkinIndices>,
) {
    let RenderMeshInstances::GpuBuilding(ref mut render_mesh_instances) =
        render_mesh_instances.into_inner()
    else {
        return;
    };

    // Collect render mesh instances. Build up the uniform buffer.
    let gpu_preprocessing::BatchedInstanceBuffers {
        ref mut current_input_buffer,
        ref mut previous_input_buffer,
        ..
    } = batched_instance_buffers.into_inner();

    previous_input_buffer.clear();

    // Build the [`RenderMeshInstance`]s and [`MeshInputUniform`]s.

    for queue in render_mesh_instance_queues.iter_mut() {
        match *queue {
            RenderMeshInstanceGpuQueue::None => {
                // This can only happen if the queue is empty.
            }

            RenderMeshInstanceGpuQueue::CpuCulling {
                ref mut changed,
                ref mut removed,
            } => {
                for (entity, mesh_instance_builder) in changed.drain(..) {
                    mesh_instance_builder.update(
                        entity,
                        &mut *render_mesh_instances,
                        current_input_buffer,
                        previous_input_buffer,
                        &mesh_allocator,
                        &mesh_material_ids,
                        &render_lightmaps,
                        &skin_indices,
                    );
                }

                for entity in removed.drain(..) {
                    remove_mesh_input_uniform(
                        entity,
                        &mut *render_mesh_instances,
                        current_input_buffer,
                    );
                }
            }

            RenderMeshInstanceGpuQueue::GpuCulling {
                ref mut changed,
                ref mut removed,
            } => {
                for (entity, mesh_instance_builder, mesh_culling_builder) in changed.drain(..) {
                    let instance_data_index = mesh_instance_builder.update(
                        entity,
                        &mut *render_mesh_instances,
                        current_input_buffer,
                        previous_input_buffer,
                        &mesh_allocator,
                        &mesh_material_ids,
                        &render_lightmaps,
                        &skin_indices,
                    );
                    mesh_culling_builder
                        .update(&mut mesh_culling_data_buffer, instance_data_index as usize);
                }

                for entity in removed.drain(..) {
                    remove_mesh_input_uniform(
                        entity,
                        &mut *render_mesh_instances,
                        current_input_buffer,
                    );
                }
            }
        }
    }

    // Buffers can't be empty. Make sure there's something in the previous input buffer.
    previous_input_buffer.ensure_nonempty();
}

/// All data needed to construct a pipeline for rendering 3D meshes.
#[derive(Resource, Clone)]
pub struct MeshPipeline {
    /// A reference to all the mesh pipeline view layouts.
    pub view_layouts: MeshPipelineViewLayouts,
    // This dummy white texture is to be used in place of optional StandardMaterial textures
    pub dummy_white_gpu_image: GpuImage,
    pub clustered_forward_buffer_binding_type: BufferBindingType,
    pub mesh_layouts: MeshLayouts,
    /// `MeshUniform`s are stored in arrays in buffers. If storage buffers are available, they
    /// are used and this will be `None`, otherwise uniform buffers will be used with batches
    /// of this many `MeshUniform`s, stored at dynamic offsets within the uniform buffer.
    /// Use code like this in custom shaders:
    /// ```wgsl
    /// ##ifdef PER_OBJECT_BUFFER_BATCH_SIZE
    /// @group(1) @binding(0) var<uniform> mesh: array<Mesh, #{PER_OBJECT_BUFFER_BATCH_SIZE}u>;
    /// ##else
    /// @group(1) @binding(0) var<storage> mesh: array<Mesh>;
    /// ##endif // PER_OBJECT_BUFFER_BATCH_SIZE
    /// ```
    pub per_object_buffer_batch_size: Option<u32>,

    /// Whether binding arrays (a.k.a. bindless textures) are usable on the
    /// current render device.
    ///
    /// This affects whether reflection probes can be used.
    pub binding_arrays_are_usable: bool,

    /// Whether skins will use uniform buffers on account of storage buffers
    /// being unavailable on this platform.
    pub skins_use_uniform_buffers: bool,
}

impl FromWorld for MeshPipeline {
    fn from_world(world: &mut World) -> Self {
        let mut system_state: SystemState<(
            Res<RenderDevice>,
            Res<RenderAdapter>,
            Res<DefaultImageSampler>,
            Res<RenderQueue>,
            Res<MeshPipelineViewLayouts>,
        )> = SystemState::new(world);
        let (render_device, render_adapter, default_sampler, render_queue, view_layouts) =
            system_state.get_mut(world);

        let clustered_forward_buffer_binding_type = render_device
            .get_supported_read_only_binding_type(CLUSTERED_FORWARD_STORAGE_BUFFER_COUNT);

        // A 1x1x1 'all 1.0' texture to use as a dummy texture to use in place of optional StandardMaterial textures
        let dummy_white_gpu_image = {
            let image = Image::default();
            let texture = render_device.create_texture(&image.texture_descriptor);
            let sampler = match image.sampler {
                ImageSampler::Default => (**default_sampler).clone(),
                ImageSampler::Descriptor(ref descriptor) => {
                    render_device.create_sampler(&descriptor.as_wgpu())
                }
            };

            let format_size = image.texture_descriptor.format.pixel_size();
            render_queue.write_texture(
                texture.as_image_copy(),
                &image.data,
                ImageDataLayout {
                    offset: 0,
                    bytes_per_row: Some(image.width() * format_size as u32),
                    rows_per_image: None,
                },
                image.texture_descriptor.size,
            );

            let texture_view = texture.create_view(&TextureViewDescriptor::default());
            GpuImage {
                texture,
                texture_view,
                texture_format: image.texture_descriptor.format,
                sampler,
                size: image.texture_descriptor.size,
                mip_level_count: image.texture_descriptor.mip_level_count,
            }
        };

        MeshPipeline {
            view_layouts: view_layouts.clone(),
            clustered_forward_buffer_binding_type,
            dummy_white_gpu_image,
            mesh_layouts: MeshLayouts::new(&render_device, &render_adapter),
            per_object_buffer_batch_size: GpuArrayBuffer::<MeshUniform>::batch_size(&render_device),
            binding_arrays_are_usable: binding_arrays_are_usable(&render_device, &render_adapter),
            skins_use_uniform_buffers: skin::skins_use_uniform_buffers(&render_device),
        }
    }
}

impl MeshPipeline {
    pub fn get_image_texture<'a>(
        &'a self,
        gpu_images: &'a RenderAssets<GpuImage>,
        handle_option: &Option<Handle<Image>>,
    ) -> Option<(&'a TextureView, &'a Sampler)> {
        if let Some(handle) = handle_option {
            let gpu_image = gpu_images.get(handle)?;
            Some((&gpu_image.texture_view, &gpu_image.sampler))
        } else {
            Some((
                &self.dummy_white_gpu_image.texture_view,
                &self.dummy_white_gpu_image.sampler,
            ))
        }
    }

    pub fn get_view_layout(&self, layout_key: MeshPipelineViewLayoutKey) -> &BindGroupLayout {
        self.view_layouts.get_view_layout(layout_key)
    }
}

impl GetBatchData for MeshPipeline {
    type Param = (
        SRes<RenderMeshInstances>,
        SRes<RenderLightmaps>,
        SRes<RenderAssets<RenderMesh>>,
        SRes<MeshAllocator>,
        SRes<SkinIndices>,
    );
    // The material bind group ID, the mesh ID, and the lightmap ID,
    // respectively.
    type CompareData = (
        MaterialBindGroupIndex,
        AssetId<Mesh>,
        Option<AssetId<Image>>,
    );

    type BufferData = MeshUniform;

    fn get_batch_data(
        (mesh_instances, lightmaps, _, mesh_allocator, skin_indices): &SystemParamItem<Self::Param>,
        (_entity, main_entity): (Entity, MainEntity),
    ) -> Option<(Self::BufferData, Option<Self::CompareData>)> {
        let RenderMeshInstances::CpuBuilding(ref mesh_instances) = **mesh_instances else {
            error!(
                "`get_batch_data` should never be called in GPU mesh uniform \
                building mode"
            );
            return None;
        };
        let mesh_instance = mesh_instances.get(&main_entity)?;
        let first_vertex_index =
            match mesh_allocator.mesh_vertex_slice(&mesh_instance.mesh_asset_id) {
                Some(mesh_vertex_slice) => mesh_vertex_slice.range.start,
                None => 0,
            };
        let maybe_lightmap = lightmaps.render_lightmaps.get(&main_entity);

        let current_skin_index = skin_indices.current.get(&main_entity).map(SkinIndex::index);
        let previous_skin_index = skin_indices.prev.get(&main_entity).map(SkinIndex::index);

        let material_bind_group_index = mesh_instance.material_bindings_index;

        Some((
            MeshUniform::new(
                &mesh_instance.transforms,
                first_vertex_index,
                material_bind_group_index.slot,
                maybe_lightmap.map(|lightmap| (lightmap.slot_index, lightmap.uv_rect)),
                current_skin_index,
                previous_skin_index,
            ),
            mesh_instance.should_batch().then_some((
                material_bind_group_index.group,
                mesh_instance.mesh_asset_id,
                maybe_lightmap.map(|lightmap| lightmap.image),
            )),
        ))
    }
}

impl GetFullBatchData for MeshPipeline {
    type BufferInputData = MeshInputUniform;

    fn get_index_and_compare_data(
        (mesh_instances, lightmaps, _, _, _): &SystemParamItem<Self::Param>,
        main_entity: MainEntity,
    ) -> Option<(NonMaxU32, Option<Self::CompareData>)> {
        // This should only be called during GPU building.
        let RenderMeshInstances::GpuBuilding(ref mesh_instances) = **mesh_instances else {
            error!(
                "`get_index_and_compare_data` should never be called in CPU mesh uniform building \
                mode"
            );
            return None;
        };

        let mesh_instance = mesh_instances.get(&main_entity)?;
        let maybe_lightmap = lightmaps.render_lightmaps.get(&main_entity);

        Some((
            mesh_instance.current_uniform_index,
            mesh_instance.should_batch().then_some((
                mesh_instance.material_bindings_index.group,
                mesh_instance.mesh_asset_id,
                maybe_lightmap.map(|lightmap| lightmap.image),
            )),
        ))
    }

    fn get_binned_batch_data(
        (mesh_instances, lightmaps, _, mesh_allocator, skin_indices): &SystemParamItem<Self::Param>,
        main_entity: MainEntity,
    ) -> Option<Self::BufferData> {
        let RenderMeshInstances::CpuBuilding(ref mesh_instances) = **mesh_instances else {
            error!(
                "`get_binned_batch_data` should never be called in GPU mesh uniform building mode"
            );
            return None;
        };
        let mesh_instance = mesh_instances.get(&main_entity)?;
        let first_vertex_index =
            match mesh_allocator.mesh_vertex_slice(&mesh_instance.mesh_asset_id) {
                Some(mesh_vertex_slice) => mesh_vertex_slice.range.start,
                None => 0,
            };
        let maybe_lightmap = lightmaps.render_lightmaps.get(&main_entity);

        let current_skin_index = skin_indices.current.get(&main_entity).map(SkinIndex::index);
        let previous_skin_index = skin_indices.prev.get(&main_entity).map(SkinIndex::index);

        Some(MeshUniform::new(
            &mesh_instance.transforms,
            first_vertex_index,
            mesh_instance.material_bindings_index.slot,
            maybe_lightmap.map(|lightmap| (lightmap.slot_index, lightmap.uv_rect)),
            current_skin_index,
            previous_skin_index,
        ))
    }

    fn get_binned_index(
        (mesh_instances, _, _, _, _): &SystemParamItem<Self::Param>,
        main_entity: MainEntity,
    ) -> Option<NonMaxU32> {
        // This should only be called during GPU building.
        let RenderMeshInstances::GpuBuilding(ref mesh_instances) = **mesh_instances else {
            error!(
                "`get_binned_index` should never be called in CPU mesh uniform \
                building mode"
            );
            return None;
        };

        mesh_instances
            .get(&main_entity)
            .map(|entity| entity.current_uniform_index)
    }

    fn write_batch_indirect_parameters(
        (mesh_instances, _, meshes, mesh_allocator, _): &SystemParamItem<Self::Param>,
        indirect_parameters_buffer: &mut IndirectParametersBuffer,
        indirect_parameters_offset: u32,
        main_entity: MainEntity,
    ) {
        write_batch_indirect_parameters(
            mesh_instances,
            meshes,
            mesh_allocator,
            indirect_parameters_buffer,
            indirect_parameters_offset,
            main_entity,
        );
    }
}

/// Pushes a set of [`IndirectParameters`] onto the [`IndirectParametersBuffer`]
/// for the given mesh instance, and returns the index of those indirect
/// parameters.
fn write_batch_indirect_parameters(
    mesh_instances: &RenderMeshInstances,
    meshes: &RenderAssets<RenderMesh>,
    mesh_allocator: &MeshAllocator,
    indirect_parameters_buffer: &mut IndirectParametersBuffer,
    indirect_parameters_offset: u32,
    main_entity: MainEntity,
) {
    // This should only be called during GPU building.
    let RenderMeshInstances::GpuBuilding(ref mesh_instances) = *mesh_instances else {
        error!(
            "`write_batch_indirect_parameters_index` should never be called in CPU mesh uniform \
                building mode"
        );
        return;
    };

    let Some(mesh_instance) = mesh_instances.get(&main_entity) else {
        return;
    };
    let Some(mesh) = meshes.get(mesh_instance.mesh_asset_id) else {
        return;
    };
    let Some(vertex_buffer_slice) = mesh_allocator.mesh_vertex_slice(&mesh_instance.mesh_asset_id)
    else {
        return;
    };

    // Note that `IndirectParameters` covers both of these structures, even
    // though they actually have distinct layouts. See the comment above that
    // type for more information.
    let indirect_parameters = match mesh.buffer_info {
        RenderMeshBufferInfo::Indexed {
            count: index_count, ..
        } => {
            let Some(index_buffer_slice) =
                mesh_allocator.mesh_index_slice(&mesh_instance.mesh_asset_id)
            else {
                return;
            };
            IndirectParameters {
                vertex_or_index_count: index_count,
                instance_count: 0,
                first_vertex_or_first_index: index_buffer_slice.range.start,
                base_vertex_or_first_instance: vertex_buffer_slice.range.start,
                first_instance: 0,
            }
        }
        RenderMeshBufferInfo::NonIndexed => IndirectParameters {
            vertex_or_index_count: mesh.vertex_count,
            instance_count: 0,
            first_vertex_or_first_index: vertex_buffer_slice.range.start,
            base_vertex_or_first_instance: 0,
            // Use `0xffffffff` as a placeholder to tell the mesh preprocessing
            // shader that this is a non-indexed mesh.
            first_instance: !0,
        },
    };

    indirect_parameters_buffer.set(indirect_parameters_offset, indirect_parameters);
}

bitflags::bitflags! {
    #[derive(Clone, Copy, Debug, PartialEq, Eq, Hash)]
    #[repr(transparent)]
    // NOTE: Apparently quadro drivers support up to 64x MSAA.
    /// MSAA uses the highest 3 bits for the MSAA log2(sample count) to support up to 128x MSAA.
    pub struct MeshPipelineKey: u64 {
        // Nothing
        const NONE                              = 0;

        // Inherited bits
        const MORPH_TARGETS                     = BaseMeshPipelineKey::MORPH_TARGETS.bits();

        // Flag bits
        const HDR                               = 1 << 0;
        const TONEMAP_IN_SHADER                 = 1 << 1;
        const DEBAND_DITHER                     = 1 << 2;
        const DEPTH_PREPASS                     = 1 << 3;
        const NORMAL_PREPASS                    = 1 << 4;
        const DEFERRED_PREPASS                  = 1 << 5;
        const MOTION_VECTOR_PREPASS             = 1 << 6;
        const MAY_DISCARD                       = 1 << 7; // Guards shader codepaths that may discard, allowing early depth tests in most cases
                                                            // See: https://www.khronos.org/opengl/wiki/Early_Fragment_Test
        const ENVIRONMENT_MAP                   = 1 << 8;
        const SCREEN_SPACE_AMBIENT_OCCLUSION    = 1 << 9;
        const UNCLIPPED_DEPTH_ORTHO             = 1 << 10; // Disables depth clipping for use with directional light shadow views
                                                            // Emulated via fragment shader depth on hardware that doesn't support it natively
                                                            // See: https://www.w3.org/TR/webgpu/#depth-clipping and https://therealmjp.github.io/posts/shadow-maps/#disabling-z-clipping
        const TEMPORAL_JITTER                   = 1 << 11;
        const READS_VIEW_TRANSMISSION_TEXTURE   = 1 << 12;
        const LIGHTMAPPED                       = 1 << 13;
        const IRRADIANCE_VOLUME                 = 1 << 14;
        const VISIBILITY_RANGE_DITHER           = 1 << 15;
        const SCREEN_SPACE_REFLECTIONS          = 1 << 16;
        const HAS_PREVIOUS_SKIN                 = 1 << 17;
        const HAS_PREVIOUS_MORPH                = 1 << 18;
        const OIT_ENABLED                       = 1 << 19;
        const LAST_FLAG                         = Self::OIT_ENABLED.bits();

        // Bitfields
        const MSAA_RESERVED_BITS                = Self::MSAA_MASK_BITS << Self::MSAA_SHIFT_BITS;
        const BLEND_RESERVED_BITS               = Self::BLEND_MASK_BITS << Self::BLEND_SHIFT_BITS; // ← Bitmask reserving bits for the blend state
        const BLEND_OPAQUE                      = 0 << Self::BLEND_SHIFT_BITS;                     // ← Values are just sequential within the mask
        const BLEND_PREMULTIPLIED_ALPHA         = 1 << Self::BLEND_SHIFT_BITS;                     // ← As blend states is on 3 bits, it can range from 0 to 7
        const BLEND_MULTIPLY                    = 2 << Self::BLEND_SHIFT_BITS;                     // ← See `BLEND_MASK_BITS` for the number of bits available
        const BLEND_ALPHA                       = 3 << Self::BLEND_SHIFT_BITS;                     //
        const BLEND_ALPHA_TO_COVERAGE           = 4 << Self::BLEND_SHIFT_BITS;                     // ← We still have room for three more values without adding more bits
        const TONEMAP_METHOD_RESERVED_BITS      = Self::TONEMAP_METHOD_MASK_BITS << Self::TONEMAP_METHOD_SHIFT_BITS;
        const TONEMAP_METHOD_NONE               = 0 << Self::TONEMAP_METHOD_SHIFT_BITS;
        const TONEMAP_METHOD_REINHARD           = 1 << Self::TONEMAP_METHOD_SHIFT_BITS;
        const TONEMAP_METHOD_REINHARD_LUMINANCE = 2 << Self::TONEMAP_METHOD_SHIFT_BITS;
        const TONEMAP_METHOD_ACES_FITTED        = 3 << Self::TONEMAP_METHOD_SHIFT_BITS;
        const TONEMAP_METHOD_AGX                = 4 << Self::TONEMAP_METHOD_SHIFT_BITS;
        const TONEMAP_METHOD_SOMEWHAT_BORING_DISPLAY_TRANSFORM = 5 << Self::TONEMAP_METHOD_SHIFT_BITS;
        const TONEMAP_METHOD_TONY_MC_MAPFACE    = 6 << Self::TONEMAP_METHOD_SHIFT_BITS;
        const TONEMAP_METHOD_BLENDER_FILMIC     = 7 << Self::TONEMAP_METHOD_SHIFT_BITS;
        const SHADOW_FILTER_METHOD_RESERVED_BITS = Self::SHADOW_FILTER_METHOD_MASK_BITS << Self::SHADOW_FILTER_METHOD_SHIFT_BITS;
        const SHADOW_FILTER_METHOD_HARDWARE_2X2  = 0 << Self::SHADOW_FILTER_METHOD_SHIFT_BITS;
        const SHADOW_FILTER_METHOD_GAUSSIAN      = 1 << Self::SHADOW_FILTER_METHOD_SHIFT_BITS;
        const SHADOW_FILTER_METHOD_TEMPORAL      = 2 << Self::SHADOW_FILTER_METHOD_SHIFT_BITS;
        const VIEW_PROJECTION_RESERVED_BITS     = Self::VIEW_PROJECTION_MASK_BITS << Self::VIEW_PROJECTION_SHIFT_BITS;
        const VIEW_PROJECTION_NONSTANDARD       = 0 << Self::VIEW_PROJECTION_SHIFT_BITS;
        const VIEW_PROJECTION_PERSPECTIVE       = 1 << Self::VIEW_PROJECTION_SHIFT_BITS;
        const VIEW_PROJECTION_ORTHOGRAPHIC      = 2 << Self::VIEW_PROJECTION_SHIFT_BITS;
        const VIEW_PROJECTION_RESERVED          = 3 << Self::VIEW_PROJECTION_SHIFT_BITS;
        const SCREEN_SPACE_SPECULAR_TRANSMISSION_RESERVED_BITS = Self::SCREEN_SPACE_SPECULAR_TRANSMISSION_MASK_BITS << Self::SCREEN_SPACE_SPECULAR_TRANSMISSION_SHIFT_BITS;
        const SCREEN_SPACE_SPECULAR_TRANSMISSION_LOW    = 0 << Self::SCREEN_SPACE_SPECULAR_TRANSMISSION_SHIFT_BITS;
        const SCREEN_SPACE_SPECULAR_TRANSMISSION_MEDIUM = 1 << Self::SCREEN_SPACE_SPECULAR_TRANSMISSION_SHIFT_BITS;
        const SCREEN_SPACE_SPECULAR_TRANSMISSION_HIGH   = 2 << Self::SCREEN_SPACE_SPECULAR_TRANSMISSION_SHIFT_BITS;
        const SCREEN_SPACE_SPECULAR_TRANSMISSION_ULTRA  = 3 << Self::SCREEN_SPACE_SPECULAR_TRANSMISSION_SHIFT_BITS;
        const ALL_RESERVED_BITS =
            Self::BLEND_RESERVED_BITS.bits() |
            Self::MSAA_RESERVED_BITS.bits() |
            Self::TONEMAP_METHOD_RESERVED_BITS.bits() |
            Self::SHADOW_FILTER_METHOD_RESERVED_BITS.bits() |
            Self::VIEW_PROJECTION_RESERVED_BITS.bits() |
            Self::SCREEN_SPACE_SPECULAR_TRANSMISSION_RESERVED_BITS.bits();
    }
}

impl MeshPipelineKey {
    const MSAA_MASK_BITS: u64 = 0b111;
    const MSAA_SHIFT_BITS: u64 = Self::LAST_FLAG.bits().trailing_zeros() as u64 + 1;

    const BLEND_MASK_BITS: u64 = 0b111;
    const BLEND_SHIFT_BITS: u64 = Self::MSAA_MASK_BITS.count_ones() as u64 + Self::MSAA_SHIFT_BITS;

    const TONEMAP_METHOD_MASK_BITS: u64 = 0b111;
    const TONEMAP_METHOD_SHIFT_BITS: u64 =
        Self::BLEND_MASK_BITS.count_ones() as u64 + Self::BLEND_SHIFT_BITS;

    const SHADOW_FILTER_METHOD_MASK_BITS: u64 = 0b11;
    const SHADOW_FILTER_METHOD_SHIFT_BITS: u64 =
        Self::TONEMAP_METHOD_MASK_BITS.count_ones() as u64 + Self::TONEMAP_METHOD_SHIFT_BITS;

    const VIEW_PROJECTION_MASK_BITS: u64 = 0b11;
    const VIEW_PROJECTION_SHIFT_BITS: u64 = Self::SHADOW_FILTER_METHOD_MASK_BITS.count_ones()
        as u64
        + Self::SHADOW_FILTER_METHOD_SHIFT_BITS;

    const SCREEN_SPACE_SPECULAR_TRANSMISSION_MASK_BITS: u64 = 0b11;
    const SCREEN_SPACE_SPECULAR_TRANSMISSION_SHIFT_BITS: u64 =
        Self::VIEW_PROJECTION_MASK_BITS.count_ones() as u64 + Self::VIEW_PROJECTION_SHIFT_BITS;

    pub fn from_msaa_samples(msaa_samples: u32) -> Self {
        let msaa_bits =
            (msaa_samples.trailing_zeros() as u64 & Self::MSAA_MASK_BITS) << Self::MSAA_SHIFT_BITS;
        Self::from_bits_retain(msaa_bits)
    }

    pub fn from_hdr(hdr: bool) -> Self {
        if hdr {
            MeshPipelineKey::HDR
        } else {
            MeshPipelineKey::NONE
        }
    }

    pub fn msaa_samples(&self) -> u32 {
        1 << ((self.bits() >> Self::MSAA_SHIFT_BITS) & Self::MSAA_MASK_BITS)
    }

    pub fn from_primitive_topology(primitive_topology: PrimitiveTopology) -> Self {
        let primitive_topology_bits = ((primitive_topology as u64)
            & BaseMeshPipelineKey::PRIMITIVE_TOPOLOGY_MASK_BITS)
            << BaseMeshPipelineKey::PRIMITIVE_TOPOLOGY_SHIFT_BITS;
        Self::from_bits_retain(primitive_topology_bits)
    }

    pub fn primitive_topology(&self) -> PrimitiveTopology {
        let primitive_topology_bits = (self.bits()
            >> BaseMeshPipelineKey::PRIMITIVE_TOPOLOGY_SHIFT_BITS)
            & BaseMeshPipelineKey::PRIMITIVE_TOPOLOGY_MASK_BITS;
        match primitive_topology_bits {
            x if x == PrimitiveTopology::PointList as u64 => PrimitiveTopology::PointList,
            x if x == PrimitiveTopology::LineList as u64 => PrimitiveTopology::LineList,
            x if x == PrimitiveTopology::LineStrip as u64 => PrimitiveTopology::LineStrip,
            x if x == PrimitiveTopology::TriangleList as u64 => PrimitiveTopology::TriangleList,
            x if x == PrimitiveTopology::TriangleStrip as u64 => PrimitiveTopology::TriangleStrip,
            _ => PrimitiveTopology::default(),
        }
    }
}

// Ensure that we didn't overflow the number of bits available in `MeshPipelineKey`.
const_assert_eq!(
    (((MeshPipelineKey::LAST_FLAG.bits() << 1) - 1) | MeshPipelineKey::ALL_RESERVED_BITS.bits())
        & BaseMeshPipelineKey::all().bits(),
    0
);

// Ensure that the reserved bits don't overlap with the topology bits
const_assert_eq!(
    (BaseMeshPipelineKey::PRIMITIVE_TOPOLOGY_MASK_BITS
        << BaseMeshPipelineKey::PRIMITIVE_TOPOLOGY_SHIFT_BITS)
        & MeshPipelineKey::ALL_RESERVED_BITS.bits(),
    0
);

fn is_skinned(layout: &MeshVertexBufferLayoutRef) -> bool {
    layout.0.contains(Mesh::ATTRIBUTE_JOINT_INDEX)
        && layout.0.contains(Mesh::ATTRIBUTE_JOINT_WEIGHT)
}
pub fn setup_morph_and_skinning_defs(
    mesh_layouts: &MeshLayouts,
    layout: &MeshVertexBufferLayoutRef,
    offset: u32,
    key: &MeshPipelineKey,
    shader_defs: &mut Vec<ShaderDefVal>,
    vertex_attributes: &mut Vec<VertexAttributeDescriptor>,
    skins_use_uniform_buffers: bool,
) -> BindGroupLayout {
    let is_morphed = key.intersects(MeshPipelineKey::MORPH_TARGETS);
    let is_lightmapped = key.intersects(MeshPipelineKey::LIGHTMAPPED);
    let motion_vector_prepass = key.intersects(MeshPipelineKey::MOTION_VECTOR_PREPASS);

    if skins_use_uniform_buffers {
        shader_defs.push("SKINS_USE_UNIFORM_BUFFERS".into());
    }

    let mut add_skin_data = || {
        shader_defs.push("SKINNED".into());
        vertex_attributes.push(Mesh::ATTRIBUTE_JOINT_INDEX.at_shader_location(offset));
        vertex_attributes.push(Mesh::ATTRIBUTE_JOINT_WEIGHT.at_shader_location(offset + 1));
    };

    match (
        is_skinned(layout),
        is_morphed,
        is_lightmapped,
        motion_vector_prepass,
    ) {
        (true, false, _, true) => {
            add_skin_data();
            mesh_layouts.skinned_motion.clone()
        }
        (true, false, _, false) => {
            add_skin_data();
            mesh_layouts.skinned.clone()
        }
        (true, true, _, true) => {
            add_skin_data();
            shader_defs.push("MORPH_TARGETS".into());
            mesh_layouts.morphed_skinned_motion.clone()
        }
        (true, true, _, false) => {
            add_skin_data();
            shader_defs.push("MORPH_TARGETS".into());
            mesh_layouts.morphed_skinned.clone()
        }
        (false, true, _, true) => {
            shader_defs.push("MORPH_TARGETS".into());
            mesh_layouts.morphed_motion.clone()
        }
        (false, true, _, false) => {
            shader_defs.push("MORPH_TARGETS".into());
            mesh_layouts.morphed.clone()
        }
        (false, false, true, _) => mesh_layouts.lightmapped.clone(),
        (false, false, false, _) => mesh_layouts.model_only.clone(),
    }
}

impl SpecializedMeshPipeline for MeshPipeline {
    type Key = MeshPipelineKey;

    fn specialize(
        &self,
        key: Self::Key,
        layout: &MeshVertexBufferLayoutRef,
    ) -> Result<RenderPipelineDescriptor, SpecializedMeshPipelineError> {
        let mut shader_defs = Vec::new();
        let mut vertex_attributes = Vec::new();

        // Let the shader code know that it's running in a mesh pipeline.
        shader_defs.push("MESH_PIPELINE".into());

        shader_defs.push("VERTEX_OUTPUT_INSTANCE_INDEX".into());

        if layout.0.contains(Mesh::ATTRIBUTE_POSITION) {
            shader_defs.push("VERTEX_POSITIONS".into());
            vertex_attributes.push(Mesh::ATTRIBUTE_POSITION.at_shader_location(0));
        }

        if layout.0.contains(Mesh::ATTRIBUTE_NORMAL) {
            shader_defs.push("VERTEX_NORMALS".into());
            vertex_attributes.push(Mesh::ATTRIBUTE_NORMAL.at_shader_location(1));
        }

        if layout.0.contains(Mesh::ATTRIBUTE_UV_0) {
            shader_defs.push("VERTEX_UVS".into());
            shader_defs.push("VERTEX_UVS_A".into());
            vertex_attributes.push(Mesh::ATTRIBUTE_UV_0.at_shader_location(2));
        }

        if layout.0.contains(Mesh::ATTRIBUTE_UV_1) {
            shader_defs.push("VERTEX_UVS".into());
            shader_defs.push("VERTEX_UVS_B".into());
            vertex_attributes.push(Mesh::ATTRIBUTE_UV_1.at_shader_location(3));
        }

        if layout.0.contains(Mesh::ATTRIBUTE_TANGENT) {
            shader_defs.push("VERTEX_TANGENTS".into());
            vertex_attributes.push(Mesh::ATTRIBUTE_TANGENT.at_shader_location(4));
        }

        if layout.0.contains(Mesh::ATTRIBUTE_COLOR) {
            shader_defs.push("VERTEX_COLORS".into());
            vertex_attributes.push(Mesh::ATTRIBUTE_COLOR.at_shader_location(5));
        }

        if cfg!(feature = "pbr_transmission_textures") {
            shader_defs.push("PBR_TRANSMISSION_TEXTURES_SUPPORTED".into());
        }
        if cfg!(feature = "pbr_multi_layer_material_textures") {
            shader_defs.push("PBR_MULTI_LAYER_MATERIAL_TEXTURES_SUPPORTED".into());
        }
        if cfg!(feature = "pbr_anisotropy_texture") {
            shader_defs.push("PBR_ANISOTROPY_TEXTURE_SUPPORTED".into());
        }

        let mut bind_group_layout = vec![self.get_view_layout(key.into()).clone()];

        if key.msaa_samples() > 1 {
            shader_defs.push("MULTISAMPLED".into());
        };

        bind_group_layout.push(setup_morph_and_skinning_defs(
            &self.mesh_layouts,
            layout,
            6,
            &key,
            &mut shader_defs,
            &mut vertex_attributes,
            self.skins_use_uniform_buffers,
        ));

        if key.contains(MeshPipelineKey::SCREEN_SPACE_AMBIENT_OCCLUSION) {
            shader_defs.push("SCREEN_SPACE_AMBIENT_OCCLUSION".into());
        }

        let vertex_buffer_layout = layout.0.get_layout(&vertex_attributes)?;

        let (label, blend, depth_write_enabled);
        let pass = key.intersection(MeshPipelineKey::BLEND_RESERVED_BITS);
        let (mut is_opaque, mut alpha_to_coverage_enabled) = (false, false);
        if key.contains(MeshPipelineKey::OIT_ENABLED) && pass == MeshPipelineKey::BLEND_ALPHA {
            label = "oit_mesh_pipeline".into();
            // TODO tail blending would need alpha blending
            blend = None;
            shader_defs.push("OIT_ENABLED".into());
            // TODO it should be possible to use this to combine MSAA and OIT
            // alpha_to_coverage_enabled = true;
            depth_write_enabled = false;
        } else if pass == MeshPipelineKey::BLEND_ALPHA {
            label = "alpha_blend_mesh_pipeline".into();
            blend = Some(BlendState::ALPHA_BLENDING);
            // For the transparent pass, fragments that are closer will be alpha blended
            // but their depth is not written to the depth buffer
            depth_write_enabled = false;
        } else if pass == MeshPipelineKey::BLEND_PREMULTIPLIED_ALPHA {
            label = "premultiplied_alpha_mesh_pipeline".into();
            blend = Some(BlendState::PREMULTIPLIED_ALPHA_BLENDING);
            shader_defs.push("PREMULTIPLY_ALPHA".into());
            shader_defs.push("BLEND_PREMULTIPLIED_ALPHA".into());
            // For the transparent pass, fragments that are closer will be alpha blended
            // but their depth is not written to the depth buffer
            depth_write_enabled = false;
        } else if pass == MeshPipelineKey::BLEND_MULTIPLY {
            label = "multiply_mesh_pipeline".into();
            blend = Some(BlendState {
                color: BlendComponent {
                    src_factor: BlendFactor::Dst,
                    dst_factor: BlendFactor::OneMinusSrcAlpha,
                    operation: BlendOperation::Add,
                },
                alpha: BlendComponent::OVER,
            });
            shader_defs.push("PREMULTIPLY_ALPHA".into());
            shader_defs.push("BLEND_MULTIPLY".into());
            // For the multiply pass, fragments that are closer will be alpha blended
            // but their depth is not written to the depth buffer
            depth_write_enabled = false;
        } else if pass == MeshPipelineKey::BLEND_ALPHA_TO_COVERAGE {
            label = "alpha_to_coverage_mesh_pipeline".into();
            // BlendState::REPLACE is not needed here, and None will be potentially much faster in some cases
            blend = None;
            // For the opaque and alpha mask passes, fragments that are closer will replace
            // the current fragment value in the output and the depth is written to the
            // depth buffer
            depth_write_enabled = true;
            is_opaque = !key.contains(MeshPipelineKey::READS_VIEW_TRANSMISSION_TEXTURE);
            alpha_to_coverage_enabled = true;
            shader_defs.push("ALPHA_TO_COVERAGE".into());
        } else {
            label = "opaque_mesh_pipeline".into();
            // BlendState::REPLACE is not needed here, and None will be potentially much faster in some cases
            blend = None;
            // For the opaque and alpha mask passes, fragments that are closer will replace
            // the current fragment value in the output and the depth is written to the
            // depth buffer
            depth_write_enabled = true;
            is_opaque = !key.contains(MeshPipelineKey::READS_VIEW_TRANSMISSION_TEXTURE);
        }

        if key.contains(MeshPipelineKey::NORMAL_PREPASS) {
            shader_defs.push("NORMAL_PREPASS".into());
        }

        if key.contains(MeshPipelineKey::DEPTH_PREPASS) {
            shader_defs.push("DEPTH_PREPASS".into());
        }

        if key.contains(MeshPipelineKey::MOTION_VECTOR_PREPASS) {
            shader_defs.push("MOTION_VECTOR_PREPASS".into());
        }

        if key.contains(MeshPipelineKey::HAS_PREVIOUS_SKIN) {
            shader_defs.push("HAS_PREVIOUS_SKIN".into());
        }

        if key.contains(MeshPipelineKey::HAS_PREVIOUS_MORPH) {
            shader_defs.push("HAS_PREVIOUS_MORPH".into());
        }

        if key.contains(MeshPipelineKey::DEFERRED_PREPASS) {
            shader_defs.push("DEFERRED_PREPASS".into());
        }

        if key.contains(MeshPipelineKey::NORMAL_PREPASS) && key.msaa_samples() == 1 && is_opaque {
            shader_defs.push("LOAD_PREPASS_NORMALS".into());
        }

        let view_projection = key.intersection(MeshPipelineKey::VIEW_PROJECTION_RESERVED_BITS);
        if view_projection == MeshPipelineKey::VIEW_PROJECTION_NONSTANDARD {
            shader_defs.push("VIEW_PROJECTION_NONSTANDARD".into());
        } else if view_projection == MeshPipelineKey::VIEW_PROJECTION_PERSPECTIVE {
            shader_defs.push("VIEW_PROJECTION_PERSPECTIVE".into());
        } else if view_projection == MeshPipelineKey::VIEW_PROJECTION_ORTHOGRAPHIC {
            shader_defs.push("VIEW_PROJECTION_ORTHOGRAPHIC".into());
        }

        #[cfg(all(feature = "webgl", target_arch = "wasm32", not(feature = "webgpu")))]
        shader_defs.push("WEBGL2".into());

        #[cfg(feature = "experimental_pbr_pcss")]
        shader_defs.push("PCSS_SAMPLERS_AVAILABLE".into());

        if key.contains(MeshPipelineKey::TONEMAP_IN_SHADER) {
            shader_defs.push("TONEMAP_IN_SHADER".into());
            shader_defs.push(ShaderDefVal::UInt(
                "TONEMAPPING_LUT_TEXTURE_BINDING_INDEX".into(),
                TONEMAPPING_LUT_TEXTURE_BINDING_INDEX,
            ));
            shader_defs.push(ShaderDefVal::UInt(
                "TONEMAPPING_LUT_SAMPLER_BINDING_INDEX".into(),
                TONEMAPPING_LUT_SAMPLER_BINDING_INDEX,
            ));

            let method = key.intersection(MeshPipelineKey::TONEMAP_METHOD_RESERVED_BITS);

            if method == MeshPipelineKey::TONEMAP_METHOD_NONE {
                shader_defs.push("TONEMAP_METHOD_NONE".into());
            } else if method == MeshPipelineKey::TONEMAP_METHOD_REINHARD {
                shader_defs.push("TONEMAP_METHOD_REINHARD".into());
            } else if method == MeshPipelineKey::TONEMAP_METHOD_REINHARD_LUMINANCE {
                shader_defs.push("TONEMAP_METHOD_REINHARD_LUMINANCE".into());
            } else if method == MeshPipelineKey::TONEMAP_METHOD_ACES_FITTED {
                shader_defs.push("TONEMAP_METHOD_ACES_FITTED".into());
            } else if method == MeshPipelineKey::TONEMAP_METHOD_AGX {
                shader_defs.push("TONEMAP_METHOD_AGX".into());
            } else if method == MeshPipelineKey::TONEMAP_METHOD_SOMEWHAT_BORING_DISPLAY_TRANSFORM {
                shader_defs.push("TONEMAP_METHOD_SOMEWHAT_BORING_DISPLAY_TRANSFORM".into());
            } else if method == MeshPipelineKey::TONEMAP_METHOD_BLENDER_FILMIC {
                shader_defs.push("TONEMAP_METHOD_BLENDER_FILMIC".into());
            } else if method == MeshPipelineKey::TONEMAP_METHOD_TONY_MC_MAPFACE {
                shader_defs.push("TONEMAP_METHOD_TONY_MC_MAPFACE".into());
            }

            // Debanding is tied to tonemapping in the shader, cannot run without it.
            if key.contains(MeshPipelineKey::DEBAND_DITHER) {
                shader_defs.push("DEBAND_DITHER".into());
            }
        }

        if key.contains(MeshPipelineKey::MAY_DISCARD) {
            shader_defs.push("MAY_DISCARD".into());
        }

        if key.contains(MeshPipelineKey::ENVIRONMENT_MAP) {
            shader_defs.push("ENVIRONMENT_MAP".into());
        }

        if key.contains(MeshPipelineKey::IRRADIANCE_VOLUME) && IRRADIANCE_VOLUMES_ARE_USABLE {
            shader_defs.push("IRRADIANCE_VOLUME".into());
        }

        if key.contains(MeshPipelineKey::LIGHTMAPPED) {
            shader_defs.push("LIGHTMAP".into());
        }

        if key.contains(MeshPipelineKey::TEMPORAL_JITTER) {
            shader_defs.push("TEMPORAL_JITTER".into());
        }

        let shadow_filter_method =
            key.intersection(MeshPipelineKey::SHADOW_FILTER_METHOD_RESERVED_BITS);
        if shadow_filter_method == MeshPipelineKey::SHADOW_FILTER_METHOD_HARDWARE_2X2 {
            shader_defs.push("SHADOW_FILTER_METHOD_HARDWARE_2X2".into());
        } else if shadow_filter_method == MeshPipelineKey::SHADOW_FILTER_METHOD_GAUSSIAN {
            shader_defs.push("SHADOW_FILTER_METHOD_GAUSSIAN".into());
        } else if shadow_filter_method == MeshPipelineKey::SHADOW_FILTER_METHOD_TEMPORAL {
            shader_defs.push("SHADOW_FILTER_METHOD_TEMPORAL".into());
        }

        let blur_quality =
            key.intersection(MeshPipelineKey::SCREEN_SPACE_SPECULAR_TRANSMISSION_RESERVED_BITS);

        shader_defs.push(ShaderDefVal::Int(
            "SCREEN_SPACE_SPECULAR_TRANSMISSION_BLUR_TAPS".into(),
            match blur_quality {
                MeshPipelineKey::SCREEN_SPACE_SPECULAR_TRANSMISSION_LOW => 4,
                MeshPipelineKey::SCREEN_SPACE_SPECULAR_TRANSMISSION_MEDIUM => 8,
                MeshPipelineKey::SCREEN_SPACE_SPECULAR_TRANSMISSION_HIGH => 16,
                MeshPipelineKey::SCREEN_SPACE_SPECULAR_TRANSMISSION_ULTRA => 32,
                _ => unreachable!(), // Not possible, since the mask is 2 bits, and we've covered all 4 cases
            },
        ));

        if key.contains(MeshPipelineKey::VISIBILITY_RANGE_DITHER) {
            shader_defs.push("VISIBILITY_RANGE_DITHER".into());
        }

        if self.binding_arrays_are_usable {
            shader_defs.push("MULTIPLE_LIGHT_PROBES_IN_ARRAY".into());
            shader_defs.push("MULTIPLE_LIGHTMAPS_IN_ARRAY".into());
        }

        if IRRADIANCE_VOLUMES_ARE_USABLE {
            shader_defs.push("IRRADIANCE_VOLUMES_ARE_USABLE".into());
        }

        let format = if key.contains(MeshPipelineKey::HDR) {
            ViewTarget::TEXTURE_FORMAT_HDR
        } else {
            TextureFormat::bevy_default()
        };

        // This is defined here so that custom shaders that use something other than
        // the mesh binding from bevy_pbr::mesh_bindings can easily make use of this
        // in their own shaders.
        if let Some(per_object_buffer_batch_size) = self.per_object_buffer_batch_size {
            shader_defs.push(ShaderDefVal::UInt(
                "PER_OBJECT_BUFFER_BATCH_SIZE".into(),
                per_object_buffer_batch_size,
            ));
        }

        Ok(RenderPipelineDescriptor {
            vertex: VertexState {
                shader: MESH_SHADER_HANDLE,
                entry_point: "vertex".into(),
                shader_defs: shader_defs.clone(),
                buffers: vec![vertex_buffer_layout],
            },
            fragment: Some(FragmentState {
                shader: MESH_SHADER_HANDLE,
                shader_defs,
                entry_point: "fragment".into(),
                targets: vec![Some(ColorTargetState {
                    format,
                    blend,
                    write_mask: ColorWrites::ALL,
                })],
            }),
            layout: bind_group_layout,
            push_constant_ranges: vec![],
            primitive: PrimitiveState {
                front_face: FrontFace::Ccw,
                cull_mode: Some(Face::Back),
                unclipped_depth: false,
                polygon_mode: PolygonMode::Fill,
                conservative: false,
                topology: key.primitive_topology(),
                strip_index_format: None,
            },
            depth_stencil: Some(DepthStencilState {
                format: CORE_3D_DEPTH_FORMAT,
                depth_write_enabled,
                depth_compare: CompareFunction::GreaterEqual,
                stencil: StencilState {
                    front: StencilFaceState::IGNORE,
                    back: StencilFaceState::IGNORE,
                    read_mask: 0,
                    write_mask: 0,
                },
                bias: DepthBiasState {
                    constant: 0,
                    slope_scale: 0.0,
                    clamp: 0.0,
                },
            }),
            multisample: MultisampleState {
                count: key.msaa_samples(),
                mask: !0,
                alpha_to_coverage_enabled,
            },
            label: Some(label),
            zero_initialize_workgroup_memory: false,
        })
    }
}

/// Bind groups for meshes currently loaded.
#[derive(Resource, Default)]
pub struct MeshBindGroups {
    model_only: Option<BindGroup>,
    skinned: Option<MeshBindGroupPair>,
    morph_targets: HashMap<AssetId<Mesh>, MeshBindGroupPair>,
    lightmaps: HashMap<LightmapSlabIndex, BindGroup>,
}

pub struct MeshBindGroupPair {
    motion_vectors: BindGroup,
    no_motion_vectors: BindGroup,
}

impl MeshBindGroups {
    pub fn reset(&mut self) {
        self.model_only = None;
        self.skinned = None;
        self.morph_targets.clear();
        self.lightmaps.clear();
    }
    /// Get the `BindGroup` for `RenderMesh` with given `handle_id` and lightmap
    /// key `lightmap`.
    pub fn get(
        &self,
        asset_id: AssetId<Mesh>,
        lightmap: Option<LightmapSlabIndex>,
        is_skinned: bool,
        morph: bool,
        motion_vectors: bool,
    ) -> Option<&BindGroup> {
        match (is_skinned, morph, lightmap) {
            (_, true, _) => self
                .morph_targets
                .get(&asset_id)
                .map(|bind_group_pair| bind_group_pair.get(motion_vectors)),
            (true, false, _) => self
                .skinned
                .as_ref()
                .map(|bind_group_pair| bind_group_pair.get(motion_vectors)),
            (false, false, Some(lightmap_slab)) => self.lightmaps.get(&lightmap_slab),
            (false, false, None) => self.model_only.as_ref(),
        }
    }
}

impl MeshBindGroupPair {
    fn get(&self, motion_vectors: bool) -> &BindGroup {
        if motion_vectors {
            &self.motion_vectors
        } else {
            &self.no_motion_vectors
        }
    }
}

#[allow(clippy::too_many_arguments)]
pub fn prepare_mesh_bind_group(
    meshes: Res<RenderAssets<RenderMesh>>,
    mut groups: ResMut<MeshBindGroups>,
    mesh_pipeline: Res<MeshPipeline>,
    render_device: Res<RenderDevice>,
    cpu_batched_instance_buffer: Option<
        Res<no_gpu_preprocessing::BatchedInstanceBuffer<MeshUniform>>,
    >,
    gpu_batched_instance_buffers: Option<
        Res<gpu_preprocessing::BatchedInstanceBuffers<MeshUniform, MeshInputUniform>>,
    >,
    skins_uniform: Res<SkinUniforms>,
    weights_uniform: Res<MorphUniforms>,
    mut render_lightmaps: ResMut<RenderLightmaps>,
) {
    groups.reset();

    let layouts = &mesh_pipeline.mesh_layouts;

    let model = if let Some(cpu_batched_instance_buffer) = cpu_batched_instance_buffer {
        cpu_batched_instance_buffer
            .into_inner()
            .instance_data_binding()
    } else if let Some(gpu_batched_instance_buffers) = gpu_batched_instance_buffers {
        gpu_batched_instance_buffers
            .into_inner()
            .instance_data_binding()
    } else {
        return;
    };
    let Some(model) = model else { return };

    groups.model_only = Some(layouts.model_only(&render_device, &model));

    // Create the skinned mesh bind group with the current and previous buffers
    // (the latter being for motion vector computation). If there's no previous
    // buffer, just use the current one as the shader will ignore it.
    let skin = skins_uniform.current_buffer.buffer();
    if let Some(skin) = skin {
        let prev_skin = skins_uniform.prev_buffer.buffer().unwrap_or(skin);
        groups.skinned = Some(MeshBindGroupPair {
            motion_vectors: layouts.skinned_motion(&render_device, &model, skin, prev_skin),
            no_motion_vectors: layouts.skinned(&render_device, &model, skin),
        });
    }

    // Create the morphed bind groups just like we did for the skinned bind
    // group.
    if let Some(weights) = weights_uniform.current_buffer.buffer() {
        let prev_weights = weights_uniform.prev_buffer.buffer().unwrap_or(weights);
        for (id, gpu_mesh) in meshes.iter() {
            if let Some(targets) = gpu_mesh.morph_targets.as_ref() {
                let bind_group_pair = match skin.filter(|_| is_skinned(&gpu_mesh.layout)) {
                    Some(skin) => {
                        let prev_skin = skins_uniform.prev_buffer.buffer().unwrap_or(skin);
                        MeshBindGroupPair {
                            motion_vectors: layouts.morphed_skinned_motion(
                                &render_device,
                                &model,
                                skin,
                                weights,
                                targets,
                                prev_skin,
                                prev_weights,
                            ),
                            no_motion_vectors: layouts.morphed_skinned(
                                &render_device,
                                &model,
                                skin,
                                weights,
                                targets,
                            ),
                        }
                    }
                    None => MeshBindGroupPair {
                        motion_vectors: layouts.morphed_motion(
                            &render_device,
                            &model,
                            weights,
                            targets,
                            prev_weights,
                        ),
                        no_motion_vectors: layouts.morphed(
                            &render_device,
                            &model,
                            weights,
                            targets,
                        ),
                    },
                };
                groups.morph_targets.insert(id, bind_group_pair);
            }
        }
    }

    // Create lightmap bindgroups. There will be one bindgroup for each slab.
    let bindless_supported = render_lightmaps.bindless_supported;
    for (lightmap_slab_id, lightmap_slab) in render_lightmaps.slabs.iter_mut().enumerate() {
        groups.lightmaps.insert(
            LightmapSlabIndex(NonMaxU32::new(lightmap_slab_id as u32).unwrap()),
            layouts.lightmapped(&render_device, &model, lightmap_slab, bindless_supported),
        );
    }
}

pub struct SetMeshViewBindGroup<const I: usize>;
impl<P: PhaseItem, const I: usize> RenderCommand<P> for SetMeshViewBindGroup<I> {
    type Param = ();
    type ViewQuery = (
        Read<ViewUniformOffset>,
        Read<ViewLightsUniformOffset>,
        Read<ViewFogUniformOffset>,
        Read<ViewLightProbesUniformOffset>,
        Read<ViewScreenSpaceReflectionsUniformOffset>,
        Read<ViewEnvironmentMapUniformOffset>,
        Read<MeshViewBindGroup>,
        Option<Read<OrderIndependentTransparencySettingsOffset>>,
    );
    type ItemQuery = ();

    #[inline]
    fn render<'w>(
        _item: &P,
        (
            view_uniform,
            view_lights,
            view_fog,
            view_light_probes,
            view_ssr,
            view_environment_map,
            mesh_view_bind_group,
            maybe_oit_layers_count_offset,
        ): ROQueryItem<'w, Self::ViewQuery>,
        _entity: Option<()>,
        _: SystemParamItem<'w, '_, Self::Param>,
        pass: &mut TrackedRenderPass<'w>,
    ) -> RenderCommandResult {
        let mut offsets: SmallVec<[u32; 8]> = smallvec![
            view_uniform.offset,
            view_lights.offset,
            view_fog.offset,
            **view_light_probes,
            **view_ssr,
            **view_environment_map,
        ];
        if let Some(layers_count_offset) = maybe_oit_layers_count_offset {
            offsets.push(layers_count_offset.offset);
        }
        pass.set_bind_group(I, &mesh_view_bind_group.value, &offsets);

        RenderCommandResult::Success
    }
}

pub struct SetMeshBindGroup<const I: usize>;
impl<P: PhaseItem, const I: usize> RenderCommand<P> for SetMeshBindGroup<I> {
    type Param = (
        SRes<RenderDevice>,
        SRes<MeshBindGroups>,
        SRes<RenderMeshInstances>,
        SRes<SkinIndices>,
        SRes<MorphIndices>,
        SRes<RenderLightmaps>,
    );
    type ViewQuery = Has<MotionVectorPrepass>;
    type ItemQuery = ();

    #[inline]
    fn render<'w>(
        item: &P,
        has_motion_vector_prepass: bool,
        _item_query: Option<()>,
        (
            render_device,
            bind_groups,
            mesh_instances,
            skin_indices,
            morph_indices,
            lightmaps,
        ): SystemParamItem<'w, '_, Self::Param>,
        pass: &mut TrackedRenderPass<'w>,
    ) -> RenderCommandResult {
        let bind_groups = bind_groups.into_inner();
        let mesh_instances = mesh_instances.into_inner();
        let skin_indices = skin_indices.into_inner();
        let morph_indices = morph_indices.into_inner();

        let entity = &item.main_entity();

        let Some(mesh_asset_id) = mesh_instances.mesh_asset_id(*entity) else {
            return RenderCommandResult::Success;
        };

        let current_skin_index = skin_indices.current.get(entity);
        let prev_skin_index = skin_indices.prev.get(entity);
        let current_morph_index = morph_indices.current.get(entity);
        let prev_morph_index = morph_indices.prev.get(entity);

        let is_skinned = current_skin_index.is_some();
        let is_morphed = current_morph_index.is_some();

        let lightmap_slab_index = lightmaps
            .render_lightmaps
            .get(entity)
            .map(|render_lightmap| render_lightmap.slab_index);

        let Some(bind_group) = bind_groups.get(
            mesh_asset_id,
            lightmap_slab_index,
            is_skinned,
            is_morphed,
            has_motion_vector_prepass,
        ) else {
            return RenderCommandResult::Failure(
                "The MeshBindGroups resource wasn't set in the render phase. \
                It should be set by the prepare_mesh_bind_group system.\n\
                This is a bevy bug! Please open an issue.",
            );
        };

        let mut dynamic_offsets: [u32; 3] = Default::default();
        let mut offset_count = 0;
        if let PhaseItemExtraIndex::DynamicOffset(dynamic_offset) = item.extra_index() {
            dynamic_offsets[offset_count] = dynamic_offset;
            offset_count += 1;
        }
        if let Some(current_skin_index) = current_skin_index {
            if skin::skins_use_uniform_buffers(&render_device) {
                dynamic_offsets[offset_count] = current_skin_index.byte_offset;
                offset_count += 1;
            }
        }
        if let Some(current_morph_index) = current_morph_index {
            dynamic_offsets[offset_count] = current_morph_index.index;
            offset_count += 1;
        }

        // Attach motion vectors if needed.
        if has_motion_vector_prepass {
            // Attach the previous skin index for motion vector computation. If
            // there isn't one, just use zero as the shader will ignore it.
            if current_skin_index.is_some() && skin::skins_use_uniform_buffers(&render_device) {
                match prev_skin_index {
                    Some(prev_skin_index) => {
                        dynamic_offsets[offset_count] = prev_skin_index.byte_offset;
                    }
                    None => dynamic_offsets[offset_count] = 0,
                }
                offset_count += 1;
            }

            // Attach the previous morph index for motion vector computation. If
            // there isn't one, just use zero as the shader will ignore it.
            if current_morph_index.is_some() {
                match prev_morph_index {
                    Some(prev_morph_index) => {
                        dynamic_offsets[offset_count] = prev_morph_index.index;
                    }
                    None => dynamic_offsets[offset_count] = 0,
                }
                offset_count += 1;
            }
        }

        pass.set_bind_group(I, bind_group, &dynamic_offsets[0..offset_count]);

        RenderCommandResult::Success
    }
}

pub struct DrawMesh;
impl<P: PhaseItem> RenderCommand<P> for DrawMesh {
    type Param = (
        SRes<RenderAssets<RenderMesh>>,
        SRes<RenderMeshInstances>,
        SRes<IndirectParametersBuffer>,
        SRes<PipelineCache>,
        SRes<MeshAllocator>,
        Option<SRes<PreprocessPipelines>>,
    );
    type ViewQuery = Has<PreprocessBindGroup>;
    type ItemQuery = ();
    #[inline]
    fn render<'w>(
        item: &P,
        has_preprocess_bind_group: ROQueryItem<Self::ViewQuery>,
        _item_query: Option<()>,
        (
            meshes,
            mesh_instances,
            indirect_parameters_buffer,
            pipeline_cache,
            mesh_allocator,
            preprocess_pipelines,
        ): SystemParamItem<'w, '_, Self::Param>,
        pass: &mut TrackedRenderPass<'w>,
    ) -> RenderCommandResult {
        // If we're using GPU preprocessing, then we're dependent on that
        // compute shader having been run, which of course can only happen if
        // it's compiled. Otherwise, our mesh instance data won't be present.
        if let Some(preprocess_pipelines) = preprocess_pipelines {
            if !has_preprocess_bind_group
                || !preprocess_pipelines.pipelines_are_loaded(&pipeline_cache)
            {
                return RenderCommandResult::Skip;
            }
        }

        let meshes = meshes.into_inner();
        let mesh_instances = mesh_instances.into_inner();
        let indirect_parameters_buffer = indirect_parameters_buffer.into_inner();
        let mesh_allocator = mesh_allocator.into_inner();

        let Some(mesh_asset_id) = mesh_instances.mesh_asset_id(item.main_entity()) else {
            return RenderCommandResult::Skip;
        };
        let Some(gpu_mesh) = meshes.get(mesh_asset_id) else {
            return RenderCommandResult::Skip;
        };
        let Some(vertex_buffer_slice) = mesh_allocator.mesh_vertex_slice(&mesh_asset_id) else {
            return RenderCommandResult::Skip;
        };

        // Calculate the indirect offset, and look up the buffer.
        let indirect_parameters = match item.extra_index() {
            PhaseItemExtraIndex::None | PhaseItemExtraIndex::DynamicOffset(_) => None,
            PhaseItemExtraIndex::IndirectParametersIndex(indices) => {
                match indirect_parameters_buffer.buffer() {
                    None => {
                        warn!(
                            "Not rendering mesh because indirect parameters buffer wasn't present"
                        );
                        return RenderCommandResult::Skip;
                    }
                    Some(buffer) => Some((
                        indices.start as u64 * size_of::<IndirectParameters>() as u64,
                        indices.end - indices.start,
                        buffer,
                    )),
                }
            }
        };

        pass.set_vertex_buffer(0, vertex_buffer_slice.buffer.slice(..));

        let batch_range = item.batch_range();

        // Draw either directly or indirectly, as appropriate. If we're in
        // indirect mode, we can additionally multi-draw. (We can't multi-draw
        // in direct mode because `wgpu` doesn't expose that functionality.)
        match &gpu_mesh.buffer_info {
            RenderMeshBufferInfo::Indexed {
                index_format,
                count,
            } => {
                let Some(index_buffer_slice) = mesh_allocator.mesh_index_slice(&mesh_asset_id)
                else {
                    return RenderCommandResult::Skip;
                };

                pass.set_index_buffer(index_buffer_slice.buffer.slice(..), 0, *index_format);

                match indirect_parameters {
                    None => {
                        pass.draw_indexed(
                            index_buffer_slice.range.start
                                ..(index_buffer_slice.range.start + *count),
                            vertex_buffer_slice.range.start as i32,
                            batch_range.clone(),
                        );
                    }
                    Some((
                        indirect_parameters_offset,
                        indirect_parameters_count,
                        indirect_parameters_buffer,
                    )) => {
                        pass.multi_draw_indexed_indirect(
                            indirect_parameters_buffer,
                            indirect_parameters_offset,
                            indirect_parameters_count,
                        );
                    }
                }
            }
            RenderMeshBufferInfo::NonIndexed => match indirect_parameters {
                None => {
                    pass.draw(vertex_buffer_slice.range, batch_range.clone());
                }
                Some((
                    indirect_parameters_offset,
                    indirect_parameters_count,
                    indirect_parameters_buffer,
                )) => {
                    pass.multi_draw_indirect(
                        indirect_parameters_buffer,
                        indirect_parameters_offset,
                        indirect_parameters_count,
                    );
                }
            },
        }
        RenderCommandResult::Success
    }
}

#[cfg(test)]
mod tests {
    use super::MeshPipelineKey;
    #[test]
    fn mesh_key_msaa_samples() {
        for i in [1, 2, 4, 8, 16, 32, 64, 128] {
            assert_eq!(MeshPipelineKey::from_msaa_samples(i).msaa_samples(), i);
        }
    }
}<|MERGE_RESOLUTION|>--- conflicted
+++ resolved
@@ -207,22 +207,6 @@
             render_app.insert_resource(render_mesh_instances);
 
             if use_gpu_instance_buffer_builder {
-<<<<<<< HEAD
-                render_app.init_resource::<gpu_preprocessing::BatchedInstanceBuffers<MeshUniform, MeshInputUniform>>().init_resource::<RenderMeshInstanceGpuQueues>().add_systems(ExtractSchedule, extract_meshes_for_gpu_building.in_set(ExtractMeshesSet)).add_systems(
-                    Render,
-                    (
-                        gpu_preprocessing::write_batched_instance_buffers::<MeshPipeline>.in_set(RenderSet::PrepareResourcesFlush),
-                        gpu_preprocessing::delete_old_work_item_buffers::<MeshPipeline>.in_set(RenderSet::ManageViews).after(prepare_view_targets),
-                        collect_meshes_for_gpu_building
-                            .in_set(RenderSet::PrepareAssets)
-                            .after(allocator::allocate_and_free_meshes)
-                            // This must be before
-                            // `set_mesh_motion_vector_flags` so it doesn't
-                            // overwrite those flags.
-                            .before(set_mesh_motion_vector_flags),
-                    ),
-                );
-=======
                 render_app
                     .init_resource::<gpu_preprocessing::BatchedInstanceBuffers<MeshUniform, MeshInputUniform>>()
                     .init_resource::<RenderMeshInstanceGpuQueues>()
@@ -248,7 +232,6 @@
                                 .before(set_mesh_motion_vector_flags),
                         ),
                     );
->>>>>>> 294e0db7
             } else {
                 let render_device = render_app.world().resource::<RenderDevice>();
                 let cpu_batched_instance_buffer =
