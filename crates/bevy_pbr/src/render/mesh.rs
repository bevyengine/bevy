--- conflicted
+++ resolved
@@ -483,13 +483,8 @@
     /// Low 16 bits: index of the material inside the bind group data.
     /// High 16 bits: index of the lightmap in the binding array.
     pub material_and_lightmap_bind_group_slot: u32,
-<<<<<<< HEAD
-    /// Padding.
-    pub pad: u32,
-=======
     /// User supplied tag to identify this mesh instance.
     pub tag: u32,
->>>>>>> 5e9da923
 }
 
 /// Information that has to be transferred from CPU to GPU in order to produce
@@ -585,11 +580,7 @@
         material_bind_group_slot: MaterialBindGroupSlot,
         maybe_lightmap: Option<(LightmapSlotIndex, Rect)>,
         current_skin_index: Option<u32>,
-<<<<<<< HEAD
-=======
-        previous_skin_index: Option<u32>,
         tag: Option<u32>,
->>>>>>> 5e9da923
     ) -> Self {
         let (local_from_world_transpose_a, local_from_world_transpose_b) =
             mesh_transforms.world_from_local.inverse_transpose_3x3();
@@ -609,11 +600,7 @@
             current_skin_index: current_skin_index.unwrap_or(u32::MAX),
             material_and_lightmap_bind_group_slot: u32::from(material_bind_group_slot)
                 | ((lightmap_bind_group_slot as u32) << 16),
-<<<<<<< HEAD
-            pad: 0,
-=======
             tag: tag.unwrap_or(0),
->>>>>>> 5e9da923
         }
     }
 }
@@ -1859,11 +1846,7 @@
                 material_bind_group_index.slot,
                 maybe_lightmap.map(|lightmap| (lightmap.slot_index, lightmap.uv_rect)),
                 current_skin_index,
-<<<<<<< HEAD
-=======
-                previous_skin_index,
                 Some(mesh_instance.tag),
->>>>>>> 5e9da923
             ),
             mesh_instance.should_batch().then_some((
                 material_bind_group_index.group,
@@ -1929,11 +1912,7 @@
             mesh_instance.material_bindings_index.slot,
             maybe_lightmap.map(|lightmap| (lightmap.slot_index, lightmap.uv_rect)),
             current_skin_index,
-<<<<<<< HEAD
-=======
-            previous_skin_index,
             Some(mesh_instance.tag),
->>>>>>> 5e9da923
         ))
     }
 
