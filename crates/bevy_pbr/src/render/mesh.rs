use crate::{
    material_bind_groups::{MaterialBindGroupIndex, MaterialBindGroupSlot},
    skin::mark_skins_as_changed_if_their_inverse_bindposes_changed,
};
use allocator::MeshAllocator;
use bevy_asset::{load_internal_asset, AssetEvents, AssetId, UntypedAssetId};
use bevy_core_pipeline::{
    core_3d::{AlphaMask3d, Opaque3d, Transmissive3d, Transparent3d, CORE_3D_DEPTH_FORMAT},
    deferred::{AlphaMask3dDeferred, Opaque3dDeferred},
    oit::{prepare_oit_buffers, OrderIndependentTransparencySettingsOffset},
    prepass::MotionVectorPrepass,
};
use bevy_derive::{Deref, DerefMut};
use bevy_diagnostic::FrameCount;
use bevy_ecs::{
    prelude::*,
    query::ROQueryItem,
    system::{lifetimeless::*, SystemParamItem, SystemState},
};
use bevy_image::{BevyDefault, ImageSampler, TextureFormatPixelInfo};
use bevy_math::{Affine3, Rect, UVec2, Vec3, Vec4};
use bevy_platform_support::collections::{hash_map::Entry, HashMap};
use bevy_render::{
    batching::{
        gpu_preprocessing::{
            self, GpuPreprocessingSupport, IndirectBatchSet, IndirectParametersBuffers,
            IndirectParametersCpuMetadata, IndirectParametersIndexed, IndirectParametersNonIndexed,
            InstanceInputUniformBuffer, UntypedPhaseIndirectParametersBuffers,
        },
        no_gpu_preprocessing, GetBatchData, GetFullBatchData, NoAutomaticBatching,
    },
    camera::Camera,
    mesh::{skinning::SkinnedMesh, *},
    primitives::Aabb,
    render_asset::RenderAssets,
    render_phase::{
        BinnedRenderPhasePlugin, InputUniformIndex, PhaseItem, PhaseItemExtraIndex, RenderCommand,
        RenderCommandResult, SortedRenderPhasePlugin, TrackedRenderPass,
    },
    render_resource::*,
    renderer::{RenderAdapter, RenderDevice, RenderQueue},
    texture::DefaultImageSampler,
    view::{
        self, NoFrustumCulling, NoIndirectDrawing, RenderVisibilityRanges, ViewTarget,
        ViewUniformOffset, ViewVisibility, VisibilityRange,
    },
    Extract,
};
use bevy_transform::components::GlobalTransform;
use bevy_utils::{default, Parallel, TypeIdMap};
use core::any::TypeId;
use core::mem::size_of;
use material_bind_groups::MaterialBindingId;
use render::skin;
use tracing::{error, warn};

use self::irradiance_volume::IRRADIANCE_VOLUMES_ARE_USABLE;
use crate::environment_map::EnvironmentMapLight;
use crate::irradiance_volume::IrradianceVolume;
use crate::{
    render::{
        morph::{
            extract_morphs, no_automatic_morph_batching, prepare_morphs, MorphIndices,
            MorphUniforms,
        },
        skin::no_automatic_skin_batching,
    },
    *,
};
use bevy_core_pipeline::core_3d::Camera3d;
use bevy_core_pipeline::oit::OrderIndependentTransparencySettings;
use bevy_core_pipeline::prepass::{DeferredPrepass, DepthPrepass, NormalPrepass};
use bevy_core_pipeline::tonemapping::{DebandDither, Tonemapping};
use bevy_ecs::component::Tick;
use bevy_ecs::system::SystemChangeTick;
use bevy_render::camera::TemporalJitter;
use bevy_render::prelude::Msaa;
use bevy_render::sync_world::{MainEntity, MainEntityHashMap};
use bevy_render::view::ExtractedView;
use bevy_render::RenderSet::PrepareAssets;
use bytemuck::{Pod, Zeroable};
use nonmax::{NonMaxU16, NonMaxU32};
use smallvec::{smallvec, SmallVec};
use static_assertions::const_assert_eq;

/// Provides support for rendering 3D meshes.
pub struct MeshRenderPlugin {
    /// Whether we're building [`MeshUniform`]s on GPU.
    ///
    /// This requires compute shader support and so will be forcibly disabled if
    /// the platform doesn't support those.
    pub use_gpu_instance_buffer_builder: bool,
    /// Debugging flags that can optionally be set when constructing the renderer.
    pub debug_flags: RenderDebugFlags,
}

impl MeshRenderPlugin {
    /// Creates a new [`MeshRenderPlugin`] with the given debug flags.
    pub fn new(debug_flags: RenderDebugFlags) -> MeshRenderPlugin {
        MeshRenderPlugin {
            use_gpu_instance_buffer_builder: false,
            debug_flags,
        }
    }
}

pub const FORWARD_IO_HANDLE: Handle<Shader> = weak_handle!("38111de1-6e35-4dbb-877b-7b6f9334baf6");
pub const MESH_VIEW_TYPES_HANDLE: Handle<Shader> =
    weak_handle!("979493db-4ae1-4003-b5c6-fcbb88b152a2");
pub const MESH_VIEW_BINDINGS_HANDLE: Handle<Shader> =
    weak_handle!("c6fe674b-4c21-4d4b-867a-352848da5337");
pub const MESH_TYPES_HANDLE: Handle<Shader> = weak_handle!("a4a3fc2e-a57e-4083-a8ab-2840176927f2");
pub const MESH_BINDINGS_HANDLE: Handle<Shader> =
    weak_handle!("84e7f9e6-e566-4a61-914e-c568f5dabf49");
pub const MESH_FUNCTIONS_HANDLE: Handle<Shader> =
    weak_handle!("c46aa0f0-6c0c-4b3a-80bf-d8213c771f12");
pub const MESH_SHADER_HANDLE: Handle<Shader> = weak_handle!("1a7bbae8-4b4f-48a7-b53b-e6822e56f321");
pub const SKINNING_HANDLE: Handle<Shader> = weak_handle!("7474e812-2506-4cbf-9de3-fe07e5c6ff24");
pub const MORPH_HANDLE: Handle<Shader> = weak_handle!("da30aac7-34cc-431d-a07f-15b1a783008c");
pub const OCCLUSION_CULLING_HANDLE: Handle<Shader> =
    weak_handle!("eaea07d9-7516-482c-aa42-6f8e9927e1f0");

/// How many textures are allowed in the view bind group layout (`@group(0)`) before
/// broader compatibility with WebGL and WebGPU is at risk, due to the minimum guaranteed
/// values for `MAX_TEXTURE_IMAGE_UNITS` (in WebGL) and `maxSampledTexturesPerShaderStage` (in WebGPU),
/// currently both at 16.
///
/// We use 10 here because it still leaves us, in a worst case scenario, with 6 textures for the other bind groups.
///
/// See: <https://gpuweb.github.io/gpuweb/#limits>
#[cfg(debug_assertions)]
pub const MESH_PIPELINE_VIEW_LAYOUT_SAFE_MAX_TEXTURES: usize = 10;

impl Plugin for MeshRenderPlugin {
    fn build(&self, app: &mut App) {
        load_internal_asset!(app, FORWARD_IO_HANDLE, "forward_io.wgsl", Shader::from_wgsl);
        load_internal_asset!(
            app,
            MESH_VIEW_TYPES_HANDLE,
            "mesh_view_types.wgsl",
            Shader::from_wgsl_with_defs,
            vec![
                ShaderDefVal::UInt(
                    "MAX_DIRECTIONAL_LIGHTS".into(),
                    MAX_DIRECTIONAL_LIGHTS as u32
                ),
                ShaderDefVal::UInt(
                    "MAX_CASCADES_PER_LIGHT".into(),
                    MAX_CASCADES_PER_LIGHT as u32,
                )
            ]
        );
        load_internal_asset!(
            app,
            MESH_VIEW_BINDINGS_HANDLE,
            "mesh_view_bindings.wgsl",
            Shader::from_wgsl
        );
        load_internal_asset!(app, MESH_TYPES_HANDLE, "mesh_types.wgsl", Shader::from_wgsl);
        load_internal_asset!(
            app,
            MESH_FUNCTIONS_HANDLE,
            "mesh_functions.wgsl",
            Shader::from_wgsl
        );
        load_internal_asset!(app, MESH_SHADER_HANDLE, "mesh.wgsl", Shader::from_wgsl);
        load_internal_asset!(app, SKINNING_HANDLE, "skinning.wgsl", Shader::from_wgsl);
        load_internal_asset!(app, MORPH_HANDLE, "morph.wgsl", Shader::from_wgsl);
        load_internal_asset!(
            app,
            OCCLUSION_CULLING_HANDLE,
            "occlusion_culling.wgsl",
            Shader::from_wgsl
        );

        if app.get_sub_app(RenderApp).is_none() {
            return;
        }

        app.add_systems(
            PostUpdate,
            (
                no_automatic_skin_batching,
                no_automatic_morph_batching,
                mark_skins_as_changed_if_their_inverse_bindposes_changed.after(AssetEvents),
            ),
        )
        .add_plugins((
            BinnedRenderPhasePlugin::<Opaque3d, MeshPipeline>::new(self.debug_flags),
            BinnedRenderPhasePlugin::<AlphaMask3d, MeshPipeline>::new(self.debug_flags),
            BinnedRenderPhasePlugin::<Shadow, MeshPipeline>::new(self.debug_flags),
            BinnedRenderPhasePlugin::<Opaque3dDeferred, MeshPipeline>::new(self.debug_flags),
            BinnedRenderPhasePlugin::<AlphaMask3dDeferred, MeshPipeline>::new(self.debug_flags),
            SortedRenderPhasePlugin::<Transmissive3d, MeshPipeline>::new(self.debug_flags),
            SortedRenderPhasePlugin::<Transparent3d, MeshPipeline>::new(self.debug_flags),
        ));

        if let Some(render_app) = app.get_sub_app_mut(RenderApp) {
            render_app
<<<<<<< HEAD
                .init_resource::<MeshBindGroups>()
=======
>>>>>>> 8976a451
                .init_resource::<MorphUniforms>()
                .init_resource::<MorphIndices>()
                .init_resource::<MeshCullingDataBuffer>()
                .init_resource::<RenderMeshMaterialIds>()
                .configure_sets(
                    ExtractSchedule,
                    ExtractMeshesSet.after(view::extract_visibility_ranges),
                )
                .add_systems(
                    ExtractSchedule,
                    (
                        extract_skins,
                        extract_morphs,
                        gpu_preprocessing::clear_batched_gpu_instance_buffers::<MeshPipeline>
                            .before(ExtractMeshesSet),
                    ),
                )
                .add_systems(
                    Render,
                    (
                        set_mesh_motion_vector_flags.in_set(RenderSet::PrepareMeshes),
                        prepare_skins.in_set(RenderSet::PrepareResources),
                        prepare_morphs.in_set(RenderSet::PrepareResources),
                        prepare_mesh_bind_groups.in_set(RenderSet::PrepareBindGroups),
                        prepare_mesh_view_bind_groups
                            .in_set(RenderSet::PrepareBindGroups)
                            .after(prepare_oit_buffers),
                        no_gpu_preprocessing::clear_batched_cpu_instance_buffers::<MeshPipeline>
                            .in_set(RenderSet::Cleanup)
                            .after(RenderSet::Render),
                    ),
                );
        }
    }

    fn finish(&self, app: &mut App) {
        let mut mesh_bindings_shader_defs = Vec::with_capacity(1);

        if let Some(render_app) = app.get_sub_app_mut(RenderApp) {
            render_app
                .init_resource::<ViewKeyCache>()
                .init_resource::<ViewSpecializationTicks>()
                .init_resource::<GpuPreprocessingSupport>()
                .init_resource::<SkinUniforms>()
                .add_systems(
                    Render,
                    check_views_need_specialization.in_set(PrepareAssets),
                );

            let gpu_preprocessing_support =
                render_app.world().resource::<GpuPreprocessingSupport>();
            let use_gpu_instance_buffer_builder =
                self.use_gpu_instance_buffer_builder && gpu_preprocessing_support.is_available();

            let render_mesh_instances = RenderMeshInstances::new(use_gpu_instance_buffer_builder);
            render_app.insert_resource(render_mesh_instances);

            if use_gpu_instance_buffer_builder {
                render_app
                    .init_resource::<gpu_preprocessing::BatchedInstanceBuffers<
                        MeshUniform,
                        MeshInputUniform
                    >>()
                    .init_resource::<RenderMeshInstanceGpuQueues>()
                    .add_systems(
                        ExtractSchedule,
                        extract_meshes_for_gpu_building.in_set(ExtractMeshesSet),
                    )
                    .add_systems(
                        Render,
                        (
                            gpu_preprocessing::write_batched_instance_buffers::<MeshPipeline>
                                .in_set(RenderSet::PrepareResourcesFlush),
                            gpu_preprocessing::delete_old_work_item_buffers::<MeshPipeline>
                                .in_set(RenderSet::PrepareResources),
                            collect_meshes_for_gpu_building
                                .in_set(RenderSet::PrepareMeshes)
                                // This must be before
                                // `set_mesh_motion_vector_flags` so it doesn't
                                // overwrite those flags.
                                .before(set_mesh_motion_vector_flags),
                        ),
                    );
            } else {
                let render_device = render_app.world().resource::<RenderDevice>();
                let cpu_batched_instance_buffer =
                    no_gpu_preprocessing::BatchedInstanceBuffer::<MeshUniform>::new(render_device);
                render_app
                    .insert_resource(cpu_batched_instance_buffer)
                    .add_systems(
                        ExtractSchedule,
                        extract_meshes_for_cpu_building.in_set(ExtractMeshesSet),
                    )
                    .add_systems(
                        Render,
                        no_gpu_preprocessing::write_batched_instance_buffer::<MeshPipeline>
                            .in_set(RenderSet::PrepareResourcesFlush),
                    );
            };

            let render_device = render_app.world().resource::<RenderDevice>();
            if let Some(per_object_buffer_batch_size) =
                GpuArrayBuffer::<MeshUniform>::batch_size(render_device)
            {
                mesh_bindings_shader_defs.push(ShaderDefVal::UInt(
                    "PER_OBJECT_BUFFER_BATCH_SIZE".into(),
                    per_object_buffer_batch_size,
                ));
            }

            render_app
                .init_resource::<MeshPipelineViewLayouts>()
                .init_resource::<MeshPipeline>();
        }

        // Load the mesh_bindings shader module here as it depends on runtime information about
        // whether storage buffers are supported, or the maximum uniform buffer binding size.
        load_internal_asset!(
            app,
            MESH_BINDINGS_HANDLE,
            "mesh_bindings.wgsl",
            Shader::from_wgsl_with_defs,
            mesh_bindings_shader_defs
        );
    }
}

#[derive(Resource, Deref, DerefMut, Default, Debug, Clone)]
pub struct ViewKeyCache(MainEntityHashMap<MeshPipelineKey>);

#[derive(Resource, Deref, DerefMut, Default, Debug, Clone)]
pub struct ViewSpecializationTicks(MainEntityHashMap<Tick>);

pub fn check_views_need_specialization(
    mut view_key_cache: ResMut<ViewKeyCache>,
    mut view_specialization_ticks: ResMut<ViewSpecializationTicks>,
    mut views: Query<(
        &MainEntity,
        &ExtractedView,
        &Msaa,
        Option<&Tonemapping>,
        Option<&DebandDither>,
        Option<&ShadowFilteringMethod>,
        Has<ScreenSpaceAmbientOcclusion>,
        (
            Has<NormalPrepass>,
            Has<DepthPrepass>,
            Has<MotionVectorPrepass>,
            Has<DeferredPrepass>,
        ),
        Option<&Camera3d>,
        Has<TemporalJitter>,
        Option<&Projection>,
        Has<DistanceFog>,
        (
            Has<RenderViewLightProbes<EnvironmentMapLight>>,
            Has<RenderViewLightProbes<IrradianceVolume>>,
        ),
        Has<OrderIndependentTransparencySettings>,
    )>,
    ticks: SystemChangeTick,
) {
    for (
        view_entity,
        view,
        msaa,
        tonemapping,
        dither,
        shadow_filter_method,
        ssao,
        (normal_prepass, depth_prepass, motion_vector_prepass, deferred_prepass),
        camera_3d,
        temporal_jitter,
        projection,
        distance_fog,
        (has_environment_maps, has_irradiance_volumes),
        has_oit,
    ) in views.iter_mut()
    {
        let mut view_key = MeshPipelineKey::from_msaa_samples(msaa.samples())
            | MeshPipelineKey::from_hdr(view.hdr);

        if normal_prepass {
            view_key |= MeshPipelineKey::NORMAL_PREPASS;
        }

        if depth_prepass {
            view_key |= MeshPipelineKey::DEPTH_PREPASS;
        }

        if motion_vector_prepass {
            view_key |= MeshPipelineKey::MOTION_VECTOR_PREPASS;
        }

        if deferred_prepass {
            view_key |= MeshPipelineKey::DEFERRED_PREPASS;
        }

        if temporal_jitter {
            view_key |= MeshPipelineKey::TEMPORAL_JITTER;
        }

        if has_environment_maps {
            view_key |= MeshPipelineKey::ENVIRONMENT_MAP;
        }

        if has_irradiance_volumes {
            view_key |= MeshPipelineKey::IRRADIANCE_VOLUME;
        }

        if has_oit {
            view_key |= MeshPipelineKey::OIT_ENABLED;
        }

        if let Some(projection) = projection {
            view_key |= match projection {
                Projection::Perspective(_) => MeshPipelineKey::VIEW_PROJECTION_PERSPECTIVE,
                Projection::Orthographic(_) => MeshPipelineKey::VIEW_PROJECTION_ORTHOGRAPHIC,
                Projection::Custom(_) => MeshPipelineKey::VIEW_PROJECTION_NONSTANDARD,
            };
        }

        match shadow_filter_method.unwrap_or(&ShadowFilteringMethod::default()) {
            ShadowFilteringMethod::Hardware2x2 => {
                view_key |= MeshPipelineKey::SHADOW_FILTER_METHOD_HARDWARE_2X2;
            }
            ShadowFilteringMethod::Gaussian => {
                view_key |= MeshPipelineKey::SHADOW_FILTER_METHOD_GAUSSIAN;
            }
            ShadowFilteringMethod::Temporal => {
                view_key |= MeshPipelineKey::SHADOW_FILTER_METHOD_TEMPORAL;
            }
        }

        if !view.hdr {
            if let Some(tonemapping) = tonemapping {
                view_key |= MeshPipelineKey::TONEMAP_IN_SHADER;
                view_key |= tonemapping_pipeline_key(*tonemapping);
            }
            if let Some(DebandDither::Enabled) = dither {
                view_key |= MeshPipelineKey::DEBAND_DITHER;
            }
        }
        if ssao {
            view_key |= MeshPipelineKey::SCREEN_SPACE_AMBIENT_OCCLUSION;
        }
        if distance_fog {
            view_key |= MeshPipelineKey::DISTANCE_FOG;
        }
        if let Some(camera_3d) = camera_3d {
            view_key |= screen_space_specular_transmission_pipeline_key(
                camera_3d.screen_space_specular_transmission_quality,
            );
        }
        if !view_key_cache
            .get_mut(view_entity)
            .is_some_and(|current_key| *current_key == view_key)
        {
            view_key_cache.insert(*view_entity, view_key);
            view_specialization_ticks.insert(*view_entity, ticks.this_run());
        }
    }
}

#[derive(Component)]
pub struct MeshTransforms {
    pub world_from_local: Affine3,
    pub previous_world_from_local: Affine3,
    pub flags: u32,
}

#[derive(ShaderType, Clone)]
pub struct MeshUniform {
    // Affine 4x3 matrices transposed to 3x4
    pub world_from_local: [Vec4; 3],
    pub previous_world_from_local: [Vec4; 3],
    // 3x3 matrix packed in mat2x4 and f32 as:
    //   [0].xyz, [1].x,
    //   [1].yz, [2].xy
    //   [2].z
    pub local_from_world_transpose_a: [Vec4; 2],
    pub local_from_world_transpose_b: f32,
    pub flags: u32,
    // Four 16-bit unsigned normalized UV values packed into a `UVec2`:
    //
    //                         <--- MSB                   LSB --->
    //                         +---- min v ----+ +---- min u ----+
    //     lightmap_uv_rect.x: vvvvvvvv vvvvvvvv uuuuuuuu uuuuuuuu,
    //                         +---- max v ----+ +---- max u ----+
    //     lightmap_uv_rect.y: VVVVVVVV VVVVVVVV UUUUUUUU UUUUUUUU,
    //
    // (MSB: most significant bit; LSB: least significant bit.)
    pub lightmap_uv_rect: UVec2,
    /// The index of this mesh's first vertex in the vertex buffer.
    ///
    /// Multiple meshes can be packed into a single vertex buffer (see
    /// [`MeshAllocator`]). This value stores the offset of the first vertex in
    /// this mesh in that buffer.
    pub first_vertex_index: u32,
    /// The current skin index, or `u32::MAX` if there's no skin.
    pub current_skin_index: u32,
    /// The material and lightmap indices, packed into 32 bits.
    ///
    /// Low 16 bits: index of the material inside the bind group data.
    /// High 16 bits: index of the lightmap in the binding array.
    pub material_and_lightmap_bind_group_slot: u32,
    /// User supplied tag to identify this mesh instance.
    pub tag: u32,
    /// Padding.
    pub pad: u32,
}

/// Information that has to be transferred from CPU to GPU in order to produce
/// the full [`MeshUniform`].
///
/// This is essentially a subset of the fields in [`MeshUniform`] above.
#[derive(ShaderType, Pod, Zeroable, Clone, Copy, Default, Debug)]
#[repr(C)]
pub struct MeshInputUniform {
    /// Affine 4x3 matrix transposed to 3x4.
    pub world_from_local: [Vec4; 3],
    /// Four 16-bit unsigned normalized UV values packed into a `UVec2`:
    ///
    /// ```text
    ///                         <--- MSB                   LSB --->
    ///                         +---- min v ----+ +---- min u ----+
    ///     lightmap_uv_rect.x: vvvvvvvv vvvvvvvv uuuuuuuu uuuuuuuu,
    ///                         +---- max v ----+ +---- max u ----+
    ///     lightmap_uv_rect.y: VVVVVVVV VVVVVVVV UUUUUUUU UUUUUUUU,
    ///
    /// (MSB: most significant bit; LSB: least significant bit.)
    /// ```
    pub lightmap_uv_rect: UVec2,
    /// Various [`MeshFlags`].
    pub flags: u32,
    /// The index of this mesh's [`MeshInputUniform`] in the previous frame's
    /// buffer, if applicable.
    ///
    /// This is used for TAA. If not present, this will be `u32::MAX`.
    pub previous_input_index: u32,
    /// The index of this mesh's first vertex in the vertex buffer.
    ///
    /// Multiple meshes can be packed into a single vertex buffer (see
    /// [`MeshAllocator`]). This value stores the offset of the first vertex in
    /// this mesh in that buffer.
    pub first_vertex_index: u32,
    /// The index of this mesh's first index in the index buffer, if any.
    ///
    /// Multiple meshes can be packed into a single index buffer (see
    /// [`MeshAllocator`]). This value stores the offset of the first index in
    /// this mesh in that buffer.
    ///
    /// If this mesh isn't indexed, this value is ignored.
    pub first_index_index: u32,
    /// For an indexed mesh, the number of indices that make it up; for a
    /// non-indexed mesh, the number of vertices in it.
    pub index_count: u32,
    /// The current skin index, or `u32::MAX` if there's no skin.
    pub current_skin_index: u32,
    /// The material and lightmap indices, packed into 32 bits.
    ///
    /// Low 16 bits: index of the material inside the bind group data.
    /// High 16 bits: index of the lightmap in the binding array.
    pub material_and_lightmap_bind_group_slot: u32,
    /// The number of the frame on which this [`MeshInputUniform`] was built.
    ///
    /// This is used to validate the previous transform and skin. If this
    /// [`MeshInputUniform`] wasn't updated on this frame, then we know that
    /// neither this mesh's transform nor that of its joints have been updated
    /// on this frame, and therefore the transforms of both this mesh and its
    /// joints must be identical to those for the previous frame.
    pub timestamp: u32,
    /// User supplied tag to identify this mesh instance.
    pub tag: u32,
<<<<<<< HEAD
    pub pad: u32,
=======
    /// Padding.
    pub pad_a: u32,
    /// Padding.
    pub pad_b: u32,
>>>>>>> 8976a451
}

/// Information about each mesh instance needed to cull it on GPU.
///
/// This consists of its axis-aligned bounding box (AABB).
#[derive(ShaderType, Pod, Zeroable, Clone, Copy, Default)]
#[repr(C)]
pub struct MeshCullingData {
    /// The 3D center of the AABB in model space, padded with an extra unused
    /// float value.
    pub aabb_center: Vec4,
    /// The 3D extents of the AABB in model space, divided by two, padded with
    /// an extra unused float value.
    pub aabb_half_extents: Vec4,
}

/// A GPU buffer that holds the information needed to cull meshes on GPU.
///
/// At the moment, this simply holds each mesh's AABB.
///
/// To avoid wasting CPU time in the CPU culling case, this buffer will be empty
/// if GPU culling isn't in use.
#[derive(Resource, Deref, DerefMut)]
pub struct MeshCullingDataBuffer(RawBufferVec<MeshCullingData>);

impl MeshUniform {
    pub fn new(
        mesh_transforms: &MeshTransforms,
        first_vertex_index: u32,
        material_bind_group_slot: MaterialBindGroupSlot,
        maybe_lightmap: Option<(LightmapSlotIndex, Rect)>,
        current_skin_index: Option<u32>,
        tag: Option<u32>,
    ) -> Self {
        let (local_from_world_transpose_a, local_from_world_transpose_b) =
            mesh_transforms.world_from_local.inverse_transpose_3x3();
        let lightmap_bind_group_slot = match maybe_lightmap {
            None => u16::MAX,
            Some((slot_index, _)) => slot_index.into(),
        };

        Self {
            world_from_local: mesh_transforms.world_from_local.to_transpose(),
            previous_world_from_local: mesh_transforms.previous_world_from_local.to_transpose(),
            lightmap_uv_rect: pack_lightmap_uv_rect(maybe_lightmap.map(|(_, uv_rect)| uv_rect)),
            local_from_world_transpose_a,
            local_from_world_transpose_b,
            flags: mesh_transforms.flags,
            first_vertex_index,
            current_skin_index: current_skin_index.unwrap_or(u32::MAX),
            material_and_lightmap_bind_group_slot: u32::from(material_bind_group_slot)
                | ((lightmap_bind_group_slot as u32) << 16),
            tag: tag.unwrap_or(0),
            pad: 0,
        }
    }
}

// NOTE: These must match the bit flags in bevy_pbr/src/render/mesh_types.wgsl!
bitflags::bitflags! {
    /// Various flags and tightly-packed values on a mesh.
    ///
    /// Flags grow from the top bit down; other values grow from the bottom bit
    /// up.
    #[repr(transparent)]
    pub struct MeshFlags: u32 {
        /// Bitmask for the 16-bit index into the LOD array.
        ///
        /// This will be `u16::MAX` if this mesh has no LOD.
        const LOD_INDEX_MASK              = (1 << 16) - 1;
        /// Disables frustum culling for this mesh.
        ///
        /// This corresponds to the
        /// [`bevy_render::view::visibility::NoFrustumCulling`] component.
        const NO_FRUSTUM_CULLING          = 1 << 28;
        const SHADOW_RECEIVER             = 1 << 29;
        const TRANSMITTED_SHADOW_RECEIVER = 1 << 30;
        // Indicates the sign of the determinant of the 3x3 model matrix. If the sign is positive,
        // then the flag should be set, else it should not be set.
        const SIGN_DETERMINANT_MODEL_3X3  = 1 << 31;
        const NONE                        = 0;
        const UNINITIALIZED               = 0xFFFFFFFF;
    }
}

impl MeshFlags {
    fn from_components(
        transform: &GlobalTransform,
        lod_index: Option<NonMaxU16>,
        no_frustum_culling: bool,
        not_shadow_receiver: bool,
        transmitted_receiver: bool,
    ) -> MeshFlags {
        let mut mesh_flags = if not_shadow_receiver {
            MeshFlags::empty()
        } else {
            MeshFlags::SHADOW_RECEIVER
        };
        if no_frustum_culling {
            mesh_flags |= MeshFlags::NO_FRUSTUM_CULLING;
        }
        if transmitted_receiver {
            mesh_flags |= MeshFlags::TRANSMITTED_SHADOW_RECEIVER;
        }
        if transform.affine().matrix3.determinant().is_sign_positive() {
            mesh_flags |= MeshFlags::SIGN_DETERMINANT_MODEL_3X3;
        }

        let lod_index_bits = match lod_index {
            None => u16::MAX,
            Some(lod_index) => u16::from(lod_index),
        };
        mesh_flags |=
            MeshFlags::from_bits_retain((lod_index_bits as u32) << MeshFlags::LOD_INDEX_SHIFT);

        mesh_flags
    }

    /// The first bit of the LOD index.
    pub const LOD_INDEX_SHIFT: u32 = 0;
}

bitflags::bitflags! {
    /// Various useful flags for [`RenderMeshInstance`]s.
    #[derive(Clone, Copy)]
    pub struct RenderMeshInstanceFlags: u8 {
        /// The mesh casts shadows.
        const SHADOW_CASTER           = 1 << 0;
        /// The mesh can participate in automatic batching.
        const AUTOMATIC_BATCHING      = 1 << 1;
        /// The mesh had a transform last frame and so is eligible for motion
        /// vector computation.
        const HAS_PREVIOUS_TRANSFORM  = 1 << 2;
        /// The mesh had a skin last frame and so that skin should be taken into
        /// account for motion vector computation.
        const HAS_PREVIOUS_SKIN       = 1 << 3;
        /// The mesh had morph targets last frame and so they should be taken
        /// into account for motion vector computation.
        const HAS_PREVIOUS_MORPH      = 1 << 4;
    }
}

/// CPU data that the render world keeps for each entity, when *not* using GPU
/// mesh uniform building.
#[derive(Deref, DerefMut)]
pub struct RenderMeshInstanceCpu {
    /// Data shared between both the CPU mesh uniform building and the GPU mesh
    /// uniform building paths.
    #[deref]
    pub shared: RenderMeshInstanceShared,
    /// The transform of the mesh.
    ///
    /// This will be written into the [`MeshUniform`] at the appropriate time.
    pub transforms: MeshTransforms,
}

/// CPU data that the render world needs to keep for each entity that contains a
/// mesh when using GPU mesh uniform building.
#[derive(Deref, DerefMut)]
pub struct RenderMeshInstanceGpu {
    /// Data shared between both the CPU mesh uniform building and the GPU mesh
    /// uniform building paths.
    #[deref]
    pub shared: RenderMeshInstanceShared,
    /// The translation of the mesh.
    ///
    /// This is the only part of the transform that we have to keep on CPU (for
    /// distance sorting).
    pub translation: Vec3,
    /// The index of the [`MeshInputUniform`] in the buffer.
    pub current_uniform_index: NonMaxU32,
}

/// CPU data that the render world needs to keep about each entity that contains
/// a mesh.
pub struct RenderMeshInstanceShared {
    /// The [`AssetId`] of the mesh.
    pub mesh_asset_id: AssetId<Mesh>,
    /// A slot for the material bind group index.
    pub material_bindings_index: MaterialBindingId,
    /// Various flags.
    pub flags: RenderMeshInstanceFlags,
    /// Index of the slab that the lightmap resides in, if a lightmap is
    /// present.
    pub lightmap_slab_index: Option<LightmapSlabIndex>,
    /// User supplied tag to identify this mesh instance.
    pub tag: u32,
}

/// Information that is gathered during the parallel portion of mesh extraction
/// when GPU mesh uniform building is enabled.
///
/// From this, the [`MeshInputUniform`] and [`RenderMeshInstanceGpu`] are
/// prepared.
pub struct RenderMeshInstanceGpuBuilder {
    /// Data that will be placed on the [`RenderMeshInstanceGpu`].
    pub shared: RenderMeshInstanceShared,
    /// The current transform.
    pub world_from_local: Affine3,
    /// Four 16-bit unsigned normalized UV values packed into a [`UVec2`]:
    ///
    /// ```text
    ///                         <--- MSB                   LSB --->
    ///                         +---- min v ----+ +---- min u ----+
    ///     lightmap_uv_rect.x: vvvvvvvv vvvvvvvv uuuuuuuu uuuuuuuu,
    ///                         +---- max v ----+ +---- max u ----+
    ///     lightmap_uv_rect.y: VVVVVVVV VVVVVVVV UUUUUUUU UUUUUUUU,
    ///
    /// (MSB: most significant bit; LSB: least significant bit.)
    /// ```
    pub lightmap_uv_rect: UVec2,
    /// The index of the previous mesh input.
    pub previous_input_index: Option<NonMaxU32>,
    /// Various flags.
    pub mesh_flags: MeshFlags,
}

/// The per-thread queues used during [`extract_meshes_for_gpu_building`].
///
/// There are two varieties of these: one for when culling happens on CPU and
/// one for when culling happens on GPU. Having the two varieties avoids wasting
/// space if GPU culling is disabled.
#[derive(Default)]
pub enum RenderMeshInstanceGpuQueue {
    /// The default value.
    ///
    /// This becomes [`RenderMeshInstanceGpuQueue::CpuCulling`] or
    /// [`RenderMeshInstanceGpuQueue::GpuCulling`] once extraction starts.
    #[default]
    None,
    /// The version of [`RenderMeshInstanceGpuQueue`] that omits the
    /// [`MeshCullingData`], so that we don't waste space when GPU
    /// culling is disabled.
    CpuCulling {
        /// Stores GPU data for each entity that became visible or changed in
        /// such a way that necessitates updating the [`MeshInputUniform`] (e.g.
        /// changed transform).
        changed: Vec<(MainEntity, RenderMeshInstanceGpuBuilder)>,
        /// Stores the IDs of entities that became invisible this frame.
        removed: Vec<MainEntity>,
    },
    /// The version of [`RenderMeshInstanceGpuQueue`] that contains the
    /// [`MeshCullingData`], used when any view has GPU culling
    /// enabled.
    GpuCulling {
        /// Stores GPU data for each entity that became visible or changed in
        /// such a way that necessitates updating the [`MeshInputUniform`] (e.g.
        /// changed transform).
        changed: Vec<(MainEntity, RenderMeshInstanceGpuBuilder, MeshCullingData)>,
        /// Stores the IDs of entities that became invisible this frame.
        removed: Vec<MainEntity>,
    },
}

/// The per-thread queues containing mesh instances, populated during the
/// extract phase.
///
/// These are filled in [`extract_meshes_for_gpu_building`] and consumed in
/// [`collect_meshes_for_gpu_building`].
#[derive(Resource, Default, Deref, DerefMut)]
pub struct RenderMeshInstanceGpuQueues(Parallel<RenderMeshInstanceGpuQueue>);

impl RenderMeshInstanceShared {
    fn from_components(
        previous_transform: Option<&PreviousGlobalTransform>,
        mesh: &Mesh3d,
        tag: Option<&MeshTag>,
        not_shadow_caster: bool,
        no_automatic_batching: bool,
    ) -> Self {
        let mut mesh_instance_flags = RenderMeshInstanceFlags::empty();
        mesh_instance_flags.set(RenderMeshInstanceFlags::SHADOW_CASTER, !not_shadow_caster);
        mesh_instance_flags.set(
            RenderMeshInstanceFlags::AUTOMATIC_BATCHING,
            !no_automatic_batching,
        );
        mesh_instance_flags.set(
            RenderMeshInstanceFlags::HAS_PREVIOUS_TRANSFORM,
            previous_transform.is_some(),
        );

        RenderMeshInstanceShared {
            mesh_asset_id: mesh.id(),
            flags: mesh_instance_flags,
            // This gets filled in later, during `RenderMeshGpuBuilder::update`.
            material_bindings_index: default(),
            lightmap_slab_index: None,
            tag: tag.map_or(0, |i| **i),
        }
    }

    /// Returns true if this entity is eligible to participate in automatic
    /// batching.
    #[inline]
    pub fn should_batch(&self) -> bool {
        self.flags
            .contains(RenderMeshInstanceFlags::AUTOMATIC_BATCHING)
    }
}

/// Information that the render world keeps about each entity that contains a
/// mesh.
///
/// The set of information needed is different depending on whether CPU or GPU
/// [`MeshUniform`] building is in use.
#[derive(Resource)]
pub enum RenderMeshInstances {
    /// Information needed when using CPU mesh instance data building.
    CpuBuilding(RenderMeshInstancesCpu),
    /// Information needed when using GPU mesh instance data building.
    GpuBuilding(RenderMeshInstancesGpu),
}

/// Information that the render world keeps about each entity that contains a
/// mesh, when using CPU mesh instance data building.
#[derive(Default, Deref, DerefMut)]
pub struct RenderMeshInstancesCpu(MainEntityHashMap<RenderMeshInstanceCpu>);

/// Information that the render world keeps about each entity that contains a
/// mesh, when using GPU mesh instance data building.
#[derive(Default, Deref, DerefMut)]
pub struct RenderMeshInstancesGpu(MainEntityHashMap<RenderMeshInstanceGpu>);

/// Maps each mesh instance to the material ID, and allocated binding ID,
/// associated with that mesh instance.
#[derive(Resource, Default)]
pub struct RenderMeshMaterialIds {
    /// Maps the mesh instance to the material ID.
    mesh_to_material: MainEntityHashMap<UntypedAssetId>,
}

impl RenderMeshMaterialIds {
    /// Returns the mesh material ID for the entity with the given mesh, or a
    /// dummy mesh material ID if the mesh has no material ID.
    ///
    /// Meshes almost always have materials, but in very specific circumstances
    /// involving custom pipelines they won't. (See the
    /// `specialized_mesh_pipelines` example.)
    pub(crate) fn mesh_material(&self, entity: MainEntity) -> UntypedAssetId {
        self.mesh_to_material
            .get(&entity)
            .cloned()
            .unwrap_or(AssetId::<StandardMaterial>::invalid().into())
    }

    pub(crate) fn insert(&mut self, mesh_entity: MainEntity, material_id: UntypedAssetId) {
        self.mesh_to_material.insert(mesh_entity, material_id);
    }

    pub(crate) fn remove(&mut self, main_entity: MainEntity) {
        self.mesh_to_material.remove(&main_entity);
    }
}

impl RenderMeshInstances {
    /// Creates a new [`RenderMeshInstances`] instance.
    fn new(use_gpu_instance_buffer_builder: bool) -> RenderMeshInstances {
        if use_gpu_instance_buffer_builder {
            RenderMeshInstances::GpuBuilding(RenderMeshInstancesGpu::default())
        } else {
            RenderMeshInstances::CpuBuilding(RenderMeshInstancesCpu::default())
        }
    }

    /// Returns the ID of the mesh asset attached to the given entity, if any.
    pub(crate) fn mesh_asset_id(&self, entity: MainEntity) -> Option<AssetId<Mesh>> {
        match *self {
            RenderMeshInstances::CpuBuilding(ref instances) => instances.mesh_asset_id(entity),
            RenderMeshInstances::GpuBuilding(ref instances) => instances.mesh_asset_id(entity),
        }
    }

    /// Constructs [`RenderMeshQueueData`] for the given entity, if it has a
    /// mesh attached.
    pub fn render_mesh_queue_data(&self, entity: MainEntity) -> Option<RenderMeshQueueData> {
        match *self {
            RenderMeshInstances::CpuBuilding(ref instances) => {
                instances.render_mesh_queue_data(entity)
            }
            RenderMeshInstances::GpuBuilding(ref instances) => {
                instances.render_mesh_queue_data(entity)
            }
        }
    }

    /// Inserts the given flags into the CPU or GPU render mesh instance data
    /// for the given mesh as appropriate.
    fn insert_mesh_instance_flags(&mut self, entity: MainEntity, flags: RenderMeshInstanceFlags) {
        match *self {
            RenderMeshInstances::CpuBuilding(ref mut instances) => {
                instances.insert_mesh_instance_flags(entity, flags);
            }
            RenderMeshInstances::GpuBuilding(ref mut instances) => {
                instances.insert_mesh_instance_flags(entity, flags);
            }
        }
    }
}

impl RenderMeshInstancesCpu {
    fn mesh_asset_id(&self, entity: MainEntity) -> Option<AssetId<Mesh>> {
        self.get(&entity)
            .map(|render_mesh_instance| render_mesh_instance.mesh_asset_id)
    }

    fn render_mesh_queue_data(&self, entity: MainEntity) -> Option<RenderMeshQueueData> {
        self.get(&entity)
            .map(|render_mesh_instance| RenderMeshQueueData {
                shared: &render_mesh_instance.shared,
                translation: render_mesh_instance.transforms.world_from_local.translation,
                current_uniform_index: InputUniformIndex::default(),
            })
    }

    /// Inserts the given flags into the render mesh instance data for the given
    /// mesh.
    fn insert_mesh_instance_flags(&mut self, entity: MainEntity, flags: RenderMeshInstanceFlags) {
        if let Some(instance) = self.get_mut(&entity) {
            instance.flags.insert(flags);
        }
    }
}

impl RenderMeshInstancesGpu {
    fn mesh_asset_id(&self, entity: MainEntity) -> Option<AssetId<Mesh>> {
        self.get(&entity)
            .map(|render_mesh_instance| render_mesh_instance.mesh_asset_id)
    }

    fn render_mesh_queue_data(&self, entity: MainEntity) -> Option<RenderMeshQueueData> {
        self.get(&entity)
            .map(|render_mesh_instance| RenderMeshQueueData {
                shared: &render_mesh_instance.shared,
                translation: render_mesh_instance.translation,
                current_uniform_index: InputUniformIndex(
                    render_mesh_instance.current_uniform_index.into(),
                ),
            })
    }

    /// Inserts the given flags into the render mesh instance data for the given
    /// mesh.
    fn insert_mesh_instance_flags(&mut self, entity: MainEntity, flags: RenderMeshInstanceFlags) {
        if let Some(instance) = self.get_mut(&entity) {
            instance.flags.insert(flags);
        }
    }
}

impl RenderMeshInstanceGpuQueue {
    /// Clears out a [`RenderMeshInstanceGpuQueue`], creating or recreating it
    /// as necessary.
    ///
    /// `any_gpu_culling` should be set to true if any view has GPU culling
    /// enabled.
    fn init(&mut self, any_gpu_culling: bool) {
        match (any_gpu_culling, &mut *self) {
            (true, RenderMeshInstanceGpuQueue::GpuCulling { changed, removed }) => {
                changed.clear();
                removed.clear();
            }
            (true, _) => {
                *self = RenderMeshInstanceGpuQueue::GpuCulling {
                    changed: vec![],
                    removed: vec![],
                }
            }
            (false, RenderMeshInstanceGpuQueue::CpuCulling { changed, removed }) => {
                changed.clear();
                removed.clear();
            }
            (false, _) => {
                *self = RenderMeshInstanceGpuQueue::CpuCulling {
                    changed: vec![],
                    removed: vec![],
                }
            }
        }
    }

    /// Adds a new mesh to this queue.
    fn push(
        &mut self,
        entity: MainEntity,
        instance_builder: RenderMeshInstanceGpuBuilder,
        culling_data_builder: Option<MeshCullingData>,
    ) {
        match (&mut *self, culling_data_builder) {
            (
                &mut RenderMeshInstanceGpuQueue::CpuCulling {
                    changed: ref mut queue,
                    ..
                },
                None,
            ) => {
                queue.push((entity, instance_builder));
            }
            (
                &mut RenderMeshInstanceGpuQueue::GpuCulling {
                    changed: ref mut queue,
                    ..
                },
                Some(culling_data_builder),
            ) => {
                queue.push((entity, instance_builder, culling_data_builder));
            }
            (_, None) => {
                *self = RenderMeshInstanceGpuQueue::CpuCulling {
                    changed: vec![(entity, instance_builder)],
                    removed: vec![],
                };
            }
            (_, Some(culling_data_builder)) => {
                *self = RenderMeshInstanceGpuQueue::GpuCulling {
                    changed: vec![(entity, instance_builder, culling_data_builder)],
                    removed: vec![],
                };
            }
        }
    }

    /// Adds the given entity to the `removed` list, queuing it for removal.
    ///
    /// The `gpu_culling` parameter specifies whether GPU culling is enabled.
    fn remove(&mut self, entity: MainEntity, gpu_culling: bool) {
        match (&mut *self, gpu_culling) {
            (RenderMeshInstanceGpuQueue::None, false) => {
                *self = RenderMeshInstanceGpuQueue::CpuCulling {
                    changed: vec![],
                    removed: vec![entity],
                }
            }
            (RenderMeshInstanceGpuQueue::None, true) => {
                *self = RenderMeshInstanceGpuQueue::GpuCulling {
                    changed: vec![],
                    removed: vec![entity],
                }
            }
            (RenderMeshInstanceGpuQueue::CpuCulling { removed, .. }, _)
            | (RenderMeshInstanceGpuQueue::GpuCulling { removed, .. }, _) => {
                removed.push(entity);
            }
        }
    }
}

impl RenderMeshInstanceGpuBuilder {
    /// Flushes this mesh instance to the [`RenderMeshInstanceGpu`] and
    /// [`MeshInputUniform`] tables, replacing the existing entry if applicable.
    fn update(
        mut self,
        entity: MainEntity,
        render_mesh_instances: &mut MainEntityHashMap<RenderMeshInstanceGpu>,
        current_input_buffer: &mut InstanceInputUniformBuffer<MeshInputUniform>,
        previous_input_buffer: &mut InstanceInputUniformBuffer<MeshInputUniform>,
        mesh_allocator: &MeshAllocator,
        mesh_material_ids: &RenderMeshMaterialIds,
        render_material_bindings: &RenderMaterialBindings,
        render_lightmaps: &RenderLightmaps,
        skin_uniforms: &SkinUniforms,
<<<<<<< HEAD
        timestamp: FrameCount,
=======
>>>>>>> 8976a451
    ) -> u32 {
        let (first_vertex_index, vertex_count) =
            match mesh_allocator.mesh_vertex_slice(&self.shared.mesh_asset_id) {
                Some(mesh_vertex_slice) => (
                    mesh_vertex_slice.range.start,
                    mesh_vertex_slice.range.end - mesh_vertex_slice.range.start,
                ),
                None => (0, 0),
            };
        let (mesh_is_indexed, first_index_index, index_count) =
            match mesh_allocator.mesh_index_slice(&self.shared.mesh_asset_id) {
                Some(mesh_index_slice) => (
                    true,
                    mesh_index_slice.range.start,
                    mesh_index_slice.range.end - mesh_index_slice.range.start,
                ),
                None => (false, 0, 0),
            };
        let current_skin_index = match skin_uniforms.skin_byte_offset(entity) {
            Some(skin_index) => skin_index.index(),
            None => u32::MAX,
        };

        // Look up the material index.
        let mesh_material = mesh_material_ids.mesh_material(entity);
        let mesh_material_binding_id = render_material_bindings
            .get(&mesh_material)
            .cloned()
            .unwrap_or_default();
        self.shared.material_bindings_index = mesh_material_binding_id;

        let lightmap_slot = match render_lightmaps.render_lightmaps.get(&entity) {
            Some(render_lightmap) => u16::from(*render_lightmap.slot_index),
            None => u16::MAX,
        };
        let lightmap_slab_index = render_lightmaps
            .render_lightmaps
            .get(&entity)
            .map(|lightmap| lightmap.slab_index);
        self.shared.lightmap_slab_index = lightmap_slab_index;

        // Create the mesh input uniform.
        let mut mesh_input_uniform = MeshInputUniform {
            world_from_local: self.world_from_local.to_transpose(),
            lightmap_uv_rect: self.lightmap_uv_rect,
            flags: self.mesh_flags.bits(),
            previous_input_index: u32::MAX,
            timestamp: timestamp.0,
            first_vertex_index,
            first_index_index,
            index_count: if mesh_is_indexed {
                index_count
            } else {
                vertex_count
            },
            current_skin_index,
            material_and_lightmap_bind_group_slot: u32::from(
                self.shared.material_bindings_index.slot,
            ) | ((lightmap_slot as u32) << 16),
            tag: self.shared.tag,
            pad_a: 0,
            pad_b: 0,
        };

        // Did the last frame contain this entity as well?
        let current_uniform_index;
        match render_mesh_instances.entry(entity) {
            Entry::Occupied(mut occupied_entry) => {
                // Yes, it did. Replace its entry with the new one.

                // Reserve a slot.
                current_uniform_index = u32::from(occupied_entry.get_mut().current_uniform_index);

                // Save the old mesh input uniform. The mesh preprocessing
                // shader will need it to compute motion vectors.
                let previous_mesh_input_uniform =
                    current_input_buffer.get_unchecked(current_uniform_index);
                let previous_input_index = previous_input_buffer.add(previous_mesh_input_uniform);
                mesh_input_uniform.previous_input_index = previous_input_index;

                // Write in the new mesh input uniform.
                current_input_buffer.set(current_uniform_index, mesh_input_uniform);

                occupied_entry.replace_entry_with(|_, _| {
                    Some(RenderMeshInstanceGpu {
                        translation: self.world_from_local.translation,
                        shared: self.shared,
                        current_uniform_index: NonMaxU32::new(current_uniform_index)
                            .unwrap_or_default(),
                    })
                });
            }

            Entry::Vacant(vacant_entry) => {
                // No, this is a new entity. Push its data on to the buffer.
                current_uniform_index = current_input_buffer.add(mesh_input_uniform);

                vacant_entry.insert(RenderMeshInstanceGpu {
                    translation: self.world_from_local.translation,
                    shared: self.shared,
                    current_uniform_index: NonMaxU32::new(current_uniform_index)
                        .unwrap_or_default(),
                });
            }
        }

        current_uniform_index
    }
}

/// Removes a [`MeshInputUniform`] corresponding to an entity that became
/// invisible from the buffer.
fn remove_mesh_input_uniform(
    entity: MainEntity,
    render_mesh_instances: &mut MainEntityHashMap<RenderMeshInstanceGpu>,
    current_input_buffer: &mut InstanceInputUniformBuffer<MeshInputUniform>,
) -> Option<u32> {
    // Remove the uniform data.
    let removed_render_mesh_instance = render_mesh_instances.remove(&entity)?;

    let removed_uniform_index = removed_render_mesh_instance.current_uniform_index.get();
    current_input_buffer.remove(removed_uniform_index);
    Some(removed_uniform_index)
}

impl MeshCullingData {
    /// Returns a new [`MeshCullingData`] initialized with the given AABB.
    ///
    /// If no AABB is provided, an infinitely-large one is conservatively
    /// chosen.
    fn new(aabb: Option<&Aabb>) -> Self {
        match aabb {
            Some(aabb) => MeshCullingData {
                aabb_center: aabb.center.extend(0.0),
                aabb_half_extents: aabb.half_extents.extend(0.0),
            },
            None => MeshCullingData {
                aabb_center: Vec3::ZERO.extend(0.0),
                aabb_half_extents: Vec3::INFINITY.extend(0.0),
            },
        }
    }

    /// Flushes this mesh instance culling data to the
    /// [`MeshCullingDataBuffer`], replacing the existing entry if applicable.
    fn update(
        &self,
        mesh_culling_data_buffer: &mut MeshCullingDataBuffer,
        instance_data_index: usize,
    ) {
        while mesh_culling_data_buffer.len() < instance_data_index + 1 {
            mesh_culling_data_buffer.push(MeshCullingData::default());
        }
        mesh_culling_data_buffer.values_mut()[instance_data_index] = *self;
    }
}

impl Default for MeshCullingDataBuffer {
    #[inline]
    fn default() -> Self {
        Self(RawBufferVec::new(BufferUsages::STORAGE))
    }
}

/// Data that [`crate::material::queue_material_meshes`] and similar systems
/// need in order to place entities that contain meshes in the right batch.
#[derive(Deref)]
pub struct RenderMeshQueueData<'a> {
    /// General information about the mesh instance.
    #[deref]
    pub shared: &'a RenderMeshInstanceShared,
    /// The translation of the mesh instance.
    pub translation: Vec3,
    /// The index of the [`MeshInputUniform`] in the GPU buffer for this mesh
    /// instance.
    pub current_uniform_index: InputUniformIndex,
}

/// A [`SystemSet`] that encompasses both [`extract_meshes_for_cpu_building`]
/// and [`extract_meshes_for_gpu_building`].
#[derive(SystemSet, Clone, PartialEq, Eq, Debug, Hash)]
pub struct ExtractMeshesSet;

/// Extracts meshes from the main world into the render world, populating the
/// [`RenderMeshInstances`].
///
/// This is the variant of the system that runs when we're *not* using GPU
/// [`MeshUniform`] building.
pub fn extract_meshes_for_cpu_building(
    mut render_mesh_instances: ResMut<RenderMeshInstances>,
    render_visibility_ranges: Res<RenderVisibilityRanges>,
    mut render_mesh_instance_queues: Local<Parallel<Vec<(Entity, RenderMeshInstanceCpu)>>>,
    meshes_query: Extract<
        Query<(
            Entity,
            &ViewVisibility,
            &GlobalTransform,
            Option<&PreviousGlobalTransform>,
            &Mesh3d,
            Option<&MeshTag>,
            Has<NoFrustumCulling>,
            Has<NotShadowReceiver>,
            Has<TransmittedShadowReceiver>,
            Has<NotShadowCaster>,
            Has<NoAutomaticBatching>,
            Has<VisibilityRange>,
        )>,
    >,
) {
    meshes_query.par_iter().for_each_init(
        || render_mesh_instance_queues.borrow_local_mut(),
        |queue,
         (
            entity,
            view_visibility,
            transform,
            previous_transform,
            mesh,
            tag,
            no_frustum_culling,
            not_shadow_receiver,
            transmitted_receiver,
            not_shadow_caster,
            no_automatic_batching,
            visibility_range,
        )| {
            if !view_visibility.get() {
                return;
            }

            let mut lod_index = None;
            if visibility_range {
                lod_index = render_visibility_ranges.lod_index_for_entity(entity.into());
            }

            let mesh_flags = MeshFlags::from_components(
                transform,
                lod_index,
                no_frustum_culling,
                not_shadow_receiver,
                transmitted_receiver,
            );

            let shared = RenderMeshInstanceShared::from_components(
                previous_transform,
                mesh,
                tag,
                not_shadow_caster,
                no_automatic_batching,
            );

            let world_from_local = transform.affine();
            queue.push((
                entity,
                RenderMeshInstanceCpu {
                    transforms: MeshTransforms {
                        world_from_local: (&world_from_local).into(),
                        previous_world_from_local: (&previous_transform
                            .map(|t| t.0)
                            .unwrap_or(world_from_local))
                            .into(),
                        flags: mesh_flags.bits(),
                    },
                    shared,
                },
            ));
        },
    );

    // Collect the render mesh instances.
    let RenderMeshInstances::CpuBuilding(ref mut render_mesh_instances) = *render_mesh_instances
    else {
        panic!(
            "`extract_meshes_for_cpu_building` should only be called if we're using CPU \
            `MeshUniform` building"
        );
    };

    render_mesh_instances.clear();
    for queue in render_mesh_instance_queues.iter_mut() {
        for (entity, render_mesh_instance) in queue.drain(..) {
            render_mesh_instances.insert(entity.into(), render_mesh_instance);
        }
    }
}

/// Extracts meshes from the main world into the render world and queues
/// [`MeshInputUniform`]s to be uploaded to the GPU.
///
/// This is optimized to only look at entities that have changed since the last
/// frame.
///
/// This is the variant of the system that runs when we're using GPU
/// [`MeshUniform`] building.
pub fn extract_meshes_for_gpu_building(
    mut render_mesh_instances: ResMut<RenderMeshInstances>,
    render_visibility_ranges: Res<RenderVisibilityRanges>,
    mut render_mesh_instance_queues: ResMut<RenderMeshInstanceGpuQueues>,
    changed_meshes_query: Extract<
        Query<
            (
                Entity,
                &ViewVisibility,
                &GlobalTransform,
                Option<&PreviousGlobalTransform>,
                Option<&Lightmap>,
                Option<&Aabb>,
                &Mesh3d,
                Option<&MeshTag>,
                Has<NoFrustumCulling>,
                Has<NotShadowReceiver>,
                Has<TransmittedShadowReceiver>,
                Has<NotShadowCaster>,
                Has<NoAutomaticBatching>,
                Has<VisibilityRange>,
            ),
            Or<(
                Changed<ViewVisibility>,
                Changed<GlobalTransform>,
                Changed<PreviousGlobalTransform>,
                Changed<Lightmap>,
                Changed<Aabb>,
                Changed<Mesh3d>,
                Changed<NoFrustumCulling>,
                Changed<NotShadowReceiver>,
                Changed<TransmittedShadowReceiver>,
                Changed<NotShadowCaster>,
                Changed<NoAutomaticBatching>,
                Changed<VisibilityRange>,
                Changed<SkinnedMesh>,
            )>,
        >,
    >,
    mut removed_visibilities_query: Extract<RemovedComponents<ViewVisibility>>,
    mut removed_global_transforms_query: Extract<RemovedComponents<GlobalTransform>>,
    mut removed_meshes_query: Extract<RemovedComponents<Mesh3d>>,
    gpu_culling_query: Extract<Query<(), (With<Camera>, Without<NoIndirectDrawing>)>>,
) {
    let any_gpu_culling = !gpu_culling_query.is_empty();

    for render_mesh_instance_queue in render_mesh_instance_queues.iter_mut() {
        render_mesh_instance_queue.init(any_gpu_culling);
    }

    // Collect render mesh instances. Build up the uniform buffer.

    let RenderMeshInstances::GpuBuilding(ref mut render_mesh_instances) = *render_mesh_instances
    else {
        panic!(
            "`extract_meshes_for_gpu_building` should only be called if we're \
            using GPU `MeshUniform` building"
        );
    };

    // Find all meshes that have changed, and record information needed to
    // construct the `MeshInputUniform` for them.
    changed_meshes_query.par_iter().for_each_init(
        || render_mesh_instance_queues.borrow_local_mut(),
        |queue,
         (
            entity,
            view_visibility,
            transform,
            previous_transform,
            lightmap,
            aabb,
            mesh,
            tag,
            no_frustum_culling,
            not_shadow_receiver,
            transmitted_receiver,
            not_shadow_caster,
            no_automatic_batching,
            visibility_range,
        )| {
            if !view_visibility.get() {
                queue.remove(entity.into(), any_gpu_culling);
                return;
            }

            let mut lod_index = None;
            if visibility_range {
                lod_index = render_visibility_ranges.lod_index_for_entity(entity.into());
            }

            let mesh_flags = MeshFlags::from_components(
                transform,
                lod_index,
                no_frustum_culling,
                not_shadow_receiver,
                transmitted_receiver,
            );

            let shared = RenderMeshInstanceShared::from_components(
                previous_transform,
                mesh,
                tag,
                not_shadow_caster,
                no_automatic_batching,
            );

            let lightmap_uv_rect = pack_lightmap_uv_rect(lightmap.map(|lightmap| lightmap.uv_rect));

            let gpu_mesh_culling_data = any_gpu_culling.then(|| MeshCullingData::new(aabb));

            let previous_input_index = if shared
                .flags
                .contains(RenderMeshInstanceFlags::HAS_PREVIOUS_TRANSFORM)
            {
                render_mesh_instances
                    .get(&MainEntity::from(entity))
                    .map(|render_mesh_instance| render_mesh_instance.current_uniform_index)
            } else {
                None
            };

            let gpu_mesh_instance_builder = RenderMeshInstanceGpuBuilder {
                shared,
                world_from_local: (&transform.affine()).into(),
                lightmap_uv_rect,
                mesh_flags,
                previous_input_index,
            };

            queue.push(
                entity.into(),
                gpu_mesh_instance_builder,
                gpu_mesh_culling_data,
            );
        },
    );

    // Also record info about each mesh that became invisible.
    let mut queue = render_mesh_instance_queues.borrow_local_mut();
    for entity in removed_visibilities_query
        .read()
        .chain(removed_global_transforms_query.read())
        .chain(removed_meshes_query.read())
    {
        // Only queue a mesh for removal if we didn't pick it up above.
        // It's possible that a necessary component was removed and re-added in
        // the same frame.
        if !changed_meshes_query.contains(entity) {
            queue.remove(entity.into(), any_gpu_culling);
        }
    }
}

/// A system that sets the [`RenderMeshInstanceFlags`] for each mesh based on
/// whether the previous frame had skins and/or morph targets.
///
/// Ordinarily, [`RenderMeshInstanceFlags`] are set during the extraction phase.
/// However, we can't do that for the flags related to skins and morph targets
/// because the previous frame's skin and morph targets are the responsibility
/// of [`extract_skins`] and [`extract_morphs`] respectively. We want to run
/// those systems in parallel with mesh extraction for performance, so we need
/// to defer setting of these mesh instance flags to after extraction, which
/// this system does. An alternative to having skin- and morph-target-related
/// data in [`RenderMeshInstanceFlags`] would be to have
/// [`crate::material::queue_material_meshes`] check the skin and morph target
/// tables for each mesh, but that would be too slow in the hot mesh queuing
/// loop.
fn set_mesh_motion_vector_flags(
    mut render_mesh_instances: ResMut<RenderMeshInstances>,
    skin_uniforms: Res<SkinUniforms>,
    morph_indices: Res<MorphIndices>,
) {
    for &entity in skin_uniforms.all_skins() {
        render_mesh_instances
            .insert_mesh_instance_flags(entity, RenderMeshInstanceFlags::HAS_PREVIOUS_SKIN);
    }
    for &entity in morph_indices.prev.keys() {
        render_mesh_instances
            .insert_mesh_instance_flags(entity, RenderMeshInstanceFlags::HAS_PREVIOUS_MORPH);
    }
}

/// Creates the [`RenderMeshInstanceGpu`]s and [`MeshInputUniform`]s when GPU
/// mesh uniforms are built.
pub fn collect_meshes_for_gpu_building(
    render_mesh_instances: ResMut<RenderMeshInstances>,
    batched_instance_buffers: ResMut<
        gpu_preprocessing::BatchedInstanceBuffers<MeshUniform, MeshInputUniform>,
    >,
    mut mesh_culling_data_buffer: ResMut<MeshCullingDataBuffer>,
    mut render_mesh_instance_queues: ResMut<RenderMeshInstanceGpuQueues>,
    mesh_allocator: Res<MeshAllocator>,
    mesh_material_ids: Res<RenderMeshMaterialIds>,
    render_material_bindings: Res<RenderMaterialBindings>,
    render_lightmaps: Res<RenderLightmaps>,
    skin_uniforms: Res<SkinUniforms>,
<<<<<<< HEAD
    frame_count: Res<FrameCount>,
=======
>>>>>>> 8976a451
) {
    let RenderMeshInstances::GpuBuilding(ref mut render_mesh_instances) =
        render_mesh_instances.into_inner()
    else {
        return;
    };

    // Collect render mesh instances. Build up the uniform buffer.
    let gpu_preprocessing::BatchedInstanceBuffers {
        ref mut current_input_buffer,
        ref mut previous_input_buffer,
        ..
    } = batched_instance_buffers.into_inner();

    previous_input_buffer.clear();

    // Build the [`RenderMeshInstance`]s and [`MeshInputUniform`]s.

    for queue in render_mesh_instance_queues.iter_mut() {
        match *queue {
            RenderMeshInstanceGpuQueue::None => {
                // This can only happen if the queue is empty.
            }

            RenderMeshInstanceGpuQueue::CpuCulling {
                ref mut changed,
                ref mut removed,
            } => {
                for (entity, mesh_instance_builder) in changed.drain(..) {
                    mesh_instance_builder.update(
                        entity,
                        &mut *render_mesh_instances,
                        current_input_buffer,
                        previous_input_buffer,
                        &mesh_allocator,
                        &mesh_material_ids,
                        &render_material_bindings,
                        &render_lightmaps,
                        &skin_uniforms,
<<<<<<< HEAD
                        *frame_count,
=======
>>>>>>> 8976a451
                    );
                }

                for entity in removed.drain(..) {
                    remove_mesh_input_uniform(
                        entity,
                        &mut *render_mesh_instances,
                        current_input_buffer,
                    );
                }
            }

            RenderMeshInstanceGpuQueue::GpuCulling {
                ref mut changed,
                ref mut removed,
            } => {
                for (entity, mesh_instance_builder, mesh_culling_builder) in changed.drain(..) {
                    let instance_data_index = mesh_instance_builder.update(
                        entity,
                        &mut *render_mesh_instances,
                        current_input_buffer,
                        previous_input_buffer,
                        &mesh_allocator,
                        &mesh_material_ids,
                        &render_material_bindings,
                        &render_lightmaps,
                        &skin_uniforms,
<<<<<<< HEAD
                        *frame_count,
=======
>>>>>>> 8976a451
                    );
                    mesh_culling_builder
                        .update(&mut mesh_culling_data_buffer, instance_data_index as usize);
                }

                for entity in removed.drain(..) {
                    remove_mesh_input_uniform(
                        entity,
                        &mut *render_mesh_instances,
                        current_input_buffer,
                    );
                }
            }
        }
    }

    // Buffers can't be empty. Make sure there's something in the previous input buffer.
    previous_input_buffer.ensure_nonempty();
}

/// All data needed to construct a pipeline for rendering 3D meshes.
#[derive(Resource, Clone)]
pub struct MeshPipeline {
    /// A reference to all the mesh pipeline view layouts.
    pub view_layouts: MeshPipelineViewLayouts,
    // This dummy white texture is to be used in place of optional StandardMaterial textures
    pub dummy_white_gpu_image: GpuImage,
    pub clustered_forward_buffer_binding_type: BufferBindingType,
    pub mesh_layouts: MeshLayouts,
    /// `MeshUniform`s are stored in arrays in buffers. If storage buffers are available, they
    /// are used and this will be `None`, otherwise uniform buffers will be used with batches
    /// of this many `MeshUniform`s, stored at dynamic offsets within the uniform buffer.
    /// Use code like this in custom shaders:
    /// ```wgsl
    /// ##ifdef PER_OBJECT_BUFFER_BATCH_SIZE
    /// @group(1) @binding(0) var<uniform> mesh: array<Mesh, #{PER_OBJECT_BUFFER_BATCH_SIZE}u>;
    /// ##else
    /// @group(1) @binding(0) var<storage> mesh: array<Mesh>;
    /// ##endif // PER_OBJECT_BUFFER_BATCH_SIZE
    /// ```
    pub per_object_buffer_batch_size: Option<u32>,

    /// Whether binding arrays (a.k.a. bindless textures) are usable on the
    /// current render device.
    ///
    /// This affects whether reflection probes can be used.
    pub binding_arrays_are_usable: bool,

    /// Whether clustered decals are usable on the current render device.
    pub clustered_decals_are_usable: bool,

    /// Whether skins will use uniform buffers on account of storage buffers
    /// being unavailable on this platform.
    pub skins_use_uniform_buffers: bool,
}

impl FromWorld for MeshPipeline {
    fn from_world(world: &mut World) -> Self {
        let mut system_state: SystemState<(
            Res<RenderDevice>,
            Res<RenderAdapter>,
            Res<DefaultImageSampler>,
            Res<RenderQueue>,
            Res<MeshPipelineViewLayouts>,
        )> = SystemState::new(world);
        let (render_device, render_adapter, default_sampler, render_queue, view_layouts) =
            system_state.get_mut(world);

        let clustered_forward_buffer_binding_type = render_device
            .get_supported_read_only_binding_type(CLUSTERED_FORWARD_STORAGE_BUFFER_COUNT);

        // A 1x1x1 'all 1.0' texture to use as a dummy texture to use in place of optional StandardMaterial textures
        let dummy_white_gpu_image = {
            let image = Image::default();
            let texture = render_device.create_texture(&image.texture_descriptor);
            let sampler = match image.sampler {
                ImageSampler::Default => (**default_sampler).clone(),
                ImageSampler::Descriptor(ref descriptor) => {
                    render_device.create_sampler(&descriptor.as_wgpu())
                }
            };

            let format_size = image.texture_descriptor.format.pixel_size();
            render_queue.write_texture(
                texture.as_image_copy(),
                image.data.as_ref().expect("Image was created without data"),
                TexelCopyBufferLayout {
                    offset: 0,
                    bytes_per_row: Some(image.width() * format_size as u32),
                    rows_per_image: None,
                },
                image.texture_descriptor.size,
            );

            let texture_view = texture.create_view(&TextureViewDescriptor::default());
            GpuImage {
                texture,
                texture_view,
                texture_format: image.texture_descriptor.format,
                sampler,
                size: image.texture_descriptor.size,
                mip_level_count: image.texture_descriptor.mip_level_count,
            }
        };

        MeshPipeline {
            view_layouts: view_layouts.clone(),
            clustered_forward_buffer_binding_type,
            dummy_white_gpu_image,
            mesh_layouts: MeshLayouts::new(&render_device, &render_adapter),
            per_object_buffer_batch_size: GpuArrayBuffer::<MeshUniform>::batch_size(&render_device),
            binding_arrays_are_usable: binding_arrays_are_usable(&render_device, &render_adapter),
            clustered_decals_are_usable: decal::clustered::clustered_decals_are_usable(
                &render_device,
                &render_adapter,
            ),
            skins_use_uniform_buffers: skin::skins_use_uniform_buffers(&render_device),
        }
    }
}

impl MeshPipeline {
    pub fn get_image_texture<'a>(
        &'a self,
        gpu_images: &'a RenderAssets<GpuImage>,
        handle_option: &Option<Handle<Image>>,
    ) -> Option<(&'a TextureView, &'a Sampler)> {
        if let Some(handle) = handle_option {
            let gpu_image = gpu_images.get(handle)?;
            Some((&gpu_image.texture_view, &gpu_image.sampler))
        } else {
            Some((
                &self.dummy_white_gpu_image.texture_view,
                &self.dummy_white_gpu_image.sampler,
            ))
        }
    }

    pub fn get_view_layout(&self, layout_key: MeshPipelineViewLayoutKey) -> &BindGroupLayout {
        self.view_layouts.get_view_layout(layout_key)
    }
}

impl GetBatchData for MeshPipeline {
    type Param = (
        SRes<RenderMeshInstances>,
        SRes<RenderLightmaps>,
        SRes<RenderAssets<RenderMesh>>,
        SRes<MeshAllocator>,
        SRes<SkinUniforms>,
    );
    // The material bind group ID, the mesh ID, and the lightmap ID,
    // respectively.
    type CompareData = (
        MaterialBindGroupIndex,
        AssetId<Mesh>,
        Option<AssetId<Image>>,
    );

    type BufferData = MeshUniform;

    fn get_batch_data(
        (mesh_instances, lightmaps, _, mesh_allocator, skin_uniforms): &SystemParamItem<
            Self::Param,
        >,
        (_entity, main_entity): (Entity, MainEntity),
    ) -> Option<(Self::BufferData, Option<Self::CompareData>)> {
        let RenderMeshInstances::CpuBuilding(ref mesh_instances) = **mesh_instances else {
            error!(
                "`get_batch_data` should never be called in GPU mesh uniform \
                building mode"
            );
            return None;
        };
        let mesh_instance = mesh_instances.get(&main_entity)?;
        let first_vertex_index =
            match mesh_allocator.mesh_vertex_slice(&mesh_instance.mesh_asset_id) {
                Some(mesh_vertex_slice) => mesh_vertex_slice.range.start,
                None => 0,
            };
        let maybe_lightmap = lightmaps.render_lightmaps.get(&main_entity);

        let current_skin_index = skin_uniforms.skin_index(main_entity);
        let material_bind_group_index = mesh_instance.material_bindings_index;

        Some((
            MeshUniform::new(
                &mesh_instance.transforms,
                first_vertex_index,
                material_bind_group_index.slot,
                maybe_lightmap.map(|lightmap| (lightmap.slot_index, lightmap.uv_rect)),
                current_skin_index,
                Some(mesh_instance.tag),
            ),
            mesh_instance.should_batch().then_some((
                material_bind_group_index.group,
                mesh_instance.mesh_asset_id,
                maybe_lightmap.map(|lightmap| lightmap.image),
            )),
        ))
    }
}

impl GetFullBatchData for MeshPipeline {
    type BufferInputData = MeshInputUniform;

    fn get_index_and_compare_data(
        (mesh_instances, lightmaps, _, _, _): &SystemParamItem<Self::Param>,
        main_entity: MainEntity,
    ) -> Option<(NonMaxU32, Option<Self::CompareData>)> {
        // This should only be called during GPU building.
        let RenderMeshInstances::GpuBuilding(ref mesh_instances) = **mesh_instances else {
            error!(
                "`get_index_and_compare_data` should never be called in CPU mesh uniform building \
                mode"
            );
            return None;
        };

        let mesh_instance = mesh_instances.get(&main_entity)?;
        let maybe_lightmap = lightmaps.render_lightmaps.get(&main_entity);

        Some((
            mesh_instance.current_uniform_index,
            mesh_instance.should_batch().then_some((
                mesh_instance.material_bindings_index.group,
                mesh_instance.mesh_asset_id,
                maybe_lightmap.map(|lightmap| lightmap.image),
            )),
        ))
    }

    fn get_binned_batch_data(
        (mesh_instances, lightmaps, _, mesh_allocator, skin_uniforms): &SystemParamItem<
            Self::Param,
        >,
        main_entity: MainEntity,
    ) -> Option<Self::BufferData> {
        let RenderMeshInstances::CpuBuilding(ref mesh_instances) = **mesh_instances else {
            error!(
                "`get_binned_batch_data` should never be called in GPU mesh uniform building mode"
            );
            return None;
        };
        let mesh_instance = mesh_instances.get(&main_entity)?;
        let first_vertex_index =
            match mesh_allocator.mesh_vertex_slice(&mesh_instance.mesh_asset_id) {
                Some(mesh_vertex_slice) => mesh_vertex_slice.range.start,
                None => 0,
            };
        let maybe_lightmap = lightmaps.render_lightmaps.get(&main_entity);

        let current_skin_index = skin_uniforms.skin_index(main_entity);

        Some(MeshUniform::new(
            &mesh_instance.transforms,
            first_vertex_index,
            mesh_instance.material_bindings_index.slot,
            maybe_lightmap.map(|lightmap| (lightmap.slot_index, lightmap.uv_rect)),
            current_skin_index,
            Some(mesh_instance.tag),
        ))
    }

    fn get_binned_index(
        (mesh_instances, _, _, _, _): &SystemParamItem<Self::Param>,
        main_entity: MainEntity,
    ) -> Option<NonMaxU32> {
        // This should only be called during GPU building.
        let RenderMeshInstances::GpuBuilding(ref mesh_instances) = **mesh_instances else {
            error!(
                "`get_binned_index` should never be called in CPU mesh uniform \
                building mode"
            );
            return None;
        };

        mesh_instances
            .get(&main_entity)
            .map(|entity| entity.current_uniform_index)
    }

    fn write_batch_indirect_parameters_metadata(
        indexed: bool,
        base_output_index: u32,
        batch_set_index: Option<NonMaxU32>,
        phase_indirect_parameters_buffers: &mut UntypedPhaseIndirectParametersBuffers,
        indirect_parameters_offset: u32,
    ) {
        let indirect_parameters = IndirectParametersCpuMetadata {
            base_output_index,
            batch_set_index: match batch_set_index {
                Some(batch_set_index) => u32::from(batch_set_index),
                None => !0,
            },
        };

        if indexed {
            phase_indirect_parameters_buffers
                .indexed
                .set(indirect_parameters_offset, indirect_parameters);
        } else {
            phase_indirect_parameters_buffers
                .non_indexed
                .set(indirect_parameters_offset, indirect_parameters);
        }
    }
}

bitflags::bitflags! {
    #[derive(Clone, Copy, Debug, PartialEq, Eq, Hash)]
    #[repr(transparent)]
    // NOTE: Apparently quadro drivers support up to 64x MSAA.
    /// MSAA uses the highest 3 bits for the MSAA log2(sample count) to support up to 128x MSAA.
    pub struct MeshPipelineKey: u64 {
        // Nothing
        const NONE                              = 0;

        // Inherited bits
        const MORPH_TARGETS                     = BaseMeshPipelineKey::MORPH_TARGETS.bits();

        // Flag bits
        const HDR                               = 1 << 0;
        const TONEMAP_IN_SHADER                 = 1 << 1;
        const DEBAND_DITHER                     = 1 << 2;
        const DEPTH_PREPASS                     = 1 << 3;
        const NORMAL_PREPASS                    = 1 << 4;
        const DEFERRED_PREPASS                  = 1 << 5;
        const MOTION_VECTOR_PREPASS             = 1 << 6;
        const MAY_DISCARD                       = 1 << 7; // Guards shader codepaths that may discard, allowing early depth tests in most cases
                                                            // See: https://www.khronos.org/opengl/wiki/Early_Fragment_Test
        const ENVIRONMENT_MAP                   = 1 << 8;
        const SCREEN_SPACE_AMBIENT_OCCLUSION    = 1 << 9;
        const UNCLIPPED_DEPTH_ORTHO             = 1 << 10; // Disables depth clipping for use with directional light shadow views
                                                            // Emulated via fragment shader depth on hardware that doesn't support it natively
                                                            // See: https://www.w3.org/TR/webgpu/#depth-clipping and https://therealmjp.github.io/posts/shadow-maps/#disabling-z-clipping
        const TEMPORAL_JITTER                   = 1 << 11;
        const READS_VIEW_TRANSMISSION_TEXTURE   = 1 << 12;
        const LIGHTMAPPED                       = 1 << 13;
        const LIGHTMAP_BICUBIC_SAMPLING         = 1 << 14;
        const IRRADIANCE_VOLUME                 = 1 << 15;
        const VISIBILITY_RANGE_DITHER           = 1 << 16;
        const SCREEN_SPACE_REFLECTIONS          = 1 << 17;
        const HAS_PREVIOUS_SKIN                 = 1 << 18;
        const HAS_PREVIOUS_MORPH                = 1 << 19;
        const OIT_ENABLED                       = 1 << 20;
        const DISTANCE_FOG                      = 1 << 21;
        const LAST_FLAG                         = Self::DISTANCE_FOG.bits();

        // Bitfields
        const MSAA_RESERVED_BITS                = Self::MSAA_MASK_BITS << Self::MSAA_SHIFT_BITS;
        const BLEND_RESERVED_BITS               = Self::BLEND_MASK_BITS << Self::BLEND_SHIFT_BITS; // ← Bitmask reserving bits for the blend state
        const BLEND_OPAQUE                      = 0 << Self::BLEND_SHIFT_BITS;                     // ← Values are just sequential within the mask
        const BLEND_PREMULTIPLIED_ALPHA         = 1 << Self::BLEND_SHIFT_BITS;                     // ← As blend states is on 3 bits, it can range from 0 to 7
        const BLEND_MULTIPLY                    = 2 << Self::BLEND_SHIFT_BITS;                     // ← See `BLEND_MASK_BITS` for the number of bits available
        const BLEND_ALPHA                       = 3 << Self::BLEND_SHIFT_BITS;                     //
        const BLEND_ALPHA_TO_COVERAGE           = 4 << Self::BLEND_SHIFT_BITS;                     // ← We still have room for three more values without adding more bits
        const TONEMAP_METHOD_RESERVED_BITS      = Self::TONEMAP_METHOD_MASK_BITS << Self::TONEMAP_METHOD_SHIFT_BITS;
        const TONEMAP_METHOD_NONE               = 0 << Self::TONEMAP_METHOD_SHIFT_BITS;
        const TONEMAP_METHOD_REINHARD           = 1 << Self::TONEMAP_METHOD_SHIFT_BITS;
        const TONEMAP_METHOD_REINHARD_LUMINANCE = 2 << Self::TONEMAP_METHOD_SHIFT_BITS;
        const TONEMAP_METHOD_ACES_FITTED        = 3 << Self::TONEMAP_METHOD_SHIFT_BITS;
        const TONEMAP_METHOD_AGX                = 4 << Self::TONEMAP_METHOD_SHIFT_BITS;
        const TONEMAP_METHOD_SOMEWHAT_BORING_DISPLAY_TRANSFORM = 5 << Self::TONEMAP_METHOD_SHIFT_BITS;
        const TONEMAP_METHOD_TONY_MC_MAPFACE    = 6 << Self::TONEMAP_METHOD_SHIFT_BITS;
        const TONEMAP_METHOD_BLENDER_FILMIC     = 7 << Self::TONEMAP_METHOD_SHIFT_BITS;
        const SHADOW_FILTER_METHOD_RESERVED_BITS = Self::SHADOW_FILTER_METHOD_MASK_BITS << Self::SHADOW_FILTER_METHOD_SHIFT_BITS;
        const SHADOW_FILTER_METHOD_HARDWARE_2X2  = 0 << Self::SHADOW_FILTER_METHOD_SHIFT_BITS;
        const SHADOW_FILTER_METHOD_GAUSSIAN      = 1 << Self::SHADOW_FILTER_METHOD_SHIFT_BITS;
        const SHADOW_FILTER_METHOD_TEMPORAL      = 2 << Self::SHADOW_FILTER_METHOD_SHIFT_BITS;
        const VIEW_PROJECTION_RESERVED_BITS     = Self::VIEW_PROJECTION_MASK_BITS << Self::VIEW_PROJECTION_SHIFT_BITS;
        const VIEW_PROJECTION_NONSTANDARD       = 0 << Self::VIEW_PROJECTION_SHIFT_BITS;
        const VIEW_PROJECTION_PERSPECTIVE       = 1 << Self::VIEW_PROJECTION_SHIFT_BITS;
        const VIEW_PROJECTION_ORTHOGRAPHIC      = 2 << Self::VIEW_PROJECTION_SHIFT_BITS;
        const VIEW_PROJECTION_RESERVED          = 3 << Self::VIEW_PROJECTION_SHIFT_BITS;
        const SCREEN_SPACE_SPECULAR_TRANSMISSION_RESERVED_BITS = Self::SCREEN_SPACE_SPECULAR_TRANSMISSION_MASK_BITS << Self::SCREEN_SPACE_SPECULAR_TRANSMISSION_SHIFT_BITS;
        const SCREEN_SPACE_SPECULAR_TRANSMISSION_LOW    = 0 << Self::SCREEN_SPACE_SPECULAR_TRANSMISSION_SHIFT_BITS;
        const SCREEN_SPACE_SPECULAR_TRANSMISSION_MEDIUM = 1 << Self::SCREEN_SPACE_SPECULAR_TRANSMISSION_SHIFT_BITS;
        const SCREEN_SPACE_SPECULAR_TRANSMISSION_HIGH   = 2 << Self::SCREEN_SPACE_SPECULAR_TRANSMISSION_SHIFT_BITS;
        const SCREEN_SPACE_SPECULAR_TRANSMISSION_ULTRA  = 3 << Self::SCREEN_SPACE_SPECULAR_TRANSMISSION_SHIFT_BITS;
        const ALL_RESERVED_BITS =
            Self::BLEND_RESERVED_BITS.bits() |
            Self::MSAA_RESERVED_BITS.bits() |
            Self::TONEMAP_METHOD_RESERVED_BITS.bits() |
            Self::SHADOW_FILTER_METHOD_RESERVED_BITS.bits() |
            Self::VIEW_PROJECTION_RESERVED_BITS.bits() |
            Self::SCREEN_SPACE_SPECULAR_TRANSMISSION_RESERVED_BITS.bits();
    }
}

impl MeshPipelineKey {
    const MSAA_MASK_BITS: u64 = 0b111;
    const MSAA_SHIFT_BITS: u64 = Self::LAST_FLAG.bits().trailing_zeros() as u64 + 1;

    const BLEND_MASK_BITS: u64 = 0b111;
    const BLEND_SHIFT_BITS: u64 = Self::MSAA_MASK_BITS.count_ones() as u64 + Self::MSAA_SHIFT_BITS;

    const TONEMAP_METHOD_MASK_BITS: u64 = 0b111;
    const TONEMAP_METHOD_SHIFT_BITS: u64 =
        Self::BLEND_MASK_BITS.count_ones() as u64 + Self::BLEND_SHIFT_BITS;

    const SHADOW_FILTER_METHOD_MASK_BITS: u64 = 0b11;
    const SHADOW_FILTER_METHOD_SHIFT_BITS: u64 =
        Self::TONEMAP_METHOD_MASK_BITS.count_ones() as u64 + Self::TONEMAP_METHOD_SHIFT_BITS;

    const VIEW_PROJECTION_MASK_BITS: u64 = 0b11;
    const VIEW_PROJECTION_SHIFT_BITS: u64 = Self::SHADOW_FILTER_METHOD_MASK_BITS.count_ones()
        as u64
        + Self::SHADOW_FILTER_METHOD_SHIFT_BITS;

    const SCREEN_SPACE_SPECULAR_TRANSMISSION_MASK_BITS: u64 = 0b11;
    const SCREEN_SPACE_SPECULAR_TRANSMISSION_SHIFT_BITS: u64 =
        Self::VIEW_PROJECTION_MASK_BITS.count_ones() as u64 + Self::VIEW_PROJECTION_SHIFT_BITS;

    pub fn from_msaa_samples(msaa_samples: u32) -> Self {
        let msaa_bits =
            (msaa_samples.trailing_zeros() as u64 & Self::MSAA_MASK_BITS) << Self::MSAA_SHIFT_BITS;
        Self::from_bits_retain(msaa_bits)
    }

    pub fn from_hdr(hdr: bool) -> Self {
        if hdr {
            MeshPipelineKey::HDR
        } else {
            MeshPipelineKey::NONE
        }
    }

    pub fn msaa_samples(&self) -> u32 {
        1 << ((self.bits() >> Self::MSAA_SHIFT_BITS) & Self::MSAA_MASK_BITS)
    }

    pub fn from_primitive_topology(primitive_topology: PrimitiveTopology) -> Self {
        let primitive_topology_bits = ((primitive_topology as u64)
            & BaseMeshPipelineKey::PRIMITIVE_TOPOLOGY_MASK_BITS)
            << BaseMeshPipelineKey::PRIMITIVE_TOPOLOGY_SHIFT_BITS;
        Self::from_bits_retain(primitive_topology_bits)
    }

    pub fn primitive_topology(&self) -> PrimitiveTopology {
        let primitive_topology_bits = (self.bits()
            >> BaseMeshPipelineKey::PRIMITIVE_TOPOLOGY_SHIFT_BITS)
            & BaseMeshPipelineKey::PRIMITIVE_TOPOLOGY_MASK_BITS;
        match primitive_topology_bits {
            x if x == PrimitiveTopology::PointList as u64 => PrimitiveTopology::PointList,
            x if x == PrimitiveTopology::LineList as u64 => PrimitiveTopology::LineList,
            x if x == PrimitiveTopology::LineStrip as u64 => PrimitiveTopology::LineStrip,
            x if x == PrimitiveTopology::TriangleList as u64 => PrimitiveTopology::TriangleList,
            x if x == PrimitiveTopology::TriangleStrip as u64 => PrimitiveTopology::TriangleStrip,
            _ => PrimitiveTopology::default(),
        }
    }
}

// Ensure that we didn't overflow the number of bits available in `MeshPipelineKey`.
const_assert_eq!(
    (((MeshPipelineKey::LAST_FLAG.bits() << 1) - 1) | MeshPipelineKey::ALL_RESERVED_BITS.bits())
        & BaseMeshPipelineKey::all().bits(),
    0
);

// Ensure that the reserved bits don't overlap with the topology bits
const_assert_eq!(
    (BaseMeshPipelineKey::PRIMITIVE_TOPOLOGY_MASK_BITS
        << BaseMeshPipelineKey::PRIMITIVE_TOPOLOGY_SHIFT_BITS)
        & MeshPipelineKey::ALL_RESERVED_BITS.bits(),
    0
);

fn is_skinned(layout: &MeshVertexBufferLayoutRef) -> bool {
    layout.0.contains(Mesh::ATTRIBUTE_JOINT_INDEX)
        && layout.0.contains(Mesh::ATTRIBUTE_JOINT_WEIGHT)
}
pub fn setup_morph_and_skinning_defs(
    mesh_layouts: &MeshLayouts,
    layout: &MeshVertexBufferLayoutRef,
    offset: u32,
    key: &MeshPipelineKey,
    shader_defs: &mut Vec<ShaderDefVal>,
    vertex_attributes: &mut Vec<VertexAttributeDescriptor>,
    skins_use_uniform_buffers: bool,
) -> BindGroupLayout {
    let is_morphed = key.intersects(MeshPipelineKey::MORPH_TARGETS);
    let is_lightmapped = key.intersects(MeshPipelineKey::LIGHTMAPPED);
    let motion_vector_prepass = key.intersects(MeshPipelineKey::MOTION_VECTOR_PREPASS);

    if skins_use_uniform_buffers {
        shader_defs.push("SKINS_USE_UNIFORM_BUFFERS".into());
    }

    let mut add_skin_data = || {
        shader_defs.push("SKINNED".into());
        vertex_attributes.push(Mesh::ATTRIBUTE_JOINT_INDEX.at_shader_location(offset));
        vertex_attributes.push(Mesh::ATTRIBUTE_JOINT_WEIGHT.at_shader_location(offset + 1));
    };

    match (
        is_skinned(layout),
        is_morphed,
        is_lightmapped,
        motion_vector_prepass,
    ) {
        (true, false, _, true) => {
            add_skin_data();
            mesh_layouts.skinned_motion.clone()
        }
        (true, false, _, false) => {
            add_skin_data();
            mesh_layouts.skinned.clone()
        }
        (true, true, _, true) => {
            add_skin_data();
            shader_defs.push("MORPH_TARGETS".into());
            mesh_layouts.morphed_skinned_motion.clone()
        }
        (true, true, _, false) => {
            add_skin_data();
            shader_defs.push("MORPH_TARGETS".into());
            mesh_layouts.morphed_skinned.clone()
        }
        (false, true, _, true) => {
            shader_defs.push("MORPH_TARGETS".into());
            mesh_layouts.morphed_motion.clone()
        }
        (false, true, _, false) => {
            shader_defs.push("MORPH_TARGETS".into());
            mesh_layouts.morphed.clone()
        }
        (false, false, true, _) => mesh_layouts.lightmapped.clone(),
        (false, false, false, _) => mesh_layouts.model_only.clone(),
    }
}

impl SpecializedMeshPipeline for MeshPipeline {
    type Key = MeshPipelineKey;

    fn specialize(
        &self,
        key: Self::Key,
        layout: &MeshVertexBufferLayoutRef,
    ) -> Result<RenderPipelineDescriptor, SpecializedMeshPipelineError> {
        let mut shader_defs = Vec::new();
        let mut vertex_attributes = Vec::new();

        // Let the shader code know that it's running in a mesh pipeline.
        shader_defs.push("MESH_PIPELINE".into());

        shader_defs.push("VERTEX_OUTPUT_INSTANCE_INDEX".into());

        if layout.0.contains(Mesh::ATTRIBUTE_POSITION) {
            shader_defs.push("VERTEX_POSITIONS".into());
            vertex_attributes.push(Mesh::ATTRIBUTE_POSITION.at_shader_location(0));
        }

        if layout.0.contains(Mesh::ATTRIBUTE_NORMAL) {
            shader_defs.push("VERTEX_NORMALS".into());
            vertex_attributes.push(Mesh::ATTRIBUTE_NORMAL.at_shader_location(1));
        }

        if layout.0.contains(Mesh::ATTRIBUTE_UV_0) {
            shader_defs.push("VERTEX_UVS".into());
            shader_defs.push("VERTEX_UVS_A".into());
            vertex_attributes.push(Mesh::ATTRIBUTE_UV_0.at_shader_location(2));
        }

        if layout.0.contains(Mesh::ATTRIBUTE_UV_1) {
            shader_defs.push("VERTEX_UVS".into());
            shader_defs.push("VERTEX_UVS_B".into());
            vertex_attributes.push(Mesh::ATTRIBUTE_UV_1.at_shader_location(3));
        }

        if layout.0.contains(Mesh::ATTRIBUTE_TANGENT) {
            shader_defs.push("VERTEX_TANGENTS".into());
            vertex_attributes.push(Mesh::ATTRIBUTE_TANGENT.at_shader_location(4));
        }

        if layout.0.contains(Mesh::ATTRIBUTE_COLOR) {
            shader_defs.push("VERTEX_COLORS".into());
            vertex_attributes.push(Mesh::ATTRIBUTE_COLOR.at_shader_location(5));
        }

        if cfg!(feature = "pbr_transmission_textures") {
            shader_defs.push("PBR_TRANSMISSION_TEXTURES_SUPPORTED".into());
        }
        if cfg!(feature = "pbr_multi_layer_material_textures") {
            shader_defs.push("PBR_MULTI_LAYER_MATERIAL_TEXTURES_SUPPORTED".into());
        }
        if cfg!(feature = "pbr_anisotropy_texture") {
            shader_defs.push("PBR_ANISOTROPY_TEXTURE_SUPPORTED".into());
        }
        if cfg!(feature = "pbr_specular_textures") {
            shader_defs.push("PBR_SPECULAR_TEXTURES_SUPPORTED".into());
        }

        let mut bind_group_layout = vec![self.get_view_layout(key.into()).clone()];

        if key.msaa_samples() > 1 {
            shader_defs.push("MULTISAMPLED".into());
        };

        bind_group_layout.push(setup_morph_and_skinning_defs(
            &self.mesh_layouts,
            layout,
            6,
            &key,
            &mut shader_defs,
            &mut vertex_attributes,
            self.skins_use_uniform_buffers,
        ));

        if key.contains(MeshPipelineKey::SCREEN_SPACE_AMBIENT_OCCLUSION) {
            shader_defs.push("SCREEN_SPACE_AMBIENT_OCCLUSION".into());
        }

        let vertex_buffer_layout = layout.0.get_layout(&vertex_attributes)?;

        let (label, blend, depth_write_enabled);
        let pass = key.intersection(MeshPipelineKey::BLEND_RESERVED_BITS);
        let (mut is_opaque, mut alpha_to_coverage_enabled) = (false, false);
        if key.contains(MeshPipelineKey::OIT_ENABLED) && pass == MeshPipelineKey::BLEND_ALPHA {
            label = "oit_mesh_pipeline".into();
            // TODO tail blending would need alpha blending
            blend = None;
            shader_defs.push("OIT_ENABLED".into());
            // TODO it should be possible to use this to combine MSAA and OIT
            // alpha_to_coverage_enabled = true;
            depth_write_enabled = false;
        } else if pass == MeshPipelineKey::BLEND_ALPHA {
            label = "alpha_blend_mesh_pipeline".into();
            blend = Some(BlendState::ALPHA_BLENDING);
            // For the transparent pass, fragments that are closer will be alpha blended
            // but their depth is not written to the depth buffer
            depth_write_enabled = false;
        } else if pass == MeshPipelineKey::BLEND_PREMULTIPLIED_ALPHA {
            label = "premultiplied_alpha_mesh_pipeline".into();
            blend = Some(BlendState::PREMULTIPLIED_ALPHA_BLENDING);
            shader_defs.push("PREMULTIPLY_ALPHA".into());
            shader_defs.push("BLEND_PREMULTIPLIED_ALPHA".into());
            // For the transparent pass, fragments that are closer will be alpha blended
            // but their depth is not written to the depth buffer
            depth_write_enabled = false;
        } else if pass == MeshPipelineKey::BLEND_MULTIPLY {
            label = "multiply_mesh_pipeline".into();
            blend = Some(BlendState {
                color: BlendComponent {
                    src_factor: BlendFactor::Dst,
                    dst_factor: BlendFactor::OneMinusSrcAlpha,
                    operation: BlendOperation::Add,
                },
                alpha: BlendComponent::OVER,
            });
            shader_defs.push("PREMULTIPLY_ALPHA".into());
            shader_defs.push("BLEND_MULTIPLY".into());
            // For the multiply pass, fragments that are closer will be alpha blended
            // but their depth is not written to the depth buffer
            depth_write_enabled = false;
        } else if pass == MeshPipelineKey::BLEND_ALPHA_TO_COVERAGE {
            label = "alpha_to_coverage_mesh_pipeline".into();
            // BlendState::REPLACE is not needed here, and None will be potentially much faster in some cases
            blend = None;
            // For the opaque and alpha mask passes, fragments that are closer will replace
            // the current fragment value in the output and the depth is written to the
            // depth buffer
            depth_write_enabled = true;
            is_opaque = !key.contains(MeshPipelineKey::READS_VIEW_TRANSMISSION_TEXTURE);
            alpha_to_coverage_enabled = true;
            shader_defs.push("ALPHA_TO_COVERAGE".into());
        } else {
            label = "opaque_mesh_pipeline".into();
            // BlendState::REPLACE is not needed here, and None will be potentially much faster in some cases
            blend = None;
            // For the opaque and alpha mask passes, fragments that are closer will replace
            // the current fragment value in the output and the depth is written to the
            // depth buffer
            depth_write_enabled = true;
            is_opaque = !key.contains(MeshPipelineKey::READS_VIEW_TRANSMISSION_TEXTURE);
        }

        if key.contains(MeshPipelineKey::NORMAL_PREPASS) {
            shader_defs.push("NORMAL_PREPASS".into());
        }

        if key.contains(MeshPipelineKey::DEPTH_PREPASS) {
            shader_defs.push("DEPTH_PREPASS".into());
        }

        if key.contains(MeshPipelineKey::MOTION_VECTOR_PREPASS) {
            shader_defs.push("MOTION_VECTOR_PREPASS".into());
        }

        if key.contains(MeshPipelineKey::HAS_PREVIOUS_SKIN) {
            shader_defs.push("HAS_PREVIOUS_SKIN".into());
        }

        if key.contains(MeshPipelineKey::HAS_PREVIOUS_MORPH) {
            shader_defs.push("HAS_PREVIOUS_MORPH".into());
        }

        if key.contains(MeshPipelineKey::DEFERRED_PREPASS) {
            shader_defs.push("DEFERRED_PREPASS".into());
        }

        if key.contains(MeshPipelineKey::NORMAL_PREPASS) && key.msaa_samples() == 1 && is_opaque {
            shader_defs.push("LOAD_PREPASS_NORMALS".into());
        }

        let view_projection = key.intersection(MeshPipelineKey::VIEW_PROJECTION_RESERVED_BITS);
        if view_projection == MeshPipelineKey::VIEW_PROJECTION_NONSTANDARD {
            shader_defs.push("VIEW_PROJECTION_NONSTANDARD".into());
        } else if view_projection == MeshPipelineKey::VIEW_PROJECTION_PERSPECTIVE {
            shader_defs.push("VIEW_PROJECTION_PERSPECTIVE".into());
        } else if view_projection == MeshPipelineKey::VIEW_PROJECTION_ORTHOGRAPHIC {
            shader_defs.push("VIEW_PROJECTION_ORTHOGRAPHIC".into());
        }

        #[cfg(all(feature = "webgl", target_arch = "wasm32", not(feature = "webgpu")))]
        shader_defs.push("WEBGL2".into());

        #[cfg(feature = "experimental_pbr_pcss")]
        shader_defs.push("PCSS_SAMPLERS_AVAILABLE".into());

        if key.contains(MeshPipelineKey::TONEMAP_IN_SHADER) {
            shader_defs.push("TONEMAP_IN_SHADER".into());
            shader_defs.push(ShaderDefVal::UInt(
                "TONEMAPPING_LUT_TEXTURE_BINDING_INDEX".into(),
                TONEMAPPING_LUT_TEXTURE_BINDING_INDEX,
            ));
            shader_defs.push(ShaderDefVal::UInt(
                "TONEMAPPING_LUT_SAMPLER_BINDING_INDEX".into(),
                TONEMAPPING_LUT_SAMPLER_BINDING_INDEX,
            ));

            let method = key.intersection(MeshPipelineKey::TONEMAP_METHOD_RESERVED_BITS);

            if method == MeshPipelineKey::TONEMAP_METHOD_NONE {
                shader_defs.push("TONEMAP_METHOD_NONE".into());
            } else if method == MeshPipelineKey::TONEMAP_METHOD_REINHARD {
                shader_defs.push("TONEMAP_METHOD_REINHARD".into());
            } else if method == MeshPipelineKey::TONEMAP_METHOD_REINHARD_LUMINANCE {
                shader_defs.push("TONEMAP_METHOD_REINHARD_LUMINANCE".into());
            } else if method == MeshPipelineKey::TONEMAP_METHOD_ACES_FITTED {
                shader_defs.push("TONEMAP_METHOD_ACES_FITTED".into());
            } else if method == MeshPipelineKey::TONEMAP_METHOD_AGX {
                shader_defs.push("TONEMAP_METHOD_AGX".into());
            } else if method == MeshPipelineKey::TONEMAP_METHOD_SOMEWHAT_BORING_DISPLAY_TRANSFORM {
                shader_defs.push("TONEMAP_METHOD_SOMEWHAT_BORING_DISPLAY_TRANSFORM".into());
            } else if method == MeshPipelineKey::TONEMAP_METHOD_BLENDER_FILMIC {
                shader_defs.push("TONEMAP_METHOD_BLENDER_FILMIC".into());
            } else if method == MeshPipelineKey::TONEMAP_METHOD_TONY_MC_MAPFACE {
                shader_defs.push("TONEMAP_METHOD_TONY_MC_MAPFACE".into());
            }

            // Debanding is tied to tonemapping in the shader, cannot run without it.
            if key.contains(MeshPipelineKey::DEBAND_DITHER) {
                shader_defs.push("DEBAND_DITHER".into());
            }
        }

        if key.contains(MeshPipelineKey::MAY_DISCARD) {
            shader_defs.push("MAY_DISCARD".into());
        }

        if key.contains(MeshPipelineKey::ENVIRONMENT_MAP) {
            shader_defs.push("ENVIRONMENT_MAP".into());
        }

        if key.contains(MeshPipelineKey::IRRADIANCE_VOLUME) && IRRADIANCE_VOLUMES_ARE_USABLE {
            shader_defs.push("IRRADIANCE_VOLUME".into());
        }

        if key.contains(MeshPipelineKey::LIGHTMAPPED) {
            shader_defs.push("LIGHTMAP".into());
        }
        if key.contains(MeshPipelineKey::LIGHTMAP_BICUBIC_SAMPLING) {
            shader_defs.push("LIGHTMAP_BICUBIC_SAMPLING".into());
        }

        if key.contains(MeshPipelineKey::TEMPORAL_JITTER) {
            shader_defs.push("TEMPORAL_JITTER".into());
        }

        let shadow_filter_method =
            key.intersection(MeshPipelineKey::SHADOW_FILTER_METHOD_RESERVED_BITS);
        if shadow_filter_method == MeshPipelineKey::SHADOW_FILTER_METHOD_HARDWARE_2X2 {
            shader_defs.push("SHADOW_FILTER_METHOD_HARDWARE_2X2".into());
        } else if shadow_filter_method == MeshPipelineKey::SHADOW_FILTER_METHOD_GAUSSIAN {
            shader_defs.push("SHADOW_FILTER_METHOD_GAUSSIAN".into());
        } else if shadow_filter_method == MeshPipelineKey::SHADOW_FILTER_METHOD_TEMPORAL {
            shader_defs.push("SHADOW_FILTER_METHOD_TEMPORAL".into());
        }

        let blur_quality =
            key.intersection(MeshPipelineKey::SCREEN_SPACE_SPECULAR_TRANSMISSION_RESERVED_BITS);

        shader_defs.push(ShaderDefVal::Int(
            "SCREEN_SPACE_SPECULAR_TRANSMISSION_BLUR_TAPS".into(),
            match blur_quality {
                MeshPipelineKey::SCREEN_SPACE_SPECULAR_TRANSMISSION_LOW => 4,
                MeshPipelineKey::SCREEN_SPACE_SPECULAR_TRANSMISSION_MEDIUM => 8,
                MeshPipelineKey::SCREEN_SPACE_SPECULAR_TRANSMISSION_HIGH => 16,
                MeshPipelineKey::SCREEN_SPACE_SPECULAR_TRANSMISSION_ULTRA => 32,
                _ => unreachable!(), // Not possible, since the mask is 2 bits, and we've covered all 4 cases
            },
        ));

        if key.contains(MeshPipelineKey::VISIBILITY_RANGE_DITHER) {
            shader_defs.push("VISIBILITY_RANGE_DITHER".into());
        }

        if key.contains(MeshPipelineKey::DISTANCE_FOG) {
            shader_defs.push("DISTANCE_FOG".into());
        }

        if self.binding_arrays_are_usable {
            shader_defs.push("MULTIPLE_LIGHT_PROBES_IN_ARRAY".into());
            shader_defs.push("MULTIPLE_LIGHTMAPS_IN_ARRAY".into());
        }

        if IRRADIANCE_VOLUMES_ARE_USABLE {
            shader_defs.push("IRRADIANCE_VOLUMES_ARE_USABLE".into());
        }

        if self.clustered_decals_are_usable {
            shader_defs.push("CLUSTERED_DECALS_ARE_USABLE".into());
        }

        let format = if key.contains(MeshPipelineKey::HDR) {
            ViewTarget::TEXTURE_FORMAT_HDR
        } else {
            TextureFormat::bevy_default()
        };

        // This is defined here so that custom shaders that use something other than
        // the mesh binding from bevy_pbr::mesh_bindings can easily make use of this
        // in their own shaders.
        if let Some(per_object_buffer_batch_size) = self.per_object_buffer_batch_size {
            shader_defs.push(ShaderDefVal::UInt(
                "PER_OBJECT_BUFFER_BATCH_SIZE".into(),
                per_object_buffer_batch_size,
            ));
        }

        Ok(RenderPipelineDescriptor {
            vertex: VertexState {
                shader: MESH_SHADER_HANDLE,
                entry_point: "vertex".into(),
                shader_defs: shader_defs.clone(),
                buffers: vec![vertex_buffer_layout],
            },
            fragment: Some(FragmentState {
                shader: MESH_SHADER_HANDLE,
                shader_defs,
                entry_point: "fragment".into(),
                targets: vec![Some(ColorTargetState {
                    format,
                    blend,
                    write_mask: ColorWrites::ALL,
                })],
            }),
            layout: bind_group_layout,
            push_constant_ranges: vec![],
            primitive: PrimitiveState {
                front_face: FrontFace::Ccw,
                cull_mode: Some(Face::Back),
                unclipped_depth: false,
                polygon_mode: PolygonMode::Fill,
                conservative: false,
                topology: key.primitive_topology(),
                strip_index_format: None,
            },
            depth_stencil: Some(DepthStencilState {
                format: CORE_3D_DEPTH_FORMAT,
                depth_write_enabled,
                depth_compare: CompareFunction::GreaterEqual,
                stencil: StencilState {
                    front: StencilFaceState::IGNORE,
                    back: StencilFaceState::IGNORE,
                    read_mask: 0,
                    write_mask: 0,
                },
                bias: DepthBiasState {
                    constant: 0,
                    slope_scale: 0.0,
                    clamp: 0.0,
                },
            }),
            multisample: MultisampleState {
                count: key.msaa_samples(),
                mask: !0,
                alpha_to_coverage_enabled,
            },
            label: Some(label),
            zero_initialize_workgroup_memory: false,
        })
    }
}

/// The bind groups for meshes currently loaded.
///
/// If GPU mesh preprocessing isn't in use, these are global to the scene. If
/// GPU mesh preprocessing is in use, these are specific to a single phase.
#[derive(Default)]
pub struct MeshPhaseBindGroups {
    model_only: Option<BindGroup>,
    skinned: Option<MeshBindGroupPair>,
    morph_targets: HashMap<AssetId<Mesh>, MeshBindGroupPair>,
    lightmaps: HashMap<LightmapSlabIndex, BindGroup>,
}

pub struct MeshBindGroupPair {
    motion_vectors: BindGroup,
    no_motion_vectors: BindGroup,
}

/// All bind groups for meshes currently loaded.
#[derive(Resource)]
pub enum MeshBindGroups {
    /// The bind groups for the meshes for the entire scene, if GPU mesh
    /// preprocessing isn't in use.
    CpuPreprocessing(MeshPhaseBindGroups),
    /// A mapping from the type ID of a phase (e.g. [`Opaque3d`]) to the mesh
    /// bind groups for that phase.
    GpuPreprocessing(TypeIdMap<MeshPhaseBindGroups>),
}

impl MeshPhaseBindGroups {
    pub fn reset(&mut self) {
        self.model_only = None;
        self.skinned = None;
        self.morph_targets.clear();
        self.lightmaps.clear();
    }
    /// Get the `BindGroup` for `RenderMesh` with given `handle_id` and lightmap
    /// key `lightmap`.
    pub fn get(
        &self,
        asset_id: AssetId<Mesh>,
        lightmap: Option<LightmapSlabIndex>,
        is_skinned: bool,
        morph: bool,
        motion_vectors: bool,
    ) -> Option<&BindGroup> {
        match (is_skinned, morph, lightmap) {
            (_, true, _) => self
                .morph_targets
                .get(&asset_id)
                .map(|bind_group_pair| bind_group_pair.get(motion_vectors)),
            (true, false, _) => self
                .skinned
                .as_ref()
                .map(|bind_group_pair| bind_group_pair.get(motion_vectors)),
            (false, false, Some(lightmap_slab)) => self.lightmaps.get(&lightmap_slab),
            (false, false, None) => self.model_only.as_ref(),
        }
    }
}

impl MeshBindGroupPair {
    fn get(&self, motion_vectors: bool) -> &BindGroup {
        if motion_vectors {
            &self.motion_vectors
        } else {
            &self.no_motion_vectors
        }
    }
}

/// Creates the per-mesh bind groups for each type of mesh and each phase.
pub fn prepare_mesh_bind_groups(
    mut commands: Commands,
    meshes: Res<RenderAssets<RenderMesh>>,
    mesh_pipeline: Res<MeshPipeline>,
    render_device: Res<RenderDevice>,
    cpu_batched_instance_buffer: Option<
        Res<no_gpu_preprocessing::BatchedInstanceBuffer<MeshUniform>>,
    >,
    gpu_batched_instance_buffers: Option<
        Res<gpu_preprocessing::BatchedInstanceBuffers<MeshUniform, MeshInputUniform>>,
    >,
    skins_uniform: Res<SkinUniforms>,
    weights_uniform: Res<MorphUniforms>,
    mut render_lightmaps: ResMut<RenderLightmaps>,
) {
    // CPU mesh preprocessing path.
    if let Some(cpu_batched_instance_buffer) = cpu_batched_instance_buffer {
        if let Some(instance_data_binding) = cpu_batched_instance_buffer
            .into_inner()
            .instance_data_binding()
        {
            // In this path, we only have a single set of bind groups for all phases.
            let cpu_preprocessing_mesh_bind_groups = prepare_mesh_bind_groups_for_phase(
                instance_data_binding,
                &meshes,
                &mesh_pipeline,
                &render_device,
                &skins_uniform,
                &weights_uniform,
                &mut render_lightmaps,
            );

            commands.insert_resource(MeshBindGroups::CpuPreprocessing(
                cpu_preprocessing_mesh_bind_groups,
            ));
            return;
        }
    }

    // GPU mesh preprocessing path.
    if let Some(gpu_batched_instance_buffers) = gpu_batched_instance_buffers {
        let mut gpu_preprocessing_mesh_bind_groups = TypeIdMap::default();

        // Loop over each phase.
        for (phase_type_id, batched_phase_instance_buffers) in
            &gpu_batched_instance_buffers.phase_instance_buffers
        {
            let Some(instance_data_binding) =
                batched_phase_instance_buffers.instance_data_binding()
            else {
                continue;
            };

            let mesh_phase_bind_groups = prepare_mesh_bind_groups_for_phase(
                instance_data_binding,
                &meshes,
                &mesh_pipeline,
                &render_device,
                &skins_uniform,
                &weights_uniform,
                &mut render_lightmaps,
            );

            gpu_preprocessing_mesh_bind_groups.insert(*phase_type_id, mesh_phase_bind_groups);
        }

        commands.insert_resource(MeshBindGroups::GpuPreprocessing(
            gpu_preprocessing_mesh_bind_groups,
        ));
    }
}

/// Creates the per-mesh bind groups for each type of mesh, for a single phase.
fn prepare_mesh_bind_groups_for_phase(
    model: BindingResource,
    meshes: &RenderAssets<RenderMesh>,
    mesh_pipeline: &MeshPipeline,
    render_device: &RenderDevice,
    skins_uniform: &SkinUniforms,
    weights_uniform: &MorphUniforms,
    render_lightmaps: &mut RenderLightmaps,
) -> MeshPhaseBindGroups {
    let layouts = &mesh_pipeline.mesh_layouts;

    // TODO: Reuse allocations.
    let mut groups = MeshPhaseBindGroups {
        model_only: Some(layouts.model_only(render_device, &model)),
        ..default()
    };

    // Create the skinned mesh bind group with the current and previous buffers
<<<<<<< HEAD
    // (the latter being for motion vector computation). If there's no previous
    // buffer, just use the current one as the shader will ignore it.
    let (skin, prev_skin) = (&skins_uniform.current_buffer, &skins_uniform.prev_buffer);
    groups.skinned = Some(MeshBindGroupPair {
        motion_vectors: layouts.skinned_motion(&render_device, &model, skin, prev_skin),
        no_motion_vectors: layouts.skinned(&render_device, &model, skin),
=======
    // (the latter being for motion vector computation).
    let (skin, prev_skin) = (&skins_uniform.current_buffer, &skins_uniform.prev_buffer);
    groups.skinned = Some(MeshBindGroupPair {
        motion_vectors: layouts.skinned_motion(render_device, &model, skin, prev_skin),
        no_motion_vectors: layouts.skinned(render_device, &model, skin),
>>>>>>> 8976a451
    });

    // Create the morphed bind groups just like we did for the skinned bind
    // group.
    if let Some(weights) = weights_uniform.current_buffer.buffer() {
        let prev_weights = weights_uniform.prev_buffer.buffer().unwrap_or(weights);
        for (id, gpu_mesh) in meshes.iter() {
            if let Some(targets) = gpu_mesh.morph_targets.as_ref() {
                let bind_group_pair = if is_skinned(&gpu_mesh.layout) {
                    let prev_skin = &skins_uniform.prev_buffer;
                    MeshBindGroupPair {
                        motion_vectors: layouts.morphed_skinned_motion(
<<<<<<< HEAD
                            &render_device,
                            &model,
                            skin,
                            weights,
                            targets,
                            prev_skin,
                            prev_weights,
                        ),
                        no_motion_vectors: layouts.morphed_skinned(
                            &render_device,
                            &model,
                            skin,
                            weights,
                            targets,
                        ),
                    }
                } else {
                    MeshBindGroupPair {
                        motion_vectors: layouts.morphed_motion(
                            &render_device,
=======
                            render_device,
>>>>>>> 8976a451
                            &model,
                            skin,
                            weights,
                            targets,
                            prev_skin,
                            prev_weights,
                        ),
                        no_motion_vectors: layouts.morphed_skinned(
                            render_device,
                            &model,
                            skin,
                            weights,
                            targets,
                        ),
                    }
<<<<<<< HEAD
=======
                } else {
                    MeshBindGroupPair {
                        motion_vectors: layouts.morphed_motion(
                            render_device,
                            &model,
                            weights,
                            targets,
                            prev_weights,
                        ),
                        no_motion_vectors: layouts.morphed(render_device, &model, weights, targets),
                    }
>>>>>>> 8976a451
                };
                groups.morph_targets.insert(id, bind_group_pair);
            }
        }
    }

    // Create lightmap bindgroups. There will be one bindgroup for each slab.
    let bindless_supported = render_lightmaps.bindless_supported;
    for (lightmap_slab_id, lightmap_slab) in render_lightmaps.slabs.iter_mut().enumerate() {
        groups.lightmaps.insert(
            LightmapSlabIndex(NonMaxU32::new(lightmap_slab_id as u32).unwrap()),
            layouts.lightmapped(render_device, &model, lightmap_slab, bindless_supported),
        );
    }

    groups
}

pub struct SetMeshViewBindGroup<const I: usize>;
impl<P: PhaseItem, const I: usize> RenderCommand<P> for SetMeshViewBindGroup<I> {
    type Param = ();
    type ViewQuery = (
        Read<ViewUniformOffset>,
        Read<ViewLightsUniformOffset>,
        Read<ViewFogUniformOffset>,
        Read<ViewLightProbesUniformOffset>,
        Read<ViewScreenSpaceReflectionsUniformOffset>,
        Read<ViewEnvironmentMapUniformOffset>,
        Read<MeshViewBindGroup>,
        Option<Read<OrderIndependentTransparencySettingsOffset>>,
    );
    type ItemQuery = ();

    #[inline]
    fn render<'w>(
        _item: &P,
        (
            view_uniform,
            view_lights,
            view_fog,
            view_light_probes,
            view_ssr,
            view_environment_map,
            mesh_view_bind_group,
            maybe_oit_layers_count_offset,
        ): ROQueryItem<'w, Self::ViewQuery>,
        _entity: Option<()>,
        _: SystemParamItem<'w, '_, Self::Param>,
        pass: &mut TrackedRenderPass<'w>,
    ) -> RenderCommandResult {
        let mut offsets: SmallVec<[u32; 8]> = smallvec![
            view_uniform.offset,
            view_lights.offset,
            view_fog.offset,
            **view_light_probes,
            **view_ssr,
            **view_environment_map,
        ];
        if let Some(layers_count_offset) = maybe_oit_layers_count_offset {
            offsets.push(layers_count_offset.offset);
        }
        pass.set_bind_group(I, &mesh_view_bind_group.value, &offsets);

        RenderCommandResult::Success
    }
}

pub struct SetMeshBindGroup<const I: usize>;
impl<P: PhaseItem, const I: usize> RenderCommand<P> for SetMeshBindGroup<I> {
    type Param = (
        SRes<RenderDevice>,
        SRes<MeshBindGroups>,
        SRes<RenderMeshInstances>,
        SRes<SkinUniforms>,
        SRes<MorphIndices>,
        SRes<RenderLightmaps>,
    );
    type ViewQuery = Has<MotionVectorPrepass>;
    type ItemQuery = ();

    #[inline]
    fn render<'w>(
        item: &P,
        has_motion_vector_prepass: bool,
        _item_query: Option<()>,
        (
            render_device,
            bind_groups,
            mesh_instances,
            skin_uniforms,
            morph_indices,
            lightmaps,
        ): SystemParamItem<'w, '_, Self::Param>,
        pass: &mut TrackedRenderPass<'w>,
    ) -> RenderCommandResult {
        let bind_groups = bind_groups.into_inner();
        let mesh_instances = mesh_instances.into_inner();
        let skin_uniforms = skin_uniforms.into_inner();
        let morph_indices = morph_indices.into_inner();

        let entity = &item.main_entity();

        let Some(mesh_asset_id) = mesh_instances.mesh_asset_id(*entity) else {
            return RenderCommandResult::Success;
        };

        let current_skin_byte_offset = skin_uniforms.skin_byte_offset(*entity);
        let current_morph_index = morph_indices.current.get(entity);
        let prev_morph_index = morph_indices.prev.get(entity);

        let is_skinned = current_skin_byte_offset.is_some();
        let is_morphed = current_morph_index.is_some();

        let lightmap_slab_index = lightmaps
            .render_lightmaps
            .get(entity)
            .map(|render_lightmap| render_lightmap.slab_index);

        let Some(mesh_phase_bind_groups) = (match *bind_groups {
            MeshBindGroups::CpuPreprocessing(ref mesh_phase_bind_groups) => {
                Some(mesh_phase_bind_groups)
            }
            MeshBindGroups::GpuPreprocessing(ref mesh_phase_bind_groups) => {
                mesh_phase_bind_groups.get(&TypeId::of::<P>())
            }
        }) else {
            // This is harmless if e.g. we're rendering the `Shadow` phase and
            // there weren't any shadows.
            return RenderCommandResult::Success;
        };

        let Some(bind_group) = mesh_phase_bind_groups.get(
            mesh_asset_id,
            lightmap_slab_index,
            is_skinned,
            is_morphed,
            has_motion_vector_prepass,
        ) else {
            return RenderCommandResult::Failure(
                "The MeshBindGroups resource wasn't set in the render phase. \
                It should be set by the prepare_mesh_bind_group system.\n\
                This is a bevy bug! Please open an issue.",
            );
        };

        let mut dynamic_offsets: [u32; 3] = Default::default();
        let mut offset_count = 0;
        if let PhaseItemExtraIndex::DynamicOffset(dynamic_offset) = item.extra_index() {
            dynamic_offsets[offset_count] = dynamic_offset;
            offset_count += 1;
        }
        if let Some(current_skin_index) = current_skin_byte_offset {
            if skin::skins_use_uniform_buffers(&render_device) {
                dynamic_offsets[offset_count] = current_skin_index.byte_offset;
                offset_count += 1;
            }
        }
        if let Some(current_morph_index) = current_morph_index {
            dynamic_offsets[offset_count] = current_morph_index.index;
            offset_count += 1;
        }

        // Attach motion vectors if needed.
        if has_motion_vector_prepass {
<<<<<<< HEAD
            // Attach the previous skin index for motion vector computation. If
            // there isn't one, just use zero as the shader will ignore it.
=======
            // Attach the previous skin index for motion vector computation.
>>>>>>> 8976a451
            if skin::skins_use_uniform_buffers(&render_device) {
                if let Some(current_skin_byte_offset) = current_skin_byte_offset {
                    dynamic_offsets[offset_count] = current_skin_byte_offset.byte_offset;
                    offset_count += 1;
                }
            }

            // Attach the previous morph index for motion vector computation. If
            // there isn't one, just use zero as the shader will ignore it.
            if current_morph_index.is_some() {
                match prev_morph_index {
                    Some(prev_morph_index) => {
                        dynamic_offsets[offset_count] = prev_morph_index.index;
                    }
                    None => dynamic_offsets[offset_count] = 0,
                }
                offset_count += 1;
            }
        }

        pass.set_bind_group(I, bind_group, &dynamic_offsets[0..offset_count]);

        RenderCommandResult::Success
    }
}

pub struct DrawMesh;
impl<P: PhaseItem> RenderCommand<P> for DrawMesh {
    type Param = (
        SRes<RenderAssets<RenderMesh>>,
        SRes<RenderMeshInstances>,
        SRes<IndirectParametersBuffers>,
        SRes<PipelineCache>,
        SRes<MeshAllocator>,
        Option<SRes<PreprocessPipelines>>,
    );
    type ViewQuery = Has<PreprocessBindGroups>;
    type ItemQuery = ();
    #[inline]
    fn render<'w>(
        item: &P,
        has_preprocess_bind_group: ROQueryItem<Self::ViewQuery>,
        _item_query: Option<()>,
        (
            meshes,
            mesh_instances,
            indirect_parameters_buffer,
            pipeline_cache,
            mesh_allocator,
            preprocess_pipelines,
        ): SystemParamItem<'w, '_, Self::Param>,
        pass: &mut TrackedRenderPass<'w>,
    ) -> RenderCommandResult {
        // If we're using GPU preprocessing, then we're dependent on that
        // compute shader having been run, which of course can only happen if
        // it's compiled. Otherwise, our mesh instance data won't be present.
        if let Some(preprocess_pipelines) = preprocess_pipelines {
            if !has_preprocess_bind_group
                || !preprocess_pipelines.pipelines_are_loaded(&pipeline_cache)
            {
                return RenderCommandResult::Skip;
            }
        }

        let meshes = meshes.into_inner();
        let mesh_instances = mesh_instances.into_inner();
        let indirect_parameters_buffer = indirect_parameters_buffer.into_inner();
        let mesh_allocator = mesh_allocator.into_inner();

        let Some(mesh_asset_id) = mesh_instances.mesh_asset_id(item.main_entity()) else {
            return RenderCommandResult::Skip;
        };
        let Some(gpu_mesh) = meshes.get(mesh_asset_id) else {
            return RenderCommandResult::Skip;
        };
        let Some(vertex_buffer_slice) = mesh_allocator.mesh_vertex_slice(&mesh_asset_id) else {
            return RenderCommandResult::Skip;
        };

        pass.set_vertex_buffer(0, vertex_buffer_slice.buffer.slice(..));

        let batch_range = item.batch_range();

        // Draw either directly or indirectly, as appropriate. If we're in
        // indirect mode, we can additionally multi-draw. (We can't multi-draw
        // in direct mode because `wgpu` doesn't expose that functionality.)
        match &gpu_mesh.buffer_info {
            RenderMeshBufferInfo::Indexed {
                index_format,
                count,
            } => {
                let Some(index_buffer_slice) = mesh_allocator.mesh_index_slice(&mesh_asset_id)
                else {
                    return RenderCommandResult::Skip;
                };

                pass.set_index_buffer(index_buffer_slice.buffer.slice(..), 0, *index_format);

                match item.extra_index() {
                    PhaseItemExtraIndex::None | PhaseItemExtraIndex::DynamicOffset(_) => {
                        pass.draw_indexed(
                            index_buffer_slice.range.start
                                ..(index_buffer_slice.range.start + *count),
                            vertex_buffer_slice.range.start as i32,
                            batch_range.clone(),
                        );
                    }
                    PhaseItemExtraIndex::IndirectParametersIndex {
                        range: indirect_parameters_range,
                        batch_set_index,
                    } => {
                        // Look up the indirect parameters buffer, as well as
                        // the buffer we're going to use for
                        // `multi_draw_indexed_indirect_count` (if available).
                        let Some(phase_indirect_parameters_buffers) =
                            indirect_parameters_buffer.get(&TypeId::of::<P>())
                        else {
                            warn!(
                                "Not rendering mesh because indexed indirect parameters buffer \
                                 wasn't present for this phase",
                            );
                            return RenderCommandResult::Skip;
                        };
                        let (Some(indirect_parameters_buffer), Some(batch_sets_buffer)) = (
                            phase_indirect_parameters_buffers.indexed.data_buffer(),
                            phase_indirect_parameters_buffers
                                .indexed
                                .batch_sets_buffer(),
                        ) else {
                            warn!(
                                "Not rendering mesh because indexed indirect parameters buffer \
                                 wasn't present",
                            );
                            return RenderCommandResult::Skip;
                        };

                        // Calculate the location of the indirect parameters
                        // within the buffer.
                        let indirect_parameters_offset = indirect_parameters_range.start as u64
                            * size_of::<IndirectParametersIndexed>() as u64;
                        let indirect_parameters_count =
                            indirect_parameters_range.end - indirect_parameters_range.start;

                        // If we're using `multi_draw_indirect_count`, take the
                        // number of batches from the appropriate position in
                        // the batch sets buffer. Otherwise, supply the size of
                        // the batch set.
                        match batch_set_index {
                            Some(batch_set_index) => {
                                let count_offset = u32::from(batch_set_index)
                                    * (size_of::<IndirectBatchSet>() as u32);
                                pass.multi_draw_indexed_indirect_count(
                                    indirect_parameters_buffer,
                                    indirect_parameters_offset,
                                    batch_sets_buffer,
                                    count_offset as u64,
                                    indirect_parameters_count,
                                );
                            }
                            None => {
                                pass.multi_draw_indexed_indirect(
                                    indirect_parameters_buffer,
                                    indirect_parameters_offset,
                                    indirect_parameters_count,
                                );
                            }
                        }
                    }
                }
            }

            RenderMeshBufferInfo::NonIndexed => match item.extra_index() {
                PhaseItemExtraIndex::None | PhaseItemExtraIndex::DynamicOffset(_) => {
                    pass.draw(vertex_buffer_slice.range, batch_range.clone());
                }
                PhaseItemExtraIndex::IndirectParametersIndex {
                    range: indirect_parameters_range,
                    batch_set_index,
                } => {
                    // Look up the indirect parameters buffer, as well as the
                    // buffer we're going to use for
                    // `multi_draw_indirect_count` (if available).
                    let Some(phase_indirect_parameters_buffers) =
                        indirect_parameters_buffer.get(&TypeId::of::<P>())
                    else {
                        warn!(
                            "Not rendering mesh because indexed indirect parameters buffer \
                                 wasn't present for this phase",
                        );
                        return RenderCommandResult::Skip;
                    };
                    let (Some(indirect_parameters_buffer), Some(batch_sets_buffer)) = (
                        phase_indirect_parameters_buffers.non_indexed.data_buffer(),
                        phase_indirect_parameters_buffers
                            .non_indexed
                            .batch_sets_buffer(),
                    ) else {
                        warn!(
                            "Not rendering mesh because non-indexed indirect parameters buffer \
                             wasn't present"
                        );
                        return RenderCommandResult::Skip;
                    };

                    // Calculate the location of the indirect parameters within
                    // the buffer.
                    let indirect_parameters_offset = indirect_parameters_range.start as u64
                        * size_of::<IndirectParametersNonIndexed>() as u64;
                    let indirect_parameters_count =
                        indirect_parameters_range.end - indirect_parameters_range.start;

                    // If we're using `multi_draw_indirect_count`, take the
                    // number of batches from the appropriate position in the
                    // batch sets buffer. Otherwise, supply the size of the
                    // batch set.
                    match batch_set_index {
                        Some(batch_set_index) => {
                            let count_offset =
                                u32::from(batch_set_index) * (size_of::<IndirectBatchSet>() as u32);
                            pass.multi_draw_indirect_count(
                                indirect_parameters_buffer,
                                indirect_parameters_offset,
                                batch_sets_buffer,
                                count_offset as u64,
                                indirect_parameters_count,
                            );
                        }
                        None => {
                            pass.multi_draw_indirect(
                                indirect_parameters_buffer,
                                indirect_parameters_offset,
                                indirect_parameters_count,
                            );
                        }
                    }
                }
            },
        }
        RenderCommandResult::Success
    }
}

#[cfg(test)]
mod tests {
    use super::MeshPipelineKey;
    #[test]
    fn mesh_key_msaa_samples() {
        for i in [1, 2, 4, 8, 16, 32, 64, 128] {
            assert_eq!(MeshPipelineKey::from_msaa_samples(i).msaa_samples(), i);
        }
    }
}<|MERGE_RESOLUTION|>--- conflicted
+++ resolved
@@ -1,9 +1,6 @@
-use crate::{
-    material_bind_groups::{MaterialBindGroupIndex, MaterialBindGroupSlot},
-    skin::mark_skins_as_changed_if_their_inverse_bindposes_changed,
-};
+use crate::material_bind_groups::{MaterialBindGroupIndex, MaterialBindGroupSlot};
 use allocator::MeshAllocator;
-use bevy_asset::{load_internal_asset, AssetEvents, AssetId, UntypedAssetId};
+use bevy_asset::{load_internal_asset, AssetId, UntypedAssetId};
 use bevy_core_pipeline::{
     core_3d::{AlphaMask3d, Opaque3d, Transmissive3d, Transparent3d, CORE_3D_DEPTH_FORMAT},
     deferred::{AlphaMask3dDeferred, Opaque3dDeferred},
@@ -179,11 +176,7 @@
 
         app.add_systems(
             PostUpdate,
-            (
-                no_automatic_skin_batching,
-                no_automatic_morph_batching,
-                mark_skins_as_changed_if_their_inverse_bindposes_changed.after(AssetEvents),
-            ),
+            (no_automatic_skin_batching, no_automatic_morph_batching),
         )
         .add_plugins((
             BinnedRenderPhasePlugin::<Opaque3d, MeshPipeline>::new(self.debug_flags),
@@ -197,10 +190,6 @@
 
         if let Some(render_app) = app.get_sub_app_mut(RenderApp) {
             render_app
-<<<<<<< HEAD
-                .init_resource::<MeshBindGroups>()
-=======
->>>>>>> 8976a451
                 .init_resource::<MorphUniforms>()
                 .init_resource::<MorphIndices>()
                 .init_resource::<MeshCullingDataBuffer>()
@@ -575,14 +564,8 @@
     pub timestamp: u32,
     /// User supplied tag to identify this mesh instance.
     pub tag: u32,
-<<<<<<< HEAD
+    /// Padding.
     pub pad: u32,
-=======
-    /// Padding.
-    pub pad_a: u32,
-    /// Padding.
-    pub pad_b: u32,
->>>>>>> 8976a451
 }
 
 /// Information about each mesh instance needed to cull it on GPU.
@@ -1143,10 +1126,7 @@
         render_material_bindings: &RenderMaterialBindings,
         render_lightmaps: &RenderLightmaps,
         skin_uniforms: &SkinUniforms,
-<<<<<<< HEAD
         timestamp: FrameCount,
-=======
->>>>>>> 8976a451
     ) -> u32 {
         let (first_vertex_index, vertex_count) =
             match mesh_allocator.mesh_vertex_slice(&self.shared.mesh_asset_id) {
@@ -1207,8 +1187,7 @@
                 self.shared.material_bindings_index.slot,
             ) | ((lightmap_slot as u32) << 16),
             tag: self.shared.tag,
-            pad_a: 0,
-            pad_b: 0,
+            pad: 0,
         };
 
         // Did the last frame contain this entity as well?
@@ -1638,10 +1617,7 @@
     render_material_bindings: Res<RenderMaterialBindings>,
     render_lightmaps: Res<RenderLightmaps>,
     skin_uniforms: Res<SkinUniforms>,
-<<<<<<< HEAD
     frame_count: Res<FrameCount>,
-=======
->>>>>>> 8976a451
 ) {
     let RenderMeshInstances::GpuBuilding(ref mut render_mesh_instances) =
         render_mesh_instances.into_inner()
@@ -1681,10 +1657,7 @@
                         &render_material_bindings,
                         &render_lightmaps,
                         &skin_uniforms,
-<<<<<<< HEAD
                         *frame_count,
-=======
->>>>>>> 8976a451
                     );
                 }
 
@@ -1712,10 +1685,7 @@
                         &render_material_bindings,
                         &render_lightmaps,
                         &skin_uniforms,
-<<<<<<< HEAD
                         *frame_count,
-=======
->>>>>>> 8976a451
                     );
                     mesh_culling_builder
                         .update(&mut mesh_culling_data_buffer, instance_data_index as usize);
@@ -2775,20 +2745,11 @@
     };
 
     // Create the skinned mesh bind group with the current and previous buffers
-<<<<<<< HEAD
-    // (the latter being for motion vector computation). If there's no previous
-    // buffer, just use the current one as the shader will ignore it.
-    let (skin, prev_skin) = (&skins_uniform.current_buffer, &skins_uniform.prev_buffer);
-    groups.skinned = Some(MeshBindGroupPair {
-        motion_vectors: layouts.skinned_motion(&render_device, &model, skin, prev_skin),
-        no_motion_vectors: layouts.skinned(&render_device, &model, skin),
-=======
     // (the latter being for motion vector computation).
     let (skin, prev_skin) = (&skins_uniform.current_buffer, &skins_uniform.prev_buffer);
     groups.skinned = Some(MeshBindGroupPair {
         motion_vectors: layouts.skinned_motion(render_device, &model, skin, prev_skin),
         no_motion_vectors: layouts.skinned(render_device, &model, skin),
->>>>>>> 8976a451
     });
 
     // Create the morphed bind groups just like we did for the skinned bind
@@ -2801,7 +2762,6 @@
                     let prev_skin = &skins_uniform.prev_buffer;
                     MeshBindGroupPair {
                         motion_vectors: layouts.morphed_skinned_motion(
-<<<<<<< HEAD
                             &render_device,
                             &model,
                             skin,
@@ -2821,39 +2781,19 @@
                 } else {
                     MeshBindGroupPair {
                         motion_vectors: layouts.morphed_motion(
-                            &render_device,
-=======
-                            render_device,
->>>>>>> 8976a451
-                            &model,
-                            skin,
-                            weights,
-                            targets,
-                            prev_skin,
-                            prev_weights,
-                        ),
-                        no_motion_vectors: layouts.morphed_skinned(
-                            render_device,
-                            &model,
-                            skin,
-                            weights,
-                            targets,
-                        ),
-                    }
-<<<<<<< HEAD
-=======
-                } else {
-                    MeshBindGroupPair {
-                        motion_vectors: layouts.morphed_motion(
                             render_device,
                             &model,
                             weights,
                             targets,
                             prev_weights,
                         ),
-                        no_motion_vectors: layouts.morphed(render_device, &model, weights, targets),
+                        no_motion_vectors: layouts.morphed(
+                            render_device,
+                            &model,
+                            weights,
+                            targets,
+                        ),
                     }
->>>>>>> 8976a451
                 };
                 groups.morph_targets.insert(id, bind_group_pair);
             }
@@ -3018,12 +2958,7 @@
 
         // Attach motion vectors if needed.
         if has_motion_vector_prepass {
-<<<<<<< HEAD
-            // Attach the previous skin index for motion vector computation. If
-            // there isn't one, just use zero as the shader will ignore it.
-=======
             // Attach the previous skin index for motion vector computation.
->>>>>>> 8976a451
             if skin::skins_use_uniform_buffers(&render_device) {
                 if let Some(current_skin_byte_offset) = current_skin_byte_offset {
                     dynamic_offsets[offset_count] = current_skin_byte_offset.byte_offset;
