--- conflicted
+++ resolved
@@ -943,129 +943,6 @@
     }
 }
 
-<<<<<<< HEAD
-#[derive(Component)]
-pub struct MeshViewBindGroup {
-    pub value: BindGroup,
-}
-
-#[allow(clippy::too_many_arguments)]
-pub fn prepare_mesh_view_bind_groups(
-    mut commands: Commands,
-    render_device: Res<RenderDevice>,
-    mesh_pipeline: Res<MeshPipeline>,
-    shadow_samplers: Res<ShadowSamplers>,
-    light_meta: Res<LightMeta>,
-    global_light_meta: Res<GlobalLightMeta>,
-    fog_meta: Res<FogMeta>,
-    view_uniforms: Res<ViewUniforms>,
-    views: Query<(
-        Entity,
-        &ViewShadowBindings,
-        &ViewClusterBindings,
-        Option<&ScreenSpaceAmbientOcclusionTextures>,
-        Option<&ViewPrepassTextures>,
-        Option<&EnvironmentMapLight>,
-        &Tonemapping,
-    )>,
-    (images, mut fallback_images, fallback_cubemap): (
-        Res<RenderAssets<Image>>,
-        FallbackImageMsaa,
-        Res<FallbackImageCubemap>,
-    ),
-    msaa: Res<Msaa>,
-    globals_buffer: Res<GlobalsBuffer>,
-    tonemapping_luts: Res<TonemappingLuts>,
-) {
-    if let (
-        Some(view_binding),
-        Some(light_binding),
-        Some(point_light_binding),
-        Some(globals),
-        Some(fog_binding),
-    ) = (
-        view_uniforms.uniforms.binding(),
-        light_meta.view_gpu_lights.binding(),
-        global_light_meta.gpu_point_lights.binding(),
-        globals_buffer.buffer.binding(),
-        fog_meta.gpu_fogs.binding(),
-    ) {
-        for (
-            entity,
-            shadow_bindings,
-            cluster_bindings,
-            ssao_textures,
-            prepass_textures,
-            environment_map,
-            tonemapping,
-        ) in &views
-        {
-            let fallback_ssao = fallback_images
-                .image_for_samplecount(1, TextureFormat::bevy_default())
-                .texture_view
-                .clone();
-            let ssao_view = ssao_textures
-                .map(|t| &t.screen_space_ambient_occlusion_texture.default_view)
-                .unwrap_or(&fallback_ssao);
-
-            let layout = if msaa.samples() > 1 {
-                &mesh_pipeline.view_layout_multisampled
-            } else {
-                &mesh_pipeline.view_layout
-            };
-
-            let mut entries = DynamicBindGroupEntries::new_with_indices((
-                (0, view_binding.clone()),
-                (1, light_binding.clone()),
-                (2, &shadow_bindings.point_light_depth_texture_view),
-                (3, &shadow_samplers.point_light_sampler),
-                (4, &shadow_bindings.directional_light_depth_texture_view),
-                (5, &shadow_samplers.directional_light_sampler),
-                (6, point_light_binding.clone()),
-                (7, cluster_bindings.light_index_lists_binding().unwrap()),
-                (8, cluster_bindings.offsets_and_counts_binding().unwrap()),
-                (9, globals.clone()),
-                (10, fog_binding.clone()),
-                (11, ssao_view),
-            ));
-
-            let env_map_bindings =
-                environment_map::get_bindings(environment_map, &images, &fallback_cubemap);
-            entries = entries.extend_with_indices((
-                (12, env_map_bindings.0),
-                (13, env_map_bindings.1),
-                (14, env_map_bindings.2),
-            ));
-
-            let lut_bindings = get_lut_bindings(&images, &tonemapping_luts, tonemapping);
-            entries = entries.extend_with_indices(((15, lut_bindings.0), (16, lut_bindings.1)));
-
-            let prepass_bindings;
-            // When using WebGL, we can't have a depth texture with multisampling
-            if cfg!(any(not(feature = "webgl"), not(target_arch = "wasm32"))) || msaa.samples() == 1
-            {
-                prepass_bindings =
-                    prepass::get_bindings(prepass_textures, &mut fallback_images, &msaa);
-                entries = entries.extend_with_indices((
-                    (17, &prepass_bindings[0]),
-                    (18, &prepass_bindings[1]),
-                    (19, &prepass_bindings[2]),
-                    (20, &prepass_bindings[3]),
-                ));
-            }
-
-            let view_bind_group =
-                render_device.create_bind_group("mesh_view_bind_group", layout, &entries);
-
-            commands.entity(entity).insert(MeshViewBindGroup {
-                value: view_bind_group,
-            });
-        }
-    }
-}
-
-=======
->>>>>>> 61bad4eb
 pub struct SetMeshViewBindGroup<const I: usize>;
 impl<P: PhaseItem, const I: usize> RenderCommand<P> for SetMeshViewBindGroup<I> {
     type Param = ();
