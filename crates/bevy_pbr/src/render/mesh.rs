--- conflicted
+++ resolved
@@ -575,29 +575,18 @@
     // NOTE: Apparently quadro drivers support up to 64x MSAA.
     /// MSAA uses the highest 3 bits for the MSAA log2(sample count) to support up to 128x MSAA.
     pub struct MeshPipelineKey: u32 {
-<<<<<<< HEAD
-        const NONE                           = 0;
-        const TRANSPARENT_MAIN_PASS          = (1 << 0);
-        const HDR                            = (1 << 1);
-        const TONEMAP_IN_SHADER              = (1 << 2);
-        const DEBAND_DITHER                  = (1 << 3);
-        const DEPTH_PREPASS                  = (1 << 4);
-        const NORMAL_PREPASS                 = (1 << 5);
-        const VELOCITY_PREPASS               = (1 << 6);
-        const ALPHA_MASK                     = (1 << 7);
-=======
         const NONE                        = 0;
         const HDR                         = (1 << 0);
         const TONEMAP_IN_SHADER           = (1 << 1);
         const DEBAND_DITHER               = (1 << 2);
         const DEPTH_PREPASS               = (1 << 3);
         const NORMAL_PREPASS              = (1 << 4);
-        const ALPHA_MASK                  = (1 << 5);
+        const VELOCITY_PREPASS            = (1 << 5);
+        const ALPHA_MASK                  = (1 << 6);
         const BLEND_RESERVED_BITS         = Self::BLEND_MASK_BITS << Self::BLEND_SHIFT_BITS; // ← Bitmask reserving bits for the blend state
         const BLEND_OPAQUE                = (0 << Self::BLEND_SHIFT_BITS);                   // ← Values are just sequential within the mask, and can range from 0 to 3
         const BLEND_PREMULTIPLIED_ALPHA   = (1 << Self::BLEND_SHIFT_BITS);                   //
         const BLEND_MULTIPLY              = (2 << Self::BLEND_SHIFT_BITS);                   // ← We still have room for one more value without adding more bits
->>>>>>> 38691ee9
         const MSAA_RESERVED_BITS          = Self::MSAA_MASK_BITS << Self::MSAA_SHIFT_BITS;
         const PRIMITIVE_TOPOLOGY_RESERVED_BITS = Self::PRIMITIVE_TOPOLOGY_MASK_BITS << Self::PRIMITIVE_TOPOLOGY_SHIFT_BITS;
     }
