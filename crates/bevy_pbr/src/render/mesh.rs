use crate::{
    generate_view_layouts, prepare_mesh_view_bind_groups, MaterialBindGroupId,
    MeshPipelineViewLayout, MeshPipelineViewLayoutKey, MeshViewBindGroup, NotShadowCaster,
    NotShadowReceiver, NotTransmittedShadowReceiver, PreviousGlobalTransform, Shadow,
    ViewFogUniformOffset, ViewLightsUniformOffset, CLUSTERED_FORWARD_STORAGE_BUFFER_COUNT,
    MAX_CASCADES_PER_LIGHT, MAX_DIRECTIONAL_LIGHTS,
};
use bevy_app::{Plugin, PostUpdate};
use bevy_asset::{load_internal_asset, AssetId, Handle};
use bevy_core_pipeline::{
    core_3d::{AlphaMask3d, Opaque3d, Transmissive3d, Transparent3d, CORE_3D_DEPTH_FORMAT},
    deferred::{AlphaMask3dDeferred, Opaque3dDeferred},
};
use bevy_derive::{Deref, DerefMut};
use bevy_ecs::{
    prelude::*,
    query::{QueryItem, ROQueryItem},
    system::{lifetimeless::*, SystemParamItem, SystemState},
};
use bevy_math::{Affine3, Vec4};
use bevy_render::{
    batching::{
        batch_and_prepare_render_phase, write_batched_instance_buffer, GetBatchData,
        NoAutomaticBatching,
    },
    mesh::{
        GpuBufferInfo, InnerMeshVertexBufferLayout, Mesh, MeshVertexBufferLayout,
        VertexAttributeDescriptor,
    },
    render_asset::RenderAssets,
    render_phase::{PhaseItem, RenderCommand, RenderCommandResult, TrackedRenderPass},
    render_resource::*,
    renderer::{RenderDevice, RenderQueue},
    texture::{
        BevyDefault, DefaultImageSampler, GpuImage, Image, ImageSampler, TextureFormatPixelInfo,
    },
    view::{ViewTarget, ViewUniformOffset, ViewVisibility},
    Extract, ExtractSchedule, Render, RenderApp, RenderSet,
};
use bevy_transform::components::GlobalTransform;
use bevy_utils::{tracing::error, EntityHashMap, HashMap, Hashed};
use std::cell::Cell;
use thread_local::ThreadLocal;

#[cfg(debug_assertions)]
use bevy_utils::tracing::warn;

#[cfg(debug_assertions)]
use std::sync::{
    atomic::{AtomicBool, Ordering},
    Arc,
};

use crate::render::{
    morph::{
        extract_morphs, no_automatic_morph_batching, prepare_morphs, MorphIndices, MorphUniform,
    },
    skin::{extract_skins, no_automatic_skin_batching, prepare_skins, SkinUniform},
    MeshLayouts,
};

use super::skin::SkinIndices;

#[derive(Default)]
pub struct MeshRenderPlugin;

pub const FORWARD_IO_HANDLE: Handle<Shader> = Handle::weak_from_u128(2645551199423808407);
pub const MESH_VIEW_TYPES_HANDLE: Handle<Shader> = Handle::weak_from_u128(8140454348013264787);
pub const MESH_VIEW_BINDINGS_HANDLE: Handle<Shader> = Handle::weak_from_u128(9076678235888822571);
pub const MESH_TYPES_HANDLE: Handle<Shader> = Handle::weak_from_u128(2506024101911992377);
pub const MESH_BINDINGS_HANDLE: Handle<Shader> = Handle::weak_from_u128(16831548636314682308);
pub const MESH_FUNCTIONS_HANDLE: Handle<Shader> = Handle::weak_from_u128(6300874327833745635);
pub const MESH_SHADER_HANDLE: Handle<Shader> = Handle::weak_from_u128(3252377289100772450);
pub const SKINNING_HANDLE: Handle<Shader> = Handle::weak_from_u128(13215291596265391738);
pub const MORPH_HANDLE: Handle<Shader> = Handle::weak_from_u128(970982813587607345);

/// How many textures are allowed in the view bind group layout (`@group(0)`) before
/// broader compatibility with WebGL and WebGPU is at risk, due to the minimum guaranteed
/// values for `MAX_TEXTURE_IMAGE_UNITS` (in WebGL) and `maxSampledTexturesPerShaderStage` (in WebGPU),
/// currently both at 16.
///
/// We use 10 here because it still leaves us, in a worst case scenario, with 6 textures for the other bind groups.
///
/// See: <https://gpuweb.github.io/gpuweb/#limits>
#[cfg(debug_assertions)]
pub const MESH_PIPELINE_VIEW_LAYOUT_SAFE_MAX_TEXTURES: usize = 10;

impl Plugin for MeshRenderPlugin {
    fn build(&self, app: &mut bevy_app::App) {
        load_internal_asset!(app, FORWARD_IO_HANDLE, "forward_io.wgsl", Shader::from_wgsl);
        load_internal_asset!(
            app,
            MESH_VIEW_TYPES_HANDLE,
            "mesh_view_types.wgsl",
            Shader::from_wgsl_with_defs,
            vec![
                ShaderDefVal::UInt(
                    "MAX_DIRECTIONAL_LIGHTS".into(),
                    MAX_DIRECTIONAL_LIGHTS as u32
                ),
                ShaderDefVal::UInt(
                    "MAX_CASCADES_PER_LIGHT".into(),
                    MAX_CASCADES_PER_LIGHT as u32,
                )
            ]
        );
        load_internal_asset!(
            app,
            MESH_VIEW_BINDINGS_HANDLE,
            "mesh_view_bindings.wgsl",
            Shader::from_wgsl
        );
        load_internal_asset!(app, MESH_TYPES_HANDLE, "mesh_types.wgsl", Shader::from_wgsl);
        load_internal_asset!(
            app,
            MESH_FUNCTIONS_HANDLE,
            "mesh_functions.wgsl",
            Shader::from_wgsl
        );
        load_internal_asset!(app, MESH_SHADER_HANDLE, "mesh.wgsl", Shader::from_wgsl);
        load_internal_asset!(app, SKINNING_HANDLE, "skinning.wgsl", Shader::from_wgsl);
        load_internal_asset!(app, MORPH_HANDLE, "morph.wgsl", Shader::from_wgsl);

        app.add_systems(
            PostUpdate,
            (no_automatic_skin_batching, no_automatic_morph_batching),
        );

        if let Ok(render_app) = app.get_sub_app_mut(RenderApp) {
            render_app
                .init_resource::<RenderMeshInstances>()
                .init_resource::<MeshBindGroups>()
                .init_resource::<SkinUniform>()
                .init_resource::<SkinIndices>()
                .init_resource::<MorphUniform>()
                .init_resource::<MorphIndices>()
                .add_systems(
                    ExtractSchedule,
                    (extract_meshes, extract_skins, extract_morphs),
                )
                .add_systems(
                    Render,
                    (
                        (
                            batch_and_prepare_render_phase::<Opaque3d, MeshPipeline>,
                            batch_and_prepare_render_phase::<Transmissive3d, MeshPipeline>,
                            batch_and_prepare_render_phase::<Transparent3d, MeshPipeline>,
                            batch_and_prepare_render_phase::<AlphaMask3d, MeshPipeline>,
                            batch_and_prepare_render_phase::<Shadow, MeshPipeline>,
                            batch_and_prepare_render_phase::<Opaque3dDeferred, MeshPipeline>,
                            batch_and_prepare_render_phase::<AlphaMask3dDeferred, MeshPipeline>,
                        )
                            .in_set(RenderSet::PrepareResources),
                        write_batched_instance_buffer::<MeshPipeline>
                            .in_set(RenderSet::PrepareResourcesFlush),
                        prepare_skins.in_set(RenderSet::PrepareResources),
                        prepare_morphs.in_set(RenderSet::PrepareResources),
                        prepare_mesh_bind_group.in_set(RenderSet::PrepareBindGroups),
                        prepare_mesh_view_bind_groups.in_set(RenderSet::PrepareBindGroups),
                    ),
                );
        }
    }

    fn finish(&self, app: &mut bevy_app::App) {
        let mut mesh_bindings_shader_defs = Vec::with_capacity(1);

        if let Ok(render_app) = app.get_sub_app_mut(RenderApp) {
            if let Some(per_object_buffer_batch_size) = GpuArrayBuffer::<MeshUniform>::batch_size(
                render_app.world.resource::<RenderDevice>(),
            ) {
                mesh_bindings_shader_defs.push(ShaderDefVal::UInt(
                    "PER_OBJECT_BUFFER_BATCH_SIZE".into(),
                    per_object_buffer_batch_size,
                ));
            }

            render_app
                .insert_resource(GpuArrayBuffer::<MeshUniform>::new(
                    render_app.world.resource::<RenderDevice>(),
                ))
                .init_resource::<MeshPipeline>();
        }

        // Load the mesh_bindings shader module here as it depends on runtime information about
        // whether storage buffers are supported, or the maximum uniform buffer binding size.
        load_internal_asset!(
            app,
            MESH_BINDINGS_HANDLE,
            "mesh_bindings.wgsl",
            Shader::from_wgsl_with_defs,
            mesh_bindings_shader_defs
        );
    }
}

#[derive(Component)]
pub struct MeshTransforms {
    pub transform: Affine3,
    pub previous_transform: Affine3,
    pub flags: u32,
}

#[derive(ShaderType, Clone)]
pub struct MeshUniform {
    // Affine 4x3 matrices transposed to 3x4
    pub transform: [Vec4; 3],
    pub previous_transform: [Vec4; 3],
    // 3x3 matrix packed in mat2x4 and f32 as:
    //   [0].xyz, [1].x,
    //   [1].yz, [2].xy
    //   [2].z
    pub inverse_transpose_model_a: [Vec4; 2],
    pub inverse_transpose_model_b: f32,
    pub flags: u32,
}

impl From<&MeshTransforms> for MeshUniform {
    fn from(mesh_transforms: &MeshTransforms) -> Self {
        let (inverse_transpose_model_a, inverse_transpose_model_b) =
            mesh_transforms.transform.inverse_transpose_3x3();
        Self {
            transform: mesh_transforms.transform.to_transpose(),
            previous_transform: mesh_transforms.previous_transform.to_transpose(),
            inverse_transpose_model_a,
            inverse_transpose_model_b,
            flags: mesh_transforms.flags,
        }
    }
}

// NOTE: These must match the bit flags in bevy_pbr/src/render/mesh_types.wgsl!
bitflags::bitflags! {
    #[repr(transparent)]
    pub struct MeshFlags: u32 {
        const SHADOW_RECEIVER            = (1 << 0);
        const TRANSMITTED_SHADOW_RECEIVER = (1 << 1);
        // Indicates the sign of the determinant of the 3x3 model matrix. If the sign is positive,
        // then the flag should be set, else it should not be set.
        const SIGN_DETERMINANT_MODEL_3X3  = (1 << 31);
        const NONE                        = 0;
        const UNINITIALIZED               = 0xFFFF;
    }
}

pub struct RenderMeshInstance {
    pub transforms: MeshTransforms,
    pub mesh_asset_id: AssetId<Mesh>,
    pub material_bind_group_id: MaterialBindGroupId,
    pub shadow_caster: bool,
    pub automatic_batching: bool,
}

#[derive(Default, Resource, Deref, DerefMut)]
pub struct RenderMeshInstances(EntityHashMap<Entity, RenderMeshInstance>);

#[derive(Component)]
pub struct Mesh3d;

pub fn extract_meshes(
    mut commands: Commands,
    mut previous_len: Local<usize>,
    mut render_mesh_instances: ResMut<RenderMeshInstances>,
    mut thread_local_queues: Local<ThreadLocal<Cell<Vec<(Entity, RenderMeshInstance)>>>>,
    meshes_query: Extract<
        Query<(
            Entity,
            &ViewVisibility,
            &GlobalTransform,
            Option<&PreviousGlobalTransform>,
            &Handle<Mesh>,
            Has<NotShadowReceiver>,
            Has<NotTransmittedShadowReceiver>,
            Has<NotShadowCaster>,
            Has<NoAutomaticBatching>,
        )>,
    >,
) {
    meshes_query.par_iter().for_each(
        |(
            entity,
            view_visibility,
            transform,
            previous_transform,
            handle,
            not_receiver,
            not_transmitted_receiver,
            not_caster,
            no_automatic_batching,
        )| {
            if !view_visibility.get() {
                return;
            }
            let transform = transform.affine();
            let previous_transform = previous_transform.map(|t| t.0).unwrap_or(transform);
            let mut flags = if not_receiver {
                MeshFlags::empty()
            } else {
                MeshFlags::SHADOW_RECEIVER
            };
            if !not_transmitted_receiver {
                flags |= MeshFlags::TRANSMITTED_SHADOW_RECEIVER;
            }
            if transform.matrix3.determinant().is_sign_positive() {
                flags |= MeshFlags::SIGN_DETERMINANT_MODEL_3X3;
            }
            let transforms = MeshTransforms {
                transform: (&transform).into(),
                previous_transform: (&previous_transform).into(),
                flags: flags.bits(),
            };
            let tls = thread_local_queues.get_or_default();
            let mut queue = tls.take();
            queue.push((
                entity,
                RenderMeshInstance {
                    mesh_asset_id: handle.id(),
                    transforms,
                    shadow_caster: !not_caster,
                    material_bind_group_id: MaterialBindGroupId::default(),
                    automatic_batching: !no_automatic_batching,
                },
            ));
            tls.set(queue);
        },
    );

    render_mesh_instances.clear();
    let mut entities = Vec::with_capacity(*previous_len);
    for queue in thread_local_queues.iter_mut() {
        // FIXME: Remove this - it is just a workaround to enable rendering to work as
        // render commands require an entity to exist at the moment.
        entities.extend(queue.get_mut().iter().map(|(e, _)| (*e, Mesh3d)));
        render_mesh_instances.extend(queue.get_mut().drain(..));
    }
    *previous_len = entities.len();
    commands.insert_or_spawn_batch(entities);
}

#[derive(Resource, Clone)]
pub struct MeshPipeline {
    view_layouts: [MeshPipelineViewLayout; MeshPipelineViewLayoutKey::COUNT],
    // This dummy white texture is to be used in place of optional StandardMaterial textures
    pub dummy_white_gpu_image: GpuImage,
    pub clustered_forward_buffer_binding_type: BufferBindingType,
    pub mesh_layouts: MeshLayouts,
    /// `MeshUniform`s are stored in arrays in buffers. If storage buffers are available, they
    /// are used and this will be `None`, otherwise uniform buffers will be used with batches
    /// of this many `MeshUniform`s, stored at dynamic offsets within the uniform buffer.
    /// Use code like this in custom shaders:
    /// ```wgsl
    /// ##ifdef PER_OBJECT_BUFFER_BATCH_SIZE
    /// @group(2) @binding(0) var<uniform> mesh: array<Mesh, #{PER_OBJECT_BUFFER_BATCH_SIZE}u>;
    /// ##else
    /// @group(2) @binding(0) var<storage> mesh: array<Mesh>;
    /// ##endif // PER_OBJECT_BUFFER_BATCH_SIZE
    /// ```
    pub per_object_buffer_batch_size: Option<u32>,

    #[cfg(debug_assertions)]
    pub did_warn_about_too_many_textures: Arc<AtomicBool>,
}

impl FromWorld for MeshPipeline {
    fn from_world(world: &mut World) -> Self {
        let mut system_state: SystemState<(
            Res<RenderDevice>,
            Res<DefaultImageSampler>,
            Res<RenderQueue>,
        )> = SystemState::new(world);
        let (render_device, default_sampler, render_queue) = system_state.get_mut(world);
        let clustered_forward_buffer_binding_type = render_device
            .get_supported_read_only_binding_type(CLUSTERED_FORWARD_STORAGE_BUFFER_COUNT);

        let view_layouts =
            generate_view_layouts(&render_device, clustered_forward_buffer_binding_type);

        // A 1x1x1 'all 1.0' texture to use as a dummy texture to use in place of optional StandardMaterial textures
        let dummy_white_gpu_image = {
            let image = Image::default();
            let texture = render_device.create_texture(&image.texture_descriptor);
            let sampler = match image.sampler_descriptor {
                ImageSampler::Default => (**default_sampler).clone(),
                ImageSampler::Descriptor(ref descriptor) => {
                    render_device.create_sampler(descriptor)
                }
            };

            let format_size = image.texture_descriptor.format.pixel_size();
            render_queue.write_texture(
                ImageCopyTexture {
                    texture: &texture,
                    mip_level: 0,
                    origin: Origin3d::ZERO,
                    aspect: TextureAspect::All,
                },
                &image.data,
                ImageDataLayout {
                    offset: 0,
                    bytes_per_row: Some(image.width() * format_size as u32),
                    rows_per_image: None,
                },
                image.texture_descriptor.size,
            );

            let texture_view = texture.create_view(&TextureViewDescriptor::default());
            GpuImage {
                texture,
                texture_view,
                texture_format: image.texture_descriptor.format,
                sampler,
                size: image.size_f32(),
                mip_level_count: image.texture_descriptor.mip_level_count,
            }
        };

        MeshPipeline {
            view_layouts,
            clustered_forward_buffer_binding_type,
            dummy_white_gpu_image,
            mesh_layouts: MeshLayouts::new(&render_device),
            per_object_buffer_batch_size: GpuArrayBuffer::<MeshUniform>::batch_size(&render_device),
            #[cfg(debug_assertions)]
            did_warn_about_too_many_textures: Arc::new(AtomicBool::new(false)),
        }
    }
}

impl MeshPipeline {
    pub fn get_image_texture<'a>(
        &'a self,
        gpu_images: &'a RenderAssets<Image>,
        handle_option: &Option<Handle<Image>>,
    ) -> Option<(&'a TextureView, &'a Sampler)> {
        if let Some(handle) = handle_option {
            let gpu_image = gpu_images.get(handle)?;
            Some((&gpu_image.texture_view, &gpu_image.sampler))
        } else {
            Some((
                &self.dummy_white_gpu_image.texture_view,
                &self.dummy_white_gpu_image.sampler,
            ))
        }
    }

    pub fn get_view_layout(&self, layout_key: MeshPipelineViewLayoutKey) -> &BindGroupLayout {
        let index = layout_key.bits() as usize;
        let layout = &self.view_layouts[index];

        #[cfg(debug_assertions)]
        if layout.texture_count > MESH_PIPELINE_VIEW_LAYOUT_SAFE_MAX_TEXTURES
            && !self.did_warn_about_too_many_textures.load(Ordering::SeqCst)
        {
            self.did_warn_about_too_many_textures
                .store(true, Ordering::SeqCst);

            // Issue our own warning here because Naga's error message is a bit cryptic in this situation
            warn!("Too many textures in mesh pipeline view layout, this might cause us to hit `wgpu::Limits::max_sampled_textures_per_shader_stage` in some environments.");
        }

        &layout.bind_group_layout
    }
}

impl GetBatchData for MeshPipeline {
    type Param = SRes<RenderMeshInstances>;
    type Query = Entity;
    type QueryFilter = With<Mesh3d>;
    type CompareData = (MaterialBindGroupId, AssetId<Mesh>);
    type BufferData = MeshUniform;

    fn get_batch_data(
        mesh_instances: &SystemParamItem<Self::Param>,
        entity: &QueryItem<Self::Query>,
    ) -> (Self::BufferData, Option<Self::CompareData>) {
        let mesh_instance = mesh_instances
            .get(entity)
            .expect("Failed to find render mesh instance");
        (
            (&mesh_instance.transforms).into(),
            mesh_instance.automatic_batching.then_some((
                mesh_instance.material_bind_group_id,
                mesh_instance.mesh_asset_id,
            )),
        )
    }
}

bitflags::bitflags! {
    #[derive(Clone, Copy, Debug, PartialEq, Eq, Hash)]
    #[repr(transparent)]
    // NOTE: Apparently quadro drivers support up to 64x MSAA.
    /// MSAA uses the highest 3 bits for the MSAA log2(sample count) to support up to 128x MSAA.
    pub struct MeshPipelineKey: u32 {
        const NONE                              = 0;
        const HDR                               = (1 << 0);
        const TONEMAP_IN_SHADER                 = (1 << 1);
        const DEBAND_DITHER                     = (1 << 2);
        const DEPTH_PREPASS                     = (1 << 3);
        const NORMAL_PREPASS                    = (1 << 4);
        const DEFERRED_PREPASS                  = (1 << 5);
        const MOTION_VECTOR_PREPASS             = (1 << 6);
        const MAY_DISCARD                       = (1 << 7); // Guards shader codepaths that may discard, allowing early depth tests in most cases
                                                            // See: https://www.khronos.org/opengl/wiki/Early_Fragment_Test
        const ENVIRONMENT_MAP                   = (1 << 8);
        const SCREEN_SPACE_AMBIENT_OCCLUSION    = (1 << 9);
        const DEPTH_CLAMP_ORTHO                 = (1 << 10);
        const TEMPORAL_JITTER                   = (1 << 11);
        const MORPH_TARGETS                     = (1 << 12);
        const BLEND_RESERVED_BITS               = Self::BLEND_MASK_BITS << Self::BLEND_SHIFT_BITS; // ← Bitmask reserving bits for the blend state
        const BLEND_OPAQUE                      = (0 << Self::BLEND_SHIFT_BITS);                   // ← Values are just sequential within the mask, and can range from 0 to 3
        const BLEND_PREMULTIPLIED_ALPHA         = (1 << Self::BLEND_SHIFT_BITS);                   //
        const BLEND_MULTIPLY                    = (2 << Self::BLEND_SHIFT_BITS);                   // ← We still have room for one more value without adding more bits
        const BLEND_ALPHA                       = (3 << Self::BLEND_SHIFT_BITS);
        const MSAA_RESERVED_BITS                = Self::MSAA_MASK_BITS << Self::MSAA_SHIFT_BITS;
        const PRIMITIVE_TOPOLOGY_RESERVED_BITS  = Self::PRIMITIVE_TOPOLOGY_MASK_BITS << Self::PRIMITIVE_TOPOLOGY_SHIFT_BITS;
        const TONEMAP_METHOD_RESERVED_BITS      = Self::TONEMAP_METHOD_MASK_BITS << Self::TONEMAP_METHOD_SHIFT_BITS;
        const TONEMAP_METHOD_NONE               = 0 << Self::TONEMAP_METHOD_SHIFT_BITS;
        const TONEMAP_METHOD_REINHARD           = 1 << Self::TONEMAP_METHOD_SHIFT_BITS;
        const TONEMAP_METHOD_REINHARD_LUMINANCE = 2 << Self::TONEMAP_METHOD_SHIFT_BITS;
        const TONEMAP_METHOD_ACES_FITTED        = 3 << Self::TONEMAP_METHOD_SHIFT_BITS;
        const TONEMAP_METHOD_AGX                = 4 << Self::TONEMAP_METHOD_SHIFT_BITS;
        const TONEMAP_METHOD_SOMEWHAT_BORING_DISPLAY_TRANSFORM = 5 << Self::TONEMAP_METHOD_SHIFT_BITS;
        const TONEMAP_METHOD_TONY_MC_MAPFACE     = 6 << Self::TONEMAP_METHOD_SHIFT_BITS;
        const TONEMAP_METHOD_BLENDER_FILMIC      = 7 << Self::TONEMAP_METHOD_SHIFT_BITS;
        const SHADOW_FILTER_METHOD_RESERVED_BITS = Self::SHADOW_FILTER_METHOD_MASK_BITS << Self::SHADOW_FILTER_METHOD_SHIFT_BITS;
        const SHADOW_FILTER_METHOD_HARDWARE_2X2  = 0 << Self::SHADOW_FILTER_METHOD_SHIFT_BITS;
        const SHADOW_FILTER_METHOD_CASTANO_13    = 1 << Self::SHADOW_FILTER_METHOD_SHIFT_BITS;
        const SHADOW_FILTER_METHOD_JIMENEZ_14    = 2 << Self::SHADOW_FILTER_METHOD_SHIFT_BITS;
<<<<<<< HEAD
        const SCREEN_SPACE_SPECULAR_TRANSMISSION_RESERVED_BITS = Self::SCREEN_SPACE_SPECULAR_TRANSMISSION_MASK_BITS << Self::SCREEN_SPACE_SPECULAR_TRANSMISSION_SHIFT_BITS;
        const SCREEN_SPACE_SPECULAR_TRANSMISSION_LOW = 0 << Self::SCREEN_SPACE_SPECULAR_TRANSMISSION_SHIFT_BITS;
        const SCREEN_SPACE_SPECULAR_TRANSMISSION_MEDIUM = 1 << Self::SCREEN_SPACE_SPECULAR_TRANSMISSION_SHIFT_BITS;
        const SCREEN_SPACE_SPECULAR_TRANSMISSION_HIGH = 2 << Self::SCREEN_SPACE_SPECULAR_TRANSMISSION_SHIFT_BITS;
        const SCREEN_SPACE_SPECULAR_TRANSMISSION_ULTRA = 3 << Self::SCREEN_SPACE_SPECULAR_TRANSMISSION_SHIFT_BITS;
=======
        const VIEW_PROJECTION_RESERVED_BITS     = Self::VIEW_PROJECTION_MASK_BITS << Self::VIEW_PROJECTION_SHIFT_BITS;
        const VIEW_PROJECTION_NONSTANDARD       = 0 << Self::VIEW_PROJECTION_SHIFT_BITS;
        const VIEW_PROJECTION_PERSPECTIVE       = 1 << Self::VIEW_PROJECTION_SHIFT_BITS;
        const VIEW_PROJECTION_ORTHOGRAPHIC      = 2 << Self::VIEW_PROJECTION_SHIFT_BITS;
        const VIEW_PROJECTION_RESERVED          = 3 << Self::VIEW_PROJECTION_SHIFT_BITS;
>>>>>>> af37ab51
    }
}

impl MeshPipelineKey {
    const MSAA_MASK_BITS: u32 = 0b111;
    const MSAA_SHIFT_BITS: u32 = 32 - Self::MSAA_MASK_BITS.count_ones();

    const PRIMITIVE_TOPOLOGY_MASK_BITS: u32 = 0b111;
    const PRIMITIVE_TOPOLOGY_SHIFT_BITS: u32 =
        Self::MSAA_SHIFT_BITS - Self::PRIMITIVE_TOPOLOGY_MASK_BITS.count_ones();

    const BLEND_MASK_BITS: u32 = 0b11;
    const BLEND_SHIFT_BITS: u32 =
        Self::PRIMITIVE_TOPOLOGY_SHIFT_BITS - Self::BLEND_MASK_BITS.count_ones();

    const TONEMAP_METHOD_MASK_BITS: u32 = 0b111;
    const TONEMAP_METHOD_SHIFT_BITS: u32 =
        Self::BLEND_SHIFT_BITS - Self::TONEMAP_METHOD_MASK_BITS.count_ones();

    const SHADOW_FILTER_METHOD_MASK_BITS: u32 = 0b11;
    const SHADOW_FILTER_METHOD_SHIFT_BITS: u32 =
        Self::TONEMAP_METHOD_SHIFT_BITS - Self::SHADOW_FILTER_METHOD_MASK_BITS.count_ones();

<<<<<<< HEAD
    const SCREEN_SPACE_SPECULAR_TRANSMISSION_MASK_BITS: u32 = 0b11;
    const SCREEN_SPACE_SPECULAR_TRANSMISSION_SHIFT_BITS: u32 = Self::SHADOW_FILTER_METHOD_SHIFT_BITS
        - Self::SCREEN_SPACE_SPECULAR_TRANSMISSION_MASK_BITS.count_ones();
=======
    const VIEW_PROJECTION_MASK_BITS: u32 = 0b11;
    const VIEW_PROJECTION_SHIFT_BITS: u32 =
        Self::SHADOW_FILTER_METHOD_SHIFT_BITS - Self::VIEW_PROJECTION_MASK_BITS.count_ones();
>>>>>>> af37ab51

    pub fn from_msaa_samples(msaa_samples: u32) -> Self {
        let msaa_bits =
            (msaa_samples.trailing_zeros() & Self::MSAA_MASK_BITS) << Self::MSAA_SHIFT_BITS;
        Self::from_bits_retain(msaa_bits)
    }

    pub fn from_hdr(hdr: bool) -> Self {
        if hdr {
            MeshPipelineKey::HDR
        } else {
            MeshPipelineKey::NONE
        }
    }

    pub fn msaa_samples(&self) -> u32 {
        1 << ((self.bits() >> Self::MSAA_SHIFT_BITS) & Self::MSAA_MASK_BITS)
    }

    pub fn from_primitive_topology(primitive_topology: PrimitiveTopology) -> Self {
        let primitive_topology_bits = ((primitive_topology as u32)
            & Self::PRIMITIVE_TOPOLOGY_MASK_BITS)
            << Self::PRIMITIVE_TOPOLOGY_SHIFT_BITS;
        Self::from_bits_retain(primitive_topology_bits)
    }

    pub fn primitive_topology(&self) -> PrimitiveTopology {
        let primitive_topology_bits = (self.bits() >> Self::PRIMITIVE_TOPOLOGY_SHIFT_BITS)
            & Self::PRIMITIVE_TOPOLOGY_MASK_BITS;
        match primitive_topology_bits {
            x if x == PrimitiveTopology::PointList as u32 => PrimitiveTopology::PointList,
            x if x == PrimitiveTopology::LineList as u32 => PrimitiveTopology::LineList,
            x if x == PrimitiveTopology::LineStrip as u32 => PrimitiveTopology::LineStrip,
            x if x == PrimitiveTopology::TriangleList as u32 => PrimitiveTopology::TriangleList,
            x if x == PrimitiveTopology::TriangleStrip as u32 => PrimitiveTopology::TriangleStrip,
            _ => PrimitiveTopology::default(),
        }
    }
}

fn is_skinned(layout: &Hashed<InnerMeshVertexBufferLayout>) -> bool {
    layout.contains(Mesh::ATTRIBUTE_JOINT_INDEX) && layout.contains(Mesh::ATTRIBUTE_JOINT_WEIGHT)
}
pub fn setup_morph_and_skinning_defs(
    mesh_layouts: &MeshLayouts,
    layout: &Hashed<InnerMeshVertexBufferLayout>,
    offset: u32,
    key: &MeshPipelineKey,
    shader_defs: &mut Vec<ShaderDefVal>,
    vertex_attributes: &mut Vec<VertexAttributeDescriptor>,
) -> BindGroupLayout {
    let mut add_skin_data = || {
        shader_defs.push("SKINNED".into());
        vertex_attributes.push(Mesh::ATTRIBUTE_JOINT_INDEX.at_shader_location(offset));
        vertex_attributes.push(Mesh::ATTRIBUTE_JOINT_WEIGHT.at_shader_location(offset + 1));
    };
    let is_morphed = key.intersects(MeshPipelineKey::MORPH_TARGETS);
    match (is_skinned(layout), is_morphed) {
        (true, false) => {
            add_skin_data();
            mesh_layouts.skinned.clone()
        }
        (true, true) => {
            add_skin_data();
            shader_defs.push("MORPH_TARGETS".into());
            mesh_layouts.morphed_skinned.clone()
        }
        (false, true) => {
            shader_defs.push("MORPH_TARGETS".into());
            mesh_layouts.morphed.clone()
        }
        (false, false) => mesh_layouts.model_only.clone(),
    }
}

impl SpecializedMeshPipeline for MeshPipeline {
    type Key = MeshPipelineKey;

    fn specialize(
        &self,
        key: Self::Key,
        layout: &MeshVertexBufferLayout,
    ) -> Result<RenderPipelineDescriptor, SpecializedMeshPipelineError> {
        let mut shader_defs = Vec::new();
        let mut vertex_attributes = Vec::new();

        // Let the shader code know that it's running in a mesh pipeline.
        shader_defs.push("MESH_PIPELINE".into());

        shader_defs.push("VERTEX_OUTPUT_INSTANCE_INDEX".into());

        if layout.contains(Mesh::ATTRIBUTE_POSITION) {
            shader_defs.push("VERTEX_POSITIONS".into());
            vertex_attributes.push(Mesh::ATTRIBUTE_POSITION.at_shader_location(0));
        }

        if layout.contains(Mesh::ATTRIBUTE_NORMAL) {
            shader_defs.push("VERTEX_NORMALS".into());
            vertex_attributes.push(Mesh::ATTRIBUTE_NORMAL.at_shader_location(1));
        }

        if layout.contains(Mesh::ATTRIBUTE_UV_0) {
            shader_defs.push("VERTEX_UVS".into());
            vertex_attributes.push(Mesh::ATTRIBUTE_UV_0.at_shader_location(2));
        }

        if layout.contains(Mesh::ATTRIBUTE_UV_1) {
            shader_defs.push("VERTEX_UVS_1".into());
            vertex_attributes.push(Mesh::ATTRIBUTE_UV_1.at_shader_location(3));
        }

        if layout.contains(Mesh::ATTRIBUTE_TANGENT) {
            shader_defs.push("VERTEX_TANGENTS".into());
            vertex_attributes.push(Mesh::ATTRIBUTE_TANGENT.at_shader_location(4));
        }

        if layout.contains(Mesh::ATTRIBUTE_COLOR) {
            shader_defs.push("VERTEX_COLORS".into());
            vertex_attributes.push(Mesh::ATTRIBUTE_COLOR.at_shader_location(5));
        }

        if cfg!(feature = "pbr_transmission_textures") {
            shader_defs.push("PBR_TRANSMISSION_TEXTURES_SUPPORTED".into());
        }

        let mut bind_group_layout = vec![self.get_view_layout(key.into()).clone()];

        if key.msaa_samples() > 1 {
            shader_defs.push("MULTISAMPLED".into());
        };

        bind_group_layout.push(setup_morph_and_skinning_defs(
            &self.mesh_layouts,
            layout,
            6,
            &key,
            &mut shader_defs,
            &mut vertex_attributes,
        ));

        if key.contains(MeshPipelineKey::SCREEN_SPACE_AMBIENT_OCCLUSION) {
            shader_defs.push("SCREEN_SPACE_AMBIENT_OCCLUSION".into());
        }

        let vertex_buffer_layout = layout.get_layout(&vertex_attributes)?;

        let (label, blend, depth_write_enabled);
        let pass = key.intersection(MeshPipelineKey::BLEND_RESERVED_BITS);
        let mut is_opaque = false;
        if pass == MeshPipelineKey::BLEND_ALPHA {
            label = "alpha_blend_mesh_pipeline".into();
            blend = Some(BlendState::ALPHA_BLENDING);
            // For the transparent pass, fragments that are closer will be alpha blended
            // but their depth is not written to the depth buffer
            depth_write_enabled = false;
        } else if pass == MeshPipelineKey::BLEND_PREMULTIPLIED_ALPHA {
            label = "premultiplied_alpha_mesh_pipeline".into();
            blend = Some(BlendState::PREMULTIPLIED_ALPHA_BLENDING);
            shader_defs.push("PREMULTIPLY_ALPHA".into());
            shader_defs.push("BLEND_PREMULTIPLIED_ALPHA".into());
            // For the transparent pass, fragments that are closer will be alpha blended
            // but their depth is not written to the depth buffer
            depth_write_enabled = false;
        } else if pass == MeshPipelineKey::BLEND_MULTIPLY {
            label = "multiply_mesh_pipeline".into();
            blend = Some(BlendState {
                color: BlendComponent {
                    src_factor: BlendFactor::Dst,
                    dst_factor: BlendFactor::OneMinusSrcAlpha,
                    operation: BlendOperation::Add,
                },
                alpha: BlendComponent::OVER,
            });
            shader_defs.push("PREMULTIPLY_ALPHA".into());
            shader_defs.push("BLEND_MULTIPLY".into());
            // For the multiply pass, fragments that are closer will be alpha blended
            // but their depth is not written to the depth buffer
            depth_write_enabled = false;
        } else {
            label = "opaque_mesh_pipeline".into();
            // BlendState::REPLACE is not needed here, and None will be potentially much faster in some cases
            blend = None;
            // For the opaque and alpha mask passes, fragments that are closer will replace
            // the current fragment value in the output and the depth is written to the
            // depth buffer
            depth_write_enabled = true;
            is_opaque = true;
        }

        if key.contains(MeshPipelineKey::NORMAL_PREPASS) {
            shader_defs.push("NORMAL_PREPASS".into());
        }

        if key.contains(MeshPipelineKey::DEPTH_PREPASS) {
            shader_defs.push("DEPTH_PREPASS".into());
        }

        if key.contains(MeshPipelineKey::MOTION_VECTOR_PREPASS) {
            shader_defs.push("MOTION_VECTOR_PREPASS".into());
        }

        if key.contains(MeshPipelineKey::DEFERRED_PREPASS) {
            shader_defs.push("DEFERRED_PREPASS".into());
        }

        if key.contains(MeshPipelineKey::NORMAL_PREPASS) && key.msaa_samples() == 1 && is_opaque {
            shader_defs.push("LOAD_PREPASS_NORMALS".into());
        }

        let view_projection = key.intersection(MeshPipelineKey::VIEW_PROJECTION_RESERVED_BITS);
        if view_projection == MeshPipelineKey::VIEW_PROJECTION_NONSTANDARD {
            shader_defs.push("VIEW_PROJECTION_NONSTANDARD".into());
        } else if view_projection == MeshPipelineKey::VIEW_PROJECTION_PERSPECTIVE {
            shader_defs.push("VIEW_PROJECTION_PERSPECTIVE".into());
        } else if view_projection == MeshPipelineKey::VIEW_PROJECTION_ORTHOGRAPHIC {
            shader_defs.push("VIEW_PROJECTION_ORTHOGRAPHIC".into());
        }

        #[cfg(all(feature = "webgl", target_arch = "wasm32"))]
        shader_defs.push("WEBGL2".into());

        if key.contains(MeshPipelineKey::TONEMAP_IN_SHADER) {
            shader_defs.push("TONEMAP_IN_SHADER".into());

            let method = key.intersection(MeshPipelineKey::TONEMAP_METHOD_RESERVED_BITS);

            if method == MeshPipelineKey::TONEMAP_METHOD_NONE {
                shader_defs.push("TONEMAP_METHOD_NONE".into());
            } else if method == MeshPipelineKey::TONEMAP_METHOD_REINHARD {
                shader_defs.push("TONEMAP_METHOD_REINHARD".into());
            } else if method == MeshPipelineKey::TONEMAP_METHOD_REINHARD_LUMINANCE {
                shader_defs.push("TONEMAP_METHOD_REINHARD_LUMINANCE".into());
            } else if method == MeshPipelineKey::TONEMAP_METHOD_ACES_FITTED {
                shader_defs.push("TONEMAP_METHOD_ACES_FITTED ".into());
            } else if method == MeshPipelineKey::TONEMAP_METHOD_AGX {
                shader_defs.push("TONEMAP_METHOD_AGX".into());
            } else if method == MeshPipelineKey::TONEMAP_METHOD_SOMEWHAT_BORING_DISPLAY_TRANSFORM {
                shader_defs.push("TONEMAP_METHOD_SOMEWHAT_BORING_DISPLAY_TRANSFORM".into());
            } else if method == MeshPipelineKey::TONEMAP_METHOD_BLENDER_FILMIC {
                shader_defs.push("TONEMAP_METHOD_BLENDER_FILMIC".into());
            } else if method == MeshPipelineKey::TONEMAP_METHOD_TONY_MC_MAPFACE {
                shader_defs.push("TONEMAP_METHOD_TONY_MC_MAPFACE".into());
            }

            // Debanding is tied to tonemapping in the shader, cannot run without it.
            if key.contains(MeshPipelineKey::DEBAND_DITHER) {
                shader_defs.push("DEBAND_DITHER".into());
            }
        }

        if key.contains(MeshPipelineKey::MAY_DISCARD) {
            shader_defs.push("MAY_DISCARD".into());
        }

        if key.contains(MeshPipelineKey::ENVIRONMENT_MAP) {
            shader_defs.push("ENVIRONMENT_MAP".into());
        }

        if key.contains(MeshPipelineKey::TEMPORAL_JITTER) {
            shader_defs.push("TEMPORAL_JITTER".into());
        }

        let shadow_filter_method =
            key.intersection(MeshPipelineKey::SHADOW_FILTER_METHOD_RESERVED_BITS);
        if shadow_filter_method == MeshPipelineKey::SHADOW_FILTER_METHOD_HARDWARE_2X2 {
            shader_defs.push("SHADOW_FILTER_METHOD_HARDWARE_2X2".into());
        } else if shadow_filter_method == MeshPipelineKey::SHADOW_FILTER_METHOD_CASTANO_13 {
            shader_defs.push("SHADOW_FILTER_METHOD_CASTANO_13".into());
        } else if shadow_filter_method == MeshPipelineKey::SHADOW_FILTER_METHOD_JIMENEZ_14 {
            shader_defs.push("SHADOW_FILTER_METHOD_JIMENEZ_14".into());
        }

        let blur_quality =
            key.intersection(MeshPipelineKey::SCREEN_SPACE_SPECULAR_TRANSMISSION_RESERVED_BITS);

        shader_defs.push(ShaderDefVal::Int(
            "SCREEN_SPACE_SPECULAR_TRANSMISSION_BLUR_TAPS".into(),
            match blur_quality {
                MeshPipelineKey::SCREEN_SPACE_SPECULAR_TRANSMISSION_LOW => 4,
                MeshPipelineKey::SCREEN_SPACE_SPECULAR_TRANSMISSION_MEDIUM => 8,
                MeshPipelineKey::SCREEN_SPACE_SPECULAR_TRANSMISSION_HIGH => 16,
                MeshPipelineKey::SCREEN_SPACE_SPECULAR_TRANSMISSION_ULTRA => 32,
                _ => unreachable!(), // Not possible, since the mask is 2 bits, and we've covered all 4 cases
            },
        ));

        let format = if key.contains(MeshPipelineKey::HDR) {
            ViewTarget::TEXTURE_FORMAT_HDR
        } else {
            TextureFormat::bevy_default()
        };

        // This is defined here so that custom shaders that use something other than
        // the mesh binding from bevy_pbr::mesh_bindings can easily make use of this
        // in their own shaders.
        if let Some(per_object_buffer_batch_size) = self.per_object_buffer_batch_size {
            shader_defs.push(ShaderDefVal::UInt(
                "PER_OBJECT_BUFFER_BATCH_SIZE".into(),
                per_object_buffer_batch_size,
            ));
        }

        let mut push_constant_ranges = Vec::with_capacity(1);
        if cfg!(all(feature = "webgl", target_arch = "wasm32")) {
            push_constant_ranges.push(PushConstantRange {
                stages: ShaderStages::VERTEX,
                range: 0..4,
            });
        }

        Ok(RenderPipelineDescriptor {
            vertex: VertexState {
                shader: MESH_SHADER_HANDLE,
                entry_point: "vertex".into(),
                shader_defs: shader_defs.clone(),
                buffers: vec![vertex_buffer_layout],
            },
            fragment: Some(FragmentState {
                shader: MESH_SHADER_HANDLE,
                shader_defs,
                entry_point: "fragment".into(),
                targets: vec![Some(ColorTargetState {
                    format,
                    blend,
                    write_mask: ColorWrites::ALL,
                })],
            }),
            layout: bind_group_layout,
            push_constant_ranges,
            primitive: PrimitiveState {
                front_face: FrontFace::Ccw,
                cull_mode: Some(Face::Back),
                unclipped_depth: false,
                polygon_mode: PolygonMode::Fill,
                conservative: false,
                topology: key.primitive_topology(),
                strip_index_format: None,
            },
            depth_stencil: Some(DepthStencilState {
                format: CORE_3D_DEPTH_FORMAT,
                depth_write_enabled,
                depth_compare: CompareFunction::GreaterEqual,
                stencil: StencilState {
                    front: StencilFaceState::IGNORE,
                    back: StencilFaceState::IGNORE,
                    read_mask: 0,
                    write_mask: 0,
                },
                bias: DepthBiasState {
                    constant: 0,
                    slope_scale: 0.0,
                    clamp: 0.0,
                },
            }),
            multisample: MultisampleState {
                count: key.msaa_samples(),
                mask: !0,
                alpha_to_coverage_enabled: false,
            },
            label: Some(label),
        })
    }
}

/// Bind groups for meshes currently loaded.
#[derive(Resource, Default)]
pub struct MeshBindGroups {
    model_only: Option<BindGroup>,
    skinned: Option<BindGroup>,
    morph_targets: HashMap<AssetId<Mesh>, BindGroup>,
}
impl MeshBindGroups {
    pub fn reset(&mut self) {
        self.model_only = None;
        self.skinned = None;
        self.morph_targets.clear();
    }
    /// Get the `BindGroup` for `GpuMesh` with given `handle_id`.
    pub fn get(
        &self,
        asset_id: AssetId<Mesh>,
        is_skinned: bool,
        morph: bool,
    ) -> Option<&BindGroup> {
        match (is_skinned, morph) {
            (_, true) => self.morph_targets.get(&asset_id),
            (true, false) => self.skinned.as_ref(),
            (false, false) => self.model_only.as_ref(),
        }
    }
}

pub fn prepare_mesh_bind_group(
    meshes: Res<RenderAssets<Mesh>>,
    mut groups: ResMut<MeshBindGroups>,
    mesh_pipeline: Res<MeshPipeline>,
    render_device: Res<RenderDevice>,
    mesh_uniforms: Res<GpuArrayBuffer<MeshUniform>>,
    skins_uniform: Res<SkinUniform>,
    weights_uniform: Res<MorphUniform>,
) {
    groups.reset();
    let layouts = &mesh_pipeline.mesh_layouts;
    let Some(model) = mesh_uniforms.binding() else {
        return;
    };
    groups.model_only = Some(layouts.model_only(&render_device, &model));

    let skin = skins_uniform.buffer.buffer();
    if let Some(skin) = skin {
        groups.skinned = Some(layouts.skinned(&render_device, &model, skin));
    }

    if let Some(weights) = weights_uniform.buffer.buffer() {
        for (id, gpu_mesh) in meshes.iter() {
            if let Some(targets) = gpu_mesh.morph_targets.as_ref() {
                let group = if let Some(skin) = skin.filter(|_| is_skinned(&gpu_mesh.layout)) {
                    layouts.morphed_skinned(&render_device, &model, skin, weights, targets)
                } else {
                    layouts.morphed(&render_device, &model, weights, targets)
                };
                groups.morph_targets.insert(id, group);
            }
        }
    }
}

pub struct SetMeshViewBindGroup<const I: usize>;
impl<P: PhaseItem, const I: usize> RenderCommand<P> for SetMeshViewBindGroup<I> {
    type Param = ();
    type ViewWorldQuery = (
        Read<ViewUniformOffset>,
        Read<ViewLightsUniformOffset>,
        Read<ViewFogUniformOffset>,
        Read<MeshViewBindGroup>,
    );
    type ItemWorldQuery = ();

    #[inline]
    fn render<'w>(
        _item: &P,
        (view_uniform, view_lights, view_fog, mesh_view_bind_group): ROQueryItem<
            'w,
            Self::ViewWorldQuery,
        >,
        _entity: (),
        _: SystemParamItem<'w, '_, Self::Param>,
        pass: &mut TrackedRenderPass<'w>,
    ) -> RenderCommandResult {
        pass.set_bind_group(
            I,
            &mesh_view_bind_group.value,
            &[view_uniform.offset, view_lights.offset, view_fog.offset],
        );

        RenderCommandResult::Success
    }
}

pub struct SetMeshBindGroup<const I: usize>;
impl<P: PhaseItem, const I: usize> RenderCommand<P> for SetMeshBindGroup<I> {
    type Param = (
        SRes<MeshBindGroups>,
        SRes<RenderMeshInstances>,
        SRes<SkinIndices>,
        SRes<MorphIndices>,
    );
    type ViewWorldQuery = ();
    type ItemWorldQuery = ();

    #[inline]
    fn render<'w>(
        item: &P,
        _view: (),
        _item_query: (),
        (bind_groups, mesh_instances, skin_indices, morph_indices): SystemParamItem<
            'w,
            '_,
            Self::Param,
        >,
        pass: &mut TrackedRenderPass<'w>,
    ) -> RenderCommandResult {
        let bind_groups = bind_groups.into_inner();
        let mesh_instances = mesh_instances.into_inner();
        let skin_indices = skin_indices.into_inner();
        let morph_indices = morph_indices.into_inner();

        let entity = &item.entity();

        let Some(mesh) = mesh_instances.get(entity) else {
            return RenderCommandResult::Success;
        };
        let skin_index = skin_indices.get(entity);
        let morph_index = morph_indices.get(entity);

        let is_skinned = skin_index.is_some();
        let is_morphed = morph_index.is_some();

        let Some(bind_group) = bind_groups.get(mesh.mesh_asset_id, is_skinned, is_morphed) else {
            error!(
                "The MeshBindGroups resource wasn't set in the render phase. \
                It should be set by the queue_mesh_bind_group system.\n\
                This is a bevy bug! Please open an issue."
            );
            return RenderCommandResult::Failure;
        };

        let mut dynamic_offsets: [u32; 3] = Default::default();
        let mut offset_count = 0;
        if let Some(dynamic_offset) = item.dynamic_offset() {
            dynamic_offsets[offset_count] = dynamic_offset.get();
            offset_count += 1;
        }
        if let Some(skin_index) = skin_index {
            dynamic_offsets[offset_count] = skin_index.index;
            offset_count += 1;
        }
        if let Some(morph_index) = morph_index {
            dynamic_offsets[offset_count] = morph_index.index;
            offset_count += 1;
        }
        pass.set_bind_group(I, bind_group, &dynamic_offsets[0..offset_count]);

        RenderCommandResult::Success
    }
}

pub struct DrawMesh;
impl<P: PhaseItem> RenderCommand<P> for DrawMesh {
    type Param = (SRes<RenderAssets<Mesh>>, SRes<RenderMeshInstances>);
    type ViewWorldQuery = ();
    type ItemWorldQuery = ();
    #[inline]
    fn render<'w>(
        item: &P,
        _view: (),
        _item_query: (),
        (meshes, mesh_instances): SystemParamItem<'w, '_, Self::Param>,
        pass: &mut TrackedRenderPass<'w>,
    ) -> RenderCommandResult {
        let meshes = meshes.into_inner();
        let mesh_instances = mesh_instances.into_inner();

        let Some(mesh_instance) = mesh_instances.get(&item.entity()) else {
            return RenderCommandResult::Failure;
        };
        let Some(gpu_mesh) = meshes.get(mesh_instance.mesh_asset_id) else {
            return RenderCommandResult::Failure;
        };

        pass.set_vertex_buffer(0, gpu_mesh.vertex_buffer.slice(..));

        let batch_range = item.batch_range();
        #[cfg(all(feature = "webgl", target_arch = "wasm32"))]
        pass.set_push_constants(
            ShaderStages::VERTEX,
            0,
            &(batch_range.start as i32).to_le_bytes(),
        );
        match &gpu_mesh.buffer_info {
            GpuBufferInfo::Indexed {
                buffer,
                index_format,
                count,
            } => {
                pass.set_index_buffer(buffer.slice(..), 0, *index_format);
                pass.draw_indexed(0..*count, 0, batch_range.clone());
            }
            GpuBufferInfo::NonIndexed => {
                pass.draw(0..gpu_mesh.vertex_count, batch_range.clone());
            }
        }
        RenderCommandResult::Success
    }
}

#[cfg(test)]
mod tests {
    use super::MeshPipelineKey;
    #[test]
    fn mesh_key_msaa_samples() {
        for i in [1, 2, 4, 8, 16, 32, 64, 128] {
            assert_eq!(MeshPipelineKey::from_msaa_samples(i).msaa_samples(), i);
        }
    }
}<|MERGE_RESOLUTION|>--- conflicted
+++ resolved
@@ -527,19 +527,16 @@
         const SHADOW_FILTER_METHOD_HARDWARE_2X2  = 0 << Self::SHADOW_FILTER_METHOD_SHIFT_BITS;
         const SHADOW_FILTER_METHOD_CASTANO_13    = 1 << Self::SHADOW_FILTER_METHOD_SHIFT_BITS;
         const SHADOW_FILTER_METHOD_JIMENEZ_14    = 2 << Self::SHADOW_FILTER_METHOD_SHIFT_BITS;
-<<<<<<< HEAD
+        const VIEW_PROJECTION_RESERVED_BITS     = Self::VIEW_PROJECTION_MASK_BITS << Self::VIEW_PROJECTION_SHIFT_BITS;
+        const VIEW_PROJECTION_NONSTANDARD       = 0 << Self::VIEW_PROJECTION_SHIFT_BITS;
+        const VIEW_PROJECTION_PERSPECTIVE       = 1 << Self::VIEW_PROJECTION_SHIFT_BITS;
+        const VIEW_PROJECTION_ORTHOGRAPHIC      = 2 << Self::VIEW_PROJECTION_SHIFT_BITS;
+        const VIEW_PROJECTION_RESERVED          = 3 << Self::VIEW_PROJECTION_SHIFT_BITS;
         const SCREEN_SPACE_SPECULAR_TRANSMISSION_RESERVED_BITS = Self::SCREEN_SPACE_SPECULAR_TRANSMISSION_MASK_BITS << Self::SCREEN_SPACE_SPECULAR_TRANSMISSION_SHIFT_BITS;
         const SCREEN_SPACE_SPECULAR_TRANSMISSION_LOW = 0 << Self::SCREEN_SPACE_SPECULAR_TRANSMISSION_SHIFT_BITS;
         const SCREEN_SPACE_SPECULAR_TRANSMISSION_MEDIUM = 1 << Self::SCREEN_SPACE_SPECULAR_TRANSMISSION_SHIFT_BITS;
         const SCREEN_SPACE_SPECULAR_TRANSMISSION_HIGH = 2 << Self::SCREEN_SPACE_SPECULAR_TRANSMISSION_SHIFT_BITS;
         const SCREEN_SPACE_SPECULAR_TRANSMISSION_ULTRA = 3 << Self::SCREEN_SPACE_SPECULAR_TRANSMISSION_SHIFT_BITS;
-=======
-        const VIEW_PROJECTION_RESERVED_BITS     = Self::VIEW_PROJECTION_MASK_BITS << Self::VIEW_PROJECTION_SHIFT_BITS;
-        const VIEW_PROJECTION_NONSTANDARD       = 0 << Self::VIEW_PROJECTION_SHIFT_BITS;
-        const VIEW_PROJECTION_PERSPECTIVE       = 1 << Self::VIEW_PROJECTION_SHIFT_BITS;
-        const VIEW_PROJECTION_ORTHOGRAPHIC      = 2 << Self::VIEW_PROJECTION_SHIFT_BITS;
-        const VIEW_PROJECTION_RESERVED          = 3 << Self::VIEW_PROJECTION_SHIFT_BITS;
->>>>>>> af37ab51
     }
 }
 
@@ -563,15 +560,13 @@
     const SHADOW_FILTER_METHOD_SHIFT_BITS: u32 =
         Self::TONEMAP_METHOD_SHIFT_BITS - Self::SHADOW_FILTER_METHOD_MASK_BITS.count_ones();
 
-<<<<<<< HEAD
-    const SCREEN_SPACE_SPECULAR_TRANSMISSION_MASK_BITS: u32 = 0b11;
-    const SCREEN_SPACE_SPECULAR_TRANSMISSION_SHIFT_BITS: u32 = Self::SHADOW_FILTER_METHOD_SHIFT_BITS
-        - Self::SCREEN_SPACE_SPECULAR_TRANSMISSION_MASK_BITS.count_ones();
-=======
     const VIEW_PROJECTION_MASK_BITS: u32 = 0b11;
     const VIEW_PROJECTION_SHIFT_BITS: u32 =
         Self::SHADOW_FILTER_METHOD_SHIFT_BITS - Self::VIEW_PROJECTION_MASK_BITS.count_ones();
->>>>>>> af37ab51
+
+    const SCREEN_SPACE_SPECULAR_TRANSMISSION_MASK_BITS: u32 = 0b11;
+    const SCREEN_SPACE_SPECULAR_TRANSMISSION_SHIFT_BITS: u32 = Self::VIEW_PROJECTION_SHIFT_BITS
+        - Self::SCREEN_SPACE_SPECULAR_TRANSMISSION_MASK_BITS.count_ones();
 
     pub fn from_msaa_samples(msaa_samples: u32) -> Self {
         let msaa_bits =
