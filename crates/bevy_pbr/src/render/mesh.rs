<<<<<<< HEAD
use crate::{
    environment_map::{self, RenderEnvironmentMaps},
    prepass, FogMeta, GlobalLightMeta, GpuFog, GpuLights, GpuPointLights, LightMeta,
    LightProbesBuffer, LightProbesUniform, MaterialBindGroupId, NotShadowCaster, NotShadowReceiver,
    PreviousGlobalTransform, ScreenSpaceAmbientOcclusionTextures, Shadow, ShadowSamplers,
    ViewClusterBindings, ViewFogUniformOffset, ViewLightProbesUniformOffset,
    ViewLightsUniformOffset, ViewShadowBindings, CLUSTERED_FORWARD_STORAGE_BUFFER_COUNT,
    MAX_CASCADES_PER_LIGHT, MAX_DIRECTIONAL_LIGHTS,
};
=======
>>>>>>> 89d652ba
use bevy_app::{Plugin, PostUpdate};
use bevy_asset::{load_internal_asset, AssetId, Handle};
use bevy_core_pipeline::{
    core_3d::{AlphaMask3d, Opaque3d, Transmissive3d, Transparent3d, CORE_3D_DEPTH_FORMAT},
    deferred::{AlphaMask3dDeferred, Opaque3dDeferred},
};
use bevy_derive::{Deref, DerefMut};
use bevy_ecs::{
    prelude::*,
    query::{QueryItem, ROQueryItem},
    system::{lifetimeless::*, SystemParamItem, SystemState},
};
use bevy_math::{Affine3, Vec4};
use bevy_render::{
    batching::{
        batch_and_prepare_render_phase, write_batched_instance_buffer, GetBatchData,
        NoAutomaticBatching,
    },
    mesh::*,
    render_asset::RenderAssets,
    render_phase::{PhaseItem, RenderCommand, RenderCommandResult, TrackedRenderPass},
    render_resource::*,
    renderer::{RenderDevice, RenderQueue},
<<<<<<< HEAD
    texture::{
        BevyDefault, DefaultImageSampler, FallbackImage, FallbackImageMsaa, GpuImage, Image,
        ImageSampler, TextureFormatPixelInfo,
    },
    view::{ViewTarget, ViewUniform, ViewUniformOffset, ViewUniforms, ViewVisibility},
=======
    texture::*,
    view::{ViewTarget, ViewUniformOffset, ViewVisibility},
>>>>>>> 89d652ba
    Extract, ExtractSchedule, Render, RenderApp, RenderSet,
};
use bevy_transform::components::GlobalTransform;
use bevy_utils::{tracing::error, EntityHashMap, HashMap, Hashed};
use std::cell::Cell;
use thread_local::ThreadLocal;

#[cfg(debug_assertions)]
use bevy_utils::tracing::warn;

#[cfg(debug_assertions)]
use std::sync::{
    atomic::{AtomicBool, Ordering},
    Arc,
};

use crate::render::{
    morph::{
        extract_morphs, no_automatic_morph_batching, prepare_morphs, MorphIndices, MorphUniform,
    },
    skin::{extract_skins, no_automatic_skin_batching, prepare_skins, SkinUniform},
    MeshLayouts,
};
use crate::*;

use super::skin::SkinIndices;

#[derive(Default)]
pub struct MeshRenderPlugin;

pub const FORWARD_IO_HANDLE: Handle<Shader> = Handle::weak_from_u128(2645551199423808407);
pub const MESH_VIEW_TYPES_HANDLE: Handle<Shader> = Handle::weak_from_u128(8140454348013264787);
pub const MESH_VIEW_BINDINGS_HANDLE: Handle<Shader> = Handle::weak_from_u128(9076678235888822571);
pub const MESH_TYPES_HANDLE: Handle<Shader> = Handle::weak_from_u128(2506024101911992377);
pub const MESH_BINDINGS_HANDLE: Handle<Shader> = Handle::weak_from_u128(16831548636314682308);
pub const MESH_FUNCTIONS_HANDLE: Handle<Shader> = Handle::weak_from_u128(6300874327833745635);
pub const MESH_SHADER_HANDLE: Handle<Shader> = Handle::weak_from_u128(3252377289100772450);
pub const SKINNING_HANDLE: Handle<Shader> = Handle::weak_from_u128(13215291596265391738);
pub const MORPH_HANDLE: Handle<Shader> = Handle::weak_from_u128(970982813587607345);

/// How many textures are allowed in the view bind group layout (`@group(0)`) before
/// broader compatibility with WebGL and WebGPU is at risk, due to the minimum guaranteed
/// values for `MAX_TEXTURE_IMAGE_UNITS` (in WebGL) and `maxSampledTexturesPerShaderStage` (in WebGPU),
/// currently both at 16.
///
/// We use 10 here because it still leaves us, in a worst case scenario, with 6 textures for the other bind groups.
///
/// See: <https://gpuweb.github.io/gpuweb/#limits>
#[cfg(debug_assertions)]
pub const MESH_PIPELINE_VIEW_LAYOUT_SAFE_MAX_TEXTURES: usize = 10;

impl Plugin for MeshRenderPlugin {
    fn build(&self, app: &mut bevy_app::App) {
        load_internal_asset!(app, FORWARD_IO_HANDLE, "forward_io.wgsl", Shader::from_wgsl);
        load_internal_asset!(
            app,
            MESH_VIEW_TYPES_HANDLE,
            "mesh_view_types.wgsl",
            Shader::from_wgsl_with_defs,
            vec![
                ShaderDefVal::UInt(
                    "MAX_DIRECTIONAL_LIGHTS".into(),
                    MAX_DIRECTIONAL_LIGHTS as u32
                ),
                ShaderDefVal::UInt(
                    "MAX_CASCADES_PER_LIGHT".into(),
                    MAX_CASCADES_PER_LIGHT as u32,
                )
            ]
        );
        load_internal_asset!(
            app,
            MESH_VIEW_BINDINGS_HANDLE,
            "mesh_view_bindings.wgsl",
            Shader::from_wgsl
        );
        load_internal_asset!(app, MESH_TYPES_HANDLE, "mesh_types.wgsl", Shader::from_wgsl);
        load_internal_asset!(
            app,
            MESH_FUNCTIONS_HANDLE,
            "mesh_functions.wgsl",
            Shader::from_wgsl
        );
        load_internal_asset!(app, MESH_SHADER_HANDLE, "mesh.wgsl", Shader::from_wgsl);
        load_internal_asset!(app, SKINNING_HANDLE, "skinning.wgsl", Shader::from_wgsl);
        load_internal_asset!(app, MORPH_HANDLE, "morph.wgsl", Shader::from_wgsl);

        app.add_systems(
            PostUpdate,
            (no_automatic_skin_batching, no_automatic_morph_batching),
        );

        if let Ok(render_app) = app.get_sub_app_mut(RenderApp) {
            render_app
                .init_resource::<RenderMeshInstances>()
                .init_resource::<MeshBindGroups>()
                .init_resource::<SkinUniform>()
                .init_resource::<SkinIndices>()
                .init_resource::<MorphUniform>()
                .init_resource::<MorphIndices>()
                .add_systems(
                    ExtractSchedule,
                    (extract_meshes, extract_skins, extract_morphs),
                )
                .add_systems(
                    Render,
                    (
                        (
                            batch_and_prepare_render_phase::<Opaque3d, MeshPipeline>,
                            batch_and_prepare_render_phase::<Transmissive3d, MeshPipeline>,
                            batch_and_prepare_render_phase::<Transparent3d, MeshPipeline>,
                            batch_and_prepare_render_phase::<AlphaMask3d, MeshPipeline>,
                            batch_and_prepare_render_phase::<Shadow, MeshPipeline>,
                            batch_and_prepare_render_phase::<Opaque3dDeferred, MeshPipeline>,
                            batch_and_prepare_render_phase::<AlphaMask3dDeferred, MeshPipeline>,
                        )
                            .in_set(RenderSet::PrepareResources),
                        write_batched_instance_buffer::<MeshPipeline>
                            .in_set(RenderSet::PrepareResourcesFlush),
                        prepare_skins.in_set(RenderSet::PrepareResources),
                        prepare_morphs.in_set(RenderSet::PrepareResources),
                        prepare_mesh_bind_group.in_set(RenderSet::PrepareBindGroups),
                        prepare_mesh_view_bind_groups.in_set(RenderSet::PrepareBindGroups),
                    ),
                );
        }
    }

    fn finish(&self, app: &mut bevy_app::App) {
        let mut mesh_bindings_shader_defs = Vec::with_capacity(1);

        if let Ok(render_app) = app.get_sub_app_mut(RenderApp) {
            if let Some(per_object_buffer_batch_size) = GpuArrayBuffer::<MeshUniform>::batch_size(
                render_app.world.resource::<RenderDevice>(),
            ) {
                mesh_bindings_shader_defs.push(ShaderDefVal::UInt(
                    "PER_OBJECT_BUFFER_BATCH_SIZE".into(),
                    per_object_buffer_batch_size,
                ));
            }

            render_app
                .insert_resource(GpuArrayBuffer::<MeshUniform>::new(
                    render_app.world.resource::<RenderDevice>(),
                ))
                .init_resource::<MeshPipeline>();
        }

        // Load the mesh_bindings shader module here as it depends on runtime information about
        // whether storage buffers are supported, or the maximum uniform buffer binding size.
        load_internal_asset!(
            app,
            MESH_BINDINGS_HANDLE,
            "mesh_bindings.wgsl",
            Shader::from_wgsl_with_defs,
            mesh_bindings_shader_defs
        );
    }
}

#[derive(Component)]
pub struct MeshTransforms {
    pub transform: Affine3,
    pub previous_transform: Affine3,
    pub flags: u32,
}

#[derive(ShaderType, Clone)]
pub struct MeshUniform {
    // Affine 4x3 matrices transposed to 3x4
    pub transform: [Vec4; 3],
    pub previous_transform: [Vec4; 3],
    // 3x3 matrix packed in mat2x4 and f32 as:
    //   [0].xyz, [1].x,
    //   [1].yz, [2].xy
    //   [2].z
    pub inverse_transpose_model_a: [Vec4; 2],
    pub inverse_transpose_model_b: f32,
    pub flags: u32,
}

impl From<&MeshTransforms> for MeshUniform {
    fn from(mesh_transforms: &MeshTransforms) -> Self {
        let (inverse_transpose_model_a, inverse_transpose_model_b) =
            mesh_transforms.transform.inverse_transpose_3x3();
        Self {
            transform: mesh_transforms.transform.to_transpose(),
            previous_transform: mesh_transforms.previous_transform.to_transpose(),
            inverse_transpose_model_a,
            inverse_transpose_model_b,
            flags: mesh_transforms.flags,
        }
    }
}

// NOTE: These must match the bit flags in bevy_pbr/src/render/mesh_types.wgsl!
bitflags::bitflags! {
    #[repr(transparent)]
    pub struct MeshFlags: u32 {
        const SHADOW_RECEIVER             = (1 << 0);
        const TRANSMITTED_SHADOW_RECEIVER = (1 << 1);
        // Indicates the sign of the determinant of the 3x3 model matrix. If the sign is positive,
        // then the flag should be set, else it should not be set.
        const SIGN_DETERMINANT_MODEL_3X3  = (1 << 31);
        const NONE                        = 0;
        const UNINITIALIZED               = 0xFFFF;
    }
}

pub struct RenderMeshInstance {
    pub transforms: MeshTransforms,
    pub mesh_asset_id: AssetId<Mesh>,
    pub material_bind_group_id: MaterialBindGroupId,
    pub shadow_caster: bool,
    pub automatic_batching: bool,
}

#[derive(Default, Resource, Deref, DerefMut)]
pub struct RenderMeshInstances(EntityHashMap<Entity, RenderMeshInstance>);

#[derive(Component)]
pub struct Mesh3d;

pub fn extract_meshes(
    mut commands: Commands,
    mut previous_len: Local<usize>,
    mut render_mesh_instances: ResMut<RenderMeshInstances>,
    mut thread_local_queues: Local<ThreadLocal<Cell<Vec<(Entity, RenderMeshInstance)>>>>,
    meshes_query: Extract<
        Query<(
            Entity,
            &ViewVisibility,
            &GlobalTransform,
            Option<&PreviousGlobalTransform>,
            &Handle<Mesh>,
            Has<NotShadowReceiver>,
            Has<TransmittedShadowReceiver>,
            Has<NotShadowCaster>,
            Has<NoAutomaticBatching>,
        )>,
    >,
) {
    meshes_query.par_iter().for_each(
        |(
            entity,
            view_visibility,
            transform,
            previous_transform,
            handle,
            not_receiver,
            transmitted_receiver,
            not_caster,
            no_automatic_batching,
        )| {
            if !view_visibility.get() {
                return;
            }
            let transform = transform.affine();
            let previous_transform = previous_transform.map(|t| t.0).unwrap_or(transform);
            let mut flags = if not_receiver {
                MeshFlags::empty()
            } else {
                MeshFlags::SHADOW_RECEIVER
            };
            if transmitted_receiver {
                flags |= MeshFlags::TRANSMITTED_SHADOW_RECEIVER;
            }
            if transform.matrix3.determinant().is_sign_positive() {
                flags |= MeshFlags::SIGN_DETERMINANT_MODEL_3X3;
            }
            let transforms = MeshTransforms {
                transform: (&transform).into(),
                previous_transform: (&previous_transform).into(),
                flags: flags.bits(),
            };
            let tls = thread_local_queues.get_or_default();
            let mut queue = tls.take();
            queue.push((
                entity,
                RenderMeshInstance {
                    mesh_asset_id: handle.id(),
                    transforms,
                    shadow_caster: !not_caster,
                    material_bind_group_id: MaterialBindGroupId::default(),
                    automatic_batching: !no_automatic_batching,
                },
            ));
            tls.set(queue);
        },
    );

    render_mesh_instances.clear();
    let mut entities = Vec::with_capacity(*previous_len);
    for queue in thread_local_queues.iter_mut() {
        // FIXME: Remove this - it is just a workaround to enable rendering to work as
        // render commands require an entity to exist at the moment.
        entities.extend(queue.get_mut().iter().map(|(e, _)| (*e, Mesh3d)));
        render_mesh_instances.extend(queue.get_mut().drain(..));
    }
    *previous_len = entities.len();
    commands.insert_or_spawn_batch(entities);
}

#[derive(Resource, Clone)]
pub struct MeshPipeline {
    view_layouts: [MeshPipelineViewLayout; MeshPipelineViewLayoutKey::COUNT],
    // This dummy white texture is to be used in place of optional StandardMaterial textures
    pub dummy_white_gpu_image: GpuImage,
    pub clustered_forward_buffer_binding_type: BufferBindingType,
    pub mesh_layouts: MeshLayouts,
    /// `MeshUniform`s are stored in arrays in buffers. If storage buffers are available, they
    /// are used and this will be `None`, otherwise uniform buffers will be used with batches
    /// of this many `MeshUniform`s, stored at dynamic offsets within the uniform buffer.
    /// Use code like this in custom shaders:
    /// ```wgsl
    /// ##ifdef PER_OBJECT_BUFFER_BATCH_SIZE
    /// @group(2) @binding(0) var<uniform> mesh: array<Mesh, #{PER_OBJECT_BUFFER_BATCH_SIZE}u>;
    /// ##else
    /// @group(2) @binding(0) var<storage> mesh: array<Mesh>;
    /// ##endif // PER_OBJECT_BUFFER_BATCH_SIZE
    /// ```
    pub per_object_buffer_batch_size: Option<u32>,

    #[cfg(debug_assertions)]
    pub did_warn_about_too_many_textures: Arc<AtomicBool>,
}

impl FromWorld for MeshPipeline {
    fn from_world(world: &mut World) -> Self {
        let mut system_state: SystemState<(
            Res<RenderDevice>,
            Res<DefaultImageSampler>,
            Res<RenderQueue>,
        )> = SystemState::new(world);
        let (render_device, default_sampler, render_queue) = system_state.get_mut(world);
        let clustered_forward_buffer_binding_type = render_device
            .get_supported_read_only_binding_type(CLUSTERED_FORWARD_STORAGE_BUFFER_COUNT);

<<<<<<< HEAD
        /// Returns the appropriate bind group layout vec based on the parameters
        fn layout_entries(
            clustered_forward_buffer_binding_type: BufferBindingType,
            multisampled: bool,
        ) -> Vec<BindGroupLayoutEntry> {
            let mut entries = vec![
                // View
                BindGroupLayoutEntry {
                    binding: 0,
                    visibility: ShaderStages::VERTEX | ShaderStages::FRAGMENT,
                    ty: BindingType::Buffer {
                        ty: BufferBindingType::Uniform,
                        has_dynamic_offset: true,
                        min_binding_size: Some(ViewUniform::min_size()),
                    },
                    count: None,
                },
                // Lights
                BindGroupLayoutEntry {
                    binding: 1,
                    visibility: ShaderStages::FRAGMENT,
                    ty: BindingType::Buffer {
                        ty: BufferBindingType::Uniform,
                        has_dynamic_offset: true,
                        min_binding_size: Some(GpuLights::min_size()),
                    },
                    count: None,
                },
                // Point Shadow Texture Cube Array
                BindGroupLayoutEntry {
                    binding: 2,
                    visibility: ShaderStages::FRAGMENT,
                    ty: BindingType::Texture {
                        multisampled: false,
                        sample_type: TextureSampleType::Depth,
                        #[cfg(any(not(feature = "webgl"), not(target_arch = "wasm32")))]
                        view_dimension: TextureViewDimension::CubeArray,
                        #[cfg(all(feature = "webgl", target_arch = "wasm32"))]
                        view_dimension: TextureViewDimension::Cube,
                    },
                    count: None,
                },
                // Point Shadow Texture Array Sampler
                BindGroupLayoutEntry {
                    binding: 3,
                    visibility: ShaderStages::FRAGMENT,
                    ty: BindingType::Sampler(SamplerBindingType::Comparison),
                    count: None,
                },
                // Directional Shadow Texture Array
                BindGroupLayoutEntry {
                    binding: 4,
                    visibility: ShaderStages::FRAGMENT,
                    ty: BindingType::Texture {
                        multisampled: false,
                        sample_type: TextureSampleType::Depth,
                        #[cfg(any(not(feature = "webgl"), not(target_arch = "wasm32")))]
                        view_dimension: TextureViewDimension::D2Array,
                        #[cfg(all(feature = "webgl", target_arch = "wasm32"))]
                        view_dimension: TextureViewDimension::D2,
                    },
                    count: None,
                },
                // Directional Shadow Texture Array Sampler
                BindGroupLayoutEntry {
                    binding: 5,
                    visibility: ShaderStages::FRAGMENT,
                    ty: BindingType::Sampler(SamplerBindingType::Comparison),
                    count: None,
                },
                // PointLights
                BindGroupLayoutEntry {
                    binding: 6,
                    visibility: ShaderStages::FRAGMENT,
                    ty: BindingType::Buffer {
                        ty: clustered_forward_buffer_binding_type,
                        has_dynamic_offset: false,
                        min_binding_size: Some(GpuPointLights::min_size(
                            clustered_forward_buffer_binding_type,
                        )),
                    },
                    count: None,
                },
                // ClusteredLightIndexLists
                BindGroupLayoutEntry {
                    binding: 7,
                    visibility: ShaderStages::FRAGMENT,
                    ty: BindingType::Buffer {
                        ty: clustered_forward_buffer_binding_type,
                        has_dynamic_offset: false,
                        min_binding_size: Some(
                            ViewClusterBindings::min_size_cluster_light_index_lists(
                                clustered_forward_buffer_binding_type,
                            ),
                        ),
                    },
                    count: None,
                },
                // ClusterOffsetsAndCounts
                BindGroupLayoutEntry {
                    binding: 8,
                    visibility: ShaderStages::FRAGMENT,
                    ty: BindingType::Buffer {
                        ty: clustered_forward_buffer_binding_type,
                        has_dynamic_offset: false,
                        min_binding_size: Some(
                            ViewClusterBindings::min_size_cluster_offsets_and_counts(
                                clustered_forward_buffer_binding_type,
                            ),
                        ),
                    },
                    count: None,
                },
                // Globals
                BindGroupLayoutEntry {
                    binding: 9,
                    visibility: ShaderStages::VERTEX_FRAGMENT,
                    ty: BindingType::Buffer {
                        ty: BufferBindingType::Uniform,
                        has_dynamic_offset: false,
                        min_binding_size: Some(GlobalsUniform::min_size()),
                    },
                    count: None,
                },
                // Fog
                BindGroupLayoutEntry {
                    binding: 10,
                    visibility: ShaderStages::FRAGMENT,
                    ty: BindingType::Buffer {
                        ty: BufferBindingType::Uniform,
                        has_dynamic_offset: true,
                        min_binding_size: Some(GpuFog::min_size()),
                    },
                    count: None,
                },
                // Light probes
                BindGroupLayoutEntry {
                    binding: 11,
                    visibility: ShaderStages::FRAGMENT,
                    ty: BindingType::Buffer {
                        ty: BufferBindingType::Uniform,
                        has_dynamic_offset: true,
                        min_binding_size: Some(LightProbesUniform::min_size()),
                    },
                    count: None,
                },
                // Screen space ambient occlusion texture
                BindGroupLayoutEntry {
                    binding: 12,
                    visibility: ShaderStages::FRAGMENT,
                    ty: BindingType::Texture {
                        multisampled: false,
                        sample_type: TextureSampleType::Float { filterable: false },
                        view_dimension: TextureViewDimension::D2,
                    },
                    count: None,
                },
            ];

            // EnvironmentMapLight
            let environment_map_entries =
                environment_map::get_bind_group_layout_entries([13, 14, 15]);
            entries.extend_from_slice(&environment_map_entries);

            // Tonemapping
            let tonemapping_lut_entries = get_lut_bind_group_layout_entries([16, 17]);
            entries.extend_from_slice(&tonemapping_lut_entries);

            if cfg!(any(not(feature = "webgl"), not(target_arch = "wasm32")))
                || (cfg!(all(feature = "webgl", target_arch = "wasm32")) && !multisampled)
            {
                entries.extend_from_slice(&prepass::get_bind_group_layout_entries(
                    [18, 19, 20, 21],
                    multisampled,
                ));
            }

            entries
        }

        let view_layout = render_device.create_bind_group_layout(&BindGroupLayoutDescriptor {
            label: Some("mesh_view_layout"),
            entries: &layout_entries(clustered_forward_buffer_binding_type, false),
        });

        let view_layout_multisampled =
            render_device.create_bind_group_layout(&BindGroupLayoutDescriptor {
                label: Some("mesh_view_layout_multisampled"),
                entries: &layout_entries(clustered_forward_buffer_binding_type, true),
            });
=======
        let view_layouts =
            generate_view_layouts(&render_device, clustered_forward_buffer_binding_type);
>>>>>>> 89d652ba

        // A 1x1x1 'all 1.0' texture to use as a dummy texture to use in place of optional StandardMaterial textures
        let dummy_white_gpu_image = {
            let image = Image::default();
            let texture = render_device.create_texture(&image.texture_descriptor);
            let sampler = match image.sampler {
                ImageSampler::Default => (**default_sampler).clone(),
                ImageSampler::Descriptor(ref descriptor) => {
                    render_device.create_sampler(&descriptor.as_wgpu())
                }
            };

            let format_size = image.texture_descriptor.format.pixel_size();
            render_queue.write_texture(
                ImageCopyTexture {
                    texture: &texture,
                    mip_level: 0,
                    origin: Origin3d::ZERO,
                    aspect: TextureAspect::All,
                },
                &image.data,
                ImageDataLayout {
                    offset: 0,
                    bytes_per_row: Some(image.width() * format_size as u32),
                    rows_per_image: None,
                },
                image.texture_descriptor.size,
            );

            let texture_view = texture.create_view(&TextureViewDescriptor::default());
            GpuImage {
                texture,
                texture_view,
                texture_format: image.texture_descriptor.format,
                sampler,
                size: image.size_f32(),
                mip_level_count: image.texture_descriptor.mip_level_count,
            }
        };

        MeshPipeline {
            view_layouts,
            clustered_forward_buffer_binding_type,
            dummy_white_gpu_image,
            mesh_layouts: MeshLayouts::new(&render_device),
            per_object_buffer_batch_size: GpuArrayBuffer::<MeshUniform>::batch_size(&render_device),
            #[cfg(debug_assertions)]
            did_warn_about_too_many_textures: Arc::new(AtomicBool::new(false)),
        }
    }
}

impl MeshPipeline {
    pub fn get_image_texture<'a>(
        &'a self,
        gpu_images: &'a RenderAssets<Image>,
        handle_option: &Option<Handle<Image>>,
    ) -> Option<(&'a TextureView, &'a Sampler)> {
        if let Some(handle) = handle_option {
            let gpu_image = gpu_images.get(handle)?;
            Some((&gpu_image.texture_view, &gpu_image.sampler))
        } else {
            Some((
                &self.dummy_white_gpu_image.texture_view,
                &self.dummy_white_gpu_image.sampler,
            ))
        }
    }

    pub fn get_view_layout(&self, layout_key: MeshPipelineViewLayoutKey) -> &BindGroupLayout {
        let index = layout_key.bits() as usize;
        let layout = &self.view_layouts[index];

        #[cfg(debug_assertions)]
        if layout.texture_count > MESH_PIPELINE_VIEW_LAYOUT_SAFE_MAX_TEXTURES
            && !self.did_warn_about_too_many_textures.load(Ordering::SeqCst)
        {
            self.did_warn_about_too_many_textures
                .store(true, Ordering::SeqCst);

            // Issue our own warning here because Naga's error message is a bit cryptic in this situation
            warn!("Too many textures in mesh pipeline view layout, this might cause us to hit `wgpu::Limits::max_sampled_textures_per_shader_stage` in some environments.");
        }

        &layout.bind_group_layout
    }
}

impl GetBatchData for MeshPipeline {
    type Param = SRes<RenderMeshInstances>;
    type Query = Entity;
    type QueryFilter = With<Mesh3d>;
    type CompareData = (MaterialBindGroupId, AssetId<Mesh>);
    type BufferData = MeshUniform;

    fn get_batch_data(
        mesh_instances: &SystemParamItem<Self::Param>,
        entity: &QueryItem<Self::Query>,
    ) -> (Self::BufferData, Option<Self::CompareData>) {
        let mesh_instance = mesh_instances
            .get(entity)
            .expect("Failed to find render mesh instance");
        (
            (&mesh_instance.transforms).into(),
            mesh_instance.automatic_batching.then_some((
                mesh_instance.material_bind_group_id,
                mesh_instance.mesh_asset_id,
            )),
        )
    }
}

bitflags::bitflags! {
    #[derive(Clone, Copy, Debug, PartialEq, Eq, Hash)]
    #[repr(transparent)]
    // NOTE: Apparently quadro drivers support up to 64x MSAA.
    /// MSAA uses the highest 3 bits for the MSAA log2(sample count) to support up to 128x MSAA.
    pub struct MeshPipelineKey: u32 {
        const NONE                              = 0;
        const HDR                               = (1 << 0);
        const TONEMAP_IN_SHADER                 = (1 << 1);
        const DEBAND_DITHER                     = (1 << 2);
        const DEPTH_PREPASS                     = (1 << 3);
        const NORMAL_PREPASS                    = (1 << 4);
        const DEFERRED_PREPASS                  = (1 << 5);
        const MOTION_VECTOR_PREPASS             = (1 << 6);
        const MAY_DISCARD                       = (1 << 7); // Guards shader codepaths that may discard, allowing early depth tests in most cases
                                                            // See: https://www.khronos.org/opengl/wiki/Early_Fragment_Test
        const ENVIRONMENT_MAP                   = (1 << 8);
        const SCREEN_SPACE_AMBIENT_OCCLUSION    = (1 << 9);
        const DEPTH_CLAMP_ORTHO                 = (1 << 10);
        const TEMPORAL_JITTER                   = (1 << 11);
        const MORPH_TARGETS                     = (1 << 12);
        const BLEND_RESERVED_BITS               = Self::BLEND_MASK_BITS << Self::BLEND_SHIFT_BITS; // ← Bitmask reserving bits for the blend state
        const BLEND_OPAQUE                      = (0 << Self::BLEND_SHIFT_BITS);                   // ← Values are just sequential within the mask, and can range from 0 to 3
        const BLEND_PREMULTIPLIED_ALPHA         = (1 << Self::BLEND_SHIFT_BITS);                   //
        const BLEND_MULTIPLY                    = (2 << Self::BLEND_SHIFT_BITS);                   // ← We still have room for one more value without adding more bits
        const BLEND_ALPHA                       = (3 << Self::BLEND_SHIFT_BITS);
        const MSAA_RESERVED_BITS                = Self::MSAA_MASK_BITS << Self::MSAA_SHIFT_BITS;
        const PRIMITIVE_TOPOLOGY_RESERVED_BITS  = Self::PRIMITIVE_TOPOLOGY_MASK_BITS << Self::PRIMITIVE_TOPOLOGY_SHIFT_BITS;
        const TONEMAP_METHOD_RESERVED_BITS      = Self::TONEMAP_METHOD_MASK_BITS << Self::TONEMAP_METHOD_SHIFT_BITS;
        const TONEMAP_METHOD_NONE               = 0 << Self::TONEMAP_METHOD_SHIFT_BITS;
        const TONEMAP_METHOD_REINHARD           = 1 << Self::TONEMAP_METHOD_SHIFT_BITS;
        const TONEMAP_METHOD_REINHARD_LUMINANCE = 2 << Self::TONEMAP_METHOD_SHIFT_BITS;
        const TONEMAP_METHOD_ACES_FITTED        = 3 << Self::TONEMAP_METHOD_SHIFT_BITS;
        const TONEMAP_METHOD_AGX                = 4 << Self::TONEMAP_METHOD_SHIFT_BITS;
        const TONEMAP_METHOD_SOMEWHAT_BORING_DISPLAY_TRANSFORM = 5 << Self::TONEMAP_METHOD_SHIFT_BITS;
        const TONEMAP_METHOD_TONY_MC_MAPFACE     = 6 << Self::TONEMAP_METHOD_SHIFT_BITS;
        const TONEMAP_METHOD_BLENDER_FILMIC      = 7 << Self::TONEMAP_METHOD_SHIFT_BITS;
        const SHADOW_FILTER_METHOD_RESERVED_BITS = Self::SHADOW_FILTER_METHOD_MASK_BITS << Self::SHADOW_FILTER_METHOD_SHIFT_BITS;
        const SHADOW_FILTER_METHOD_HARDWARE_2X2  = 0 << Self::SHADOW_FILTER_METHOD_SHIFT_BITS;
        const SHADOW_FILTER_METHOD_CASTANO_13    = 1 << Self::SHADOW_FILTER_METHOD_SHIFT_BITS;
        const SHADOW_FILTER_METHOD_JIMENEZ_14    = 2 << Self::SHADOW_FILTER_METHOD_SHIFT_BITS;
        const VIEW_PROJECTION_RESERVED_BITS     = Self::VIEW_PROJECTION_MASK_BITS << Self::VIEW_PROJECTION_SHIFT_BITS;
        const VIEW_PROJECTION_NONSTANDARD       = 0 << Self::VIEW_PROJECTION_SHIFT_BITS;
        const VIEW_PROJECTION_PERSPECTIVE       = 1 << Self::VIEW_PROJECTION_SHIFT_BITS;
        const VIEW_PROJECTION_ORTHOGRAPHIC      = 2 << Self::VIEW_PROJECTION_SHIFT_BITS;
        const VIEW_PROJECTION_RESERVED          = 3 << Self::VIEW_PROJECTION_SHIFT_BITS;
        const SCREEN_SPACE_SPECULAR_TRANSMISSION_RESERVED_BITS = Self::SCREEN_SPACE_SPECULAR_TRANSMISSION_MASK_BITS << Self::SCREEN_SPACE_SPECULAR_TRANSMISSION_SHIFT_BITS;
        const SCREEN_SPACE_SPECULAR_TRANSMISSION_LOW = 0 << Self::SCREEN_SPACE_SPECULAR_TRANSMISSION_SHIFT_BITS;
        const SCREEN_SPACE_SPECULAR_TRANSMISSION_MEDIUM = 1 << Self::SCREEN_SPACE_SPECULAR_TRANSMISSION_SHIFT_BITS;
        const SCREEN_SPACE_SPECULAR_TRANSMISSION_HIGH = 2 << Self::SCREEN_SPACE_SPECULAR_TRANSMISSION_SHIFT_BITS;
        const SCREEN_SPACE_SPECULAR_TRANSMISSION_ULTRA = 3 << Self::SCREEN_SPACE_SPECULAR_TRANSMISSION_SHIFT_BITS;
    }
}

impl MeshPipelineKey {
    const MSAA_MASK_BITS: u32 = 0b111;
    const MSAA_SHIFT_BITS: u32 = 32 - Self::MSAA_MASK_BITS.count_ones();

    const PRIMITIVE_TOPOLOGY_MASK_BITS: u32 = 0b111;
    const PRIMITIVE_TOPOLOGY_SHIFT_BITS: u32 =
        Self::MSAA_SHIFT_BITS - Self::PRIMITIVE_TOPOLOGY_MASK_BITS.count_ones();

    const BLEND_MASK_BITS: u32 = 0b11;
    const BLEND_SHIFT_BITS: u32 =
        Self::PRIMITIVE_TOPOLOGY_SHIFT_BITS - Self::BLEND_MASK_BITS.count_ones();

    const TONEMAP_METHOD_MASK_BITS: u32 = 0b111;
    const TONEMAP_METHOD_SHIFT_BITS: u32 =
        Self::BLEND_SHIFT_BITS - Self::TONEMAP_METHOD_MASK_BITS.count_ones();

    const SHADOW_FILTER_METHOD_MASK_BITS: u32 = 0b11;
    const SHADOW_FILTER_METHOD_SHIFT_BITS: u32 =
        Self::TONEMAP_METHOD_SHIFT_BITS - Self::SHADOW_FILTER_METHOD_MASK_BITS.count_ones();

    const VIEW_PROJECTION_MASK_BITS: u32 = 0b11;
    const VIEW_PROJECTION_SHIFT_BITS: u32 =
        Self::SHADOW_FILTER_METHOD_SHIFT_BITS - Self::VIEW_PROJECTION_MASK_BITS.count_ones();

    const SCREEN_SPACE_SPECULAR_TRANSMISSION_MASK_BITS: u32 = 0b11;
    const SCREEN_SPACE_SPECULAR_TRANSMISSION_SHIFT_BITS: u32 = Self::VIEW_PROJECTION_SHIFT_BITS
        - Self::SCREEN_SPACE_SPECULAR_TRANSMISSION_MASK_BITS.count_ones();

    pub fn from_msaa_samples(msaa_samples: u32) -> Self {
        let msaa_bits =
            (msaa_samples.trailing_zeros() & Self::MSAA_MASK_BITS) << Self::MSAA_SHIFT_BITS;
        Self::from_bits_retain(msaa_bits)
    }

    pub fn from_hdr(hdr: bool) -> Self {
        if hdr {
            MeshPipelineKey::HDR
        } else {
            MeshPipelineKey::NONE
        }
    }

    pub fn msaa_samples(&self) -> u32 {
        1 << ((self.bits() >> Self::MSAA_SHIFT_BITS) & Self::MSAA_MASK_BITS)
    }

    pub fn from_primitive_topology(primitive_topology: PrimitiveTopology) -> Self {
        let primitive_topology_bits = ((primitive_topology as u32)
            & Self::PRIMITIVE_TOPOLOGY_MASK_BITS)
            << Self::PRIMITIVE_TOPOLOGY_SHIFT_BITS;
        Self::from_bits_retain(primitive_topology_bits)
    }

    pub fn primitive_topology(&self) -> PrimitiveTopology {
        let primitive_topology_bits = (self.bits() >> Self::PRIMITIVE_TOPOLOGY_SHIFT_BITS)
            & Self::PRIMITIVE_TOPOLOGY_MASK_BITS;
        match primitive_topology_bits {
            x if x == PrimitiveTopology::PointList as u32 => PrimitiveTopology::PointList,
            x if x == PrimitiveTopology::LineList as u32 => PrimitiveTopology::LineList,
            x if x == PrimitiveTopology::LineStrip as u32 => PrimitiveTopology::LineStrip,
            x if x == PrimitiveTopology::TriangleList as u32 => PrimitiveTopology::TriangleList,
            x if x == PrimitiveTopology::TriangleStrip as u32 => PrimitiveTopology::TriangleStrip,
            _ => PrimitiveTopology::default(),
        }
    }
}

fn is_skinned(layout: &Hashed<InnerMeshVertexBufferLayout>) -> bool {
    layout.contains(Mesh::ATTRIBUTE_JOINT_INDEX) && layout.contains(Mesh::ATTRIBUTE_JOINT_WEIGHT)
}
pub fn setup_morph_and_skinning_defs(
    mesh_layouts: &MeshLayouts,
    layout: &Hashed<InnerMeshVertexBufferLayout>,
    offset: u32,
    key: &MeshPipelineKey,
    shader_defs: &mut Vec<ShaderDefVal>,
    vertex_attributes: &mut Vec<VertexAttributeDescriptor>,
) -> BindGroupLayout {
    let mut add_skin_data = || {
        shader_defs.push("SKINNED".into());
        vertex_attributes.push(Mesh::ATTRIBUTE_JOINT_INDEX.at_shader_location(offset));
        vertex_attributes.push(Mesh::ATTRIBUTE_JOINT_WEIGHT.at_shader_location(offset + 1));
    };
    let is_morphed = key.intersects(MeshPipelineKey::MORPH_TARGETS);
    match (is_skinned(layout), is_morphed) {
        (true, false) => {
            add_skin_data();
            mesh_layouts.skinned.clone()
        }
        (true, true) => {
            add_skin_data();
            shader_defs.push("MORPH_TARGETS".into());
            mesh_layouts.morphed_skinned.clone()
        }
        (false, true) => {
            shader_defs.push("MORPH_TARGETS".into());
            mesh_layouts.morphed.clone()
        }
        (false, false) => mesh_layouts.model_only.clone(),
    }
}

impl SpecializedMeshPipeline for MeshPipeline {
    type Key = MeshPipelineKey;

    fn specialize(
        &self,
        key: Self::Key,
        layout: &MeshVertexBufferLayout,
    ) -> Result<RenderPipelineDescriptor, SpecializedMeshPipelineError> {
        let mut shader_defs = Vec::new();
        let mut vertex_attributes = Vec::new();

        // Let the shader code know that it's running in a mesh pipeline.
        shader_defs.push("MESH_PIPELINE".into());

        shader_defs.push("VERTEX_OUTPUT_INSTANCE_INDEX".into());

        if layout.contains(Mesh::ATTRIBUTE_POSITION) {
            shader_defs.push("VERTEX_POSITIONS".into());
            vertex_attributes.push(Mesh::ATTRIBUTE_POSITION.at_shader_location(0));
        }

        if layout.contains(Mesh::ATTRIBUTE_NORMAL) {
            shader_defs.push("VERTEX_NORMALS".into());
            vertex_attributes.push(Mesh::ATTRIBUTE_NORMAL.at_shader_location(1));
        }

        if layout.contains(Mesh::ATTRIBUTE_UV_0) {
            shader_defs.push("VERTEX_UVS".into());
            vertex_attributes.push(Mesh::ATTRIBUTE_UV_0.at_shader_location(2));
        }

        if layout.contains(Mesh::ATTRIBUTE_UV_1) {
            shader_defs.push("VERTEX_UVS_1".into());
            vertex_attributes.push(Mesh::ATTRIBUTE_UV_1.at_shader_location(3));
        }

        if layout.contains(Mesh::ATTRIBUTE_TANGENT) {
            shader_defs.push("VERTEX_TANGENTS".into());
            vertex_attributes.push(Mesh::ATTRIBUTE_TANGENT.at_shader_location(4));
        }

        if layout.contains(Mesh::ATTRIBUTE_COLOR) {
            shader_defs.push("VERTEX_COLORS".into());
            vertex_attributes.push(Mesh::ATTRIBUTE_COLOR.at_shader_location(5));
        }

        if cfg!(feature = "pbr_transmission_textures") {
            shader_defs.push("PBR_TRANSMISSION_TEXTURES_SUPPORTED".into());
        }

        let mut bind_group_layout = vec![self.get_view_layout(key.into()).clone()];

        if key.msaa_samples() > 1 {
            shader_defs.push("MULTISAMPLED".into());
        };

        bind_group_layout.push(setup_morph_and_skinning_defs(
            &self.mesh_layouts,
            layout,
            6,
            &key,
            &mut shader_defs,
            &mut vertex_attributes,
        ));

        if key.contains(MeshPipelineKey::SCREEN_SPACE_AMBIENT_OCCLUSION) {
            shader_defs.push("SCREEN_SPACE_AMBIENT_OCCLUSION".into());
        }

        let vertex_buffer_layout = layout.get_layout(&vertex_attributes)?;

        let (label, blend, depth_write_enabled);
        let pass = key.intersection(MeshPipelineKey::BLEND_RESERVED_BITS);
        let mut is_opaque = false;
        if pass == MeshPipelineKey::BLEND_ALPHA {
            label = "alpha_blend_mesh_pipeline".into();
            blend = Some(BlendState::ALPHA_BLENDING);
            // For the transparent pass, fragments that are closer will be alpha blended
            // but their depth is not written to the depth buffer
            depth_write_enabled = false;
        } else if pass == MeshPipelineKey::BLEND_PREMULTIPLIED_ALPHA {
            label = "premultiplied_alpha_mesh_pipeline".into();
            blend = Some(BlendState::PREMULTIPLIED_ALPHA_BLENDING);
            shader_defs.push("PREMULTIPLY_ALPHA".into());
            shader_defs.push("BLEND_PREMULTIPLIED_ALPHA".into());
            // For the transparent pass, fragments that are closer will be alpha blended
            // but their depth is not written to the depth buffer
            depth_write_enabled = false;
        } else if pass == MeshPipelineKey::BLEND_MULTIPLY {
            label = "multiply_mesh_pipeline".into();
            blend = Some(BlendState {
                color: BlendComponent {
                    src_factor: BlendFactor::Dst,
                    dst_factor: BlendFactor::OneMinusSrcAlpha,
                    operation: BlendOperation::Add,
                },
                alpha: BlendComponent::OVER,
            });
            shader_defs.push("PREMULTIPLY_ALPHA".into());
            shader_defs.push("BLEND_MULTIPLY".into());
            // For the multiply pass, fragments that are closer will be alpha blended
            // but their depth is not written to the depth buffer
            depth_write_enabled = false;
        } else {
            label = "opaque_mesh_pipeline".into();
            // BlendState::REPLACE is not needed here, and None will be potentially much faster in some cases
            blend = None;
            // For the opaque and alpha mask passes, fragments that are closer will replace
            // the current fragment value in the output and the depth is written to the
            // depth buffer
            depth_write_enabled = true;
            is_opaque = true;
        }

        if key.contains(MeshPipelineKey::NORMAL_PREPASS) {
            shader_defs.push("NORMAL_PREPASS".into());
        }

        if key.contains(MeshPipelineKey::DEPTH_PREPASS) {
            shader_defs.push("DEPTH_PREPASS".into());
        }

        if key.contains(MeshPipelineKey::MOTION_VECTOR_PREPASS) {
            shader_defs.push("MOTION_VECTOR_PREPASS".into());
        }

        if key.contains(MeshPipelineKey::DEFERRED_PREPASS) {
            shader_defs.push("DEFERRED_PREPASS".into());
        }

        if key.contains(MeshPipelineKey::NORMAL_PREPASS) && key.msaa_samples() == 1 && is_opaque {
            shader_defs.push("LOAD_PREPASS_NORMALS".into());
        }

        let view_projection = key.intersection(MeshPipelineKey::VIEW_PROJECTION_RESERVED_BITS);
        if view_projection == MeshPipelineKey::VIEW_PROJECTION_NONSTANDARD {
            shader_defs.push("VIEW_PROJECTION_NONSTANDARD".into());
        } else if view_projection == MeshPipelineKey::VIEW_PROJECTION_PERSPECTIVE {
            shader_defs.push("VIEW_PROJECTION_PERSPECTIVE".into());
        } else if view_projection == MeshPipelineKey::VIEW_PROJECTION_ORTHOGRAPHIC {
            shader_defs.push("VIEW_PROJECTION_ORTHOGRAPHIC".into());
        }

        #[cfg(all(feature = "webgl", target_arch = "wasm32"))]
        shader_defs.push("WEBGL2".into());

        if key.contains(MeshPipelineKey::TONEMAP_IN_SHADER) {
            shader_defs.push("TONEMAP_IN_SHADER".into());

            let method = key.intersection(MeshPipelineKey::TONEMAP_METHOD_RESERVED_BITS);

            if method == MeshPipelineKey::TONEMAP_METHOD_NONE {
                shader_defs.push("TONEMAP_METHOD_NONE".into());
            } else if method == MeshPipelineKey::TONEMAP_METHOD_REINHARD {
                shader_defs.push("TONEMAP_METHOD_REINHARD".into());
            } else if method == MeshPipelineKey::TONEMAP_METHOD_REINHARD_LUMINANCE {
                shader_defs.push("TONEMAP_METHOD_REINHARD_LUMINANCE".into());
            } else if method == MeshPipelineKey::TONEMAP_METHOD_ACES_FITTED {
                shader_defs.push("TONEMAP_METHOD_ACES_FITTED ".into());
            } else if method == MeshPipelineKey::TONEMAP_METHOD_AGX {
                shader_defs.push("TONEMAP_METHOD_AGX".into());
            } else if method == MeshPipelineKey::TONEMAP_METHOD_SOMEWHAT_BORING_DISPLAY_TRANSFORM {
                shader_defs.push("TONEMAP_METHOD_SOMEWHAT_BORING_DISPLAY_TRANSFORM".into());
            } else if method == MeshPipelineKey::TONEMAP_METHOD_BLENDER_FILMIC {
                shader_defs.push("TONEMAP_METHOD_BLENDER_FILMIC".into());
            } else if method == MeshPipelineKey::TONEMAP_METHOD_TONY_MC_MAPFACE {
                shader_defs.push("TONEMAP_METHOD_TONY_MC_MAPFACE".into());
            }

            // Debanding is tied to tonemapping in the shader, cannot run without it.
            if key.contains(MeshPipelineKey::DEBAND_DITHER) {
                shader_defs.push("DEBAND_DITHER".into());
            }
        }

        if key.contains(MeshPipelineKey::MAY_DISCARD) {
            shader_defs.push("MAY_DISCARD".into());
        }

        if key.contains(MeshPipelineKey::ENVIRONMENT_MAP) {
            shader_defs.push("ENVIRONMENT_MAP".into());
        }

        if key.contains(MeshPipelineKey::TEMPORAL_JITTER) {
            shader_defs.push("TEMPORAL_JITTER".into());
        }

        let shadow_filter_method =
            key.intersection(MeshPipelineKey::SHADOW_FILTER_METHOD_RESERVED_BITS);
        if shadow_filter_method == MeshPipelineKey::SHADOW_FILTER_METHOD_HARDWARE_2X2 {
            shader_defs.push("SHADOW_FILTER_METHOD_HARDWARE_2X2".into());
        } else if shadow_filter_method == MeshPipelineKey::SHADOW_FILTER_METHOD_CASTANO_13 {
            shader_defs.push("SHADOW_FILTER_METHOD_CASTANO_13".into());
        } else if shadow_filter_method == MeshPipelineKey::SHADOW_FILTER_METHOD_JIMENEZ_14 {
            shader_defs.push("SHADOW_FILTER_METHOD_JIMENEZ_14".into());
        }

        let blur_quality =
            key.intersection(MeshPipelineKey::SCREEN_SPACE_SPECULAR_TRANSMISSION_RESERVED_BITS);

        shader_defs.push(ShaderDefVal::Int(
            "SCREEN_SPACE_SPECULAR_TRANSMISSION_BLUR_TAPS".into(),
            match blur_quality {
                MeshPipelineKey::SCREEN_SPACE_SPECULAR_TRANSMISSION_LOW => 4,
                MeshPipelineKey::SCREEN_SPACE_SPECULAR_TRANSMISSION_MEDIUM => 8,
                MeshPipelineKey::SCREEN_SPACE_SPECULAR_TRANSMISSION_HIGH => 16,
                MeshPipelineKey::SCREEN_SPACE_SPECULAR_TRANSMISSION_ULTRA => 32,
                _ => unreachable!(), // Not possible, since the mask is 2 bits, and we've covered all 4 cases
            },
        ));

        let format = if key.contains(MeshPipelineKey::HDR) {
            ViewTarget::TEXTURE_FORMAT_HDR
        } else {
            TextureFormat::bevy_default()
        };

        // This is defined here so that custom shaders that use something other than
        // the mesh binding from bevy_pbr::mesh_bindings can easily make use of this
        // in their own shaders.
        if let Some(per_object_buffer_batch_size) = self.per_object_buffer_batch_size {
            shader_defs.push(ShaderDefVal::UInt(
                "PER_OBJECT_BUFFER_BATCH_SIZE".into(),
                per_object_buffer_batch_size,
            ));
        }

        let mut push_constant_ranges = Vec::with_capacity(1);
        if cfg!(all(feature = "webgl", target_arch = "wasm32")) {
            push_constant_ranges.push(PushConstantRange {
                stages: ShaderStages::VERTEX,
                range: 0..4,
            });
        }

        Ok(RenderPipelineDescriptor {
            vertex: VertexState {
                shader: MESH_SHADER_HANDLE,
                entry_point: "vertex".into(),
                shader_defs: shader_defs.clone(),
                buffers: vec![vertex_buffer_layout],
            },
            fragment: Some(FragmentState {
                shader: MESH_SHADER_HANDLE,
                shader_defs,
                entry_point: "fragment".into(),
                targets: vec![Some(ColorTargetState {
                    format,
                    blend,
                    write_mask: ColorWrites::ALL,
                })],
            }),
            layout: bind_group_layout,
            push_constant_ranges,
            primitive: PrimitiveState {
                front_face: FrontFace::Ccw,
                cull_mode: Some(Face::Back),
                unclipped_depth: false,
                polygon_mode: PolygonMode::Fill,
                conservative: false,
                topology: key.primitive_topology(),
                strip_index_format: None,
            },
            depth_stencil: Some(DepthStencilState {
                format: CORE_3D_DEPTH_FORMAT,
                depth_write_enabled,
                depth_compare: CompareFunction::GreaterEqual,
                stencil: StencilState {
                    front: StencilFaceState::IGNORE,
                    back: StencilFaceState::IGNORE,
                    read_mask: 0,
                    write_mask: 0,
                },
                bias: DepthBiasState {
                    constant: 0,
                    slope_scale: 0.0,
                    clamp: 0.0,
                },
            }),
            multisample: MultisampleState {
                count: key.msaa_samples(),
                mask: !0,
                alpha_to_coverage_enabled: false,
            },
            label: Some(label),
        })
    }
}

/// Bind groups for meshes currently loaded.
#[derive(Resource, Default)]
pub struct MeshBindGroups {
    model_only: Option<BindGroup>,
    skinned: Option<BindGroup>,
    morph_targets: HashMap<AssetId<Mesh>, BindGroup>,
}
impl MeshBindGroups {
    pub fn reset(&mut self) {
        self.model_only = None;
        self.skinned = None;
        self.morph_targets.clear();
    }
    /// Get the `BindGroup` for `GpuMesh` with given `handle_id`.
    pub fn get(
        &self,
        asset_id: AssetId<Mesh>,
        is_skinned: bool,
        morph: bool,
    ) -> Option<&BindGroup> {
        match (is_skinned, morph) {
            (_, true) => self.morph_targets.get(&asset_id),
            (true, false) => self.skinned.as_ref(),
            (false, false) => self.model_only.as_ref(),
        }
    }
}

pub fn prepare_mesh_bind_group(
    meshes: Res<RenderAssets<Mesh>>,
    mut groups: ResMut<MeshBindGroups>,
    mesh_pipeline: Res<MeshPipeline>,
    render_device: Res<RenderDevice>,
    mesh_uniforms: Res<GpuArrayBuffer<MeshUniform>>,
    skins_uniform: Res<SkinUniform>,
    weights_uniform: Res<MorphUniform>,
) {
    groups.reset();
    let layouts = &mesh_pipeline.mesh_layouts;
    let Some(model) = mesh_uniforms.binding() else {
        return;
    };

    groups.model_only = Some(layouts.model_only(&render_device, &model));

    let skin = skins_uniform.buffer.buffer();
    if let Some(skin) = skin {
        groups.skinned = Some(layouts.skinned(&render_device, &model, skin));
    }

    if let Some(weights) = weights_uniform.buffer.buffer() {
        for (id, gpu_mesh) in meshes.iter() {
            if let Some(targets) = gpu_mesh.morph_targets.as_ref() {
                let group = if let Some(skin) = skin.filter(|_| is_skinned(&gpu_mesh.layout)) {
                    layouts.morphed_skinned(&render_device, &model, skin, weights, targets)
                } else {
                    layouts.morphed(&render_device, &model, weights, targets)
                };
                groups.morph_targets.insert(id, group);
            }
        }
    }
}

<<<<<<< HEAD
#[derive(Component)]
pub struct MeshViewBindGroup {
    pub value: BindGroup,
}

#[allow(clippy::too_many_arguments)]
pub fn prepare_mesh_view_bind_groups(
    mut commands: Commands,
    render_device: Res<RenderDevice>,
    mesh_pipeline: Res<MeshPipeline>,
    shadow_samplers: Res<ShadowSamplers>,
    light_meta: Res<LightMeta>,
    global_light_meta: Res<GlobalLightMeta>,
    fog_meta: Res<FogMeta>,
    view_uniforms: Res<ViewUniforms>,
    views: Query<(
        Entity,
        &ViewShadowBindings,
        &ViewClusterBindings,
        Option<&ScreenSpaceAmbientOcclusionTextures>,
        Option<&ViewPrepassTextures>,
        &Tonemapping,
    )>,
    (images, mut fallback_images, fallback): (
        Res<RenderAssets<Image>>,
        FallbackImageMsaa,
        Res<FallbackImage>,
    ),
    msaa: Res<Msaa>,
    globals_buffer: Res<GlobalsBuffer>,
    tonemapping_luts: Res<TonemappingLuts>,
    environment_maps: Res<RenderEnvironmentMaps>,
    light_probes_buffer: Res<LightProbesBuffer>,
) {
    if let (
        Some(view_binding),
        Some(light_binding),
        Some(point_light_binding),
        Some(globals),
        Some(fog_binding),
        Some(light_probes_binding),
    ) = (
        view_uniforms.uniforms.binding(),
        light_meta.view_gpu_lights.binding(),
        global_light_meta.gpu_point_lights.binding(),
        globals_buffer.buffer.binding(),
        fog_meta.gpu_fogs.binding(),
        light_probes_buffer.binding(),
    ) {
        for (
            entity,
            view_shadow_bindings,
            view_cluster_bindings,
            ssao_textures,
            prepass_textures,
            tonemapping,
        ) in &views
        {
            let fallback_ssao = fallback_images
                .image_for_samplecount(1, TextureFormat::bevy_default())
                .texture_view
                .clone();

            let layout = if msaa.samples() > 1 {
                &mesh_pipeline.view_layout_multisampled
            } else {
                &mesh_pipeline.view_layout
            };

            let mut entries = vec![
                BindGroupEntry {
                    binding: 0,
                    resource: view_binding.clone(),
                },
                BindGroupEntry {
                    binding: 1,
                    resource: light_binding.clone(),
                },
                BindGroupEntry {
                    binding: 2,
                    resource: BindingResource::TextureView(
                        &view_shadow_bindings.point_light_depth_texture_view,
                    ),
                },
                BindGroupEntry {
                    binding: 3,
                    resource: BindingResource::Sampler(&shadow_samplers.point_light_sampler),
                },
                BindGroupEntry {
                    binding: 4,
                    resource: BindingResource::TextureView(
                        &view_shadow_bindings.directional_light_depth_texture_view,
                    ),
                },
                BindGroupEntry {
                    binding: 5,
                    resource: BindingResource::Sampler(&shadow_samplers.directional_light_sampler),
                },
                BindGroupEntry {
                    binding: 6,
                    resource: point_light_binding.clone(),
                },
                BindGroupEntry {
                    binding: 7,
                    resource: view_cluster_bindings.light_index_lists_binding().unwrap(),
                },
                BindGroupEntry {
                    binding: 8,
                    resource: view_cluster_bindings.offsets_and_counts_binding().unwrap(),
                },
                BindGroupEntry {
                    binding: 9,
                    resource: globals.clone(),
                },
                BindGroupEntry {
                    binding: 10,
                    resource: fog_binding.clone(),
                },
                BindGroupEntry {
                    binding: 11,
                    resource: light_probes_binding.clone(),
                },
                BindGroupEntry {
                    binding: 12,
                    resource: BindingResource::TextureView(
                        ssao_textures
                            .map(|t| &t.screen_space_ambient_occlusion_texture.default_view)
                            .unwrap_or(&fallback_ssao),
                    ),
                },
            ];

            let env_map = environment_maps.get_bindings(&fallback, &[13, 14, 15]);
            entries.extend_from_slice(&env_map);

            let tonemapping_luts =
                get_lut_bindings(&images, &tonemapping_luts, tonemapping, [16, 17]);
            entries.extend_from_slice(&tonemapping_luts);

            let label = Some("mesh_view_bind_group");

            // When using WebGL, we can't have a depth texture with multisampling
            if cfg!(any(not(feature = "webgl"), not(target_arch = "wasm32")))
                || (cfg!(all(feature = "webgl", target_arch = "wasm32")) && msaa.samples() == 1)
            {
                let prepass_bindings =
                    prepass::get_bindings(prepass_textures, &mut fallback_images, &msaa);
                entries.extend_from_slice(&prepass_bindings.get_entries([18, 19, 20, 21]));
                commands.entity(entity).insert(MeshViewBindGroup {
                    value: render_device.create_bind_group(&BindGroupDescriptor {
                        entries: &entries,
                        label,
                        layout,
                    }),
                });
            } else {
                commands.entity(entity).insert(MeshViewBindGroup {
                    value: render_device.create_bind_group(&BindGroupDescriptor {
                        entries: &entries,
                        label,
                        layout,
                    }),
                });
            }
        }
    }
}

=======
>>>>>>> 89d652ba
pub struct SetMeshViewBindGroup<const I: usize>;
impl<P: PhaseItem, const I: usize> RenderCommand<P> for SetMeshViewBindGroup<I> {
    type Param = ();
    type ViewWorldQuery = (
        Read<ViewUniformOffset>,
        Read<ViewLightsUniformOffset>,
        Read<ViewFogUniformOffset>,
        Read<ViewLightProbesUniformOffset>,
        Read<MeshViewBindGroup>,
    );
    type ItemWorldQuery = ();

    #[inline]
    fn render<'w>(
        _item: &P,
        (view_uniform, view_lights, view_fog, view_light_probes, mesh_view_bind_group): ROQueryItem<
            'w,
            Self::ViewWorldQuery,
        >,
        _entity: (),
        _: SystemParamItem<'w, '_, Self::Param>,
        pass: &mut TrackedRenderPass<'w>,
    ) -> RenderCommandResult {
        pass.set_bind_group(
            I,
            &mesh_view_bind_group.value,
            &[
                view_uniform.offset,
                view_lights.offset,
                view_fog.offset,
                **view_light_probes,
            ],
        );

        RenderCommandResult::Success
    }
}

pub struct SetMeshBindGroup<const I: usize>;
impl<P: PhaseItem, const I: usize> RenderCommand<P> for SetMeshBindGroup<I> {
    type Param = (
        SRes<MeshBindGroups>,
        SRes<RenderMeshInstances>,
        SRes<SkinIndices>,
        SRes<MorphIndices>,
    );
    type ViewWorldQuery = ();
    type ItemWorldQuery = ();

    #[inline]
    fn render<'w>(
        item: &P,
        _view: (),
        _item_query: (),
        (bind_groups, mesh_instances, skin_indices, morph_indices): SystemParamItem<
            'w,
            '_,
            Self::Param,
        >,
        pass: &mut TrackedRenderPass<'w>,
    ) -> RenderCommandResult {
        let bind_groups = bind_groups.into_inner();
        let mesh_instances = mesh_instances.into_inner();
        let skin_indices = skin_indices.into_inner();
        let morph_indices = morph_indices.into_inner();

        let entity = &item.entity();

        let Some(mesh) = mesh_instances.get(entity) else {
            return RenderCommandResult::Success;
        };
        let skin_index = skin_indices.get(entity);
        let morph_index = morph_indices.get(entity);

        let is_skinned = skin_index.is_some();
        let is_morphed = morph_index.is_some();

        let Some(bind_group) = bind_groups.get(mesh.mesh_asset_id, is_skinned, is_morphed) else {
            error!(
                "The MeshBindGroups resource wasn't set in the render phase. \
                It should be set by the queue_mesh_bind_group system.\n\
                This is a bevy bug! Please open an issue."
            );
            return RenderCommandResult::Failure;
        };

        let mut dynamic_offsets: [u32; 3] = Default::default();
        let mut offset_count = 0;
        if let Some(dynamic_offset) = item.dynamic_offset() {
            dynamic_offsets[offset_count] = dynamic_offset.get();
            offset_count += 1;
        }
        if let Some(skin_index) = skin_index {
            dynamic_offsets[offset_count] = skin_index.index;
            offset_count += 1;
        }
        if let Some(morph_index) = morph_index {
            dynamic_offsets[offset_count] = morph_index.index;
            offset_count += 1;
        }
        pass.set_bind_group(I, bind_group, &dynamic_offsets[0..offset_count]);

        RenderCommandResult::Success
    }
}

pub struct DrawMesh;
impl<P: PhaseItem> RenderCommand<P> for DrawMesh {
    type Param = (SRes<RenderAssets<Mesh>>, SRes<RenderMeshInstances>);
    type ViewWorldQuery = ();
    type ItemWorldQuery = ();
    #[inline]
    fn render<'w>(
        item: &P,
        _view: (),
        _item_query: (),
        (meshes, mesh_instances): SystemParamItem<'w, '_, Self::Param>,
        pass: &mut TrackedRenderPass<'w>,
    ) -> RenderCommandResult {
        let meshes = meshes.into_inner();
        let mesh_instances = mesh_instances.into_inner();

        let Some(mesh_instance) = mesh_instances.get(&item.entity()) else {
            return RenderCommandResult::Failure;
        };
        let Some(gpu_mesh) = meshes.get(mesh_instance.mesh_asset_id) else {
            return RenderCommandResult::Failure;
        };

        pass.set_vertex_buffer(0, gpu_mesh.vertex_buffer.slice(..));

        let batch_range = item.batch_range();
        #[cfg(all(feature = "webgl", target_arch = "wasm32"))]
        pass.set_push_constants(
            ShaderStages::VERTEX,
            0,
            &(batch_range.start as i32).to_le_bytes(),
        );
        match &gpu_mesh.buffer_info {
            GpuBufferInfo::Indexed {
                buffer,
                index_format,
                count,
            } => {
                pass.set_index_buffer(buffer.slice(..), 0, *index_format);
                pass.draw_indexed(0..*count, 0, batch_range.clone());
            }
            GpuBufferInfo::NonIndexed => {
                pass.draw(0..gpu_mesh.vertex_count, batch_range.clone());
            }
        }
        RenderCommandResult::Success
    }
}

#[cfg(test)]
mod tests {
    use super::MeshPipelineKey;
    #[test]
    fn mesh_key_msaa_samples() {
        for i in [1, 2, 4, 8, 16, 32, 64, 128] {
            assert_eq!(MeshPipelineKey::from_msaa_samples(i).msaa_samples(), i);
        }
    }
}<|MERGE_RESOLUTION|>--- conflicted
+++ resolved
@@ -1,15 +1,8 @@
-<<<<<<< HEAD
 use crate::{
-    environment_map::{self, RenderEnvironmentMaps},
-    prepass, FogMeta, GlobalLightMeta, GpuFog, GpuLights, GpuPointLights, LightMeta,
-    LightProbesBuffer, LightProbesUniform, MaterialBindGroupId, NotShadowCaster, NotShadowReceiver,
-    PreviousGlobalTransform, ScreenSpaceAmbientOcclusionTextures, Shadow, ShadowSamplers,
-    ViewClusterBindings, ViewFogUniformOffset, ViewLightProbesUniformOffset,
-    ViewLightsUniformOffset, ViewShadowBindings, CLUSTERED_FORWARD_STORAGE_BUFFER_COUNT,
-    MAX_CASCADES_PER_LIGHT, MAX_DIRECTIONAL_LIGHTS,
+    MaterialBindGroupId, NotShadowCaster, NotShadowReceiver, PreviousGlobalTransform, Shadow,
+    ViewFogUniformOffset, ViewLightProbesUniformOffset, ViewLightsUniformOffset,
+    CLUSTERED_FORWARD_STORAGE_BUFFER_COUNT, MAX_CASCADES_PER_LIGHT, MAX_DIRECTIONAL_LIGHTS,
 };
-=======
->>>>>>> 89d652ba
 use bevy_app::{Plugin, PostUpdate};
 use bevy_asset::{load_internal_asset, AssetId, Handle};
 use bevy_core_pipeline::{
@@ -33,16 +26,10 @@
     render_phase::{PhaseItem, RenderCommand, RenderCommandResult, TrackedRenderPass},
     render_resource::*,
     renderer::{RenderDevice, RenderQueue},
-<<<<<<< HEAD
     texture::{
-        BevyDefault, DefaultImageSampler, FallbackImage, FallbackImageMsaa, GpuImage, Image,
-        ImageSampler, TextureFormatPixelInfo,
+        BevyDefault, DefaultImageSampler, GpuImage, Image, ImageSampler, TextureFormatPixelInfo,
     },
-    view::{ViewTarget, ViewUniform, ViewUniformOffset, ViewUniforms, ViewVisibility},
-=======
-    texture::*,
     view::{ViewTarget, ViewUniformOffset, ViewVisibility},
->>>>>>> 89d652ba
     Extract, ExtractSchedule, Render, RenderApp, RenderSet,
 };
 use bevy_transform::components::GlobalTransform;
@@ -381,201 +368,8 @@
         let clustered_forward_buffer_binding_type = render_device
             .get_supported_read_only_binding_type(CLUSTERED_FORWARD_STORAGE_BUFFER_COUNT);
 
-<<<<<<< HEAD
-        /// Returns the appropriate bind group layout vec based on the parameters
-        fn layout_entries(
-            clustered_forward_buffer_binding_type: BufferBindingType,
-            multisampled: bool,
-        ) -> Vec<BindGroupLayoutEntry> {
-            let mut entries = vec![
-                // View
-                BindGroupLayoutEntry {
-                    binding: 0,
-                    visibility: ShaderStages::VERTEX | ShaderStages::FRAGMENT,
-                    ty: BindingType::Buffer {
-                        ty: BufferBindingType::Uniform,
-                        has_dynamic_offset: true,
-                        min_binding_size: Some(ViewUniform::min_size()),
-                    },
-                    count: None,
-                },
-                // Lights
-                BindGroupLayoutEntry {
-                    binding: 1,
-                    visibility: ShaderStages::FRAGMENT,
-                    ty: BindingType::Buffer {
-                        ty: BufferBindingType::Uniform,
-                        has_dynamic_offset: true,
-                        min_binding_size: Some(GpuLights::min_size()),
-                    },
-                    count: None,
-                },
-                // Point Shadow Texture Cube Array
-                BindGroupLayoutEntry {
-                    binding: 2,
-                    visibility: ShaderStages::FRAGMENT,
-                    ty: BindingType::Texture {
-                        multisampled: false,
-                        sample_type: TextureSampleType::Depth,
-                        #[cfg(any(not(feature = "webgl"), not(target_arch = "wasm32")))]
-                        view_dimension: TextureViewDimension::CubeArray,
-                        #[cfg(all(feature = "webgl", target_arch = "wasm32"))]
-                        view_dimension: TextureViewDimension::Cube,
-                    },
-                    count: None,
-                },
-                // Point Shadow Texture Array Sampler
-                BindGroupLayoutEntry {
-                    binding: 3,
-                    visibility: ShaderStages::FRAGMENT,
-                    ty: BindingType::Sampler(SamplerBindingType::Comparison),
-                    count: None,
-                },
-                // Directional Shadow Texture Array
-                BindGroupLayoutEntry {
-                    binding: 4,
-                    visibility: ShaderStages::FRAGMENT,
-                    ty: BindingType::Texture {
-                        multisampled: false,
-                        sample_type: TextureSampleType::Depth,
-                        #[cfg(any(not(feature = "webgl"), not(target_arch = "wasm32")))]
-                        view_dimension: TextureViewDimension::D2Array,
-                        #[cfg(all(feature = "webgl", target_arch = "wasm32"))]
-                        view_dimension: TextureViewDimension::D2,
-                    },
-                    count: None,
-                },
-                // Directional Shadow Texture Array Sampler
-                BindGroupLayoutEntry {
-                    binding: 5,
-                    visibility: ShaderStages::FRAGMENT,
-                    ty: BindingType::Sampler(SamplerBindingType::Comparison),
-                    count: None,
-                },
-                // PointLights
-                BindGroupLayoutEntry {
-                    binding: 6,
-                    visibility: ShaderStages::FRAGMENT,
-                    ty: BindingType::Buffer {
-                        ty: clustered_forward_buffer_binding_type,
-                        has_dynamic_offset: false,
-                        min_binding_size: Some(GpuPointLights::min_size(
-                            clustered_forward_buffer_binding_type,
-                        )),
-                    },
-                    count: None,
-                },
-                // ClusteredLightIndexLists
-                BindGroupLayoutEntry {
-                    binding: 7,
-                    visibility: ShaderStages::FRAGMENT,
-                    ty: BindingType::Buffer {
-                        ty: clustered_forward_buffer_binding_type,
-                        has_dynamic_offset: false,
-                        min_binding_size: Some(
-                            ViewClusterBindings::min_size_cluster_light_index_lists(
-                                clustered_forward_buffer_binding_type,
-                            ),
-                        ),
-                    },
-                    count: None,
-                },
-                // ClusterOffsetsAndCounts
-                BindGroupLayoutEntry {
-                    binding: 8,
-                    visibility: ShaderStages::FRAGMENT,
-                    ty: BindingType::Buffer {
-                        ty: clustered_forward_buffer_binding_type,
-                        has_dynamic_offset: false,
-                        min_binding_size: Some(
-                            ViewClusterBindings::min_size_cluster_offsets_and_counts(
-                                clustered_forward_buffer_binding_type,
-                            ),
-                        ),
-                    },
-                    count: None,
-                },
-                // Globals
-                BindGroupLayoutEntry {
-                    binding: 9,
-                    visibility: ShaderStages::VERTEX_FRAGMENT,
-                    ty: BindingType::Buffer {
-                        ty: BufferBindingType::Uniform,
-                        has_dynamic_offset: false,
-                        min_binding_size: Some(GlobalsUniform::min_size()),
-                    },
-                    count: None,
-                },
-                // Fog
-                BindGroupLayoutEntry {
-                    binding: 10,
-                    visibility: ShaderStages::FRAGMENT,
-                    ty: BindingType::Buffer {
-                        ty: BufferBindingType::Uniform,
-                        has_dynamic_offset: true,
-                        min_binding_size: Some(GpuFog::min_size()),
-                    },
-                    count: None,
-                },
-                // Light probes
-                BindGroupLayoutEntry {
-                    binding: 11,
-                    visibility: ShaderStages::FRAGMENT,
-                    ty: BindingType::Buffer {
-                        ty: BufferBindingType::Uniform,
-                        has_dynamic_offset: true,
-                        min_binding_size: Some(LightProbesUniform::min_size()),
-                    },
-                    count: None,
-                },
-                // Screen space ambient occlusion texture
-                BindGroupLayoutEntry {
-                    binding: 12,
-                    visibility: ShaderStages::FRAGMENT,
-                    ty: BindingType::Texture {
-                        multisampled: false,
-                        sample_type: TextureSampleType::Float { filterable: false },
-                        view_dimension: TextureViewDimension::D2,
-                    },
-                    count: None,
-                },
-            ];
-
-            // EnvironmentMapLight
-            let environment_map_entries =
-                environment_map::get_bind_group_layout_entries([13, 14, 15]);
-            entries.extend_from_slice(&environment_map_entries);
-
-            // Tonemapping
-            let tonemapping_lut_entries = get_lut_bind_group_layout_entries([16, 17]);
-            entries.extend_from_slice(&tonemapping_lut_entries);
-
-            if cfg!(any(not(feature = "webgl"), not(target_arch = "wasm32")))
-                || (cfg!(all(feature = "webgl", target_arch = "wasm32")) && !multisampled)
-            {
-                entries.extend_from_slice(&prepass::get_bind_group_layout_entries(
-                    [18, 19, 20, 21],
-                    multisampled,
-                ));
-            }
-
-            entries
-        }
-
-        let view_layout = render_device.create_bind_group_layout(&BindGroupLayoutDescriptor {
-            label: Some("mesh_view_layout"),
-            entries: &layout_entries(clustered_forward_buffer_binding_type, false),
-        });
-
-        let view_layout_multisampled =
-            render_device.create_bind_group_layout(&BindGroupLayoutDescriptor {
-                label: Some("mesh_view_layout_multisampled"),
-                entries: &layout_entries(clustered_forward_buffer_binding_type, true),
-            });
-=======
         let view_layouts =
             generate_view_layouts(&render_device, clustered_forward_buffer_binding_type);
->>>>>>> 89d652ba
 
         // A 1x1x1 'all 1.0' texture to use as a dummy texture to use in place of optional StandardMaterial textures
         let dummy_white_gpu_image = {
@@ -1197,177 +991,6 @@
     }
 }
 
-<<<<<<< HEAD
-#[derive(Component)]
-pub struct MeshViewBindGroup {
-    pub value: BindGroup,
-}
-
-#[allow(clippy::too_many_arguments)]
-pub fn prepare_mesh_view_bind_groups(
-    mut commands: Commands,
-    render_device: Res<RenderDevice>,
-    mesh_pipeline: Res<MeshPipeline>,
-    shadow_samplers: Res<ShadowSamplers>,
-    light_meta: Res<LightMeta>,
-    global_light_meta: Res<GlobalLightMeta>,
-    fog_meta: Res<FogMeta>,
-    view_uniforms: Res<ViewUniforms>,
-    views: Query<(
-        Entity,
-        &ViewShadowBindings,
-        &ViewClusterBindings,
-        Option<&ScreenSpaceAmbientOcclusionTextures>,
-        Option<&ViewPrepassTextures>,
-        &Tonemapping,
-    )>,
-    (images, mut fallback_images, fallback): (
-        Res<RenderAssets<Image>>,
-        FallbackImageMsaa,
-        Res<FallbackImage>,
-    ),
-    msaa: Res<Msaa>,
-    globals_buffer: Res<GlobalsBuffer>,
-    tonemapping_luts: Res<TonemappingLuts>,
-    environment_maps: Res<RenderEnvironmentMaps>,
-    light_probes_buffer: Res<LightProbesBuffer>,
-) {
-    if let (
-        Some(view_binding),
-        Some(light_binding),
-        Some(point_light_binding),
-        Some(globals),
-        Some(fog_binding),
-        Some(light_probes_binding),
-    ) = (
-        view_uniforms.uniforms.binding(),
-        light_meta.view_gpu_lights.binding(),
-        global_light_meta.gpu_point_lights.binding(),
-        globals_buffer.buffer.binding(),
-        fog_meta.gpu_fogs.binding(),
-        light_probes_buffer.binding(),
-    ) {
-        for (
-            entity,
-            view_shadow_bindings,
-            view_cluster_bindings,
-            ssao_textures,
-            prepass_textures,
-            tonemapping,
-        ) in &views
-        {
-            let fallback_ssao = fallback_images
-                .image_for_samplecount(1, TextureFormat::bevy_default())
-                .texture_view
-                .clone();
-
-            let layout = if msaa.samples() > 1 {
-                &mesh_pipeline.view_layout_multisampled
-            } else {
-                &mesh_pipeline.view_layout
-            };
-
-            let mut entries = vec![
-                BindGroupEntry {
-                    binding: 0,
-                    resource: view_binding.clone(),
-                },
-                BindGroupEntry {
-                    binding: 1,
-                    resource: light_binding.clone(),
-                },
-                BindGroupEntry {
-                    binding: 2,
-                    resource: BindingResource::TextureView(
-                        &view_shadow_bindings.point_light_depth_texture_view,
-                    ),
-                },
-                BindGroupEntry {
-                    binding: 3,
-                    resource: BindingResource::Sampler(&shadow_samplers.point_light_sampler),
-                },
-                BindGroupEntry {
-                    binding: 4,
-                    resource: BindingResource::TextureView(
-                        &view_shadow_bindings.directional_light_depth_texture_view,
-                    ),
-                },
-                BindGroupEntry {
-                    binding: 5,
-                    resource: BindingResource::Sampler(&shadow_samplers.directional_light_sampler),
-                },
-                BindGroupEntry {
-                    binding: 6,
-                    resource: point_light_binding.clone(),
-                },
-                BindGroupEntry {
-                    binding: 7,
-                    resource: view_cluster_bindings.light_index_lists_binding().unwrap(),
-                },
-                BindGroupEntry {
-                    binding: 8,
-                    resource: view_cluster_bindings.offsets_and_counts_binding().unwrap(),
-                },
-                BindGroupEntry {
-                    binding: 9,
-                    resource: globals.clone(),
-                },
-                BindGroupEntry {
-                    binding: 10,
-                    resource: fog_binding.clone(),
-                },
-                BindGroupEntry {
-                    binding: 11,
-                    resource: light_probes_binding.clone(),
-                },
-                BindGroupEntry {
-                    binding: 12,
-                    resource: BindingResource::TextureView(
-                        ssao_textures
-                            .map(|t| &t.screen_space_ambient_occlusion_texture.default_view)
-                            .unwrap_or(&fallback_ssao),
-                    ),
-                },
-            ];
-
-            let env_map = environment_maps.get_bindings(&fallback, &[13, 14, 15]);
-            entries.extend_from_slice(&env_map);
-
-            let tonemapping_luts =
-                get_lut_bindings(&images, &tonemapping_luts, tonemapping, [16, 17]);
-            entries.extend_from_slice(&tonemapping_luts);
-
-            let label = Some("mesh_view_bind_group");
-
-            // When using WebGL, we can't have a depth texture with multisampling
-            if cfg!(any(not(feature = "webgl"), not(target_arch = "wasm32")))
-                || (cfg!(all(feature = "webgl", target_arch = "wasm32")) && msaa.samples() == 1)
-            {
-                let prepass_bindings =
-                    prepass::get_bindings(prepass_textures, &mut fallback_images, &msaa);
-                entries.extend_from_slice(&prepass_bindings.get_entries([18, 19, 20, 21]));
-                commands.entity(entity).insert(MeshViewBindGroup {
-                    value: render_device.create_bind_group(&BindGroupDescriptor {
-                        entries: &entries,
-                        label,
-                        layout,
-                    }),
-                });
-            } else {
-                commands.entity(entity).insert(MeshViewBindGroup {
-                    value: render_device.create_bind_group(&BindGroupDescriptor {
-                        entries: &entries,
-                        label,
-                        layout,
-                    }),
-                });
-            }
-        }
-    }
-}
-
-=======
->>>>>>> 89d652ba
 pub struct SetMeshViewBindGroup<const I: usize>;
 impl<P: PhaseItem, const I: usize> RenderCommand<P> for SetMeshViewBindGroup<I> {
     type Param = ();
