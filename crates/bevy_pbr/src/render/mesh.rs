use crate::{
    GlobalLightMeta, GpuLights, GpuPointLights, LightMeta, NotShadowCaster, NotShadowReceiver,
    ShadowPipeline, ViewClusterBindings, ViewLightsUniformOffset, ViewShadowBindings,
    CLUSTERED_FORWARD_STORAGE_BUFFER_COUNT,
};
use bevy_app::Plugin;
use bevy_asset::{load_internal_asset, Assets, Handle, HandleUntyped};
use bevy_ecs::{
    prelude::*,
    system::{lifetimeless::*, SystemParamItem, SystemState},
};
use bevy_math::{Mat3A, Mat4, Vec2};
use bevy_reflect::TypeUuid;
use bevy_render::{
    extract_component::{ComponentUniforms, DynamicUniformIndex, UniformComponentPlugin},
    globals::{GlobalsBuffer, GlobalsUniform},
    mesh::{
        skinning::{SkinnedMesh, SkinnedMeshInverseBindposes},
        GpuBufferInfo, Mesh, MeshVertexBufferLayout,
    },
    render_asset::RenderAssets,
    render_phase::{EntityRenderCommand, RenderCommandResult, TrackedRenderPass},
    render_resource::*,
<<<<<<< HEAD
    renderer::{RenderDevice, RenderQueue},
    texture::{
        BevyDefault, DefaultImageSampler, GpuImage, Image, ImageSampler, TextureFormatPixelInfo,
    },
    view::{ComputedVisibility, ViewTarget, ViewUniform, ViewUniformOffset, ViewUniforms},
=======
    renderer::{RenderDevice, RenderQueue, RenderTextureFormat},
    texture::{DefaultImageSampler, GpuImage, Image, ImageSampler, TextureFormatPixelInfo},
    view::{ComputedVisibility, ViewUniform, ViewUniformOffset, ViewUniforms},
>>>>>>> 3689d5d0
    Extract, RenderApp, RenderStage,
};
use bevy_transform::components::GlobalTransform;
use std::num::NonZeroU64;

#[derive(Default)]
pub struct MeshRenderPlugin;

const MAX_JOINTS: usize = 256;
const JOINT_SIZE: usize = std::mem::size_of::<Mat4>();
pub(crate) const JOINT_BUFFER_SIZE: usize = MAX_JOINTS * JOINT_SIZE;

pub const MESH_VERTEX_OUTPUT: HandleUntyped =
    HandleUntyped::weak_from_u64(Shader::TYPE_UUID, 2645551199423808407);
pub const MESH_VIEW_TYPES_HANDLE: HandleUntyped =
    HandleUntyped::weak_from_u64(Shader::TYPE_UUID, 8140454348013264787);
pub const MESH_VIEW_BINDINGS_HANDLE: HandleUntyped =
    HandleUntyped::weak_from_u64(Shader::TYPE_UUID, 9076678235888822571);
pub const MESH_TYPES_HANDLE: HandleUntyped =
    HandleUntyped::weak_from_u64(Shader::TYPE_UUID, 2506024101911992377);
pub const MESH_BINDINGS_HANDLE: HandleUntyped =
    HandleUntyped::weak_from_u64(Shader::TYPE_UUID, 16831548636314682308);
pub const MESH_FUNCTIONS_HANDLE: HandleUntyped =
    HandleUntyped::weak_from_u64(Shader::TYPE_UUID, 6300874327833745635);
pub const MESH_SHADER_HANDLE: HandleUntyped =
    HandleUntyped::weak_from_u64(Shader::TYPE_UUID, 3252377289100772450);
pub const SKINNING_HANDLE: HandleUntyped =
    HandleUntyped::weak_from_u64(Shader::TYPE_UUID, 13215291596265391738);

impl Plugin for MeshRenderPlugin {
    fn build(&self, app: &mut bevy_app::App) {
        load_internal_asset!(
            app,
            MESH_VERTEX_OUTPUT,
            "mesh_vertex_output.wgsl",
            Shader::from_wgsl
        );
        load_internal_asset!(
            app,
            MESH_VIEW_TYPES_HANDLE,
            "mesh_view_types.wgsl",
            Shader::from_wgsl
        );
        load_internal_asset!(
            app,
            MESH_VIEW_BINDINGS_HANDLE,
            "mesh_view_bindings.wgsl",
            Shader::from_wgsl
        );
        load_internal_asset!(app, MESH_TYPES_HANDLE, "mesh_types.wgsl", Shader::from_wgsl);
        load_internal_asset!(
            app,
            MESH_BINDINGS_HANDLE,
            "mesh_bindings.wgsl",
            Shader::from_wgsl
        );
        load_internal_asset!(
            app,
            MESH_FUNCTIONS_HANDLE,
            "mesh_functions.wgsl",
            Shader::from_wgsl
        );
        load_internal_asset!(app, MESH_SHADER_HANDLE, "mesh.wgsl", Shader::from_wgsl);
        load_internal_asset!(app, SKINNING_HANDLE, "skinning.wgsl", Shader::from_wgsl);

        app.add_plugin(UniformComponentPlugin::<MeshUniform>::default());

        if let Ok(render_app) = app.get_sub_app_mut(RenderApp) {
            render_app
                .init_resource::<MeshPipeline>()
                .init_resource::<SkinnedMeshUniform>()
                .add_system_to_stage(RenderStage::Extract, extract_meshes)
                .add_system_to_stage(RenderStage::Extract, extract_skinned_meshes)
                .add_system_to_stage(RenderStage::Prepare, prepare_skinned_meshes)
                .add_system_to_stage(RenderStage::Queue, queue_mesh_bind_group)
                .add_system_to_stage(RenderStage::Queue, queue_mesh_view_bind_groups);
        }
    }
}

#[derive(Component, ShaderType, Clone)]
pub struct MeshUniform {
    pub transform: Mat4,
    pub inverse_transpose_model: Mat4,
    pub flags: u32,
}

// NOTE: These must match the bit flags in bevy_pbr/src/render/mesh_types.wgsl!
bitflags::bitflags! {
    #[repr(transparent)]
    struct MeshFlags: u32 {
        const SHADOW_RECEIVER            = (1 << 0);
        // Indicates the sign of the determinant of the 3x3 model matrix. If the sign is positive,
        // then the flag should be set, else it should not be set.
        const SIGN_DETERMINANT_MODEL_3X3 = (1 << 31);
        const NONE                       = 0;
        const UNINITIALIZED              = 0xFFFF;
    }
}

pub fn extract_meshes(
    mut commands: Commands,
    mut prev_caster_commands_len: Local<usize>,
    mut prev_not_caster_commands_len: Local<usize>,
    meshes_query: Extract<
        Query<(
            Entity,
            &ComputedVisibility,
            &GlobalTransform,
            &Handle<Mesh>,
            Option<With<NotShadowReceiver>>,
            Option<With<NotShadowCaster>>,
        )>,
    >,
) {
    let mut caster_commands = Vec::with_capacity(*prev_caster_commands_len);
    let mut not_caster_commands = Vec::with_capacity(*prev_not_caster_commands_len);
    let visible_meshes = meshes_query.iter().filter(|(_, vis, ..)| vis.is_visible());

    for (entity, _, transform, handle, not_receiver, not_caster) in visible_meshes {
        let transform = transform.compute_matrix();
        let mut flags = if not_receiver.is_some() {
            MeshFlags::empty()
        } else {
            MeshFlags::SHADOW_RECEIVER
        };
        if Mat3A::from_mat4(transform).determinant().is_sign_positive() {
            flags |= MeshFlags::SIGN_DETERMINANT_MODEL_3X3;
        }
        let uniform = MeshUniform {
            flags: flags.bits,
            transform,
            inverse_transpose_model: transform.inverse().transpose(),
        };
        if not_caster.is_some() {
            not_caster_commands.push((entity, (handle.clone_weak(), uniform, NotShadowCaster)));
        } else {
            caster_commands.push((entity, (handle.clone_weak(), uniform)));
        }
    }
    *prev_caster_commands_len = caster_commands.len();
    *prev_not_caster_commands_len = not_caster_commands.len();
    commands.insert_or_spawn_batch(caster_commands);
    commands.insert_or_spawn_batch(not_caster_commands);
}

#[derive(Resource, Debug, Default)]
pub struct ExtractedJoints {
    pub buffer: Vec<Mat4>,
}

#[derive(Component)]
pub struct SkinnedMeshJoints {
    pub index: u32,
}

impl SkinnedMeshJoints {
    #[inline]
    pub fn build(
        skin: &SkinnedMesh,
        inverse_bindposes: &Assets<SkinnedMeshInverseBindposes>,
        joints: &Query<&GlobalTransform>,
        buffer: &mut Vec<Mat4>,
    ) -> Option<Self> {
        let inverse_bindposes = inverse_bindposes.get(&skin.inverse_bindposes)?;
        let bindposes = inverse_bindposes.iter();
        let skin_joints = skin.joints.iter();
        let start = buffer.len();
        for (inverse_bindpose, joint) in bindposes.zip(skin_joints).take(MAX_JOINTS) {
            if let Ok(joint) = joints.get(*joint) {
                buffer.push(joint.affine() * *inverse_bindpose);
            } else {
                buffer.truncate(start);
                return None;
            }
        }

        // Pad to 256 byte alignment
        while buffer.len() % 4 != 0 {
            buffer.push(Mat4::ZERO);
        }
        Some(Self {
            index: start as u32,
        })
    }

    pub fn to_buffer_index(mut self) -> Self {
        self.index *= std::mem::size_of::<Mat4>() as u32;
        self
    }
}

pub fn extract_skinned_meshes(
    mut commands: Commands,
    mut previous_len: Local<usize>,
    mut previous_joint_len: Local<usize>,
    query: Extract<Query<(Entity, &ComputedVisibility, &SkinnedMesh)>>,
    inverse_bindposes: Extract<Res<Assets<SkinnedMeshInverseBindposes>>>,
    joint_query: Extract<Query<&GlobalTransform>>,
) {
    let mut values = Vec::with_capacity(*previous_len);
    let mut joints = Vec::with_capacity(*previous_joint_len);
    let mut last_start = 0;

    for (entity, computed_visibility, skin) in &query {
        if !computed_visibility.is_visible() {
            continue;
        }
        // PERF: This can be expensive, can we move this to prepare?
        if let Some(skinned_joints) =
            SkinnedMeshJoints::build(skin, &inverse_bindposes, &joint_query, &mut joints)
        {
            last_start = last_start.max(skinned_joints.index as usize);
            values.push((entity, (skinned_joints.to_buffer_index(),)));
        }
    }

    // Pad out the buffer to ensure that there's enough space for bindings
    while joints.len() - last_start < MAX_JOINTS {
        joints.push(Mat4::ZERO);
    }

    *previous_len = values.len();
    *previous_joint_len = joints.len();
    commands.insert_resource(ExtractedJoints { buffer: joints });
    commands.insert_or_spawn_batch(values);
}

#[derive(Resource, Clone)]
pub struct MeshPipeline {
    pub view_layout: BindGroupLayout,
    pub mesh_layout: BindGroupLayout,
    pub skinned_mesh_layout: BindGroupLayout,
    // This dummy white texture is to be used in place of optional StandardMaterial textures
    pub dummy_white_gpu_image: GpuImage,
    pub clustered_forward_buffer_binding_type: BufferBindingType,
}

impl FromWorld for MeshPipeline {
    fn from_world(world: &mut World) -> Self {
        let mut system_state: SystemState<(
            Res<RenderDevice>,
            Res<DefaultImageSampler>,
            Res<RenderQueue>,
            Res<RenderTextureFormat>,
        )> = SystemState::new(world);
        let (render_device, default_sampler, render_queue, first_available_texture_format) =
            system_state.get_mut(world);
        let clustered_forward_buffer_binding_type = render_device
            .get_supported_read_only_binding_type(CLUSTERED_FORWARD_STORAGE_BUFFER_COUNT);

        let view_layout = render_device.create_bind_group_layout(&BindGroupLayoutDescriptor {
            entries: &[
                // View
                BindGroupLayoutEntry {
                    binding: 0,
                    visibility: ShaderStages::VERTEX | ShaderStages::FRAGMENT,
                    ty: BindingType::Buffer {
                        ty: BufferBindingType::Uniform,
                        has_dynamic_offset: true,
                        min_binding_size: Some(ViewUniform::min_size()),
                    },
                    count: None,
                },
                // Lights
                BindGroupLayoutEntry {
                    binding: 1,
                    visibility: ShaderStages::FRAGMENT,
                    ty: BindingType::Buffer {
                        ty: BufferBindingType::Uniform,
                        has_dynamic_offset: true,
                        min_binding_size: Some(GpuLights::min_size()),
                    },
                    count: None,
                },
                // Point Shadow Texture Cube Array
                BindGroupLayoutEntry {
                    binding: 2,
                    visibility: ShaderStages::FRAGMENT,
                    ty: BindingType::Texture {
                        multisampled: false,
                        sample_type: TextureSampleType::Depth,
                        #[cfg(not(feature = "webgl"))]
                        view_dimension: TextureViewDimension::CubeArray,
                        #[cfg(feature = "webgl")]
                        view_dimension: TextureViewDimension::Cube,
                    },
                    count: None,
                },
                // Point Shadow Texture Array Sampler
                BindGroupLayoutEntry {
                    binding: 3,
                    visibility: ShaderStages::FRAGMENT,
                    ty: BindingType::Sampler(SamplerBindingType::Comparison),
                    count: None,
                },
                // Directional Shadow Texture Array
                BindGroupLayoutEntry {
                    binding: 4,
                    visibility: ShaderStages::FRAGMENT,
                    ty: BindingType::Texture {
                        multisampled: false,
                        sample_type: TextureSampleType::Depth,
                        #[cfg(not(feature = "webgl"))]
                        view_dimension: TextureViewDimension::D2Array,
                        #[cfg(feature = "webgl")]
                        view_dimension: TextureViewDimension::D2,
                    },
                    count: None,
                },
                // Directional Shadow Texture Array Sampler
                BindGroupLayoutEntry {
                    binding: 5,
                    visibility: ShaderStages::FRAGMENT,
                    ty: BindingType::Sampler(SamplerBindingType::Comparison),
                    count: None,
                },
                // PointLights
                BindGroupLayoutEntry {
                    binding: 6,
                    visibility: ShaderStages::FRAGMENT,
                    ty: BindingType::Buffer {
                        ty: clustered_forward_buffer_binding_type,
                        has_dynamic_offset: false,
                        min_binding_size: Some(GpuPointLights::min_size(
                            clustered_forward_buffer_binding_type,
                        )),
                    },
                    count: None,
                },
                // ClusteredLightIndexLists
                BindGroupLayoutEntry {
                    binding: 7,
                    visibility: ShaderStages::FRAGMENT,
                    ty: BindingType::Buffer {
                        ty: clustered_forward_buffer_binding_type,
                        has_dynamic_offset: false,
                        min_binding_size: Some(
                            ViewClusterBindings::min_size_cluster_light_index_lists(
                                clustered_forward_buffer_binding_type,
                            ),
                        ),
                    },
                    count: None,
                },
                // ClusterOffsetsAndCounts
                BindGroupLayoutEntry {
                    binding: 8,
                    visibility: ShaderStages::FRAGMENT,
                    ty: BindingType::Buffer {
                        ty: clustered_forward_buffer_binding_type,
                        has_dynamic_offset: false,
                        min_binding_size: Some(
                            ViewClusterBindings::min_size_cluster_offsets_and_counts(
                                clustered_forward_buffer_binding_type,
                            ),
                        ),
                    },
                    count: None,
                },
                BindGroupLayoutEntry {
                    binding: 9,
                    visibility: ShaderStages::VERTEX_FRAGMENT,
                    ty: BindingType::Buffer {
                        ty: BufferBindingType::Uniform,
                        has_dynamic_offset: false,
                        min_binding_size: Some(GlobalsUniform::min_size()),
                    },
                    count: None,
                },
            ],
            label: Some("mesh_view_layout"),
        });

        let mesh_binding = BindGroupLayoutEntry {
            binding: 0,
            visibility: ShaderStages::VERTEX | ShaderStages::FRAGMENT,
            ty: BindingType::Buffer {
                ty: BufferBindingType::Uniform,
                has_dynamic_offset: true,
                min_binding_size: Some(MeshUniform::min_size()),
            },
            count: None,
        };

        let mesh_layout = render_device.create_bind_group_layout(&BindGroupLayoutDescriptor {
            entries: &[mesh_binding],
            label: Some("mesh_layout"),
        });

        let skinned_mesh_layout =
            render_device.create_bind_group_layout(&BindGroupLayoutDescriptor {
                entries: &[
                    mesh_binding,
                    BindGroupLayoutEntry {
                        binding: 1,
                        visibility: ShaderStages::VERTEX,
                        ty: BindingType::Buffer {
                            ty: BufferBindingType::Uniform,
                            has_dynamic_offset: true,
                            min_binding_size: BufferSize::new(JOINT_BUFFER_SIZE as u64),
                        },
                        count: None,
                    },
                ],
                label: Some("skinned_mesh_layout"),
            });

        // A 1x1x1 'all 1.0' texture to use as a dummy texture to use in place of optional StandardMaterial textures
        let dummy_white_gpu_image = {
            let image = Image::new_fill(
                Extent3d::default(),
                TextureDimension::D2,
                &[255u8; 4],
                first_available_texture_format.0,
            );
            let texture = render_device.create_texture(&image.texture_descriptor);
            let sampler = match image.sampler_descriptor {
                ImageSampler::Default => (**default_sampler).clone(),
                ImageSampler::Descriptor(descriptor) => render_device.create_sampler(&descriptor),
            };

            let format_size = image.texture_descriptor.format.pixel_size();
            render_queue.write_texture(
                ImageCopyTexture {
                    texture: &texture,
                    mip_level: 0,
                    origin: Origin3d::ZERO,
                    aspect: TextureAspect::All,
                },
                &image.data,
                ImageDataLayout {
                    offset: 0,
                    bytes_per_row: Some(
                        std::num::NonZeroU32::new(
                            image.texture_descriptor.size.width * format_size as u32,
                        )
                        .unwrap(),
                    ),
                    rows_per_image: None,
                },
                image.texture_descriptor.size,
            );

            let texture_view = texture.create_view(&TextureViewDescriptor::default());
            GpuImage {
                texture,
                texture_view,
                texture_format: image.texture_descriptor.format,
                sampler,
                size: Vec2::new(
                    image.texture_descriptor.size.width as f32,
                    image.texture_descriptor.size.height as f32,
                ),
            }
        };

        MeshPipeline {
            view_layout,
            mesh_layout,
            skinned_mesh_layout,
            clustered_forward_buffer_binding_type,
            dummy_white_gpu_image,
        }
    }
}

impl MeshPipeline {
    pub fn get_image_texture<'a>(
        &'a self,
        gpu_images: &'a RenderAssets<Image>,
        handle_option: &Option<Handle<Image>>,
    ) -> Option<(&'a TextureView, &'a Sampler)> {
        if let Some(handle) = handle_option {
            let gpu_image = gpu_images.get(handle)?;
            Some((&gpu_image.texture_view, &gpu_image.sampler))
        } else {
            Some((
                &self.dummy_white_gpu_image.texture_view,
                &self.dummy_white_gpu_image.sampler,
            ))
        }
    }
}

bitflags::bitflags! {
    #[repr(transparent)]
    // NOTE: Apparently quadro drivers support up to 64x MSAA.
    /// MSAA uses the highest 3 bits for the MSAA log2(sample count) to support up to 128x MSAA.
    pub struct MeshPipelineKey: u32 {
        const NONE                        = 0;
        const TRANSPARENT_MAIN_PASS       = (1 << 0);
<<<<<<< HEAD
        const HDR                         = (1 << 1);
        const TONEMAP_IN_SHADER           = (1 << 2);
        const MSAA_RESERVED_BITS          = MeshPipelineKey::MSAA_MASK_BITS << MeshPipelineKey::MSAA_SHIFT_BITS;
        const PRIMITIVE_TOPOLOGY_RESERVED_BITS = MeshPipelineKey::PRIMITIVE_TOPOLOGY_MASK_BITS << MeshPipelineKey::PRIMITIVE_TOPOLOGY_SHIFT_BITS;
=======
        const MSAA_RESERVED_BITS          = Self::MSAA_MASK_BITS << Self::MSAA_SHIFT_BITS;
        const PRIMITIVE_TOPOLOGY_RESERVED_BITS = Self::PRIMITIVE_TOPOLOGY_MASK_BITS << Self::PRIMITIVE_TOPOLOGY_SHIFT_BITS;
>>>>>>> 3689d5d0
    }
}

impl MeshPipelineKey {
    const MSAA_MASK_BITS: u32 = 0b111;
    const MSAA_SHIFT_BITS: u32 = 32 - Self::MSAA_MASK_BITS.count_ones();
    const PRIMITIVE_TOPOLOGY_MASK_BITS: u32 = 0b111;
    const PRIMITIVE_TOPOLOGY_SHIFT_BITS: u32 = Self::MSAA_SHIFT_BITS - 3;

    pub fn from_msaa_samples(msaa_samples: u32) -> Self {
        let msaa_bits =
            (msaa_samples.trailing_zeros() & Self::MSAA_MASK_BITS) << Self::MSAA_SHIFT_BITS;
        Self::from_bits(msaa_bits).unwrap()
    }

    pub fn from_hdr(hdr: bool) -> Self {
        if hdr {
            MeshPipelineKey::HDR
        } else {
            MeshPipelineKey::NONE
        }
    }

    pub fn msaa_samples(&self) -> u32 {
        1 << ((self.bits >> Self::MSAA_SHIFT_BITS) & Self::MSAA_MASK_BITS)
    }

    pub fn from_primitive_topology(primitive_topology: PrimitiveTopology) -> Self {
        let primitive_topology_bits = ((primitive_topology as u32)
            & Self::PRIMITIVE_TOPOLOGY_MASK_BITS)
            << Self::PRIMITIVE_TOPOLOGY_SHIFT_BITS;
        Self::from_bits(primitive_topology_bits).unwrap()
    }

    pub fn primitive_topology(&self) -> PrimitiveTopology {
        let primitive_topology_bits =
            (self.bits >> Self::PRIMITIVE_TOPOLOGY_SHIFT_BITS) & Self::PRIMITIVE_TOPOLOGY_MASK_BITS;
        match primitive_topology_bits {
            x if x == PrimitiveTopology::PointList as u32 => PrimitiveTopology::PointList,
            x if x == PrimitiveTopology::LineList as u32 => PrimitiveTopology::LineList,
            x if x == PrimitiveTopology::LineStrip as u32 => PrimitiveTopology::LineStrip,
            x if x == PrimitiveTopology::TriangleList as u32 => PrimitiveTopology::TriangleList,
            x if x == PrimitiveTopology::TriangleStrip as u32 => PrimitiveTopology::TriangleStrip,
            _ => PrimitiveTopology::default(),
        }
    }
}

impl SpecializedMeshPipeline for MeshPipeline {
    type Key = MeshPipelineKey;

    fn specialize(
        &self,
        key: Self::Key,
        layout: &MeshVertexBufferLayout,
    ) -> Result<RenderPipelineDescriptor, SpecializedMeshPipelineError> {
        let mut shader_defs = Vec::new();
        let mut vertex_attributes = Vec::new();

        if layout.contains(Mesh::ATTRIBUTE_POSITION) {
            shader_defs.push(String::from("VERTEX_POSITIONS"));
            vertex_attributes.push(Mesh::ATTRIBUTE_POSITION.at_shader_location(0));
        }

        if layout.contains(Mesh::ATTRIBUTE_NORMAL) {
            shader_defs.push(String::from("VERTEX_NORMALS"));
            vertex_attributes.push(Mesh::ATTRIBUTE_NORMAL.at_shader_location(1));
        }

        if layout.contains(Mesh::ATTRIBUTE_UV_0) {
            shader_defs.push(String::from("VERTEX_UVS"));
            vertex_attributes.push(Mesh::ATTRIBUTE_UV_0.at_shader_location(2));
        }

        if layout.contains(Mesh::ATTRIBUTE_TANGENT) {
            shader_defs.push(String::from("VERTEX_TANGENTS"));
            vertex_attributes.push(Mesh::ATTRIBUTE_TANGENT.at_shader_location(3));
        }

        if layout.contains(Mesh::ATTRIBUTE_COLOR) {
            shader_defs.push(String::from("VERTEX_COLORS"));
            vertex_attributes.push(Mesh::ATTRIBUTE_COLOR.at_shader_location(4));
        }

        let mut bind_group_layout = vec![self.view_layout.clone()];
        if layout.contains(Mesh::ATTRIBUTE_JOINT_INDEX)
            && layout.contains(Mesh::ATTRIBUTE_JOINT_WEIGHT)
        {
            shader_defs.push(String::from("SKINNED"));
            vertex_attributes.push(Mesh::ATTRIBUTE_JOINT_INDEX.at_shader_location(5));
            vertex_attributes.push(Mesh::ATTRIBUTE_JOINT_WEIGHT.at_shader_location(6));
            bind_group_layout.push(self.skinned_mesh_layout.clone());
        } else {
            bind_group_layout.push(self.mesh_layout.clone());
        };

        let vertex_buffer_layout = layout.get_layout(&vertex_attributes)?;

        let (label, blend, depth_write_enabled);
        if key.contains(MeshPipelineKey::TRANSPARENT_MAIN_PASS) {
            label = "transparent_mesh_pipeline".into();
            blend = Some(BlendState::ALPHA_BLENDING);
            // For the transparent pass, fragments that are closer will be alpha blended
            // but their depth is not written to the depth buffer
            depth_write_enabled = false;
        } else {
            label = "opaque_mesh_pipeline".into();
            blend = Some(BlendState::REPLACE);
            // For the opaque and alpha mask passes, fragments that are closer will replace
            // the current fragment value in the output and the depth is written to the
            // depth buffer
            depth_write_enabled = true;
        }

        if key.contains(MeshPipelineKey::TONEMAP_IN_SHADER) {
            shader_defs.push("TONEMAP_IN_SHADER".to_string());
        }

        let format = match key.contains(MeshPipelineKey::HDR) {
            true => ViewTarget::TEXTURE_FORMAT_HDR,
            false => TextureFormat::bevy_default(),
        };

        Ok(RenderPipelineDescriptor {
            vertex: VertexState {
                shader: MESH_SHADER_HANDLE.typed::<Shader>(),
                entry_point: "vertex".into(),
                shader_defs: shader_defs.clone(),
                buffers: vec![vertex_buffer_layout],
            },
            fragment: Some(FragmentState {
                shader: MESH_SHADER_HANDLE.typed::<Shader>(),
                shader_defs,
                entry_point: "fragment".into(),
                targets: vec![Some(ColorTargetState {
<<<<<<< HEAD
                    format,
=======
                    format: self.dummy_white_gpu_image.texture_format,
>>>>>>> 3689d5d0
                    blend,
                    write_mask: ColorWrites::ALL,
                })],
            }),
            layout: Some(bind_group_layout),
            primitive: PrimitiveState {
                front_face: FrontFace::Ccw,
                cull_mode: Some(Face::Back),
                unclipped_depth: false,
                polygon_mode: PolygonMode::Fill,
                conservative: false,
                topology: key.primitive_topology(),
                strip_index_format: None,
            },
            depth_stencil: Some(DepthStencilState {
                format: TextureFormat::Depth32Float,
                depth_write_enabled,
                depth_compare: CompareFunction::Greater,
                stencil: StencilState {
                    front: StencilFaceState::IGNORE,
                    back: StencilFaceState::IGNORE,
                    read_mask: 0,
                    write_mask: 0,
                },
                bias: DepthBiasState {
                    constant: 0,
                    slope_scale: 0.0,
                    clamp: 0.0,
                },
            }),
            multisample: MultisampleState {
                count: key.msaa_samples(),
                mask: !0,
                alpha_to_coverage_enabled: false,
            },
            label: Some(label),
        })
    }
}

#[derive(Resource)]
pub struct MeshBindGroup {
    pub normal: BindGroup,
    pub skinned: Option<BindGroup>,
}

pub fn queue_mesh_bind_group(
    mut commands: Commands,
    mesh_pipeline: Res<MeshPipeline>,
    render_device: Res<RenderDevice>,
    mesh_uniforms: Res<ComponentUniforms<MeshUniform>>,
    skinned_mesh_uniform: Res<SkinnedMeshUniform>,
) {
    if let Some(mesh_binding) = mesh_uniforms.uniforms().binding() {
        let mut mesh_bind_group = MeshBindGroup {
            normal: render_device.create_bind_group(&BindGroupDescriptor {
                entries: &[BindGroupEntry {
                    binding: 0,
                    resource: mesh_binding.clone(),
                }],
                label: Some("mesh_bind_group"),
                layout: &mesh_pipeline.mesh_layout,
            }),
            skinned: None,
        };

        if let Some(skinned_joints_buffer) = skinned_mesh_uniform.buffer.buffer() {
            mesh_bind_group.skinned = Some(render_device.create_bind_group(&BindGroupDescriptor {
                entries: &[
                    BindGroupEntry {
                        binding: 0,
                        resource: mesh_binding,
                    },
                    BindGroupEntry {
                        binding: 1,
                        resource: BindingResource::Buffer(BufferBinding {
                            buffer: skinned_joints_buffer,
                            offset: 0,
                            size: Some(NonZeroU64::new(JOINT_BUFFER_SIZE as u64).unwrap()),
                        }),
                    },
                ],
                label: Some("skinned_mesh_bind_group"),
                layout: &mesh_pipeline.skinned_mesh_layout,
            }));
        }
        commands.insert_resource(mesh_bind_group);
    }
}

// NOTE: This is using BufferVec because it is using a trick to allow a fixed-size array
// in a uniform buffer to be used like a variable-sized array by only writing the valid data
// into the buffer, knowing the number of valid items starting from the dynamic offset, and
// ignoring the rest, whether they're valid for other dynamic offsets or not. This trick may
// be supported later in encase, and then we should make use of it.

#[derive(Resource)]
pub struct SkinnedMeshUniform {
    pub buffer: BufferVec<Mat4>,
}

impl Default for SkinnedMeshUniform {
    fn default() -> Self {
        Self {
            buffer: BufferVec::new(BufferUsages::UNIFORM),
        }
    }
}

pub fn prepare_skinned_meshes(
    render_device: Res<RenderDevice>,
    render_queue: Res<RenderQueue>,
    extracted_joints: Res<ExtractedJoints>,
    mut skinned_mesh_uniform: ResMut<SkinnedMeshUniform>,
) {
    if extracted_joints.buffer.is_empty() {
        return;
    }

    skinned_mesh_uniform.buffer.clear();
    skinned_mesh_uniform
        .buffer
        .reserve(extracted_joints.buffer.len(), &render_device);
    for joint in &extracted_joints.buffer {
        skinned_mesh_uniform.buffer.push(*joint);
    }
    skinned_mesh_uniform
        .buffer
        .write_buffer(&render_device, &render_queue);
}

#[derive(Component)]
pub struct MeshViewBindGroup {
    pub value: BindGroup,
}

#[allow(clippy::too_many_arguments)]
pub fn queue_mesh_view_bind_groups(
    mut commands: Commands,
    render_device: Res<RenderDevice>,
    mesh_pipeline: Res<MeshPipeline>,
    shadow_pipeline: Res<ShadowPipeline>,
    light_meta: Res<LightMeta>,
    global_light_meta: Res<GlobalLightMeta>,
    view_uniforms: Res<ViewUniforms>,
    views: Query<(Entity, &ViewShadowBindings, &ViewClusterBindings)>,
    globals_buffer: Res<GlobalsBuffer>,
) {
    if let (Some(view_binding), Some(light_binding), Some(point_light_binding), Some(globals)) = (
        view_uniforms.uniforms.binding(),
        light_meta.view_gpu_lights.binding(),
        global_light_meta.gpu_point_lights.binding(),
        globals_buffer.buffer.binding(),
    ) {
        for (entity, view_shadow_bindings, view_cluster_bindings) in &views {
            let view_bind_group = render_device.create_bind_group(&BindGroupDescriptor {
                entries: &[
                    BindGroupEntry {
                        binding: 0,
                        resource: view_binding.clone(),
                    },
                    BindGroupEntry {
                        binding: 1,
                        resource: light_binding.clone(),
                    },
                    BindGroupEntry {
                        binding: 2,
                        resource: BindingResource::TextureView(
                            &view_shadow_bindings.point_light_depth_texture_view,
                        ),
                    },
                    BindGroupEntry {
                        binding: 3,
                        resource: BindingResource::Sampler(&shadow_pipeline.point_light_sampler),
                    },
                    BindGroupEntry {
                        binding: 4,
                        resource: BindingResource::TextureView(
                            &view_shadow_bindings.directional_light_depth_texture_view,
                        ),
                    },
                    BindGroupEntry {
                        binding: 5,
                        resource: BindingResource::Sampler(
                            &shadow_pipeline.directional_light_sampler,
                        ),
                    },
                    BindGroupEntry {
                        binding: 6,
                        resource: point_light_binding.clone(),
                    },
                    BindGroupEntry {
                        binding: 7,
                        resource: view_cluster_bindings.light_index_lists_binding().unwrap(),
                    },
                    BindGroupEntry {
                        binding: 8,
                        resource: view_cluster_bindings.offsets_and_counts_binding().unwrap(),
                    },
                    BindGroupEntry {
                        binding: 9,
                        resource: globals.clone(),
                    },
                ],
                label: Some("mesh_view_bind_group"),
                layout: &mesh_pipeline.view_layout,
            });

            commands.entity(entity).insert(MeshViewBindGroup {
                value: view_bind_group,
            });
        }
    }
}

pub struct SetMeshViewBindGroup<const I: usize>;
impl<const I: usize> EntityRenderCommand for SetMeshViewBindGroup<I> {
    type Param = SQuery<(
        Read<ViewUniformOffset>,
        Read<ViewLightsUniformOffset>,
        Read<MeshViewBindGroup>,
    )>;
    #[inline]
    fn render<'w>(
        view: Entity,
        _item: Entity,
        view_query: SystemParamItem<'w, '_, Self::Param>,
        pass: &mut TrackedRenderPass<'w>,
    ) -> RenderCommandResult {
        let (view_uniform, view_lights, mesh_view_bind_group) = view_query.get_inner(view).unwrap();
        pass.set_bind_group(
            I,
            &mesh_view_bind_group.value,
            &[view_uniform.offset, view_lights.offset],
        );

        RenderCommandResult::Success
    }
}

pub struct SetMeshBindGroup<const I: usize>;
impl<const I: usize> EntityRenderCommand for SetMeshBindGroup<I> {
    type Param = (
        SRes<MeshBindGroup>,
        SQuery<(
            Read<DynamicUniformIndex<MeshUniform>>,
            Option<Read<SkinnedMeshJoints>>,
        )>,
    );
    #[inline]
    fn render<'w>(
        _view: Entity,
        item: Entity,
        (mesh_bind_group, mesh_query): SystemParamItem<'w, '_, Self::Param>,
        pass: &mut TrackedRenderPass<'w>,
    ) -> RenderCommandResult {
        let (mesh_index, skinned_mesh_joints) = mesh_query.get(item).unwrap();
        if let Some(joints) = skinned_mesh_joints {
            pass.set_bind_group(
                I,
                mesh_bind_group.into_inner().skinned.as_ref().unwrap(),
                &[mesh_index.index(), joints.index],
            );
        } else {
            pass.set_bind_group(
                I,
                &mesh_bind_group.into_inner().normal,
                &[mesh_index.index()],
            );
        }
        RenderCommandResult::Success
    }
}

pub struct DrawMesh;
impl EntityRenderCommand for DrawMesh {
    type Param = (SRes<RenderAssets<Mesh>>, SQuery<Read<Handle<Mesh>>>);
    #[inline]
    fn render<'w>(
        _view: Entity,
        item: Entity,
        (meshes, mesh_query): SystemParamItem<'w, '_, Self::Param>,
        pass: &mut TrackedRenderPass<'w>,
    ) -> RenderCommandResult {
        let mesh_handle = mesh_query.get(item).unwrap();
        if let Some(gpu_mesh) = meshes.into_inner().get(mesh_handle) {
            pass.set_vertex_buffer(0, gpu_mesh.vertex_buffer.slice(..));
            match &gpu_mesh.buffer_info {
                GpuBufferInfo::Indexed {
                    buffer,
                    index_format,
                    count,
                } => {
                    pass.set_index_buffer(buffer.slice(..), 0, *index_format);
                    pass.draw_indexed(0..*count, 0, 0..1);
                }
                GpuBufferInfo::NonIndexed { vertex_count } => {
                    pass.draw(0..*vertex_count, 0..1);
                }
            }
            RenderCommandResult::Success
        } else {
            RenderCommandResult::Failure
        }
    }
}

#[cfg(test)]
mod tests {
    use super::MeshPipelineKey;
    #[test]
    fn mesh_key_msaa_samples() {
        for i in [1, 2, 4, 8, 16, 32, 64, 128] {
            assert_eq!(MeshPipelineKey::from_msaa_samples(i).msaa_samples(), i);
        }
    }
}<|MERGE_RESOLUTION|>--- conflicted
+++ resolved
@@ -21,17 +21,11 @@
     render_asset::RenderAssets,
     render_phase::{EntityRenderCommand, RenderCommandResult, TrackedRenderPass},
     render_resource::*,
-<<<<<<< HEAD
     renderer::{RenderDevice, RenderQueue},
     texture::{
         BevyDefault, DefaultImageSampler, GpuImage, Image, ImageSampler, TextureFormatPixelInfo,
     },
     view::{ComputedVisibility, ViewTarget, ViewUniform, ViewUniformOffset, ViewUniforms},
-=======
-    renderer::{RenderDevice, RenderQueue, RenderTextureFormat},
-    texture::{DefaultImageSampler, GpuImage, Image, ImageSampler, TextureFormatPixelInfo},
-    view::{ComputedVisibility, ViewUniform, ViewUniformOffset, ViewUniforms},
->>>>>>> 3689d5d0
     Extract, RenderApp, RenderStage,
 };
 use bevy_transform::components::GlobalTransform;
@@ -276,10 +270,8 @@
             Res<RenderDevice>,
             Res<DefaultImageSampler>,
             Res<RenderQueue>,
-            Res<RenderTextureFormat>,
         )> = SystemState::new(world);
-        let (render_device, default_sampler, render_queue, first_available_texture_format) =
-            system_state.get_mut(world);
+        let (render_device, default_sampler, render_queue) = system_state.get_mut(world);
         let clustered_forward_buffer_binding_type = render_device
             .get_supported_read_only_binding_type(CLUSTERED_FORWARD_STORAGE_BUFFER_COUNT);
 
@@ -446,7 +438,7 @@
                 Extent3d::default(),
                 TextureDimension::D2,
                 &[255u8; 4],
-                first_available_texture_format.0,
+                TextureFormat::bevy_default(),
             );
             let texture = render_device.create_texture(&image.texture_descriptor);
             let sampler = match image.sampler_descriptor {
@@ -524,15 +516,10 @@
     pub struct MeshPipelineKey: u32 {
         const NONE                        = 0;
         const TRANSPARENT_MAIN_PASS       = (1 << 0);
-<<<<<<< HEAD
         const HDR                         = (1 << 1);
         const TONEMAP_IN_SHADER           = (1 << 2);
-        const MSAA_RESERVED_BITS          = MeshPipelineKey::MSAA_MASK_BITS << MeshPipelineKey::MSAA_SHIFT_BITS;
-        const PRIMITIVE_TOPOLOGY_RESERVED_BITS = MeshPipelineKey::PRIMITIVE_TOPOLOGY_MASK_BITS << MeshPipelineKey::PRIMITIVE_TOPOLOGY_SHIFT_BITS;
-=======
         const MSAA_RESERVED_BITS          = Self::MSAA_MASK_BITS << Self::MSAA_SHIFT_BITS;
         const PRIMITIVE_TOPOLOGY_RESERVED_BITS = Self::PRIMITIVE_TOPOLOGY_MASK_BITS << Self::PRIMITIVE_TOPOLOGY_SHIFT_BITS;
->>>>>>> 3689d5d0
     }
 }
 
@@ -668,11 +655,7 @@
                 shader_defs,
                 entry_point: "fragment".into(),
                 targets: vec![Some(ColorTargetState {
-<<<<<<< HEAD
                     format,
-=======
-                    format: self.dummy_white_gpu_image.texture_format,
->>>>>>> 3689d5d0
                     blend,
                     write_mask: ColorWrites::ALL,
                 })],
