--- conflicted
+++ resolved
@@ -8,11 +8,8 @@
 use bevy_app::Plugin;
 use bevy_asset::{load_internal_asset, Assets, Handle, HandleId, HandleUntyped};
 use bevy_core_pipeline::{
-<<<<<<< HEAD
-    core_3d::Core3DDepthFormat,
-=======
-    core_3d::{AlphaMask3d, Opaque3d, Transparent3d},
->>>>>>> 4f1d9a63
+    core_3d::{AlphaMask3d, Core3DDepthFormat, Opaque3d, Transparent3d},
+    deferred::{AlphaMask3dDeferred, Opaque3dDeferred},
     prepass::ViewPrepassTextures,
     tonemapping::{
         get_lut_bind_group_layout_entries, get_lut_bindings, Tonemapping, TonemappingLuts,
@@ -396,8 +393,10 @@
     mut gpu_array_buffer: ResMut<GpuArrayBuffer<MeshUniform>>,
     views: Query<(
         &RenderPhase<Opaque3d>,
+        &RenderPhase<Opaque3dDeferred>,
         &RenderPhase<Transparent3d>,
         &RenderPhase<AlphaMask3d>,
+        &RenderPhase<AlphaMask3dDeferred>,
     )>,
     shadow_views: Query<&RenderPhase<Shadow>>,
     meshes: Query<(Entity, &MeshTransforms)>,
@@ -417,17 +416,32 @@
         }
     };
 
-    for (opaque_phase, transparent_phase, alpha_phase) in &views {
+    for (
+        opaque_phase,
+        opaque_deferred_phase,
+        transparent_phase,
+        alpha_phase,
+        alpha_deferred_phase,
+    ) in &views
+    {
         meshes
             .iter_many(opaque_phase.iter_entities())
             .for_each(&mut push_indices);
 
         meshes
+            .iter_many(opaque_deferred_phase.iter_entities())
+            .for_each(&mut push_indices);
+
+        meshes
             .iter_many(transparent_phase.iter_entities())
             .for_each(&mut push_indices);
 
         meshes
             .iter_many(alpha_phase.iter_entities())
+            .for_each(&mut push_indices);
+
+        meshes
+            .iter_many(alpha_deferred_phase.iter_entities())
             .for_each(&mut push_indices);
     }
 
