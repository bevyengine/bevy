use core::mem::size_of;

use crate::material_bind_groups::{MaterialBindGroupIndex, MaterialBindGroupSlot};
use allocator::MeshAllocator;
use bevy_asset::{load_internal_asset, AssetId, UntypedAssetId};
use bevy_core_pipeline::{
    core_3d::{AlphaMask3d, Opaque3d, Transmissive3d, Transparent3d, CORE_3D_DEPTH_FORMAT},
    deferred::{AlphaMask3dDeferred, Opaque3dDeferred},
    oit::{prepare_oit_buffers, OrderIndependentTransparencySettingsOffset},
    prepass::MotionVectorPrepass,
};
use bevy_derive::{Deref, DerefMut};
use bevy_ecs::{
    prelude::*,
    query::ROQueryItem,
    system::{lifetimeless::*, SystemParamItem, SystemState},
};
use bevy_image::{BevyDefault, ImageSampler, TextureFormatPixelInfo};
use bevy_math::{Affine3, Rect, UVec2, Vec3, Vec4};
use bevy_render::{
    batching::{
        gpu_preprocessing::{
            self, GpuPreprocessingSupport, IndirectParameters, IndirectParametersBuffer,
            InstanceInputUniformBuffer,
        },
        no_gpu_preprocessing, GetBatchData, GetFullBatchData, NoAutomaticBatching,
    },
    camera::Camera,
    mesh::*,
    primitives::Aabb,
    render_asset::{ExtractAssetsSet, RenderAssets},
    render_phase::{
        BinnedRenderPhasePlugin, PhaseItem, RenderCommand, RenderCommandResult,
        SortedRenderPhasePlugin, TrackedRenderPass,
    },
    render_resource::*,
    renderer::{RenderDevice, RenderQueue},
    texture::DefaultImageSampler,
    view::{
        prepare_view_targets, GpuCulling, RenderVisibilityRanges, ViewTarget, ViewUniformOffset,
        ViewVisibility, VisibilityRange,
    },
    Extract,
};
use bevy_transform::components::GlobalTransform;
use bevy_utils::{
    hashbrown::hash_map::Entry,
    tracing::{error, warn},
    HashMap, Parallel,
};
use material_bind_groups::MaterialBindingId;
use render::skin::{self, SkinIndex};

use crate::{
    render::{
        morph::{
            extract_morphs, no_automatic_morph_batching, prepare_morphs, MorphIndices,
            MorphUniforms,
        },
        skin::no_automatic_skin_batching,
    },
    *,
};
use bevy_render::sync_world::{MainEntity, MainEntityHashMap};
use bytemuck::{Pod, Zeroable};
use nonmax::{NonMaxU16, NonMaxU32};
use smallvec::{smallvec, SmallVec};
use static_assertions::const_assert_eq;

use self::irradiance_volume::IRRADIANCE_VOLUMES_ARE_USABLE;

/// Provides support for rendering 3D meshes.
#[derive(Default)]
pub struct MeshRenderPlugin {
    /// Whether we're building [`MeshUniform`]s on GPU.
    ///
    /// This requires compute shader support and so will be forcibly disabled if
    /// the platform doesn't support those.
    pub use_gpu_instance_buffer_builder: bool,
}

pub const FORWARD_IO_HANDLE: Handle<Shader> = Handle::weak_from_u128(2645551199423808407);
pub const MESH_VIEW_TYPES_HANDLE: Handle<Shader> = Handle::weak_from_u128(8140454348013264787);
pub const MESH_VIEW_BINDINGS_HANDLE: Handle<Shader> = Handle::weak_from_u128(9076678235888822571);
pub const MESH_TYPES_HANDLE: Handle<Shader> = Handle::weak_from_u128(2506024101911992377);
pub const MESH_BINDINGS_HANDLE: Handle<Shader> = Handle::weak_from_u128(16831548636314682308);
pub const MESH_FUNCTIONS_HANDLE: Handle<Shader> = Handle::weak_from_u128(6300874327833745635);
pub const MESH_SHADER_HANDLE: Handle<Shader> = Handle::weak_from_u128(3252377289100772450);
pub const SKINNING_HANDLE: Handle<Shader> = Handle::weak_from_u128(13215291596265391738);
pub const MORPH_HANDLE: Handle<Shader> = Handle::weak_from_u128(970982813587607345);

/// How many textures are allowed in the view bind group layout (`@group(0)`) before
/// broader compatibility with WebGL and WebGPU is at risk, due to the minimum guaranteed
/// values for `MAX_TEXTURE_IMAGE_UNITS` (in WebGL) and `maxSampledTexturesPerShaderStage` (in WebGPU),
/// currently both at 16.
///
/// We use 10 here because it still leaves us, in a worst case scenario, with 6 textures for the other bind groups.
///
/// See: <https://gpuweb.github.io/gpuweb/#limits>
#[cfg(debug_assertions)]
pub const MESH_PIPELINE_VIEW_LAYOUT_SAFE_MAX_TEXTURES: usize = 10;

impl Plugin for MeshRenderPlugin {
    fn build(&self, app: &mut App) {
        load_internal_asset!(app, FORWARD_IO_HANDLE, "forward_io.wgsl", Shader::from_wgsl);
        load_internal_asset!(
            app,
            MESH_VIEW_TYPES_HANDLE,
            "mesh_view_types.wgsl",
            Shader::from_wgsl_with_defs,
            vec![
                ShaderDefVal::UInt(
                    "MAX_DIRECTIONAL_LIGHTS".into(),
                    MAX_DIRECTIONAL_LIGHTS as u32
                ),
                ShaderDefVal::UInt(
                    "MAX_CASCADES_PER_LIGHT".into(),
                    MAX_CASCADES_PER_LIGHT as u32,
                )
            ]
        );
        load_internal_asset!(
            app,
            MESH_VIEW_BINDINGS_HANDLE,
            "mesh_view_bindings.wgsl",
            Shader::from_wgsl
        );
        load_internal_asset!(app, MESH_TYPES_HANDLE, "mesh_types.wgsl", Shader::from_wgsl);
        load_internal_asset!(
            app,
            MESH_FUNCTIONS_HANDLE,
            "mesh_functions.wgsl",
            Shader::from_wgsl
        );
        load_internal_asset!(app, MESH_SHADER_HANDLE, "mesh.wgsl", Shader::from_wgsl);
        load_internal_asset!(app, SKINNING_HANDLE, "skinning.wgsl", Shader::from_wgsl);
        load_internal_asset!(app, MORPH_HANDLE, "morph.wgsl", Shader::from_wgsl);

        app.add_systems(
            PostUpdate,
            (no_automatic_skin_batching, no_automatic_morph_batching),
        )
        .add_plugins((
            BinnedRenderPhasePlugin::<Opaque3d, MeshPipeline>::default(),
            BinnedRenderPhasePlugin::<AlphaMask3d, MeshPipeline>::default(),
            BinnedRenderPhasePlugin::<Shadow, MeshPipeline>::default(),
            BinnedRenderPhasePlugin::<Opaque3dDeferred, MeshPipeline>::default(),
            BinnedRenderPhasePlugin::<AlphaMask3dDeferred, MeshPipeline>::default(),
            SortedRenderPhasePlugin::<Transmissive3d, MeshPipeline>::default(),
            SortedRenderPhasePlugin::<Transparent3d, MeshPipeline>::default(),
        ));

        if let Some(render_app) = app.get_sub_app_mut(RenderApp) {
            render_app
                .init_resource::<MeshBindGroups>()
                .init_resource::<SkinIndices>()
                .init_resource::<MorphUniforms>()
                .init_resource::<MorphIndices>()
                .init_resource::<MeshCullingDataBuffer>()
                .init_resource::<RenderMeshMaterialIds>()
                .add_systems(
                    ExtractSchedule,
                    (
                        extract_skins,
                        extract_morphs,
                        gpu_preprocessing::clear_batched_gpu_instance_buffers::<MeshPipeline>
                            .before(ExtractMeshesSet),
                    ),
                )
                .add_systems(
                    Render,
                    (
                        set_mesh_motion_vector_flags.in_set(RenderSet::PrepareAssets),
                        prepare_skins.in_set(RenderSet::PrepareResources),
                        prepare_morphs.in_set(RenderSet::PrepareResources),
                        prepare_mesh_bind_group.in_set(RenderSet::PrepareBindGroups),
                        prepare_mesh_view_bind_groups
                            .in_set(RenderSet::PrepareBindGroups)
                            .after(prepare_oit_buffers),
                        no_gpu_preprocessing::clear_batched_cpu_instance_buffers::<MeshPipeline>
                            .in_set(RenderSet::Cleanup)
                            .after(RenderSet::Render),
                    ),
                );
        }
    }

    fn finish(&self, app: &mut App) {
        let mut mesh_bindings_shader_defs = Vec::with_capacity(1);

        if let Some(render_app) = app.get_sub_app_mut(RenderApp) {
            render_app
                .init_resource::<GpuPreprocessingSupport>()
                .init_resource::<SkinUniforms>();

            let gpu_preprocessing_support =
                render_app.world().resource::<GpuPreprocessingSupport>();
            let use_gpu_instance_buffer_builder = self.use_gpu_instance_buffer_builder
                && *gpu_preprocessing_support != GpuPreprocessingSupport::None;

            let render_mesh_instances = RenderMeshInstances::new(use_gpu_instance_buffer_builder);
            render_app.insert_resource(render_mesh_instances);

            if use_gpu_instance_buffer_builder {
                render_app
                    .init_resource::<gpu_preprocessing::BatchedInstanceBuffers<MeshUniform, MeshInputUniform>>()
                    .init_resource::<RenderMeshInstanceGpuQueues>()
                    .add_systems(
                        ExtractSchedule,
                        extract_meshes_for_gpu_building
                            .in_set(ExtractMeshesSet)
                            .after(ExtractAssetsSet),
                    )
                    .add_systems(
                        Render,
                        (
                            gpu_preprocessing::write_batched_instance_buffers::<MeshPipeline>
                                .in_set(RenderSet::PrepareResourcesFlush),
                            gpu_preprocessing::delete_old_work_item_buffers::<MeshPipeline>
                                .in_set(RenderSet::ManageViews)
                                .after(prepare_view_targets),
                            collect_meshes_for_gpu_building
                                .in_set(RenderSet::PrepareAssets)
                                .after(allocator::allocate_and_free_meshes)
                                .after(extract_skins)
                                // This must be before
                                // `set_mesh_motion_vector_flags` so it doesn't
                                // overwrite those flags.
                                .before(set_mesh_motion_vector_flags),
                        ),
                    );
            } else {
                let render_device = render_app.world().resource::<RenderDevice>();
                let cpu_batched_instance_buffer =
                    no_gpu_preprocessing::BatchedInstanceBuffer::<MeshUniform>::new(render_device);
                render_app
                    .insert_resource(cpu_batched_instance_buffer)
                    .add_systems(
                        ExtractSchedule,
                        extract_meshes_for_cpu_building
                            .in_set(ExtractMeshesSet)
                            .after(ExtractAssetsSet),
                    )
                    .add_systems(
                        Render,
                        no_gpu_preprocessing::write_batched_instance_buffer::<MeshPipeline>
                            .in_set(RenderSet::PrepareResourcesFlush),
                    );
            };

            let render_device = render_app.world().resource::<RenderDevice>();
            if let Some(per_object_buffer_batch_size) =
                GpuArrayBuffer::<MeshUniform>::batch_size(render_device)
            {
                mesh_bindings_shader_defs.push(ShaderDefVal::UInt(
                    "PER_OBJECT_BUFFER_BATCH_SIZE".into(),
                    per_object_buffer_batch_size,
                ));
            }

            render_app
                .init_resource::<MeshPipelineViewLayouts>()
                .init_resource::<MeshPipeline>();
        }

        // Load the mesh_bindings shader module here as it depends on runtime information about
        // whether storage buffers are supported, or the maximum uniform buffer binding size.
        load_internal_asset!(
            app,
            MESH_BINDINGS_HANDLE,
            "mesh_bindings.wgsl",
            Shader::from_wgsl_with_defs,
            mesh_bindings_shader_defs
        );
    }
}

#[derive(Component)]
pub struct MeshTransforms {
    pub world_from_local: Affine3,
    pub previous_world_from_local: Affine3,
    pub flags: u32,
}

#[derive(ShaderType, Clone)]
pub struct MeshUniform {
    // Affine 4x3 matrices transposed to 3x4
    pub world_from_local: [Vec4; 3],
    pub previous_world_from_local: [Vec4; 3],
    // 3x3 matrix packed in mat2x4 and f32 as:
    //   [0].xyz, [1].x,
    //   [1].yz, [2].xy
    //   [2].z
    pub local_from_world_transpose_a: [Vec4; 2],
    pub local_from_world_transpose_b: f32,
    pub flags: u32,
    // Four 16-bit unsigned normalized UV values packed into a `UVec2`:
    //
    //                         <--- MSB                   LSB --->
    //                         +---- min v ----+ +---- min u ----+
    //     lightmap_uv_rect.x: vvvvvvvv vvvvvvvv uuuuuuuu uuuuuuuu,
    //                         +---- max v ----+ +---- max u ----+
    //     lightmap_uv_rect.y: VVVVVVVV VVVVVVVV UUUUUUUU UUUUUUUU,
    //
    // (MSB: most significant bit; LSB: least significant bit.)
    pub lightmap_uv_rect: UVec2,
    /// The index of this mesh's first vertex in the vertex buffer.
    ///
    /// Multiple meshes can be packed into a single vertex buffer (see
    /// [`MeshAllocator`]). This value stores the offset of the first vertex in
    /// this mesh in that buffer.
    pub first_vertex_index: u32,
    /// The current skin index, or `u32::MAX` if there's no skin.
    pub current_skin_index: u32,
    /// The previous skin index, or `u32::MAX` if there's no previous skin.
    pub previous_skin_index: u32,
    /// Index of the material inside the bind group data.
    pub material_bind_group_slot: u32,
}

/// Information that has to be transferred from CPU to GPU in order to produce
/// the full [`MeshUniform`].
///
/// This is essentially a subset of the fields in [`MeshUniform`] above.
#[derive(ShaderType, Pod, Zeroable, Clone, Copy, Default, Debug)]
#[repr(C)]
pub struct MeshInputUniform {
    /// Affine 4x3 matrix transposed to 3x4.
    pub world_from_local: [Vec4; 3],
    /// Four 16-bit unsigned normalized UV values packed into a `UVec2`:
    ///
    /// ```text
    ///                         <--- MSB                   LSB --->
    ///                         +---- min v ----+ +---- min u ----+
    ///     lightmap_uv_rect.x: vvvvvvvv vvvvvvvv uuuuuuuu uuuuuuuu,
    ///                         +---- max v ----+ +---- max u ----+
    ///     lightmap_uv_rect.y: VVVVVVVV VVVVVVVV UUUUUUUU UUUUUUUU,
    ///
    /// (MSB: most significant bit; LSB: least significant bit.)
    /// ```
    pub lightmap_uv_rect: UVec2,
    /// Various [`MeshFlags`].
    pub flags: u32,
    /// The index of this mesh's [`MeshInputUniform`] in the previous frame's
    /// buffer, if applicable.
    ///
    /// This is used for TAA. If not present, this will be `u32::MAX`.
    pub previous_input_index: u32,
    /// The index of this mesh's first vertex in the vertex buffer.
    ///
    /// Multiple meshes can be packed into a single vertex buffer (see
    /// [`MeshAllocator`]). This value stores the offset of the first vertex in
    /// this mesh in that buffer.
    pub first_vertex_index: u32,
    /// The current skin index, or `u32::MAX` if there's no skin.
    pub current_skin_index: u32,
    /// The previous skin index, or `u32::MAX` if there's no previous skin.
    pub previous_skin_index: u32,
    /// Index of the material inside the bind group data.
    pub material_bind_group_slot: u32,
}

/// Information about each mesh instance needed to cull it on GPU.
///
/// This consists of its axis-aligned bounding box (AABB).
#[derive(ShaderType, Pod, Zeroable, Clone, Copy, Default)]
#[repr(C)]
pub struct MeshCullingData {
    /// The 3D center of the AABB in model space, padded with an extra unused
    /// float value.
    pub aabb_center: Vec4,
    /// The 3D extents of the AABB in model space, divided by two, padded with
    /// an extra unused float value.
    pub aabb_half_extents: Vec4,
}

/// A GPU buffer that holds the information needed to cull meshes on GPU.
///
/// At the moment, this simply holds each mesh's AABB.
///
/// To avoid wasting CPU time in the CPU culling case, this buffer will be empty
/// if GPU culling isn't in use.
#[derive(Resource, Deref, DerefMut)]
pub struct MeshCullingDataBuffer(RawBufferVec<MeshCullingData>);

impl MeshUniform {
    pub fn new(
        mesh_transforms: &MeshTransforms,
        first_vertex_index: u32,
        material_bind_group_slot: MaterialBindGroupSlot,
        maybe_lightmap_uv_rect: Option<Rect>,
        current_skin_index: Option<u32>,
        previous_skin_index: Option<u32>,
    ) -> Self {
        let (local_from_world_transpose_a, local_from_world_transpose_b) =
            mesh_transforms.world_from_local.inverse_transpose_3x3();
        Self {
            world_from_local: mesh_transforms.world_from_local.to_transpose(),
            previous_world_from_local: mesh_transforms.previous_world_from_local.to_transpose(),
            lightmap_uv_rect: pack_lightmap_uv_rect(maybe_lightmap_uv_rect),
            local_from_world_transpose_a,
            local_from_world_transpose_b,
            flags: mesh_transforms.flags,
            first_vertex_index,
            current_skin_index: current_skin_index.unwrap_or(u32::MAX),
            previous_skin_index: previous_skin_index.unwrap_or(u32::MAX),
            material_bind_group_slot: *material_bind_group_slot,
        }
    }
}

// NOTE: These must match the bit flags in bevy_pbr/src/render/mesh_types.wgsl!
bitflags::bitflags! {
    /// Various flags and tightly-packed values on a mesh.
    ///
    /// Flags grow from the top bit down; other values grow from the bottom bit
    /// up.
    #[repr(transparent)]
    pub struct MeshFlags: u32 {
        /// Bitmask for the 16-bit index into the LOD array.
        ///
        /// This will be `u16::MAX` if this mesh has no LOD.
        const LOD_INDEX_MASK              = (1 << 16) - 1;
        const SHADOW_RECEIVER             = 1 << 29;
        const TRANSMITTED_SHADOW_RECEIVER = 1 << 30;
        // Indicates the sign of the determinant of the 3x3 model matrix. If the sign is positive,
        // then the flag should be set, else it should not be set.
        const SIGN_DETERMINANT_MODEL_3X3  = 1 << 31;
        const NONE                        = 0;
        const UNINITIALIZED               = 0xFFFFFFFF;
    }
}

impl MeshFlags {
    fn from_components(
        transform: &GlobalTransform,
        lod_index: Option<NonMaxU16>,
        not_shadow_receiver: bool,
        transmitted_receiver: bool,
    ) -> MeshFlags {
        let mut mesh_flags = if not_shadow_receiver {
            MeshFlags::empty()
        } else {
            MeshFlags::SHADOW_RECEIVER
        };
        if transmitted_receiver {
            mesh_flags |= MeshFlags::TRANSMITTED_SHADOW_RECEIVER;
        }
        if transform.affine().matrix3.determinant().is_sign_positive() {
            mesh_flags |= MeshFlags::SIGN_DETERMINANT_MODEL_3X3;
        }

        let lod_index_bits = match lod_index {
            None => u16::MAX,
            Some(lod_index) => u16::from(lod_index),
        };
        mesh_flags |=
            MeshFlags::from_bits_retain((lod_index_bits as u32) << MeshFlags::LOD_INDEX_SHIFT);

        mesh_flags
    }

    /// The first bit of the LOD index.
    pub const LOD_INDEX_SHIFT: u32 = 0;
}

bitflags::bitflags! {
    /// Various useful flags for [`RenderMeshInstance`]s.
    #[derive(Clone, Copy)]
    pub struct RenderMeshInstanceFlags: u8 {
        /// The mesh casts shadows.
        const SHADOW_CASTER           = 1 << 0;
        /// The mesh can participate in automatic batching.
        const AUTOMATIC_BATCHING      = 1 << 1;
        /// The mesh had a transform last frame and so is eligible for motion
        /// vector computation.
        const HAS_PREVIOUS_TRANSFORM  = 1 << 2;
        /// The mesh had a skin last frame and so that skin should be taken into
        /// account for motion vector computation.
        const HAS_PREVIOUS_SKIN       = 1 << 3;
        /// The mesh had morph targets last frame and so they should be taken
        /// into account for motion vector computation.
        const HAS_PREVIOUS_MORPH      = 1 << 4;
    }
}

/// CPU data that the render world keeps for each entity, when *not* using GPU
/// mesh uniform building.
#[derive(Deref, DerefMut)]
pub struct RenderMeshInstanceCpu {
    /// Data shared between both the CPU mesh uniform building and the GPU mesh
    /// uniform building paths.
    #[deref]
    pub shared: RenderMeshInstanceShared,
    /// The transform of the mesh.
    ///
    /// This will be written into the [`MeshUniform`] at the appropriate time.
    pub transforms: MeshTransforms,
}

/// CPU data that the render world needs to keep for each entity that contains a
/// mesh when using GPU mesh uniform building.
#[derive(Deref, DerefMut)]
pub struct RenderMeshInstanceGpu {
    /// Data shared between both the CPU mesh uniform building and the GPU mesh
    /// uniform building paths.
    #[deref]
    pub shared: RenderMeshInstanceShared,
    /// The translation of the mesh.
    ///
    /// This is the only part of the transform that we have to keep on CPU (for
    /// distance sorting).
    pub translation: Vec3,
    /// The index of the [`MeshInputUniform`] in the buffer.
    pub current_uniform_index: NonMaxU32,
}

/// CPU data that the render world needs to keep about each entity that contains
/// a mesh.
pub struct RenderMeshInstanceShared {
    /// The [`AssetId`] of the mesh.
    pub mesh_asset_id: AssetId<Mesh>,
    /// A slot for the material bind group index.
    pub material_bindings_index: MaterialBindingId,
    /// Various flags.
    pub flags: RenderMeshInstanceFlags,
}

/// Information that is gathered during the parallel portion of mesh extraction
/// when GPU mesh uniform building is enabled.
///
/// From this, the [`MeshInputUniform`] and [`RenderMeshInstanceGpu`] are
/// prepared.
pub struct RenderMeshInstanceGpuBuilder {
    /// Data that will be placed on the [`RenderMeshInstanceGpu`].
    pub shared: RenderMeshInstanceShared,
    /// The current transform.
    pub world_from_local: Affine3,
    /// Four 16-bit unsigned normalized UV values packed into a [`UVec2`]:
    ///
    /// ```text
    ///                         <--- MSB                   LSB --->
    ///                         +---- min v ----+ +---- min u ----+
    ///     lightmap_uv_rect.x: vvvvvvvv vvvvvvvv uuuuuuuu uuuuuuuu,
    ///                         +---- max v ----+ +---- max u ----+
    ///     lightmap_uv_rect.y: VVVVVVVV VVVVVVVV UUUUUUUU UUUUUUUU,
    ///
    /// (MSB: most significant bit; LSB: least significant bit.)
    /// ```
    pub lightmap_uv_rect: UVec2,
    /// The index of the previous mesh input.
    pub previous_input_index: Option<NonMaxU32>,
    /// Various flags.
    pub mesh_flags: MeshFlags,
}

/// The per-thread queues used during [`extract_meshes_for_gpu_building`].
///
/// There are two varieties of these: one for when culling happens on CPU and
/// one for when culling happens on GPU. Having the two varieties avoids wasting
/// space if GPU culling is disabled.
#[derive(Default)]
pub enum RenderMeshInstanceGpuQueue {
    /// The default value.
    ///
    /// This becomes [`RenderMeshInstanceGpuQueue::CpuCulling`] or
    /// [`RenderMeshInstanceGpuQueue::GpuCulling`] once extraction starts.
    #[default]
    None,
    /// The version of [`RenderMeshInstanceGpuQueue`] that omits the
    /// [`MeshCullingData`], so that we don't waste space when GPU
    /// culling is disabled.
    CpuCulling {
        /// Stores GPU data for each entity that became visible or changed in
        /// such a way that necessitates updating the [`MeshInputUniform`] (e.g.
        /// changed transform).
        changed: Vec<(MainEntity, RenderMeshInstanceGpuBuilder)>,
        /// Stores the IDs of entities that became invisible this frame.
        removed: Vec<MainEntity>,
    },
    /// The version of [`RenderMeshInstanceGpuQueue`] that contains the
    /// [`MeshCullingData`], used when any view has GPU culling
    /// enabled.
    GpuCulling {
        /// Stores GPU data for each entity that became visible or changed in
        /// such a way that necessitates updating the [`MeshInputUniform`] (e.g.
        /// changed transform).
        changed: Vec<(MainEntity, RenderMeshInstanceGpuBuilder, MeshCullingData)>,
        /// Stores the IDs of entities that became invisible this frame.
        removed: Vec<MainEntity>,
    },
}

/// The per-thread queues containing mesh instances, populated during the
/// extract phase.
///
/// These are filled in [`extract_meshes_for_gpu_building`] and consumed in
/// [`collect_meshes_for_gpu_building`].
#[derive(Resource, Default, Deref, DerefMut)]
pub struct RenderMeshInstanceGpuQueues(Parallel<RenderMeshInstanceGpuQueue>);

impl RenderMeshInstanceShared {
    fn from_components(
        previous_transform: Option<&PreviousGlobalTransform>,
        mesh: &Mesh3d,
        material_bindings_index: MaterialBindingId,
        not_shadow_caster: bool,
        no_automatic_batching: bool,
    ) -> Self {
        let mut mesh_instance_flags = RenderMeshInstanceFlags::empty();
        mesh_instance_flags.set(RenderMeshInstanceFlags::SHADOW_CASTER, !not_shadow_caster);
        mesh_instance_flags.set(
            RenderMeshInstanceFlags::AUTOMATIC_BATCHING,
            !no_automatic_batching,
        );
        mesh_instance_flags.set(
            RenderMeshInstanceFlags::HAS_PREVIOUS_TRANSFORM,
            previous_transform.is_some(),
        );

        RenderMeshInstanceShared {
            mesh_asset_id: mesh.id(),
            flags: mesh_instance_flags,
            material_bindings_index,
        }
    }

    /// Returns true if this entity is eligible to participate in automatic
    /// batching.
    #[inline]
    pub fn should_batch(&self) -> bool {
        self.flags
            .contains(RenderMeshInstanceFlags::AUTOMATIC_BATCHING)
    }
}

/// Information that the render world keeps about each entity that contains a
/// mesh.
///
/// The set of information needed is different depending on whether CPU or GPU
/// [`MeshUniform`] building is in use.
#[derive(Resource)]
pub enum RenderMeshInstances {
    /// Information needed when using CPU mesh instance data building.
    CpuBuilding(RenderMeshInstancesCpu),
    /// Information needed when using GPU mesh instance data building.
    GpuBuilding(RenderMeshInstancesGpu),
}

/// Information that the render world keeps about each entity that contains a
/// mesh, when using CPU mesh instance data building.
#[derive(Default, Deref, DerefMut)]
pub struct RenderMeshInstancesCpu(MainEntityHashMap<RenderMeshInstanceCpu>);

/// Information that the render world keeps about each entity that contains a
/// mesh, when using GPU mesh instance data building.
#[derive(Default, Deref, DerefMut)]
pub struct RenderMeshInstancesGpu(MainEntityHashMap<RenderMeshInstanceGpu>);

/// The result of an entity removal.
///
/// We want the mesh input uniform array to have no gaps in it in order to
/// simplify the GPU logic. Therefore, whenever entity data is removed from the
/// [`MeshInputUniform`] buffer, the last entity is swapped in to fill it. If
/// culling is enabled, the mesh culling data corresponding to an entity must
/// have the same indices as the mesh input uniforms for that entity. Thus we
/// need to pass this information to [`MeshCullingDataBuffer::remove`] so that
/// it can update its buffer to match the [`MeshInputUniform`] buffer.
struct RemovedMeshInputUniformIndices {
    /// The index of the mesh input that was removed.
    removed_index: usize,
    /// The index of the mesh input that was moved to fill its place.
    moved_index: usize,
}

/// Maps each mesh instance to the material ID, and allocated binding ID,
/// associated with that mesh instance.
#[derive(Resource, Default)]
pub struct RenderMeshMaterialIds {
    /// Maps the mesh instance to the material ID.
    pub(crate) mesh_to_material: MainEntityHashMap<UntypedAssetId>,
    /// Maps the material ID to the binding ID, which describes the location of
    /// that material bind group data in memory.
    pub(crate) material_to_binding: HashMap<UntypedAssetId, MaterialBindingId>,
}

impl RenderMeshInstances {
    /// Creates a new [`RenderMeshInstances`] instance.
    fn new(use_gpu_instance_buffer_builder: bool) -> RenderMeshInstances {
        if use_gpu_instance_buffer_builder {
            RenderMeshInstances::GpuBuilding(RenderMeshInstancesGpu::default())
        } else {
            RenderMeshInstances::CpuBuilding(RenderMeshInstancesCpu::default())
        }
    }

    /// Returns the ID of the mesh asset attached to the given entity, if any.
    pub(crate) fn mesh_asset_id(&self, entity: MainEntity) -> Option<AssetId<Mesh>> {
        match *self {
            RenderMeshInstances::CpuBuilding(ref instances) => instances.mesh_asset_id(entity),
            RenderMeshInstances::GpuBuilding(ref instances) => instances.mesh_asset_id(entity),
        }
    }

    /// Constructs [`RenderMeshQueueData`] for the given entity, if it has a
    /// mesh attached.
    pub fn render_mesh_queue_data(&self, entity: MainEntity) -> Option<RenderMeshQueueData> {
        match *self {
            RenderMeshInstances::CpuBuilding(ref instances) => {
                instances.render_mesh_queue_data(entity)
            }
            RenderMeshInstances::GpuBuilding(ref instances) => {
                instances.render_mesh_queue_data(entity)
            }
        }
    }

    /// Inserts the given flags into the CPU or GPU render mesh instance data
    /// for the given mesh as appropriate.
    fn insert_mesh_instance_flags(&mut self, entity: MainEntity, flags: RenderMeshInstanceFlags) {
        match *self {
            RenderMeshInstances::CpuBuilding(ref mut instances) => {
                instances.insert_mesh_instance_flags(entity, flags);
            }
            RenderMeshInstances::GpuBuilding(ref mut instances) => {
                instances.insert_mesh_instance_flags(entity, flags);
            }
        }
    }
}

impl RenderMeshInstancesCpu {
    fn mesh_asset_id(&self, entity: MainEntity) -> Option<AssetId<Mesh>> {
        self.get(&entity)
            .map(|render_mesh_instance| render_mesh_instance.mesh_asset_id)
    }

    fn render_mesh_queue_data(&self, entity: MainEntity) -> Option<RenderMeshQueueData> {
        self.get(&entity)
            .map(|render_mesh_instance| RenderMeshQueueData {
                shared: &render_mesh_instance.shared,
                translation: render_mesh_instance.transforms.world_from_local.translation,
            })
    }

    /// Inserts the given flags into the render mesh instance data for the given
    /// mesh.
    fn insert_mesh_instance_flags(&mut self, entity: MainEntity, flags: RenderMeshInstanceFlags) {
        if let Some(instance) = self.get_mut(&entity) {
            instance.flags.insert(flags);
        }
    }
}

impl RenderMeshInstancesGpu {
    fn mesh_asset_id(&self, entity: MainEntity) -> Option<AssetId<Mesh>> {
        self.get(&entity)
            .map(|render_mesh_instance| render_mesh_instance.mesh_asset_id)
    }

    fn render_mesh_queue_data(&self, entity: MainEntity) -> Option<RenderMeshQueueData> {
        self.get(&entity)
            .map(|render_mesh_instance| RenderMeshQueueData {
                shared: &render_mesh_instance.shared,
                translation: render_mesh_instance.translation,
            })
    }

    /// Inserts the given flags into the render mesh instance data for the given
    /// mesh.
    fn insert_mesh_instance_flags(&mut self, entity: MainEntity, flags: RenderMeshInstanceFlags) {
        if let Some(instance) = self.get_mut(&entity) {
            instance.flags.insert(flags);
        }
    }
}

impl RenderMeshInstanceGpuQueue {
    /// Clears out a [`RenderMeshInstanceGpuQueue`], creating or recreating it
    /// as necessary.
    ///
    /// `any_gpu_culling` should be set to true if any view has GPU culling
    /// enabled.
    fn init(&mut self, any_gpu_culling: bool) {
        match (any_gpu_culling, &mut *self) {
            (true, RenderMeshInstanceGpuQueue::GpuCulling { changed, removed }) => {
                changed.clear();
                removed.clear();
            }
            (true, _) => {
                *self = RenderMeshInstanceGpuQueue::GpuCulling {
                    changed: vec![],
                    removed: vec![],
                }
            }
            (false, RenderMeshInstanceGpuQueue::CpuCulling { changed, removed }) => {
                changed.clear();
                removed.clear();
            }
            (false, _) => {
                *self = RenderMeshInstanceGpuQueue::CpuCulling {
                    changed: vec![],
                    removed: vec![],
                }
            }
        }
    }

    /// Adds a new mesh to this queue.
    fn push(
        &mut self,
        entity: MainEntity,
        instance_builder: RenderMeshInstanceGpuBuilder,
        culling_data_builder: Option<MeshCullingData>,
    ) {
        match (&mut *self, culling_data_builder) {
            (
                &mut RenderMeshInstanceGpuQueue::CpuCulling {
                    changed: ref mut queue,
                    ..
                },
                None,
            ) => {
                queue.push((entity, instance_builder));
            }
            (
                &mut RenderMeshInstanceGpuQueue::GpuCulling {
                    changed: ref mut queue,
                    ..
                },
                Some(culling_data_builder),
            ) => {
                queue.push((entity, instance_builder, culling_data_builder));
            }
            (_, None) => {
                *self = RenderMeshInstanceGpuQueue::CpuCulling {
                    changed: vec![(entity, instance_builder)],
                    removed: vec![],
                };
            }
            (_, Some(culling_data_builder)) => {
                *self = RenderMeshInstanceGpuQueue::GpuCulling {
                    changed: vec![(entity, instance_builder, culling_data_builder)],
                    removed: vec![],
                };
            }
        }
    }

    /// Adds the given entity to the `removed` list, queuing it for removal.
    ///
    /// The `gpu_culling` parameter specifies whether GPU culling is enabled.
    fn remove(&mut self, entity: MainEntity, gpu_culling: bool) {
        match (&mut *self, gpu_culling) {
            (RenderMeshInstanceGpuQueue::None, false) => {
                *self = RenderMeshInstanceGpuQueue::CpuCulling {
                    changed: vec![],
                    removed: vec![entity],
                }
            }
            (RenderMeshInstanceGpuQueue::None, true) => {
                *self = RenderMeshInstanceGpuQueue::GpuCulling {
                    changed: vec![],
                    removed: vec![entity],
                }
            }
            (RenderMeshInstanceGpuQueue::CpuCulling { removed, .. }, _)
            | (RenderMeshInstanceGpuQueue::GpuCulling { removed, .. }, _) => {
                removed.push(entity);
            }
        }
    }
}

impl RenderMeshInstanceGpuBuilder {
    /// Flushes this mesh instance to the [`RenderMeshInstanceGpu`] and
    /// [`MeshInputUniform`] tables, replacing the existing entry if applicable.
    fn update(
        self,
        entity: MainEntity,
        render_mesh_instances: &mut MainEntityHashMap<RenderMeshInstanceGpu>,
        current_input_buffer: &mut InstanceInputUniformBuffer<MeshInputUniform>,
        previous_input_buffer: &mut InstanceInputUniformBuffer<MeshInputUniform>,
        mesh_allocator: &MeshAllocator,
        skin_indices: &SkinIndices,
    ) -> usize {
        let first_vertex_index = match mesh_allocator.mesh_vertex_slice(&self.shared.mesh_asset_id)
        {
            Some(mesh_vertex_slice) => mesh_vertex_slice.range.start,
            None => 0,
        };

<<<<<<< HEAD
        let current_skin_index = match skin_indices.current.get(&entity) {
            Some(skin_indices) => skin_indices.index(),
            None => u32::MAX,
        };
        let previous_skin_index = match skin_indices.prev.get(&entity) {
            Some(skin_indices) => skin_indices.index(),
            None => u32::MAX,
        };

        // Push the mesh input uniform.
        let current_uniform_index = current_input_buffer.push(MeshInputUniform {
=======
        // Create the mesh input uniform.
        let mut mesh_input_uniform = MeshInputUniform {
>>>>>>> 4be75305
            world_from_local: self.world_from_local.to_transpose(),
            lightmap_uv_rect: self.lightmap_uv_rect,
            flags: self.mesh_flags.bits(),
            previous_input_index: u32::MAX,
            first_vertex_index,
            current_skin_index,
            previous_skin_index,
            material_bind_group_slot: *self.shared.material_bindings_index.slot,
<<<<<<< HEAD
        });
=======
            pad_a: 0,
            pad_b: 0,
        };
>>>>>>> 4be75305

        // Did the last frame contain this entity as well?
        let current_uniform_index;
        match render_mesh_instances.entry(entity) {
            Entry::Occupied(mut occupied_entry) => {
                // Yes, it did. Replace its entry with the new one.

                // Reserve a slot.
                current_uniform_index =
                    u32::from(occupied_entry.get_mut().current_uniform_index) as usize;

                // Save the old mesh input uniform. The mesh preprocessing
                // shader will need it to compute motion vectors.
                let previous_mesh_input_uniform =
                    current_input_buffer.buffer.values()[current_uniform_index];
                let previous_input_index = previous_input_buffer
                    .buffer
                    .push(previous_mesh_input_uniform);
                previous_input_buffer.main_entities.push(entity);
                mesh_input_uniform.previous_input_index = previous_input_index as u32;

                // Write in the new mesh input uniform.
                current_input_buffer.buffer.values_mut()[current_uniform_index] =
                    mesh_input_uniform;

                occupied_entry.replace_entry(RenderMeshInstanceGpu {
                    translation: self.world_from_local.translation,
                    shared: self.shared,
                    current_uniform_index: NonMaxU32::new(current_uniform_index as u32)
                        .unwrap_or_default(),
                });
            }

            Entry::Vacant(vacant_entry) => {
                // No, this is a new entity. Push its data on to the buffer.
                current_uniform_index = current_input_buffer.buffer.push(mesh_input_uniform);
                current_input_buffer.main_entities.push(entity);
                vacant_entry.insert(RenderMeshInstanceGpu {
                    translation: self.world_from_local.translation,
                    shared: self.shared,
                    current_uniform_index: NonMaxU32::new(current_uniform_index as u32)
                        .unwrap_or_default(),
                });
            }
        }

        current_uniform_index
    }
}

/// Removes a [`MeshInputUniform`] corresponding to an entity that became
/// invisible from the buffer.
fn remove_mesh_input_uniform(
    entity: MainEntity,
    render_mesh_instances: &mut MainEntityHashMap<RenderMeshInstanceGpu>,
    current_input_buffer: &mut InstanceInputUniformBuffer<MeshInputUniform>,
) -> Option<RemovedMeshInputUniformIndices> {
    // Remove the uniform data.
    let removed_render_mesh_instance = render_mesh_instances.remove(&entity)?;
    let removed_uniform_index = removed_render_mesh_instance.current_uniform_index.get() as usize;

    // Now *move* the final mesh uniform to fill its place in the buffer, so
    // that the buffer remains contiguous.
    let moved_uniform_index = current_input_buffer.buffer.len() - 1;
    if moved_uniform_index != removed_uniform_index {
        let moved_uniform = current_input_buffer.buffer.pop().unwrap();
        let moved_entity = current_input_buffer.main_entities.pop().unwrap();

        current_input_buffer.buffer.values_mut()[removed_uniform_index] = moved_uniform;

        if let Some(moved_render_mesh_instance) = render_mesh_instances.get_mut(&moved_entity) {
            moved_render_mesh_instance.current_uniform_index =
                NonMaxU32::new(removed_uniform_index as u32).unwrap_or_default();
        }
    } else {
        current_input_buffer.buffer.pop();
        current_input_buffer.main_entities.pop();
    }

    // Tell our caller what we did.
    Some(RemovedMeshInputUniformIndices {
        removed_index: removed_uniform_index,
        moved_index: moved_uniform_index,
    })
}

impl MeshCullingData {
    /// Returns a new [`MeshCullingData`] initialized with the given AABB.
    ///
    /// If no AABB is provided, an infinitely-large one is conservatively
    /// chosen.
    fn new(aabb: Option<&Aabb>) -> Self {
        match aabb {
            Some(aabb) => MeshCullingData {
                aabb_center: aabb.center.extend(0.0),
                aabb_half_extents: aabb.half_extents.extend(0.0),
            },
            None => MeshCullingData {
                aabb_center: Vec3::ZERO.extend(0.0),
                aabb_half_extents: Vec3::INFINITY.extend(0.0),
            },
        }
    }

    /// Flushes this mesh instance culling data to the
    /// [`MeshCullingDataBuffer`], replacing the existing entry if applicable.
    fn update(
        &self,
        mesh_culling_data_buffer: &mut MeshCullingDataBuffer,
        instance_data_index: usize,
    ) {
        while mesh_culling_data_buffer.len() < instance_data_index + 1 {
            mesh_culling_data_buffer.push(MeshCullingData::default());
        }
        mesh_culling_data_buffer.values_mut()[instance_data_index] = *self;
    }
}

impl Default for MeshCullingDataBuffer {
    #[inline]
    fn default() -> Self {
        Self(RawBufferVec::new(BufferUsages::STORAGE))
    }
}

impl MeshCullingDataBuffer {
    /// Updates the culling data buffer after a mesh has been removed from the scene.
    ///
    /// [`remove_mesh_input_uniform`] removes a mesh input uniform from the
    /// buffer, swapping in the last uniform to fill the space if necessary. The
    /// index of each mesh in the mesh culling data and that index of the mesh
    /// in the mesh input uniform buffer must match. Thus we have to perform the
    /// corresponding operation here too. [`remove_mesh_input_uniform`] returns
    /// a [`RemovedMeshInputUniformIndices`] value to tell us what to do, and
    /// this function is where we process that value.
    fn remove(&mut self, removed_indices: RemovedMeshInputUniformIndices) {
        if removed_indices.moved_index != removed_indices.removed_index {
            let moved_culling_data = self.pop().unwrap();
            self.values_mut()[removed_indices.removed_index] = moved_culling_data;
        } else {
            self.pop();
        }
    }
}

/// Data that [`crate::material::queue_material_meshes`] and similar systems
/// need in order to place entities that contain meshes in the right batch.
#[derive(Deref)]
pub struct RenderMeshQueueData<'a> {
    /// General information about the mesh instance.
    #[deref]
    pub shared: &'a RenderMeshInstanceShared,
    /// The translation of the mesh instance.
    pub translation: Vec3,
}

/// A [`SystemSet`] that encompasses both [`extract_meshes_for_cpu_building`]
/// and [`extract_meshes_for_gpu_building`].
#[derive(SystemSet, Clone, PartialEq, Eq, Debug, Hash)]
pub struct ExtractMeshesSet;

/// Extracts meshes from the main world into the render world, populating the
/// [`RenderMeshInstances`].
///
/// This is the variant of the system that runs when we're *not* using GPU
/// [`MeshUniform`] building.
pub fn extract_meshes_for_cpu_building(
    mut render_mesh_instances: ResMut<RenderMeshInstances>,
    render_visibility_ranges: Res<RenderVisibilityRanges>,
    mesh_material_ids: Res<RenderMeshMaterialIds>,
    mut render_mesh_instance_queues: Local<Parallel<Vec<(Entity, RenderMeshInstanceCpu)>>>,
    meshes_query: Extract<
        Query<(
            Entity,
            &ViewVisibility,
            &GlobalTransform,
            Option<&PreviousGlobalTransform>,
            &Mesh3d,
            Has<NotShadowReceiver>,
            Has<TransmittedShadowReceiver>,
            Has<NotShadowCaster>,
            Has<NoAutomaticBatching>,
            Has<VisibilityRange>,
        )>,
    >,
) {
    meshes_query.par_iter().for_each_init(
        || render_mesh_instance_queues.borrow_local_mut(),
        |queue,
         (
            entity,
            view_visibility,
            transform,
            previous_transform,
            mesh,
            not_shadow_receiver,
            transmitted_receiver,
            not_shadow_caster,
            no_automatic_batching,
            visibility_range,
        )| {
            if !view_visibility.get() {
                return;
            }

            let Some(mesh_material_asset_id) = mesh_material_ids
                .mesh_to_material
                .get(&MainEntity::from(entity))
            else {
                return;
            };
            let Some(mesh_material_binding_id) = mesh_material_ids
                .material_to_binding
                .get(mesh_material_asset_id)
            else {
                return;
            };

            let mut lod_index = None;
            if visibility_range {
                lod_index = render_visibility_ranges.lod_index_for_entity(entity.into());
            }

            let mesh_flags = MeshFlags::from_components(
                transform,
                lod_index,
                not_shadow_receiver,
                transmitted_receiver,
            );

            let shared = RenderMeshInstanceShared::from_components(
                previous_transform,
                mesh,
                *mesh_material_binding_id,
                not_shadow_caster,
                no_automatic_batching,
            );

            let world_from_local = transform.affine();
            queue.push((
                entity,
                RenderMeshInstanceCpu {
                    transforms: MeshTransforms {
                        world_from_local: (&world_from_local).into(),
                        previous_world_from_local: (&previous_transform
                            .map(|t| t.0)
                            .unwrap_or(world_from_local))
                            .into(),
                        flags: mesh_flags.bits(),
                    },
                    shared,
                },
            ));
        },
    );

    // Collect the render mesh instances.
    let RenderMeshInstances::CpuBuilding(ref mut render_mesh_instances) = *render_mesh_instances
    else {
        panic!(
            "`extract_meshes_for_cpu_building` should only be called if we're using CPU \
            `MeshUniform` building"
        );
    };

    render_mesh_instances.clear();
    for queue in render_mesh_instance_queues.iter_mut() {
        for (entity, render_mesh_instance) in queue.drain(..) {
            render_mesh_instances.insert_unique_unchecked(entity.into(), render_mesh_instance);
        }
    }
}

/// Extracts meshes from the main world into the render world and queues
/// [`MeshInputUniform`]s to be uploaded to the GPU.
///
/// This is optimized to only look at entities that have changed since the last
/// frame.
///
/// This is the variant of the system that runs when we're using GPU
/// [`MeshUniform`] building.
#[allow(clippy::too_many_arguments)]
pub fn extract_meshes_for_gpu_building(
    mut render_mesh_instances: ResMut<RenderMeshInstances>,
    render_visibility_ranges: Res<RenderVisibilityRanges>,
    mesh_material_ids: Res<RenderMeshMaterialIds>,
    mut render_mesh_instance_queues: ResMut<RenderMeshInstanceGpuQueues>,
    changed_meshes_query: Extract<
        Query<
            (
                Entity,
                &ViewVisibility,
                &GlobalTransform,
                Option<&PreviousGlobalTransform>,
                Option<&Lightmap>,
                Option<&Aabb>,
                &Mesh3d,
                Has<NotShadowReceiver>,
                Has<TransmittedShadowReceiver>,
                Has<NotShadowCaster>,
                Has<NoAutomaticBatching>,
                Has<VisibilityRange>,
            ),
            Or<(
                Changed<ViewVisibility>,
                Changed<GlobalTransform>,
                Changed<PreviousGlobalTransform>,
                Changed<Lightmap>,
                Changed<Aabb>,
                Changed<Mesh3d>,
                Changed<NotShadowReceiver>,
                Changed<TransmittedShadowReceiver>,
                Changed<NotShadowCaster>,
                Changed<NoAutomaticBatching>,
                Changed<VisibilityRange>,
            )>,
        >,
    >,
    mut removed_visibilities_query: Extract<RemovedComponents<ViewVisibility>>,
    mut removed_global_transforms_query: Extract<RemovedComponents<GlobalTransform>>,
    mut removed_meshes_query: Extract<RemovedComponents<Mesh3d>>,
    cameras_query: Extract<Query<(), (With<Camera>, With<GpuCulling>)>>,
) {
    let any_gpu_culling = !cameras_query.is_empty();
    for render_mesh_instance_queue in render_mesh_instance_queues.iter_mut() {
        render_mesh_instance_queue.init(any_gpu_culling);
    }

    // Collect render mesh instances. Build up the uniform buffer.

    let RenderMeshInstances::GpuBuilding(ref mut render_mesh_instances) = *render_mesh_instances
    else {
        panic!(
            "`extract_meshes_for_gpu_building` should only be called if we're \
            using GPU `MeshUniform` building"
        );
    };

    // Find all meshes that have changed, and record information needed to
    // construct the `MeshInputUniform` for them.
    changed_meshes_query.par_iter().for_each_init(
        || render_mesh_instance_queues.borrow_local_mut(),
        |queue,
         (
            entity,
            view_visibility,
            transform,
            previous_transform,
            lightmap,
            aabb,
            mesh,
            not_shadow_receiver,
            transmitted_receiver,
            not_shadow_caster,
            no_automatic_batching,
            visibility_range,
        )| {
            if !view_visibility.get() {
                queue.remove(entity.into(), any_gpu_culling);
                return;
            }

            let Some(mesh_material_asset_id) = mesh_material_ids
                .mesh_to_material
                .get(&MainEntity::from(entity))
            else {
                return;
            };
            let Some(mesh_material_binding_id) = mesh_material_ids
                .material_to_binding
                .get(mesh_material_asset_id)
            else {
                return;
            };

            let mut lod_index = None;
            if visibility_range {
                lod_index = render_visibility_ranges.lod_index_for_entity(entity.into());
            }

            let mesh_flags = MeshFlags::from_components(
                transform,
                lod_index,
                not_shadow_receiver,
                transmitted_receiver,
            );

            let shared = RenderMeshInstanceShared::from_components(
                previous_transform,
                mesh,
                *mesh_material_binding_id,
                not_shadow_caster,
                no_automatic_batching,
            );

            let lightmap_uv_rect = pack_lightmap_uv_rect(lightmap.map(|lightmap| lightmap.uv_rect));

            let gpu_mesh_culling_data = any_gpu_culling.then(|| MeshCullingData::new(aabb));

            let previous_input_index = if shared
                .flags
                .contains(RenderMeshInstanceFlags::HAS_PREVIOUS_TRANSFORM)
            {
                render_mesh_instances
                    .get(&MainEntity::from(entity))
                    .map(|render_mesh_instance| render_mesh_instance.current_uniform_index)
            } else {
                None
            };

            let gpu_mesh_instance_builder = RenderMeshInstanceGpuBuilder {
                shared,
                world_from_local: (&transform.affine()).into(),
                lightmap_uv_rect,
                mesh_flags,
                previous_input_index,
            };

            queue.push(
                entity.into(),
                gpu_mesh_instance_builder,
                gpu_mesh_culling_data,
            );
        },
    );

    // Also record info about each mesh that became invisible.
    let mut queue = render_mesh_instance_queues.borrow_local_mut();
    for entity in removed_visibilities_query
        .read()
        .chain(removed_global_transforms_query.read())
        .chain(removed_meshes_query.read())
    {
        // Only queue a mesh for removal if we didn't pick it up above.
        // It's possible that a necessary component was removed and re-added in
        // the same frame.
        if !changed_meshes_query.contains(entity) {
            queue.remove(entity.into(), any_gpu_culling);
        }
    }
}

/// A system that sets the [`RenderMeshInstanceFlags`] for each mesh based on
/// whether the previous frame had skins and/or morph targets.
///
/// Ordinarily, [`RenderMeshInstanceFlags`] are set during the extraction phase.
/// However, we can't do that for the flags related to skins and morph targets
/// because the previous frame's skin and morph targets are the responsibility
/// of [`extract_skins`] and [`extract_morphs`] respectively. We want to run
/// those systems in parallel with mesh extraction for performance, so we need
/// to defer setting of these mesh instance flags to after extraction, which
/// this system does. An alternative to having skin- and morph-target-related
/// data in [`RenderMeshInstanceFlags`] would be to have
/// [`crate::material::queue_material_meshes`] check the skin and morph target
/// tables for each mesh, but that would be too slow in the hot mesh queuing
/// loop.
fn set_mesh_motion_vector_flags(
    mut render_mesh_instances: ResMut<RenderMeshInstances>,
    skin_indices: Res<SkinIndices>,
    morph_indices: Res<MorphIndices>,
) {
    for &entity in skin_indices.prev.keys() {
        render_mesh_instances
            .insert_mesh_instance_flags(entity, RenderMeshInstanceFlags::HAS_PREVIOUS_SKIN);
    }
    for &entity in morph_indices.prev.keys() {
        render_mesh_instances
            .insert_mesh_instance_flags(entity, RenderMeshInstanceFlags::HAS_PREVIOUS_MORPH);
    }
}

/// Creates the [`RenderMeshInstanceGpu`]s and [`MeshInputUniform`]s when GPU
/// mesh uniforms are built.
pub fn collect_meshes_for_gpu_building(
    render_mesh_instances: ResMut<RenderMeshInstances>,
    batched_instance_buffers: ResMut<
        gpu_preprocessing::BatchedInstanceBuffers<MeshUniform, MeshInputUniform>,
    >,
    mut mesh_culling_data_buffer: ResMut<MeshCullingDataBuffer>,
    mut render_mesh_instance_queues: ResMut<RenderMeshInstanceGpuQueues>,
    mesh_allocator: Res<MeshAllocator>,
    skin_indices: Res<SkinIndices>,
) {
    let RenderMeshInstances::GpuBuilding(ref mut render_mesh_instances) =
        render_mesh_instances.into_inner()
    else {
        return;
    };

    // Collect render mesh instances. Build up the uniform buffer.
    let gpu_preprocessing::BatchedInstanceBuffers {
        ref mut current_input_buffer,
        ref mut previous_input_buffer,
        ..
    } = batched_instance_buffers.into_inner();

    previous_input_buffer.clear();

    // Build the [`RenderMeshInstance`]s and [`MeshInputUniform`]s.

    for queue in render_mesh_instance_queues.iter_mut() {
        match *queue {
            RenderMeshInstanceGpuQueue::None => {
                // This can only happen if the queue is empty.
            }

            RenderMeshInstanceGpuQueue::CpuCulling {
                ref mut changed,
                ref mut removed,
            } => {
                for (entity, mesh_instance_builder) in changed.drain(..) {
                    mesh_instance_builder.update(
                        entity,
                        &mut *render_mesh_instances,
                        current_input_buffer,
                        previous_input_buffer,
                        &mesh_allocator,
                        &skin_indices,
                    );
                }

                for entity in removed.drain(..) {
                    remove_mesh_input_uniform(
                        entity,
                        &mut *render_mesh_instances,
                        current_input_buffer,
                    );
                }
            }

            RenderMeshInstanceGpuQueue::GpuCulling {
                ref mut changed,
                ref mut removed,
            } => {
                for (entity, mesh_instance_builder, mesh_culling_builder) in changed.drain(..) {
                    let instance_data_index = mesh_instance_builder.update(
                        entity,
                        &mut *render_mesh_instances,
                        current_input_buffer,
                        previous_input_buffer,
                        &mesh_allocator,
                        &skin_indices,
                    );
                    mesh_culling_builder.update(&mut mesh_culling_data_buffer, instance_data_index);
                }

                for entity in removed.drain(..) {
                    if let Some(removed_indices) = remove_mesh_input_uniform(
                        entity,
                        &mut *render_mesh_instances,
                        current_input_buffer,
                    ) {
                        mesh_culling_data_buffer.remove(removed_indices);
                    }
                }
            }
        }
    }

    // Buffers can't be empty. Make sure there's something in the previous input buffer.
    if previous_input_buffer.buffer.is_empty() {
        previous_input_buffer
            .buffer
            .push(MeshInputUniform::default());
        previous_input_buffer
            .main_entities
            .push(Entity::PLACEHOLDER.into());
    }
}

/// All data needed to construct a pipeline for rendering 3D meshes.
#[derive(Resource, Clone)]
pub struct MeshPipeline {
    /// A reference to all the mesh pipeline view layouts.
    pub view_layouts: MeshPipelineViewLayouts,
    // This dummy white texture is to be used in place of optional StandardMaterial textures
    pub dummy_white_gpu_image: GpuImage,
    pub clustered_forward_buffer_binding_type: BufferBindingType,
    pub mesh_layouts: MeshLayouts,
    /// `MeshUniform`s are stored in arrays in buffers. If storage buffers are available, they
    /// are used and this will be `None`, otherwise uniform buffers will be used with batches
    /// of this many `MeshUniform`s, stored at dynamic offsets within the uniform buffer.
    /// Use code like this in custom shaders:
    /// ```wgsl
    /// ##ifdef PER_OBJECT_BUFFER_BATCH_SIZE
    /// @group(1) @binding(0) var<uniform> mesh: array<Mesh, #{PER_OBJECT_BUFFER_BATCH_SIZE}u>;
    /// ##else
    /// @group(1) @binding(0) var<storage> mesh: array<Mesh>;
    /// ##endif // PER_OBJECT_BUFFER_BATCH_SIZE
    /// ```
    pub per_object_buffer_batch_size: Option<u32>,

    /// Whether binding arrays (a.k.a. bindless textures) are usable on the
    /// current render device.
    ///
    /// This affects whether reflection probes can be used.
    pub binding_arrays_are_usable: bool,

    /// Whether skins will use uniform buffers on account of storage buffers
    /// being unavailable on this platform.
    pub skins_use_uniform_buffers: bool,
}

impl FromWorld for MeshPipeline {
    fn from_world(world: &mut World) -> Self {
        let mut system_state: SystemState<(
            Res<RenderDevice>,
            Res<DefaultImageSampler>,
            Res<RenderQueue>,
            Res<MeshPipelineViewLayouts>,
        )> = SystemState::new(world);
        let (render_device, default_sampler, render_queue, view_layouts) =
            system_state.get_mut(world);

        let clustered_forward_buffer_binding_type = render_device
            .get_supported_read_only_binding_type(CLUSTERED_FORWARD_STORAGE_BUFFER_COUNT);

        // A 1x1x1 'all 1.0' texture to use as a dummy texture to use in place of optional StandardMaterial textures
        let dummy_white_gpu_image = {
            let image = Image::default();
            let texture = render_device.create_texture(&image.texture_descriptor);
            let sampler = match image.sampler {
                ImageSampler::Default => (**default_sampler).clone(),
                ImageSampler::Descriptor(ref descriptor) => {
                    render_device.create_sampler(&descriptor.as_wgpu())
                }
            };

            let format_size = image.texture_descriptor.format.pixel_size();
            render_queue.write_texture(
                texture.as_image_copy(),
                &image.data,
                ImageDataLayout {
                    offset: 0,
                    bytes_per_row: Some(image.width() * format_size as u32),
                    rows_per_image: None,
                },
                image.texture_descriptor.size,
            );

            let texture_view = texture.create_view(&TextureViewDescriptor::default());
            GpuImage {
                texture,
                texture_view,
                texture_format: image.texture_descriptor.format,
                sampler,
                size: image.size(),
                mip_level_count: image.texture_descriptor.mip_level_count,
            }
        };

        MeshPipeline {
            view_layouts: view_layouts.clone(),
            clustered_forward_buffer_binding_type,
            dummy_white_gpu_image,
            mesh_layouts: MeshLayouts::new(&render_device),
            per_object_buffer_batch_size: GpuArrayBuffer::<MeshUniform>::batch_size(&render_device),
            binding_arrays_are_usable: binding_arrays_are_usable(&render_device),
            skins_use_uniform_buffers: skin::skins_use_uniform_buffers(&render_device),
        }
    }
}

impl MeshPipeline {
    pub fn get_image_texture<'a>(
        &'a self,
        gpu_images: &'a RenderAssets<GpuImage>,
        handle_option: &Option<Handle<Image>>,
    ) -> Option<(&'a TextureView, &'a Sampler)> {
        if let Some(handle) = handle_option {
            let gpu_image = gpu_images.get(handle)?;
            Some((&gpu_image.texture_view, &gpu_image.sampler))
        } else {
            Some((
                &self.dummy_white_gpu_image.texture_view,
                &self.dummy_white_gpu_image.sampler,
            ))
        }
    }

    pub fn get_view_layout(&self, layout_key: MeshPipelineViewLayoutKey) -> &BindGroupLayout {
        self.view_layouts.get_view_layout(layout_key)
    }
}

impl GetBatchData for MeshPipeline {
    type Param = (
        SRes<RenderMeshInstances>,
        SRes<RenderLightmaps>,
        SRes<RenderAssets<RenderMesh>>,
        SRes<MeshAllocator>,
        SRes<SkinIndices>,
    );
    // The material bind group ID, the mesh ID, and the lightmap ID,
    // respectively.
    type CompareData = (
        MaterialBindGroupIndex,
        AssetId<Mesh>,
        Option<AssetId<Image>>,
    );

    type BufferData = MeshUniform;

    fn get_batch_data(
        (mesh_instances, lightmaps, _, mesh_allocator, skin_indices): &SystemParamItem<Self::Param>,
        (_entity, main_entity): (Entity, MainEntity),
    ) -> Option<(Self::BufferData, Option<Self::CompareData>)> {
        let RenderMeshInstances::CpuBuilding(ref mesh_instances) = **mesh_instances else {
            error!(
                "`get_batch_data` should never be called in GPU mesh uniform \
                building mode"
            );
            return None;
        };
        let mesh_instance = mesh_instances.get(&main_entity)?;
        let first_vertex_index =
            match mesh_allocator.mesh_vertex_slice(&mesh_instance.mesh_asset_id) {
                Some(mesh_vertex_slice) => mesh_vertex_slice.range.start,
                None => 0,
            };
        let maybe_lightmap = lightmaps.render_lightmaps.get(&main_entity);

        let current_skin_index = skin_indices.current.get(&main_entity).map(SkinIndex::index);
        let previous_skin_index = skin_indices.prev.get(&main_entity).map(SkinIndex::index);

        let material_bind_group_index = mesh_instance.material_bindings_index;

        Some((
            MeshUniform::new(
                &mesh_instance.transforms,
                first_vertex_index,
                material_bind_group_index.slot,
                maybe_lightmap.map(|lightmap| lightmap.uv_rect),
                current_skin_index,
                previous_skin_index,
            ),
            mesh_instance.should_batch().then_some((
                material_bind_group_index.group,
                mesh_instance.mesh_asset_id,
                maybe_lightmap.map(|lightmap| lightmap.image),
            )),
        ))
    }
}

impl GetFullBatchData for MeshPipeline {
    type BufferInputData = MeshInputUniform;

    fn get_index_and_compare_data(
        (mesh_instances, lightmaps, _, _, _): &SystemParamItem<Self::Param>,
        (_entity, main_entity): (Entity, MainEntity),
    ) -> Option<(NonMaxU32, Option<Self::CompareData>)> {
        // This should only be called during GPU building.
        let RenderMeshInstances::GpuBuilding(ref mesh_instances) = **mesh_instances else {
            error!(
                "`get_index_and_compare_data` should never be called in CPU mesh uniform building \
                mode"
            );
            return None;
        };

        let mesh_instance = mesh_instances.get(&main_entity)?;
        let maybe_lightmap = lightmaps.render_lightmaps.get(&main_entity);

        Some((
            mesh_instance.current_uniform_index,
            mesh_instance.should_batch().then_some((
                mesh_instance.material_bindings_index.group,
                mesh_instance.mesh_asset_id,
                maybe_lightmap.map(|lightmap| lightmap.image),
            )),
        ))
    }

    fn get_binned_batch_data(
        (mesh_instances, lightmaps, _, mesh_allocator, skin_indices): &SystemParamItem<Self::Param>,
        (_entity, main_entity): (Entity, MainEntity),
    ) -> Option<Self::BufferData> {
        let RenderMeshInstances::CpuBuilding(ref mesh_instances) = **mesh_instances else {
            error!(
                "`get_binned_batch_data` should never be called in GPU mesh uniform building mode"
            );
            return None;
        };
        let mesh_instance = mesh_instances.get(&main_entity)?;
        let first_vertex_index =
            match mesh_allocator.mesh_vertex_slice(&mesh_instance.mesh_asset_id) {
                Some(mesh_vertex_slice) => mesh_vertex_slice.range.start,
                None => 0,
            };
        let maybe_lightmap = lightmaps.render_lightmaps.get(&main_entity);

        let current_skin_index = skin_indices.current.get(&main_entity).map(SkinIndex::index);
        let previous_skin_index = skin_indices.prev.get(&main_entity).map(SkinIndex::index);

        Some(MeshUniform::new(
            &mesh_instance.transforms,
            first_vertex_index,
            mesh_instance.material_bindings_index.slot,
            maybe_lightmap.map(|lightmap| lightmap.uv_rect),
            current_skin_index,
            previous_skin_index,
        ))
    }

    fn get_binned_index(
        (mesh_instances, _, _, _, _): &SystemParamItem<Self::Param>,
        (_entity, main_entity): (Entity, MainEntity),
    ) -> Option<NonMaxU32> {
        // This should only be called during GPU building.
        let RenderMeshInstances::GpuBuilding(ref mesh_instances) = **mesh_instances else {
            error!(
                "`get_binned_index` should never be called in CPU mesh uniform \
                building mode"
            );
            return None;
        };

        mesh_instances
            .get(&main_entity)
            .map(|entity| entity.current_uniform_index)
    }

    fn get_batch_indirect_parameters_index(
        (mesh_instances, _, meshes, mesh_allocator, _): &SystemParamItem<Self::Param>,
        indirect_parameters_buffer: &mut IndirectParametersBuffer,
        entity: (Entity, MainEntity),
        instance_index: u32,
    ) -> Option<NonMaxU32> {
        get_batch_indirect_parameters_index(
            mesh_instances,
            meshes,
            mesh_allocator,
            indirect_parameters_buffer,
            entity,
            instance_index,
        )
    }
}

/// Pushes a set of [`IndirectParameters`] onto the [`IndirectParametersBuffer`]
/// for the given mesh instance, and returns the index of those indirect
/// parameters.
fn get_batch_indirect_parameters_index(
    mesh_instances: &RenderMeshInstances,
    meshes: &RenderAssets<RenderMesh>,
    mesh_allocator: &MeshAllocator,
    indirect_parameters_buffer: &mut IndirectParametersBuffer,
    (_entity, main_entity): (Entity, MainEntity),
    instance_index: u32,
) -> Option<NonMaxU32> {
    // This should only be called during GPU building.
    let RenderMeshInstances::GpuBuilding(ref mesh_instances) = *mesh_instances else {
        error!(
            "`get_batch_indirect_parameters_index` should never be called in CPU mesh uniform \
                building mode"
        );
        return None;
    };

    let mesh_instance = mesh_instances.get(&main_entity)?;
    let mesh = meshes.get(mesh_instance.mesh_asset_id)?;
    let vertex_buffer_slice = mesh_allocator.mesh_vertex_slice(&mesh_instance.mesh_asset_id)?;

    // Note that `IndirectParameters` covers both of these structures, even
    // though they actually have distinct layouts. See the comment above that
    // type for more information.
    let indirect_parameters = match mesh.buffer_info {
        RenderMeshBufferInfo::Indexed {
            count: index_count, ..
        } => {
            let index_buffer_slice =
                mesh_allocator.mesh_index_slice(&mesh_instance.mesh_asset_id)?;
            IndirectParameters {
                vertex_or_index_count: index_count,
                instance_count: 0,
                first_vertex_or_first_index: index_buffer_slice.range.start,
                base_vertex_or_first_instance: vertex_buffer_slice.range.start,
                first_instance: instance_index,
            }
        }
        RenderMeshBufferInfo::NonIndexed => IndirectParameters {
            vertex_or_index_count: mesh.vertex_count,
            instance_count: 0,
            first_vertex_or_first_index: vertex_buffer_slice.range.start,
            base_vertex_or_first_instance: instance_index,
            first_instance: instance_index,
        },
    };

    (indirect_parameters_buffer.push(indirect_parameters) as u32)
        .try_into()
        .ok()
}

bitflags::bitflags! {
    #[derive(Clone, Copy, Debug, PartialEq, Eq, Hash)]
    #[repr(transparent)]
    // NOTE: Apparently quadro drivers support up to 64x MSAA.
    /// MSAA uses the highest 3 bits for the MSAA log2(sample count) to support up to 128x MSAA.
    pub struct MeshPipelineKey: u64 {
        // Nothing
        const NONE                              = 0;

        // Inherited bits
        const MORPH_TARGETS                     = BaseMeshPipelineKey::MORPH_TARGETS.bits();

        // Flag bits
        const HDR                               = 1 << 0;
        const TONEMAP_IN_SHADER                 = 1 << 1;
        const DEBAND_DITHER                     = 1 << 2;
        const DEPTH_PREPASS                     = 1 << 3;
        const NORMAL_PREPASS                    = 1 << 4;
        const DEFERRED_PREPASS                  = 1 << 5;
        const MOTION_VECTOR_PREPASS             = 1 << 6;
        const MAY_DISCARD                       = 1 << 7; // Guards shader codepaths that may discard, allowing early depth tests in most cases
                                                            // See: https://www.khronos.org/opengl/wiki/Early_Fragment_Test
        const ENVIRONMENT_MAP                   = 1 << 8;
        const SCREEN_SPACE_AMBIENT_OCCLUSION    = 1 << 9;
        const UNCLIPPED_DEPTH_ORTHO             = 1 << 10; // Disables depth clipping for use with directional light shadow views
                                                            // Emulated via fragment shader depth on hardware that doesn't support it natively
                                                            // See: https://www.w3.org/TR/webgpu/#depth-clipping and https://therealmjp.github.io/posts/shadow-maps/#disabling-z-clipping
        const TEMPORAL_JITTER                   = 1 << 11;
        const READS_VIEW_TRANSMISSION_TEXTURE   = 1 << 12;
        const LIGHTMAPPED                       = 1 << 13;
        const IRRADIANCE_VOLUME                 = 1 << 14;
        const VISIBILITY_RANGE_DITHER           = 1 << 15;
        const SCREEN_SPACE_REFLECTIONS          = 1 << 16;
        const HAS_PREVIOUS_SKIN                 = 1 << 17;
        const HAS_PREVIOUS_MORPH                = 1 << 18;
        const OIT_ENABLED                       = 1 << 19;
        const LAST_FLAG                         = Self::OIT_ENABLED.bits();

        // Bitfields
        const MSAA_RESERVED_BITS                = Self::MSAA_MASK_BITS << Self::MSAA_SHIFT_BITS;
        const BLEND_RESERVED_BITS               = Self::BLEND_MASK_BITS << Self::BLEND_SHIFT_BITS; // ← Bitmask reserving bits for the blend state
        const BLEND_OPAQUE                      = 0 << Self::BLEND_SHIFT_BITS;                     // ← Values are just sequential within the mask
        const BLEND_PREMULTIPLIED_ALPHA         = 1 << Self::BLEND_SHIFT_BITS;                     // ← As blend states is on 3 bits, it can range from 0 to 7
        const BLEND_MULTIPLY                    = 2 << Self::BLEND_SHIFT_BITS;                     // ← See `BLEND_MASK_BITS` for the number of bits available
        const BLEND_ALPHA                       = 3 << Self::BLEND_SHIFT_BITS;                     //
        const BLEND_ALPHA_TO_COVERAGE           = 4 << Self::BLEND_SHIFT_BITS;                     // ← We still have room for three more values without adding more bits
        const TONEMAP_METHOD_RESERVED_BITS      = Self::TONEMAP_METHOD_MASK_BITS << Self::TONEMAP_METHOD_SHIFT_BITS;
        const TONEMAP_METHOD_NONE               = 0 << Self::TONEMAP_METHOD_SHIFT_BITS;
        const TONEMAP_METHOD_REINHARD           = 1 << Self::TONEMAP_METHOD_SHIFT_BITS;
        const TONEMAP_METHOD_REINHARD_LUMINANCE = 2 << Self::TONEMAP_METHOD_SHIFT_BITS;
        const TONEMAP_METHOD_ACES_FITTED        = 3 << Self::TONEMAP_METHOD_SHIFT_BITS;
        const TONEMAP_METHOD_AGX                = 4 << Self::TONEMAP_METHOD_SHIFT_BITS;
        const TONEMAP_METHOD_SOMEWHAT_BORING_DISPLAY_TRANSFORM = 5 << Self::TONEMAP_METHOD_SHIFT_BITS;
        const TONEMAP_METHOD_TONY_MC_MAPFACE    = 6 << Self::TONEMAP_METHOD_SHIFT_BITS;
        const TONEMAP_METHOD_BLENDER_FILMIC     = 7 << Self::TONEMAP_METHOD_SHIFT_BITS;
        const SHADOW_FILTER_METHOD_RESERVED_BITS = Self::SHADOW_FILTER_METHOD_MASK_BITS << Self::SHADOW_FILTER_METHOD_SHIFT_BITS;
        const SHADOW_FILTER_METHOD_HARDWARE_2X2  = 0 << Self::SHADOW_FILTER_METHOD_SHIFT_BITS;
        const SHADOW_FILTER_METHOD_GAUSSIAN      = 1 << Self::SHADOW_FILTER_METHOD_SHIFT_BITS;
        const SHADOW_FILTER_METHOD_TEMPORAL      = 2 << Self::SHADOW_FILTER_METHOD_SHIFT_BITS;
        const VIEW_PROJECTION_RESERVED_BITS     = Self::VIEW_PROJECTION_MASK_BITS << Self::VIEW_PROJECTION_SHIFT_BITS;
        const VIEW_PROJECTION_NONSTANDARD       = 0 << Self::VIEW_PROJECTION_SHIFT_BITS;
        const VIEW_PROJECTION_PERSPECTIVE       = 1 << Self::VIEW_PROJECTION_SHIFT_BITS;
        const VIEW_PROJECTION_ORTHOGRAPHIC      = 2 << Self::VIEW_PROJECTION_SHIFT_BITS;
        const VIEW_PROJECTION_RESERVED          = 3 << Self::VIEW_PROJECTION_SHIFT_BITS;
        const SCREEN_SPACE_SPECULAR_TRANSMISSION_RESERVED_BITS = Self::SCREEN_SPACE_SPECULAR_TRANSMISSION_MASK_BITS << Self::SCREEN_SPACE_SPECULAR_TRANSMISSION_SHIFT_BITS;
        const SCREEN_SPACE_SPECULAR_TRANSMISSION_LOW    = 0 << Self::SCREEN_SPACE_SPECULAR_TRANSMISSION_SHIFT_BITS;
        const SCREEN_SPACE_SPECULAR_TRANSMISSION_MEDIUM = 1 << Self::SCREEN_SPACE_SPECULAR_TRANSMISSION_SHIFT_BITS;
        const SCREEN_SPACE_SPECULAR_TRANSMISSION_HIGH   = 2 << Self::SCREEN_SPACE_SPECULAR_TRANSMISSION_SHIFT_BITS;
        const SCREEN_SPACE_SPECULAR_TRANSMISSION_ULTRA  = 3 << Self::SCREEN_SPACE_SPECULAR_TRANSMISSION_SHIFT_BITS;
        const ALL_RESERVED_BITS =
            Self::BLEND_RESERVED_BITS.bits() |
            Self::MSAA_RESERVED_BITS.bits() |
            Self::TONEMAP_METHOD_RESERVED_BITS.bits() |
            Self::SHADOW_FILTER_METHOD_RESERVED_BITS.bits() |
            Self::VIEW_PROJECTION_RESERVED_BITS.bits() |
            Self::SCREEN_SPACE_SPECULAR_TRANSMISSION_RESERVED_BITS.bits();
    }
}

impl MeshPipelineKey {
    const MSAA_MASK_BITS: u64 = 0b111;
    const MSAA_SHIFT_BITS: u64 = Self::LAST_FLAG.bits().trailing_zeros() as u64 + 1;

    const BLEND_MASK_BITS: u64 = 0b111;
    const BLEND_SHIFT_BITS: u64 = Self::MSAA_MASK_BITS.count_ones() as u64 + Self::MSAA_SHIFT_BITS;

    const TONEMAP_METHOD_MASK_BITS: u64 = 0b111;
    const TONEMAP_METHOD_SHIFT_BITS: u64 =
        Self::BLEND_MASK_BITS.count_ones() as u64 + Self::BLEND_SHIFT_BITS;

    const SHADOW_FILTER_METHOD_MASK_BITS: u64 = 0b11;
    const SHADOW_FILTER_METHOD_SHIFT_BITS: u64 =
        Self::TONEMAP_METHOD_MASK_BITS.count_ones() as u64 + Self::TONEMAP_METHOD_SHIFT_BITS;

    const VIEW_PROJECTION_MASK_BITS: u64 = 0b11;
    const VIEW_PROJECTION_SHIFT_BITS: u64 = Self::SHADOW_FILTER_METHOD_MASK_BITS.count_ones()
        as u64
        + Self::SHADOW_FILTER_METHOD_SHIFT_BITS;

    const SCREEN_SPACE_SPECULAR_TRANSMISSION_MASK_BITS: u64 = 0b11;
    const SCREEN_SPACE_SPECULAR_TRANSMISSION_SHIFT_BITS: u64 =
        Self::VIEW_PROJECTION_MASK_BITS.count_ones() as u64 + Self::VIEW_PROJECTION_SHIFT_BITS;

    pub fn from_msaa_samples(msaa_samples: u32) -> Self {
        let msaa_bits =
            (msaa_samples.trailing_zeros() as u64 & Self::MSAA_MASK_BITS) << Self::MSAA_SHIFT_BITS;
        Self::from_bits_retain(msaa_bits)
    }

    pub fn from_hdr(hdr: bool) -> Self {
        if hdr {
            MeshPipelineKey::HDR
        } else {
            MeshPipelineKey::NONE
        }
    }

    pub fn msaa_samples(&self) -> u32 {
        1 << ((self.bits() >> Self::MSAA_SHIFT_BITS) & Self::MSAA_MASK_BITS)
    }

    pub fn from_primitive_topology(primitive_topology: PrimitiveTopology) -> Self {
        let primitive_topology_bits = ((primitive_topology as u64)
            & BaseMeshPipelineKey::PRIMITIVE_TOPOLOGY_MASK_BITS)
            << BaseMeshPipelineKey::PRIMITIVE_TOPOLOGY_SHIFT_BITS;
        Self::from_bits_retain(primitive_topology_bits)
    }

    pub fn primitive_topology(&self) -> PrimitiveTopology {
        let primitive_topology_bits = (self.bits()
            >> BaseMeshPipelineKey::PRIMITIVE_TOPOLOGY_SHIFT_BITS)
            & BaseMeshPipelineKey::PRIMITIVE_TOPOLOGY_MASK_BITS;
        match primitive_topology_bits {
            x if x == PrimitiveTopology::PointList as u64 => PrimitiveTopology::PointList,
            x if x == PrimitiveTopology::LineList as u64 => PrimitiveTopology::LineList,
            x if x == PrimitiveTopology::LineStrip as u64 => PrimitiveTopology::LineStrip,
            x if x == PrimitiveTopology::TriangleList as u64 => PrimitiveTopology::TriangleList,
            x if x == PrimitiveTopology::TriangleStrip as u64 => PrimitiveTopology::TriangleStrip,
            _ => PrimitiveTopology::default(),
        }
    }
}

// Ensure that we didn't overflow the number of bits available in `MeshPipelineKey`.
const_assert_eq!(
    (((MeshPipelineKey::LAST_FLAG.bits() << 1) - 1) | MeshPipelineKey::ALL_RESERVED_BITS.bits())
        & BaseMeshPipelineKey::all().bits(),
    0
);

// Ensure that the reserved bits don't overlap with the topology bits
const_assert_eq!(
    (BaseMeshPipelineKey::PRIMITIVE_TOPOLOGY_MASK_BITS
        << BaseMeshPipelineKey::PRIMITIVE_TOPOLOGY_SHIFT_BITS)
        & MeshPipelineKey::ALL_RESERVED_BITS.bits(),
    0
);

fn is_skinned(layout: &MeshVertexBufferLayoutRef) -> bool {
    layout.0.contains(Mesh::ATTRIBUTE_JOINT_INDEX)
        && layout.0.contains(Mesh::ATTRIBUTE_JOINT_WEIGHT)
}
pub fn setup_morph_and_skinning_defs(
    mesh_layouts: &MeshLayouts,
    layout: &MeshVertexBufferLayoutRef,
    offset: u32,
    key: &MeshPipelineKey,
    shader_defs: &mut Vec<ShaderDefVal>,
    vertex_attributes: &mut Vec<VertexAttributeDescriptor>,
    skins_use_uniform_buffers: bool,
) -> BindGroupLayout {
    let is_morphed = key.intersects(MeshPipelineKey::MORPH_TARGETS);
    let is_lightmapped = key.intersects(MeshPipelineKey::LIGHTMAPPED);
    let motion_vector_prepass = key.intersects(MeshPipelineKey::MOTION_VECTOR_PREPASS);

    if skins_use_uniform_buffers {
        shader_defs.push("SKINS_USE_UNIFORM_BUFFERS".into());
    }

    let mut add_skin_data = || {
        shader_defs.push("SKINNED".into());
        vertex_attributes.push(Mesh::ATTRIBUTE_JOINT_INDEX.at_shader_location(offset));
        vertex_attributes.push(Mesh::ATTRIBUTE_JOINT_WEIGHT.at_shader_location(offset + 1));
    };

    match (
        is_skinned(layout),
        is_morphed,
        is_lightmapped,
        motion_vector_prepass,
    ) {
        (true, false, _, true) => {
            add_skin_data();
            mesh_layouts.skinned_motion.clone()
        }
        (true, false, _, false) => {
            add_skin_data();
            mesh_layouts.skinned.clone()
        }
        (true, true, _, true) => {
            add_skin_data();
            shader_defs.push("MORPH_TARGETS".into());
            mesh_layouts.morphed_skinned_motion.clone()
        }
        (true, true, _, false) => {
            add_skin_data();
            shader_defs.push("MORPH_TARGETS".into());
            mesh_layouts.morphed_skinned.clone()
        }
        (false, true, _, true) => {
            shader_defs.push("MORPH_TARGETS".into());
            mesh_layouts.morphed_motion.clone()
        }
        (false, true, _, false) => {
            shader_defs.push("MORPH_TARGETS".into());
            mesh_layouts.morphed.clone()
        }
        (false, false, true, _) => mesh_layouts.lightmapped.clone(),
        (false, false, false, _) => mesh_layouts.model_only.clone(),
    }
}

impl SpecializedMeshPipeline for MeshPipeline {
    type Key = MeshPipelineKey;

    fn specialize(
        &self,
        key: Self::Key,
        layout: &MeshVertexBufferLayoutRef,
    ) -> Result<RenderPipelineDescriptor, SpecializedMeshPipelineError> {
        let mut shader_defs = Vec::new();
        let mut vertex_attributes = Vec::new();

        // Let the shader code know that it's running in a mesh pipeline.
        shader_defs.push("MESH_PIPELINE".into());

        shader_defs.push("VERTEX_OUTPUT_INSTANCE_INDEX".into());

        if layout.0.contains(Mesh::ATTRIBUTE_POSITION) {
            shader_defs.push("VERTEX_POSITIONS".into());
            vertex_attributes.push(Mesh::ATTRIBUTE_POSITION.at_shader_location(0));
        }

        if layout.0.contains(Mesh::ATTRIBUTE_NORMAL) {
            shader_defs.push("VERTEX_NORMALS".into());
            vertex_attributes.push(Mesh::ATTRIBUTE_NORMAL.at_shader_location(1));
        }

        if layout.0.contains(Mesh::ATTRIBUTE_UV_0) {
            shader_defs.push("VERTEX_UVS".into());
            shader_defs.push("VERTEX_UVS_A".into());
            vertex_attributes.push(Mesh::ATTRIBUTE_UV_0.at_shader_location(2));
        }

        if layout.0.contains(Mesh::ATTRIBUTE_UV_1) {
            shader_defs.push("VERTEX_UVS".into());
            shader_defs.push("VERTEX_UVS_B".into());
            vertex_attributes.push(Mesh::ATTRIBUTE_UV_1.at_shader_location(3));
        }

        if layout.0.contains(Mesh::ATTRIBUTE_TANGENT) {
            shader_defs.push("VERTEX_TANGENTS".into());
            vertex_attributes.push(Mesh::ATTRIBUTE_TANGENT.at_shader_location(4));
        }

        if layout.0.contains(Mesh::ATTRIBUTE_COLOR) {
            shader_defs.push("VERTEX_COLORS".into());
            vertex_attributes.push(Mesh::ATTRIBUTE_COLOR.at_shader_location(5));
        }

        if cfg!(feature = "pbr_transmission_textures") {
            shader_defs.push("PBR_TRANSMISSION_TEXTURES_SUPPORTED".into());
        }
        if cfg!(feature = "pbr_multi_layer_material_textures") {
            shader_defs.push("PBR_MULTI_LAYER_MATERIAL_TEXTURES_SUPPORTED".into());
        }
        if cfg!(feature = "pbr_anisotropy_texture") {
            shader_defs.push("PBR_ANISOTROPY_TEXTURE_SUPPORTED".into());
        }

        let mut bind_group_layout = vec![self.get_view_layout(key.into()).clone()];

        if key.msaa_samples() > 1 {
            shader_defs.push("MULTISAMPLED".into());
        };

        bind_group_layout.push(setup_morph_and_skinning_defs(
            &self.mesh_layouts,
            layout,
            6,
            &key,
            &mut shader_defs,
            &mut vertex_attributes,
            self.skins_use_uniform_buffers,
        ));

        if key.contains(MeshPipelineKey::SCREEN_SPACE_AMBIENT_OCCLUSION) {
            shader_defs.push("SCREEN_SPACE_AMBIENT_OCCLUSION".into());
        }

        let vertex_buffer_layout = layout.0.get_layout(&vertex_attributes)?;

        let (label, blend, depth_write_enabled);
        let pass = key.intersection(MeshPipelineKey::BLEND_RESERVED_BITS);
        let (mut is_opaque, mut alpha_to_coverage_enabled) = (false, false);
        if key.contains(MeshPipelineKey::OIT_ENABLED) && pass == MeshPipelineKey::BLEND_ALPHA {
            label = "oit_mesh_pipeline".into();
            // TODO tail blending would need alpha blending
            blend = None;
            shader_defs.push("OIT_ENABLED".into());
            // TODO it should be possible to use this to combine MSAA and OIT
            // alpha_to_coverage_enabled = true;
            depth_write_enabled = false;
        } else if pass == MeshPipelineKey::BLEND_ALPHA {
            label = "alpha_blend_mesh_pipeline".into();
            blend = Some(BlendState::ALPHA_BLENDING);
            // For the transparent pass, fragments that are closer will be alpha blended
            // but their depth is not written to the depth buffer
            depth_write_enabled = false;
        } else if pass == MeshPipelineKey::BLEND_PREMULTIPLIED_ALPHA {
            label = "premultiplied_alpha_mesh_pipeline".into();
            blend = Some(BlendState::PREMULTIPLIED_ALPHA_BLENDING);
            shader_defs.push("PREMULTIPLY_ALPHA".into());
            shader_defs.push("BLEND_PREMULTIPLIED_ALPHA".into());
            // For the transparent pass, fragments that are closer will be alpha blended
            // but their depth is not written to the depth buffer
            depth_write_enabled = false;
        } else if pass == MeshPipelineKey::BLEND_MULTIPLY {
            label = "multiply_mesh_pipeline".into();
            blend = Some(BlendState {
                color: BlendComponent {
                    src_factor: BlendFactor::Dst,
                    dst_factor: BlendFactor::OneMinusSrcAlpha,
                    operation: BlendOperation::Add,
                },
                alpha: BlendComponent::OVER,
            });
            shader_defs.push("PREMULTIPLY_ALPHA".into());
            shader_defs.push("BLEND_MULTIPLY".into());
            // For the multiply pass, fragments that are closer will be alpha blended
            // but their depth is not written to the depth buffer
            depth_write_enabled = false;
        } else if pass == MeshPipelineKey::BLEND_ALPHA_TO_COVERAGE {
            label = "alpha_to_coverage_mesh_pipeline".into();
            // BlendState::REPLACE is not needed here, and None will be potentially much faster in some cases
            blend = None;
            // For the opaque and alpha mask passes, fragments that are closer will replace
            // the current fragment value in the output and the depth is written to the
            // depth buffer
            depth_write_enabled = true;
            is_opaque = !key.contains(MeshPipelineKey::READS_VIEW_TRANSMISSION_TEXTURE);
            alpha_to_coverage_enabled = true;
            shader_defs.push("ALPHA_TO_COVERAGE".into());
        } else {
            label = "opaque_mesh_pipeline".into();
            // BlendState::REPLACE is not needed here, and None will be potentially much faster in some cases
            blend = None;
            // For the opaque and alpha mask passes, fragments that are closer will replace
            // the current fragment value in the output and the depth is written to the
            // depth buffer
            depth_write_enabled = true;
            is_opaque = !key.contains(MeshPipelineKey::READS_VIEW_TRANSMISSION_TEXTURE);
        }

        if key.contains(MeshPipelineKey::NORMAL_PREPASS) {
            shader_defs.push("NORMAL_PREPASS".into());
        }

        if key.contains(MeshPipelineKey::DEPTH_PREPASS) {
            shader_defs.push("DEPTH_PREPASS".into());
        }

        if key.contains(MeshPipelineKey::MOTION_VECTOR_PREPASS) {
            shader_defs.push("MOTION_VECTOR_PREPASS".into());
        }

        if key.contains(MeshPipelineKey::HAS_PREVIOUS_SKIN) {
            shader_defs.push("HAS_PREVIOUS_SKIN".into());
        }

        if key.contains(MeshPipelineKey::HAS_PREVIOUS_MORPH) {
            shader_defs.push("HAS_PREVIOUS_MORPH".into());
        }

        if key.contains(MeshPipelineKey::DEFERRED_PREPASS) {
            shader_defs.push("DEFERRED_PREPASS".into());
        }

        if key.contains(MeshPipelineKey::NORMAL_PREPASS) && key.msaa_samples() == 1 && is_opaque {
            shader_defs.push("LOAD_PREPASS_NORMALS".into());
        }

        let view_projection = key.intersection(MeshPipelineKey::VIEW_PROJECTION_RESERVED_BITS);
        if view_projection == MeshPipelineKey::VIEW_PROJECTION_NONSTANDARD {
            shader_defs.push("VIEW_PROJECTION_NONSTANDARD".into());
        } else if view_projection == MeshPipelineKey::VIEW_PROJECTION_PERSPECTIVE {
            shader_defs.push("VIEW_PROJECTION_PERSPECTIVE".into());
        } else if view_projection == MeshPipelineKey::VIEW_PROJECTION_ORTHOGRAPHIC {
            shader_defs.push("VIEW_PROJECTION_ORTHOGRAPHIC".into());
        }

        #[cfg(all(feature = "webgl", target_arch = "wasm32", not(feature = "webgpu")))]
        shader_defs.push("WEBGL2".into());

        #[cfg(feature = "experimental_pbr_pcss")]
        shader_defs.push("PCSS_SAMPLERS_AVAILABLE".into());

        if key.contains(MeshPipelineKey::TONEMAP_IN_SHADER) {
            shader_defs.push("TONEMAP_IN_SHADER".into());
            shader_defs.push(ShaderDefVal::UInt(
                "TONEMAPPING_LUT_TEXTURE_BINDING_INDEX".into(),
                TONEMAPPING_LUT_TEXTURE_BINDING_INDEX,
            ));
            shader_defs.push(ShaderDefVal::UInt(
                "TONEMAPPING_LUT_SAMPLER_BINDING_INDEX".into(),
                TONEMAPPING_LUT_SAMPLER_BINDING_INDEX,
            ));

            let method = key.intersection(MeshPipelineKey::TONEMAP_METHOD_RESERVED_BITS);

            if method == MeshPipelineKey::TONEMAP_METHOD_NONE {
                shader_defs.push("TONEMAP_METHOD_NONE".into());
            } else if method == MeshPipelineKey::TONEMAP_METHOD_REINHARD {
                shader_defs.push("TONEMAP_METHOD_REINHARD".into());
            } else if method == MeshPipelineKey::TONEMAP_METHOD_REINHARD_LUMINANCE {
                shader_defs.push("TONEMAP_METHOD_REINHARD_LUMINANCE".into());
            } else if method == MeshPipelineKey::TONEMAP_METHOD_ACES_FITTED {
                shader_defs.push("TONEMAP_METHOD_ACES_FITTED".into());
            } else if method == MeshPipelineKey::TONEMAP_METHOD_AGX {
                shader_defs.push("TONEMAP_METHOD_AGX".into());
            } else if method == MeshPipelineKey::TONEMAP_METHOD_SOMEWHAT_BORING_DISPLAY_TRANSFORM {
                shader_defs.push("TONEMAP_METHOD_SOMEWHAT_BORING_DISPLAY_TRANSFORM".into());
            } else if method == MeshPipelineKey::TONEMAP_METHOD_BLENDER_FILMIC {
                shader_defs.push("TONEMAP_METHOD_BLENDER_FILMIC".into());
            } else if method == MeshPipelineKey::TONEMAP_METHOD_TONY_MC_MAPFACE {
                shader_defs.push("TONEMAP_METHOD_TONY_MC_MAPFACE".into());
            }

            // Debanding is tied to tonemapping in the shader, cannot run without it.
            if key.contains(MeshPipelineKey::DEBAND_DITHER) {
                shader_defs.push("DEBAND_DITHER".into());
            }
        }

        if key.contains(MeshPipelineKey::MAY_DISCARD) {
            shader_defs.push("MAY_DISCARD".into());
        }

        if key.contains(MeshPipelineKey::ENVIRONMENT_MAP) {
            shader_defs.push("ENVIRONMENT_MAP".into());
        }

        if key.contains(MeshPipelineKey::IRRADIANCE_VOLUME) && IRRADIANCE_VOLUMES_ARE_USABLE {
            shader_defs.push("IRRADIANCE_VOLUME".into());
        }

        if key.contains(MeshPipelineKey::LIGHTMAPPED) {
            shader_defs.push("LIGHTMAP".into());
        }

        if key.contains(MeshPipelineKey::TEMPORAL_JITTER) {
            shader_defs.push("TEMPORAL_JITTER".into());
        }

        let shadow_filter_method =
            key.intersection(MeshPipelineKey::SHADOW_FILTER_METHOD_RESERVED_BITS);
        if shadow_filter_method == MeshPipelineKey::SHADOW_FILTER_METHOD_HARDWARE_2X2 {
            shader_defs.push("SHADOW_FILTER_METHOD_HARDWARE_2X2".into());
        } else if shadow_filter_method == MeshPipelineKey::SHADOW_FILTER_METHOD_GAUSSIAN {
            shader_defs.push("SHADOW_FILTER_METHOD_GAUSSIAN".into());
        } else if shadow_filter_method == MeshPipelineKey::SHADOW_FILTER_METHOD_TEMPORAL {
            shader_defs.push("SHADOW_FILTER_METHOD_TEMPORAL".into());
        }

        let blur_quality =
            key.intersection(MeshPipelineKey::SCREEN_SPACE_SPECULAR_TRANSMISSION_RESERVED_BITS);

        shader_defs.push(ShaderDefVal::Int(
            "SCREEN_SPACE_SPECULAR_TRANSMISSION_BLUR_TAPS".into(),
            match blur_quality {
                MeshPipelineKey::SCREEN_SPACE_SPECULAR_TRANSMISSION_LOW => 4,
                MeshPipelineKey::SCREEN_SPACE_SPECULAR_TRANSMISSION_MEDIUM => 8,
                MeshPipelineKey::SCREEN_SPACE_SPECULAR_TRANSMISSION_HIGH => 16,
                MeshPipelineKey::SCREEN_SPACE_SPECULAR_TRANSMISSION_ULTRA => 32,
                _ => unreachable!(), // Not possible, since the mask is 2 bits, and we've covered all 4 cases
            },
        ));

        if key.contains(MeshPipelineKey::VISIBILITY_RANGE_DITHER) {
            shader_defs.push("VISIBILITY_RANGE_DITHER".into());
        }

        if self.binding_arrays_are_usable {
            shader_defs.push("MULTIPLE_LIGHT_PROBES_IN_ARRAY".into());
        }

        if IRRADIANCE_VOLUMES_ARE_USABLE {
            shader_defs.push("IRRADIANCE_VOLUMES_ARE_USABLE".into());
        }

        let format = if key.contains(MeshPipelineKey::HDR) {
            ViewTarget::TEXTURE_FORMAT_HDR
        } else {
            TextureFormat::bevy_default()
        };

        // This is defined here so that custom shaders that use something other than
        // the mesh binding from bevy_pbr::mesh_bindings can easily make use of this
        // in their own shaders.
        if let Some(per_object_buffer_batch_size) = self.per_object_buffer_batch_size {
            shader_defs.push(ShaderDefVal::UInt(
                "PER_OBJECT_BUFFER_BATCH_SIZE".into(),
                per_object_buffer_batch_size,
            ));
        }

        Ok(RenderPipelineDescriptor {
            vertex: VertexState {
                shader: MESH_SHADER_HANDLE,
                entry_point: "vertex".into(),
                shader_defs: shader_defs.clone(),
                buffers: vec![vertex_buffer_layout],
            },
            fragment: Some(FragmentState {
                shader: MESH_SHADER_HANDLE,
                shader_defs,
                entry_point: "fragment".into(),
                targets: vec![Some(ColorTargetState {
                    format,
                    blend,
                    write_mask: ColorWrites::ALL,
                })],
            }),
            layout: bind_group_layout,
            push_constant_ranges: vec![],
            primitive: PrimitiveState {
                front_face: FrontFace::Ccw,
                cull_mode: Some(Face::Back),
                unclipped_depth: false,
                polygon_mode: PolygonMode::Fill,
                conservative: false,
                topology: key.primitive_topology(),
                strip_index_format: None,
            },
            depth_stencil: Some(DepthStencilState {
                format: CORE_3D_DEPTH_FORMAT,
                depth_write_enabled,
                depth_compare: CompareFunction::GreaterEqual,
                stencil: StencilState {
                    front: StencilFaceState::IGNORE,
                    back: StencilFaceState::IGNORE,
                    read_mask: 0,
                    write_mask: 0,
                },
                bias: DepthBiasState {
                    constant: 0,
                    slope_scale: 0.0,
                    clamp: 0.0,
                },
            }),
            multisample: MultisampleState {
                count: key.msaa_samples(),
                mask: !0,
                alpha_to_coverage_enabled,
            },
            label: Some(label),
            zero_initialize_workgroup_memory: false,
        })
    }
}

/// Bind groups for meshes currently loaded.
#[derive(Resource, Default)]
pub struct MeshBindGroups {
    model_only: Option<BindGroup>,
    skinned: Option<MeshBindGroupPair>,
    morph_targets: HashMap<AssetId<Mesh>, MeshBindGroupPair>,
    lightmaps: HashMap<AssetId<Image>, BindGroup>,
}

pub struct MeshBindGroupPair {
    motion_vectors: BindGroup,
    no_motion_vectors: BindGroup,
}

impl MeshBindGroups {
    pub fn reset(&mut self) {
        self.model_only = None;
        self.skinned = None;
        self.morph_targets.clear();
        self.lightmaps.clear();
    }
    /// Get the `BindGroup` for `RenderMesh` with given `handle_id` and lightmap
    /// key `lightmap`.
    pub fn get(
        &self,
        asset_id: AssetId<Mesh>,
        lightmap: Option<AssetId<Image>>,
        is_skinned: bool,
        morph: bool,
        motion_vectors: bool,
    ) -> Option<&BindGroup> {
        match (is_skinned, morph, lightmap) {
            (_, true, _) => self
                .morph_targets
                .get(&asset_id)
                .map(|bind_group_pair| bind_group_pair.get(motion_vectors)),
            (true, false, _) => self
                .skinned
                .as_ref()
                .map(|bind_group_pair| bind_group_pair.get(motion_vectors)),
            (false, false, Some(lightmap)) => self.lightmaps.get(&lightmap),
            (false, false, None) => self.model_only.as_ref(),
        }
    }
}

impl MeshBindGroupPair {
    fn get(&self, motion_vectors: bool) -> &BindGroup {
        if motion_vectors {
            &self.motion_vectors
        } else {
            &self.no_motion_vectors
        }
    }
}

#[allow(clippy::too_many_arguments)]
pub fn prepare_mesh_bind_group(
    meshes: Res<RenderAssets<RenderMesh>>,
    images: Res<RenderAssets<GpuImage>>,
    mut groups: ResMut<MeshBindGroups>,
    mesh_pipeline: Res<MeshPipeline>,
    render_device: Res<RenderDevice>,
    cpu_batched_instance_buffer: Option<
        Res<no_gpu_preprocessing::BatchedInstanceBuffer<MeshUniform>>,
    >,
    gpu_batched_instance_buffers: Option<
        Res<gpu_preprocessing::BatchedInstanceBuffers<MeshUniform, MeshInputUniform>>,
    >,
    skins_uniform: Res<SkinUniforms>,
    weights_uniform: Res<MorphUniforms>,
    render_lightmaps: Res<RenderLightmaps>,
) {
    groups.reset();

    let layouts = &mesh_pipeline.mesh_layouts;

    let model = if let Some(cpu_batched_instance_buffer) = cpu_batched_instance_buffer {
        cpu_batched_instance_buffer
            .into_inner()
            .instance_data_binding()
    } else if let Some(gpu_batched_instance_buffers) = gpu_batched_instance_buffers {
        gpu_batched_instance_buffers
            .into_inner()
            .instance_data_binding()
    } else {
        return;
    };
    let Some(model) = model else { return };

    groups.model_only = Some(layouts.model_only(&render_device, &model));

    // Create the skinned mesh bind group with the current and previous buffers
    // (the latter being for motion vector computation). If there's no previous
    // buffer, just use the current one as the shader will ignore it.
    let skin = skins_uniform.current_buffer.buffer();
    if let Some(skin) = skin {
        let prev_skin = skins_uniform.prev_buffer.buffer().unwrap_or(skin);
        groups.skinned = Some(MeshBindGroupPair {
            motion_vectors: layouts.skinned_motion(&render_device, &model, skin, prev_skin),
            no_motion_vectors: layouts.skinned(&render_device, &model, skin),
        });
    }

    // Create the morphed bind groups just like we did for the skinned bind
    // group.
    if let Some(weights) = weights_uniform.current_buffer.buffer() {
        let prev_weights = weights_uniform.prev_buffer.buffer().unwrap_or(weights);
        for (id, gpu_mesh) in meshes.iter() {
            if let Some(targets) = gpu_mesh.morph_targets.as_ref() {
                let bind_group_pair = match skin.filter(|_| is_skinned(&gpu_mesh.layout)) {
                    Some(skin) => {
                        let prev_skin = skins_uniform.prev_buffer.buffer().unwrap_or(skin);
                        MeshBindGroupPair {
                            motion_vectors: layouts.morphed_skinned_motion(
                                &render_device,
                                &model,
                                skin,
                                weights,
                                targets,
                                prev_skin,
                                prev_weights,
                            ),
                            no_motion_vectors: layouts.morphed_skinned(
                                &render_device,
                                &model,
                                skin,
                                weights,
                                targets,
                            ),
                        }
                    }
                    None => MeshBindGroupPair {
                        motion_vectors: layouts.morphed_motion(
                            &render_device,
                            &model,
                            weights,
                            targets,
                            prev_weights,
                        ),
                        no_motion_vectors: layouts.morphed(
                            &render_device,
                            &model,
                            weights,
                            targets,
                        ),
                    },
                };
                groups.morph_targets.insert(id, bind_group_pair);
            }
        }
    }

    // Create lightmap bindgroups.
    for &image_id in &render_lightmaps.all_lightmap_images {
        if let (Entry::Vacant(entry), Some(image)) =
            (groups.lightmaps.entry(image_id), images.get(image_id))
        {
            entry.insert(layouts.lightmapped(&render_device, &model, image));
        }
    }
}

pub struct SetMeshViewBindGroup<const I: usize>;
impl<P: PhaseItem, const I: usize> RenderCommand<P> for SetMeshViewBindGroup<I> {
    type Param = ();
    type ViewQuery = (
        Read<ViewUniformOffset>,
        Read<ViewLightsUniformOffset>,
        Read<ViewFogUniformOffset>,
        Read<ViewLightProbesUniformOffset>,
        Read<ViewScreenSpaceReflectionsUniformOffset>,
        Read<ViewEnvironmentMapUniformOffset>,
        Read<MeshViewBindGroup>,
        Option<Read<OrderIndependentTransparencySettingsOffset>>,
    );
    type ItemQuery = ();

    #[inline]
    fn render<'w>(
        _item: &P,
        (
            view_uniform,
            view_lights,
            view_fog,
            view_light_probes,
            view_ssr,
            view_environment_map,
            mesh_view_bind_group,
            maybe_oit_layers_count_offset,
        ): ROQueryItem<'w, Self::ViewQuery>,
        _entity: Option<()>,
        _: SystemParamItem<'w, '_, Self::Param>,
        pass: &mut TrackedRenderPass<'w>,
    ) -> RenderCommandResult {
        let mut offsets: SmallVec<[u32; 8]> = smallvec![
            view_uniform.offset,
            view_lights.offset,
            view_fog.offset,
            **view_light_probes,
            **view_ssr,
            **view_environment_map,
        ];
        if let Some(layers_count_offset) = maybe_oit_layers_count_offset {
            offsets.push(layers_count_offset.offset);
        }
        pass.set_bind_group(I, &mesh_view_bind_group.value, &offsets);

        RenderCommandResult::Success
    }
}

pub struct SetMeshBindGroup<const I: usize>;
impl<P: PhaseItem, const I: usize> RenderCommand<P> for SetMeshBindGroup<I> {
    type Param = (
        SRes<RenderDevice>,
        SRes<MeshBindGroups>,
        SRes<RenderMeshInstances>,
        SRes<SkinIndices>,
        SRes<MorphIndices>,
        SRes<RenderLightmaps>,
    );
    type ViewQuery = Has<MotionVectorPrepass>;
    type ItemQuery = ();

    #[inline]
    fn render<'w>(
        item: &P,
        has_motion_vector_prepass: bool,
        _item_query: Option<()>,
        (
            render_device,
            bind_groups,
            mesh_instances,
            skin_indices,
            morph_indices,
            lightmaps,
        ): SystemParamItem<'w, '_, Self::Param>,
        pass: &mut TrackedRenderPass<'w>,
    ) -> RenderCommandResult {
        let bind_groups = bind_groups.into_inner();
        let mesh_instances = mesh_instances.into_inner();
        let skin_indices = skin_indices.into_inner();
        let morph_indices = morph_indices.into_inner();

        let entity = &item.main_entity();

        let Some(mesh_asset_id) = mesh_instances.mesh_asset_id(*entity) else {
            return RenderCommandResult::Success;
        };

        let current_skin_index = skin_indices.current.get(entity);
        let prev_skin_index = skin_indices.prev.get(entity);
        let current_morph_index = morph_indices.current.get(entity);
        let prev_morph_index = morph_indices.prev.get(entity);

        let is_skinned = current_skin_index.is_some();
        let is_morphed = current_morph_index.is_some();

        let lightmap = lightmaps
            .render_lightmaps
            .get(entity)
            .map(|render_lightmap| render_lightmap.image);

        let Some(bind_group) = bind_groups.get(
            mesh_asset_id,
            lightmap,
            is_skinned,
            is_morphed,
            has_motion_vector_prepass,
        ) else {
            return RenderCommandResult::Failure(
                "The MeshBindGroups resource wasn't set in the render phase. \
                It should be set by the prepare_mesh_bind_group system.\n\
                This is a bevy bug! Please open an issue.",
            );
        };

        let mut dynamic_offsets: [u32; 3] = Default::default();
        let mut offset_count = 0;
        if let Some(dynamic_offset) = item.extra_index().as_dynamic_offset() {
            dynamic_offsets[offset_count] = dynamic_offset.get();
            offset_count += 1;
        }
        if let Some(current_skin_index) = current_skin_index {
            if skin::skins_use_uniform_buffers(&render_device) {
                dynamic_offsets[offset_count] = current_skin_index.byte_offset;
                offset_count += 1;
            }
        }
        if let Some(current_morph_index) = current_morph_index {
            dynamic_offsets[offset_count] = current_morph_index.index;
            offset_count += 1;
        }

        // Attach motion vectors if needed.
        if has_motion_vector_prepass {
            // Attach the previous skin index for motion vector computation. If
            // there isn't one, just use zero as the shader will ignore it.
            if current_skin_index.is_some() {
                match prev_skin_index {
                    Some(prev_skin_index) => {
                        dynamic_offsets[offset_count] = prev_skin_index.byte_offset;
                    }
                    None => dynamic_offsets[offset_count] = 0,
                }
                offset_count += 1;
            }

            // Attach the previous morph index for motion vector computation. If
            // there isn't one, just use zero as the shader will ignore it.
            if current_morph_index.is_some() {
                match prev_morph_index {
                    Some(prev_morph_index) => {
                        dynamic_offsets[offset_count] = prev_morph_index.index;
                    }
                    None => dynamic_offsets[offset_count] = 0,
                }
                offset_count += 1;
            }
        }

        pass.set_bind_group(I, bind_group, &dynamic_offsets[0..offset_count]);

        RenderCommandResult::Success
    }
}

pub struct DrawMesh;
impl<P: PhaseItem> RenderCommand<P> for DrawMesh {
    type Param = (
        SRes<RenderAssets<RenderMesh>>,
        SRes<RenderMeshInstances>,
        SRes<IndirectParametersBuffer>,
        SRes<PipelineCache>,
        SRes<MeshAllocator>,
        Option<SRes<PreprocessPipelines>>,
    );
    type ViewQuery = Has<PreprocessBindGroup>;
    type ItemQuery = ();
    #[inline]
    fn render<'w>(
        item: &P,
        has_preprocess_bind_group: ROQueryItem<Self::ViewQuery>,
        _item_query: Option<()>,
        (
            meshes,
            mesh_instances,
            indirect_parameters_buffer,
            pipeline_cache,
            mesh_allocator,
            preprocess_pipelines,
        ): SystemParamItem<'w, '_, Self::Param>,
        pass: &mut TrackedRenderPass<'w>,
    ) -> RenderCommandResult {
        // If we're using GPU preprocessing, then we're dependent on that
        // compute shader having been run, which of course can only happen if
        // it's compiled. Otherwise, our mesh instance data won't be present.
        if let Some(preprocess_pipelines) = preprocess_pipelines {
            if !has_preprocess_bind_group
                || !preprocess_pipelines.pipelines_are_loaded(&pipeline_cache)
            {
                return RenderCommandResult::Skip;
            }
        }

        let meshes = meshes.into_inner();
        let mesh_instances = mesh_instances.into_inner();
        let indirect_parameters_buffer = indirect_parameters_buffer.into_inner();
        let mesh_allocator = mesh_allocator.into_inner();

        let Some(mesh_asset_id) = mesh_instances.mesh_asset_id(item.main_entity()) else {
            return RenderCommandResult::Skip;
        };
        let Some(gpu_mesh) = meshes.get(mesh_asset_id) else {
            return RenderCommandResult::Skip;
        };
        let Some(vertex_buffer_slice) = mesh_allocator.mesh_vertex_slice(&mesh_asset_id) else {
            return RenderCommandResult::Skip;
        };

        // Calculate the indirect offset, and look up the buffer.
        let indirect_parameters = match item.extra_index().as_indirect_parameters_index() {
            None => None,
            Some(index) => match indirect_parameters_buffer.buffer() {
                None => {
                    warn!("Not rendering mesh because indirect parameters buffer wasn't present");
                    return RenderCommandResult::Skip;
                }
                Some(buffer) => Some((
                    index as u64 * size_of::<IndirectParameters>() as u64,
                    buffer,
                )),
            },
        };

        pass.set_vertex_buffer(0, vertex_buffer_slice.buffer.slice(..));

        let batch_range = item.batch_range();

        // Draw either directly or indirectly, as appropriate.
        match &gpu_mesh.buffer_info {
            RenderMeshBufferInfo::Indexed {
                index_format,
                count,
            } => {
                let Some(index_buffer_slice) = mesh_allocator.mesh_index_slice(&mesh_asset_id)
                else {
                    return RenderCommandResult::Skip;
                };

                pass.set_index_buffer(index_buffer_slice.buffer.slice(..), 0, *index_format);

                match indirect_parameters {
                    None => {
                        pass.draw_indexed(
                            index_buffer_slice.range.start
                                ..(index_buffer_slice.range.start + *count),
                            vertex_buffer_slice.range.start as i32,
                            batch_range.clone(),
                        );
                    }
                    Some((indirect_parameters_offset, indirect_parameters_buffer)) => pass
                        .draw_indexed_indirect(
                            indirect_parameters_buffer,
                            indirect_parameters_offset,
                        ),
                }
            }
            RenderMeshBufferInfo::NonIndexed => match indirect_parameters {
                None => {
                    pass.draw(vertex_buffer_slice.range, batch_range.clone());
                }
                Some((indirect_parameters_offset, indirect_parameters_buffer)) => {
                    pass.draw_indirect(indirect_parameters_buffer, indirect_parameters_offset);
                }
            },
        }
        RenderCommandResult::Success
    }
}

#[cfg(test)]
mod tests {
    use super::MeshPipelineKey;
    #[test]
    fn mesh_key_msaa_samples() {
        for i in [1, 2, 4, 8, 16, 32, 64, 128] {
            assert_eq!(MeshPipelineKey::from_msaa_samples(i).msaa_samples(), i);
        }
    }
}<|MERGE_RESOLUTION|>--- conflicted
+++ resolved
@@ -890,7 +890,6 @@
             None => 0,
         };
 
-<<<<<<< HEAD
         let current_skin_index = match skin_indices.current.get(&entity) {
             Some(skin_indices) => skin_indices.index(),
             None => u32::MAX,
@@ -900,12 +899,8 @@
             None => u32::MAX,
         };
 
-        // Push the mesh input uniform.
-        let current_uniform_index = current_input_buffer.push(MeshInputUniform {
-=======
         // Create the mesh input uniform.
         let mut mesh_input_uniform = MeshInputUniform {
->>>>>>> 4be75305
             world_from_local: self.world_from_local.to_transpose(),
             lightmap_uv_rect: self.lightmap_uv_rect,
             flags: self.mesh_flags.bits(),
@@ -914,13 +909,7 @@
             current_skin_index,
             previous_skin_index,
             material_bind_group_slot: *self.shared.material_bindings_index.slot,
-<<<<<<< HEAD
-        });
-=======
-            pad_a: 0,
-            pad_b: 0,
         };
->>>>>>> 4be75305
 
         // Did the last frame contain this entity as well?
         let current_uniform_index;
