--- conflicted
+++ resolved
@@ -13,6 +13,7 @@
     system::{lifetimeless::*, SystemParamItem, SystemState},
 };
 use bevy_math::{Affine3, Rect, UVec2, Vec3, Vec4};
+use bevy_render::renderer::RenderAdapter;
 use bevy_render::{
     batching::{
         gpu_preprocessing::{
@@ -29,18 +30,12 @@
         SortedRenderPhasePlugin, TrackedRenderPass,
     },
     render_resource::*,
-<<<<<<< HEAD
-    renderer::{RenderAdapter, RenderDevice, RenderQueue},
-    texture::{BevyDefault, DefaultImageSampler, GpuImage, ImageSampler, TextureFormatPixelInfo},
-    view::{ViewTarget, ViewUniformOffset, ViewVisibility},
-=======
     renderer::{RenderDevice, RenderQueue},
     texture::{BevyDefault, DefaultImageSampler, ImageSampler, TextureFormatPixelInfo},
     view::{
         prepare_view_targets, GpuCulling, RenderVisibilityRanges, ViewTarget, ViewUniformOffset,
         ViewVisibility, VisibilityRange,
     },
->>>>>>> 4dbfdcf1
     Extract,
 };
 use bevy_transform::components::GlobalTransform;
@@ -1075,26 +1070,13 @@
             Res<RenderQueue>,
             Res<MeshPipelineViewLayouts>,
         )> = SystemState::new(world);
-<<<<<<< HEAD
-        let (render_device, render_adapter, default_sampler, render_queue) =
+
+        let (render_device, render_adapter, default_sampler, render_queue, view_layouts) =
             system_state.get_mut(world);
+
         let clustered_forward_buffer_binding_type = render_device
             .get_supported_read_only_binding_type(CLUSTERED_FORWARD_STORAGE_BUFFER_COUNT);
 
-        let view_layouts = generate_view_layouts(
-            &render_device,
-            &render_adapter,
-            clustered_forward_buffer_binding_type,
-        );
-
-=======
-        let (render_device, default_sampler, render_queue, view_layouts) =
-            system_state.get_mut(world);
-
-        let clustered_forward_buffer_binding_type = render_device
-            .get_supported_read_only_binding_type(CLUSTERED_FORWARD_STORAGE_BUFFER_COUNT);
-
->>>>>>> 4dbfdcf1
         // A 1x1x1 'all 1.0' texture to use as a dummy texture to use in place of optional StandardMaterial textures
         let dummy_white_gpu_image = {
             let image = Image::default();
