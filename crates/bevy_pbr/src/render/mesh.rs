--- conflicted
+++ resolved
@@ -196,11 +196,6 @@
 
         if let Some(render_app) = app.get_sub_app_mut(RenderApp) {
             render_app
-<<<<<<< HEAD
-                .init_resource::<MeshBindGroups>()
-=======
-                .init_resource::<SkinIndices>()
->>>>>>> 610fe510
                 .init_resource::<MorphUniforms>()
                 .init_resource::<MorphIndices>()
                 .init_resource::<MeshCullingDataBuffer>()
@@ -2750,22 +2745,11 @@
     // Create the skinned mesh bind group with the current and previous buffers
     // (the latter being for motion vector computation). If there's no previous
     // buffer, just use the current one as the shader will ignore it.
-<<<<<<< HEAD
     let (skin, prev_skin) = (&skins_uniform.current_buffer, &skins_uniform.prev_buffer);
     groups.skinned = Some(MeshBindGroupPair {
-        motion_vectors: layouts.skinned_motion(&render_device, &model, skin, prev_skin),
-        no_motion_vectors: layouts.skinned(&render_device, &model, skin),
+        motion_vectors: layouts.skinned_motion(render_device, &model, skin, prev_skin),
+        no_motion_vectors: layouts.skinned(render_device, &model, skin),
     });
-=======
-    let skin = skins_uniform.current_buffer.buffer();
-    if let Some(skin) = skin {
-        let prev_skin = skins_uniform.prev_buffer.buffer().unwrap_or(skin);
-        groups.skinned = Some(MeshBindGroupPair {
-            motion_vectors: layouts.skinned_motion(render_device, &model, skin, prev_skin),
-            no_motion_vectors: layouts.skinned(render_device, &model, skin),
-        });
-    }
->>>>>>> 610fe510
 
     // Create the morphed bind groups just like we did for the skinned bind
     // group.
@@ -2773,12 +2757,11 @@
         let prev_weights = weights_uniform.prev_buffer.buffer().unwrap_or(weights);
         for (id, gpu_mesh) in meshes.iter() {
             if let Some(targets) = gpu_mesh.morph_targets.as_ref() {
-<<<<<<< HEAD
                 let bind_group_pair = if is_skinned(&gpu_mesh.layout) {
                     let prev_skin = &skins_uniform.prev_buffer;
                     MeshBindGroupPair {
                         motion_vectors: layouts.morphed_skinned_motion(
-                            &render_device,
+                            render_device,
                             &model,
                             skin,
                             weights,
@@ -2787,35 +2770,12 @@
                             prev_weights,
                         ),
                         no_motion_vectors: layouts.morphed_skinned(
-                            &render_device,
+                            render_device,
                             &model,
                             skin,
                             weights,
                             targets,
                         ),
-=======
-                let bind_group_pair = match skin.filter(|_| is_skinned(&gpu_mesh.layout)) {
-                    Some(skin) => {
-                        let prev_skin = skins_uniform.prev_buffer.buffer().unwrap_or(skin);
-                        MeshBindGroupPair {
-                            motion_vectors: layouts.morphed_skinned_motion(
-                                render_device,
-                                &model,
-                                skin,
-                                weights,
-                                targets,
-                                prev_skin,
-                                prev_weights,
-                            ),
-                            no_motion_vectors: layouts.morphed_skinned(
-                                render_device,
-                                &model,
-                                skin,
-                                weights,
-                                targets,
-                            ),
-                        }
->>>>>>> 610fe510
                     }
                 } else {
                     MeshBindGroupPair {
@@ -2826,7 +2786,6 @@
                             targets,
                             prev_weights,
                         ),
-<<<<<<< HEAD
                         no_motion_vectors: layouts.morphed(
                             &render_device,
                             &model,
@@ -2834,10 +2793,6 @@
                             targets,
                         ),
                     }
-=======
-                        no_motion_vectors: layouts.morphed(render_device, &model, weights, targets),
-                    },
->>>>>>> 610fe510
                 };
                 groups.morph_targets.insert(id, bind_group_pair);
             }
