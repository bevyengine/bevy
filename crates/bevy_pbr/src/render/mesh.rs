use crate::{
    GlobalLightMeta, GpuLights, GpuPointLights, LightMeta, NotShadowCaster, NotShadowReceiver,
    ShadowPipeline, ViewClusterBindings, ViewLightsUniformOffset, ViewShadowBindings,
    CLUSTERED_FORWARD_STORAGE_BUFFER_COUNT,
};
use bevy_app::Plugin;
use bevy_asset::{load_internal_asset, Assets, Handle, HandleUntyped};
use bevy_ecs::{
    prelude::*,
    system::{lifetimeless::*, SystemParamItem, SystemState},
};
use bevy_math::{Mat4, Vec2};
use bevy_reflect::TypeUuid;
use bevy_render::{
    extract_component::{ComponentUniforms, DynamicUniformIndex, UniformComponentPlugin},
    mesh::{
        skinning::{SkinnedMesh, SkinnedMeshInverseBindposes},
        GpuBufferInfo, Mesh, MeshVertexBufferLayout,
    },
    render_asset::RenderAssets,
    render_phase::{EntityRenderCommand, RenderCommandResult, TrackedRenderPass},
    render_resource::*,
    renderer::{RenderDevice, RenderQueue},
    texture::{
        BevyDefault, DefaultImageSampler, GpuImage, Image, ImageSampler, TextureFormatPixelInfo,
    },
    view::{ComputedVisibility, ViewUniform, ViewUniformOffset, ViewUniforms},
    Extract, RenderApp, RenderStage,
};
use bevy_transform::components::GlobalTransform;
use std::num::NonZeroU64;

#[derive(Default)]
pub struct MeshRenderPlugin;

const MAX_JOINTS: usize = 256;
const JOINT_SIZE: usize = std::mem::size_of::<Mat4>();
pub(crate) const JOINT_BUFFER_SIZE: usize = MAX_JOINTS * JOINT_SIZE;

pub const MESH_VIEW_TYPES_HANDLE: HandleUntyped =
    HandleUntyped::weak_from_u64(Shader::TYPE_UUID, 8140454348013264787);
pub const MESH_VIEW_BINDINGS_HANDLE: HandleUntyped =
    HandleUntyped::weak_from_u64(Shader::TYPE_UUID, 9076678235888822571);
pub const MESH_TYPES_HANDLE: HandleUntyped =
    HandleUntyped::weak_from_u64(Shader::TYPE_UUID, 2506024101911992377);
pub const MESH_BINDINGS_HANDLE: HandleUntyped =
    HandleUntyped::weak_from_u64(Shader::TYPE_UUID, 16831548636314682308);
pub const MESH_FUNCTIONS_HANDLE: HandleUntyped =
    HandleUntyped::weak_from_u64(Shader::TYPE_UUID, 6300874327833745635);
pub const MESH_SHADER_HANDLE: HandleUntyped =
    HandleUntyped::weak_from_u64(Shader::TYPE_UUID, 3252377289100772450);
pub const SKINNING_HANDLE: HandleUntyped =
    HandleUntyped::weak_from_u64(Shader::TYPE_UUID, 13215291596265391738);

impl Plugin for MeshRenderPlugin {
    fn build(&self, app: &mut bevy_app::App) {
        load_internal_asset!(
            app,
            MESH_VIEW_TYPES_HANDLE,
            "mesh_view_types.wgsl",
            Shader::from_wgsl
        );
        load_internal_asset!(
            app,
            MESH_VIEW_BINDINGS_HANDLE,
            "mesh_view_bindings.wgsl",
            Shader::from_wgsl
        );
        load_internal_asset!(app, MESH_TYPES_HANDLE, "mesh_types.wgsl", Shader::from_wgsl);
        load_internal_asset!(
            app,
            MESH_BINDINGS_HANDLE,
            "mesh_bindings.wgsl",
            Shader::from_wgsl
        );
        load_internal_asset!(
            app,
            MESH_FUNCTIONS_HANDLE,
            "mesh_functions.wgsl",
            Shader::from_wgsl
        );
        load_internal_asset!(app, MESH_SHADER_HANDLE, "mesh.wgsl", Shader::from_wgsl);
        load_internal_asset!(app, SKINNING_HANDLE, "skinning.wgsl", Shader::from_wgsl);

        app.add_plugin(UniformComponentPlugin::<MeshUniform>::default());

        if let Ok(render_app) = app.get_sub_app_mut(RenderApp) {
            render_app
                .init_resource::<MeshPipeline>()
                .init_resource::<SkinnedMeshUniform>()
                .add_system_to_stage(RenderStage::Extract, extract_meshes)
                .add_system_to_stage(RenderStage::Extract, extract_skinned_meshes)
                .add_system_to_stage(RenderStage::Prepare, prepare_skinned_meshes)
                .add_system_to_stage(RenderStage::Queue, queue_mesh_bind_group)
                .add_system_to_stage(RenderStage::Queue, queue_mesh_view_bind_groups);
        }
    }
}

#[derive(Component, ShaderType, Clone)]
pub struct MeshUniform {
    pub transform: Mat4,
    pub inverse_transpose_model: Mat4,
    pub flags: u32,
}

// NOTE: These must match the bit flags in bevy_pbr2/src/render/mesh.wgsl!
bitflags::bitflags! {
    #[repr(transparent)]
    struct MeshFlags: u32 {
        const SHADOW_RECEIVER            = (1 << 0);
        const NONE                       = 0;
        const UNINITIALIZED              = 0xFFFF;
    }
}

pub fn extract_meshes(
    mut commands: Commands,
<<<<<<< HEAD
    mut previous_caster_len: Local<usize>,
    mut previous_not_caster_len: Local<usize>,
    caster_query: Extract<
        Query<
            (
                Entity,
                &ComputedVisibility,
                &GlobalTransform,
                &Handle<Mesh>,
                Option<&NotShadowReceiver>,
            ),
            Without<NotShadowCaster>,
        >,
    >,
    not_caster_query: Extract<
        Query<
            (
                Entity,
                &ComputedVisibility,
                &GlobalTransform,
                &Handle<Mesh>,
                Option<&NotShadowReceiver>,
            ),
            With<NotShadowCaster>,
        >,
    >,
=======
    mut prev_caster_commands_len: Local<usize>,
    mut prev_not_caster_commands_len: Local<usize>,
    meshes_query: Query<(
        Entity,
        &ComputedVisibility,
        &GlobalTransform,
        &Handle<Mesh>,
        Option<With<NotShadowReceiver>>,
        Option<With<NotShadowCaster>>,
    )>,
>>>>>>> e6faf993
) {
    let mut caster_commands = Vec::with_capacity(*prev_caster_commands_len);
    let mut not_caster_commands = Vec::with_capacity(*prev_not_caster_commands_len);
    let visible_meshes = meshes_query.iter().filter(|(_, vis, ..)| vis.is_visible);

    for (entity, _, transform, handle, not_receiver, not_caster) in visible_meshes {
        let transform = transform.compute_matrix();
        let shadow_receiver_flags = if not_receiver.is_some() {
            MeshFlags::empty().bits
        } else {
            MeshFlags::SHADOW_RECEIVER.bits
        };
        let uniform = MeshUniform {
            flags: shadow_receiver_flags,
            transform,
            inverse_transpose_model: transform.inverse().transpose(),
        };
        if not_caster.is_some() {
            not_caster_commands.push((entity, (handle.clone_weak(), uniform, NotShadowCaster)));
        } else {
            caster_commands.push((entity, (handle.clone_weak(), uniform)));
        }
    }
    *prev_caster_commands_len = caster_commands.len();
    *prev_not_caster_commands_len = not_caster_commands.len();
    commands.insert_or_spawn_batch(caster_commands);
    commands.insert_or_spawn_batch(not_caster_commands);
}

#[derive(Debug, Default)]
pub struct ExtractedJoints {
    pub buffer: Vec<Mat4>,
}

#[derive(Component)]
pub struct SkinnedMeshJoints {
    pub index: u32,
}

impl SkinnedMeshJoints {
    #[inline]
    pub fn build(
        skin: &SkinnedMesh,
        inverse_bindposes: &Assets<SkinnedMeshInverseBindposes>,
        joints: &Query<&GlobalTransform>,
        buffer: &mut Vec<Mat4>,
    ) -> Option<Self> {
        let inverse_bindposes = inverse_bindposes.get(&skin.inverse_bindposes)?;
        let bindposes = inverse_bindposes.iter();
        let skin_joints = skin.joints.iter();
        let start = buffer.len();
        for (inverse_bindpose, joint) in bindposes.zip(skin_joints).take(MAX_JOINTS) {
            if let Ok(joint) = joints.get(*joint) {
                buffer.push(joint.compute_affine() * *inverse_bindpose);
            } else {
                buffer.truncate(start);
                return None;
            }
        }

        // Pad to 256 byte alignment
        while buffer.len() % 4 != 0 {
            buffer.push(Mat4::ZERO);
        }
        Some(Self {
            index: start as u32,
        })
    }

    pub fn to_buffer_index(mut self) -> Self {
        self.index *= std::mem::size_of::<Mat4>() as u32;
        self
    }
}

pub fn extract_skinned_meshes(
    mut commands: Commands,
    mut previous_len: Local<usize>,
    mut previous_joint_len: Local<usize>,
    query: Extract<Query<(Entity, &ComputedVisibility, &SkinnedMesh)>>,
    inverse_bindposes: Extract<Res<Assets<SkinnedMeshInverseBindposes>>>,
    joint_query: Extract<Query<&GlobalTransform>>,
) {
    let mut values = Vec::with_capacity(*previous_len);
    let mut joints = Vec::with_capacity(*previous_joint_len);
    let mut last_start = 0;

    for (entity, computed_visibility, skin) in query.iter() {
        if !computed_visibility.is_visible {
            continue;
        }
        // PERF: This can be expensive, can we move this to prepare?
        if let Some(skinned_joints) =
            SkinnedMeshJoints::build(skin, &inverse_bindposes, &joint_query, &mut joints)
        {
            last_start = last_start.max(skinned_joints.index as usize);
            values.push((entity, (skinned_joints.to_buffer_index(),)));
        }
    }

    // Pad out the buffer to ensure that there's enough space for bindings
    while joints.len() - last_start < MAX_JOINTS {
        joints.push(Mat4::ZERO);
    }

    *previous_len = values.len();
    *previous_joint_len = joints.len();
    commands.insert_resource(ExtractedJoints { buffer: joints });
    commands.insert_or_spawn_batch(values);
}

#[derive(Clone)]
pub struct MeshPipeline {
    pub view_layout: BindGroupLayout,
    pub mesh_layout: BindGroupLayout,
    pub skinned_mesh_layout: BindGroupLayout,
    // This dummy white texture is to be used in place of optional StandardMaterial textures
    pub dummy_white_gpu_image: GpuImage,
    pub clustered_forward_buffer_binding_type: BufferBindingType,
}

impl FromWorld for MeshPipeline {
    fn from_world(world: &mut World) -> Self {
        let mut system_state: SystemState<(
            Res<RenderDevice>,
            Res<DefaultImageSampler>,
            Res<RenderQueue>,
        )> = SystemState::new(world);
        let (render_device, default_sampler, render_queue) = system_state.get_mut(world);
        let clustered_forward_buffer_binding_type = render_device
            .get_supported_read_only_binding_type(CLUSTERED_FORWARD_STORAGE_BUFFER_COUNT);

        let view_layout = render_device.create_bind_group_layout(&BindGroupLayoutDescriptor {
            entries: &[
                // View
                BindGroupLayoutEntry {
                    binding: 0,
                    visibility: ShaderStages::VERTEX | ShaderStages::FRAGMENT,
                    ty: BindingType::Buffer {
                        ty: BufferBindingType::Uniform,
                        has_dynamic_offset: true,
                        min_binding_size: Some(ViewUniform::min_size()),
                    },
                    count: None,
                },
                // Lights
                BindGroupLayoutEntry {
                    binding: 1,
                    visibility: ShaderStages::FRAGMENT,
                    ty: BindingType::Buffer {
                        ty: BufferBindingType::Uniform,
                        has_dynamic_offset: true,
                        min_binding_size: Some(GpuLights::min_size()),
                    },
                    count: None,
                },
                // Point Shadow Texture Cube Array
                BindGroupLayoutEntry {
                    binding: 2,
                    visibility: ShaderStages::FRAGMENT,
                    ty: BindingType::Texture {
                        multisampled: false,
                        sample_type: TextureSampleType::Depth,
                        #[cfg(not(feature = "webgl"))]
                        view_dimension: TextureViewDimension::CubeArray,
                        #[cfg(feature = "webgl")]
                        view_dimension: TextureViewDimension::Cube,
                    },
                    count: None,
                },
                // Point Shadow Texture Array Sampler
                BindGroupLayoutEntry {
                    binding: 3,
                    visibility: ShaderStages::FRAGMENT,
                    ty: BindingType::Sampler(SamplerBindingType::Comparison),
                    count: None,
                },
                // Directional Shadow Texture Array
                BindGroupLayoutEntry {
                    binding: 4,
                    visibility: ShaderStages::FRAGMENT,
                    ty: BindingType::Texture {
                        multisampled: false,
                        sample_type: TextureSampleType::Depth,
                        #[cfg(not(feature = "webgl"))]
                        view_dimension: TextureViewDimension::D2Array,
                        #[cfg(feature = "webgl")]
                        view_dimension: TextureViewDimension::D2,
                    },
                    count: None,
                },
                // Directional Shadow Texture Array Sampler
                BindGroupLayoutEntry {
                    binding: 5,
                    visibility: ShaderStages::FRAGMENT,
                    ty: BindingType::Sampler(SamplerBindingType::Comparison),
                    count: None,
                },
                // PointLights
                BindGroupLayoutEntry {
                    binding: 6,
                    visibility: ShaderStages::FRAGMENT,
                    ty: BindingType::Buffer {
                        ty: clustered_forward_buffer_binding_type,
                        has_dynamic_offset: false,
                        min_binding_size: Some(GpuPointLights::min_size(
                            clustered_forward_buffer_binding_type,
                        )),
                    },
                    count: None,
                },
                // ClusteredLightIndexLists
                BindGroupLayoutEntry {
                    binding: 7,
                    visibility: ShaderStages::FRAGMENT,
                    ty: BindingType::Buffer {
                        ty: clustered_forward_buffer_binding_type,
                        has_dynamic_offset: false,
                        min_binding_size: Some(
                            ViewClusterBindings::min_size_cluster_light_index_lists(
                                clustered_forward_buffer_binding_type,
                            ),
                        ),
                    },
                    count: None,
                },
                // ClusterOffsetsAndCounts
                BindGroupLayoutEntry {
                    binding: 8,
                    visibility: ShaderStages::FRAGMENT,
                    ty: BindingType::Buffer {
                        ty: clustered_forward_buffer_binding_type,
                        has_dynamic_offset: false,
                        min_binding_size: Some(
                            ViewClusterBindings::min_size_cluster_offsets_and_counts(
                                clustered_forward_buffer_binding_type,
                            ),
                        ),
                    },
                    count: None,
                },
            ],
            label: Some("mesh_view_layout"),
        });

        let mesh_binding = BindGroupLayoutEntry {
            binding: 0,
            visibility: ShaderStages::VERTEX | ShaderStages::FRAGMENT,
            ty: BindingType::Buffer {
                ty: BufferBindingType::Uniform,
                has_dynamic_offset: true,
                min_binding_size: Some(MeshUniform::min_size()),
            },
            count: None,
        };

        let mesh_layout = render_device.create_bind_group_layout(&BindGroupLayoutDescriptor {
            entries: &[mesh_binding],
            label: Some("mesh_layout"),
        });

        let skinned_mesh_layout =
            render_device.create_bind_group_layout(&BindGroupLayoutDescriptor {
                entries: &[
                    mesh_binding,
                    BindGroupLayoutEntry {
                        binding: 1,
                        visibility: ShaderStages::VERTEX,
                        ty: BindingType::Buffer {
                            ty: BufferBindingType::Uniform,
                            has_dynamic_offset: true,
                            min_binding_size: BufferSize::new(JOINT_BUFFER_SIZE as u64),
                        },
                        count: None,
                    },
                ],
                label: Some("skinned_mesh_layout"),
            });

        // A 1x1x1 'all 1.0' texture to use as a dummy texture to use in place of optional StandardMaterial textures
        let dummy_white_gpu_image = {
            let image = Image::new_fill(
                Extent3d::default(),
                TextureDimension::D2,
                &[255u8; 4],
                TextureFormat::bevy_default(),
            );
            let texture = render_device.create_texture(&image.texture_descriptor);
            let sampler = match image.sampler_descriptor {
                ImageSampler::Default => (**default_sampler).clone(),
                ImageSampler::Descriptor(descriptor) => render_device.create_sampler(&descriptor),
            };

            let format_size = image.texture_descriptor.format.pixel_size();
            render_queue.write_texture(
                ImageCopyTexture {
                    texture: &texture,
                    mip_level: 0,
                    origin: Origin3d::ZERO,
                    aspect: TextureAspect::All,
                },
                &image.data,
                ImageDataLayout {
                    offset: 0,
                    bytes_per_row: Some(
                        std::num::NonZeroU32::new(
                            image.texture_descriptor.size.width * format_size as u32,
                        )
                        .unwrap(),
                    ),
                    rows_per_image: None,
                },
                image.texture_descriptor.size,
            );

            let texture_view = texture.create_view(&TextureViewDescriptor::default());
            GpuImage {
                texture,
                texture_view,
                texture_format: image.texture_descriptor.format,
                sampler,
                size: Vec2::new(
                    image.texture_descriptor.size.width as f32,
                    image.texture_descriptor.size.height as f32,
                ),
            }
        };
        MeshPipeline {
            view_layout,
            mesh_layout,
            skinned_mesh_layout,
            clustered_forward_buffer_binding_type,
            dummy_white_gpu_image,
        }
    }
}

impl MeshPipeline {
    pub fn get_image_texture<'a>(
        &'a self,
        gpu_images: &'a RenderAssets<Image>,
        handle_option: &Option<Handle<Image>>,
    ) -> Option<(&'a TextureView, &'a Sampler)> {
        if let Some(handle) = handle_option {
            let gpu_image = gpu_images.get(handle)?;
            Some((&gpu_image.texture_view, &gpu_image.sampler))
        } else {
            Some((
                &self.dummy_white_gpu_image.texture_view,
                &self.dummy_white_gpu_image.sampler,
            ))
        }
    }
}

bitflags::bitflags! {
    #[repr(transparent)]
    // NOTE: Apparently quadro drivers support up to 64x MSAA.
    /// MSAA uses the highest 6 bits for the MSAA sample count - 1 to support up to 64x MSAA.
    pub struct MeshPipelineKey: u32 {
        const NONE                        = 0;
        const TRANSPARENT_MAIN_PASS       = (1 << 0);
        const MSAA_RESERVED_BITS          = MeshPipelineKey::MSAA_MASK_BITS << MeshPipelineKey::MSAA_SHIFT_BITS;
        const PRIMITIVE_TOPOLOGY_RESERVED_BITS = MeshPipelineKey::PRIMITIVE_TOPOLOGY_MASK_BITS << MeshPipelineKey::PRIMITIVE_TOPOLOGY_SHIFT_BITS;
    }
}

impl MeshPipelineKey {
    const MSAA_MASK_BITS: u32 = 0b111111;
    const MSAA_SHIFT_BITS: u32 = 32 - 6;
    const PRIMITIVE_TOPOLOGY_MASK_BITS: u32 = 0b111;
    const PRIMITIVE_TOPOLOGY_SHIFT_BITS: u32 = Self::MSAA_SHIFT_BITS - 3;

    pub fn from_msaa_samples(msaa_samples: u32) -> Self {
        let msaa_bits = ((msaa_samples - 1) & Self::MSAA_MASK_BITS) << Self::MSAA_SHIFT_BITS;
        MeshPipelineKey::from_bits(msaa_bits).unwrap()
    }

    pub fn msaa_samples(&self) -> u32 {
        ((self.bits >> Self::MSAA_SHIFT_BITS) & Self::MSAA_MASK_BITS) + 1
    }

    pub fn from_primitive_topology(primitive_topology: PrimitiveTopology) -> Self {
        let primitive_topology_bits = ((primitive_topology as u32)
            & Self::PRIMITIVE_TOPOLOGY_MASK_BITS)
            << Self::PRIMITIVE_TOPOLOGY_SHIFT_BITS;
        MeshPipelineKey::from_bits(primitive_topology_bits).unwrap()
    }

    pub fn primitive_topology(&self) -> PrimitiveTopology {
        let primitive_topology_bits =
            (self.bits >> Self::PRIMITIVE_TOPOLOGY_SHIFT_BITS) & Self::PRIMITIVE_TOPOLOGY_MASK_BITS;
        match primitive_topology_bits {
            x if x == PrimitiveTopology::PointList as u32 => PrimitiveTopology::PointList,
            x if x == PrimitiveTopology::LineList as u32 => PrimitiveTopology::LineList,
            x if x == PrimitiveTopology::LineStrip as u32 => PrimitiveTopology::LineStrip,
            x if x == PrimitiveTopology::TriangleList as u32 => PrimitiveTopology::TriangleList,
            x if x == PrimitiveTopology::TriangleStrip as u32 => PrimitiveTopology::TriangleStrip,
            _ => PrimitiveTopology::default(),
        }
    }
}

impl SpecializedMeshPipeline for MeshPipeline {
    type Key = MeshPipelineKey;

    fn specialize(
        &self,
        key: Self::Key,
        layout: &MeshVertexBufferLayout,
    ) -> Result<RenderPipelineDescriptor, SpecializedMeshPipelineError> {
        let mut vertex_attributes = vec![
            Mesh::ATTRIBUTE_POSITION.at_shader_location(0),
            Mesh::ATTRIBUTE_NORMAL.at_shader_location(1),
        ];

        let mut shader_defs = Vec::new();
        if layout.contains(Mesh::ATTRIBUTE_UV_0) {
            shader_defs.push(String::from("VERTEX_UVS"));
            vertex_attributes.push(Mesh::ATTRIBUTE_UV_0.at_shader_location(2));
        }

        if layout.contains(Mesh::ATTRIBUTE_TANGENT) {
            shader_defs.push(String::from("VERTEX_TANGENTS"));
            vertex_attributes.push(Mesh::ATTRIBUTE_TANGENT.at_shader_location(3));
        }

        if layout.contains(Mesh::ATTRIBUTE_COLOR) {
            shader_defs.push(String::from("VERTEX_COLORS"));
            vertex_attributes.push(Mesh::ATTRIBUTE_COLOR.at_shader_location(4));
        }

        let mut bind_group_layout = vec![self.view_layout.clone()];
        if layout.contains(Mesh::ATTRIBUTE_JOINT_INDEX)
            && layout.contains(Mesh::ATTRIBUTE_JOINT_WEIGHT)
        {
            shader_defs.push(String::from("SKINNED"));
            vertex_attributes.push(Mesh::ATTRIBUTE_JOINT_INDEX.at_shader_location(5));
            vertex_attributes.push(Mesh::ATTRIBUTE_JOINT_WEIGHT.at_shader_location(6));
            bind_group_layout.push(self.skinned_mesh_layout.clone());
        } else {
            bind_group_layout.push(self.mesh_layout.clone());
        };

        let vertex_buffer_layout = layout.get_layout(&vertex_attributes)?;

        let (label, blend, depth_write_enabled);
        if key.contains(MeshPipelineKey::TRANSPARENT_MAIN_PASS) {
            label = "transparent_mesh_pipeline".into();
            blend = Some(BlendState::ALPHA_BLENDING);
            // For the transparent pass, fragments that are closer will be alpha blended
            // but their depth is not written to the depth buffer
            depth_write_enabled = false;
        } else {
            label = "opaque_mesh_pipeline".into();
            blend = Some(BlendState::REPLACE);
            // For the opaque and alpha mask passes, fragments that are closer will replace
            // the current fragment value in the output and the depth is written to the
            // depth buffer
            depth_write_enabled = true;
        }

        Ok(RenderPipelineDescriptor {
            vertex: VertexState {
                shader: MESH_SHADER_HANDLE.typed::<Shader>(),
                entry_point: "vertex".into(),
                shader_defs: shader_defs.clone(),
                buffers: vec![vertex_buffer_layout],
            },
            fragment: Some(FragmentState {
                shader: MESH_SHADER_HANDLE.typed::<Shader>(),
                shader_defs,
                entry_point: "fragment".into(),
                targets: vec![ColorTargetState {
                    format: TextureFormat::bevy_default(),
                    blend,
                    write_mask: ColorWrites::ALL,
                }],
            }),
            layout: Some(bind_group_layout),
            primitive: PrimitiveState {
                front_face: FrontFace::Ccw,
                cull_mode: Some(Face::Back),
                unclipped_depth: false,
                polygon_mode: PolygonMode::Fill,
                conservative: false,
                topology: key.primitive_topology(),
                strip_index_format: None,
            },
            depth_stencil: Some(DepthStencilState {
                format: TextureFormat::Depth32Float,
                depth_write_enabled,
                depth_compare: CompareFunction::Greater,
                stencil: StencilState {
                    front: StencilFaceState::IGNORE,
                    back: StencilFaceState::IGNORE,
                    read_mask: 0,
                    write_mask: 0,
                },
                bias: DepthBiasState {
                    constant: 0,
                    slope_scale: 0.0,
                    clamp: 0.0,
                },
            }),
            multisample: MultisampleState {
                count: key.msaa_samples(),
                mask: !0,
                alpha_to_coverage_enabled: false,
            },
            label: Some(label),
        })
    }
}

pub struct MeshBindGroup {
    pub normal: BindGroup,
    pub skinned: Option<BindGroup>,
}

pub fn queue_mesh_bind_group(
    mut commands: Commands,
    mesh_pipeline: Res<MeshPipeline>,
    render_device: Res<RenderDevice>,
    mesh_uniforms: Res<ComponentUniforms<MeshUniform>>,
    skinned_mesh_uniform: Res<SkinnedMeshUniform>,
) {
    if let Some(mesh_binding) = mesh_uniforms.uniforms().binding() {
        let mut mesh_bind_group = MeshBindGroup {
            normal: render_device.create_bind_group(&BindGroupDescriptor {
                entries: &[BindGroupEntry {
                    binding: 0,
                    resource: mesh_binding.clone(),
                }],
                label: Some("mesh_bind_group"),
                layout: &mesh_pipeline.mesh_layout,
            }),
            skinned: None,
        };

        if let Some(skinned_joints_buffer) = skinned_mesh_uniform.buffer.buffer() {
            mesh_bind_group.skinned = Some(render_device.create_bind_group(&BindGroupDescriptor {
                entries: &[
                    BindGroupEntry {
                        binding: 0,
                        resource: mesh_binding,
                    },
                    BindGroupEntry {
                        binding: 1,
                        resource: BindingResource::Buffer(BufferBinding {
                            buffer: skinned_joints_buffer,
                            offset: 0,
                            size: Some(NonZeroU64::new(JOINT_BUFFER_SIZE as u64).unwrap()),
                        }),
                    },
                ],
                label: Some("skinned_mesh_bind_group"),
                layout: &mesh_pipeline.skinned_mesh_layout,
            }));
        }
        commands.insert_resource(mesh_bind_group);
    }
}

// NOTE: This is using BufferVec because it is using a trick to allow a fixed-size array
// in a uniform buffer to be used like a variable-sized array by only writing the valid data
// into the buffer, knowing the number of valid items starting from the dynamic offset, and
// ignoring the rest, whether they're valid for other dynamic offsets or not. This trick may
// be supported later in encase, and then we should make use of it.

pub struct SkinnedMeshUniform {
    pub buffer: BufferVec<Mat4>,
}

impl Default for SkinnedMeshUniform {
    fn default() -> Self {
        Self {
            buffer: BufferVec::new(BufferUsages::UNIFORM),
        }
    }
}

pub fn prepare_skinned_meshes(
    render_device: Res<RenderDevice>,
    render_queue: Res<RenderQueue>,
    extracted_joints: Res<ExtractedJoints>,
    mut skinned_mesh_uniform: ResMut<SkinnedMeshUniform>,
) {
    if extracted_joints.buffer.is_empty() {
        return;
    }

    skinned_mesh_uniform.buffer.clear();
    skinned_mesh_uniform
        .buffer
        .reserve(extracted_joints.buffer.len(), &render_device);
    for joint in &extracted_joints.buffer {
        skinned_mesh_uniform.buffer.push(*joint);
    }
    skinned_mesh_uniform
        .buffer
        .write_buffer(&render_device, &render_queue);
}

#[derive(Component)]
pub struct MeshViewBindGroup {
    pub value: BindGroup,
}

#[allow(clippy::too_many_arguments)]
pub fn queue_mesh_view_bind_groups(
    mut commands: Commands,
    render_device: Res<RenderDevice>,
    mesh_pipeline: Res<MeshPipeline>,
    shadow_pipeline: Res<ShadowPipeline>,
    light_meta: Res<LightMeta>,
    global_light_meta: Res<GlobalLightMeta>,
    view_uniforms: Res<ViewUniforms>,
    views: Query<(Entity, &ViewShadowBindings, &ViewClusterBindings)>,
) {
    if let (Some(view_binding), Some(light_binding), Some(point_light_binding)) = (
        view_uniforms.uniforms.binding(),
        light_meta.view_gpu_lights.binding(),
        global_light_meta.gpu_point_lights.binding(),
    ) {
        for (entity, view_shadow_bindings, view_cluster_bindings) in views.iter() {
            let view_bind_group = render_device.create_bind_group(&BindGroupDescriptor {
                entries: &[
                    BindGroupEntry {
                        binding: 0,
                        resource: view_binding.clone(),
                    },
                    BindGroupEntry {
                        binding: 1,
                        resource: light_binding.clone(),
                    },
                    BindGroupEntry {
                        binding: 2,
                        resource: BindingResource::TextureView(
                            &view_shadow_bindings.point_light_depth_texture_view,
                        ),
                    },
                    BindGroupEntry {
                        binding: 3,
                        resource: BindingResource::Sampler(&shadow_pipeline.point_light_sampler),
                    },
                    BindGroupEntry {
                        binding: 4,
                        resource: BindingResource::TextureView(
                            &view_shadow_bindings.directional_light_depth_texture_view,
                        ),
                    },
                    BindGroupEntry {
                        binding: 5,
                        resource: BindingResource::Sampler(
                            &shadow_pipeline.directional_light_sampler,
                        ),
                    },
                    BindGroupEntry {
                        binding: 6,
                        resource: point_light_binding.clone(),
                    },
                    BindGroupEntry {
                        binding: 7,
                        resource: view_cluster_bindings.light_index_lists_binding().unwrap(),
                    },
                    BindGroupEntry {
                        binding: 8,
                        resource: view_cluster_bindings.offsets_and_counts_binding().unwrap(),
                    },
                ],
                label: Some("mesh_view_bind_group"),
                layout: &mesh_pipeline.view_layout,
            });

            commands.entity(entity).insert(MeshViewBindGroup {
                value: view_bind_group,
            });
        }
    }
}

pub struct SetMeshViewBindGroup<const I: usize>;
impl<const I: usize> EntityRenderCommand for SetMeshViewBindGroup<I> {
    type Param = SQuery<(
        Read<ViewUniformOffset>,
        Read<ViewLightsUniformOffset>,
        Read<MeshViewBindGroup>,
    )>;
    #[inline]
    fn render<'w>(
        view: Entity,
        _item: Entity,
        view_query: SystemParamItem<'w, '_, Self::Param>,
        pass: &mut TrackedRenderPass<'w>,
    ) -> RenderCommandResult {
        let (view_uniform, view_lights, mesh_view_bind_group) = view_query.get_inner(view).unwrap();
        pass.set_bind_group(
            I,
            &mesh_view_bind_group.value,
            &[view_uniform.offset, view_lights.offset],
        );

        RenderCommandResult::Success
    }
}

pub struct SetMeshBindGroup<const I: usize>;
impl<const I: usize> EntityRenderCommand for SetMeshBindGroup<I> {
    type Param = (
        SRes<MeshBindGroup>,
        SQuery<(
            Read<DynamicUniformIndex<MeshUniform>>,
            Option<Read<SkinnedMeshJoints>>,
        )>,
    );
    #[inline]
    fn render<'w>(
        _view: Entity,
        item: Entity,
        (mesh_bind_group, mesh_query): SystemParamItem<'w, '_, Self::Param>,
        pass: &mut TrackedRenderPass<'w>,
    ) -> RenderCommandResult {
        let (mesh_index, skinned_mesh_joints) = mesh_query.get(item).unwrap();
        if let Some(joints) = skinned_mesh_joints {
            pass.set_bind_group(
                I,
                mesh_bind_group.into_inner().skinned.as_ref().unwrap(),
                &[mesh_index.index(), joints.index],
            );
        } else {
            pass.set_bind_group(
                I,
                &mesh_bind_group.into_inner().normal,
                &[mesh_index.index()],
            );
        }
        RenderCommandResult::Success
    }
}

pub struct DrawMesh;
impl EntityRenderCommand for DrawMesh {
    type Param = (SRes<RenderAssets<Mesh>>, SQuery<Read<Handle<Mesh>>>);
    #[inline]
    fn render<'w>(
        _view: Entity,
        item: Entity,
        (meshes, mesh_query): SystemParamItem<'w, '_, Self::Param>,
        pass: &mut TrackedRenderPass<'w>,
    ) -> RenderCommandResult {
        let mesh_handle = mesh_query.get(item).unwrap();
        if let Some(gpu_mesh) = meshes.into_inner().get(mesh_handle) {
            pass.set_vertex_buffer(0, gpu_mesh.vertex_buffer.slice(..));
            match &gpu_mesh.buffer_info {
                GpuBufferInfo::Indexed {
                    buffer,
                    index_format,
                    count,
                } => {
                    pass.set_index_buffer(buffer.slice(..), 0, *index_format);
                    pass.draw_indexed(0..*count, 0, 0..1);
                }
                GpuBufferInfo::NonIndexed { vertex_count } => {
                    pass.draw(0..*vertex_count, 0..1);
                }
            }
            RenderCommandResult::Success
        } else {
            RenderCommandResult::Failure
        }
    }
}

#[cfg(test)]
mod tests {
    use super::MeshPipelineKey;
    #[test]
    fn mesh_key_msaa_samples() {
        for i in 1..=64 {
            assert_eq!(MeshPipelineKey::from_msaa_samples(i).msaa_samples(), i);
        }
    }
}<|MERGE_RESOLUTION|>--- conflicted
+++ resolved
@@ -116,45 +116,18 @@
 
 pub fn extract_meshes(
     mut commands: Commands,
-<<<<<<< HEAD
-    mut previous_caster_len: Local<usize>,
-    mut previous_not_caster_len: Local<usize>,
-    caster_query: Extract<
-        Query<
-            (
-                Entity,
-                &ComputedVisibility,
-                &GlobalTransform,
-                &Handle<Mesh>,
-                Option<&NotShadowReceiver>,
-            ),
-            Without<NotShadowCaster>,
-        >,
-    >,
-    not_caster_query: Extract<
-        Query<
-            (
-                Entity,
-                &ComputedVisibility,
-                &GlobalTransform,
-                &Handle<Mesh>,
-                Option<&NotShadowReceiver>,
-            ),
-            With<NotShadowCaster>,
-        >,
-    >,
-=======
     mut prev_caster_commands_len: Local<usize>,
     mut prev_not_caster_commands_len: Local<usize>,
-    meshes_query: Query<(
-        Entity,
-        &ComputedVisibility,
-        &GlobalTransform,
-        &Handle<Mesh>,
-        Option<With<NotShadowReceiver>>,
-        Option<With<NotShadowCaster>>,
-    )>,
->>>>>>> e6faf993
+    meshes_query: Extract<
+        Query<(
+            Entity,
+            &ComputedVisibility,
+            &GlobalTransform,
+            &Handle<Mesh>,
+            Option<With<NotShadowReceiver>>,
+            Option<With<NotShadowCaster>>,
+        )>,
+    >,
 ) {
     let mut caster_commands = Vec::with_capacity(*prev_caster_commands_len);
     let mut not_caster_commands = Vec::with_capacity(*prev_not_caster_commands_len);
