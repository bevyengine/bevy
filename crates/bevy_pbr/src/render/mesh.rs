use core::mem::size_of;

use crate::material_bind_groups::{MaterialBindGroupIndex, MaterialBindGroupSlot};
use allocator::MeshAllocator;
use bevy_asset::{load_internal_asset, AssetId, UntypedAssetId};
use bevy_core_pipeline::{
    core_3d::{AlphaMask3d, Opaque3d, Transmissive3d, Transparent3d, CORE_3D_DEPTH_FORMAT},
    deferred::{AlphaMask3dDeferred, Opaque3dDeferred},
    oit::{prepare_oit_buffers, OrderIndependentTransparencySettingsOffset},
    prepass::MotionVectorPrepass,
};
use bevy_derive::{Deref, DerefMut};
use bevy_ecs::{
    prelude::*,
    query::ROQueryItem,
    system::{lifetimeless::*, SystemParamItem, SystemState},
};
use bevy_image::{BevyDefault, ImageSampler, TextureFormatPixelInfo};
use bevy_math::{Affine3, Rect, UVec2, Vec3, Vec4};
use bevy_render::{
    batching::{
        gpu_preprocessing::{
            self, GpuPreprocessingSupport, IndirectParameters, IndirectParametersBuffer,
            InstanceInputUniformBuffer,
        },
        no_gpu_preprocessing, GetBatchData, GetFullBatchData, NoAutomaticBatching,
    },
    camera::Camera,
    mesh::*,
    primitives::Aabb,
    render_asset::{ExtractAssetsSet, RenderAssets},
    render_phase::{
        BinnedRenderPhasePlugin, PhaseItem, PhaseItemExtraIndex, RenderCommand,
        RenderCommandResult, SortedRenderPhasePlugin, TrackedRenderPass,
    },
    render_resource::*,
    renderer::{RenderDevice, RenderQueue},
    texture::{DefaultImageSampler, FallbackImage},
    view::{
        prepare_view_targets, GpuCulling, RenderVisibilityRanges, ViewTarget, ViewUniformOffset,
        ViewVisibility, VisibilityRange,
    },
    Extract,
};
use bevy_transform::components::GlobalTransform;
use bevy_utils::{
    hashbrown::hash_map::Entry,
    tracing::{error, warn},
    HashMap, Parallel,
};
use material_bind_groups::MaterialBindingId;

use crate::{
    render::{
        morph::{
            extract_morphs, no_automatic_morph_batching, prepare_morphs, MorphIndices,
            MorphUniforms,
        },
        skin::no_automatic_skin_batching,
    },
    *,
};
use bevy_render::sync_world::{MainEntity, MainEntityHashMap};
use bytemuck::{Pod, Zeroable};
use nonmax::{NonMaxU16, NonMaxU32};
use smallvec::{smallvec, SmallVec};
use static_assertions::const_assert_eq;

use self::irradiance_volume::IRRADIANCE_VOLUMES_ARE_USABLE;

/// Provides support for rendering 3D meshes.
#[derive(Default)]
pub struct MeshRenderPlugin {
    /// Whether we're building [`MeshUniform`]s on GPU.
    ///
    /// This requires compute shader support and so will be forcibly disabled if
    /// the platform doesn't support those.
    pub use_gpu_instance_buffer_builder: bool,
}

pub const FORWARD_IO_HANDLE: Handle<Shader> = Handle::weak_from_u128(2645551199423808407);
pub const MESH_VIEW_TYPES_HANDLE: Handle<Shader> = Handle::weak_from_u128(8140454348013264787);
pub const MESH_VIEW_BINDINGS_HANDLE: Handle<Shader> = Handle::weak_from_u128(9076678235888822571);
pub const MESH_TYPES_HANDLE: Handle<Shader> = Handle::weak_from_u128(2506024101911992377);
pub const MESH_BINDINGS_HANDLE: Handle<Shader> = Handle::weak_from_u128(16831548636314682308);
pub const MESH_FUNCTIONS_HANDLE: Handle<Shader> = Handle::weak_from_u128(6300874327833745635);
pub const MESH_SHADER_HANDLE: Handle<Shader> = Handle::weak_from_u128(3252377289100772450);
pub const SKINNING_HANDLE: Handle<Shader> = Handle::weak_from_u128(13215291596265391738);
pub const MORPH_HANDLE: Handle<Shader> = Handle::weak_from_u128(970982813587607345);

/// How many textures are allowed in the view bind group layout (`@group(0)`) before
/// broader compatibility with WebGL and WebGPU is at risk, due to the minimum guaranteed
/// values for `MAX_TEXTURE_IMAGE_UNITS` (in WebGL) and `maxSampledTexturesPerShaderStage` (in WebGPU),
/// currently both at 16.
///
/// We use 10 here because it still leaves us, in a worst case scenario, with 6 textures for the other bind groups.
///
/// See: <https://gpuweb.github.io/gpuweb/#limits>
#[cfg(debug_assertions)]
pub const MESH_PIPELINE_VIEW_LAYOUT_SAFE_MAX_TEXTURES: usize = 10;

impl Plugin for MeshRenderPlugin {
    fn build(&self, app: &mut App) {
        load_internal_asset!(app, FORWARD_IO_HANDLE, "forward_io.wgsl", Shader::from_wgsl);
        load_internal_asset!(
            app,
            MESH_VIEW_TYPES_HANDLE,
            "mesh_view_types.wgsl",
            Shader::from_wgsl_with_defs,
            vec![
                ShaderDefVal::UInt(
                    "MAX_DIRECTIONAL_LIGHTS".into(),
                    MAX_DIRECTIONAL_LIGHTS as u32
                ),
                ShaderDefVal::UInt(
                    "MAX_CASCADES_PER_LIGHT".into(),
                    MAX_CASCADES_PER_LIGHT as u32,
                )
            ]
        );
        load_internal_asset!(
            app,
            MESH_VIEW_BINDINGS_HANDLE,
            "mesh_view_bindings.wgsl",
            Shader::from_wgsl
        );
        load_internal_asset!(app, MESH_TYPES_HANDLE, "mesh_types.wgsl", Shader::from_wgsl);
        load_internal_asset!(
            app,
            MESH_FUNCTIONS_HANDLE,
            "mesh_functions.wgsl",
            Shader::from_wgsl
        );
        load_internal_asset!(app, MESH_SHADER_HANDLE, "mesh.wgsl", Shader::from_wgsl);
        load_internal_asset!(app, SKINNING_HANDLE, "skinning.wgsl", Shader::from_wgsl);
        load_internal_asset!(app, MORPH_HANDLE, "morph.wgsl", Shader::from_wgsl);

        app.add_systems(
            PostUpdate,
            (no_automatic_skin_batching, no_automatic_morph_batching),
        )
        .add_plugins((
            BinnedRenderPhasePlugin::<Opaque3d, MeshPipeline>::default(),
            BinnedRenderPhasePlugin::<AlphaMask3d, MeshPipeline>::default(),
            BinnedRenderPhasePlugin::<Shadow, MeshPipeline>::default(),
            BinnedRenderPhasePlugin::<Opaque3dDeferred, MeshPipeline>::default(),
            BinnedRenderPhasePlugin::<AlphaMask3dDeferred, MeshPipeline>::default(),
            SortedRenderPhasePlugin::<Transmissive3d, MeshPipeline>::default(),
            SortedRenderPhasePlugin::<Transparent3d, MeshPipeline>::default(),
        ));

        if let Some(render_app) = app.get_sub_app_mut(RenderApp) {
            render_app
                .init_resource::<MeshBindGroups>()
                .init_resource::<SkinUniforms>()
                .init_resource::<SkinIndices>()
                .init_resource::<MorphUniforms>()
                .init_resource::<MorphIndices>()
                .init_resource::<MeshCullingDataBuffer>()
                .init_resource::<RenderMeshMaterialIds>()
                .add_systems(
                    ExtractSchedule,
                    (
                        extract_skins,
                        extract_morphs,
                        gpu_preprocessing::clear_batched_gpu_instance_buffers::<MeshPipeline>
                            .before(ExtractMeshesSet),
                    ),
                )
                .add_systems(
                    Render,
                    (
                        set_mesh_motion_vector_flags.in_set(RenderSet::PrepareAssets),
                        prepare_skins.in_set(RenderSet::PrepareResources),
                        prepare_morphs.in_set(RenderSet::PrepareResources),
                        prepare_mesh_bind_group.in_set(RenderSet::PrepareBindGroups),
                        prepare_mesh_view_bind_groups
                            .in_set(RenderSet::PrepareBindGroups)
                            .after(prepare_oit_buffers),
                        no_gpu_preprocessing::clear_batched_cpu_instance_buffers::<MeshPipeline>
                            .in_set(RenderSet::Cleanup)
                            .after(RenderSet::Render),
                    ),
                );
        }
    }

    fn finish(&self, app: &mut App) {
        let mut mesh_bindings_shader_defs = Vec::with_capacity(1);

        if let Some(render_app) = app.get_sub_app_mut(RenderApp) {
            render_app.init_resource::<GpuPreprocessingSupport>();

            let gpu_preprocessing_support =
                render_app.world().resource::<GpuPreprocessingSupport>();
            let use_gpu_instance_buffer_builder =
                self.use_gpu_instance_buffer_builder && gpu_preprocessing_support.is_available();

            let render_mesh_instances = RenderMeshInstances::new(use_gpu_instance_buffer_builder);
            render_app.insert_resource(render_mesh_instances);

            if use_gpu_instance_buffer_builder {
                render_app
                    .init_resource::<gpu_preprocessing::BatchedInstanceBuffers<MeshUniform, MeshInputUniform>>()
                    .init_resource::<RenderMeshInstanceGpuQueues>()
                    .add_systems(
                        ExtractSchedule,
                        extract_meshes_for_gpu_building
                            .in_set(ExtractMeshesSet)
                            .after(ExtractAssetsSet),
                    )
                    .add_systems(
                        Render,
                        (
                            gpu_preprocessing::write_batched_instance_buffers::<MeshPipeline>
                                .in_set(RenderSet::PrepareResourcesFlush),
                            gpu_preprocessing::delete_old_work_item_buffers::<MeshPipeline>
                                .in_set(RenderSet::ManageViews)
                                .after(prepare_view_targets),
                            collect_meshes_for_gpu_building
                                .in_set(RenderSet::PrepareAssets)
                                .after(allocator::allocate_and_free_meshes)
                                // This must be before
                                // `set_mesh_motion_vector_flags` so it doesn't
                                // overwrite those flags.
                                .before(set_mesh_motion_vector_flags),
                        ),
                    );
            } else {
                let render_device = render_app.world().resource::<RenderDevice>();
                let cpu_batched_instance_buffer =
                    no_gpu_preprocessing::BatchedInstanceBuffer::<MeshUniform>::new(render_device);
                render_app
                    .insert_resource(cpu_batched_instance_buffer)
                    .add_systems(
                        ExtractSchedule,
                        extract_meshes_for_cpu_building
                            .in_set(ExtractMeshesSet)
                            .after(ExtractAssetsSet),
                    )
                    .add_systems(
                        Render,
                        no_gpu_preprocessing::write_batched_instance_buffer::<MeshPipeline>
                            .in_set(RenderSet::PrepareResourcesFlush),
                    );
            };

            let render_device = render_app.world().resource::<RenderDevice>();
            if let Some(per_object_buffer_batch_size) =
                GpuArrayBuffer::<MeshUniform>::batch_size(render_device)
            {
                mesh_bindings_shader_defs.push(ShaderDefVal::UInt(
                    "PER_OBJECT_BUFFER_BATCH_SIZE".into(),
                    per_object_buffer_batch_size,
                ));
            }

            render_app
                .init_resource::<MeshPipelineViewLayouts>()
                .init_resource::<MeshPipeline>();
        }

        // Load the mesh_bindings shader module here as it depends on runtime information about
        // whether storage buffers are supported, or the maximum uniform buffer binding size.
        load_internal_asset!(
            app,
            MESH_BINDINGS_HANDLE,
            "mesh_bindings.wgsl",
            Shader::from_wgsl_with_defs,
            mesh_bindings_shader_defs
        );
    }
}

#[derive(Component)]
pub struct MeshTransforms {
    pub world_from_local: Affine3,
    pub previous_world_from_local: Affine3,
    pub flags: u32,
}

#[derive(ShaderType, Clone)]
pub struct MeshUniform {
    // Affine 4x3 matrices transposed to 3x4
    pub world_from_local: [Vec4; 3],
    pub previous_world_from_local: [Vec4; 3],
    // 3x3 matrix packed in mat2x4 and f32 as:
    //   [0].xyz, [1].x,
    //   [1].yz, [2].xy
    //   [2].z
    pub local_from_world_transpose_a: [Vec4; 2],
    pub local_from_world_transpose_b: f32,
    pub flags: u32,
    // Four 16-bit unsigned normalized UV values packed into a `UVec2`:
    //
    //                         <--- MSB                   LSB --->
    //                         +---- min v ----+ +---- min u ----+
    //     lightmap_uv_rect.x: vvvvvvvv vvvvvvvv uuuuuuuu uuuuuuuu,
    //                         +---- max v ----+ +---- max u ----+
    //     lightmap_uv_rect.y: VVVVVVVV VVVVVVVV UUUUUUUU UUUUUUUU,
    //
    // (MSB: most significant bit; LSB: least significant bit.)
    pub lightmap_uv_rect: UVec2,
    /// The index of this mesh's first vertex in the vertex buffer.
    ///
    /// Multiple meshes can be packed into a single vertex buffer (see
    /// [`MeshAllocator`]). This value stores the offset of the first vertex in
    /// this mesh in that buffer.
    pub first_vertex_index: u32,
    /// Index of the material inside the bind group data.
    pub material_bind_group_slot: u32,
    /// Padding.
    pub pad_a: u32,
    /// Padding.
    pub pad_b: u32,
}

/// Information that has to be transferred from CPU to GPU in order to produce
/// the full [`MeshUniform`].
///
/// This is essentially a subset of the fields in [`MeshUniform`] above.
#[derive(ShaderType, Pod, Zeroable, Clone, Copy, Default, Debug)]
#[repr(C)]
pub struct MeshInputUniform {
    /// Affine 4x3 matrix transposed to 3x4.
    pub world_from_local: [Vec4; 3],
    /// Four 16-bit unsigned normalized UV values packed into a `UVec2`:
    ///
    /// ```text
    ///                         <--- MSB                   LSB --->
    ///                         +---- min v ----+ +---- min u ----+
    ///     lightmap_uv_rect.x: vvvvvvvv vvvvvvvv uuuuuuuu uuuuuuuu,
    ///                         +---- max v ----+ +---- max u ----+
    ///     lightmap_uv_rect.y: VVVVVVVV VVVVVVVV UUUUUUUU UUUUUUUU,
    ///
    /// (MSB: most significant bit; LSB: least significant bit.)
    /// ```
    pub lightmap_uv_rect: UVec2,
    /// Various [`MeshFlags`].
    pub flags: u32,
    /// The index of this mesh's [`MeshInputUniform`] in the previous frame's
    /// buffer, if applicable.
    ///
    /// This is used for TAA. If not present, this will be `u32::MAX`.
    pub previous_input_index: u32,
    /// The index of this mesh's first vertex in the vertex buffer.
    ///
    /// Multiple meshes can be packed into a single vertex buffer (see
    /// [`MeshAllocator`]). This value stores the offset of the first vertex in
    /// this mesh in that buffer.
    pub first_vertex_index: u32,
    /// Index of the material inside the bind group data.
    pub material_bind_group_slot: u32,
    /// The index of the lightmap in the binding array.
    pub lightmap_slot: u32,
    /// Padding.
    pub pad_a: u32,
}

/// Information about each mesh instance needed to cull it on GPU.
///
/// This consists of its axis-aligned bounding box (AABB).
#[derive(ShaderType, Pod, Zeroable, Clone, Copy, Default)]
#[repr(C)]
pub struct MeshCullingData {
    /// The 3D center of the AABB in model space, padded with an extra unused
    /// float value.
    pub aabb_center: Vec4,
    /// The 3D extents of the AABB in model space, divided by two, padded with
    /// an extra unused float value.
    pub aabb_half_extents: Vec4,
}

/// A GPU buffer that holds the information needed to cull meshes on GPU.
///
/// At the moment, this simply holds each mesh's AABB.
///
/// To avoid wasting CPU time in the CPU culling case, this buffer will be empty
/// if GPU culling isn't in use.
#[derive(Resource, Deref, DerefMut)]
pub struct MeshCullingDataBuffer(RawBufferVec<MeshCullingData>);

impl MeshUniform {
    pub fn new(
        mesh_transforms: &MeshTransforms,
        first_vertex_index: u32,
        material_bind_group_slot: MaterialBindGroupSlot,
        maybe_lightmap_uv_rect: Option<Rect>,
    ) -> Self {
        let (local_from_world_transpose_a, local_from_world_transpose_b) =
            mesh_transforms.world_from_local.inverse_transpose_3x3();
        Self {
            world_from_local: mesh_transforms.world_from_local.to_transpose(),
            previous_world_from_local: mesh_transforms.previous_world_from_local.to_transpose(),
            lightmap_uv_rect: pack_lightmap_uv_rect(maybe_lightmap_uv_rect),
            local_from_world_transpose_a,
            local_from_world_transpose_b,
            flags: mesh_transforms.flags,
            first_vertex_index,
            material_bind_group_slot: *material_bind_group_slot,
            pad_a: 0,
            pad_b: 0,
        }
    }
}

// NOTE: These must match the bit flags in bevy_pbr/src/render/mesh_types.wgsl!
bitflags::bitflags! {
    /// Various flags and tightly-packed values on a mesh.
    ///
    /// Flags grow from the top bit down; other values grow from the bottom bit
    /// up.
    #[repr(transparent)]
    pub struct MeshFlags: u32 {
        /// Bitmask for the 16-bit index into the LOD array.
        ///
        /// This will be `u16::MAX` if this mesh has no LOD.
        const LOD_INDEX_MASK              = (1 << 16) - 1;
        const SHADOW_RECEIVER             = 1 << 29;
        const TRANSMITTED_SHADOW_RECEIVER = 1 << 30;
        // Indicates the sign of the determinant of the 3x3 model matrix. If the sign is positive,
        // then the flag should be set, else it should not be set.
        const SIGN_DETERMINANT_MODEL_3X3  = 1 << 31;
        const NONE                        = 0;
        const UNINITIALIZED               = 0xFFFFFFFF;
    }
}

impl MeshFlags {
    fn from_components(
        transform: &GlobalTransform,
        lod_index: Option<NonMaxU16>,
        not_shadow_receiver: bool,
        transmitted_receiver: bool,
    ) -> MeshFlags {
        let mut mesh_flags = if not_shadow_receiver {
            MeshFlags::empty()
        } else {
            MeshFlags::SHADOW_RECEIVER
        };
        if transmitted_receiver {
            mesh_flags |= MeshFlags::TRANSMITTED_SHADOW_RECEIVER;
        }
        if transform.affine().matrix3.determinant().is_sign_positive() {
            mesh_flags |= MeshFlags::SIGN_DETERMINANT_MODEL_3X3;
        }

        let lod_index_bits = match lod_index {
            None => u16::MAX,
            Some(lod_index) => u16::from(lod_index),
        };
        mesh_flags |=
            MeshFlags::from_bits_retain((lod_index_bits as u32) << MeshFlags::LOD_INDEX_SHIFT);

        mesh_flags
    }

    /// The first bit of the LOD index.
    pub const LOD_INDEX_SHIFT: u32 = 0;
}

bitflags::bitflags! {
    /// Various useful flags for [`RenderMeshInstance`]s.
    #[derive(Clone, Copy)]
    pub struct RenderMeshInstanceFlags: u8 {
        /// The mesh casts shadows.
        const SHADOW_CASTER           = 1 << 0;
        /// The mesh can participate in automatic batching.
        const AUTOMATIC_BATCHING      = 1 << 1;
        /// The mesh had a transform last frame and so is eligible for motion
        /// vector computation.
        const HAS_PREVIOUS_TRANSFORM  = 1 << 2;
        /// The mesh had a skin last frame and so that skin should be taken into
        /// account for motion vector computation.
        const HAS_PREVIOUS_SKIN       = 1 << 3;
        /// The mesh had morph targets last frame and so they should be taken
        /// into account for motion vector computation.
        const HAS_PREVIOUS_MORPH      = 1 << 4;
    }
}

/// CPU data that the render world keeps for each entity, when *not* using GPU
/// mesh uniform building.
#[derive(Deref, DerefMut)]
pub struct RenderMeshInstanceCpu {
    /// Data shared between both the CPU mesh uniform building and the GPU mesh
    /// uniform building paths.
    #[deref]
    pub shared: RenderMeshInstanceShared,
    /// The transform of the mesh.
    ///
    /// This will be written into the [`MeshUniform`] at the appropriate time.
    pub transforms: MeshTransforms,
}

/// CPU data that the render world needs to keep for each entity that contains a
/// mesh when using GPU mesh uniform building.
#[derive(Deref, DerefMut)]
pub struct RenderMeshInstanceGpu {
    /// Data shared between both the CPU mesh uniform building and the GPU mesh
    /// uniform building paths.
    #[deref]
    pub shared: RenderMeshInstanceShared,
    /// The translation of the mesh.
    ///
    /// This is the only part of the transform that we have to keep on CPU (for
    /// distance sorting).
    pub translation: Vec3,
    /// The index of the [`MeshInputUniform`] in the buffer.
    pub current_uniform_index: NonMaxU32,
}

/// CPU data that the render world needs to keep about each entity that contains
/// a mesh.
pub struct RenderMeshInstanceShared {
    /// The [`AssetId`] of the mesh.
    pub mesh_asset_id: AssetId<Mesh>,
    /// A slot for the material bind group index.
    pub material_bindings_index: MaterialBindingId,
    /// Various flags.
    pub flags: RenderMeshInstanceFlags,
}

/// Information that is gathered during the parallel portion of mesh extraction
/// when GPU mesh uniform building is enabled.
///
/// From this, the [`MeshInputUniform`] and [`RenderMeshInstanceGpu`] are
/// prepared.
pub struct RenderMeshInstanceGpuBuilder {
    /// Data that will be placed on the [`RenderMeshInstanceGpu`].
    pub shared: RenderMeshInstanceShared,
    /// The current transform.
    pub world_from_local: Affine3,
    /// Four 16-bit unsigned normalized UV values packed into a [`UVec2`]:
    ///
    /// ```text
    ///                         <--- MSB                   LSB --->
    ///                         +---- min v ----+ +---- min u ----+
    ///     lightmap_uv_rect.x: vvvvvvvv vvvvvvvv uuuuuuuu uuuuuuuu,
    ///                         +---- max v ----+ +---- max u ----+
    ///     lightmap_uv_rect.y: VVVVVVVV VVVVVVVV UUUUUUUU UUUUUUUU,
    ///
    /// (MSB: most significant bit; LSB: least significant bit.)
    /// ```
    pub lightmap_uv_rect: UVec2,
    /// The index of the previous mesh input.
    pub previous_input_index: Option<NonMaxU32>,
    /// Various flags.
    pub mesh_flags: MeshFlags,
}

/// The per-thread queues used during [`extract_meshes_for_gpu_building`].
///
/// There are two varieties of these: one for when culling happens on CPU and
/// one for when culling happens on GPU. Having the two varieties avoids wasting
/// space if GPU culling is disabled.
#[derive(Default)]
pub enum RenderMeshInstanceGpuQueue {
    /// The default value.
    ///
    /// This becomes [`RenderMeshInstanceGpuQueue::CpuCulling`] or
    /// [`RenderMeshInstanceGpuQueue::GpuCulling`] once extraction starts.
    #[default]
    None,
    /// The version of [`RenderMeshInstanceGpuQueue`] that omits the
    /// [`MeshCullingData`], so that we don't waste space when GPU
    /// culling is disabled.
    CpuCulling {
        /// Stores GPU data for each entity that became visible or changed in
        /// such a way that necessitates updating the [`MeshInputUniform`] (e.g.
        /// changed transform).
        changed: Vec<(MainEntity, RenderMeshInstanceGpuBuilder)>,
        /// Stores the IDs of entities that became invisible this frame.
        removed: Vec<MainEntity>,
    },
    /// The version of [`RenderMeshInstanceGpuQueue`] that contains the
    /// [`MeshCullingData`], used when any view has GPU culling
    /// enabled.
    GpuCulling {
        /// Stores GPU data for each entity that became visible or changed in
        /// such a way that necessitates updating the [`MeshInputUniform`] (e.g.
        /// changed transform).
        changed: Vec<(MainEntity, RenderMeshInstanceGpuBuilder, MeshCullingData)>,
        /// Stores the IDs of entities that became invisible this frame.
        removed: Vec<MainEntity>,
    },
}

/// The per-thread queues containing mesh instances, populated during the
/// extract phase.
///
/// These are filled in [`extract_meshes_for_gpu_building`] and consumed in
/// [`collect_meshes_for_gpu_building`].
#[derive(Resource, Default, Deref, DerefMut)]
pub struct RenderMeshInstanceGpuQueues(Parallel<RenderMeshInstanceGpuQueue>);

impl RenderMeshInstanceShared {
    fn from_components(
        previous_transform: Option<&PreviousGlobalTransform>,
        mesh: &Mesh3d,
        material_bindings_index: MaterialBindingId,
        not_shadow_caster: bool,
        no_automatic_batching: bool,
    ) -> Self {
        let mut mesh_instance_flags = RenderMeshInstanceFlags::empty();
        mesh_instance_flags.set(RenderMeshInstanceFlags::SHADOW_CASTER, !not_shadow_caster);
        mesh_instance_flags.set(
            RenderMeshInstanceFlags::AUTOMATIC_BATCHING,
            !no_automatic_batching,
        );
        mesh_instance_flags.set(
            RenderMeshInstanceFlags::HAS_PREVIOUS_TRANSFORM,
            previous_transform.is_some(),
        );

        RenderMeshInstanceShared {
            mesh_asset_id: mesh.id(),
            flags: mesh_instance_flags,
            material_bindings_index,
        }
    }

    /// Returns true if this entity is eligible to participate in automatic
    /// batching.
    #[inline]
    pub fn should_batch(&self) -> bool {
        self.flags
            .contains(RenderMeshInstanceFlags::AUTOMATIC_BATCHING)
    }
}

/// Information that the render world keeps about each entity that contains a
/// mesh.
///
/// The set of information needed is different depending on whether CPU or GPU
/// [`MeshUniform`] building is in use.
#[derive(Resource)]
pub enum RenderMeshInstances {
    /// Information needed when using CPU mesh instance data building.
    CpuBuilding(RenderMeshInstancesCpu),
    /// Information needed when using GPU mesh instance data building.
    GpuBuilding(RenderMeshInstancesGpu),
}

/// Information that the render world keeps about each entity that contains a
/// mesh, when using CPU mesh instance data building.
#[derive(Default, Deref, DerefMut)]
pub struct RenderMeshInstancesCpu(MainEntityHashMap<RenderMeshInstanceCpu>);

/// Information that the render world keeps about each entity that contains a
/// mesh, when using GPU mesh instance data building.
#[derive(Default, Deref, DerefMut)]
pub struct RenderMeshInstancesGpu(MainEntityHashMap<RenderMeshInstanceGpu>);

/// Maps each mesh instance to the material ID, and allocated binding ID,
/// associated with that mesh instance.
#[derive(Resource, Default)]
pub struct RenderMeshMaterialIds {
    /// Maps the mesh instance to the material ID.
    pub(crate) mesh_to_material: MainEntityHashMap<UntypedAssetId>,
    /// Maps the material ID to the binding ID, which describes the location of
    /// that material bind group data in memory.
    pub(crate) material_to_binding: HashMap<UntypedAssetId, MaterialBindingId>,
}

impl RenderMeshMaterialIds {
    /// Returns the mesh material ID for the entity with the given mesh, or a
    /// dummy mesh material ID if the mesh has no material ID.
    ///
    /// Meshes almost always have materials, but in very specific circumstances
    /// involving custom pipelines they won't. (See the
    /// `specialized_mesh_pipelines` example.)
    fn mesh_material_binding_id(&self, entity: MainEntity) -> MaterialBindingId {
        self.mesh_to_material
            .get(&entity)
            .and_then(|mesh_material_asset_id| {
                self.material_to_binding
                    .get(mesh_material_asset_id)
                    .cloned()
            })
            .unwrap_or_default()
    }
}

impl RenderMeshInstances {
    /// Creates a new [`RenderMeshInstances`] instance.
    fn new(use_gpu_instance_buffer_builder: bool) -> RenderMeshInstances {
        if use_gpu_instance_buffer_builder {
            RenderMeshInstances::GpuBuilding(RenderMeshInstancesGpu::default())
        } else {
            RenderMeshInstances::CpuBuilding(RenderMeshInstancesCpu::default())
        }
    }

    /// Returns the ID of the mesh asset attached to the given entity, if any.
    pub(crate) fn mesh_asset_id(&self, entity: MainEntity) -> Option<AssetId<Mesh>> {
        match *self {
            RenderMeshInstances::CpuBuilding(ref instances) => instances.mesh_asset_id(entity),
            RenderMeshInstances::GpuBuilding(ref instances) => instances.mesh_asset_id(entity),
        }
    }

    /// Constructs [`RenderMeshQueueData`] for the given entity, if it has a
    /// mesh attached.
    pub fn render_mesh_queue_data(&self, entity: MainEntity) -> Option<RenderMeshQueueData> {
        match *self {
            RenderMeshInstances::CpuBuilding(ref instances) => {
                instances.render_mesh_queue_data(entity)
            }
            RenderMeshInstances::GpuBuilding(ref instances) => {
                instances.render_mesh_queue_data(entity)
            }
        }
    }

    /// Inserts the given flags into the CPU or GPU render mesh instance data
    /// for the given mesh as appropriate.
    fn insert_mesh_instance_flags(&mut self, entity: MainEntity, flags: RenderMeshInstanceFlags) {
        match *self {
            RenderMeshInstances::CpuBuilding(ref mut instances) => {
                instances.insert_mesh_instance_flags(entity, flags);
            }
            RenderMeshInstances::GpuBuilding(ref mut instances) => {
                instances.insert_mesh_instance_flags(entity, flags);
            }
        }
    }
}

impl RenderMeshInstancesCpu {
    fn mesh_asset_id(&self, entity: MainEntity) -> Option<AssetId<Mesh>> {
        self.get(&entity)
            .map(|render_mesh_instance| render_mesh_instance.mesh_asset_id)
    }

    fn render_mesh_queue_data(&self, entity: MainEntity) -> Option<RenderMeshQueueData> {
        self.get(&entity)
            .map(|render_mesh_instance| RenderMeshQueueData {
                shared: &render_mesh_instance.shared,
                translation: render_mesh_instance.transforms.world_from_local.translation,
            })
    }

    /// Inserts the given flags into the render mesh instance data for the given
    /// mesh.
    fn insert_mesh_instance_flags(&mut self, entity: MainEntity, flags: RenderMeshInstanceFlags) {
        if let Some(instance) = self.get_mut(&entity) {
            instance.flags.insert(flags);
        }
    }
}

impl RenderMeshInstancesGpu {
    fn mesh_asset_id(&self, entity: MainEntity) -> Option<AssetId<Mesh>> {
        self.get(&entity)
            .map(|render_mesh_instance| render_mesh_instance.mesh_asset_id)
    }

    fn render_mesh_queue_data(&self, entity: MainEntity) -> Option<RenderMeshQueueData> {
        self.get(&entity)
            .map(|render_mesh_instance| RenderMeshQueueData {
                shared: &render_mesh_instance.shared,
                translation: render_mesh_instance.translation,
            })
    }

    /// Inserts the given flags into the render mesh instance data for the given
    /// mesh.
    fn insert_mesh_instance_flags(&mut self, entity: MainEntity, flags: RenderMeshInstanceFlags) {
        if let Some(instance) = self.get_mut(&entity) {
            instance.flags.insert(flags);
        }
    }
}

impl RenderMeshInstanceGpuQueue {
    /// Clears out a [`RenderMeshInstanceGpuQueue`], creating or recreating it
    /// as necessary.
    ///
    /// `any_gpu_culling` should be set to true if any view has GPU culling
    /// enabled.
    fn init(&mut self, any_gpu_culling: bool) {
        match (any_gpu_culling, &mut *self) {
            (true, RenderMeshInstanceGpuQueue::GpuCulling { changed, removed }) => {
                changed.clear();
                removed.clear();
            }
            (true, _) => {
                *self = RenderMeshInstanceGpuQueue::GpuCulling {
                    changed: vec![],
                    removed: vec![],
                }
            }
            (false, RenderMeshInstanceGpuQueue::CpuCulling { changed, removed }) => {
                changed.clear();
                removed.clear();
            }
            (false, _) => {
                *self = RenderMeshInstanceGpuQueue::CpuCulling {
                    changed: vec![],
                    removed: vec![],
                }
            }
        }
    }

    /// Adds a new mesh to this queue.
    fn push(
        &mut self,
        entity: MainEntity,
        instance_builder: RenderMeshInstanceGpuBuilder,
        culling_data_builder: Option<MeshCullingData>,
    ) {
        match (&mut *self, culling_data_builder) {
            (
                &mut RenderMeshInstanceGpuQueue::CpuCulling {
                    changed: ref mut queue,
                    ..
                },
                None,
            ) => {
                queue.push((entity, instance_builder));
            }
            (
                &mut RenderMeshInstanceGpuQueue::GpuCulling {
                    changed: ref mut queue,
                    ..
                },
                Some(culling_data_builder),
            ) => {
                queue.push((entity, instance_builder, culling_data_builder));
            }
            (_, None) => {
                *self = RenderMeshInstanceGpuQueue::CpuCulling {
                    changed: vec![(entity, instance_builder)],
                    removed: vec![],
                };
            }
            (_, Some(culling_data_builder)) => {
                *self = RenderMeshInstanceGpuQueue::GpuCulling {
                    changed: vec![(entity, instance_builder, culling_data_builder)],
                    removed: vec![],
                };
            }
        }
    }

    /// Adds the given entity to the `removed` list, queuing it for removal.
    ///
    /// The `gpu_culling` parameter specifies whether GPU culling is enabled.
    fn remove(&mut self, entity: MainEntity, gpu_culling: bool) {
        match (&mut *self, gpu_culling) {
            (RenderMeshInstanceGpuQueue::None, false) => {
                *self = RenderMeshInstanceGpuQueue::CpuCulling {
                    changed: vec![],
                    removed: vec![entity],
                }
            }
            (RenderMeshInstanceGpuQueue::None, true) => {
                *self = RenderMeshInstanceGpuQueue::GpuCulling {
                    changed: vec![],
                    removed: vec![entity],
                }
            }
            (RenderMeshInstanceGpuQueue::CpuCulling { removed, .. }, _)
            | (RenderMeshInstanceGpuQueue::GpuCulling { removed, .. }, _) => {
                removed.push(entity);
            }
        }
    }
}

impl RenderMeshInstanceGpuBuilder {
    /// Flushes this mesh instance to the [`RenderMeshInstanceGpu`] and
    /// [`MeshInputUniform`] tables, replacing the existing entry if applicable.
    fn update(
        self,
        entity: MainEntity,
        render_mesh_instances: &mut MainEntityHashMap<RenderMeshInstanceGpu>,
        current_input_buffer: &mut InstanceInputUniformBuffer<MeshInputUniform>,
        previous_input_buffer: &mut InstanceInputUniformBuffer<MeshInputUniform>,
        mesh_allocator: &MeshAllocator,
<<<<<<< HEAD
        render_lightmaps: &RenderLightmaps,
    ) -> usize {
=======
    ) -> u32 {
>>>>>>> 1e7b89cd
        let first_vertex_index = match mesh_allocator.mesh_vertex_slice(&self.shared.mesh_asset_id)
        {
            Some(mesh_vertex_slice) => mesh_vertex_slice.range.start,
            None => 0,
        };

        // Create the mesh input uniform.
        let mut mesh_input_uniform = MeshInputUniform {
            world_from_local: self.world_from_local.to_transpose(),
            lightmap_uv_rect: self.lightmap_uv_rect,
            flags: self.mesh_flags.bits(),
            previous_input_index: u32::MAX,
            first_vertex_index,
            material_bind_group_slot: *self.shared.material_bindings_index.slot,
            lightmap_slot: match render_lightmaps.render_lightmaps.get(&entity) {
                Some(render_lightmap) => u32::from(*render_lightmap.slot_index),
                None => u32::MAX,
            },
            pad_a: 0,
        };

        // Did the last frame contain this entity as well?
        let current_uniform_index;
        match render_mesh_instances.entry(entity) {
            Entry::Occupied(mut occupied_entry) => {
                // Yes, it did. Replace its entry with the new one.

                // Reserve a slot.
                current_uniform_index = u32::from(occupied_entry.get_mut().current_uniform_index);

                // Save the old mesh input uniform. The mesh preprocessing
                // shader will need it to compute motion vectors.
                let previous_mesh_input_uniform = current_input_buffer.get(current_uniform_index);
                let previous_input_index = previous_input_buffer.add(previous_mesh_input_uniform);
                mesh_input_uniform.previous_input_index = previous_input_index;

                // Write in the new mesh input uniform.
                current_input_buffer.set(current_uniform_index, mesh_input_uniform);

                occupied_entry.replace_entry(RenderMeshInstanceGpu {
                    translation: self.world_from_local.translation,
                    shared: self.shared,
                    current_uniform_index: NonMaxU32::new(current_uniform_index)
                        .unwrap_or_default(),
                });
            }

            Entry::Vacant(vacant_entry) => {
                // No, this is a new entity. Push its data on to the buffer.
                current_uniform_index = current_input_buffer.add(mesh_input_uniform);

                vacant_entry.insert(RenderMeshInstanceGpu {
                    translation: self.world_from_local.translation,
                    shared: self.shared,
                    current_uniform_index: NonMaxU32::new(current_uniform_index)
                        .unwrap_or_default(),
                });
            }
        }

        current_uniform_index
    }
}

/// Removes a [`MeshInputUniform`] corresponding to an entity that became
/// invisible from the buffer.
fn remove_mesh_input_uniform(
    entity: MainEntity,
    render_mesh_instances: &mut MainEntityHashMap<RenderMeshInstanceGpu>,
    current_input_buffer: &mut InstanceInputUniformBuffer<MeshInputUniform>,
) -> Option<u32> {
    // Remove the uniform data.
    let removed_render_mesh_instance = render_mesh_instances.remove(&entity)?;

    let removed_uniform_index = removed_render_mesh_instance.current_uniform_index.get();
    current_input_buffer.remove(removed_uniform_index);
    Some(removed_uniform_index)
}

impl MeshCullingData {
    /// Returns a new [`MeshCullingData`] initialized with the given AABB.
    ///
    /// If no AABB is provided, an infinitely-large one is conservatively
    /// chosen.
    fn new(aabb: Option<&Aabb>) -> Self {
        match aabb {
            Some(aabb) => MeshCullingData {
                aabb_center: aabb.center.extend(0.0),
                aabb_half_extents: aabb.half_extents.extend(0.0),
            },
            None => MeshCullingData {
                aabb_center: Vec3::ZERO.extend(0.0),
                aabb_half_extents: Vec3::INFINITY.extend(0.0),
            },
        }
    }

    /// Flushes this mesh instance culling data to the
    /// [`MeshCullingDataBuffer`], replacing the existing entry if applicable.
    fn update(
        &self,
        mesh_culling_data_buffer: &mut MeshCullingDataBuffer,
        instance_data_index: usize,
    ) {
        while mesh_culling_data_buffer.len() < instance_data_index + 1 {
            mesh_culling_data_buffer.push(MeshCullingData::default());
        }
        mesh_culling_data_buffer.values_mut()[instance_data_index] = *self;
    }
}

impl Default for MeshCullingDataBuffer {
    #[inline]
    fn default() -> Self {
        Self(RawBufferVec::new(BufferUsages::STORAGE))
    }
}

/// Data that [`crate::material::queue_material_meshes`] and similar systems
/// need in order to place entities that contain meshes in the right batch.
#[derive(Deref)]
pub struct RenderMeshQueueData<'a> {
    /// General information about the mesh instance.
    #[deref]
    pub shared: &'a RenderMeshInstanceShared,
    /// The translation of the mesh instance.
    pub translation: Vec3,
}

/// A [`SystemSet`] that encompasses both [`extract_meshes_for_cpu_building`]
/// and [`extract_meshes_for_gpu_building`].
#[derive(SystemSet, Clone, PartialEq, Eq, Debug, Hash)]
pub struct ExtractMeshesSet;

/// Extracts meshes from the main world into the render world, populating the
/// [`RenderMeshInstances`].
///
/// This is the variant of the system that runs when we're *not* using GPU
/// [`MeshUniform`] building.
pub fn extract_meshes_for_cpu_building(
    mut render_mesh_instances: ResMut<RenderMeshInstances>,
    render_visibility_ranges: Res<RenderVisibilityRanges>,
    mesh_material_ids: Res<RenderMeshMaterialIds>,
    mut render_mesh_instance_queues: Local<Parallel<Vec<(Entity, RenderMeshInstanceCpu)>>>,
    meshes_query: Extract<
        Query<(
            Entity,
            &ViewVisibility,
            &GlobalTransform,
            Option<&PreviousGlobalTransform>,
            &Mesh3d,
            Has<NotShadowReceiver>,
            Has<TransmittedShadowReceiver>,
            Has<NotShadowCaster>,
            Has<NoAutomaticBatching>,
            Has<VisibilityRange>,
        )>,
    >,
) {
    meshes_query.par_iter().for_each_init(
        || render_mesh_instance_queues.borrow_local_mut(),
        |queue,
         (
            entity,
            view_visibility,
            transform,
            previous_transform,
            mesh,
            not_shadow_receiver,
            transmitted_receiver,
            not_shadow_caster,
            no_automatic_batching,
            visibility_range,
        )| {
            if !view_visibility.get() {
                return;
            }

            let mesh_material_binding_id =
                mesh_material_ids.mesh_material_binding_id(MainEntity::from(entity));

            let mut lod_index = None;
            if visibility_range {
                lod_index = render_visibility_ranges.lod_index_for_entity(entity.into());
            }

            let mesh_flags = MeshFlags::from_components(
                transform,
                lod_index,
                not_shadow_receiver,
                transmitted_receiver,
            );

            let shared = RenderMeshInstanceShared::from_components(
                previous_transform,
                mesh,
                mesh_material_binding_id,
                not_shadow_caster,
                no_automatic_batching,
            );

            let world_from_local = transform.affine();
            queue.push((
                entity,
                RenderMeshInstanceCpu {
                    transforms: MeshTransforms {
                        world_from_local: (&world_from_local).into(),
                        previous_world_from_local: (&previous_transform
                            .map(|t| t.0)
                            .unwrap_or(world_from_local))
                            .into(),
                        flags: mesh_flags.bits(),
                    },
                    shared,
                },
            ));
        },
    );

    // Collect the render mesh instances.
    let RenderMeshInstances::CpuBuilding(ref mut render_mesh_instances) = *render_mesh_instances
    else {
        panic!(
            "`extract_meshes_for_cpu_building` should only be called if we're using CPU \
            `MeshUniform` building"
        );
    };

    render_mesh_instances.clear();
    for queue in render_mesh_instance_queues.iter_mut() {
        for (entity, render_mesh_instance) in queue.drain(..) {
            render_mesh_instances.insert_unique_unchecked(entity.into(), render_mesh_instance);
        }
    }
}

/// Extracts meshes from the main world into the render world and queues
/// [`MeshInputUniform`]s to be uploaded to the GPU.
///
/// This is optimized to only look at entities that have changed since the last
/// frame.
///
/// This is the variant of the system that runs when we're using GPU
/// [`MeshUniform`] building.
#[allow(clippy::too_many_arguments)]
pub fn extract_meshes_for_gpu_building(
    mut render_mesh_instances: ResMut<RenderMeshInstances>,
    render_visibility_ranges: Res<RenderVisibilityRanges>,
    mesh_material_ids: Res<RenderMeshMaterialIds>,
    mut render_mesh_instance_queues: ResMut<RenderMeshInstanceGpuQueues>,
    changed_meshes_query: Extract<
        Query<
            (
                Entity,
                &ViewVisibility,
                &GlobalTransform,
                Option<&PreviousGlobalTransform>,
                Option<&Lightmap>,
                Option<&Aabb>,
                &Mesh3d,
                Has<NotShadowReceiver>,
                Has<TransmittedShadowReceiver>,
                Has<NotShadowCaster>,
                Has<NoAutomaticBatching>,
                Has<VisibilityRange>,
            ),
            Or<(
                Changed<ViewVisibility>,
                Changed<GlobalTransform>,
                Changed<PreviousGlobalTransform>,
                Changed<Lightmap>,
                Changed<Aabb>,
                Changed<Mesh3d>,
                Changed<NotShadowReceiver>,
                Changed<TransmittedShadowReceiver>,
                Changed<NotShadowCaster>,
                Changed<NoAutomaticBatching>,
                Changed<VisibilityRange>,
            )>,
        >,
    >,
    mut removed_visibilities_query: Extract<RemovedComponents<ViewVisibility>>,
    mut removed_global_transforms_query: Extract<RemovedComponents<GlobalTransform>>,
    mut removed_meshes_query: Extract<RemovedComponents<Mesh3d>>,
    cameras_query: Extract<Query<(), (With<Camera>, With<GpuCulling>)>>,
) {
    let any_gpu_culling = !cameras_query.is_empty();
    for render_mesh_instance_queue in render_mesh_instance_queues.iter_mut() {
        render_mesh_instance_queue.init(any_gpu_culling);
    }

    // Collect render mesh instances. Build up the uniform buffer.

    let RenderMeshInstances::GpuBuilding(ref mut render_mesh_instances) = *render_mesh_instances
    else {
        panic!(
            "`extract_meshes_for_gpu_building` should only be called if we're \
            using GPU `MeshUniform` building"
        );
    };

    // Find all meshes that have changed, and record information needed to
    // construct the `MeshInputUniform` for them.
    changed_meshes_query.par_iter().for_each_init(
        || render_mesh_instance_queues.borrow_local_mut(),
        |queue,
         (
            entity,
            view_visibility,
            transform,
            previous_transform,
            lightmap,
            aabb,
            mesh,
            not_shadow_receiver,
            transmitted_receiver,
            not_shadow_caster,
            no_automatic_batching,
            visibility_range,
        )| {
            if !view_visibility.get() {
                queue.remove(entity.into(), any_gpu_culling);
                return;
            }

            let mesh_material_binding_id =
                mesh_material_ids.mesh_material_binding_id(MainEntity::from(entity));

            let mut lod_index = None;
            if visibility_range {
                lod_index = render_visibility_ranges.lod_index_for_entity(entity.into());
            }

            let mesh_flags = MeshFlags::from_components(
                transform,
                lod_index,
                not_shadow_receiver,
                transmitted_receiver,
            );

            let shared = RenderMeshInstanceShared::from_components(
                previous_transform,
                mesh,
                mesh_material_binding_id,
                not_shadow_caster,
                no_automatic_batching,
            );

            let lightmap_uv_rect = pack_lightmap_uv_rect(lightmap.map(|lightmap| lightmap.uv_rect));

            let gpu_mesh_culling_data = any_gpu_culling.then(|| MeshCullingData::new(aabb));

            let previous_input_index = if shared
                .flags
                .contains(RenderMeshInstanceFlags::HAS_PREVIOUS_TRANSFORM)
            {
                render_mesh_instances
                    .get(&MainEntity::from(entity))
                    .map(|render_mesh_instance| render_mesh_instance.current_uniform_index)
            } else {
                None
            };

            let gpu_mesh_instance_builder = RenderMeshInstanceGpuBuilder {
                shared,
                world_from_local: (&transform.affine()).into(),
                lightmap_uv_rect,
                mesh_flags,
                previous_input_index,
            };

            queue.push(
                entity.into(),
                gpu_mesh_instance_builder,
                gpu_mesh_culling_data,
            );
        },
    );

    // Also record info about each mesh that became invisible.
    let mut queue = render_mesh_instance_queues.borrow_local_mut();
    for entity in removed_visibilities_query
        .read()
        .chain(removed_global_transforms_query.read())
        .chain(removed_meshes_query.read())
    {
        // Only queue a mesh for removal if we didn't pick it up above.
        // It's possible that a necessary component was removed and re-added in
        // the same frame.
        if !changed_meshes_query.contains(entity) {
            queue.remove(entity.into(), any_gpu_culling);
        }
    }
}

/// A system that sets the [`RenderMeshInstanceFlags`] for each mesh based on
/// whether the previous frame had skins and/or morph targets.
///
/// Ordinarily, [`RenderMeshInstanceFlags`] are set during the extraction phase.
/// However, we can't do that for the flags related to skins and morph targets
/// because the previous frame's skin and morph targets are the responsibility
/// of [`extract_skins`] and [`extract_morphs`] respectively. We want to run
/// those systems in parallel with mesh extraction for performance, so we need
/// to defer setting of these mesh instance flags to after extraction, which
/// this system does. An alternative to having skin- and morph-target-related
/// data in [`RenderMeshInstanceFlags`] would be to have
/// [`crate::material::queue_material_meshes`] check the skin and morph target
/// tables for each mesh, but that would be too slow in the hot mesh queuing
/// loop.
fn set_mesh_motion_vector_flags(
    mut render_mesh_instances: ResMut<RenderMeshInstances>,
    skin_indices: Res<SkinIndices>,
    morph_indices: Res<MorphIndices>,
) {
    for &entity in skin_indices.prev.keys() {
        render_mesh_instances
            .insert_mesh_instance_flags(entity, RenderMeshInstanceFlags::HAS_PREVIOUS_SKIN);
    }
    for &entity in morph_indices.prev.keys() {
        render_mesh_instances
            .insert_mesh_instance_flags(entity, RenderMeshInstanceFlags::HAS_PREVIOUS_MORPH);
    }
}

/// Creates the [`RenderMeshInstanceGpu`]s and [`MeshInputUniform`]s when GPU
/// mesh uniforms are built.
pub fn collect_meshes_for_gpu_building(
    render_mesh_instances: ResMut<RenderMeshInstances>,
    batched_instance_buffers: ResMut<
        gpu_preprocessing::BatchedInstanceBuffers<MeshUniform, MeshInputUniform>,
    >,
    mut mesh_culling_data_buffer: ResMut<MeshCullingDataBuffer>,
    mut render_mesh_instance_queues: ResMut<RenderMeshInstanceGpuQueues>,
    mesh_allocator: Res<MeshAllocator>,
    render_lightmaps: Res<RenderLightmaps>,
) {
    let RenderMeshInstances::GpuBuilding(ref mut render_mesh_instances) =
        render_mesh_instances.into_inner()
    else {
        return;
    };

    // Collect render mesh instances. Build up the uniform buffer.
    let gpu_preprocessing::BatchedInstanceBuffers {
        ref mut current_input_buffer,
        ref mut previous_input_buffer,
        ..
    } = batched_instance_buffers.into_inner();

    previous_input_buffer.clear();

    // Build the [`RenderMeshInstance`]s and [`MeshInputUniform`]s.

    for queue in render_mesh_instance_queues.iter_mut() {
        match *queue {
            RenderMeshInstanceGpuQueue::None => {
                // This can only happen if the queue is empty.
            }

            RenderMeshInstanceGpuQueue::CpuCulling {
                ref mut changed,
                ref mut removed,
            } => {
                for (entity, mesh_instance_builder) in changed.drain(..) {
                    mesh_instance_builder.update(
                        entity,
                        &mut *render_mesh_instances,
                        current_input_buffer,
                        previous_input_buffer,
                        &mesh_allocator,
                        &render_lightmaps,
                    );
                }

                for entity in removed.drain(..) {
                    remove_mesh_input_uniform(
                        entity,
                        &mut *render_mesh_instances,
                        current_input_buffer,
                    );
                }
            }

            RenderMeshInstanceGpuQueue::GpuCulling {
                ref mut changed,
                ref mut removed,
            } => {
                for (entity, mesh_instance_builder, mesh_culling_builder) in changed.drain(..) {
                    let instance_data_index = mesh_instance_builder.update(
                        entity,
                        &mut *render_mesh_instances,
                        current_input_buffer,
                        previous_input_buffer,
                        &mesh_allocator,
                        &render_lightmaps,
                    );
                    mesh_culling_builder
                        .update(&mut mesh_culling_data_buffer, instance_data_index as usize);
                }

                for entity in removed.drain(..) {
                    remove_mesh_input_uniform(
                        entity,
                        &mut *render_mesh_instances,
                        current_input_buffer,
                    );
                }
            }
        }
    }

    // Buffers can't be empty. Make sure there's something in the previous input buffer.
    previous_input_buffer.ensure_nonempty();
}

/// All data needed to construct a pipeline for rendering 3D meshes.
#[derive(Resource, Clone)]
pub struct MeshPipeline {
    /// A reference to all the mesh pipeline view layouts.
    pub view_layouts: MeshPipelineViewLayouts,
    // This dummy white texture is to be used in place of optional StandardMaterial textures
    pub dummy_white_gpu_image: GpuImage,
    pub clustered_forward_buffer_binding_type: BufferBindingType,
    pub mesh_layouts: MeshLayouts,
    /// `MeshUniform`s are stored in arrays in buffers. If storage buffers are available, they
    /// are used and this will be `None`, otherwise uniform buffers will be used with batches
    /// of this many `MeshUniform`s, stored at dynamic offsets within the uniform buffer.
    /// Use code like this in custom shaders:
    /// ```wgsl
    /// ##ifdef PER_OBJECT_BUFFER_BATCH_SIZE
    /// @group(1) @binding(0) var<uniform> mesh: array<Mesh, #{PER_OBJECT_BUFFER_BATCH_SIZE}u>;
    /// ##else
    /// @group(1) @binding(0) var<storage> mesh: array<Mesh>;
    /// ##endif // PER_OBJECT_BUFFER_BATCH_SIZE
    /// ```
    pub per_object_buffer_batch_size: Option<u32>,

    /// Whether binding arrays (a.k.a. bindless textures) are usable on the
    /// current render device.
    ///
    /// This affects whether reflection probes can be used.
    pub binding_arrays_are_usable: bool,
}

impl FromWorld for MeshPipeline {
    fn from_world(world: &mut World) -> Self {
        let mut system_state: SystemState<(
            Res<RenderDevice>,
            Res<DefaultImageSampler>,
            Res<RenderQueue>,
            Res<MeshPipelineViewLayouts>,
        )> = SystemState::new(world);
        let (render_device, default_sampler, render_queue, view_layouts) =
            system_state.get_mut(world);

        let clustered_forward_buffer_binding_type = render_device
            .get_supported_read_only_binding_type(CLUSTERED_FORWARD_STORAGE_BUFFER_COUNT);

        // A 1x1x1 'all 1.0' texture to use as a dummy texture to use in place of optional StandardMaterial textures
        let dummy_white_gpu_image = {
            let image = Image::default();
            let texture = render_device.create_texture(&image.texture_descriptor);
            let sampler = match image.sampler {
                ImageSampler::Default => (**default_sampler).clone(),
                ImageSampler::Descriptor(ref descriptor) => {
                    render_device.create_sampler(&descriptor.as_wgpu())
                }
            };

            let format_size = image.texture_descriptor.format.pixel_size();
            render_queue.write_texture(
                texture.as_image_copy(),
                &image.data,
                ImageDataLayout {
                    offset: 0,
                    bytes_per_row: Some(image.width() * format_size as u32),
                    rows_per_image: None,
                },
                image.texture_descriptor.size,
            );

            let texture_view = texture.create_view(&TextureViewDescriptor::default());
            GpuImage {
                texture,
                texture_view,
                texture_format: image.texture_descriptor.format,
                sampler,
                size: image.size(),
                mip_level_count: image.texture_descriptor.mip_level_count,
            }
        };

        MeshPipeline {
            view_layouts: view_layouts.clone(),
            clustered_forward_buffer_binding_type,
            dummy_white_gpu_image,
            mesh_layouts: MeshLayouts::new(&render_device),
            per_object_buffer_batch_size: GpuArrayBuffer::<MeshUniform>::batch_size(&render_device),
            binding_arrays_are_usable: binding_arrays_are_usable(&render_device),
        }
    }
}

impl MeshPipeline {
    pub fn get_image_texture<'a>(
        &'a self,
        gpu_images: &'a RenderAssets<GpuImage>,
        handle_option: &Option<Handle<Image>>,
    ) -> Option<(&'a TextureView, &'a Sampler)> {
        if let Some(handle) = handle_option {
            let gpu_image = gpu_images.get(handle)?;
            Some((&gpu_image.texture_view, &gpu_image.sampler))
        } else {
            Some((
                &self.dummy_white_gpu_image.texture_view,
                &self.dummy_white_gpu_image.sampler,
            ))
        }
    }

    pub fn get_view_layout(&self, layout_key: MeshPipelineViewLayoutKey) -> &BindGroupLayout {
        self.view_layouts.get_view_layout(layout_key)
    }
}

impl GetBatchData for MeshPipeline {
    type Param = (
        SRes<RenderMeshInstances>,
        SRes<RenderLightmaps>,
        SRes<RenderAssets<RenderMesh>>,
        SRes<MeshAllocator>,
    );
    // The material bind group ID, the mesh ID, and the lightmap ID,
    // respectively.
    type CompareData = (
        MaterialBindGroupIndex,
        AssetId<Mesh>,
        Option<AssetId<Image>>,
    );

    type BufferData = MeshUniform;

    fn get_batch_data(
        (mesh_instances, lightmaps, _, mesh_allocator): &SystemParamItem<Self::Param>,
        (_entity, main_entity): (Entity, MainEntity),
    ) -> Option<(Self::BufferData, Option<Self::CompareData>)> {
        let RenderMeshInstances::CpuBuilding(ref mesh_instances) = **mesh_instances else {
            error!(
                "`get_batch_data` should never be called in GPU mesh uniform \
                building mode"
            );
            return None;
        };
        let mesh_instance = mesh_instances.get(&main_entity)?;
        let first_vertex_index =
            match mesh_allocator.mesh_vertex_slice(&mesh_instance.mesh_asset_id) {
                Some(mesh_vertex_slice) => mesh_vertex_slice.range.start,
                None => 0,
            };
        let maybe_lightmap = lightmaps.render_lightmaps.get(&main_entity);

        let material_bind_group_index = mesh_instance.material_bindings_index;

        Some((
            MeshUniform::new(
                &mesh_instance.transforms,
                first_vertex_index,
                material_bind_group_index.slot,
                maybe_lightmap.map(|lightmap| lightmap.uv_rect),
            ),
            mesh_instance.should_batch().then_some((
                material_bind_group_index.group,
                mesh_instance.mesh_asset_id,
                maybe_lightmap.map(|lightmap| lightmap.image),
            )),
        ))
    }
}

impl GetFullBatchData for MeshPipeline {
    type BufferInputData = MeshInputUniform;

    fn get_index_and_compare_data(
        (mesh_instances, lightmaps, _, _): &SystemParamItem<Self::Param>,
        (_entity, main_entity): (Entity, MainEntity),
    ) -> Option<(NonMaxU32, Option<Self::CompareData>)> {
        // This should only be called during GPU building.
        let RenderMeshInstances::GpuBuilding(ref mesh_instances) = **mesh_instances else {
            error!(
                "`get_index_and_compare_data` should never be called in CPU mesh uniform building \
                mode"
            );
            return None;
        };

        let mesh_instance = mesh_instances.get(&main_entity)?;
        let maybe_lightmap = lightmaps.render_lightmaps.get(&main_entity);

        Some((
            mesh_instance.current_uniform_index,
            mesh_instance.should_batch().then_some((
                mesh_instance.material_bindings_index.group,
                mesh_instance.mesh_asset_id,
                maybe_lightmap.map(|lightmap| lightmap.image),
            )),
        ))
    }

    fn get_binned_batch_data(
        (mesh_instances, lightmaps, _, mesh_allocator): &SystemParamItem<Self::Param>,
        (_entity, main_entity): (Entity, MainEntity),
    ) -> Option<Self::BufferData> {
        let RenderMeshInstances::CpuBuilding(ref mesh_instances) = **mesh_instances else {
            error!(
                "`get_binned_batch_data` should never be called in GPU mesh uniform building mode"
            );
            return None;
        };
        let mesh_instance = mesh_instances.get(&main_entity)?;
        let first_vertex_index =
            match mesh_allocator.mesh_vertex_slice(&mesh_instance.mesh_asset_id) {
                Some(mesh_vertex_slice) => mesh_vertex_slice.range.start,
                None => 0,
            };
        let maybe_lightmap = lightmaps.render_lightmaps.get(&main_entity);

        Some(MeshUniform::new(
            &mesh_instance.transforms,
            first_vertex_index,
            mesh_instance.material_bindings_index.slot,
            maybe_lightmap.map(|lightmap| lightmap.uv_rect),
        ))
    }

    fn get_binned_index(
        (mesh_instances, _, _, _): &SystemParamItem<Self::Param>,
        (_entity, main_entity): (Entity, MainEntity),
    ) -> Option<NonMaxU32> {
        // This should only be called during GPU building.
        let RenderMeshInstances::GpuBuilding(ref mesh_instances) = **mesh_instances else {
            error!(
                "`get_binned_index` should never be called in CPU mesh uniform \
                building mode"
            );
            return None;
        };

        mesh_instances
            .get(&main_entity)
            .map(|entity| entity.current_uniform_index)
    }

    fn get_batch_indirect_parameters_index(
        (mesh_instances, _, meshes, mesh_allocator): &SystemParamItem<Self::Param>,
        indirect_parameters_buffer: &mut IndirectParametersBuffer,
        entity: (Entity, MainEntity),
        instance_index: u32,
    ) -> Option<NonMaxU32> {
        get_batch_indirect_parameters_index(
            mesh_instances,
            meshes,
            mesh_allocator,
            indirect_parameters_buffer,
            entity,
            instance_index,
        )
    }
}

/// Pushes a set of [`IndirectParameters`] onto the [`IndirectParametersBuffer`]
/// for the given mesh instance, and returns the index of those indirect
/// parameters.
fn get_batch_indirect_parameters_index(
    mesh_instances: &RenderMeshInstances,
    meshes: &RenderAssets<RenderMesh>,
    mesh_allocator: &MeshAllocator,
    indirect_parameters_buffer: &mut IndirectParametersBuffer,
    (_entity, main_entity): (Entity, MainEntity),
    instance_index: u32,
) -> Option<NonMaxU32> {
    // This should only be called during GPU building.
    let RenderMeshInstances::GpuBuilding(ref mesh_instances) = *mesh_instances else {
        error!(
            "`get_batch_indirect_parameters_index` should never be called in CPU mesh uniform \
                building mode"
        );
        return None;
    };

    let mesh_instance = mesh_instances.get(&main_entity)?;
    let mesh = meshes.get(mesh_instance.mesh_asset_id)?;
    let vertex_buffer_slice = mesh_allocator.mesh_vertex_slice(&mesh_instance.mesh_asset_id)?;

    // Note that `IndirectParameters` covers both of these structures, even
    // though they actually have distinct layouts. See the comment above that
    // type for more information.
    let indirect_parameters = match mesh.buffer_info {
        RenderMeshBufferInfo::Indexed {
            count: index_count, ..
        } => {
            let index_buffer_slice =
                mesh_allocator.mesh_index_slice(&mesh_instance.mesh_asset_id)?;
            IndirectParameters {
                vertex_or_index_count: index_count,
                instance_count: 0,
                first_vertex_or_first_index: index_buffer_slice.range.start,
                base_vertex_or_first_instance: vertex_buffer_slice.range.start,
                first_instance: instance_index,
            }
        }
        RenderMeshBufferInfo::NonIndexed => IndirectParameters {
            vertex_or_index_count: mesh.vertex_count,
            instance_count: 0,
            first_vertex_or_first_index: vertex_buffer_slice.range.start,
            base_vertex_or_first_instance: instance_index,
            first_instance: instance_index,
        },
    };

    (indirect_parameters_buffer.push(indirect_parameters) as u32)
        .try_into()
        .ok()
}

bitflags::bitflags! {
    #[derive(Clone, Copy, Debug, PartialEq, Eq, Hash)]
    #[repr(transparent)]
    // NOTE: Apparently quadro drivers support up to 64x MSAA.
    /// MSAA uses the highest 3 bits for the MSAA log2(sample count) to support up to 128x MSAA.
    pub struct MeshPipelineKey: u64 {
        // Nothing
        const NONE                              = 0;

        // Inherited bits
        const MORPH_TARGETS                     = BaseMeshPipelineKey::MORPH_TARGETS.bits();

        // Flag bits
        const HDR                               = 1 << 0;
        const TONEMAP_IN_SHADER                 = 1 << 1;
        const DEBAND_DITHER                     = 1 << 2;
        const DEPTH_PREPASS                     = 1 << 3;
        const NORMAL_PREPASS                    = 1 << 4;
        const DEFERRED_PREPASS                  = 1 << 5;
        const MOTION_VECTOR_PREPASS             = 1 << 6;
        const MAY_DISCARD                       = 1 << 7; // Guards shader codepaths that may discard, allowing early depth tests in most cases
                                                            // See: https://www.khronos.org/opengl/wiki/Early_Fragment_Test
        const ENVIRONMENT_MAP                   = 1 << 8;
        const SCREEN_SPACE_AMBIENT_OCCLUSION    = 1 << 9;
        const UNCLIPPED_DEPTH_ORTHO             = 1 << 10; // Disables depth clipping for use with directional light shadow views
                                                            // Emulated via fragment shader depth on hardware that doesn't support it natively
                                                            // See: https://www.w3.org/TR/webgpu/#depth-clipping and https://therealmjp.github.io/posts/shadow-maps/#disabling-z-clipping
        const TEMPORAL_JITTER                   = 1 << 11;
        const READS_VIEW_TRANSMISSION_TEXTURE   = 1 << 12;
        const LIGHTMAPPED                       = 1 << 13;
        const IRRADIANCE_VOLUME                 = 1 << 14;
        const VISIBILITY_RANGE_DITHER           = 1 << 15;
        const SCREEN_SPACE_REFLECTIONS          = 1 << 16;
        const HAS_PREVIOUS_SKIN                 = 1 << 17;
        const HAS_PREVIOUS_MORPH                = 1 << 18;
        const OIT_ENABLED                       = 1 << 19;
        const LAST_FLAG                         = Self::OIT_ENABLED.bits();

        // Bitfields
        const MSAA_RESERVED_BITS                = Self::MSAA_MASK_BITS << Self::MSAA_SHIFT_BITS;
        const BLEND_RESERVED_BITS               = Self::BLEND_MASK_BITS << Self::BLEND_SHIFT_BITS; // ← Bitmask reserving bits for the blend state
        const BLEND_OPAQUE                      = 0 << Self::BLEND_SHIFT_BITS;                     // ← Values are just sequential within the mask
        const BLEND_PREMULTIPLIED_ALPHA         = 1 << Self::BLEND_SHIFT_BITS;                     // ← As blend states is on 3 bits, it can range from 0 to 7
        const BLEND_MULTIPLY                    = 2 << Self::BLEND_SHIFT_BITS;                     // ← See `BLEND_MASK_BITS` for the number of bits available
        const BLEND_ALPHA                       = 3 << Self::BLEND_SHIFT_BITS;                     //
        const BLEND_ALPHA_TO_COVERAGE           = 4 << Self::BLEND_SHIFT_BITS;                     // ← We still have room for three more values without adding more bits
        const TONEMAP_METHOD_RESERVED_BITS      = Self::TONEMAP_METHOD_MASK_BITS << Self::TONEMAP_METHOD_SHIFT_BITS;
        const TONEMAP_METHOD_NONE               = 0 << Self::TONEMAP_METHOD_SHIFT_BITS;
        const TONEMAP_METHOD_REINHARD           = 1 << Self::TONEMAP_METHOD_SHIFT_BITS;
        const TONEMAP_METHOD_REINHARD_LUMINANCE = 2 << Self::TONEMAP_METHOD_SHIFT_BITS;
        const TONEMAP_METHOD_ACES_FITTED        = 3 << Self::TONEMAP_METHOD_SHIFT_BITS;
        const TONEMAP_METHOD_AGX                = 4 << Self::TONEMAP_METHOD_SHIFT_BITS;
        const TONEMAP_METHOD_SOMEWHAT_BORING_DISPLAY_TRANSFORM = 5 << Self::TONEMAP_METHOD_SHIFT_BITS;
        const TONEMAP_METHOD_TONY_MC_MAPFACE    = 6 << Self::TONEMAP_METHOD_SHIFT_BITS;
        const TONEMAP_METHOD_BLENDER_FILMIC     = 7 << Self::TONEMAP_METHOD_SHIFT_BITS;
        const SHADOW_FILTER_METHOD_RESERVED_BITS = Self::SHADOW_FILTER_METHOD_MASK_BITS << Self::SHADOW_FILTER_METHOD_SHIFT_BITS;
        const SHADOW_FILTER_METHOD_HARDWARE_2X2  = 0 << Self::SHADOW_FILTER_METHOD_SHIFT_BITS;
        const SHADOW_FILTER_METHOD_GAUSSIAN      = 1 << Self::SHADOW_FILTER_METHOD_SHIFT_BITS;
        const SHADOW_FILTER_METHOD_TEMPORAL      = 2 << Self::SHADOW_FILTER_METHOD_SHIFT_BITS;
        const VIEW_PROJECTION_RESERVED_BITS     = Self::VIEW_PROJECTION_MASK_BITS << Self::VIEW_PROJECTION_SHIFT_BITS;
        const VIEW_PROJECTION_NONSTANDARD       = 0 << Self::VIEW_PROJECTION_SHIFT_BITS;
        const VIEW_PROJECTION_PERSPECTIVE       = 1 << Self::VIEW_PROJECTION_SHIFT_BITS;
        const VIEW_PROJECTION_ORTHOGRAPHIC      = 2 << Self::VIEW_PROJECTION_SHIFT_BITS;
        const VIEW_PROJECTION_RESERVED          = 3 << Self::VIEW_PROJECTION_SHIFT_BITS;
        const SCREEN_SPACE_SPECULAR_TRANSMISSION_RESERVED_BITS = Self::SCREEN_SPACE_SPECULAR_TRANSMISSION_MASK_BITS << Self::SCREEN_SPACE_SPECULAR_TRANSMISSION_SHIFT_BITS;
        const SCREEN_SPACE_SPECULAR_TRANSMISSION_LOW    = 0 << Self::SCREEN_SPACE_SPECULAR_TRANSMISSION_SHIFT_BITS;
        const SCREEN_SPACE_SPECULAR_TRANSMISSION_MEDIUM = 1 << Self::SCREEN_SPACE_SPECULAR_TRANSMISSION_SHIFT_BITS;
        const SCREEN_SPACE_SPECULAR_TRANSMISSION_HIGH   = 2 << Self::SCREEN_SPACE_SPECULAR_TRANSMISSION_SHIFT_BITS;
        const SCREEN_SPACE_SPECULAR_TRANSMISSION_ULTRA  = 3 << Self::SCREEN_SPACE_SPECULAR_TRANSMISSION_SHIFT_BITS;
        const ALL_RESERVED_BITS =
            Self::BLEND_RESERVED_BITS.bits() |
            Self::MSAA_RESERVED_BITS.bits() |
            Self::TONEMAP_METHOD_RESERVED_BITS.bits() |
            Self::SHADOW_FILTER_METHOD_RESERVED_BITS.bits() |
            Self::VIEW_PROJECTION_RESERVED_BITS.bits() |
            Self::SCREEN_SPACE_SPECULAR_TRANSMISSION_RESERVED_BITS.bits();
    }
}

impl MeshPipelineKey {
    const MSAA_MASK_BITS: u64 = 0b111;
    const MSAA_SHIFT_BITS: u64 = Self::LAST_FLAG.bits().trailing_zeros() as u64 + 1;

    const BLEND_MASK_BITS: u64 = 0b111;
    const BLEND_SHIFT_BITS: u64 = Self::MSAA_MASK_BITS.count_ones() as u64 + Self::MSAA_SHIFT_BITS;

    const TONEMAP_METHOD_MASK_BITS: u64 = 0b111;
    const TONEMAP_METHOD_SHIFT_BITS: u64 =
        Self::BLEND_MASK_BITS.count_ones() as u64 + Self::BLEND_SHIFT_BITS;

    const SHADOW_FILTER_METHOD_MASK_BITS: u64 = 0b11;
    const SHADOW_FILTER_METHOD_SHIFT_BITS: u64 =
        Self::TONEMAP_METHOD_MASK_BITS.count_ones() as u64 + Self::TONEMAP_METHOD_SHIFT_BITS;

    const VIEW_PROJECTION_MASK_BITS: u64 = 0b11;
    const VIEW_PROJECTION_SHIFT_BITS: u64 = Self::SHADOW_FILTER_METHOD_MASK_BITS.count_ones()
        as u64
        + Self::SHADOW_FILTER_METHOD_SHIFT_BITS;

    const SCREEN_SPACE_SPECULAR_TRANSMISSION_MASK_BITS: u64 = 0b11;
    const SCREEN_SPACE_SPECULAR_TRANSMISSION_SHIFT_BITS: u64 =
        Self::VIEW_PROJECTION_MASK_BITS.count_ones() as u64 + Self::VIEW_PROJECTION_SHIFT_BITS;

    pub fn from_msaa_samples(msaa_samples: u32) -> Self {
        let msaa_bits =
            (msaa_samples.trailing_zeros() as u64 & Self::MSAA_MASK_BITS) << Self::MSAA_SHIFT_BITS;
        Self::from_bits_retain(msaa_bits)
    }

    pub fn from_hdr(hdr: bool) -> Self {
        if hdr {
            MeshPipelineKey::HDR
        } else {
            MeshPipelineKey::NONE
        }
    }

    pub fn msaa_samples(&self) -> u32 {
        1 << ((self.bits() >> Self::MSAA_SHIFT_BITS) & Self::MSAA_MASK_BITS)
    }

    pub fn from_primitive_topology(primitive_topology: PrimitiveTopology) -> Self {
        let primitive_topology_bits = ((primitive_topology as u64)
            & BaseMeshPipelineKey::PRIMITIVE_TOPOLOGY_MASK_BITS)
            << BaseMeshPipelineKey::PRIMITIVE_TOPOLOGY_SHIFT_BITS;
        Self::from_bits_retain(primitive_topology_bits)
    }

    pub fn primitive_topology(&self) -> PrimitiveTopology {
        let primitive_topology_bits = (self.bits()
            >> BaseMeshPipelineKey::PRIMITIVE_TOPOLOGY_SHIFT_BITS)
            & BaseMeshPipelineKey::PRIMITIVE_TOPOLOGY_MASK_BITS;
        match primitive_topology_bits {
            x if x == PrimitiveTopology::PointList as u64 => PrimitiveTopology::PointList,
            x if x == PrimitiveTopology::LineList as u64 => PrimitiveTopology::LineList,
            x if x == PrimitiveTopology::LineStrip as u64 => PrimitiveTopology::LineStrip,
            x if x == PrimitiveTopology::TriangleList as u64 => PrimitiveTopology::TriangleList,
            x if x == PrimitiveTopology::TriangleStrip as u64 => PrimitiveTopology::TriangleStrip,
            _ => PrimitiveTopology::default(),
        }
    }
}

// Ensure that we didn't overflow the number of bits available in `MeshPipelineKey`.
const_assert_eq!(
    (((MeshPipelineKey::LAST_FLAG.bits() << 1) - 1) | MeshPipelineKey::ALL_RESERVED_BITS.bits())
        & BaseMeshPipelineKey::all().bits(),
    0
);

// Ensure that the reserved bits don't overlap with the topology bits
const_assert_eq!(
    (BaseMeshPipelineKey::PRIMITIVE_TOPOLOGY_MASK_BITS
        << BaseMeshPipelineKey::PRIMITIVE_TOPOLOGY_SHIFT_BITS)
        & MeshPipelineKey::ALL_RESERVED_BITS.bits(),
    0
);

fn is_skinned(layout: &MeshVertexBufferLayoutRef) -> bool {
    layout.0.contains(Mesh::ATTRIBUTE_JOINT_INDEX)
        && layout.0.contains(Mesh::ATTRIBUTE_JOINT_WEIGHT)
}
pub fn setup_morph_and_skinning_defs(
    mesh_layouts: &MeshLayouts,
    layout: &MeshVertexBufferLayoutRef,
    offset: u32,
    key: &MeshPipelineKey,
    shader_defs: &mut Vec<ShaderDefVal>,
    vertex_attributes: &mut Vec<VertexAttributeDescriptor>,
) -> BindGroupLayout {
    let mut add_skin_data = || {
        shader_defs.push("SKINNED".into());
        vertex_attributes.push(Mesh::ATTRIBUTE_JOINT_INDEX.at_shader_location(offset));
        vertex_attributes.push(Mesh::ATTRIBUTE_JOINT_WEIGHT.at_shader_location(offset + 1));
    };
    let is_morphed = key.intersects(MeshPipelineKey::MORPH_TARGETS);
    let is_lightmapped = key.intersects(MeshPipelineKey::LIGHTMAPPED);
    let motion_vector_prepass = key.intersects(MeshPipelineKey::MOTION_VECTOR_PREPASS);
    match (
        is_skinned(layout),
        is_morphed,
        is_lightmapped,
        motion_vector_prepass,
    ) {
        (true, false, _, true) => {
            add_skin_data();
            mesh_layouts.skinned_motion.clone()
        }
        (true, false, _, false) => {
            add_skin_data();
            mesh_layouts.skinned.clone()
        }
        (true, true, _, true) => {
            add_skin_data();
            shader_defs.push("MORPH_TARGETS".into());
            mesh_layouts.morphed_skinned_motion.clone()
        }
        (true, true, _, false) => {
            add_skin_data();
            shader_defs.push("MORPH_TARGETS".into());
            mesh_layouts.morphed_skinned.clone()
        }
        (false, true, _, true) => {
            shader_defs.push("MORPH_TARGETS".into());
            mesh_layouts.morphed_motion.clone()
        }
        (false, true, _, false) => {
            shader_defs.push("MORPH_TARGETS".into());
            mesh_layouts.morphed.clone()
        }
        (false, false, true, _) => mesh_layouts.lightmapped.clone(),
        (false, false, false, _) => mesh_layouts.model_only.clone(),
    }
}

impl SpecializedMeshPipeline for MeshPipeline {
    type Key = MeshPipelineKey;

    fn specialize(
        &self,
        key: Self::Key,
        layout: &MeshVertexBufferLayoutRef,
    ) -> Result<RenderPipelineDescriptor, SpecializedMeshPipelineError> {
        let mut shader_defs = Vec::new();
        let mut vertex_attributes = Vec::new();

        // Let the shader code know that it's running in a mesh pipeline.
        shader_defs.push("MESH_PIPELINE".into());

        shader_defs.push("VERTEX_OUTPUT_INSTANCE_INDEX".into());

        if layout.0.contains(Mesh::ATTRIBUTE_POSITION) {
            shader_defs.push("VERTEX_POSITIONS".into());
            vertex_attributes.push(Mesh::ATTRIBUTE_POSITION.at_shader_location(0));
        }

        if layout.0.contains(Mesh::ATTRIBUTE_NORMAL) {
            shader_defs.push("VERTEX_NORMALS".into());
            vertex_attributes.push(Mesh::ATTRIBUTE_NORMAL.at_shader_location(1));
        }

        if layout.0.contains(Mesh::ATTRIBUTE_UV_0) {
            shader_defs.push("VERTEX_UVS".into());
            shader_defs.push("VERTEX_UVS_A".into());
            vertex_attributes.push(Mesh::ATTRIBUTE_UV_0.at_shader_location(2));
        }

        if layout.0.contains(Mesh::ATTRIBUTE_UV_1) {
            shader_defs.push("VERTEX_UVS".into());
            shader_defs.push("VERTEX_UVS_B".into());
            vertex_attributes.push(Mesh::ATTRIBUTE_UV_1.at_shader_location(3));
        }

        if layout.0.contains(Mesh::ATTRIBUTE_TANGENT) {
            shader_defs.push("VERTEX_TANGENTS".into());
            vertex_attributes.push(Mesh::ATTRIBUTE_TANGENT.at_shader_location(4));
        }

        if layout.0.contains(Mesh::ATTRIBUTE_COLOR) {
            shader_defs.push("VERTEX_COLORS".into());
            vertex_attributes.push(Mesh::ATTRIBUTE_COLOR.at_shader_location(5));
        }

        if cfg!(feature = "pbr_transmission_textures") {
            shader_defs.push("PBR_TRANSMISSION_TEXTURES_SUPPORTED".into());
        }
        if cfg!(feature = "pbr_multi_layer_material_textures") {
            shader_defs.push("PBR_MULTI_LAYER_MATERIAL_TEXTURES_SUPPORTED".into());
        }
        if cfg!(feature = "pbr_anisotropy_texture") {
            shader_defs.push("PBR_ANISOTROPY_TEXTURE_SUPPORTED".into());
        }

        let mut bind_group_layout = vec![self.get_view_layout(key.into()).clone()];

        if key.msaa_samples() > 1 {
            shader_defs.push("MULTISAMPLED".into());
        };

        bind_group_layout.push(setup_morph_and_skinning_defs(
            &self.mesh_layouts,
            layout,
            6,
            &key,
            &mut shader_defs,
            &mut vertex_attributes,
        ));

        if key.contains(MeshPipelineKey::SCREEN_SPACE_AMBIENT_OCCLUSION) {
            shader_defs.push("SCREEN_SPACE_AMBIENT_OCCLUSION".into());
        }

        let vertex_buffer_layout = layout.0.get_layout(&vertex_attributes)?;

        let (label, blend, depth_write_enabled);
        let pass = key.intersection(MeshPipelineKey::BLEND_RESERVED_BITS);
        let (mut is_opaque, mut alpha_to_coverage_enabled) = (false, false);
        if key.contains(MeshPipelineKey::OIT_ENABLED) && pass == MeshPipelineKey::BLEND_ALPHA {
            label = "oit_mesh_pipeline".into();
            // TODO tail blending would need alpha blending
            blend = None;
            shader_defs.push("OIT_ENABLED".into());
            // TODO it should be possible to use this to combine MSAA and OIT
            // alpha_to_coverage_enabled = true;
            depth_write_enabled = false;
        } else if pass == MeshPipelineKey::BLEND_ALPHA {
            label = "alpha_blend_mesh_pipeline".into();
            blend = Some(BlendState::ALPHA_BLENDING);
            // For the transparent pass, fragments that are closer will be alpha blended
            // but their depth is not written to the depth buffer
            depth_write_enabled = false;
        } else if pass == MeshPipelineKey::BLEND_PREMULTIPLIED_ALPHA {
            label = "premultiplied_alpha_mesh_pipeline".into();
            blend = Some(BlendState::PREMULTIPLIED_ALPHA_BLENDING);
            shader_defs.push("PREMULTIPLY_ALPHA".into());
            shader_defs.push("BLEND_PREMULTIPLIED_ALPHA".into());
            // For the transparent pass, fragments that are closer will be alpha blended
            // but their depth is not written to the depth buffer
            depth_write_enabled = false;
        } else if pass == MeshPipelineKey::BLEND_MULTIPLY {
            label = "multiply_mesh_pipeline".into();
            blend = Some(BlendState {
                color: BlendComponent {
                    src_factor: BlendFactor::Dst,
                    dst_factor: BlendFactor::OneMinusSrcAlpha,
                    operation: BlendOperation::Add,
                },
                alpha: BlendComponent::OVER,
            });
            shader_defs.push("PREMULTIPLY_ALPHA".into());
            shader_defs.push("BLEND_MULTIPLY".into());
            // For the multiply pass, fragments that are closer will be alpha blended
            // but their depth is not written to the depth buffer
            depth_write_enabled = false;
        } else if pass == MeshPipelineKey::BLEND_ALPHA_TO_COVERAGE {
            label = "alpha_to_coverage_mesh_pipeline".into();
            // BlendState::REPLACE is not needed here, and None will be potentially much faster in some cases
            blend = None;
            // For the opaque and alpha mask passes, fragments that are closer will replace
            // the current fragment value in the output and the depth is written to the
            // depth buffer
            depth_write_enabled = true;
            is_opaque = !key.contains(MeshPipelineKey::READS_VIEW_TRANSMISSION_TEXTURE);
            alpha_to_coverage_enabled = true;
            shader_defs.push("ALPHA_TO_COVERAGE".into());
        } else {
            label = "opaque_mesh_pipeline".into();
            // BlendState::REPLACE is not needed here, and None will be potentially much faster in some cases
            blend = None;
            // For the opaque and alpha mask passes, fragments that are closer will replace
            // the current fragment value in the output and the depth is written to the
            // depth buffer
            depth_write_enabled = true;
            is_opaque = !key.contains(MeshPipelineKey::READS_VIEW_TRANSMISSION_TEXTURE);
        }

        if key.contains(MeshPipelineKey::NORMAL_PREPASS) {
            shader_defs.push("NORMAL_PREPASS".into());
        }

        if key.contains(MeshPipelineKey::DEPTH_PREPASS) {
            shader_defs.push("DEPTH_PREPASS".into());
        }

        if key.contains(MeshPipelineKey::MOTION_VECTOR_PREPASS) {
            shader_defs.push("MOTION_VECTOR_PREPASS".into());
        }

        if key.contains(MeshPipelineKey::HAS_PREVIOUS_SKIN) {
            shader_defs.push("HAS_PREVIOUS_SKIN".into());
        }

        if key.contains(MeshPipelineKey::HAS_PREVIOUS_MORPH) {
            shader_defs.push("HAS_PREVIOUS_MORPH".into());
        }

        if key.contains(MeshPipelineKey::DEFERRED_PREPASS) {
            shader_defs.push("DEFERRED_PREPASS".into());
        }

        if key.contains(MeshPipelineKey::NORMAL_PREPASS) && key.msaa_samples() == 1 && is_opaque {
            shader_defs.push("LOAD_PREPASS_NORMALS".into());
        }

        let view_projection = key.intersection(MeshPipelineKey::VIEW_PROJECTION_RESERVED_BITS);
        if view_projection == MeshPipelineKey::VIEW_PROJECTION_NONSTANDARD {
            shader_defs.push("VIEW_PROJECTION_NONSTANDARD".into());
        } else if view_projection == MeshPipelineKey::VIEW_PROJECTION_PERSPECTIVE {
            shader_defs.push("VIEW_PROJECTION_PERSPECTIVE".into());
        } else if view_projection == MeshPipelineKey::VIEW_PROJECTION_ORTHOGRAPHIC {
            shader_defs.push("VIEW_PROJECTION_ORTHOGRAPHIC".into());
        }

        #[cfg(all(feature = "webgl", target_arch = "wasm32", not(feature = "webgpu")))]
        shader_defs.push("WEBGL2".into());

        #[cfg(feature = "experimental_pbr_pcss")]
        shader_defs.push("PCSS_SAMPLERS_AVAILABLE".into());

        if key.contains(MeshPipelineKey::TONEMAP_IN_SHADER) {
            shader_defs.push("TONEMAP_IN_SHADER".into());
            shader_defs.push(ShaderDefVal::UInt(
                "TONEMAPPING_LUT_TEXTURE_BINDING_INDEX".into(),
                TONEMAPPING_LUT_TEXTURE_BINDING_INDEX,
            ));
            shader_defs.push(ShaderDefVal::UInt(
                "TONEMAPPING_LUT_SAMPLER_BINDING_INDEX".into(),
                TONEMAPPING_LUT_SAMPLER_BINDING_INDEX,
            ));

            let method = key.intersection(MeshPipelineKey::TONEMAP_METHOD_RESERVED_BITS);

            if method == MeshPipelineKey::TONEMAP_METHOD_NONE {
                shader_defs.push("TONEMAP_METHOD_NONE".into());
            } else if method == MeshPipelineKey::TONEMAP_METHOD_REINHARD {
                shader_defs.push("TONEMAP_METHOD_REINHARD".into());
            } else if method == MeshPipelineKey::TONEMAP_METHOD_REINHARD_LUMINANCE {
                shader_defs.push("TONEMAP_METHOD_REINHARD_LUMINANCE".into());
            } else if method == MeshPipelineKey::TONEMAP_METHOD_ACES_FITTED {
                shader_defs.push("TONEMAP_METHOD_ACES_FITTED".into());
            } else if method == MeshPipelineKey::TONEMAP_METHOD_AGX {
                shader_defs.push("TONEMAP_METHOD_AGX".into());
            } else if method == MeshPipelineKey::TONEMAP_METHOD_SOMEWHAT_BORING_DISPLAY_TRANSFORM {
                shader_defs.push("TONEMAP_METHOD_SOMEWHAT_BORING_DISPLAY_TRANSFORM".into());
            } else if method == MeshPipelineKey::TONEMAP_METHOD_BLENDER_FILMIC {
                shader_defs.push("TONEMAP_METHOD_BLENDER_FILMIC".into());
            } else if method == MeshPipelineKey::TONEMAP_METHOD_TONY_MC_MAPFACE {
                shader_defs.push("TONEMAP_METHOD_TONY_MC_MAPFACE".into());
            }

            // Debanding is tied to tonemapping in the shader, cannot run without it.
            if key.contains(MeshPipelineKey::DEBAND_DITHER) {
                shader_defs.push("DEBAND_DITHER".into());
            }
        }

        if key.contains(MeshPipelineKey::MAY_DISCARD) {
            shader_defs.push("MAY_DISCARD".into());
        }

        if key.contains(MeshPipelineKey::ENVIRONMENT_MAP) {
            shader_defs.push("ENVIRONMENT_MAP".into());
        }

        if key.contains(MeshPipelineKey::IRRADIANCE_VOLUME) && IRRADIANCE_VOLUMES_ARE_USABLE {
            shader_defs.push("IRRADIANCE_VOLUME".into());
        }

        if key.contains(MeshPipelineKey::LIGHTMAPPED) {
            shader_defs.push("LIGHTMAP".into());
        }

        if key.contains(MeshPipelineKey::TEMPORAL_JITTER) {
            shader_defs.push("TEMPORAL_JITTER".into());
        }

        let shadow_filter_method =
            key.intersection(MeshPipelineKey::SHADOW_FILTER_METHOD_RESERVED_BITS);
        if shadow_filter_method == MeshPipelineKey::SHADOW_FILTER_METHOD_HARDWARE_2X2 {
            shader_defs.push("SHADOW_FILTER_METHOD_HARDWARE_2X2".into());
        } else if shadow_filter_method == MeshPipelineKey::SHADOW_FILTER_METHOD_GAUSSIAN {
            shader_defs.push("SHADOW_FILTER_METHOD_GAUSSIAN".into());
        } else if shadow_filter_method == MeshPipelineKey::SHADOW_FILTER_METHOD_TEMPORAL {
            shader_defs.push("SHADOW_FILTER_METHOD_TEMPORAL".into());
        }

        let blur_quality =
            key.intersection(MeshPipelineKey::SCREEN_SPACE_SPECULAR_TRANSMISSION_RESERVED_BITS);

        shader_defs.push(ShaderDefVal::Int(
            "SCREEN_SPACE_SPECULAR_TRANSMISSION_BLUR_TAPS".into(),
            match blur_quality {
                MeshPipelineKey::SCREEN_SPACE_SPECULAR_TRANSMISSION_LOW => 4,
                MeshPipelineKey::SCREEN_SPACE_SPECULAR_TRANSMISSION_MEDIUM => 8,
                MeshPipelineKey::SCREEN_SPACE_SPECULAR_TRANSMISSION_HIGH => 16,
                MeshPipelineKey::SCREEN_SPACE_SPECULAR_TRANSMISSION_ULTRA => 32,
                _ => unreachable!(), // Not possible, since the mask is 2 bits, and we've covered all 4 cases
            },
        ));

        if key.contains(MeshPipelineKey::VISIBILITY_RANGE_DITHER) {
            shader_defs.push("VISIBILITY_RANGE_DITHER".into());
        }

        if self.binding_arrays_are_usable {
            shader_defs.push("MULTIPLE_LIGHT_PROBES_IN_ARRAY".into());
            shader_defs.push("MULTIPLE_LIGHTMAPS_IN_ARRAY".into());
        }

        if IRRADIANCE_VOLUMES_ARE_USABLE {
            shader_defs.push("IRRADIANCE_VOLUMES_ARE_USABLE".into());
        }

        let format = if key.contains(MeshPipelineKey::HDR) {
            ViewTarget::TEXTURE_FORMAT_HDR
        } else {
            TextureFormat::bevy_default()
        };

        // This is defined here so that custom shaders that use something other than
        // the mesh binding from bevy_pbr::mesh_bindings can easily make use of this
        // in their own shaders.
        if let Some(per_object_buffer_batch_size) = self.per_object_buffer_batch_size {
            shader_defs.push(ShaderDefVal::UInt(
                "PER_OBJECT_BUFFER_BATCH_SIZE".into(),
                per_object_buffer_batch_size,
            ));
        }

        Ok(RenderPipelineDescriptor {
            vertex: VertexState {
                shader: MESH_SHADER_HANDLE,
                entry_point: "vertex".into(),
                shader_defs: shader_defs.clone(),
                buffers: vec![vertex_buffer_layout],
            },
            fragment: Some(FragmentState {
                shader: MESH_SHADER_HANDLE,
                shader_defs,
                entry_point: "fragment".into(),
                targets: vec![Some(ColorTargetState {
                    format,
                    blend,
                    write_mask: ColorWrites::ALL,
                })],
            }),
            layout: bind_group_layout,
            push_constant_ranges: vec![],
            primitive: PrimitiveState {
                front_face: FrontFace::Ccw,
                cull_mode: Some(Face::Back),
                unclipped_depth: false,
                polygon_mode: PolygonMode::Fill,
                conservative: false,
                topology: key.primitive_topology(),
                strip_index_format: None,
            },
            depth_stencil: Some(DepthStencilState {
                format: CORE_3D_DEPTH_FORMAT,
                depth_write_enabled,
                depth_compare: CompareFunction::GreaterEqual,
                stencil: StencilState {
                    front: StencilFaceState::IGNORE,
                    back: StencilFaceState::IGNORE,
                    read_mask: 0,
                    write_mask: 0,
                },
                bias: DepthBiasState {
                    constant: 0,
                    slope_scale: 0.0,
                    clamp: 0.0,
                },
            }),
            multisample: MultisampleState {
                count: key.msaa_samples(),
                mask: !0,
                alpha_to_coverage_enabled,
            },
            label: Some(label),
            zero_initialize_workgroup_memory: false,
        })
    }
}

/// Bind groups for meshes currently loaded.
#[derive(Resource, Default)]
pub struct MeshBindGroups {
    model_only: Option<BindGroup>,
    skinned: Option<MeshBindGroupPair>,
    morph_targets: HashMap<AssetId<Mesh>, MeshBindGroupPair>,
    lightmaps: HashMap<LightmapSlabIndex, BindGroup>,
}

pub struct MeshBindGroupPair {
    motion_vectors: BindGroup,
    no_motion_vectors: BindGroup,
}

impl MeshBindGroups {
    pub fn reset(&mut self) {
        self.model_only = None;
        self.skinned = None;
        self.morph_targets.clear();
        self.lightmaps.clear();
    }
    /// Get the `BindGroup` for `RenderMesh` with given `handle_id` and lightmap
    /// key `lightmap`.
    pub fn get(
        &self,
        asset_id: AssetId<Mesh>,
        lightmap: Option<LightmapSlabIndex>,
        is_skinned: bool,
        morph: bool,
        motion_vectors: bool,
    ) -> Option<&BindGroup> {
        match (is_skinned, morph, lightmap) {
            (_, true, _) => self
                .morph_targets
                .get(&asset_id)
                .map(|bind_group_pair| bind_group_pair.get(motion_vectors)),
            (true, false, _) => self
                .skinned
                .as_ref()
                .map(|bind_group_pair| bind_group_pair.get(motion_vectors)),
            (false, false, Some(lightmap_slab)) => self.lightmaps.get(&lightmap_slab),
            (false, false, None) => self.model_only.as_ref(),
        }
    }
}

impl MeshBindGroupPair {
    fn get(&self, motion_vectors: bool) -> &BindGroup {
        if motion_vectors {
            &self.motion_vectors
        } else {
            &self.no_motion_vectors
        }
    }
}

#[allow(clippy::too_many_arguments)]
pub fn prepare_mesh_bind_group(
    meshes: Res<RenderAssets<RenderMesh>>,
    mut groups: ResMut<MeshBindGroups>,
    mesh_pipeline: Res<MeshPipeline>,
    render_device: Res<RenderDevice>,
    cpu_batched_instance_buffer: Option<
        Res<no_gpu_preprocessing::BatchedInstanceBuffer<MeshUniform>>,
    >,
    gpu_batched_instance_buffers: Option<
        Res<gpu_preprocessing::BatchedInstanceBuffers<MeshUniform, MeshInputUniform>>,
    >,
    skins_uniform: Res<SkinUniforms>,
    weights_uniform: Res<MorphUniforms>,
    mut render_lightmaps: ResMut<RenderLightmaps>,
    fallback_images: Res<FallbackImage>,
) {
    groups.reset();

    let layouts = &mesh_pipeline.mesh_layouts;

    let model = if let Some(cpu_batched_instance_buffer) = cpu_batched_instance_buffer {
        cpu_batched_instance_buffer
            .into_inner()
            .instance_data_binding()
    } else if let Some(gpu_batched_instance_buffers) = gpu_batched_instance_buffers {
        gpu_batched_instance_buffers
            .into_inner()
            .instance_data_binding()
    } else {
        return;
    };
    let Some(model) = model else { return };

    groups.model_only = Some(layouts.model_only(&render_device, &model));

    // Create the skinned mesh bind group with the current and previous buffers
    // (the latter being for motion vector computation). If there's no previous
    // buffer, just use the current one as the shader will ignore it.
    let skin = skins_uniform.current_buffer.buffer();
    if let Some(skin) = skin {
        let prev_skin = skins_uniform.prev_buffer.buffer().unwrap_or(skin);
        groups.skinned = Some(MeshBindGroupPair {
            motion_vectors: layouts.skinned_motion(&render_device, &model, skin, prev_skin),
            no_motion_vectors: layouts.skinned(&render_device, &model, skin),
        });
    }

    // Create the morphed bind groups just like we did for the skinned bind
    // group.
    if let Some(weights) = weights_uniform.current_buffer.buffer() {
        let prev_weights = weights_uniform.prev_buffer.buffer().unwrap_or(weights);
        for (id, gpu_mesh) in meshes.iter() {
            if let Some(targets) = gpu_mesh.morph_targets.as_ref() {
                let bind_group_pair = match skin.filter(|_| is_skinned(&gpu_mesh.layout)) {
                    Some(skin) => {
                        let prev_skin = skins_uniform.prev_buffer.buffer().unwrap_or(skin);
                        MeshBindGroupPair {
                            motion_vectors: layouts.morphed_skinned_motion(
                                &render_device,
                                &model,
                                skin,
                                weights,
                                targets,
                                prev_skin,
                                prev_weights,
                            ),
                            no_motion_vectors: layouts.morphed_skinned(
                                &render_device,
                                &model,
                                skin,
                                weights,
                                targets,
                            ),
                        }
                    }
                    None => MeshBindGroupPair {
                        motion_vectors: layouts.morphed_motion(
                            &render_device,
                            &model,
                            weights,
                            targets,
                            prev_weights,
                        ),
                        no_motion_vectors: layouts.morphed(
                            &render_device,
                            &model,
                            weights,
                            targets,
                        ),
                    },
                };
                groups.morph_targets.insert(id, bind_group_pair);
            }
        }
    }

    // Create lightmap bindgroups. There will be one bindgroup for each slab.
    let bindless_supported = render_lightmaps.bindless_supported;
    for (lightmap_slab_id, lightmap_slab) in render_lightmaps.slabs.iter_mut().enumerate() {
        groups.lightmaps.insert(
            LightmapSlabIndex(NonMaxU32::new(lightmap_slab_id as u32).unwrap()),
            layouts.lightmapped(
                &render_device,
                &fallback_images,
                &model,
                lightmap_slab,
                bindless_supported,
            ),
        );
    }
}

pub struct SetMeshViewBindGroup<const I: usize>;
impl<P: PhaseItem, const I: usize> RenderCommand<P> for SetMeshViewBindGroup<I> {
    type Param = ();
    type ViewQuery = (
        Read<ViewUniformOffset>,
        Read<ViewLightsUniformOffset>,
        Read<ViewFogUniformOffset>,
        Read<ViewLightProbesUniformOffset>,
        Read<ViewScreenSpaceReflectionsUniformOffset>,
        Read<ViewEnvironmentMapUniformOffset>,
        Read<MeshViewBindGroup>,
        Option<Read<OrderIndependentTransparencySettingsOffset>>,
    );
    type ItemQuery = ();

    #[inline]
    fn render<'w>(
        _item: &P,
        (
            view_uniform,
            view_lights,
            view_fog,
            view_light_probes,
            view_ssr,
            view_environment_map,
            mesh_view_bind_group,
            maybe_oit_layers_count_offset,
        ): ROQueryItem<'w, Self::ViewQuery>,
        _entity: Option<()>,
        _: SystemParamItem<'w, '_, Self::Param>,
        pass: &mut TrackedRenderPass<'w>,
    ) -> RenderCommandResult {
        let mut offsets: SmallVec<[u32; 8]> = smallvec![
            view_uniform.offset,
            view_lights.offset,
            view_fog.offset,
            **view_light_probes,
            **view_ssr,
            **view_environment_map,
        ];
        if let Some(layers_count_offset) = maybe_oit_layers_count_offset {
            offsets.push(layers_count_offset.offset);
        }
        pass.set_bind_group(I, &mesh_view_bind_group.value, &offsets);

        RenderCommandResult::Success
    }
}

pub struct SetMeshBindGroup<const I: usize>;
impl<P: PhaseItem, const I: usize> RenderCommand<P> for SetMeshBindGroup<I> {
    type Param = (
        SRes<MeshBindGroups>,
        SRes<RenderMeshInstances>,
        SRes<SkinIndices>,
        SRes<MorphIndices>,
        SRes<RenderLightmaps>,
    );
    type ViewQuery = Has<MotionVectorPrepass>;
    type ItemQuery = ();

    #[inline]
    fn render<'w>(
        item: &P,
        has_motion_vector_prepass: bool,
        _item_query: Option<()>,
        (bind_groups, mesh_instances, skin_indices, morph_indices, lightmaps): SystemParamItem<
            'w,
            '_,
            Self::Param,
        >,
        pass: &mut TrackedRenderPass<'w>,
    ) -> RenderCommandResult {
        let bind_groups = bind_groups.into_inner();
        let mesh_instances = mesh_instances.into_inner();
        let skin_indices = skin_indices.into_inner();
        let morph_indices = morph_indices.into_inner();

        let entity = &item.main_entity();

        let Some(mesh_asset_id) = mesh_instances.mesh_asset_id(*entity) else {
            return RenderCommandResult::Success;
        };
        let current_skin_index = skin_indices.current.get(entity);
        let prev_skin_index = skin_indices.prev.get(entity);
        let current_morph_index = morph_indices.current.get(entity);
        let prev_morph_index = morph_indices.prev.get(entity);

        let is_skinned = current_skin_index.is_some();
        let is_morphed = current_morph_index.is_some();

        let lightmap_slab_index = lightmaps
            .render_lightmaps
            .get(entity)
            .map(|render_lightmap| render_lightmap.slab_index);

        let Some(bind_group) = bind_groups.get(
            mesh_asset_id,
            lightmap_slab_index,
            is_skinned,
            is_morphed,
            has_motion_vector_prepass,
        ) else {
            return RenderCommandResult::Failure(
                "The MeshBindGroups resource wasn't set in the render phase. \
                It should be set by the prepare_mesh_bind_group system.\n\
                This is a bevy bug! Please open an issue.",
            );
        };

        let mut dynamic_offsets: [u32; 3] = Default::default();
        let mut offset_count = 0;
        if let PhaseItemExtraIndex::DynamicOffset(dynamic_offset) = item.extra_index() {
            dynamic_offsets[offset_count] = dynamic_offset;
            offset_count += 1;
        }
        if let Some(current_skin_index) = current_skin_index {
            dynamic_offsets[offset_count] = current_skin_index.index;
            offset_count += 1;
        }
        if let Some(current_morph_index) = current_morph_index {
            dynamic_offsets[offset_count] = current_morph_index.index;
            offset_count += 1;
        }

        // Attach motion vectors if needed.
        if has_motion_vector_prepass {
            // Attach the previous skin index for motion vector computation. If
            // there isn't one, just use zero as the shader will ignore it.
            if current_skin_index.is_some() {
                match prev_skin_index {
                    Some(prev_skin_index) => dynamic_offsets[offset_count] = prev_skin_index.index,
                    None => dynamic_offsets[offset_count] = 0,
                }
                offset_count += 1;
            }

            // Attach the previous morph index for motion vector computation. If
            // there isn't one, just use zero as the shader will ignore it.
            if current_morph_index.is_some() {
                match prev_morph_index {
                    Some(prev_morph_index) => {
                        dynamic_offsets[offset_count] = prev_morph_index.index;
                    }
                    None => dynamic_offsets[offset_count] = 0,
                }
                offset_count += 1;
            }
        }

        pass.set_bind_group(I, bind_group, &dynamic_offsets[0..offset_count]);

        RenderCommandResult::Success
    }
}

pub struct DrawMesh;
impl<P: PhaseItem> RenderCommand<P> for DrawMesh {
    type Param = (
        SRes<RenderAssets<RenderMesh>>,
        SRes<RenderMeshInstances>,
        SRes<IndirectParametersBuffer>,
        SRes<PipelineCache>,
        SRes<MeshAllocator>,
        Option<SRes<PreprocessPipelines>>,
    );
    type ViewQuery = Has<PreprocessBindGroup>;
    type ItemQuery = ();
    #[inline]
    fn render<'w>(
        item: &P,
        has_preprocess_bind_group: ROQueryItem<Self::ViewQuery>,
        _item_query: Option<()>,
        (
            meshes,
            mesh_instances,
            indirect_parameters_buffer,
            pipeline_cache,
            mesh_allocator,
            preprocess_pipelines,
        ): SystemParamItem<'w, '_, Self::Param>,
        pass: &mut TrackedRenderPass<'w>,
    ) -> RenderCommandResult {
        // If we're using GPU preprocessing, then we're dependent on that
        // compute shader having been run, which of course can only happen if
        // it's compiled. Otherwise, our mesh instance data won't be present.
        if let Some(preprocess_pipelines) = preprocess_pipelines {
            if !has_preprocess_bind_group
                || !preprocess_pipelines.pipelines_are_loaded(&pipeline_cache)
            {
                return RenderCommandResult::Skip;
            }
        }

        let meshes = meshes.into_inner();
        let mesh_instances = mesh_instances.into_inner();
        let indirect_parameters_buffer = indirect_parameters_buffer.into_inner();
        let mesh_allocator = mesh_allocator.into_inner();

        let Some(mesh_asset_id) = mesh_instances.mesh_asset_id(item.main_entity()) else {
            return RenderCommandResult::Skip;
        };
        let Some(gpu_mesh) = meshes.get(mesh_asset_id) else {
            return RenderCommandResult::Skip;
        };
        let Some(vertex_buffer_slice) = mesh_allocator.mesh_vertex_slice(&mesh_asset_id) else {
            return RenderCommandResult::Skip;
        };

        // Calculate the indirect offset, and look up the buffer.
        let indirect_parameters = match item.extra_index() {
            PhaseItemExtraIndex::None | PhaseItemExtraIndex::DynamicOffset(_) => None,
            PhaseItemExtraIndex::IndirectParametersIndex(indices) => {
                match indirect_parameters_buffer.buffer() {
                    None => {
                        warn!(
                            "Not rendering mesh because indirect parameters buffer wasn't present"
                        );
                        return RenderCommandResult::Skip;
                    }
                    Some(buffer) => Some((
                        indices.start as u64 * size_of::<IndirectParameters>() as u64,
                        indices.end - indices.start,
                        buffer,
                    )),
                }
            }
        };

        pass.set_vertex_buffer(0, vertex_buffer_slice.buffer.slice(..));

        let batch_range = item.batch_range();

        // Draw either directly or indirectly, as appropriate. If we're in
        // indirect mode, we can additionally multi-draw. (We can't multi-draw
        // in direct mode because `wgpu` doesn't expose that functionality.)
        match &gpu_mesh.buffer_info {
            RenderMeshBufferInfo::Indexed {
                index_format,
                count,
            } => {
                let Some(index_buffer_slice) = mesh_allocator.mesh_index_slice(&mesh_asset_id)
                else {
                    return RenderCommandResult::Skip;
                };

                pass.set_index_buffer(index_buffer_slice.buffer.slice(..), 0, *index_format);

                match indirect_parameters {
                    None => {
                        pass.draw_indexed(
                            index_buffer_slice.range.start
                                ..(index_buffer_slice.range.start + *count),
                            vertex_buffer_slice.range.start as i32,
                            batch_range.clone(),
                        );
                    }
                    Some((
                        indirect_parameters_offset,
                        indirect_parameters_count,
                        indirect_parameters_buffer,
                    )) => {
                        pass.multi_draw_indexed_indirect(
                            indirect_parameters_buffer,
                            indirect_parameters_offset,
                            indirect_parameters_count,
                        );
                    }
                }
            }
            RenderMeshBufferInfo::NonIndexed => match indirect_parameters {
                None => {
                    pass.draw(vertex_buffer_slice.range, batch_range.clone());
                }
                Some((
                    indirect_parameters_offset,
                    indirect_parameters_count,
                    indirect_parameters_buffer,
                )) => {
                    pass.multi_draw_indirect(
                        indirect_parameters_buffer,
                        indirect_parameters_offset,
                        indirect_parameters_count,
                    );
                }
            },
        }
        RenderCommandResult::Success
    }
}

#[cfg(test)]
mod tests {
    use super::MeshPipelineKey;
    #[test]
    fn mesh_key_msaa_samples() {
        for i in [1, 2, 4, 8, 16, 32, 64, 128] {
            assert_eq!(MeshPipelineKey::from_msaa_samples(i).msaa_samples(), i);
        }
    }
}<|MERGE_RESOLUTION|>--- conflicted
+++ resolved
@@ -35,7 +35,7 @@
     },
     render_resource::*,
     renderer::{RenderDevice, RenderQueue},
-    texture::{DefaultImageSampler, FallbackImage},
+    texture::DefaultImageSampler,
     view::{
         prepare_view_targets, GpuCulling, RenderVisibilityRanges, ViewTarget, ViewUniformOffset,
         ViewVisibility, VisibilityRange,
@@ -880,12 +880,8 @@
         current_input_buffer: &mut InstanceInputUniformBuffer<MeshInputUniform>,
         previous_input_buffer: &mut InstanceInputUniformBuffer<MeshInputUniform>,
         mesh_allocator: &MeshAllocator,
-<<<<<<< HEAD
         render_lightmaps: &RenderLightmaps,
-    ) -> usize {
-=======
     ) -> u32 {
->>>>>>> 1e7b89cd
         let first_vertex_index = match mesh_allocator.mesh_vertex_slice(&self.shared.mesh_asset_id)
         {
             Some(mesh_vertex_slice) => mesh_vertex_slice.range.start,
@@ -2345,7 +2341,6 @@
     skins_uniform: Res<SkinUniforms>,
     weights_uniform: Res<MorphUniforms>,
     mut render_lightmaps: ResMut<RenderLightmaps>,
-    fallback_images: Res<FallbackImage>,
 ) {
     groups.reset();
 
@@ -2432,13 +2427,7 @@
     for (lightmap_slab_id, lightmap_slab) in render_lightmaps.slabs.iter_mut().enumerate() {
         groups.lightmaps.insert(
             LightmapSlabIndex(NonMaxU32::new(lightmap_slab_id as u32).unwrap()),
-            layouts.lightmapped(
-                &render_device,
-                &fallback_images,
-                &model,
-                lightmap_slab,
-                bindless_supported,
-            ),
+            layouts.lightmapped(&render_device, &model, lightmap_slab, bindless_supported),
         );
     }
 }
