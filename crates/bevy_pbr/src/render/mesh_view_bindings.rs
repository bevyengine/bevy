--- conflicted
+++ resolved
@@ -28,17 +28,11 @@
 use bevy_render::render_resource::binding_types::{texture_2d_array, texture_cube_array};
 
 use crate::{
-<<<<<<< HEAD
-    environment_map, prepass, EnvironmentMapLight, FogMeta, GlobalLightMeta, GpuFog,
-    GpuLights, GpuPointLights, LightMeta, MeshPipeline, MeshPipelineKey,
-    RenderIrradianceVolumes, ScreenSpaceAmbientOcclusionTextures, ShadowSamplers,
-    ViewClusterBindings, ViewShadowBindings, GpuIrradianceVolumes,
-=======
     environment_map::{self, RenderViewBindGroupEntries, RenderViewEnvironmentMaps},
-    prepass, FogMeta, GlobalLightMeta, GpuFog, GpuLights, GpuPointLights, LightMeta,
-    LightProbesBuffer, LightProbesUniform, MeshPipeline, MeshPipelineKey,
-    ScreenSpaceAmbientOcclusionTextures, ShadowSamplers, ViewClusterBindings, ViewShadowBindings,
->>>>>>> 63eb1516
+    prepass, FogMeta, GlobalLightMeta, GpuFog, GpuIrradianceVolume, GpuIrradianceVolumes,
+    GpuLights, GpuPointLights, LightMeta, LightProbesBuffer, LightProbesUniform, MeshPipeline,
+    MeshPipelineKey, RenderIrradianceVolumes, ScreenSpaceAmbientOcclusionTextures, ShadowSamplers,
+    ViewClusterBindings, ViewShadowBindings,
 };
 
 #[derive(Clone)]
@@ -234,77 +228,6 @@
                 8,
                 buffer_layout(
                     clustered_forward_buffer_binding_type,
-<<<<<<< HEAD
-                )),
-            },
-            count: None,
-        },
-        // Globals
-        BindGroupLayoutEntry {
-            binding: 9,
-            visibility: ShaderStages::VERTEX_FRAGMENT,
-            ty: BindingType::Buffer {
-                ty: BufferBindingType::Uniform,
-                has_dynamic_offset: false,
-                min_binding_size: Some(GlobalsUniform::min_size()),
-            },
-            count: None,
-        },
-        // Fog
-        BindGroupLayoutEntry {
-            binding: 10,
-            visibility: ShaderStages::FRAGMENT,
-            ty: BindingType::Buffer {
-                ty: BufferBindingType::Uniform,
-                has_dynamic_offset: true,
-                min_binding_size: Some(GpuFog::min_size()),
-            },
-            count: None,
-        },
-        // Irradiance volume data
-        // FIXME(pcwalton): WebGL. Don't assume storage is supported.
-        BindGroupLayoutEntry {
-            binding: 11,
-            visibility: ShaderStages::FRAGMENT,
-            ty: BindingType::Buffer {
-                ty: BufferBindingType::Storage { read_only: true },
-                has_dynamic_offset: false,
-                min_binding_size: Some(Vec4::min_size()),
-            },
-            count: None,
-        },
-        // Irradiance volume metadata
-        BindGroupLayoutEntry {
-            binding: 12,
-            visibility: ShaderStages::FRAGMENT,
-            ty: BindingType::Buffer {
-                ty: BufferBindingType::Uniform,
-                has_dynamic_offset: false,
-                min_binding_size: Some(GpuIrradianceVolumes::min_size()),
-            },
-            count: None,
-        },
-        // Screen space ambient occlusion texture
-        BindGroupLayoutEntry {
-            binding: 13,
-            visibility: ShaderStages::FRAGMENT,
-            ty: BindingType::Texture {
-                multisampled: false,
-                sample_type: TextureSampleType::Float { filterable: false },
-                view_dimension: TextureViewDimension::D2,
-            },
-            count: None,
-        },
-    ];
-
-    // EnvironmentMapLight
-    let environment_map_entries = environment_map::get_bind_group_layout_entries([14, 15, 16]);
-    entries.extend_from_slice(&environment_map_entries);
-
-    // Tonemapping
-    let tonemapping_lut_entries = get_lut_bind_group_layout_entries([17, 18]);
-    entries.extend_from_slice(&tonemapping_lut_entries);
-=======
                     false,
                     Some(ViewClusterBindings::min_size_cluster_offsets_and_counts(
                         clustered_forward_buffer_binding_type,
@@ -317,9 +240,12 @@
             (10, uniform_buffer::<GpuFog>(true)),
             // Light probes
             (11, uniform_buffer::<LightProbesUniform>(true)),
+            // Irradiance volumes
+            (12, storage_buffer_read_only::<GpuIrradianceVolume>(false)),
+            (13, uniform_buffer::<GpuIrradianceVolumes>(false)),
             // Screen space ambient occlusion texture
             (
-                12,
+                14,
                 texture_2d(TextureSampleType::Float { filterable: false }),
             ),
         ),
@@ -328,48 +254,40 @@
     // EnvironmentMapLight
     let environment_map_entries = environment_map::get_bind_group_layout_entries(render_device);
     entries = entries.extend_with_indices((
-        (13, environment_map_entries[0]),
-        (14, environment_map_entries[1]),
-        (15, environment_map_entries[2]),
+        (15, environment_map_entries[0]),
+        (16, environment_map_entries[1]),
+        (17, environment_map_entries[2]),
     ));
 
     // Tonemapping
     let tonemapping_lut_entries = get_lut_bind_group_layout_entries();
     entries = entries.extend_with_indices((
-        (16, tonemapping_lut_entries[0]),
-        (17, tonemapping_lut_entries[1]),
+        (18, tonemapping_lut_entries[0]),
+        (19, tonemapping_lut_entries[1]),
     ));
->>>>>>> 63eb1516
 
     // Prepass
     if cfg!(any(not(feature = "webgl"), not(target_arch = "wasm32")))
         || (cfg!(all(feature = "webgl", target_arch = "wasm32"))
             && !layout_key.contains(MeshPipelineViewLayoutKey::MULTISAMPLED))
     {
-<<<<<<< HEAD
-        entries.extend_from_slice(&prepass::get_bind_group_layout_entries(
-            [19, 20, 21, 22],
-            layout_key,
-        ));
-=======
         for (entry, binding) in prepass::get_bind_group_layout_entries(layout_key)
             .iter()
-            .zip([18, 19, 20, 21])
+            .zip([20, 21, 22, 23])
         {
             if let Some(entry) = entry {
                 entries = entries.extend_with_indices(((binding as u32, *entry),));
             }
         }
->>>>>>> 63eb1516
     }
 
     // View Transmission Texture
     entries = entries.extend_with_indices((
         (
-            22,
+            24,
             texture_2d(TextureSampleType::Float { filterable: true }),
         ),
-        (23, sampler(SamplerBindingType::Filtering)),
+        (25, sampler(SamplerBindingType::Filtering)),
     ));
 
     entries.to_vec()
@@ -443,24 +361,18 @@
         Some(point_light_binding),
         Some(globals),
         Some(fog_binding),
-<<<<<<< HEAD
         Some(irradiance_volume_data_binding),
         Some(irradiance_volumes_binding),
-=======
         Some(light_probes_binding),
->>>>>>> 63eb1516
     ) = (
         view_uniforms.uniforms.binding(),
         light_meta.view_gpu_lights.binding(),
         global_light_meta.gpu_point_lights.binding(),
         globals_buffer.buffer.binding(),
         fog_meta.gpu_fogs.binding(),
-<<<<<<< HEAD
         irradiance_volumes.gpu_irradiance_volumes.binding(),
         irradiance_volumes.gpu_irradiance_volume_metadata.binding(),
-=======
         light_probes_buffer.binding(),
->>>>>>> 63eb1516
     ) {
         for (
             entity,
@@ -498,25 +410,10 @@
                 (8, cluster_bindings.offsets_and_counts_binding().unwrap()),
                 (9, globals.clone()),
                 (10, fog_binding.clone()),
-<<<<<<< HEAD
-                (11, irradiance_volume_data_binding.clone()),
-                (12, irradiance_volumes_binding.clone()),
-                (13, ssao_view),
-            ));
-
-            let env_map_bindings =
-                environment_map::get_bindings(environment_map, &images, &fallback_cubemap);
-            entries = entries.extend_with_indices((
-                (14, env_map_bindings.0),
-                (15, env_map_bindings.1),
-                (16, env_map_bindings.2),
-            ));
-
-            let lut_bindings = get_lut_bindings(&images, &tonemapping_luts, tonemapping);
-            entries = entries.extend_with_indices(((17, lut_bindings.0), (18, lut_bindings.1)));
-=======
                 (11, light_probes_binding.clone()),
-                (12, ssao_view),
+                (12, irradiance_volume_data_binding.clone()),
+                (13, irradiance_volumes_binding.clone()),
+                (14, ssao_view),
             ));
 
             let bind_group_entries = RenderViewBindGroupEntries::get(
@@ -533,9 +430,9 @@
                     sampler,
                 } => {
                     entries = entries.extend_with_indices((
-                        (13, diffuse_texture_view),
-                        (14, specular_texture_view),
-                        (15, sampler),
+                        (15, diffuse_texture_view),
+                        (16, specular_texture_view),
+                        (17, sampler),
                     ));
                 }
                 RenderViewBindGroupEntries::Multiple {
@@ -544,16 +441,15 @@
                     sampler,
                 } => {
                     entries = entries.extend_with_indices((
-                        (13, diffuse_texture_views.as_slice()),
-                        (14, specular_texture_views.as_slice()),
-                        (15, sampler),
+                        (15, diffuse_texture_views.as_slice()),
+                        (16, specular_texture_views.as_slice()),
+                        (17, sampler),
                     ));
                 }
             }
 
             let lut_bindings = get_lut_bindings(&images, &tonemapping_luts, tonemapping);
-            entries = entries.extend_with_indices(((16, lut_bindings.0), (17, lut_bindings.1)));
->>>>>>> 63eb1516
+            entries = entries.extend_with_indices(((18, lut_bindings.0), (19, lut_bindings.1)));
 
             // When using WebGL, we can't have a depth texture with multisampling
             let prepass_bindings;
@@ -563,11 +459,7 @@
                 for (binding, index) in prepass_bindings
                     .iter()
                     .map(Option::as_ref)
-<<<<<<< HEAD
-                    .zip([19, 20, 21, 22])
-=======
-                    .zip([18, 19, 20, 21])
->>>>>>> 63eb1516
+                    .zip([20, 21, 22, 23])
                     .flat_map(|(b, i)| b.map(|b| (b, i)))
                 {
                     entries = entries.extend_with_indices(((index, binding),));
@@ -583,7 +475,7 @@
                 .unwrap_or(&fallback_image_zero.sampler);
 
             entries =
-                entries.extend_with_indices(((22, transmission_view), (23, transmission_sampler)));
+                entries.extend_with_indices(((24, transmission_view), (25, transmission_sampler)));
 
             commands.entity(entity).insert(MeshViewBindGroup {
                 value: render_device.create_bind_group("mesh_view_bind_group", layout, &entries),
