--- conflicted
+++ resolved
@@ -1,20 +1,11 @@
-<<<<<<< HEAD
 #import bevy_pbr::forward_io VertexOutput
-=======
-#import bevy_pbr::mesh_vertex_output MeshVertexOutput
 struct WireframeMaterial {
     color: vec4<f32>,
 };
->>>>>>> 068e42a0
 
 @group(1) @binding(0)
 var<uniform> material: WireframeMaterial;
 @fragment
-<<<<<<< HEAD
 fn fragment(in: VertexOutput) -> @location(0) vec4<f32> {
-    return vec4<f32>(1.0, 1.0, 1.0, 1.0);
-=======
-fn fragment(in: MeshVertexOutput) -> @location(0) vec4<f32> {
     return material.color;
->>>>>>> 068e42a0
 }