--- conflicted
+++ resolved
@@ -53,13 +53,8 @@
 
 const WGPU_MIN_ALIGN: usize = 256;
 
-<<<<<<< HEAD
 /// Align a [`RawBufferVec`] to `N` bytes by padding the end with `T::default()` values.
-fn add_to_alignment<T: Pod + Default>(buffer: &mut RawBufferVec<T>) {
-=======
-/// Align a [`BufferVec`] to `N` bytes by padding the end with `T::default()` values.
-fn add_to_alignment<T: NoUninit + Default>(buffer: &mut BufferVec<T>) {
->>>>>>> dac66e83
+fn add_to_alignment<T: NoUninit + Default>(buffer: &mut RawBufferVec<T>) {
     let n = WGPU_MIN_ALIGN;
     let t_size = mem::size_of::<T>();
     if !can_align(n, t_size) {
