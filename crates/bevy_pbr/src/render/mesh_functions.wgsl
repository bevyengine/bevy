--- conflicted
+++ resolved
@@ -22,14 +22,13 @@
     return affine3_to_square(mesh[instance_index].previous_world_from_local);
 }
 
-<<<<<<< HEAD
-fn get_inverse_model_matrix(instance_index: u32) -> mat4x4<f32> {
+fn get_local_from_world(instance_index: u32) -> mat4x4<f32> {
     // the model matrix is translation * rotation * scale
     // the inverse is then scale^-1 * rotation ^-1 * translation^-1        
     // the 3x3 matrix only contains the information for the rotation and scale
     let inverse_model_3x3 = transpose(mat2x4_f32_to_mat3x3_unpack(
-        mesh[instance_index].inverse_transpose_model_a,
-        mesh[instance_index].inverse_transpose_model_b,
+        mesh[instance_index].local_from_world_transpose_a,
+        mesh[instance_index].local_from_world_transpose_b,
     ));
     // construct scale^-1 * rotation^-1 from the 3x3
     let inverse_model_4x4_no_trans = mat4x4<f32>(
@@ -39,7 +38,7 @@
         vec4(0.0,0.0,0.0,1.0)
     );
     // we can get translation^-1 by negating the translation of the model
-    let model = get_model_matrix(instance_index);
+    let model = get_world_from_local(instance_index);
     let inverse_model_4x4_only_trans = mat4x4<f32>(
         vec4(1.0,0.0,0.0,0.0),
         vec4(0.0,1.0,0.0,0.0),
@@ -50,14 +49,10 @@
     return inverse_model_4x4_no_trans * inverse_model_4x4_only_trans;
 }
 
-fn mesh_position_local_to_world(model: mat4x4<f32>, vertex_position: vec4<f32>) -> vec4<f32> {
-    return model * vertex_position;
-=======
 #endif  // MESHLET_MESH_MATERIAL_PASS
 
 fn mesh_position_local_to_world(world_from_local: mat4x4<f32>, vertex_position: vec4<f32>) -> vec4<f32> {
     return world_from_local * vertex_position;
->>>>>>> 73ffd9a5
 }
 
 // NOTE: The intermediate world_position assignment is important
