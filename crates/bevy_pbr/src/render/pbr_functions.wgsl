#define_import_path bevy_pbr::pbr_functions

#ifdef TONEMAP_IN_SHADER
#import bevy_core_pipeline::tonemapping
#endif


fn alpha_discard(material: StandardMaterial, output_color: vec4<f32>) -> vec4<f32> {
    var color = output_color;
    let alpha_mode = material.flags & STANDARD_MATERIAL_FLAGS_ALPHA_MODE_RESERVED_BITS;
    if alpha_mode == STANDARD_MATERIAL_FLAGS_ALPHA_MODE_OPAQUE {
        // NOTE: If rendering as opaque, alpha should be ignored so set to 1.0
        color.a = 1.0;
    } else if alpha_mode == STANDARD_MATERIAL_FLAGS_ALPHA_MODE_MASK {
        if color.a >= material.alpha_cutoff {
            // NOTE: If rendering as masked alpha and >= the cutoff, render as fully opaque
            color.a = 1.0;
        } else {
            // NOTE: output_color.a < in.material.alpha_cutoff should not is not rendered
            // NOTE: This and any other discards mean that early-z testing cannot be done!
            discard;
        }
    }
    return color;
}

fn prepare_world_normal(
    world_normal: vec3<f32>,
    double_sided: bool,
    is_front: bool,
) -> vec3<f32> {
    var output: vec3<f32> = world_normal;
#ifndef VERTEX_TANGENTS
#ifndef STANDARDMATERIAL_NORMAL_MAP
    // NOTE: When NOT using normal-mapping, if looking at the back face of a double-sided
    // material, the normal needs to be inverted. This is a branchless version of that.
    output = (f32(!double_sided || is_front) * 2.0 - 1.0) * output;
#endif
#endif
    return output;
}

fn apply_normal_mapping(
    standard_material_flags: u32,
    world_normal: vec3<f32>,
#ifdef VERTEX_TANGENTS
#ifdef STANDARDMATERIAL_NORMAL_MAP
    world_tangent: vec4<f32>,
#endif
#endif
#ifdef VERTEX_UVS
    uv: vec2<f32>,
#endif
) -> vec3<f32> {
    // NOTE: The mikktspace method of normal mapping explicitly requires that the world normal NOT
    // be re-normalized in the fragment shader. This is primarily to match the way mikktspace
    // bakes vertex tangents and normal maps so that this is the exact inverse. Blender, Unity,
    // Unreal Engine, Godot, and more all use the mikktspace method. Do not change this code
    // unless you really know what you are doing.
    // http://www.mikktspace.com/
    var N: vec3<f32> = world_normal;

#ifdef VERTEX_TANGENTS
#ifdef STANDARDMATERIAL_NORMAL_MAP
    // NOTE: The mikktspace method of normal mapping explicitly requires that these NOT be
    // normalized nor any Gram-Schmidt applied to ensure the vertex normal is orthogonal to the
    // vertex tangent! Do not change this code unless you really know what you are doing.
    // http://www.mikktspace.com/
    var T: vec3<f32> = world_tangent.xyz;
    var B: vec3<f32> = world_tangent.w * cross(N, T);
#endif
#endif

#ifdef VERTEX_TANGENTS
#ifdef VERTEX_UVS
#ifdef STANDARDMATERIAL_NORMAL_MAP
    // Nt is the tangent-space normal.
    var Nt = textureSample(normal_map_texture, normal_map_sampler, uv).rgb;
    if (standard_material_flags & STANDARD_MATERIAL_FLAGS_TWO_COMPONENT_NORMAL_MAP) != 0u {
        // Only use the xy components and derive z for 2-component normal maps.
        Nt = vec3<f32>(Nt.rg * 2.0 - 1.0, 0.0);
        Nt.z = sqrt(1.0 - Nt.x * Nt.x - Nt.y * Nt.y);
    } else {
        Nt = Nt * 2.0 - 1.0;
    }
    // Normal maps authored for DirectX require flipping the y component
    if (standard_material_flags & STANDARD_MATERIAL_FLAGS_FLIP_NORMAL_MAP_Y) != 0u {
        Nt.y = -Nt.y;
    }
    // NOTE: The mikktspace method of normal mapping applies maps the tangent-space normal from
    // the normal map texture in this way to be an EXACT inverse of how the normal map baker
    // calculates the normal maps so there is no error introduced. Do not change this code
    // unless you really know what you are doing.
    // http://www.mikktspace.com/
    N = Nt.x * T + Nt.y * B + Nt.z * N;
#endif
#endif
#endif

    return normalize(N);
}

// NOTE: Correctly calculates the view vector depending on whether
// the projection is orthographic or perspective.
fn calculate_view(
    world_position: vec4<f32>,
    is_orthographic: bool,
) -> vec3<f32> {
    var V: vec3<f32>;
    if is_orthographic {
        // Orthographic view vector
        V = normalize(vec3<f32>(view.view_proj[0].z, view.view_proj[1].z, view.view_proj[2].z));
    } else {
        // Only valid for a perpective projection
        V = normalize(view.world_position.xyz - world_position.xyz);
    }
    return V;
}

struct PbrInput {
    material: StandardMaterial,
    occlusion: f32,
    frag_coord: vec4<f32>,
    world_position: vec4<f32>,
    // Normalized world normal used for shadow mapping as normal-mapping is not used for shadow
    // mapping
    world_normal: vec3<f32>,
    // Normalized normal-mapped world normal used for lighting
    N: vec3<f32>,
    // Normalized view vector in world space, pointing from the fragment world position toward the
    // view world position
    V: vec3<f32>,
    is_orthographic: bool,
};

// Creates a PbrInput with default values
fn pbr_input_new() -> PbrInput {
    var pbr_input: PbrInput;

    pbr_input.material = standard_material_new();
    pbr_input.occlusion = 1.0;

    pbr_input.frag_coord = vec4<f32>(0.0, 0.0, 0.0, 1.0);
    pbr_input.world_position = vec4<f32>(0.0, 0.0, 0.0, 1.0);
    pbr_input.world_normal = vec3<f32>(0.0, 0.0, 1.0);

    pbr_input.is_orthographic = false;

    pbr_input.N = vec3<f32>(0.0, 0.0, 1.0);
    pbr_input.V = vec3<f32>(1.0, 0.0, 0.0);

    return pbr_input;
}

#ifndef NORMAL_PREPASS
fn pbr(
    in: PbrInput,
) -> vec4<f32> {
    var output_color: vec4<f32> = in.material.base_color;

    // TODO use .a for exposure compensation in HDR
    let emissive = in.material.emissive;

    // calculate non-linear roughness from linear perceptualRoughness
    let metallic = in.material.metallic;
    let perceptual_roughness = in.material.perceptual_roughness;
    let roughness = perceptualRoughnessToRoughness(perceptual_roughness);

    let occlusion = in.occlusion;

    output_color = alpha_discard(in.material, output_color);

    // Neubelt and Pettineo 2013, "Crafting a Next-gen Material Pipeline for The Order: 1886"
    let NdotV = max(dot(in.N, in.V), 0.0001);

    // Remapping [0,1] reflectance to F0
    // See https://google.github.io/filament/Filament.html#materialsystem/parameterization/remapping
    let reflectance = in.material.reflectance;
    let F0 = 0.16 * reflectance * reflectance * (1.0 - metallic) + output_color.rgb * metallic;

    // Diffuse strength inversely related to metallicity
    let diffuse_color = output_color.rgb * (1.0 - metallic);

    let R = reflect(-in.V, in.N);

    // accumulate color
    var light_accum: vec3<f32> = vec3<f32>(0.0);

    let view_z = dot(vec4<f32>(
        view.inverse_view[0].z,
        view.inverse_view[1].z,
        view.inverse_view[2].z,
        view.inverse_view[3].z
    ), in.world_position);
    let cluster_index = fragment_cluster_index(in.frag_coord.xy, view_z, in.is_orthographic);
    let offset_and_counts = unpack_offset_and_counts(cluster_index);

    // point lights
    for (var i: u32 = offset_and_counts[0]; i < offset_and_counts[0] + offset_and_counts[1]; i = i + 1u) {
        let light_id = get_light_id(i);
        var shadow: f32 = 1.0;
        if ((mesh.flags & MESH_FLAGS_SHADOW_RECEIVER_BIT) != 0u
                && (point_lights.data[light_id].flags & POINT_LIGHT_FLAGS_SHADOWS_ENABLED_BIT) != 0u) {
            shadow = fetch_point_shadow(light_id, in.world_position, in.world_normal);
        }
        let light_contrib = point_light(in.world_position.xyz, light_id, roughness, NdotV, in.N, in.V, R, F0, diffuse_color);
        light_accum = light_accum + light_contrib * shadow;
    }

    // spot lights
    for (var i: u32 = offset_and_counts[0] + offset_and_counts[1]; i < offset_and_counts[0] + offset_and_counts[1] + offset_and_counts[2]; i = i + 1u) {
        let light_id = get_light_id(i);
        var shadow: f32 = 1.0;
        if ((mesh.flags & MESH_FLAGS_SHADOW_RECEIVER_BIT) != 0u
                && (point_lights.data[light_id].flags & POINT_LIGHT_FLAGS_SHADOWS_ENABLED_BIT) != 0u) {
            shadow = fetch_spot_shadow(light_id, in.world_position, in.world_normal);
        }
        let light_contrib = spot_light(in.world_position.xyz, light_id, roughness, NdotV, in.N, in.V, R, F0, diffuse_color);
        light_accum = light_accum + light_contrib * shadow;
    }

    let n_directional_lights = lights.n_directional_lights;
    for (var i: u32 = 0u; i < n_directional_lights; i = i + 1u) {
        var shadow: f32 = 1.0;
        if ((mesh.flags & MESH_FLAGS_SHADOW_RECEIVER_BIT) != 0u
                && (lights.directional_lights[i].flags & DIRECTIONAL_LIGHT_FLAGS_SHADOWS_ENABLED_BIT) != 0u) {
            shadow = fetch_directional_shadow(i, in.world_position, in.world_normal);
        }
        let light_contrib = directional_light(i, roughness, NdotV, in.N, in.V, R, F0, diffuse_color);
        light_accum = light_accum + light_contrib * shadow;
    }

    let diffuse_ambient = EnvBRDFApprox(diffuse_color, 1.0, NdotV);
    let specular_ambient = EnvBRDFApprox(F0, perceptual_roughness, NdotV);

    output_color = vec4<f32>(
        light_accum
            + (diffuse_ambient + specular_ambient) * lights.ambient_color.rgb * occlusion
            + emissive.rgb * output_color.a,
        output_color.a
    );

    output_color = cluster_debug_visualization(
        output_color,
        view_z,
        in.is_orthographic,
        offset_and_counts,
        cluster_index,
    );

    return output_color;
}
#endif // NORMAL_PREPASS

#ifdef TONEMAP_IN_SHADER
fn tone_mapping(in: vec4<f32>) -> vec4<f32> {
    // tone_mapping
    return vec4<f32>(reinhard_luminance(in.rgb), in.a);

    // Gamma correction.
    // Not needed with sRGB buffer
    // output_color.rgb = pow(output_color.rgb, vec3(1.0 / 2.2));
}
#endif // TONEMAP_IN_SHADER

#ifdef DEBAND_DITHER
fn dither(color: vec4<f32>, pos: vec2<f32>) -> vec4<f32> {
    return vec4<f32>(color.rgb + screen_space_dither(pos.xy), color.a);
}
#endif // DEBAND_DITHER

<<<<<<< HEAD
#ifndef NORMAL_PREPASS
fn apply_fog(input_color: vec4<f32>, view_to_world: vec3<f32>) -> vec4<f32> {
    // `length()` is used here instead of just `view_z` since that produces more
    // high quality results, especially for denser/smaller fogs. we get a "curved"
    // fog shape that remains consistent with camera rotation, instead of a "linear"
    // fog shape that looks a bit fake
    let distance = length(view_to_world);

    var scattering = vec3<f32>(0.0);
    if (fog.directional_light_color.a > 0.0) {
        let view_to_world_normalized = view_to_world / distance;
        let n_directional_lights = lights.n_directional_lights;
        for (var i: u32 = 0u; i < n_directional_lights; i = i + 1u) {
            let light = lights.directional_lights[i];
            scattering += pow(
                max(
                    dot(view_to_world_normalized, light.direction_to_light),
                    0.0
                ),
                fog.directional_light_exponent
            ) * light.color.rgb;
        }
    }

    if (fog.mode == FOG_MODE_LINEAR) {
        return linear_fog(input_color, distance, scattering);
    } else if (fog.mode == FOG_MODE_EXPONENTIAL) {
        return exponential_fog(input_color, distance, scattering);
    } else if (fog.mode == FOG_MODE_EXPONENTIAL_SQUARED) {
        return exponential_squared_fog(input_color, distance, scattering);
    } else if (fog.mode == FOG_MODE_ATMOSPHERIC) {
        return atmospheric_fog(input_color, distance, scattering);
    } else {
        return input_color;
    }
=======
#ifdef PREMULTIPLY_ALPHA
fn premultiply_alpha(standard_material_flags: u32, color: vec4<f32>) -> vec4<f32> {
// `Blend`, `Premultiplied` and `Alpha` all share the same `BlendState`. Depending
// on the alpha mode, we premultiply the color channels by the alpha channel value,
// (and also optionally replace the alpha value with 0.0) so that the result produces
// the desired blend mode when sent to the blending operation.
#ifdef BLEND_PREMULTIPLIED_ALPHA
    // For `BlendState::PREMULTIPLIED_ALPHA_BLENDING` the blend function is:
    //
    //     result = 1 * src_color + (1 - src_alpha) * dst_color
    let alpha_mode = standard_material_flags & STANDARD_MATERIAL_FLAGS_ALPHA_MODE_RESERVED_BITS;
    if (alpha_mode == STANDARD_MATERIAL_FLAGS_ALPHA_MODE_BLEND) {
        // Here, we premultiply `src_color` by `src_alpha` (ahead of time, here in the shader)
        //
        //     src_color *= src_alpha
        //
        // We end up with:
        //
        //     result = 1 * (src_alpha * src_color) + (1 - src_alpha) * dst_color
        //     result = src_alpha * src_color + (1 - src_alpha) * dst_color
        //
        // Which is the blend operation for regular alpha blending `BlendState::ALPHA_BLENDING`
        return vec4<f32>(color.rgb * color.a, color.a);
    } else if (alpha_mode == STANDARD_MATERIAL_FLAGS_ALPHA_MODE_ADD) {
        // Here, we premultiply `src_color` by `src_alpha`, and replace `src_alpha` with 0.0:
        //
        //     src_color *= src_alpha
        //     src_alpha = 0.0
        //
        // We end up with:
        //
        //     result = 1 * (src_alpha * src_color) + (1 - 0) * dst_color
        //     result = src_alpha * src_color + 1 * dst_color
        //
        // Which is the blend operation for additive blending
        return vec4<f32>(color.rgb * color.a, 0.0);
    } else {
        // Here, we don't do anything, so that we get premultiplied alpha blending. (As expected)
        return color.rgba;
    }
#endif
// `Multiply` uses its own `BlendState`, but we still need to premultiply here in the
// shader so that we get correct results as we tweak the alpha channel
#ifdef BLEND_MULTIPLY
    // The blend function is:
    //
    //     result = dst_color * src_color + (1 - src_alpha) * dst_color
    //
    // We premultiply `src_color` by `src_alpha`:
    //
    //     src_color *= src_alpha
    //
    // We end up with:
    //
    //     result = dst_color * (src_color * src_alpha) + (1 - src_alpha) * dst_color
    //     result = src_alpha * (src_color * dst_color) + (1 - src_alpha) * dst_color
    //
    // Which is the blend operation for multiplicative blending with arbitrary mixing
    // controlled by the source alpha channel
    return vec4<f32>(color.rgb * color.a, color.a);
#endif
>>>>>>> 603cb439
}
#endif<|MERGE_RESOLUTION|>--- conflicted
+++ resolved
@@ -269,7 +269,6 @@
 }
 #endif // DEBAND_DITHER
 
-<<<<<<< HEAD
 #ifndef NORMAL_PREPASS
 fn apply_fog(input_color: vec4<f32>, view_to_world: vec3<f32>) -> vec4<f32> {
     // `length()` is used here instead of just `view_z` since that produces more
@@ -305,7 +304,9 @@
     } else {
         return input_color;
     }
-=======
+}
+#endif
+
 #ifdef PREMULTIPLY_ALPHA
 fn premultiply_alpha(standard_material_flags: u32, color: vec4<f32>) -> vec4<f32> {
 // `Blend`, `Premultiplied` and `Alpha` all share the same `BlendState`. Depending
@@ -367,6 +368,5 @@
     // controlled by the source alpha channel
     return vec4<f32>(color.rgb * color.a, color.a);
 #endif
->>>>>>> 603cb439
 }
 #endif