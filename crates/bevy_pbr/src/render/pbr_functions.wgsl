--- conflicted
+++ resolved
@@ -14,13 +14,8 @@
 #import bevy_pbr::environment_map
 #endif
 
-<<<<<<< HEAD
 #import bevy_pbr::utils           E
-#import bevy_pbr::mesh_bindings   mesh
 #import bevy_pbr::mesh_types      MESH_FLAGS_SHADOW_RECEIVER_BIT, MESH_FLAGS_TRANSMITTED_SHADOW_RECEIVER_BIT
-=======
-#import bevy_pbr::mesh_types      MESH_FLAGS_SHADOW_RECEIVER_BIT
->>>>>>> 3866b1cc
 
 fn alpha_discard(material: pbr_types::StandardMaterial, output_color: vec4<f32>) -> vec4<f32> {
     var color = output_color;
