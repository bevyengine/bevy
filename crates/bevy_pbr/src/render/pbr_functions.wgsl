#define_import_path bevy_pbr::pbr_functions

#ifdef TONEMAP_IN_SHADER
#import bevy_core_pipeline::tonemapping
#endif

<<<<<<< HEAD
#import bevy_pbr::pbr_types as pbr_types
#import bevy_pbr::pbr_bindings as pbr_bindings
#import bevy_pbr::mesh_view_bindings as view_bindings
#import bevy_pbr::mesh_view_types as mesh_view_types
#import bevy_pbr::lighting as lighting
#import bevy_pbr::clustered_forward as clustering
#import bevy_pbr::shadows as shadows

#from bevy_pbr::mesh_bindings   import mesh
#from bevy_pbr::mesh_types      import MESH_FLAGS_SHADOW_RECEIVER_BIT

fn alpha_discard(material: pbr_types::StandardMaterial, output_color: vec4<f32>) -> vec4<f32>{
    var color = output_color;
    if ((material.flags & pbr_types::STANDARD_MATERIAL_FLAGS_ALPHA_MODE_OPAQUE) != 0u) {
        // NOTE: If rendering as opaque, alpha should be ignored so set to 1.0
        color.a = 1.0;
    } else if ((material.flags & pbr_types::STANDARD_MATERIAL_FLAGS_ALPHA_MODE_MASK) != 0u) {
        if (color.a >= material.alpha_cutoff) {
=======

fn alpha_discard(material: StandardMaterial, output_color: vec4<f32>) -> vec4<f32> {
    var color = output_color;
    let alpha_mode = material.flags & STANDARD_MATERIAL_FLAGS_ALPHA_MODE_RESERVED_BITS;
    if alpha_mode == STANDARD_MATERIAL_FLAGS_ALPHA_MODE_OPAQUE {
        // NOTE: If rendering as opaque, alpha should be ignored so set to 1.0
        color.a = 1.0;
    } else if alpha_mode == STANDARD_MATERIAL_FLAGS_ALPHA_MODE_MASK {
        if color.a >= material.alpha_cutoff {
>>>>>>> bfd1d4b0
            // NOTE: If rendering as masked alpha and >= the cutoff, render as fully opaque
            color.a = 1.0;
        } else {
            // NOTE: output_color.a < in.material.alpha_cutoff should not is not rendered
            // NOTE: This and any other discards mean that early-z testing cannot be done!
            discard;
        }
    }
    return color;
}

fn prepare_world_normal(
    world_normal: vec3<f32>,
    double_sided: bool,
    is_front: bool,
) -> vec3<f32> {
    var output: vec3<f32> = world_normal;
#ifndef VERTEX_TANGENTS
#ifndef STANDARDMATERIAL_NORMAL_MAP
    // NOTE: When NOT using normal-mapping, if looking at the back face of a double-sided
    // material, the normal needs to be inverted. This is a branchless version of that.
    output = (f32(!double_sided || is_front) * 2.0 - 1.0) * output;
#endif
#endif
    return output;
}

fn apply_normal_mapping(
    standard_material_flags: u32,
    world_normal: vec3<f32>,
#ifdef VERTEX_TANGENTS
#ifdef STANDARDMATERIAL_NORMAL_MAP
    world_tangent: vec4<f32>,
#endif
#endif
#ifdef VERTEX_UVS
    uv: vec2<f32>,
#endif
) -> vec3<f32> {
    // NOTE: The mikktspace method of normal mapping explicitly requires that the world normal NOT
    // be re-normalized in the fragment shader. This is primarily to match the way mikktspace
    // bakes vertex tangents and normal maps so that this is the exact inverse. Blender, Unity,
    // Unreal Engine, Godot, and more all use the mikktspace method. Do not change this code
    // unless you really know what you are doing.
    // http://www.mikktspace.com/
    var N: vec3<f32> = world_normal;

#ifdef VERTEX_TANGENTS
#ifdef STANDARDMATERIAL_NORMAL_MAP
    // NOTE: The mikktspace method of normal mapping explicitly requires that these NOT be
    // normalized nor any Gram-Schmidt applied to ensure the vertex normal is orthogonal to the
    // vertex tangent! Do not change this code unless you really know what you are doing.
    // http://www.mikktspace.com/
    var T: vec3<f32> = world_tangent.xyz;
    var B: vec3<f32> = world_tangent.w * cross(N, T);
#endif
#endif

#ifdef VERTEX_TANGENTS
#ifdef VERTEX_UVS
#ifdef STANDARDMATERIAL_NORMAL_MAP
    // Nt is the tangent-space normal.
<<<<<<< HEAD
    var Nt = textureSample(pbr_bindings::normal_map_texture, pbr_bindings::normal_map_sampler, uv).rgb;
    if ((standard_material_flags & pbr_types::STANDARD_MATERIAL_FLAGS_TWO_COMPONENT_NORMAL_MAP) != 0u) {
=======
    var Nt = textureSample(normal_map_texture, normal_map_sampler, uv).rgb;
    if (standard_material_flags & STANDARD_MATERIAL_FLAGS_TWO_COMPONENT_NORMAL_MAP) != 0u {
>>>>>>> bfd1d4b0
        // Only use the xy components and derive z for 2-component normal maps.
        Nt = vec3<f32>(Nt.rg * 2.0 - 1.0, 0.0);
        Nt.z = sqrt(1.0 - Nt.x * Nt.x - Nt.y * Nt.y);
    } else {
        Nt = Nt * 2.0 - 1.0;
    }
    // Normal maps authored for DirectX require flipping the y component
<<<<<<< HEAD
    if ((standard_material_flags & pbr_types::STANDARD_MATERIAL_FLAGS_FLIP_NORMAL_MAP_Y) != 0u) {
=======
    if (standard_material_flags & STANDARD_MATERIAL_FLAGS_FLIP_NORMAL_MAP_Y) != 0u {
>>>>>>> bfd1d4b0
        Nt.y = -Nt.y;
    }
    // NOTE: The mikktspace method of normal mapping applies maps the tangent-space normal from
    // the normal map texture in this way to be an EXACT inverse of how the normal map baker
    // calculates the normal maps so there is no error introduced. Do not change this code
    // unless you really know what you are doing.
    // http://www.mikktspace.com/
    N = Nt.x * T + Nt.y * B + Nt.z * N;
#endif
#endif
#endif

    return normalize(N);
}

// NOTE: Correctly calculates the view vector depending on whether
// the projection is orthographic or perspective.
fn calculate_view(
    world_position: vec4<f32>,
    is_orthographic: bool,
) -> vec3<f32> {
    var V: vec3<f32>;
    if is_orthographic {
        // Orthographic view vector
        V = normalize(vec3<f32>(view_bindings::view.view_proj[0].z, view_bindings::view.view_proj[1].z, view_bindings::view.view_proj[2].z));
    } else {
        // Only valid for a perpective projection
        V = normalize(view_bindings::view.world_position.xyz - world_position.xyz);
    }
    return V;
}

struct PbrInput {
    material: pbr_types::StandardMaterial,
    occlusion: f32,
    frag_coord: vec4<f32>,
    world_position: vec4<f32>,
    // Normalized world normal used for shadow mapping as normal-mapping is not used for shadow
    // mapping
    world_normal: vec3<f32>,
    // Normalized normal-mapped world normal used for lighting
    N: vec3<f32>,
    // Normalized view vector in world space, pointing from the fragment world position toward the
    // view world position
    V: vec3<f32>,
    is_orthographic: bool,
};

// Creates a PbrInput with default values
fn pbr_input_new() -> PbrInput {
    var pbr_input: PbrInput;

    pbr_input.material = pbr_types::standard_material_new();
    pbr_input.occlusion = 1.0;

    pbr_input.frag_coord = vec4<f32>(0.0, 0.0, 0.0, 1.0);
    pbr_input.world_position = vec4<f32>(0.0, 0.0, 0.0, 1.0);
    pbr_input.world_normal = vec3<f32>(0.0, 0.0, 1.0);

    pbr_input.is_orthographic = false;

    pbr_input.N = vec3<f32>(0.0, 0.0, 1.0);
    pbr_input.V = vec3<f32>(1.0, 0.0, 0.0);

    return pbr_input;
}

#ifndef NORMAL_PREPASS
fn pbr(
    in: PbrInput,
) -> vec4<f32> {
    var output_color: vec4<f32> = in.material.base_color;

    // TODO use .a for exposure compensation in HDR
    let emissive = in.material.emissive;

    // calculate non-linear roughness from linear perceptualRoughness
    let metallic = in.material.metallic;
    let perceptual_roughness = in.material.perceptual_roughness;
    let roughness = lighting::perceptualRoughnessToRoughness(perceptual_roughness);

    let occlusion = in.occlusion;

    output_color = alpha_discard(in.material, output_color);

    // Neubelt and Pettineo 2013, "Crafting a Next-gen Material Pipeline for The Order: 1886"
    let NdotV = max(dot(in.N, in.V), 0.0001);

    // Remapping [0,1] reflectance to F0
    // See https://google.github.io/filament/Filament.html#materialsystem/parameterization/remapping
    let reflectance = in.material.reflectance;
    let F0 = 0.16 * reflectance * reflectance * (1.0 - metallic) + output_color.rgb * metallic;

    // Diffuse strength inversely related to metallicity
    let diffuse_color = output_color.rgb * (1.0 - metallic);

    let R = reflect(-in.V, in.N);

    // accumulate color
    var light_accum: vec3<f32> = vec3<f32>(0.0);

    let view_z = dot(vec4<f32>(
        view_bindings::view.inverse_view[0].z,
        view_bindings::view.inverse_view[1].z,
        view_bindings::view.inverse_view[2].z,
        view_bindings::view.inverse_view[3].z
    ), in.world_position);
    let cluster_index = clustering::fragment_cluster_index(in.frag_coord.xy, view_z, in.is_orthographic);
    let offset_and_counts = clustering::unpack_offset_and_counts(cluster_index);

    // point lights
    for (var i: u32 = offset_and_counts[0]; i < offset_and_counts[0] + offset_and_counts[1]; i = i + 1u) {
        let light_id = clustering::get_light_id(i);
        var shadow: f32 = 1.0;
        if ((::mesh.flags & ::MESH_FLAGS_SHADOW_RECEIVER_BIT) != 0u
                && (view_bindings::point_lights.data[light_id].flags & mesh_view_types::POINT_LIGHT_FLAGS_SHADOWS_ENABLED_BIT) != 0u) {
            shadow = shadows::fetch_point_shadow(light_id, in.world_position, in.world_normal);
        }
        let light_contrib = lighting::point_light(in.world_position.xyz, light_id, roughness, NdotV, in.N, in.V, R, F0, diffuse_color);
        light_accum = light_accum + light_contrib * shadow;
    }

    // spot lights
    for (var i: u32 = offset_and_counts[0] + offset_and_counts[1]; i < offset_and_counts[0] + offset_and_counts[1] + offset_and_counts[2]; i = i + 1u) {
        let light_id = clustering::get_light_id(i);

        var shadow: f32 = 1.0;
        if ((::mesh.flags & ::MESH_FLAGS_SHADOW_RECEIVER_BIT) != 0u
                && (view_bindings::point_lights.data[light_id].flags & mesh_view_types::POINT_LIGHT_FLAGS_SHADOWS_ENABLED_BIT) != 0u) {
            shadow = shadows::fetch_spot_shadow(light_id, in.world_position, in.world_normal);
        }
        let light_contrib = lighting::spot_light(in.world_position.xyz, light_id, roughness, NdotV, in.N, in.V, R, F0, diffuse_color);
        light_accum = light_accum + light_contrib * shadow;
    }

    let n_directional_lights = view_bindings::lights.n_directional_lights;
    for (var i: u32 = 0u; i < n_directional_lights; i = i + 1u) {
        var shadow: f32 = 1.0;
<<<<<<< HEAD
        if ((::mesh.flags & ::MESH_FLAGS_SHADOW_RECEIVER_BIT) != 0u
                && (view_bindings::lights.directional_lights[i].flags & mesh_view_types::DIRECTIONAL_LIGHT_FLAGS_SHADOWS_ENABLED_BIT) != 0u) {
            shadow = shadows::fetch_directional_shadow(i, in.world_position, in.world_normal);
=======
        if ((mesh.flags & MESH_FLAGS_SHADOW_RECEIVER_BIT) != 0u
                && (lights.directional_lights[i].flags & DIRECTIONAL_LIGHT_FLAGS_SHADOWS_ENABLED_BIT) != 0u) {
            shadow = fetch_directional_shadow(i, in.world_position, in.world_normal, view_z);
>>>>>>> bfd1d4b0
        }
        let light_contrib = lighting::directional_light(i, roughness, NdotV, in.N, in.V, R, F0, diffuse_color);
        light_accum = light_accum + light_contrib * shadow;
    }

    let diffuse_ambient = lighting::EnvBRDFApprox(diffuse_color, 1.0, NdotV);
    let specular_ambient = lighting::EnvBRDFApprox(F0, perceptual_roughness, NdotV);

    output_color = vec4<f32>(
<<<<<<< HEAD
        light_accum +
            (diffuse_ambient + specular_ambient) * view_bindings::lights.ambient_color.rgb * occlusion +
            emissive.rgb * output_color.a,
        output_color.a);
=======
        light_accum
            + (diffuse_ambient + specular_ambient) * lights.ambient_color.rgb * occlusion
            + emissive.rgb * output_color.a,
        output_color.a
    );
>>>>>>> bfd1d4b0

    output_color = clustering::cluster_debug_visualization(
        output_color,
        view_z,
        in.is_orthographic,
        offset_and_counts,
        cluster_index,
    );

    return output_color;
}
#endif // NORMAL_PREPASS

#ifdef TONEMAP_IN_SHADER
fn tone_mapping(in: vec4<f32>) -> vec4<f32> {
    // tone_mapping
    return vec4<f32>(bevy_core_pipeline::tonemapping::reinhard_luminance(in.rgb), in.a);

    // Gamma correction.
    // Not needed with sRGB buffer
    // output_color.rgb = pow(output_color.rgb, vec3(1.0 / 2.2));
}
#endif // TONEMAP_IN_SHADER

#ifdef DEBAND_DITHER
fn dither(color: vec4<f32>, pos: vec2<f32>) -> vec4<f32> {
    return vec4<f32>(color.rgb + bevy_core_pipeline::tonemapping::screen_space_dither(pos.xy), color.a);
}
#endif // DEBAND_DITHER

#ifndef NORMAL_PREPASS
fn apply_fog(input_color: vec4<f32>, fragment_world_position: vec3<f32>, view_world_position: vec3<f32>) -> vec4<f32> {
    let view_to_world = fragment_world_position.xyz - view_world_position.xyz;

    // `length()` is used here instead of just `view_to_world.z` since that produces more
    // high quality results, especially for denser/smaller fogs. we get a "curved"
    // fog shape that remains consistent with camera rotation, instead of a "linear"
    // fog shape that looks a bit fake
    let distance = length(view_to_world);

    var scattering = vec3<f32>(0.0);
    if (fog.directional_light_color.a > 0.0) {
        let view_to_world_normalized = view_to_world / distance;
        let n_directional_lights = lights.n_directional_lights;
        for (var i: u32 = 0u; i < n_directional_lights; i = i + 1u) {
            let light = lights.directional_lights[i];
            scattering += pow(
                max(
                    dot(view_to_world_normalized, light.direction_to_light),
                    0.0
                ),
                fog.directional_light_exponent
            ) * light.color.rgb;
        }
    }

    if (fog.mode == FOG_MODE_LINEAR) {
        return linear_fog(input_color, distance, scattering);
    } else if (fog.mode == FOG_MODE_EXPONENTIAL) {
        return exponential_fog(input_color, distance, scattering);
    } else if (fog.mode == FOG_MODE_EXPONENTIAL_SQUARED) {
        return exponential_squared_fog(input_color, distance, scattering);
    } else if (fog.mode == FOG_MODE_ATMOSPHERIC) {
        return atmospheric_fog(input_color, distance, scattering);
    } else {
        return input_color;
    }
}
#endif

#ifdef PREMULTIPLY_ALPHA
fn premultiply_alpha(standard_material_flags: u32, color: vec4<f32>) -> vec4<f32> {
// `Blend`, `Premultiplied` and `Alpha` all share the same `BlendState`. Depending
// on the alpha mode, we premultiply the color channels by the alpha channel value,
// (and also optionally replace the alpha value with 0.0) so that the result produces
// the desired blend mode when sent to the blending operation.
#ifdef BLEND_PREMULTIPLIED_ALPHA
    // For `BlendState::PREMULTIPLIED_ALPHA_BLENDING` the blend function is:
    //
    //     result = 1 * src_color + (1 - src_alpha) * dst_color
    let alpha_mode = standard_material_flags & STANDARD_MATERIAL_FLAGS_ALPHA_MODE_RESERVED_BITS;
    if (alpha_mode == STANDARD_MATERIAL_FLAGS_ALPHA_MODE_BLEND) {
        // Here, we premultiply `src_color` by `src_alpha` (ahead of time, here in the shader)
        //
        //     src_color *= src_alpha
        //
        // We end up with:
        //
        //     result = 1 * (src_alpha * src_color) + (1 - src_alpha) * dst_color
        //     result = src_alpha * src_color + (1 - src_alpha) * dst_color
        //
        // Which is the blend operation for regular alpha blending `BlendState::ALPHA_BLENDING`
        return vec4<f32>(color.rgb * color.a, color.a);
    } else if (alpha_mode == STANDARD_MATERIAL_FLAGS_ALPHA_MODE_ADD) {
        // Here, we premultiply `src_color` by `src_alpha`, and replace `src_alpha` with 0.0:
        //
        //     src_color *= src_alpha
        //     src_alpha = 0.0
        //
        // We end up with:
        //
        //     result = 1 * (src_alpha * src_color) + (1 - 0) * dst_color
        //     result = src_alpha * src_color + 1 * dst_color
        //
        // Which is the blend operation for additive blending
        return vec4<f32>(color.rgb * color.a, 0.0);
    } else {
        // Here, we don't do anything, so that we get premultiplied alpha blending. (As expected)
        return color.rgba;
    }
#endif
// `Multiply` uses its own `BlendState`, but we still need to premultiply here in the
// shader so that we get correct results as we tweak the alpha channel
#ifdef BLEND_MULTIPLY
    // The blend function is:
    //
    //     result = dst_color * src_color + (1 - src_alpha) * dst_color
    //
    // We premultiply `src_color` by `src_alpha`:
    //
    //     src_color *= src_alpha
    //
    // We end up with:
    //
    //     result = dst_color * (src_color * src_alpha) + (1 - src_alpha) * dst_color
    //     result = src_alpha * (src_color * dst_color) + (1 - src_alpha) * dst_color
    //
    // Which is the blend operation for multiplicative blending with arbitrary mixing
    // controlled by the source alpha channel
    return vec4<f32>(color.rgb * color.a, color.a);
#endif
}
#endif<|MERGE_RESOLUTION|>--- conflicted
+++ resolved
@@ -4,7 +4,6 @@
 #import bevy_core_pipeline::tonemapping
 #endif
 
-<<<<<<< HEAD
 #import bevy_pbr::pbr_types as pbr_types
 #import bevy_pbr::pbr_bindings as pbr_bindings
 #import bevy_pbr::mesh_view_bindings as view_bindings
@@ -12,28 +11,19 @@
 #import bevy_pbr::lighting as lighting
 #import bevy_pbr::clustered_forward as clustering
 #import bevy_pbr::shadows as shadows
+#import bevy_pbr::fog as fog
 
 #from bevy_pbr::mesh_bindings   import mesh
 #from bevy_pbr::mesh_types      import MESH_FLAGS_SHADOW_RECEIVER_BIT
 
-fn alpha_discard(material: pbr_types::StandardMaterial, output_color: vec4<f32>) -> vec4<f32>{
+fn alpha_discard(material: pbr_types::StandardMaterial, output_color: vec4<f32>) -> vec4<f32> {
     var color = output_color;
-    if ((material.flags & pbr_types::STANDARD_MATERIAL_FLAGS_ALPHA_MODE_OPAQUE) != 0u) {
+    let alpha_mode = material.flags & pbr_types::STANDARD_MATERIAL_FLAGS_ALPHA_MODE_RESERVED_BITS;
+    if alpha_mode == pbr_types::STANDARD_MATERIAL_FLAGS_ALPHA_MODE_OPAQUE {
         // NOTE: If rendering as opaque, alpha should be ignored so set to 1.0
         color.a = 1.0;
-    } else if ((material.flags & pbr_types::STANDARD_MATERIAL_FLAGS_ALPHA_MODE_MASK) != 0u) {
-        if (color.a >= material.alpha_cutoff) {
-=======
-
-fn alpha_discard(material: StandardMaterial, output_color: vec4<f32>) -> vec4<f32> {
-    var color = output_color;
-    let alpha_mode = material.flags & STANDARD_MATERIAL_FLAGS_ALPHA_MODE_RESERVED_BITS;
-    if alpha_mode == STANDARD_MATERIAL_FLAGS_ALPHA_MODE_OPAQUE {
-        // NOTE: If rendering as opaque, alpha should be ignored so set to 1.0
-        color.a = 1.0;
-    } else if alpha_mode == STANDARD_MATERIAL_FLAGS_ALPHA_MODE_MASK {
+    } else if alpha_mode == pbr_types::STANDARD_MATERIAL_FLAGS_ALPHA_MODE_MASK {
         if color.a >= material.alpha_cutoff {
->>>>>>> bfd1d4b0
             // NOTE: If rendering as masked alpha and >= the cutoff, render as fully opaque
             color.a = 1.0;
         } else {
@@ -96,13 +86,8 @@
 #ifdef VERTEX_UVS
 #ifdef STANDARDMATERIAL_NORMAL_MAP
     // Nt is the tangent-space normal.
-<<<<<<< HEAD
     var Nt = textureSample(pbr_bindings::normal_map_texture, pbr_bindings::normal_map_sampler, uv).rgb;
-    if ((standard_material_flags & pbr_types::STANDARD_MATERIAL_FLAGS_TWO_COMPONENT_NORMAL_MAP) != 0u) {
-=======
-    var Nt = textureSample(normal_map_texture, normal_map_sampler, uv).rgb;
-    if (standard_material_flags & STANDARD_MATERIAL_FLAGS_TWO_COMPONENT_NORMAL_MAP) != 0u {
->>>>>>> bfd1d4b0
+    if (standard_material_flags & pbr_types::STANDARD_MATERIAL_FLAGS_TWO_COMPONENT_NORMAL_MAP) != 0u {
         // Only use the xy components and derive z for 2-component normal maps.
         Nt = vec3<f32>(Nt.rg * 2.0 - 1.0, 0.0);
         Nt.z = sqrt(1.0 - Nt.x * Nt.x - Nt.y * Nt.y);
@@ -110,11 +95,7 @@
         Nt = Nt * 2.0 - 1.0;
     }
     // Normal maps authored for DirectX require flipping the y component
-<<<<<<< HEAD
-    if ((standard_material_flags & pbr_types::STANDARD_MATERIAL_FLAGS_FLIP_NORMAL_MAP_Y) != 0u) {
-=======
-    if (standard_material_flags & STANDARD_MATERIAL_FLAGS_FLIP_NORMAL_MAP_Y) != 0u {
->>>>>>> bfd1d4b0
+    if (standard_material_flags & pbr_types::STANDARD_MATERIAL_FLAGS_FLIP_NORMAL_MAP_Y) != 0u {
         Nt.y = -Nt.y;
     }
     // NOTE: The mikktspace method of normal mapping applies maps the tangent-space normal from
@@ -253,15 +234,9 @@
     let n_directional_lights = view_bindings::lights.n_directional_lights;
     for (var i: u32 = 0u; i < n_directional_lights; i = i + 1u) {
         var shadow: f32 = 1.0;
-<<<<<<< HEAD
         if ((::mesh.flags & ::MESH_FLAGS_SHADOW_RECEIVER_BIT) != 0u
                 && (view_bindings::lights.directional_lights[i].flags & mesh_view_types::DIRECTIONAL_LIGHT_FLAGS_SHADOWS_ENABLED_BIT) != 0u) {
-            shadow = shadows::fetch_directional_shadow(i, in.world_position, in.world_normal);
-=======
-        if ((mesh.flags & MESH_FLAGS_SHADOW_RECEIVER_BIT) != 0u
-                && (lights.directional_lights[i].flags & DIRECTIONAL_LIGHT_FLAGS_SHADOWS_ENABLED_BIT) != 0u) {
-            shadow = fetch_directional_shadow(i, in.world_position, in.world_normal, view_z);
->>>>>>> bfd1d4b0
+            shadow = shadows::fetch_directional_shadow(i, in.world_position, in.world_normal, view_z);
         }
         let light_contrib = lighting::directional_light(i, roughness, NdotV, in.N, in.V, R, F0, diffuse_color);
         light_accum = light_accum + light_contrib * shadow;
@@ -271,18 +246,11 @@
     let specular_ambient = lighting::EnvBRDFApprox(F0, perceptual_roughness, NdotV);
 
     output_color = vec4<f32>(
-<<<<<<< HEAD
-        light_accum +
-            (diffuse_ambient + specular_ambient) * view_bindings::lights.ambient_color.rgb * occlusion +
-            emissive.rgb * output_color.a,
-        output_color.a);
-=======
         light_accum
-            + (diffuse_ambient + specular_ambient) * lights.ambient_color.rgb * occlusion
+            + (diffuse_ambient + specular_ambient) * view_bindings::lights.ambient_color.rgb * occlusion
             + emissive.rgb * output_color.a,
         output_color.a
     );
->>>>>>> bfd1d4b0
 
     output_color = clustering::cluster_debug_visualization(
         output_color,
@@ -324,29 +292,29 @@
     let distance = length(view_to_world);
 
     var scattering = vec3<f32>(0.0);
-    if (fog.directional_light_color.a > 0.0) {
+    if (view_bindings::fog.directional_light_color.a > 0.0) {
         let view_to_world_normalized = view_to_world / distance;
-        let n_directional_lights = lights.n_directional_lights;
+        let n_directional_lights = view_bindings::lights.n_directional_lights;
         for (var i: u32 = 0u; i < n_directional_lights; i = i + 1u) {
-            let light = lights.directional_lights[i];
+            let light = view_bindings::lights.directional_lights[i];
             scattering += pow(
                 max(
                     dot(view_to_world_normalized, light.direction_to_light),
                     0.0
                 ),
-                fog.directional_light_exponent
+                view_bindings::fog.directional_light_exponent
             ) * light.color.rgb;
         }
     }
 
-    if (fog.mode == FOG_MODE_LINEAR) {
-        return linear_fog(input_color, distance, scattering);
-    } else if (fog.mode == FOG_MODE_EXPONENTIAL) {
-        return exponential_fog(input_color, distance, scattering);
-    } else if (fog.mode == FOG_MODE_EXPONENTIAL_SQUARED) {
-        return exponential_squared_fog(input_color, distance, scattering);
-    } else if (fog.mode == FOG_MODE_ATMOSPHERIC) {
-        return atmospheric_fog(input_color, distance, scattering);
+    if (view_bindings::fog.mode == mesh_view_types::FOG_MODE_LINEAR) {
+        return fog::linear_fog(input_color, distance, scattering);
+    } else if (view_bindings::fog.mode == mesh_view_types::FOG_MODE_EXPONENTIAL) {
+        return fog::exponential_fog(input_color, distance, scattering);
+    } else if (view_bindings::fog.mode == mesh_view_types::FOG_MODE_EXPONENTIAL_SQUARED) {
+        return fog::exponential_squared_fog(input_color, distance, scattering);
+    } else if (view_bindings::fog.mode == mesh_view_types::FOG_MODE_ATMOSPHERIC) {
+        return fog::atmospheric_fog(input_color, distance, scattering);
     } else {
         return input_color;
     }
@@ -363,8 +331,8 @@
     // For `BlendState::PREMULTIPLIED_ALPHA_BLENDING` the blend function is:
     //
     //     result = 1 * src_color + (1 - src_alpha) * dst_color
-    let alpha_mode = standard_material_flags & STANDARD_MATERIAL_FLAGS_ALPHA_MODE_RESERVED_BITS;
-    if (alpha_mode == STANDARD_MATERIAL_FLAGS_ALPHA_MODE_BLEND) {
+    let alpha_mode = standard_material_flags & pbr_types::STANDARD_MATERIAL_FLAGS_ALPHA_MODE_RESERVED_BITS;
+    if (alpha_mode == pbr_types::STANDARD_MATERIAL_FLAGS_ALPHA_MODE_BLEND) {
         // Here, we premultiply `src_color` by `src_alpha` (ahead of time, here in the shader)
         //
         //     src_color *= src_alpha
@@ -376,7 +344,7 @@
         //
         // Which is the blend operation for regular alpha blending `BlendState::ALPHA_BLENDING`
         return vec4<f32>(color.rgb * color.a, color.a);
-    } else if (alpha_mode == STANDARD_MATERIAL_FLAGS_ALPHA_MODE_ADD) {
+    } else if (alpha_mode == pbr_types::STANDARD_MATERIAL_FLAGS_ALPHA_MODE_ADD) {
         // Here, we premultiply `src_color` by `src_alpha`, and replace `src_alpha` with 0.0:
         //
         //     src_color *= src_alpha
