#define_import_path bevy_pbr::pbr_functions

#import bevy_pbr::{
    pbr_types,
    pbr_bindings,
    mesh_view_bindings as view_bindings,
    mesh_view_types,
    lighting,
    lighting::{LAYER_BASE, LAYER_CLEARCOAT},
    transmission,
    clustered_forward as clustering,
    shadows,
    ambient,
    irradiance_volume,
    mesh_types::{MESH_FLAGS_SHADOW_RECEIVER_BIT, MESH_FLAGS_TRANSMITTED_SHADOW_RECEIVER_BIT},
}
#import bevy_render::maths::E

#ifdef MESHLET_MESH_MATERIAL_PASS
#import bevy_pbr::meshlet_visibility_buffer_resolve::VertexOutput
#else ifdef PREPASS_PIPELINE
#import bevy_pbr::prepass_io::VertexOutput
#else   // PREPASS_PIPELINE
#import bevy_pbr::forward_io::VertexOutput
#endif  // PREPASS_PIPELINE

#ifdef ENVIRONMENT_MAP
#import bevy_pbr::environment_map
#endif

#import bevy_core_pipeline::tonemapping::{screen_space_dither, powsafe, tone_mapping}

// Biasing info needed to sample from a texture when calling `sample_texture`.
// How this is done depends on whether we're rendering meshlets or regular
// meshes.
struct SampleBias {
#ifdef MESHLET_MESH_MATERIAL_PASS
    ddx_uv: vec2<f32>,
    ddy_uv: vec2<f32>,
#else   // MESHLET_MESH_MATERIAL_PASS
    mip_bias: f32,
#endif  // MESHLET_MESH_MATERIAL_PASS
}

// This is the standard 4x4 ordered dithering pattern from [1].
//
// We can't use `array<vec4<u32>, 4>` because they can't be indexed dynamically
// due to Naga limitations. So instead we pack into a single `vec4` and extract
// individual bytes.
//
// [1]: https://en.wikipedia.org/wiki/Ordered_dithering#Threshold_map
const DITHER_THRESHOLD_MAP: vec4<u32> = vec4(
    0x0a020800,
    0x060e040c,
    0x09010b03,
    0x050d070f
);

// Processes a visibility range dither value and discards the fragment if
// needed.
//
// Visibility ranges, also known as HLODs, are crossfades between different
// levels of detail.
//
// The `dither` value ranges from [-16, 16]. When zooming out, positive values
// are used for meshes that are in the process of disappearing, while negative
// values are used for meshes that are in the process of appearing. In other
// words, when the camera is moving backwards, the `dither` value counts up from
// -16 to 0 when the object is fading in, stays at 0 while the object is
// visible, and then counts up to 16 while the object is fading out.
// Distinguishing between negative and positive values allows the dither
// patterns for different LOD levels of a single mesh to mesh together properly.
#ifdef VISIBILITY_RANGE_DITHER
fn visibility_range_dither(frag_coord: vec4<f32>, dither: i32) {
    // If `dither` is 0, the object is visible.
    if (dither == 0) {
        return;
    }

    // If `dither` is less than -15 or greater than 15, the object is culled.
    if (dither <= -16 || dither >= 16) {
        discard;
    }

    // Otherwise, check the dither pattern.
    let coords = vec2<u32>(floor(frag_coord.xy)) % 4u;
    let threshold = i32((DITHER_THRESHOLD_MAP[coords.y] >> (coords.x * 8)) & 0xff);
    if ((dither >= 0 && dither + threshold >= 16) || (dither < 0 && 1 + dither + threshold <= 0)) {
        discard;
    }
}
#endif

fn alpha_discard(material: pbr_types::StandardMaterial, output_color: vec4<f32>) -> vec4<f32> {
    var color = output_color;
    let alpha_mode = material.flags & pbr_types::STANDARD_MATERIAL_FLAGS_ALPHA_MODE_RESERVED_BITS;
    if alpha_mode == pbr_types::STANDARD_MATERIAL_FLAGS_ALPHA_MODE_OPAQUE {
        // NOTE: If rendering as opaque, alpha should be ignored so set to 1.0
        color.a = 1.0;
    }

#ifdef MAY_DISCARD
    // NOTE: `MAY_DISCARD` is only defined in the alpha to coverage case if MSAA
    // was off. This special situation causes alpha to coverage to fall back to
    // alpha mask.
    else if alpha_mode == pbr_types::STANDARD_MATERIAL_FLAGS_ALPHA_MODE_MASK ||
            alpha_mode == pbr_types::STANDARD_MATERIAL_FLAGS_ALPHA_MODE_ALPHA_TO_COVERAGE {
        if color.a >= material.alpha_cutoff {
            // NOTE: If rendering as masked alpha and >= the cutoff, render as fully opaque
            color.a = 1.0;
        } else {
            // NOTE: output_color.a < in.material.alpha_cutoff should not be rendered
            discard;
        }
    }
#endif

    return color;
}

// Samples a texture using the appropriate biasing metric for the type of mesh
// in use (mesh vs. meshlet).
fn sample_texture(
    texture: texture_2d<f32>,
    samp: sampler,
    uv: vec2<f32>,
    bias: SampleBias,
) -> vec4<f32> {
#ifdef MESHLET_MESH_MATERIAL_PASS
    return textureSampleGrad(texture, samp, uv, bias.ddx_uv, bias.ddy_uv);
#else
    return textureSampleBias(texture, samp, uv, bias.mip_bias);
#endif
}

fn prepare_world_normal(
    world_normal: vec3<f32>,
    double_sided: bool,
    is_front: bool,
) -> vec3<f32> {
    var output: vec3<f32> = world_normal;
#ifndef VERTEX_TANGENTS
#ifndef STANDARD_MATERIAL_NORMAL_MAP
    // NOTE: When NOT using normal-mapping, if looking at the back face of a double-sided
    // material, the normal needs to be inverted. This is a branchless version of that.
    output = (f32(!double_sided || is_front) * 2.0 - 1.0) * output;
#endif
#endif
    return output;
}

// Calculates the three TBN vectors according to [mikktspace]. Returns a matrix
// with T, B, N columns in that order.
//
// [mikktspace]: http://www.mikktspace.com/
fn calculate_tbn_mikktspace(world_normal: vec3<f32>, world_tangent: vec4<f32>) -> mat3x3<f32> {
    // NOTE: The mikktspace method of normal mapping explicitly requires that the world normal NOT
    // be re-normalized in the fragment shader. This is primarily to match the way mikktspace
    // bakes vertex tangents and normal maps so that this is the exact inverse. Blender, Unity,
    // Unreal Engine, Godot, and more all use the mikktspace method. Do not change this code
    // unless you really know what you are doing.
    // http://www.mikktspace.com/
    var N: vec3<f32> = world_normal;

    // NOTE: The mikktspace method of normal mapping explicitly requires that these NOT be
    // normalized nor any Gram-Schmidt applied to ensure the vertex normal is orthogonal to the
    // vertex tangent! Do not change this code unless you really know what you are doing.
    // http://www.mikktspace.com/
    var T: vec3<f32> = world_tangent.xyz;
    var B: vec3<f32> = world_tangent.w * cross(N, T);

    return mat3x3(T, B, N);
}

fn apply_normal_mapping(
    standard_material_flags: u32,
    TBN: mat3x3<f32>,
    double_sided: bool,
    is_front: bool,
    in_Nt: vec3<f32>,
    mip_bias: f32,
) -> vec3<f32> {
    // Unpack the TBN vectors.
    var T = TBN[0];
    var B = TBN[1];
    var N = TBN[2];

    // Nt is the tangent-space normal.
    var Nt = in_Nt;
    if (standard_material_flags & pbr_types::STANDARD_MATERIAL_FLAGS_TWO_COMPONENT_NORMAL_MAP) != 0u {
        // Only use the xy components and derive z for 2-component normal maps.
        Nt = vec3<f32>(Nt.rg * 2.0 - 1.0, 0.0);
        Nt.z = sqrt(1.0 - Nt.x * Nt.x - Nt.y * Nt.y);
    } else {
        Nt = Nt * 2.0 - 1.0;
    }
    // Normal maps authored for DirectX require flipping the y component
    if (standard_material_flags & pbr_types::STANDARD_MATERIAL_FLAGS_FLIP_NORMAL_MAP_Y) != 0u {
        Nt.y = -Nt.y;
    }

    if double_sided && !is_front {
        Nt = -Nt;
    }

    // NOTE: The mikktspace method of normal mapping applies maps the tangent-space normal from
    // the normal map texture in this way to be an EXACT inverse of how the normal map baker
    // calculates the normal maps so there is no error introduced. Do not change this code
    // unless you really know what you are doing.
    // http://www.mikktspace.com/
    N = Nt.x * T + Nt.y * B + Nt.z * N;

    return normalize(N);
}

#ifdef STANDARD_MATERIAL_ANISOTROPY

// Modifies the normal to achieve a better approximate direction from the
// environment map when using anisotropy.
//
// This follows the suggested implementation in the `KHR_materials_anisotropy` specification:
// https://github.com/KhronosGroup/glTF/blob/main/extensions/2.0/Khronos/KHR_materials_anisotropy/README.md#image-based-lighting
fn bend_normal_for_anisotropy(lighting_input: ptr<function, lighting::LightingInput>) {
    // Unpack.
    let N = (*lighting_input).layers[LAYER_BASE].N;
    let roughness = (*lighting_input).layers[LAYER_BASE].roughness;
    let V = (*lighting_input).V;
    let anisotropy = (*lighting_input).anisotropy;
    let Ba = (*lighting_input).Ba;

    var bent_normal = normalize(cross(cross(Ba, V), Ba));

    // The `KHR_materials_anisotropy` spec states:
    //
    // > This heuristic can probably be improved upon
    let a = pow(2.0, pow(2.0, 1.0 - anisotropy * (1.0 - roughness)));
    bent_normal = normalize(mix(bent_normal, N, a));

    // The `KHR_materials_anisotropy` spec states:
    //
    // > Mixing the reflection with the normal is more accurate both with and
    // > without anisotropy and keeps rough objects from gathering light from
    // > behind their tangent plane.
    let R = normalize(mix(reflect(-V, bent_normal), bent_normal, roughness * roughness));

    (*lighting_input).layers[LAYER_BASE].N = bent_normal;
    (*lighting_input).layers[LAYER_BASE].R = R;
}

#endif  // STANDARD_MATERIAL_ANISTROPY

// NOTE: Correctly calculates the view vector depending on whether
// the projection is orthographic or perspective.
fn calculate_view(
    world_position: vec4<f32>,
    is_orthographic: bool,
) -> vec3<f32> {
    var V: vec3<f32>;
    if is_orthographic {
        // Orthographic view vector
        V = normalize(vec3<f32>(view_bindings::view.view_proj[0].z, view_bindings::view.view_proj[1].z, view_bindings::view.view_proj[2].z));
    } else {
        // Only valid for a perspective projection
        V = normalize(view_bindings::view.world_position.xyz - world_position.xyz);
    }
    return V;
}

// Diffuse strength is inversely related to metallicity, specular and diffuse transmission
fn calculate_diffuse_color(
    base_color: vec3<f32>,
    metallic: f32,
    specular_transmission: f32,
    diffuse_transmission: f32
) -> vec3<f32> {
    return base_color * (1.0 - metallic) * (1.0 - specular_transmission) *
        (1.0 - diffuse_transmission);
}

// Remapping [0,1] reflectance to F0
// See https://google.github.io/filament/Filament.html#materialsystem/parameterization/remapping
fn calculate_F0(base_color: vec3<f32>, metallic: f32, reflectance: f32) -> vec3<f32> {
    return 0.16 * reflectance * reflectance * (1.0 - metallic) + base_color * metallic;
}

#ifndef PREPASS_FRAGMENT
fn apply_pbr_lighting(
    in: pbr_types::PbrInput,
) -> vec4<f32> {
    var output_color: vec4<f32> = in.material.base_color;

    let emissive = in.material.emissive;

    // calculate non-linear roughness from linear perceptualRoughness
    let metallic = in.material.metallic;
    let perceptual_roughness = in.material.perceptual_roughness;
    let roughness = lighting::perceptualRoughnessToRoughness(perceptual_roughness);
    let ior = in.material.ior;
    let thickness = in.material.thickness;
    let reflectance = in.material.reflectance;
    let diffuse_transmission = in.material.diffuse_transmission;
    let specular_transmission = in.material.specular_transmission;

    let specular_transmissive_color = specular_transmission * in.material.base_color.rgb;

    let diffuse_occlusion = in.diffuse_occlusion;
    let specular_occlusion = in.specular_occlusion;

    // Neubelt and Pettineo 2013, "Crafting a Next-gen Material Pipeline for The Order: 1886"
    let NdotV = max(dot(in.N, in.V), 0.0001);
    let R = reflect(-in.V, in.N);

#ifdef STANDARD_MATERIAL_CLEARCOAT
    // Do the above calculations again for the clearcoat layer. Remember that
    // the clearcoat can have its own roughness and its own normal.
    let clearcoat = in.material.clearcoat;
    let clearcoat_perceptual_roughness = in.material.clearcoat_perceptual_roughness;
    let clearcoat_roughness = lighting::perceptualRoughnessToRoughness(clearcoat_perceptual_roughness);
    let clearcoat_N = in.clearcoat_N;
    let clearcoat_NdotV = max(dot(clearcoat_N, in.V), 0.0001);
    let clearcoat_R = reflect(-in.V, clearcoat_N);
#endif  // STANDARD_MATERIAL_CLEARCOAT

    let diffuse_color = calculate_diffuse_color(
        output_color.rgb,
        metallic,
        specular_transmission,
        diffuse_transmission
    );

    // Diffuse transmissive strength is inversely related to metallicity and specular transmission, but directly related to diffuse transmission
    let diffuse_transmissive_color = output_color.rgb * (1.0 - metallic) * (1.0 - specular_transmission) * diffuse_transmission;

    // Calculate the world position of the second Lambertian lobe used for diffuse transmission, by subtracting material thickness
    let diffuse_transmissive_lobe_world_position = in.world_position - vec4<f32>(in.world_normal, 0.0) * thickness;

    let F0 = calculate_F0(output_color.rgb, metallic, reflectance);
    let F_ab = lighting::F_AB(perceptual_roughness, NdotV);

    var direct_light: vec3<f32> = vec3<f32>(0.0);

    // Transmitted Light (Specular and Diffuse)
    var transmitted_light: vec3<f32> = vec3<f32>(0.0);

    // Pack all the values into a structure.
    var lighting_input: lighting::LightingInput;
    lighting_input.layers[LAYER_BASE].NdotV = NdotV;
    lighting_input.layers[LAYER_BASE].N = in.N;
    lighting_input.layers[LAYER_BASE].R = R;
    lighting_input.layers[LAYER_BASE].perceptual_roughness = perceptual_roughness;
    lighting_input.layers[LAYER_BASE].roughness = roughness;
    lighting_input.P = in.world_position.xyz;
    lighting_input.V = in.V;
    lighting_input.diffuse_color = diffuse_color;
    lighting_input.F0_ = F0;
    lighting_input.F_ab = F_ab;
#ifdef STANDARD_MATERIAL_CLEARCOAT
    lighting_input.layers[LAYER_CLEARCOAT].NdotV = clearcoat_NdotV;
    lighting_input.layers[LAYER_CLEARCOAT].N = clearcoat_N;
    lighting_input.layers[LAYER_CLEARCOAT].R = clearcoat_R;
    lighting_input.layers[LAYER_CLEARCOAT].perceptual_roughness = clearcoat_perceptual_roughness;
    lighting_input.layers[LAYER_CLEARCOAT].roughness = clearcoat_roughness;
    lighting_input.clearcoat_strength = clearcoat;
#endif  // STANDARD_MATERIAL_CLEARCOAT
#ifdef STANDARD_MATERIAL_ANISOTROPY
    lighting_input.anisotropy = in.anisotropy_strength;
    lighting_input.Ta = in.anisotropy_T;
    lighting_input.Ba = in.anisotropy_B;
#endif  // STANDARD_MATERIAL_ANISOTROPY

    // And do the same for transmissive if we need to.
#ifdef STANDARD_MATERIAL_DIFFUSE_TRANSMISSION
    var transmissive_lighting_input: lighting::LightingInput;
    transmissive_lighting_input.layers[LAYER_BASE].NdotV = 1.0;
    transmissive_lighting_input.layers[LAYER_BASE].N = -in.N;
    transmissive_lighting_input.layers[LAYER_BASE].R = vec3(0.0);
    transmissive_lighting_input.layers[LAYER_BASE].perceptual_roughness = 1.0;
    transmissive_lighting_input.layers[LAYER_BASE].roughness = 1.0;
    transmissive_lighting_input.P = diffuse_transmissive_lobe_world_position.xyz;
    transmissive_lighting_input.V = -in.V;
    transmissive_lighting_input.diffuse_color = diffuse_transmissive_color;
    transmissive_lighting_input.F0_ = vec3(0.0);
    transmissive_lighting_input.F_ab = vec2(0.1);
#ifdef STANDARD_MATERIAL_CLEARCOAT
    transmissive_lighting_input.layers[LAYER_CLEARCOAT].NdotV = 0.0;
    transmissive_lighting_input.layers[LAYER_CLEARCOAT].N = vec3(0.0);
    transmissive_lighting_input.layers[LAYER_CLEARCOAT].R = vec3(0.0);
    transmissive_lighting_input.layers[LAYER_CLEARCOAT].perceptual_roughness = 0.0;
    transmissive_lighting_input.layers[LAYER_CLEARCOAT].roughness = 0.0;
    transmissive_lighting_input.clearcoat_strength = 0.0;
#endif  // STANDARD_MATERIAL_CLEARCOAT
#ifdef STANDARD_MATERIAL_ANISOTROPY
    lighting_input.anisotropy = in.anisotropy_strength;
    lighting_input.Ta = in.anisotropy_T;
    lighting_input.Ba = in.anisotropy_B;
#endif  // STANDARD_MATERIAL_ANISOTROPY
#endif  // STANDARD_MATERIAL_DIFFUSE_TRANSMISSION

    let view_z = dot(vec4<f32>(
        view_bindings::view.inverse_view[0].z,
        view_bindings::view.inverse_view[1].z,
        view_bindings::view.inverse_view[2].z,
        view_bindings::view.inverse_view[3].z
    ), in.world_position);
    let cluster_index = clustering::fragment_cluster_index(in.frag_coord.xy, view_z, in.is_orthographic);
    let offset_and_counts = clustering::unpack_offset_and_counts(cluster_index);

    // Point lights (direct)
    for (var i: u32 = offset_and_counts[0]; i < offset_and_counts[0] + offset_and_counts[1]; i = i + 1u) {
        let light_id = clustering::get_light_id(i);
        var shadow: f32 = 1.0;
        if ((in.flags & MESH_FLAGS_SHADOW_RECEIVER_BIT) != 0u
                && (view_bindings::point_lights.data[light_id].flags & mesh_view_types::POINT_LIGHT_FLAGS_SHADOWS_ENABLED_BIT) != 0u) {
            shadow = shadows::fetch_point_shadow(light_id, in.world_position, in.world_normal);
        }

        let light_contrib = lighting::point_light(light_id, &lighting_input);
        direct_light += light_contrib * shadow;

#ifdef STANDARD_MATERIAL_DIFFUSE_TRANSMISSION
        // NOTE: We use the diffuse transmissive color, the second Lambertian lobe's calculated
        // world position, inverted normal and view vectors, and the following simplified
        // values for a fully diffuse transmitted light contribution approximation:
        //
        // roughness = 1.0;
        // NdotV = 1.0;
        // R = vec3<f32>(0.0) // doesn't really matter
        // F_ab = vec2<f32>(0.1)
        // F0 = vec3<f32>(0.0)
        var transmitted_shadow: f32 = 1.0;
        if ((in.flags & (MESH_FLAGS_SHADOW_RECEIVER_BIT | MESH_FLAGS_TRANSMITTED_SHADOW_RECEIVER_BIT)) == (MESH_FLAGS_SHADOW_RECEIVER_BIT | MESH_FLAGS_TRANSMITTED_SHADOW_RECEIVER_BIT)
                && (view_bindings::point_lights.data[light_id].flags & mesh_view_types::POINT_LIGHT_FLAGS_SHADOWS_ENABLED_BIT) != 0u) {
            transmitted_shadow = shadows::fetch_point_shadow(light_id, diffuse_transmissive_lobe_world_position, -in.world_normal);
        }

        let transmitted_light_contrib =
            lighting::point_light(light_id, &transmissive_lighting_input);
        transmitted_light += transmitted_light_contrib * transmitted_shadow;
#endif
    }

    // Spot lights (direct)
    for (var i: u32 = offset_and_counts[0] + offset_and_counts[1]; i < offset_and_counts[0] + offset_and_counts[1] + offset_and_counts[2]; i = i + 1u) {
        let light_id = clustering::get_light_id(i);

        var shadow: f32 = 1.0;
        if ((in.flags & MESH_FLAGS_SHADOW_RECEIVER_BIT) != 0u
                && (view_bindings::point_lights.data[light_id].flags & mesh_view_types::POINT_LIGHT_FLAGS_SHADOWS_ENABLED_BIT) != 0u) {
            shadow = shadows::fetch_spot_shadow(light_id, in.world_position, in.world_normal);
        }

        let light_contrib = lighting::spot_light(light_id, &lighting_input);
        direct_light += light_contrib * shadow;

#ifdef STANDARD_MATERIAL_DIFFUSE_TRANSMISSION
        // NOTE: We use the diffuse transmissive color, the second Lambertian lobe's calculated
        // world position, inverted normal and view vectors, and the following simplified
        // values for a fully diffuse transmitted light contribution approximation:
        //
        // roughness = 1.0;
        // NdotV = 1.0;
        // R = vec3<f32>(0.0) // doesn't really matter
        // F_ab = vec2<f32>(0.1)
        // F0 = vec3<f32>(0.0)
        var transmitted_shadow: f32 = 1.0;
        if ((in.flags & (MESH_FLAGS_SHADOW_RECEIVER_BIT | MESH_FLAGS_TRANSMITTED_SHADOW_RECEIVER_BIT)) == (MESH_FLAGS_SHADOW_RECEIVER_BIT | MESH_FLAGS_TRANSMITTED_SHADOW_RECEIVER_BIT)
                && (view_bindings::point_lights.data[light_id].flags & mesh_view_types::POINT_LIGHT_FLAGS_SHADOWS_ENABLED_BIT) != 0u) {
            transmitted_shadow = shadows::fetch_spot_shadow(light_id, diffuse_transmissive_lobe_world_position, -in.world_normal);
        }

        let transmitted_light_contrib =
            lighting::spot_light(light_id, &transmissive_lighting_input);
        transmitted_light += transmitted_light_contrib * transmitted_shadow;
#endif
    }

    // directional lights (direct)
    let n_directional_lights = view_bindings::lights.n_directional_lights;
    for (var i: u32 = 0u; i < n_directional_lights; i = i + 1u) {
        // check if this light should be skipped, which occurs if this light does not intersect with the view
        // note point and spot lights aren't skippable, as the relevant lights are filtered in `assign_lights_to_clusters`
        let light = &view_bindings::lights.directional_lights[i];
        if (*light).skip != 0u {
            continue;
        }

        var shadow: f32 = 1.0;
        if ((in.flags & MESH_FLAGS_SHADOW_RECEIVER_BIT) != 0u
                && (view_bindings::lights.directional_lights[i].flags & mesh_view_types::DIRECTIONAL_LIGHT_FLAGS_SHADOWS_ENABLED_BIT) != 0u) {
            shadow = shadows::fetch_directional_shadow(i, in.world_position, in.world_normal, view_z);
        }

        var light_contrib = lighting::directional_light(i, &lighting_input);

#ifdef DIRECTIONAL_LIGHT_SHADOW_MAP_DEBUG_CASCADES
        light_contrib = shadows::cascade_debug_visualization(light_contrib, i, view_z);
#endif
        direct_light += light_contrib * shadow;

#ifdef STANDARD_MATERIAL_DIFFUSE_TRANSMISSION
        // NOTE: We use the diffuse transmissive color, the second Lambertian lobe's calculated
        // world position, inverted normal and view vectors, and the following simplified
        // values for a fully diffuse transmitted light contribution approximation:
        //
        // roughness = 1.0;
        // NdotV = 1.0;
        // R = vec3<f32>(0.0) // doesn't really matter
        // F_ab = vec2<f32>(0.1)
        // F0 = vec3<f32>(0.0)
        var transmitted_shadow: f32 = 1.0;
        if ((in.flags & (MESH_FLAGS_SHADOW_RECEIVER_BIT | MESH_FLAGS_TRANSMITTED_SHADOW_RECEIVER_BIT)) == (MESH_FLAGS_SHADOW_RECEIVER_BIT | MESH_FLAGS_TRANSMITTED_SHADOW_RECEIVER_BIT)
                && (view_bindings::lights.directional_lights[i].flags & mesh_view_types::DIRECTIONAL_LIGHT_FLAGS_SHADOWS_ENABLED_BIT) != 0u) {
            transmitted_shadow = shadows::fetch_directional_shadow(i, diffuse_transmissive_lobe_world_position, -in.world_normal, view_z);
        }

        let transmitted_light_contrib =
            lighting::directional_light(i, &transmissive_lighting_input);
        transmitted_light += transmitted_light_contrib * transmitted_shadow;
#endif
    }

#ifdef STANDARD_MATERIAL_DIFFUSE_TRANSMISSION
    // NOTE: We use the diffuse transmissive color, the second Lambertian lobe's calculated
    // world position, inverted normal and view vectors, and the following simplified
    // values for a fully diffuse transmitted light contribution approximation:
    //
    // perceptual_roughness = 1.0;
    // NdotV = 1.0;
    // F0 = vec3<f32>(0.0)
    // diffuse_occlusion = vec3<f32>(1.0)
    transmitted_light += ambient::ambient_light(diffuse_transmissive_lobe_world_position, -in.N, -in.V, 1.0, diffuse_transmissive_color, vec3<f32>(0.0), 1.0, vec3<f32>(1.0));
#endif

    // Diffuse indirect lighting can come from a variety of sources. The
    // priority goes like this:
    //
    // 1. Lightmap (highest)
    // 2. Irradiance volume
    // 3. Environment map (lowest)
    //
    // When we find a source of diffuse indirect lighting, we stop accumulating
    // any more diffuse indirect light. This avoids double-counting if, for
    // example, both lightmaps and irradiance volumes are present.

    var indirect_light = vec3(0.0f);

#ifdef LIGHTMAP
    if (all(indirect_light == vec3(0.0f))) {
        indirect_light += in.lightmap_light * diffuse_color;
    }
#endif

#ifdef IRRADIANCE_VOLUME {
    // Irradiance volume light (indirect)
    if (all(indirect_light == vec3(0.0f))) {
        let irradiance_volume_light = irradiance_volume::irradiance_volume_light(
            in.world_position.xyz, in.N);
        indirect_light += irradiance_volume_light * diffuse_color * diffuse_occlusion;
    }
#endif

    // Environment map light (indirect)
#ifdef ENVIRONMENT_MAP
<<<<<<< HEAD

#ifdef STANDARD_MATERIAL_ANISOTROPY
    var bent_normal_lighting_input = lighting_input;
    bend_normal_for_anisotropy(&bent_normal_lighting_input);
    let environment_map_lighting_input = &bent_normal_lighting_input;
#else   // STANDARD_MATERIAL_ANISOTROPY
    let environment_map_lighting_input = &lighting_input;
#endif  // STANDARD_MATERIAL_ANISOTROPY

    let environment_light = environment_map::environment_map_light(
        environment_map_lighting_input,
        any(indirect_light != vec3(0.0f))
    );
=======
>>>>>>> a8751390

    // If screen space reflections are going to be used for this material, don't
    // accumulate environment map light yet. The SSR shader will do it.
#ifdef SCREEN_SPACE_REFLECTIONS
    let use_ssr = perceptual_roughness <=
        view_bindings::ssr_settings.perceptual_roughness_threshold;
#else   // SCREEN_SPACE_REFLECTIONS
    let use_ssr = false;
#endif  // SCREEN_SPACE_REFLECTIONS

    if (!use_ssr) {
        let environment_light = environment_map::environment_map_light(
            &lighting_input,
            any(indirect_light != vec3(0.0f))
        );

        indirect_light += environment_light.diffuse * diffuse_occlusion +
            environment_light.specular * specular_occlusion;
    }

#endif  // ENVIRONMENT_MAP

    // Ambient light (indirect)
    indirect_light += ambient::ambient_light(in.world_position, in.N, in.V, NdotV, diffuse_color, F0, perceptual_roughness, diffuse_occlusion);

    // we'll use the specular component of the transmitted environment
    // light in the call to `specular_transmissive_light()` below
    var specular_transmitted_environment_light = vec3<f32>(0.0);

#ifdef ENVIRONMENT_MAP

#ifdef STANDARD_MATERIAL_DIFFUSE_OR_SPECULAR_TRANSMISSION
    // NOTE: We use the diffuse transmissive color, inverted normal and view vectors,
    // and the following simplified values for the transmitted environment light contribution
    // approximation:
    //
    // diffuse_color = vec3<f32>(1.0) // later we use `diffuse_transmissive_color` and `specular_transmissive_color`
    // NdotV = 1.0;
    // R = T // see definition below
    // F0 = vec3<f32>(1.0)
    // diffuse_occlusion = 1.0
    //
    // (This one is slightly different from the other light types above, because the environment
    // map light returns both diffuse and specular components separately, and we want to use both)

    let T = -normalize(
        in.V + // start with view vector at entry point
        refract(in.V, -in.N, 1.0 / ior) * thickness // add refracted vector scaled by thickness, towards exit point
    ); // normalize to find exit point view vector

    var transmissive_environment_light_input: lighting::LightingInput;
    transmissive_environment_light_input.diffuse_color = vec3(1.0);
    transmissive_environment_light_input.layers[LAYER_BASE].NdotV = 1.0;
    transmissive_environment_light_input.P = in.world_position.xyz;
    transmissive_environment_light_input.layers[LAYER_BASE].N = -in.N;
    transmissive_environment_light_input.V = in.V;
    transmissive_environment_light_input.layers[LAYER_BASE].R = T;
    transmissive_environment_light_input.layers[LAYER_BASE].perceptual_roughness = perceptual_roughness;
    transmissive_environment_light_input.layers[LAYER_BASE].roughness = roughness;
    transmissive_environment_light_input.F0_ = vec3<f32>(1.0);
    transmissive_environment_light_input.F_ab = vec2(0.1);
#ifdef STANDARD_MATERIAL_CLEARCOAT
    // No clearcoat.
    transmissive_environment_light_input.clearcoat_strength = 0.0;
    transmissive_environment_light_input.layers[LAYER_CLEARCOAT].NdotV = 0.0;
    transmissive_environment_light_input.layers[LAYER_CLEARCOAT].N = in.N;
    transmissive_environment_light_input.layers[LAYER_CLEARCOAT].R = vec3(0.0);
    transmissive_environment_light_input.layers[LAYER_CLEARCOAT].perceptual_roughness = 0.0;
    transmissive_environment_light_input.layers[LAYER_CLEARCOAT].roughness = 0.0;
#endif  // STANDARD_MATERIAL_CLEARCOAT

    let transmitted_environment_light =
        environment_map::environment_map_light(&transmissive_environment_light_input, false);

#ifdef STANDARD_MATERIAL_DIFFUSE_TRANSMISSION
    transmitted_light += transmitted_environment_light.diffuse * diffuse_transmissive_color;
#endif  // STANDARD_MATERIAL_DIFFUSE_TRANSMISSION
#ifdef STANDARD_MATERIAL_SPECULAR_TRANSMISSION
    specular_transmitted_environment_light = transmitted_environment_light.specular * specular_transmissive_color;
#endif  // STANDARD_MATERIAL_SPECULAR_TRANSMISSION

#endif  // STANDARD_MATERIAL_SPECULAR_OR_DIFFUSE_TRANSMISSION

#endif  // ENVIRONMENT_MAP

    var emissive_light = emissive.rgb * output_color.a;

    // "The clearcoat layer is on top of emission in the layering stack.
    // Consequently, the emission is darkened by the Fresnel term."
    //
    // <https://github.com/KhronosGroup/glTF/blob/main/extensions/2.0/Khronos/KHR_materials_clearcoat/README.md#emission>
#ifdef STANDARD_MATERIAL_CLEARCOAT
    emissive_light = emissive_light * (0.04 + (1.0 - 0.04) * pow(1.0 - clearcoat_NdotV, 5.0));
#endif

    emissive_light = emissive_light * mix(1.0, view_bindings::view.exposure, emissive.a);

#ifdef STANDARD_MATERIAL_SPECULAR_TRANSMISSION
    transmitted_light += transmission::specular_transmissive_light(in.world_position, in.frag_coord.xyz, view_z, in.N, in.V, F0, ior, thickness, perceptual_roughness, specular_transmissive_color, specular_transmitted_environment_light).rgb;

    if (in.material.flags & pbr_types::STANDARD_MATERIAL_FLAGS_ATTENUATION_ENABLED_BIT) != 0u {
        // We reuse the `atmospheric_fog()` function here, as it's fundamentally
        // equivalent to the attenuation that takes place inside the material volume,
        // and will allow us to eventually hook up subsurface scattering more easily
        var attenuation_fog: mesh_view_types::Fog;
        attenuation_fog.base_color.a = 1.0;
        attenuation_fog.be = pow(1.0 - in.material.attenuation_color.rgb, vec3<f32>(E)) / in.material.attenuation_distance;
        // TODO: Add the subsurface scattering factor below
        // attenuation_fog.bi = /* ... */
        transmitted_light = bevy_pbr::fog::atmospheric_fog(
            attenuation_fog, vec4<f32>(transmitted_light, 1.0), thickness,
            vec3<f32>(0.0) // TODO: Pass in (pre-attenuated) scattered light contribution here
        ).rgb;
    }
#endif

    // Total light
    output_color = vec4<f32>(
        (view_bindings::view.exposure * (transmitted_light + direct_light + indirect_light)) + emissive_light,
        output_color.a
    );

    output_color = clustering::cluster_debug_visualization(
        output_color,
        view_z,
        in.is_orthographic,
        offset_and_counts,
        cluster_index,
    );

    return output_color;
}
#endif // PREPASS_FRAGMENT

fn apply_fog(fog_params: mesh_view_types::Fog, input_color: vec4<f32>, fragment_world_position: vec3<f32>, view_world_position: vec3<f32>) -> vec4<f32> {
    let view_to_world = fragment_world_position.xyz - view_world_position.xyz;

    // `length()` is used here instead of just `view_to_world.z` since that produces more
    // high quality results, especially for denser/smaller fogs. we get a "curved"
    // fog shape that remains consistent with camera rotation, instead of a "linear"
    // fog shape that looks a bit fake
    let distance = length(view_to_world);

    var scattering = vec3<f32>(0.0);
    if fog_params.directional_light_color.a > 0.0 {
        let view_to_world_normalized = view_to_world / distance;
        let n_directional_lights = view_bindings::lights.n_directional_lights;
        for (var i: u32 = 0u; i < n_directional_lights; i = i + 1u) {
            let light = view_bindings::lights.directional_lights[i];
            scattering += pow(
                max(
                    dot(view_to_world_normalized, light.direction_to_light),
                    0.0
                ),
                fog_params.directional_light_exponent
            ) * light.color.rgb * view_bindings::view.exposure;
        }
    }

    if fog_params.mode == mesh_view_types::FOG_MODE_LINEAR {
        return bevy_pbr::fog::linear_fog(fog_params, input_color, distance, scattering);
    } else if fog_params.mode == mesh_view_types::FOG_MODE_EXPONENTIAL {
        return bevy_pbr::fog::exponential_fog(fog_params, input_color, distance, scattering);
    } else if fog_params.mode == mesh_view_types::FOG_MODE_EXPONENTIAL_SQUARED {
        return bevy_pbr::fog::exponential_squared_fog(fog_params, input_color, distance, scattering);
    } else if fog_params.mode == mesh_view_types::FOG_MODE_ATMOSPHERIC {
        return bevy_pbr::fog::atmospheric_fog(fog_params, input_color, distance, scattering);
    } else {
        return input_color;
    }
}

#ifdef PREMULTIPLY_ALPHA
fn premultiply_alpha(standard_material_flags: u32, color: vec4<f32>) -> vec4<f32> {
// `Blend`, `Premultiplied` and `Alpha` all share the same `BlendState`. Depending
// on the alpha mode, we premultiply the color channels by the alpha channel value,
// (and also optionally replace the alpha value with 0.0) so that the result produces
// the desired blend mode when sent to the blending operation.
#ifdef BLEND_PREMULTIPLIED_ALPHA
    // For `BlendState::PREMULTIPLIED_ALPHA_BLENDING` the blend function is:
    //
    //     result = 1 * src_color + (1 - src_alpha) * dst_color
    let alpha_mode = standard_material_flags & pbr_types::STANDARD_MATERIAL_FLAGS_ALPHA_MODE_RESERVED_BITS;
    if alpha_mode == pbr_types::STANDARD_MATERIAL_FLAGS_ALPHA_MODE_ADD {
        // Here, we premultiply `src_color` by `src_alpha`, and replace `src_alpha` with 0.0:
        //
        //     src_color *= src_alpha
        //     src_alpha = 0.0
        //
        // We end up with:
        //
        //     result = 1 * (src_alpha * src_color) + (1 - 0) * dst_color
        //     result = src_alpha * src_color + 1 * dst_color
        //
        // Which is the blend operation for additive blending
        return vec4<f32>(color.rgb * color.a, 0.0);
    } else {
        // Here, we don't do anything, so that we get premultiplied alpha blending. (As expected)
        return color.rgba;
    }
#endif
// `Multiply` uses its own `BlendState`, but we still need to premultiply here in the
// shader so that we get correct results as we tweak the alpha channel
#ifdef BLEND_MULTIPLY
    // The blend function is:
    //
    //     result = dst_color * src_color + (1 - src_alpha) * dst_color
    //
    // We premultiply `src_color` by `src_alpha`:
    //
    //     src_color *= src_alpha
    //
    // We end up with:
    //
    //     result = dst_color * (src_color * src_alpha) + (1 - src_alpha) * dst_color
    //     result = src_alpha * (src_color * dst_color) + (1 - src_alpha) * dst_color
    //
    // Which is the blend operation for multiplicative blending with arbitrary mixing
    // controlled by the source alpha channel
    return vec4<f32>(color.rgb * color.a, color.a);
#endif
}
#endif

// fog, alpha premultiply
// for non-hdr cameras, tonemapping and debanding
fn main_pass_post_lighting_processing(
    pbr_input: pbr_types::PbrInput,
    input_color: vec4<f32>,
) -> vec4<f32> {
    var output_color = input_color;

    // fog
    if (view_bindings::fog.mode != mesh_view_types::FOG_MODE_OFF && (pbr_input.material.flags & pbr_types::STANDARD_MATERIAL_FLAGS_FOG_ENABLED_BIT) != 0u) {
        output_color = apply_fog(view_bindings::fog, output_color, pbr_input.world_position.xyz, view_bindings::view.world_position.xyz);
    }

#ifdef TONEMAP_IN_SHADER
    output_color = tone_mapping(output_color, view_bindings::view.color_grading);
#ifdef DEBAND_DITHER
    var output_rgb = output_color.rgb;
    output_rgb = powsafe(output_rgb, 1.0 / 2.2);
    output_rgb += screen_space_dither(pbr_input.frag_coord.xy);
    // This conversion back to linear space is required because our output texture format is
    // SRGB; the GPU will assume our output is linear and will apply an SRGB conversion.
    output_rgb = powsafe(output_rgb, 2.2);
    output_color = vec4(output_rgb, output_color.a);
#endif
#endif
#ifdef PREMULTIPLY_ALPHA
    output_color = premultiply_alpha(pbr_input.material.flags, output_color);
#endif
    return output_color;
}<|MERGE_RESOLUTION|>--- conflicted
+++ resolved
@@ -561,7 +561,6 @@
 
     // Environment map light (indirect)
 #ifdef ENVIRONMENT_MAP
-<<<<<<< HEAD
 
 #ifdef STANDARD_MATERIAL_ANISOTROPY
     var bent_normal_lighting_input = lighting_input;
@@ -575,8 +574,6 @@
         environment_map_lighting_input,
         any(indirect_light != vec3(0.0f))
     );
-=======
->>>>>>> a8751390
 
     // If screen space reflections are going to be used for this material, don't
     // accumulate environment map light yet. The SSR shader will do it.
