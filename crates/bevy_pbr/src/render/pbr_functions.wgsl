#define_import_path bevy_pbr::pbr_functions

#ifdef TONEMAP_IN_SHADER
#import bevy_core_pipeline::tonemapping
#endif

<<<<<<< HEAD
=======

>>>>>>> cab065ba
fn alpha_discard(material: StandardMaterial, output_color: vec4<f32>) -> vec4<f32> {
    var color = output_color;
    if (material.flags & STANDARD_MATERIAL_FLAGS_ALPHA_MODE_OPAQUE) != 0u {
        // NOTE: If rendering as opaque, alpha should be ignored so set to 1.0
        color.a = 1.0;
    } else if (material.flags & STANDARD_MATERIAL_FLAGS_ALPHA_MODE_MASK) != 0u {
        if color.a >= material.alpha_cutoff {
            // NOTE: If rendering as masked alpha and >= the cutoff, render as fully opaque
            color.a = 1.0;
        } else {
            // NOTE: output_color.a < in.material.alpha_cutoff should not is not rendered
            // NOTE: This and any other discards mean that early-z testing cannot be done!
            discard;
        }
    }
    return color;
}

fn prepare_world_normal(
    world_normal: vec3<f32>,
    double_sided: bool,
    is_front: bool,
) -> vec3<f32> {
    var output: vec3<f32> = world_normal;
    #ifndef VERTEX_TANGENTS
    #ifndef STANDARDMATERIAL_NORMAL_MAP
    // NOTE: When NOT using normal-mapping, if looking at the back face of a double-sided
    // material, the normal needs to be inverted. This is a branchless version of that.
    output = (f32(!double_sided || is_front) * 2.0 - 1.0) * output;
#endif
#endif
    return output;
}

fn apply_normal_mapping(
    standard_material_flags: u32,
    world_normal: vec3<f32>,
#ifdef VERTEX_TANGENTS
#ifdef STANDARDMATERIAL_NORMAL_MAP
    world_tangent: vec4<f32>,
#endif
#endif
#ifdef VERTEX_UVS
    uv: vec2<f32>,
#endif
) -> vec3<f32> {
    // NOTE: The mikktspace method of normal mapping explicitly requires that the world normal NOT
    // be re-normalized in the fragment shader. This is primarily to match the way mikktspace
    // bakes vertex tangents and normal maps so that this is the exact inverse. Blender, Unity,
    // Unreal Engine, Godot, and more all use the mikktspace method. Do not change this code
    // unless you really know what you are doing.
    // http://www.mikktspace.com/
    var N: vec3<f32> = world_normal;

#ifdef VERTEX_TANGENTS
#ifdef STANDARDMATERIAL_NORMAL_MAP
    // NOTE: The mikktspace method of normal mapping explicitly requires that these NOT be
    // normalized nor any Gram-Schmidt applied to ensure the vertex normal is orthogonal to the
    // vertex tangent! Do not change this code unless you really know what you are doing.
    // http://www.mikktspace.com/
    var T: vec3<f32> = world_tangent.xyz;
    var B: vec3<f32> = world_tangent.w * cross(N, T);
#endif
#endif

#ifdef VERTEX_TANGENTS
#ifdef VERTEX_UVS
#ifdef STANDARDMATERIAL_NORMAL_MAP
    // Nt is the tangent-space normal.
    var Nt = textureSample(normal_map_texture, normal_map_sampler, uv).rgb;
    if (standard_material_flags & STANDARD_MATERIAL_FLAGS_TWO_COMPONENT_NORMAL_MAP) != 0u {
        // Only use the xy components and derive z for 2-component normal maps.
        Nt = vec3<f32>(Nt.rg * 2.0 - 1.0, 0.0);
        Nt.z = sqrt(1.0 - Nt.x * Nt.x - Nt.y * Nt.y);
    } else {
        Nt = Nt * 2.0 - 1.0;
    }
    // Normal maps authored for DirectX require flipping the y component
    if (standard_material_flags & STANDARD_MATERIAL_FLAGS_FLIP_NORMAL_MAP_Y) != 0u {
        Nt.y = -Nt.y;
    }
    // NOTE: The mikktspace method of normal mapping applies maps the tangent-space normal from
    // the normal map texture in this way to be an EXACT inverse of how the normal map baker
    // calculates the normal maps so there is no error introduced. Do not change this code
    // unless you really know what you are doing.
    // http://www.mikktspace.com/
    N = Nt.x * T + Nt.y * B + Nt.z * N;
#endif
#endif
#endif

    return normalize(N);
}

// NOTE: Correctly calculates the view vector depending on whether
// the projection is orthographic or perspective.
fn calculate_view(
    world_position: vec4<f32>,
    is_orthographic: bool,
) -> vec3<f32> {
    var V: vec3<f32>;
    if is_orthographic {
        // Orthographic view vector
        V = normalize(vec3<f32>(view.view_proj[0].z, view.view_proj[1].z, view.view_proj[2].z));
    } else {
        // Only valid for a perpective projection
        V = normalize(view.world_position.xyz - world_position.xyz);
    }
    return V;
}

struct PbrInput {
    material: StandardMaterial,
    diffuse_occlusion: vec3<f32>,
    specular_occlusion: vec3<f32>,
    frag_coord: vec4<f32>,
    world_position: vec4<f32>,
    // Normalized world normal used for shadow mapping as normal-mapping is not used for shadow
    // mapping
    world_normal: vec3<f32>,
    // Normalized normal-mapped world normal used for lighting
    N: vec3<f32>,
    // Normalized view vector in world space, pointing from the fragment world position toward the
    // view world position
    V: vec3<f32>,
    is_orthographic: bool,
};

// Creates a PbrInput with default values
fn pbr_input_new() -> PbrInput {
    var pbr_input: PbrInput;

    pbr_input.material = standard_material_new();
    pbr_input.diffuse_occlusion = vec3<f32>(1.0, 1.0, 1.0);
    pbr_input.specular_occlusion = vec3<f32>(1.0, 1.0, 1.0);

    pbr_input.frag_coord = vec4<f32>(0.0, 0.0, 0.0, 1.0);
    pbr_input.world_position = vec4<f32>(0.0, 0.0, 0.0, 1.0);
    pbr_input.world_normal = vec3<f32>(0.0, 0.0, 1.0);

    pbr_input.is_orthographic = false;

    pbr_input.N = vec3<f32>(0.0, 0.0, 1.0);
    pbr_input.V = vec3<f32>(1.0, 0.0, 0.0);

    return pbr_input;
}

<<<<<<< HEAD
#ifndef PREPASS_FRAGMENT
=======
#ifndef NORMAL_PREPASS
>>>>>>> cab065ba
fn pbr(
    in: PbrInput,
) -> vec4<f32> {
    var output_color: vec4<f32> = in.material.base_color;

    // TODO use .a for exposure compensation in HDR
    let emissive = in.material.emissive;

    // calculate non-linear roughness from linear perceptualRoughness
    let metallic = in.material.metallic;
    let perceptual_roughness = in.material.perceptual_roughness;
    let roughness = perceptualRoughnessToRoughness(perceptual_roughness);

    let diffuse_occlusion = in.diffuse_occlusion;
    let specular_occlusion = in.specular_occlusion;

    output_color = alpha_discard(in.material, output_color);

    // Neubelt and Pettineo 2013, "Crafting a Next-gen Material Pipeline for The Order: 1886"
    let NdotV = max(dot(in.N, in.V), 0.0001);

    // Remapping [0,1] reflectance to F0
    // See https://google.github.io/filament/Filament.html#materialsystem/parameterization/remapping
    let reflectance = in.material.reflectance;
    let F0 = 0.16 * reflectance * reflectance * (1.0 - metallic) + output_color.rgb * metallic;

    // Diffuse strength inversely related to metallicity
    let diffuse_color = output_color.rgb * (1.0 - metallic);

    let R = reflect(-in.V, in.N);

    // accumulate color
    var light_accum: vec3<f32> = vec3<f32>(0.0);

    let view_z = dot(vec4<f32>(
        view.inverse_view[0].z,
        view.inverse_view[1].z,
        view.inverse_view[2].z,
        view.inverse_view[3].z
    ), in.world_position);
    let cluster_index = fragment_cluster_index(in.frag_coord.xy, view_z, in.is_orthographic);
    let offset_and_counts = unpack_offset_and_counts(cluster_index);

    // point lights
    for (var i: u32 = offset_and_counts[0]; i < offset_and_counts[0] + offset_and_counts[1]; i = i + 1u) {
        let light_id = get_light_id(i);
        var shadow: f32 = 1.0;
<<<<<<< HEAD
        if (mesh.flags & MESH_FLAGS_SHADOW_RECEIVER_BIT) != 0u && (light.flags & POINT_LIGHT_FLAGS_SHADOWS_ENABLED_BIT) != 0u {
=======
        if ((mesh.flags & MESH_FLAGS_SHADOW_RECEIVER_BIT) != 0u
                && (point_lights.data[light_id].flags & POINT_LIGHT_FLAGS_SHADOWS_ENABLED_BIT) != 0u) {
>>>>>>> cab065ba
            shadow = fetch_point_shadow(light_id, in.world_position, in.world_normal);
        }
        let light_contrib = point_light(in.world_position.xyz, light_id, roughness, NdotV, in.N, in.V, R, F0, diffuse_color);
        light_accum = light_accum + light_contrib * shadow;
    }

    // spot lights
    for (var i: u32 = offset_and_counts[0] + offset_and_counts[1]; i < offset_and_counts[0] + offset_and_counts[1] + offset_and_counts[2]; i = i + 1u) {
        let light_id = get_light_id(i);
        var shadow: f32 = 1.0;
<<<<<<< HEAD
        if (mesh.flags & MESH_FLAGS_SHADOW_RECEIVER_BIT) != 0u && (light.flags & POINT_LIGHT_FLAGS_SHADOWS_ENABLED_BIT) != 0u {
=======
        if ((mesh.flags & MESH_FLAGS_SHADOW_RECEIVER_BIT) != 0u
                && (point_lights.data[light_id].flags & POINT_LIGHT_FLAGS_SHADOWS_ENABLED_BIT) != 0u) {
>>>>>>> cab065ba
            shadow = fetch_spot_shadow(light_id, in.world_position, in.world_normal);
        }
        let light_contrib = spot_light(in.world_position.xyz, light_id, roughness, NdotV, in.N, in.V, R, F0, diffuse_color);
        light_accum = light_accum + light_contrib * shadow;
    }

    let n_directional_lights = lights.n_directional_lights;
    for (var i: u32 = 0u; i < n_directional_lights; i = i + 1u) {
        var shadow: f32 = 1.0;
<<<<<<< HEAD
        if (mesh.flags & MESH_FLAGS_SHADOW_RECEIVER_BIT) != 0u && (light.flags & DIRECTIONAL_LIGHT_FLAGS_SHADOWS_ENABLED_BIT) != 0u {
=======
        if ((mesh.flags & MESH_FLAGS_SHADOW_RECEIVER_BIT) != 0u
                && (lights.directional_lights[i].flags & DIRECTIONAL_LIGHT_FLAGS_SHADOWS_ENABLED_BIT) != 0u) {
>>>>>>> cab065ba
            shadow = fetch_directional_shadow(i, in.world_position, in.world_normal);
        }
        let light_contrib = directional_light(i, roughness, NdotV, in.N, in.V, R, F0, diffuse_color);
        light_accum = light_accum + light_contrib * shadow;
    }

    // TODO: Diffuse/specular occlusion should apply to indirect lighting from global illumination solutions

    let diffuse_ambient = EnvBRDFApprox(diffuse_color, 1.0, NdotV) * diffuse_occlusion;
    let specular_ambient = EnvBRDFApprox(F0, perceptual_roughness, NdotV) * specular_occlusion;
    let light_ambient = (diffuse_ambient + specular_ambient) * lights.ambient_color.rgb;

    output_color = vec4<f32>(
<<<<<<< HEAD
        light_accum + light_ambient + emissive.rgb * output_color.a,
=======
        light_accum
            + (diffuse_ambient + specular_ambient) * lights.ambient_color.rgb * occlusion
            + emissive.rgb * output_color.a,
>>>>>>> cab065ba
        output_color.a
    );

    output_color = cluster_debug_visualization(
        output_color,
        view_z,
        in.is_orthographic,
        offset_and_counts,
        cluster_index,
    );

    return output_color;
}
<<<<<<< HEAD
#endif // PREPASS_FRAGMENT
=======
#endif // NORMAL_PREPASS
>>>>>>> cab065ba

#ifdef TONEMAP_IN_SHADER
fn tone_mapping(in: vec4<f32>) -> vec4<f32> {
    // tone_mapping
    return vec4<f32>(reinhard_luminance(in.rgb), in.a);

    // Gamma correction.
    // Not needed with sRGB buffer
    // output_color.rgb = pow(output_color.rgb, vec3(1.0 / 2.2));
}
#endif // TONEMAP_IN_SHADER

#ifdef DEBAND_DITHER
fn dither(color: vec4<f32>, pos: vec2<f32>) -> vec4<f32> {
    return vec4<f32>(color.rgb + screen_space_dither(pos.xy), color.a);
}
<<<<<<< HEAD
#endif // DEBAND_DITHER
=======
#endif // DEBAND_DITHER
>>>>>>> cab065ba
<|MERGE_RESOLUTION|>--- conflicted
+++ resolved
@@ -4,10 +4,7 @@
 #import bevy_core_pipeline::tonemapping
 #endif
 
-<<<<<<< HEAD
-=======
-
->>>>>>> cab065ba
+
 fn alpha_discard(material: StandardMaterial, output_color: vec4<f32>) -> vec4<f32> {
     var color = output_color;
     if (material.flags & STANDARD_MATERIAL_FLAGS_ALPHA_MODE_OPAQUE) != 0u {
@@ -32,8 +29,8 @@
     is_front: bool,
 ) -> vec3<f32> {
     var output: vec3<f32> = world_normal;
-    #ifndef VERTEX_TANGENTS
-    #ifndef STANDARDMATERIAL_NORMAL_MAP
+#ifndef VERTEX_TANGENTS
+#ifndef STANDARDMATERIAL_NORMAL_MAP
     // NOTE: When NOT using normal-mapping, if looking at the back face of a double-sided
     // material, the normal needs to be inverted. This is a branchless version of that.
     output = (f32(!double_sided || is_front) * 2.0 - 1.0) * output;
@@ -121,8 +118,7 @@
 
 struct PbrInput {
     material: StandardMaterial,
-    diffuse_occlusion: vec3<f32>,
-    specular_occlusion: vec3<f32>,
+    occlusion: f32,
     frag_coord: vec4<f32>,
     world_position: vec4<f32>,
     // Normalized world normal used for shadow mapping as normal-mapping is not used for shadow
@@ -141,8 +137,7 @@
     var pbr_input: PbrInput;
 
     pbr_input.material = standard_material_new();
-    pbr_input.diffuse_occlusion = vec3<f32>(1.0, 1.0, 1.0);
-    pbr_input.specular_occlusion = vec3<f32>(1.0, 1.0, 1.0);
+    pbr_input.occlusion = 1.0;
 
     pbr_input.frag_coord = vec4<f32>(0.0, 0.0, 0.0, 1.0);
     pbr_input.world_position = vec4<f32>(0.0, 0.0, 0.0, 1.0);
@@ -156,11 +151,7 @@
     return pbr_input;
 }
 
-<<<<<<< HEAD
-#ifndef PREPASS_FRAGMENT
-=======
 #ifndef NORMAL_PREPASS
->>>>>>> cab065ba
 fn pbr(
     in: PbrInput,
 ) -> vec4<f32> {
@@ -174,8 +165,7 @@
     let perceptual_roughness = in.material.perceptual_roughness;
     let roughness = perceptualRoughnessToRoughness(perceptual_roughness);
 
-    let diffuse_occlusion = in.diffuse_occlusion;
-    let specular_occlusion = in.specular_occlusion;
+    let occlusion = in.occlusion;
 
     output_color = alpha_discard(in.material, output_color);
 
@@ -208,12 +198,8 @@
     for (var i: u32 = offset_and_counts[0]; i < offset_and_counts[0] + offset_and_counts[1]; i = i + 1u) {
         let light_id = get_light_id(i);
         var shadow: f32 = 1.0;
-<<<<<<< HEAD
-        if (mesh.flags & MESH_FLAGS_SHADOW_RECEIVER_BIT) != 0u && (light.flags & POINT_LIGHT_FLAGS_SHADOWS_ENABLED_BIT) != 0u {
-=======
         if ((mesh.flags & MESH_FLAGS_SHADOW_RECEIVER_BIT) != 0u
                 && (point_lights.data[light_id].flags & POINT_LIGHT_FLAGS_SHADOWS_ENABLED_BIT) != 0u) {
->>>>>>> cab065ba
             shadow = fetch_point_shadow(light_id, in.world_position, in.world_normal);
         }
         let light_contrib = point_light(in.world_position.xyz, light_id, roughness, NdotV, in.N, in.V, R, F0, diffuse_color);
@@ -224,12 +210,8 @@
     for (var i: u32 = offset_and_counts[0] + offset_and_counts[1]; i < offset_and_counts[0] + offset_and_counts[1] + offset_and_counts[2]; i = i + 1u) {
         let light_id = get_light_id(i);
         var shadow: f32 = 1.0;
-<<<<<<< HEAD
-        if (mesh.flags & MESH_FLAGS_SHADOW_RECEIVER_BIT) != 0u && (light.flags & POINT_LIGHT_FLAGS_SHADOWS_ENABLED_BIT) != 0u {
-=======
         if ((mesh.flags & MESH_FLAGS_SHADOW_RECEIVER_BIT) != 0u
                 && (point_lights.data[light_id].flags & POINT_LIGHT_FLAGS_SHADOWS_ENABLED_BIT) != 0u) {
->>>>>>> cab065ba
             shadow = fetch_spot_shadow(light_id, in.world_position, in.world_normal);
         }
         let light_contrib = spot_light(in.world_position.xyz, light_id, roughness, NdotV, in.N, in.V, R, F0, diffuse_color);
@@ -239,32 +221,21 @@
     let n_directional_lights = lights.n_directional_lights;
     for (var i: u32 = 0u; i < n_directional_lights; i = i + 1u) {
         var shadow: f32 = 1.0;
-<<<<<<< HEAD
-        if (mesh.flags & MESH_FLAGS_SHADOW_RECEIVER_BIT) != 0u && (light.flags & DIRECTIONAL_LIGHT_FLAGS_SHADOWS_ENABLED_BIT) != 0u {
-=======
         if ((mesh.flags & MESH_FLAGS_SHADOW_RECEIVER_BIT) != 0u
                 && (lights.directional_lights[i].flags & DIRECTIONAL_LIGHT_FLAGS_SHADOWS_ENABLED_BIT) != 0u) {
->>>>>>> cab065ba
             shadow = fetch_directional_shadow(i, in.world_position, in.world_normal);
         }
         let light_contrib = directional_light(i, roughness, NdotV, in.N, in.V, R, F0, diffuse_color);
         light_accum = light_accum + light_contrib * shadow;
     }
 
-    // TODO: Diffuse/specular occlusion should apply to indirect lighting from global illumination solutions
-
-    let diffuse_ambient = EnvBRDFApprox(diffuse_color, 1.0, NdotV) * diffuse_occlusion;
-    let specular_ambient = EnvBRDFApprox(F0, perceptual_roughness, NdotV) * specular_occlusion;
-    let light_ambient = (diffuse_ambient + specular_ambient) * lights.ambient_color.rgb;
+    let diffuse_ambient = EnvBRDFApprox(diffuse_color, 1.0, NdotV);
+    let specular_ambient = EnvBRDFApprox(F0, perceptual_roughness, NdotV);
 
     output_color = vec4<f32>(
-<<<<<<< HEAD
-        light_accum + light_ambient + emissive.rgb * output_color.a,
-=======
         light_accum
             + (diffuse_ambient + specular_ambient) * lights.ambient_color.rgb * occlusion
             + emissive.rgb * output_color.a,
->>>>>>> cab065ba
         output_color.a
     );
 
@@ -278,11 +249,7 @@
 
     return output_color;
 }
-<<<<<<< HEAD
-#endif // PREPASS_FRAGMENT
-=======
 #endif // NORMAL_PREPASS
->>>>>>> cab065ba
 
 #ifdef TONEMAP_IN_SHADER
 fn tone_mapping(in: vec4<f32>) -> vec4<f32> {
@@ -299,8 +266,4 @@
 fn dither(color: vec4<f32>, pos: vec2<f32>) -> vec4<f32> {
     return vec4<f32>(color.rgb + screen_space_dither(pos.xy), color.a);
 }
-<<<<<<< HEAD
 #endif // DEBAND_DITHER
-=======
-#endif // DEBAND_DITHER
->>>>>>> cab065ba
