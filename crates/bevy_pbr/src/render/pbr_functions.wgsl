--- conflicted
+++ resolved
@@ -205,68 +205,37 @@
 
     // point lights
     for (var i: u32 = offset_and_counts[0]; i < offset_and_counts[0] + offset_and_counts[1]; i = i + 1u) {
-<<<<<<< HEAD
         let light_id = clustering::get_light_id(i);
-        let light = view_bindings::point_lights.data[light_id];
         var shadow: f32 = 1.0;
         if ((::mesh.flags & ::MESH_FLAGS_SHADOW_RECEIVER_BIT) != 0u
-                && (light.flags & mesh_view_types::POINT_LIGHT_FLAGS_SHADOWS_ENABLED_BIT) != 0u) {
+                && (view_bindings::point_lights.data[light_id].flags & mesh_view_types::POINT_LIGHT_FLAGS_SHADOWS_ENABLED_BIT) != 0u) {
             shadow = shadows::fetch_point_shadow(light_id, in.world_position, in.world_normal);
         }
-        let light_contrib = lighting::point_light(in.world_position.xyz, light, roughness, NdotV, in.N, in.V, R, F0, diffuse_color);
-=======
-        let light_id = get_light_id(i);
-        var shadow: f32 = 1.0;
-        if ((mesh.flags & MESH_FLAGS_SHADOW_RECEIVER_BIT) != 0u
-                && (point_lights.data[light_id].flags & POINT_LIGHT_FLAGS_SHADOWS_ENABLED_BIT) != 0u) {
-            shadow = fetch_point_shadow(light_id, in.world_position, in.world_normal);
-        }
-        let light_contrib = point_light(in.world_position.xyz, light_id, roughness, NdotV, in.N, in.V, R, F0, diffuse_color);
->>>>>>> b44b606d
+        let light_contrib = lighting::point_light(in.world_position.xyz, light_id, roughness, NdotV, in.N, in.V, R, F0, diffuse_color);
         light_accum = light_accum + light_contrib * shadow;
     }
 
     // spot lights
     for (var i: u32 = offset_and_counts[0] + offset_and_counts[1]; i < offset_and_counts[0] + offset_and_counts[1] + offset_and_counts[2]; i = i + 1u) {
-<<<<<<< HEAD
         let light_id = clustering::get_light_id(i);
-        let light = view_bindings::point_lights.data[light_id];
+
         var shadow: f32 = 1.0;
         if ((::mesh.flags & ::MESH_FLAGS_SHADOW_RECEIVER_BIT) != 0u
-                && (light.flags & mesh_view_types::POINT_LIGHT_FLAGS_SHADOWS_ENABLED_BIT) != 0u) {
+                && (view_bindings::point_lights.data[light_id].flags & mesh_view_types::POINT_LIGHT_FLAGS_SHADOWS_ENABLED_BIT) != 0u) {
             shadow = shadows::fetch_spot_shadow(light_id, in.world_position, in.world_normal);
         }
-        let light_contrib = lighting::spot_light(in.world_position.xyz, light, roughness, NdotV, in.N, in.V, R, F0, diffuse_color);
-=======
-        let light_id = get_light_id(i);
-        var shadow: f32 = 1.0;
-        if ((mesh.flags & MESH_FLAGS_SHADOW_RECEIVER_BIT) != 0u
-                && (point_lights.data[light_id].flags & POINT_LIGHT_FLAGS_SHADOWS_ENABLED_BIT) != 0u) {
-            shadow = fetch_spot_shadow(light_id, in.world_position, in.world_normal);
-        }
-        let light_contrib = spot_light(in.world_position.xyz, light_id, roughness, NdotV, in.N, in.V, R, F0, diffuse_color);
->>>>>>> b44b606d
+        let light_contrib = lighting::spot_light(in.world_position.xyz, light_id, roughness, NdotV, in.N, in.V, R, F0, diffuse_color);
         light_accum = light_accum + light_contrib * shadow;
     }
 
     let n_directional_lights = view_bindings::lights.n_directional_lights;
     for (var i: u32 = 0u; i < n_directional_lights; i = i + 1u) {
-<<<<<<< HEAD
-        let light = view_bindings::lights.directional_lights[i];
         var shadow: f32 = 1.0;
         if ((::mesh.flags & ::MESH_FLAGS_SHADOW_RECEIVER_BIT) != 0u
-                && (light.flags & mesh_view_types::DIRECTIONAL_LIGHT_FLAGS_SHADOWS_ENABLED_BIT) != 0u) {
+                && (view_bindings::lights.directional_lights[i].flags & mesh_view_types::DIRECTIONAL_LIGHT_FLAGS_SHADOWS_ENABLED_BIT) != 0u) {
             shadow = shadows::fetch_directional_shadow(i, in.world_position, in.world_normal);
         }
-        let light_contrib = lighting::directional_light(light, roughness, NdotV, in.N, in.V, R, F0, diffuse_color);
-=======
-        var shadow: f32 = 1.0;
-        if ((mesh.flags & MESH_FLAGS_SHADOW_RECEIVER_BIT) != 0u
-                && (lights.directional_lights[i].flags & DIRECTIONAL_LIGHT_FLAGS_SHADOWS_ENABLED_BIT) != 0u) {
-            shadow = fetch_directional_shadow(i, in.world_position, in.world_normal);
-        }
-        let light_contrib = directional_light(i, roughness, NdotV, in.N, in.V, R, F0, diffuse_color);
->>>>>>> b44b606d
+        let light_contrib = lighting::directional_light(i, roughness, NdotV, in.N, in.V, R, F0, diffuse_color);
         light_accum = light_accum + light_contrib * shadow;
     }
 
