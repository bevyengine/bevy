#define_import_path bevy_pbr::pbr_functions
<<<<<<< HEAD
#import bevy_core_pipeline::tonemapping

#import bevy_pbr::pbr_types as pbr_types
#import bevy_pbr::pbr_bindings as pbr_bindings
#import bevy_pbr::mesh_view_bindings as view_bindings
#import bevy_pbr::mesh_view_types as mesh_view_types
#import bevy_pbr::lighting as lighting
#import bevy_pbr::transmission as transmission
#import bevy_pbr::clustered_forward as clustering
#import bevy_pbr::shadows as shadows
#import bevy_pbr::fog as fog
#import bevy_pbr::ambient as ambient
=======

#import bevy_pbr::{
    pbr_types,
    pbr_bindings,
    mesh_view_bindings as view_bindings,
    mesh_view_types,
    lighting,
    clustered_forward as clustering,
    shadows,
    ambient,
    mesh_types::MESH_FLAGS_SHADOW_RECEIVER_BIT,
}

>>>>>>> 6f2a5cb8
#ifdef ENVIRONMENT_MAP
#import bevy_pbr::environment_map
#endif

<<<<<<< HEAD
#import bevy_pbr::utils           E
#import bevy_pbr::mesh_types      MESH_FLAGS_SHADOW_RECEIVER_BIT, MESH_FLAGS_TRANSMITTED_SHADOW_RECEIVER_BIT
=======
#import bevy_core_pipeline::tonemapping::{screen_space_dither, powsafe, tone_mapping}

>>>>>>> 6f2a5cb8

fn alpha_discard(material: pbr_types::StandardMaterial, output_color: vec4<f32>) -> vec4<f32> {
    var color = output_color;
    let alpha_mode = material.flags & pbr_types::STANDARD_MATERIAL_FLAGS_ALPHA_MODE_RESERVED_BITS;
    if alpha_mode == pbr_types::STANDARD_MATERIAL_FLAGS_ALPHA_MODE_OPAQUE {
        // NOTE: If rendering as opaque, alpha should be ignored so set to 1.0
        color.a = 1.0;
    }

#ifdef MAY_DISCARD
    else if alpha_mode == pbr_types::STANDARD_MATERIAL_FLAGS_ALPHA_MODE_MASK {
        if color.a >= material.alpha_cutoff {
            // NOTE: If rendering as masked alpha and >= the cutoff, render as fully opaque
            color.a = 1.0;
        } else {
            // NOTE: output_color.a < in.material.alpha_cutoff should not be rendered
            discard;
        }
    }
#endif

    return color;
}

fn prepare_world_normal(
    world_normal: vec3<f32>,
    double_sided: bool,
    is_front: bool,
) -> vec3<f32> {
    var output: vec3<f32> = world_normal;
#ifndef VERTEX_TANGENTS
#ifndef STANDARDMATERIAL_NORMAL_MAP
    // NOTE: When NOT using normal-mapping, if looking at the back face of a double-sided
    // material, the normal needs to be inverted. This is a branchless version of that.
    output = (f32(!double_sided || is_front) * 2.0 - 1.0) * output;
#endif
#endif
    return output;
}

fn apply_normal_mapping(
    standard_material_flags: u32,
    world_normal: vec3<f32>,
#ifdef VERTEX_TANGENTS
#ifdef STANDARDMATERIAL_NORMAL_MAP
    world_tangent: vec4<f32>,
#endif
#endif
#ifdef VERTEX_UVS
    uv: vec2<f32>,
#endif
    mip_bias: f32,
) -> vec3<f32> {
    // NOTE: The mikktspace method of normal mapping explicitly requires that the world normal NOT
    // be re-normalized in the fragment shader. This is primarily to match the way mikktspace
    // bakes vertex tangents and normal maps so that this is the exact inverse. Blender, Unity,
    // Unreal Engine, Godot, and more all use the mikktspace method. Do not change this code
    // unless you really know what you are doing.
    // http://www.mikktspace.com/
    var N: vec3<f32> = world_normal;

#ifdef VERTEX_TANGENTS
#ifdef STANDARDMATERIAL_NORMAL_MAP
    // NOTE: The mikktspace method of normal mapping explicitly requires that these NOT be
    // normalized nor any Gram-Schmidt applied to ensure the vertex normal is orthogonal to the
    // vertex tangent! Do not change this code unless you really know what you are doing.
    // http://www.mikktspace.com/
    var T: vec3<f32> = world_tangent.xyz;
    var B: vec3<f32> = world_tangent.w * cross(N, T);
#endif
#endif

#ifdef VERTEX_TANGENTS
#ifdef VERTEX_UVS
#ifdef STANDARDMATERIAL_NORMAL_MAP
    // Nt is the tangent-space normal.
    var Nt = textureSampleBias(pbr_bindings::normal_map_texture, pbr_bindings::normal_map_sampler, uv, mip_bias).rgb;
    if (standard_material_flags & pbr_types::STANDARD_MATERIAL_FLAGS_TWO_COMPONENT_NORMAL_MAP) != 0u {
        // Only use the xy components and derive z for 2-component normal maps.
        Nt = vec3<f32>(Nt.rg * 2.0 - 1.0, 0.0);
        Nt.z = sqrt(1.0 - Nt.x * Nt.x - Nt.y * Nt.y);
    } else {
        Nt = Nt * 2.0 - 1.0;
    }
    // Normal maps authored for DirectX require flipping the y component
    if (standard_material_flags & pbr_types::STANDARD_MATERIAL_FLAGS_FLIP_NORMAL_MAP_Y) != 0u {
        Nt.y = -Nt.y;
    }
    // NOTE: The mikktspace method of normal mapping applies maps the tangent-space normal from
    // the normal map texture in this way to be an EXACT inverse of how the normal map baker
    // calculates the normal maps so there is no error introduced. Do not change this code
    // unless you really know what you are doing.
    // http://www.mikktspace.com/
    N = Nt.x * T + Nt.y * B + Nt.z * N;
#endif
#endif
#endif

    return normalize(N);
}

// NOTE: Correctly calculates the view vector depending on whether
// the projection is orthographic or perspective.
fn calculate_view(
    world_position: vec4<f32>,
    is_orthographic: bool,
) -> vec3<f32> {
    var V: vec3<f32>;
    if is_orthographic {
        // Orthographic view vector
        V = normalize(vec3<f32>(view_bindings::view.view_proj[0].z, view_bindings::view.view_proj[1].z, view_bindings::view.view_proj[2].z));
    } else {
        // Only valid for a perpective projection
        V = normalize(view_bindings::view.world_position.xyz - world_position.xyz);
    }
    return V;
}

#ifndef PREPASS_FRAGMENT
fn apply_pbr_lighting(
    in: pbr_types::PbrInput,
) -> vec4<f32> {
    var output_color: vec4<f32> = in.material.base_color;

    // TODO use .a for exposure compensation in HDR
    let emissive = in.material.emissive;

    // calculate non-linear roughness from linear perceptualRoughness
    let metallic = in.material.metallic;
    let perceptual_roughness = in.material.perceptual_roughness;
    let roughness = lighting::perceptualRoughnessToRoughness(perceptual_roughness);
    let ior = in.material.ior;
    let thickness = in.material.thickness;
    let diffuse_transmission = in.material.diffuse_transmission;
    let specular_transmission = in.material.specular_transmission;

    let specular_transmissive_color = specular_transmission * in.material.base_color.rgb;

    let occlusion = in.occlusion;

    // Neubelt and Pettineo 2013, "Crafting a Next-gen Material Pipeline for The Order: 1886"
    let NdotV = max(dot(in.N, in.V), 0.0001);

    // Remapping [0,1] reflectance to F0
    // See https://google.github.io/filament/Filament.html#materialsystem/parameterization/remapping
    let reflectance = in.material.reflectance;
    let F0 = 0.16 * reflectance * reflectance * (1.0 - metallic) + output_color.rgb * metallic;

    // Diffuse strength is inversely related to metallicity, specular and diffuse transmission
    let diffuse_color = output_color.rgb * (1.0 - metallic) * (1.0 - specular_transmission) * (1.0 - diffuse_transmission);

    // Diffuse transmissive strength is inversely related to metallicity and specular transmission, but directly related to diffuse transmission
    let diffuse_transmissive_color = output_color.rgb * (1.0 - metallic) * (1.0 - specular_transmission) * diffuse_transmission;

    // Calculate the world position of the second Lambertian lobe used for diffuse transmission, by subtracting material thickness
    let diffuse_transmissive_lobe_world_position = in.world_position - vec4<f32>(in.world_normal, 0.0) * thickness;

    let R = reflect(-in.V, in.N);

    let f_ab = lighting::F_AB(perceptual_roughness, NdotV);

    var direct_light: vec3<f32> = vec3<f32>(0.0);

    // Transmitted Light (Specular and Diffuse)
    var transmitted_light: vec3<f32> = vec3<f32>(0.0);

    let view_z = dot(vec4<f32>(
        view_bindings::view.inverse_view[0].z,
        view_bindings::view.inverse_view[1].z,
        view_bindings::view.inverse_view[2].z,
        view_bindings::view.inverse_view[3].z
    ), in.world_position);
    let cluster_index = clustering::fragment_cluster_index(in.frag_coord.xy, view_z, in.is_orthographic);
    let offset_and_counts = clustering::unpack_offset_and_counts(cluster_index);

    // Point lights (direct)
    for (var i: u32 = offset_and_counts[0]; i < offset_and_counts[0] + offset_and_counts[1]; i = i + 1u) {
        let light_id = clustering::get_light_id(i);
        var shadow: f32 = 1.0;
        if ((in.flags & MESH_FLAGS_SHADOW_RECEIVER_BIT) != 0u
                && (view_bindings::point_lights.data[light_id].flags & mesh_view_types::POINT_LIGHT_FLAGS_SHADOWS_ENABLED_BIT) != 0u) {
            shadow = shadows::fetch_point_shadow(light_id, in.world_position, in.world_normal);
        }
        let light_contrib = lighting::point_light(in.world_position.xyz, light_id, roughness, NdotV, in.N, in.V, R, F0, f_ab, diffuse_color);
        direct_light += light_contrib * shadow;

        if diffuse_transmission > 0.0 {
            // NOTE: We use the diffuse transmissive color, the second Lambertian lobe's calculated
            // world position, inverted normal and view vectors, and the following simplified
            // values for a fully diffuse transmitted light contribution approximation:
            //
            // roughness = 1.0;
            // NdotV = 1.0;
            // R = vec3<f32>(0.0) // doesn't really matter
            // f_ab = vec2<f32>(0.1)
            // F0 = vec3<f32>(0.0)
            var transmitted_shadow: f32 = 1.0;
            if ((in.flags & (MESH_FLAGS_SHADOW_RECEIVER_BIT | MESH_FLAGS_TRANSMITTED_SHADOW_RECEIVER_BIT)) == (MESH_FLAGS_SHADOW_RECEIVER_BIT | MESH_FLAGS_TRANSMITTED_SHADOW_RECEIVER_BIT)
                    && (view_bindings::point_lights.data[light_id].flags & mesh_view_types::POINT_LIGHT_FLAGS_SHADOWS_ENABLED_BIT) != 0u) {
                transmitted_shadow = shadows::fetch_point_shadow(light_id, diffuse_transmissive_lobe_world_position, -in.world_normal);
            }
            let light_contrib = lighting::point_light(diffuse_transmissive_lobe_world_position.xyz, light_id, 1.0, 1.0, -in.N, -in.V, vec3<f32>(0.0), vec3<f32>(0.0), vec2<f32>(0.1), diffuse_transmissive_color);
            transmitted_light += light_contrib * transmitted_shadow;
        }
    }

    // Spot lights (direct)
    for (var i: u32 = offset_and_counts[0] + offset_and_counts[1]; i < offset_and_counts[0] + offset_and_counts[1] + offset_and_counts[2]; i = i + 1u) {
        let light_id = clustering::get_light_id(i);

        var shadow: f32 = 1.0;
        if ((in.flags & MESH_FLAGS_SHADOW_RECEIVER_BIT) != 0u
                && (view_bindings::point_lights.data[light_id].flags & mesh_view_types::POINT_LIGHT_FLAGS_SHADOWS_ENABLED_BIT) != 0u) {
            shadow = shadows::fetch_spot_shadow(light_id, in.world_position, in.world_normal);
        }
        let light_contrib = lighting::spot_light(in.world_position.xyz, light_id, roughness, NdotV, in.N, in.V, R, F0, f_ab, diffuse_color);
        direct_light += light_contrib * shadow;

        if diffuse_transmission > 0.0 {
            // NOTE: We use the diffuse transmissive color, the second Lambertian lobe's calculated
            // world position, inverted normal and view vectors, and the following simplified
            // values for a fully diffuse transmitted light contribution approximation:
            //
            // roughness = 1.0;
            // NdotV = 1.0;
            // R = vec3<f32>(0.0) // doesn't really matter
            // f_ab = vec2<f32>(0.1)
            // F0 = vec3<f32>(0.0)
            var transmitted_shadow: f32 = 1.0;
            if ((in.flags & (MESH_FLAGS_SHADOW_RECEIVER_BIT | MESH_FLAGS_TRANSMITTED_SHADOW_RECEIVER_BIT)) == (MESH_FLAGS_SHADOW_RECEIVER_BIT | MESH_FLAGS_TRANSMITTED_SHADOW_RECEIVER_BIT)
                    && (view_bindings::point_lights.data[light_id].flags & mesh_view_types::POINT_LIGHT_FLAGS_SHADOWS_ENABLED_BIT) != 0u) {
                transmitted_shadow = shadows::fetch_spot_shadow(light_id, diffuse_transmissive_lobe_world_position, -in.world_normal);
            }
            let light_contrib = lighting::spot_light(diffuse_transmissive_lobe_world_position.xyz, light_id, 1.0, 1.0, -in.N, -in.V, vec3<f32>(0.0), vec3<f32>(0.0), vec2<f32>(0.1), diffuse_transmissive_color);
            transmitted_light += light_contrib * transmitted_shadow;
        }
    }

    // directional lights (direct)
    let n_directional_lights = view_bindings::lights.n_directional_lights;
    for (var i: u32 = 0u; i < n_directional_lights; i = i + 1u) {
        var shadow: f32 = 1.0;
        if ((in.flags & MESH_FLAGS_SHADOW_RECEIVER_BIT) != 0u
                && (view_bindings::lights.directional_lights[i].flags & mesh_view_types::DIRECTIONAL_LIGHT_FLAGS_SHADOWS_ENABLED_BIT) != 0u) {
            shadow = shadows::fetch_directional_shadow(i, in.world_position, in.world_normal, view_z);
        }
        var light_contrib = lighting::directional_light(i, roughness, NdotV, in.N, in.V, R, F0, f_ab, diffuse_color);
#ifdef DIRECTIONAL_LIGHT_SHADOW_MAP_DEBUG_CASCADES
        light_contrib = shadows::cascade_debug_visualization(light_contrib, i, view_z);
#endif
        direct_light += light_contrib * shadow;

        if diffuse_transmission > 0.0 {
            // NOTE: We use the diffuse transmissive color, the second Lambertian lobe's calculated
            // world position, inverted normal and view vectors, and the following simplified
            // values for a fully diffuse transmitted light contribution approximation:
            //
            // roughness = 1.0;
            // NdotV = 1.0;
            // R = vec3<f32>(0.0) // doesn't really matter
            // f_ab = vec2<f32>(0.1)
            // F0 = vec3<f32>(0.0)
            var transmitted_shadow: f32 = 1.0;
            if ((in.flags & (MESH_FLAGS_SHADOW_RECEIVER_BIT | MESH_FLAGS_TRANSMITTED_SHADOW_RECEIVER_BIT)) == (MESH_FLAGS_SHADOW_RECEIVER_BIT | MESH_FLAGS_TRANSMITTED_SHADOW_RECEIVER_BIT)
                    && (view_bindings::lights.directional_lights[i].flags & mesh_view_types::DIRECTIONAL_LIGHT_FLAGS_SHADOWS_ENABLED_BIT) != 0u) {
                transmitted_shadow = shadows::fetch_directional_shadow(i, diffuse_transmissive_lobe_world_position, -in.world_normal, view_z);
            }
            let light_contrib = lighting::directional_light(i, 1.0, 1.0, -in.N, -in.V, vec3<f32>(0.0), vec3<f32>(0.0), vec2<f32>(0.1), diffuse_transmissive_color);
            transmitted_light += light_contrib * transmitted_shadow;
        }
    }

    // Ambient light (indirect)
    var indirect_light = ambient::ambient_light(in.world_position, in.N, in.V, NdotV, diffuse_color, F0, perceptual_roughness, occlusion);

    if diffuse_transmission > 0.0 {
        // NOTE: We use the diffuse transmissive color, the second Lambertian lobe's calculated
        // world position, inverted normal and view vectors, and the following simplified
        // values for a fully diffuse transmitted light contribution approximation:
        //
        // perceptual_roughness = 1.0;
        // NdotV = 1.0;
        // F0 = vec3<f32>(0.0)
        // occlusion = vec3<f32>(1.0)
        transmitted_light += ambient::ambient_light(diffuse_transmissive_lobe_world_position, -in.N, -in.V, 1.0, diffuse_transmissive_color, vec3<f32>(0.0), 1.0, vec3<f32>(1.0));
    }

    // Environment map light (indirect)
#ifdef ENVIRONMENT_MAP
    let environment_light = environment_map::environment_map_light(perceptual_roughness, roughness, diffuse_color, NdotV, f_ab, in.N, R, F0);
    indirect_light += (environment_light.diffuse * occlusion) + environment_light.specular;

    // we'll use the specular component of the transmitted environment
    // light in the call to `specular_transmissive_light()` below
    var specular_transmitted_environment_light = vec3<f32>(0.0);

    if diffuse_transmission > 0.0 || specular_transmission > 0.0 {
        // NOTE: We use the diffuse transmissive color, inverted normal and view vectors,
        // and the following simplified values for the transmitted environment light contribution
        // approximation:
        //
        // NdotV = 1.0;
        // f_ab = vec2<f32>(0.1)
        // R = T // see definition below
        // F0 = vec3<f32>(0.16)
        // occlusion = 1.0

        let T = -normalize(
            in.V + // start with view vector at entry point
            refract(in.V, -in.N, 1.0 / ior) * thickness // add refracted vector scaled by thickness, towards exit point
        ); // normalize to find exit point view vector

        let transmitted_environment_light = bevy_pbr::environment_map::environment_map_light(perceptual_roughness, roughness, diffuse_transmissive_color, 1.0, vec2<f32>(0.1), -in.N, T, vec3<f32>(0.16));
        transmitted_light += transmitted_environment_light.diffuse;
        specular_transmitted_environment_light = transmitted_environment_light.specular;
    }
#else
    // If there's no environment map light, there's no transmitted environment
    // light specular component, so we can just hardcode it to zero.
    let specular_transmitted_environment_light = vec3<f32>(0.0);
#endif

    let emissive_light = emissive.rgb * output_color.a;

    if specular_transmission > 0.0 {
        transmitted_light += transmission::specular_transmissive_light(in.world_position, in.frag_coord.xyz, view_z, in.N, in.V, F0, ior, thickness, perceptual_roughness, specular_transmissive_color, specular_transmitted_environment_light).rgb;
    }

    if (in.material.flags & pbr_types::STANDARD_MATERIAL_FLAGS_ATTENUATION_ENABLED_BIT) != 0u {
        // We reuse the `atmospheric_fog()` function here, as it's fundamentally
        // equivalent to the attenuation that takes place inside the material volume,
        // and will allow us to eventually hook up subsurface scattering more easily
        var attenuation_fog: mesh_view_types::Fog;
        attenuation_fog.base_color.a = 1.0;
        attenuation_fog.be = pow(1.0 - in.material.attenuation_color.rgb, vec3<f32>(E)) / in.material.attenuation_distance;
        // TODO: Add the subsurface scattering factor below
        // attenuation_fog.bi = /* ... */
        transmitted_light = fog::atmospheric_fog(
            attenuation_fog, vec4<f32>(transmitted_light, 1.0), thickness,
            vec3<f32>(0.0) // TODO: Pass in (pre-attenuated) scattered light contribution here
        ).rgb;
    }

    // Total light
    output_color = vec4<f32>(
        transmitted_light + direct_light + indirect_light + emissive_light,
        output_color.a
    );

    output_color = clustering::cluster_debug_visualization(
        output_color,
        view_z,
        in.is_orthographic,
        offset_and_counts,
        cluster_index,
    );

    return output_color;
}
#endif // PREPASS_FRAGMENT

fn apply_fog(fog_params: mesh_view_types::Fog, input_color: vec4<f32>, fragment_world_position: vec3<f32>, view_world_position: vec3<f32>) -> vec4<f32> {
    let view_to_world = fragment_world_position.xyz - view_world_position.xyz;

    // `length()` is used here instead of just `view_to_world.z` since that produces more
    // high quality results, especially for denser/smaller fogs. we get a "curved"
    // fog shape that remains consistent with camera rotation, instead of a "linear"
    // fog shape that looks a bit fake
    let distance = length(view_to_world);

    var scattering = vec3<f32>(0.0);
    if fog_params.directional_light_color.a > 0.0 {
        let view_to_world_normalized = view_to_world / distance;
        let n_directional_lights = view_bindings::lights.n_directional_lights;
        for (var i: u32 = 0u; i < n_directional_lights; i = i + 1u) {
            let light = view_bindings::lights.directional_lights[i];
            scattering += pow(
                max(
                    dot(view_to_world_normalized, light.direction_to_light),
                    0.0
                ),
                fog_params.directional_light_exponent
            ) * light.color.rgb;
        }
    }

    if fog_params.mode == mesh_view_types::FOG_MODE_LINEAR {
        return fog::linear_fog(fog_params, input_color, distance, scattering);
    } else if fog_params.mode == mesh_view_types::FOG_MODE_EXPONENTIAL {
        return fog::exponential_fog(fog_params, input_color, distance, scattering);
    } else if fog_params.mode == mesh_view_types::FOG_MODE_EXPONENTIAL_SQUARED {
        return fog::exponential_squared_fog(fog_params, input_color, distance, scattering);
    } else if fog_params.mode == mesh_view_types::FOG_MODE_ATMOSPHERIC {
        return fog::atmospheric_fog(fog_params, input_color, distance, scattering);
    } else {
        return input_color;
    }
}

#ifdef PREMULTIPLY_ALPHA
fn premultiply_alpha(standard_material_flags: u32, color: vec4<f32>) -> vec4<f32> {
// `Blend`, `Premultiplied` and `Alpha` all share the same `BlendState`. Depending
// on the alpha mode, we premultiply the color channels by the alpha channel value,
// (and also optionally replace the alpha value with 0.0) so that the result produces
// the desired blend mode when sent to the blending operation.
#ifdef BLEND_PREMULTIPLIED_ALPHA
    // For `BlendState::PREMULTIPLIED_ALPHA_BLENDING` the blend function is:
    //
    //     result = 1 * src_color + (1 - src_alpha) * dst_color
    let alpha_mode = standard_material_flags & pbr_types::STANDARD_MATERIAL_FLAGS_ALPHA_MODE_RESERVED_BITS;
    if alpha_mode == pbr_types::STANDARD_MATERIAL_FLAGS_ALPHA_MODE_ADD {
        // Here, we premultiply `src_color` by `src_alpha`, and replace `src_alpha` with 0.0:
        //
        //     src_color *= src_alpha
        //     src_alpha = 0.0
        //
        // We end up with:
        //
        //     result = 1 * (src_alpha * src_color) + (1 - 0) * dst_color
        //     result = src_alpha * src_color + 1 * dst_color
        //
        // Which is the blend operation for additive blending
        return vec4<f32>(color.rgb * color.a, 0.0);
    } else {
        // Here, we don't do anything, so that we get premultiplied alpha blending. (As expected)
        return color.rgba;
    }
#endif
// `Multiply` uses its own `BlendState`, but we still need to premultiply here in the
// shader so that we get correct results as we tweak the alpha channel
#ifdef BLEND_MULTIPLY
    // The blend function is:
    //
    //     result = dst_color * src_color + (1 - src_alpha) * dst_color
    //
    // We premultiply `src_color` by `src_alpha`:
    //
    //     src_color *= src_alpha
    //
    // We end up with:
    //
    //     result = dst_color * (src_color * src_alpha) + (1 - src_alpha) * dst_color
    //     result = src_alpha * (src_color * dst_color) + (1 - src_alpha) * dst_color
    //
    // Which is the blend operation for multiplicative blending with arbitrary mixing
    // controlled by the source alpha channel
    return vec4<f32>(color.rgb * color.a, color.a);
#endif
}
#endif

// fog, alpha premultiply
// for non-hdr cameras, tonemapping and debanding
fn main_pass_post_lighting_processing(
    pbr_input: pbr_types::PbrInput,
    input_color: vec4<f32>,
) -> vec4<f32> {
    var output_color = input_color;

    // fog
    if (view_bindings::fog.mode != mesh_view_types::FOG_MODE_OFF && (pbr_input.material.flags & pbr_types::STANDARD_MATERIAL_FLAGS_FOG_ENABLED_BIT) != 0u) {
        output_color = apply_fog(view_bindings::fog, output_color, pbr_input.world_position.xyz, view_bindings::view.world_position.xyz);
    }

#ifdef TONEMAP_IN_SHADER
    output_color = tone_mapping(output_color, view_bindings::view.color_grading);
#ifdef DEBAND_DITHER
    var output_rgb = output_color.rgb;
    output_rgb = powsafe(output_rgb, 1.0 / 2.2);
    output_rgb += screen_space_dither(pbr_input.frag_coord.xy);
    // This conversion back to linear space is required because our output texture format is
    // SRGB; the GPU will assume our output is linear and will apply an SRGB conversion.
    output_rgb = powsafe(output_rgb, 2.2);
    output_color = vec4(output_rgb, output_color.a);
#endif
#endif
#ifdef PREMULTIPLY_ALPHA
    output_color = premultiply_alpha(pbr_input.material.flags, output_color);
#endif
    return output_color;
}<|MERGE_RESOLUTION|>--- conflicted
+++ resolved
@@ -1,18 +1,4 @@
 #define_import_path bevy_pbr::pbr_functions
-<<<<<<< HEAD
-#import bevy_core_pipeline::tonemapping
-
-#import bevy_pbr::pbr_types as pbr_types
-#import bevy_pbr::pbr_bindings as pbr_bindings
-#import bevy_pbr::mesh_view_bindings as view_bindings
-#import bevy_pbr::mesh_view_types as mesh_view_types
-#import bevy_pbr::lighting as lighting
-#import bevy_pbr::transmission as transmission
-#import bevy_pbr::clustered_forward as clustering
-#import bevy_pbr::shadows as shadows
-#import bevy_pbr::fog as fog
-#import bevy_pbr::ambient as ambient
-=======
 
 #import bevy_pbr::{
     pbr_types,
@@ -20,24 +6,19 @@
     mesh_view_bindings as view_bindings,
     mesh_view_types,
     lighting,
+    transmission,
     clustered_forward as clustering,
     shadows,
     ambient,
-    mesh_types::MESH_FLAGS_SHADOW_RECEIVER_BIT,
-}
-
->>>>>>> 6f2a5cb8
+    mesh_types::{MESH_FLAGS_SHADOW_RECEIVER_BIT, MESH_FLAGS_TRANSMITTED_SHADOW_RECEIVER_BIT},
+    utils::E,
+}
+
 #ifdef ENVIRONMENT_MAP
 #import bevy_pbr::environment_map
 #endif
 
-<<<<<<< HEAD
-#import bevy_pbr::utils           E
-#import bevy_pbr::mesh_types      MESH_FLAGS_SHADOW_RECEIVER_BIT, MESH_FLAGS_TRANSMITTED_SHADOW_RECEIVER_BIT
-=======
 #import bevy_core_pipeline::tonemapping::{screen_space_dither, powsafe, tone_mapping}
-
->>>>>>> 6f2a5cb8
 
 fn alpha_discard(material: pbr_types::StandardMaterial, output_color: vec4<f32>) -> vec4<f32> {
     var color = output_color;
@@ -375,7 +356,7 @@
         attenuation_fog.be = pow(1.0 - in.material.attenuation_color.rgb, vec3<f32>(E)) / in.material.attenuation_distance;
         // TODO: Add the subsurface scattering factor below
         // attenuation_fog.bi = /* ... */
-        transmitted_light = fog::atmospheric_fog(
+        transmitted_light = bevy_pbr::fog::atmospheric_fog(
             attenuation_fog, vec4<f32>(transmitted_light, 1.0), thickness,
             vec3<f32>(0.0) // TODO: Pass in (pre-attenuated) scattered light contribution here
         ).rgb;
@@ -425,13 +406,13 @@
     }
 
     if fog_params.mode == mesh_view_types::FOG_MODE_LINEAR {
-        return fog::linear_fog(fog_params, input_color, distance, scattering);
+        return bevy_pbr::fog::linear_fog(fog_params, input_color, distance, scattering);
     } else if fog_params.mode == mesh_view_types::FOG_MODE_EXPONENTIAL {
-        return fog::exponential_fog(fog_params, input_color, distance, scattering);
+        return bevy_pbr::fog::exponential_fog(fog_params, input_color, distance, scattering);
     } else if fog_params.mode == mesh_view_types::FOG_MODE_EXPONENTIAL_SQUARED {
-        return fog::exponential_squared_fog(fog_params, input_color, distance, scattering);
+        return bevy_pbr::fog::exponential_squared_fog(fog_params, input_color, distance, scattering);
     } else if fog_params.mode == mesh_view_types::FOG_MODE_ATMOSPHERIC {
-        return fog::atmospheric_fog(fog_params, input_color, distance, scattering);
+        return bevy_pbr::fog::atmospheric_fog(fog_params, input_color, distance, scattering);
     } else {
         return input_color;
     }
