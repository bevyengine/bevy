--- conflicted
+++ resolved
@@ -1,15 +1,11 @@
 #define_import_path bevy_pbr::pbr_functions
 
-<<<<<<< HEAD
-fn alpha_discard(material: pbr_types::StandardMaterial, output_color: vec4<f32>) -> vec4<f32>{
-=======
 #ifdef TONEMAP_IN_SHADER
 #import bevy_core_pipeline::tonemapping
 #endif
 
 
-fn alpha_discard(material: StandardMaterial, output_color: vec4<f32>) -> vec4<f32>{
->>>>>>> f7c8eb7d
+fn alpha_discard(material: pbr_types::StandardMaterial, output_color: vec4<f32>) -> vec4<f32>{
     var color = output_color;
     if ((material.flags & pbr_types::STANDARD_MATERIAL_FLAGS_ALPHA_MODE_OPAQUE) != 0u) {
         // NOTE: If rendering as opaque, alpha should be ignored so set to 1.0
@@ -27,7 +23,6 @@
     return color;
 }
 
-<<<<<<< HEAD
 #import bevy_pbr::pbr_types as pbr_types
 #import bevy_pbr::pbr_bindings as pbr_bindings
 #import bevy_pbr::mesh_types as mesh_types
@@ -38,10 +33,6 @@
 #import bevy_pbr::clustered_forward as clustering
 #import bevy_pbr::shadows as shadows
 
-// NOTE: This ensures that the world_normal is normalized and if
-// vertex tangents and normal maps then normal mapping may be applied.
-fn prepare_normal(
-=======
 fn prepare_world_normal(
     world_normal: vec3<f32>,
     double_sided: bool,
@@ -59,7 +50,6 @@
 }
 
 fn apply_normal_mapping(
->>>>>>> f7c8eb7d
     standard_material_flags: u32,
     world_normal: vec3<f32>,
 #ifdef VERTEX_TANGENTS
@@ -90,21 +80,6 @@
 #endif
 #endif
 
-<<<<<<< HEAD
-    if ((standard_material_flags & pbr_types::STANDARD_MATERIAL_FLAGS_DOUBLE_SIDED_BIT) != 0u) {
-        if (!is_front) {
-            N = -N;
-#ifdef VERTEX_TANGENTS
-#ifdef STANDARDMATERIAL_NORMAL_MAP
-            T = -T;
-            B = -B;
-#endif
-#endif
-        }
-    }
-
-=======
->>>>>>> f7c8eb7d
 #ifdef VERTEX_TANGENTS
 #ifdef VERTEX_UVS
 #ifdef STANDARDMATERIAL_NORMAL_MAP
