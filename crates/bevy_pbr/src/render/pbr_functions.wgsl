--- conflicted
+++ resolved
@@ -184,17 +184,13 @@
     // calculate non-linear roughness from linear perceptualRoughness
     let metallic = in.material.metallic;
     let perceptual_roughness = in.material.perceptual_roughness;
-<<<<<<< HEAD
-    let roughness = perceptualRoughnessToRoughness(perceptual_roughness);
+    let roughness = lighting::perceptualRoughnessToRoughness(perceptual_roughness);
     let ior = in.material.ior;
     let thickness = in.material.thickness;
     let diffuse_transmission = in.material.diffuse_transmission;
     let transmission = in.material.transmission;
 
     let transmissive_color = transmission * in.material.base_color.rgb;
-=======
-    let roughness = lighting::perceptualRoughnessToRoughness(perceptual_roughness);
->>>>>>> ff89968f
 
     let occlusion = in.occlusion;
 
