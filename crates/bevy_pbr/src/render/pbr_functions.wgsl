--- conflicted
+++ resolved
@@ -287,33 +287,7 @@
 #endif
         direct_light += light_contrib * shadow;
 
-<<<<<<< HEAD
-        if diffuse_transmission > 0.0 {
-            // NOTE: We use the diffuse transmissive color, the second Lambertian lobe's calculated
-            // world position, inverted normal and view vectors, and the following simplified
-            // values for a fully diffuse transmitted light contribution approximation:
-            //
-            // roughness = 1.0;
-            // NdotV = 1.0;
-            // R = vec3<f32>(0.0) // doesn't really matter
-            // f_ab = vec2<f32>(0.1)
-            // F0 = vec3<f32>(0.0)
-            var transmitted_shadow: f32 = 1.0;
-            if ((in.flags & (MESH_FLAGS_SHADOW_RECEIVER_BIT | MESH_FLAGS_TRANSMITTED_SHADOW_RECEIVER_BIT)) == (MESH_FLAGS_SHADOW_RECEIVER_BIT | MESH_FLAGS_TRANSMITTED_SHADOW_RECEIVER_BIT)
-                    && (view_bindings::lights.directional_lights[i].flags & mesh_view_types::DIRECTIONAL_LIGHT_FLAGS_SHADOWS_ENABLED_BIT) != 0u) {
-                transmitted_shadow = shadows::fetch_directional_shadow(i, diffuse_transmissive_lobe_world_position, -in.world_normal, view_z);
-            }
-            let light_contrib = lighting::directional_light(i, 1.0, 1.0, -in.N, -in.V, vec3<f32>(0.0), vec3<f32>(0.0), vec2<f32>(0.1), diffuse_transmissive_color);
-            transmitted_light += light_contrib * transmitted_shadow;
-        }
-    }
-
-    var indirect_light = vec3(0.0f);
-
-    if diffuse_transmission > 0.0 {
-=======
 #ifdef STANDARD_MATERIAL_DIFFUSE_TRANSMISSION
->>>>>>> 602515d8
         // NOTE: We use the diffuse transmissive color, the second Lambertian lobe's calculated
         // world position, inverted normal and view vectors, and the following simplified
         // values for a fully diffuse transmitted light contribution approximation:
@@ -333,7 +307,20 @@
 #endif
     }
 
-<<<<<<< HEAD
+    var indirect_light = vec3(0.0f);
+
+#ifdef STANDARD_MATERIAL_DIFFUSE_TRANSMISSION
+    // NOTE: We use the diffuse transmissive color, the second Lambertian lobe's calculated
+    // world position, inverted normal and view vectors, and the following simplified
+    // values for a fully diffuse transmitted light contribution approximation:
+    //
+    // perceptual_roughness = 1.0;
+    // NdotV = 1.0;
+    // F0 = vec3<f32>(0.0)
+    // diffuse_occlusion = vec3<f32>(1.0)
+    transmitted_light += ambient::ambient_light(diffuse_transmissive_lobe_world_position, -in.N, -in.V, 1.0, diffuse_transmissive_color, vec3<f32>(0.0), 1.0, vec3<f32>(1.0));
+#endif
+
     // Diffuse indirect lighting can come from a variety of sources. The
     // priority goes like this:
     //
@@ -358,21 +345,6 @@
             in.world_position.xyz, in.N);
         indirect_light += irradiance_volume_light * diffuse_color * diffuse_occlusion;
     }
-=======
-    // Ambient light (indirect)
-    var indirect_light = ambient::ambient_light(in.world_position, in.N, in.V, NdotV, diffuse_color, F0, perceptual_roughness, diffuse_occlusion);
-
-#ifdef STANDARD_MATERIAL_DIFFUSE_TRANSMISSION
-    // NOTE: We use the diffuse transmissive color, the second Lambertian lobe's calculated
-    // world position, inverted normal and view vectors, and the following simplified
-    // values for a fully diffuse transmitted light contribution approximation:
-    //
-    // perceptual_roughness = 1.0;
-    // NdotV = 1.0;
-    // F0 = vec3<f32>(0.0)
-    // diffuse_occlusion = vec3<f32>(1.0)
-    transmitted_light += ambient::ambient_light(diffuse_transmissive_lobe_world_position, -in.N, -in.V, 1.0, diffuse_transmissive_color, vec3<f32>(0.0), 1.0, vec3<f32>(1.0));
->>>>>>> 602515d8
 #endif
 
     // Environment map light (indirect)
@@ -399,41 +371,6 @@
     // light in the call to `specular_transmissive_light()` below
     var specular_transmitted_environment_light = vec3<f32>(0.0);
 
-<<<<<<< HEAD
-    if diffuse_transmission > 0.0 || specular_transmission > 0.0 {
-        // NOTE: We use the diffuse transmissive color, inverted normal and view vectors,
-        // and the following simplified values for the transmitted environment light contribution
-        // approximation:
-        //
-        // diffuse_color = vec3<f32>(1.0) // later we use `diffuse_transmissive_color` and `specular_transmissive_color`
-        // NdotV = 1.0;
-        // R = T // see definition below
-        // F0 = vec3<f32>(1.0)
-        // diffuse_occlusion = 1.0
-        //
-        // (This one is slightly different from the other light types above, because the environment
-        // map light returns both diffuse and specular components separately, and we want to use both)
-
-        let T = -normalize(
-            in.V + // start with view vector at entry point
-            refract(in.V, -in.N, 1.0 / ior) * thickness // add refracted vector scaled by thickness, towards exit point
-        ); // normalize to find exit point view vector
-
-        let transmitted_environment_light = bevy_pbr::environment_map::environment_map_light(
-            perceptual_roughness,
-            roughness,
-            vec3<f32>(1.0),
-            1.0,
-            f_ab,
-            -in.N,
-            T,
-            vec3<f32>(1.0),
-            in.world_position.xyz,
-            false);
-        transmitted_light += transmitted_environment_light.diffuse * diffuse_transmissive_color;
-        specular_transmitted_environment_light = transmitted_environment_light.specular * specular_transmissive_color;
-    }
-=======
 #ifdef STANDARD_MATERIAL_SPECULAR_OR_DIFFUSE_TRANSMISSION
     // NOTE: We use the diffuse transmissive color, inverted normal and view vectors,
     // and the following simplified values for the transmitted environment light contribution
@@ -462,7 +399,8 @@
         -in.N,
         T,
         vec3<f32>(1.0),
-        in.world_position.xyz);
+        in.world_position.xyz,
+        false);
 #ifdef STANDARD_MATERIAL_DIFFUSE_TRANSMISSION
     transmitted_light += transmitted_environment_light.diffuse * diffuse_transmissive_color;
 #endif
@@ -470,7 +408,6 @@
     specular_transmitted_environment_light = transmitted_environment_light.specular * specular_transmissive_color;
 #endif
 #endif // STANDARD_MATERIAL_SPECULAR_OR_DIFFUSE_TRANSMISSION
->>>>>>> 602515d8
 #else
     // If there's no environment map light, there's no transmitted environment
     // light specular component, so we can just hardcode it to zero.
