#define_import_path bevy_pbr::pbr_functions

#ifdef TONEMAP_IN_SHADER
#import bevy_core_pipeline::tonemapping
#endif

#ifdef ENVIRONMENT_MAP
#import bevy_pbr::environment_map
#endif

fn alpha_discard(material: StandardMaterial, output_color: vec4<f32>) -> vec4<f32>{
    var color = output_color;
    if ((material.flags & STANDARD_MATERIAL_FLAGS_ALPHA_MODE_OPAQUE) != 0u) {
        // NOTE: If rendering as opaque, alpha should be ignored so set to 1.0
        color.a = 1.0;
    } else if ((material.flags & STANDARD_MATERIAL_FLAGS_ALPHA_MODE_MASK) != 0u) {
        if (color.a >= material.alpha_cutoff) {
            // NOTE: If rendering as masked alpha and >= the cutoff, render as fully opaque
            color.a = 1.0;
        } else {
            // NOTE: output_color.a < in.material.alpha_cutoff should not is not rendered
            // NOTE: This and any other discards mean that early-z testing cannot be done!
            discard;
        }
    }
    return color;
}

fn prepare_world_normal(
    world_normal: vec3<f32>,
    double_sided: bool,
    is_front: bool,
) -> vec3<f32> {
    var output: vec3<f32> = world_normal;
#ifndef VERTEX_TANGENTS
#ifndef STANDARDMATERIAL_NORMAL_MAP
    // NOTE: When NOT using normal-mapping, if looking at the back face of a double-sided
    // material, the normal needs to be inverted. This is a branchless version of that.
    output = (f32(!double_sided || is_front) * 2.0 - 1.0) * output;
#endif
#endif
    return output;
}

fn apply_normal_mapping(
    standard_material_flags: u32,
    world_normal: vec3<f32>,
#ifdef VERTEX_TANGENTS
#ifdef STANDARDMATERIAL_NORMAL_MAP
    world_tangent: vec4<f32>,
#endif
#endif
#ifdef VERTEX_UVS
    uv: vec2<f32>,
#endif
) -> vec3<f32> {
    // NOTE: The mikktspace method of normal mapping explicitly requires that the world normal NOT
    // be re-normalized in the fragment shader. This is primarily to match the way mikktspace
    // bakes vertex tangents and normal maps so that this is the exact inverse. Blender, Unity,
    // Unreal Engine, Godot, and more all use the mikktspace method. Do not change this code
    // unless you really know what you are doing.
    // http://www.mikktspace.com/
    var N: vec3<f32> = world_normal;

#ifdef VERTEX_TANGENTS
#ifdef STANDARDMATERIAL_NORMAL_MAP
    // NOTE: The mikktspace method of normal mapping explicitly requires that these NOT be
    // normalized nor any Gram-Schmidt applied to ensure the vertex normal is orthogonal to the
    // vertex tangent! Do not change this code unless you really know what you are doing.
    // http://www.mikktspace.com/
    var T: vec3<f32> = world_tangent.xyz;
    var B: vec3<f32> = world_tangent.w * cross(N, T);
#endif
#endif

#ifdef VERTEX_TANGENTS
#ifdef VERTEX_UVS
#ifdef STANDARDMATERIAL_NORMAL_MAP
    // Nt is the tangent-space normal.
    var Nt = textureSample(normal_map_texture, normal_map_sampler, uv).rgb;
    if ((standard_material_flags & STANDARD_MATERIAL_FLAGS_TWO_COMPONENT_NORMAL_MAP) != 0u) {
        // Only use the xy components and derive z for 2-component normal maps.
        Nt = vec3<f32>(Nt.rg * 2.0 - 1.0, 0.0);
        Nt.z = sqrt(1.0 - Nt.x * Nt.x - Nt.y * Nt.y);
    } else {
        Nt = Nt * 2.0 - 1.0;
    }
    // Normal maps authored for DirectX require flipping the y component
    if ((standard_material_flags & STANDARD_MATERIAL_FLAGS_FLIP_NORMAL_MAP_Y) != 0u) {
        Nt.y = -Nt.y;
    }
    // NOTE: The mikktspace method of normal mapping applies maps the tangent-space normal from
    // the normal map texture in this way to be an EXACT inverse of how the normal map baker
    // calculates the normal maps so there is no error introduced. Do not change this code
    // unless you really know what you are doing.
    // http://www.mikktspace.com/
    N = Nt.x * T + Nt.y * B + Nt.z * N;
#endif
#endif
#endif

    return normalize(N);
}

// NOTE: Correctly calculates the view vector depending on whether
// the projection is orthographic or perspective.
fn calculate_view(
    world_position: vec4<f32>,
    is_orthographic: bool,
) -> vec3<f32> {
    var V: vec3<f32>;
    if (is_orthographic) {
        // Orthographic view vector
        V = normalize(vec3<f32>(view.view_proj[0].z, view.view_proj[1].z, view.view_proj[2].z));
    } else {
        // Only valid for a perpective projection
        V = normalize(view.world_position.xyz - world_position.xyz);
    }
    return V;
}

struct PbrInput {
    material: StandardMaterial,
    occlusion: f32,
    frag_coord: vec4<f32>,
    world_position: vec4<f32>,
    // Normalized world normal used for shadow mapping as normal-mapping is not used for shadow
    // mapping
    world_normal: vec3<f32>,
    // Normalized normal-mapped world normal used for lighting
    N: vec3<f32>,
    // Normalized view vector in world space, pointing from the fragment world position toward the
    // view world position
    V: vec3<f32>,
    is_orthographic: bool,
};

// Creates a PbrInput with default values
fn pbr_input_new() -> PbrInput {
    var pbr_input: PbrInput;

    pbr_input.material = standard_material_new();
    pbr_input.occlusion = 1.0;

    pbr_input.frag_coord = vec4<f32>(0.0, 0.0, 0.0, 1.0);
    pbr_input.world_position = vec4<f32>(0.0, 0.0, 0.0, 1.0);
    pbr_input.world_normal = vec3<f32>(0.0, 0.0, 1.0);

    pbr_input.is_orthographic = false;

    pbr_input.N = vec3<f32>(0.0, 0.0, 1.0);
    pbr_input.V = vec3<f32>(1.0, 0.0, 0.0);

    return pbr_input;
}

fn pbr(
    in: PbrInput,
) -> vec4<f32> {
    var output_color: vec4<f32> = in.material.base_color;

    // TODO use .a for exposure compensation in HDR
    let emissive = in.material.emissive;

    // calculate non-linear roughness from linear perceptualRoughness
    let metallic = in.material.metallic;
    let perceptual_roughness = in.material.perceptual_roughness;
    let roughness = perceptualRoughnessToRoughness(perceptual_roughness);
    let clear_coat_perceptual_roughness = in.material.clear_coat_perceptual_roughness;
    let clear_coat_roughness = perceptualRoughnessToRoughness(clear_coat_perceptual_roughness);

    let clear_coat = in.material.clear_coat;
    let occlusion = in.occlusion;

    output_color = alpha_discard(in.material, output_color);

    // Neubelt and Pettineo 2013, "Crafting a Next-gen Material Pipeline for The Order: 1886"
    let NdotV = max(dot(in.N, in.V), 0.0001);

    // Remapping [0,1] reflectance to F0
    // See https://google.github.io/filament/Filament.html#materialsystem/parameterization/remapping
    let reflectance = in.material.reflectance;
    var F0 = 0.16 * reflectance * reflectance * (1.0 - metallic) + output_color.rgb * metallic;

    // Adjust base layer F0 based on clear coat
    // See https://google.github.io/filament/Filament.html#materialsystem/clearcoatmodel/baselayermodification
    if clear_coat != 0.0 {
        let sqrt_base_f0 = sqrt(F0);
        let n = 1.0 - (5.0 * sqrt_base_f0);
        let d = 5.0 - sqrt_base_f0;
        F0 = (n * n) / (d * d);
    }

    // Diffuse strength inversely related to metallicity
    let diffuse_color = output_color.rgb * (1.0 - metallic);

    let R = reflect(-in.V, in.N);

    let f_ab = F_AB(perceptual_roughness, NdotV);

    var direct_light: vec3<f32> = vec3<f32>(0.0);

    let view_z = dot(vec4<f32>(
        view.inverse_view[0].z,
        view.inverse_view[1].z,
        view.inverse_view[2].z,
        view.inverse_view[3].z
    ), in.world_position);
    let cluster_index = fragment_cluster_index(in.frag_coord.xy, view_z, in.is_orthographic);
    let offset_and_counts = unpack_offset_and_counts(cluster_index);

    // Point lights (direct) 
    for (var i: u32 = offset_and_counts[0]; i < offset_and_counts[0] + offset_and_counts[1]; i = i + 1u) {
        let light_id = get_light_id(i);
        let light = point_lights.data[light_id];
        var shadow: f32 = 1.0;
        if ((mesh.flags & MESH_FLAGS_SHADOW_RECEIVER_BIT) != 0u
                && (light.flags & POINT_LIGHT_FLAGS_SHADOWS_ENABLED_BIT) != 0u) {
            shadow = fetch_point_shadow(light_id, in.world_position, in.world_normal);
        }
<<<<<<< HEAD
        let light_contrib = point_light(in.world_position.xyz, light, roughness, NdotV, in.N, in.V, R, F0, diffuse_color, clear_coat, clear_coat_roughness);
=======
        let light_contrib = point_light(in.world_position.xyz, light, roughness, NdotV, in.N, in.V, R, F0, f_ab, diffuse_color);
>>>>>>> 4050e2be
        direct_light += light_contrib * shadow;
    }

    // Spot lights (direct)
    for (var i: u32 = offset_and_counts[0] + offset_and_counts[1]; i < offset_and_counts[0] + offset_and_counts[1] + offset_and_counts[2]; i = i + 1u) {
        let light_id = get_light_id(i);
        let light = point_lights.data[light_id];
        var shadow: f32 = 1.0;
        if ((mesh.flags & MESH_FLAGS_SHADOW_RECEIVER_BIT) != 0u
                && (light.flags & POINT_LIGHT_FLAGS_SHADOWS_ENABLED_BIT) != 0u) {
            shadow = fetch_spot_shadow(light_id, in.world_position, in.world_normal);
        }
<<<<<<< HEAD
        let light_contrib = spot_light(in.world_position.xyz, light, roughness, NdotV, in.N, in.V, R, F0, diffuse_color, clear_coat, clear_coat_roughness);
=======
        let light_contrib = spot_light(in.world_position.xyz, light, roughness, NdotV, in.N, in.V, R, F0, f_ab, diffuse_color);
>>>>>>> 4050e2be
        direct_light += light_contrib * shadow;
    }

    // Directional lights (direct)
    let n_directional_lights = lights.n_directional_lights;
    for (var i: u32 = 0u; i < n_directional_lights; i = i + 1u) {
        let light = lights.directional_lights[i];
        var shadow: f32 = 1.0;
        if ((mesh.flags & MESH_FLAGS_SHADOW_RECEIVER_BIT) != 0u
                && (light.flags & DIRECTIONAL_LIGHT_FLAGS_SHADOWS_ENABLED_BIT) != 0u) {
            shadow = fetch_directional_shadow(i, in.world_position, in.world_normal);
        }
<<<<<<< HEAD
        let light_contrib = directional_light(light, roughness, NdotV, in.N, in.V, R, F0, diffuse_color, clear_coat, clear_coat_roughness);
=======
        let light_contrib = directional_light(light, roughness, NdotV, in.N, in.V, R, F0, f_ab, diffuse_color);
>>>>>>> 4050e2be
        direct_light += light_contrib * shadow;
    }

    var indirect_diffuse_light = vec3(0.0);
    var indirect_specular_light = vec3(0.0);

    // Ambient light (indirect)
    indirect_diffuse_light += EnvBRDFApprox(diffuse_color, F_AB(1.0, NdotV)) * lights.ambient_color.rgb;
    indirect_specular_light += EnvBRDFApprox(F0, f_ab) * lights.ambient_color.rgb;

    // Environment map light (indirect)
#ifdef ENVIRONMENT_MAP
<<<<<<< HEAD
    let environment_light = environment_map_light(
        perceptual_roughness,
        roughness,
        diffuse_color,
        NdotV,
        in.N,
        R,
        F0,
        clear_coat,
        clear_coat_perceptual_roughness,
        clear_coat_roughness,
    );
=======
    let environment_light = environment_map_light(perceptual_roughness, roughness, diffuse_color, NdotV, f_ab, in.N, R, F0);
>>>>>>> 4050e2be
    indirect_diffuse_light += environment_light.diffuse;
    indirect_specular_light += environment_light.specular;
#endif

    let indirect_light = (indirect_diffuse_light * occlusion) + indirect_specular_light;

    let emissive_light = emissive.rgb * output_color.a;

    // Total light
    output_color = vec4<f32>(
        direct_light + indirect_light + emissive_light,
        output_color.a
    );

    output_color = cluster_debug_visualization(
        output_color,
        view_z,
        in.is_orthographic,
        offset_and_counts,
        cluster_index,
    );

    return output_color;
}

#ifdef TONEMAP_IN_SHADER
fn tone_mapping(in: vec4<f32>) -> vec4<f32> {
    // tone_mapping
    return vec4<f32>(reinhard_luminance(in.rgb), in.a);

    // Gamma correction.
    // Not needed with sRGB buffer
    // output_color.rgb = pow(output_color.rgb, vec3(1.0 / 2.2));
}
#endif

#ifdef DEBAND_DITHER
fn dither(color: vec4<f32>, pos: vec2<f32>) -> vec4<f32> {
    return vec4<f32>(color.rgb + screen_space_dither(pos.xy), color.a);
}
#endif
<|MERGE_RESOLUTION|>--- conflicted
+++ resolved
@@ -218,11 +218,7 @@
                 && (light.flags & POINT_LIGHT_FLAGS_SHADOWS_ENABLED_BIT) != 0u) {
             shadow = fetch_point_shadow(light_id, in.world_position, in.world_normal);
         }
-<<<<<<< HEAD
-        let light_contrib = point_light(in.world_position.xyz, light, roughness, NdotV, in.N, in.V, R, F0, diffuse_color, clear_coat, clear_coat_roughness);
-=======
-        let light_contrib = point_light(in.world_position.xyz, light, roughness, NdotV, in.N, in.V, R, F0, f_ab, diffuse_color);
->>>>>>> 4050e2be
+        let light_contrib = point_light(in.world_position.xyz, light, roughness, NdotV, in.N, in.V, R, F0, f_ab, diffuse_color, clear_coat, clear_coat_roughness);
         direct_light += light_contrib * shadow;
     }
 
@@ -235,11 +231,7 @@
                 && (light.flags & POINT_LIGHT_FLAGS_SHADOWS_ENABLED_BIT) != 0u) {
             shadow = fetch_spot_shadow(light_id, in.world_position, in.world_normal);
         }
-<<<<<<< HEAD
-        let light_contrib = spot_light(in.world_position.xyz, light, roughness, NdotV, in.N, in.V, R, F0, diffuse_color, clear_coat, clear_coat_roughness);
-=======
-        let light_contrib = spot_light(in.world_position.xyz, light, roughness, NdotV, in.N, in.V, R, F0, f_ab, diffuse_color);
->>>>>>> 4050e2be
+        let light_contrib = spot_light(in.world_position.xyz, light, roughness, NdotV, in.N, in.V, R, F0, f_ab, diffuse_color, clear_coat, clear_coat_roughness);
         direct_light += light_contrib * shadow;
     }
 
@@ -252,11 +244,7 @@
                 && (light.flags & DIRECTIONAL_LIGHT_FLAGS_SHADOWS_ENABLED_BIT) != 0u) {
             shadow = fetch_directional_shadow(i, in.world_position, in.world_normal);
         }
-<<<<<<< HEAD
-        let light_contrib = directional_light(light, roughness, NdotV, in.N, in.V, R, F0, diffuse_color, clear_coat, clear_coat_roughness);
-=======
-        let light_contrib = directional_light(light, roughness, NdotV, in.N, in.V, R, F0, f_ab, diffuse_color);
->>>>>>> 4050e2be
+        let light_contrib = directional_light(light, roughness, NdotV, in.N, in.V, R, F0, f_ab, diffuse_color, clear_coat, clear_coat_roughness);
         direct_light += light_contrib * shadow;
     }
 
@@ -269,22 +257,19 @@
 
     // Environment map light (indirect)
 #ifdef ENVIRONMENT_MAP
-<<<<<<< HEAD
     let environment_light = environment_map_light(
-        perceptual_roughness,
-        roughness,
-        diffuse_color,
-        NdotV,
-        in.N,
-        R,
-        F0,
+        perceptual_roughness, 
+        roughness, 
+        diffuse_color, 
+        NdotV, 
+        f_ab, 
+        in.N, 
+        R, 
+        F0,  
         clear_coat,
         clear_coat_perceptual_roughness,
-        clear_coat_roughness,
+        clear_coat_roughness
     );
-=======
-    let environment_light = environment_map_light(perceptual_roughness, roughness, diffuse_color, NdotV, f_ab, in.N, R, F0);
->>>>>>> 4050e2be
     indirect_diffuse_light += environment_light.diffuse;
     indirect_specular_light += environment_light.specular;
 #endif
