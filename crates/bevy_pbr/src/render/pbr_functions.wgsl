--- conflicted
+++ resolved
@@ -254,13 +254,7 @@
 
     // Total light
     output_color = vec4<f32>(
-<<<<<<< HEAD
         direct_light + indirect_light + emissive_light,
-=======
-        light_accum
-            + (diffuse_ambient + specular_ambient) * lights.ambient_color.rgb * occlusion
-            + emissive.rgb * output_color.a,
->>>>>>> 02637b60
         output_color.a
     );
 
