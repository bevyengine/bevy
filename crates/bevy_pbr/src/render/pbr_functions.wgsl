#define_import_path bevy_pbr::pbr_functions

#ifdef TONEMAP_IN_SHADER
#import bevy_core_pipeline::tonemapping
#endif

#import bevy_pbr::pbr_types as pbr_types
#import bevy_pbr::pbr_bindings as pbr_bindings
#import bevy_pbr::mesh_view_bindings as view_bindings
#import bevy_pbr::mesh_view_types as mesh_view_types
#import bevy_pbr::lighting as lighting
#import bevy_pbr::clustered_forward as clustering
#import bevy_pbr::shadows as shadows
#import bevy_pbr::fog as fog
#import bevy_pbr::ambient as ambient
#ifdef ENVIRONMENT_MAP
#import bevy_pbr::environment_map
#endif

#import bevy_pbr::mesh_bindings   mesh
#import bevy_pbr::mesh_types      MESH_FLAGS_SHADOW_RECEIVER_BIT

fn alpha_discard(material: pbr_types::StandardMaterial, output_color: vec4<f32>) -> vec4<f32> {
    var color = output_color;
    let alpha_mode = material.flags & pbr_types::STANDARD_MATERIAL_FLAGS_ALPHA_MODE_RESERVED_BITS;
    if alpha_mode == pbr_types::STANDARD_MATERIAL_FLAGS_ALPHA_MODE_OPAQUE {
        // NOTE: If rendering as opaque, alpha should be ignored so set to 1.0
        color.a = 1.0;
    }

#ifdef MAY_DISCARD
    else if alpha_mode == pbr_types::STANDARD_MATERIAL_FLAGS_ALPHA_MODE_MASK {
        if color.a >= material.alpha_cutoff {
            // NOTE: If rendering as masked alpha and >= the cutoff, render as fully opaque
            color.a = 1.0;
        } else {
            // NOTE: output_color.a < in.material.alpha_cutoff should not be rendered
            discard;
        }
    }
#endif

    return color;
}

fn prepare_world_normal(
    world_normal: vec3<f32>,
    double_sided: bool,
    is_front: bool,
) -> vec3<f32> {
    var output: vec3<f32> = world_normal;
#ifndef VERTEX_TANGENTS
#ifndef STANDARDMATERIAL_NORMAL_MAP
    // NOTE: When NOT using normal-mapping, if looking at the back face of a double-sided
    // material, the normal needs to be inverted. This is a branchless version of that.
    output = (f32(!double_sided || is_front) * 2.0 - 1.0) * output;
#endif
#endif
    return output;
}

fn apply_normal_mapping(
    standard_material_flags: u32,
    world_normal: vec3<f32>,
#ifdef VERTEX_TANGENTS
#ifdef STANDARDMATERIAL_NORMAL_MAP
    world_tangent: vec4<f32>,
#endif
#endif
#ifdef VERTEX_UVS
    uv: vec2<f32>,
#endif
) -> vec3<f32> {
    // NOTE: The mikktspace method of normal mapping explicitly requires that the world normal NOT
    // be re-normalized in the fragment shader. This is primarily to match the way mikktspace
    // bakes vertex tangents and normal maps so that this is the exact inverse. Blender, Unity,
    // Unreal Engine, Godot, and more all use the mikktspace method. Do not change this code
    // unless you really know what you are doing.
    // http://www.mikktspace.com/
    var N: vec3<f32> = world_normal;

#ifdef VERTEX_TANGENTS
#ifdef STANDARDMATERIAL_NORMAL_MAP
    // NOTE: The mikktspace method of normal mapping explicitly requires that these NOT be
    // normalized nor any Gram-Schmidt applied to ensure the vertex normal is orthogonal to the
    // vertex tangent! Do not change this code unless you really know what you are doing.
    // http://www.mikktspace.com/
    var T: vec3<f32> = world_tangent.xyz;
    var B: vec3<f32> = world_tangent.w * cross(N, T);
#endif
#endif

#ifdef VERTEX_TANGENTS
#ifdef VERTEX_UVS
#ifdef STANDARDMATERIAL_NORMAL_MAP
    // Nt is the tangent-space normal.
<<<<<<< HEAD
    var Nt = textureSampleBias(normal_map_texture, normal_map_sampler, uv, view.mip_bias).rgb;
    if ((standard_material_flags & STANDARD_MATERIAL_FLAGS_TWO_COMPONENT_NORMAL_MAP) != 0u) {
=======
    var Nt = textureSampleBias(pbr_bindings::normal_map_texture, pbr_bindings::normal_map_sampler, uv, view_bindings::view.mip_bias).rgb;
    if (standard_material_flags & pbr_types::STANDARD_MATERIAL_FLAGS_TWO_COMPONENT_NORMAL_MAP) != 0u {
>>>>>>> 10f5c920
        // Only use the xy components and derive z for 2-component normal maps.
        Nt = vec3<f32>(Nt.rg * 2.0 - 1.0, 0.0);
        Nt.z = sqrt(1.0 - Nt.x * Nt.x - Nt.y * Nt.y);
    } else {
        Nt = Nt * 2.0 - 1.0;
    }
    // Normal maps authored for DirectX require flipping the y component
    if (standard_material_flags & pbr_types::STANDARD_MATERIAL_FLAGS_FLIP_NORMAL_MAP_Y) != 0u {
        Nt.y = -Nt.y;
    }
    // NOTE: The mikktspace method of normal mapping applies maps the tangent-space normal from
    // the normal map texture in this way to be an EXACT inverse of how the normal map baker
    // calculates the normal maps so there is no error introduced. Do not change this code
    // unless you really know what you are doing.
    // http://www.mikktspace.com/
    N = Nt.x * T + Nt.y * B + Nt.z * N;
#endif
#endif
#endif

    return normalize(N);
}

// NOTE: Correctly calculates the view vector depending on whether
// the projection is orthographic or perspective.
fn calculate_view(
    world_position: vec4<f32>,
    is_orthographic: bool,
) -> vec3<f32> {
    var V: vec3<f32>;
    if is_orthographic {
        // Orthographic view vector
        V = normalize(vec3<f32>(view_bindings::view.view_proj[0].z, view_bindings::view.view_proj[1].z, view_bindings::view.view_proj[2].z));
    } else {
        // Only valid for a perpective projection
        V = normalize(view_bindings::view.world_position.xyz - world_position.xyz);
    }
    return V;
}

<<<<<<< HEAD
=======
struct PbrInput {
    material: pbr_types::StandardMaterial,
    occlusion: vec3<f32>,
    frag_coord: vec4<f32>,
    world_position: vec4<f32>,
    // Normalized world normal used for shadow mapping as normal-mapping is not used for shadow
    // mapping
    world_normal: vec3<f32>,
    // Normalized normal-mapped world normal used for lighting
    N: vec3<f32>,
    // Normalized view vector in world space, pointing from the fragment world position toward the
    // view world position
    V: vec3<f32>,
    is_orthographic: bool,
    flags: u32,
};

// Creates a PbrInput with default values
fn pbr_input_new() -> PbrInput {
    var pbr_input: PbrInput;

    pbr_input.material = pbr_types::standard_material_new();
    pbr_input.occlusion = vec3<f32>(1.0);

    pbr_input.frag_coord = vec4<f32>(0.0, 0.0, 0.0, 1.0);
    pbr_input.world_position = vec4<f32>(0.0, 0.0, 0.0, 1.0);
    pbr_input.world_normal = vec3<f32>(0.0, 0.0, 1.0);

    pbr_input.is_orthographic = false;

    pbr_input.N = vec3<f32>(0.0, 0.0, 1.0);
    pbr_input.V = vec3<f32>(1.0, 0.0, 0.0);

    pbr_input.flags = 0u;

    return pbr_input;
}

>>>>>>> 10f5c920
#ifndef PREPASS_FRAGMENT
fn pbr(
    in: PbrInput,
) -> vec4<f32> {
    var output_color: vec4<f32> = in.material.base_color;

    // TODO use .a for exposure compensation in HDR
    let emissive = in.material.emissive;

    // calculate non-linear roughness from linear perceptualRoughness
    let metallic = in.material.metallic;
    let perceptual_roughness = in.material.perceptual_roughness;
    let roughness = lighting::perceptualRoughnessToRoughness(perceptual_roughness);

    let occlusion = in.occlusion;

    output_color = alpha_discard(in.material, output_color);

    // Neubelt and Pettineo 2013, "Crafting a Next-gen Material Pipeline for The Order: 1886"
    let NdotV = max(dot(in.N, in.V), 0.0001);

    // Remapping [0,1] reflectance to F0
    // See https://google.github.io/filament/Filament.html#materialsystem/parameterization/remapping
    let reflectance = in.material.reflectance;
    let F0 = 0.16 * reflectance * reflectance * (1.0 - metallic) + output_color.rgb * metallic;

    // Diffuse strength inversely related to metallicity
    let diffuse_color = output_color.rgb * (1.0 - metallic);

    let R = reflect(-in.V, in.N);

    let f_ab = lighting::F_AB(perceptual_roughness, NdotV);

    var direct_light: vec3<f32> = vec3<f32>(0.0);

    let view_z = dot(vec4<f32>(
        view_bindings::view.inverse_view[0].z,
        view_bindings::view.inverse_view[1].z,
        view_bindings::view.inverse_view[2].z,
        view_bindings::view.inverse_view[3].z
    ), in.world_position);
    let cluster_index = clustering::fragment_cluster_index(in.frag_coord.xy, view_z, in.is_orthographic);
    let offset_and_counts = clustering::unpack_offset_and_counts(cluster_index);

    // Point lights (direct)
    for (var i: u32 = offset_and_counts[0]; i < offset_and_counts[0] + offset_and_counts[1]; i = i + 1u) {
        let light_id = clustering::get_light_id(i);
        var shadow: f32 = 1.0;
        if ((mesh.flags & MESH_FLAGS_SHADOW_RECEIVER_BIT) != 0u
                && (view_bindings::point_lights.data[light_id].flags & mesh_view_types::POINT_LIGHT_FLAGS_SHADOWS_ENABLED_BIT) != 0u) {
            shadow = shadows::fetch_point_shadow(light_id, in.world_position, in.world_normal);
        }
        let light_contrib = lighting::point_light(in.world_position.xyz, light_id, roughness, NdotV, in.N, in.V, R, F0, f_ab, diffuse_color);
        direct_light += light_contrib * shadow;
    }

    // Spot lights (direct)
    for (var i: u32 = offset_and_counts[0] + offset_and_counts[1]; i < offset_and_counts[0] + offset_and_counts[1] + offset_and_counts[2]; i = i + 1u) {
        let light_id = clustering::get_light_id(i);

        var shadow: f32 = 1.0;
        if ((mesh.flags & MESH_FLAGS_SHADOW_RECEIVER_BIT) != 0u
                && (view_bindings::point_lights.data[light_id].flags & mesh_view_types::POINT_LIGHT_FLAGS_SHADOWS_ENABLED_BIT) != 0u) {
            shadow = shadows::fetch_spot_shadow(light_id, in.world_position, in.world_normal);
        }
        let light_contrib = lighting::spot_light(in.world_position.xyz, light_id, roughness, NdotV, in.N, in.V, R, F0, f_ab, diffuse_color);
        direct_light += light_contrib * shadow;
    }

    // directional lights (direct)
    let n_directional_lights = view_bindings::lights.n_directional_lights;
    for (var i: u32 = 0u; i < n_directional_lights; i = i + 1u) {
        var shadow: f32 = 1.0;
        if ((mesh.flags & MESH_FLAGS_SHADOW_RECEIVER_BIT) != 0u
                && (view_bindings::lights.directional_lights[i].flags & mesh_view_types::DIRECTIONAL_LIGHT_FLAGS_SHADOWS_ENABLED_BIT) != 0u) {
            shadow = shadows::fetch_directional_shadow(i, in.world_position, in.world_normal, view_z);
        }
        var light_contrib = lighting::directional_light(i, roughness, NdotV, in.N, in.V, R, F0, f_ab, diffuse_color);
#ifdef DIRECTIONAL_LIGHT_SHADOW_MAP_DEBUG_CASCADES
        light_contrib = shadows::cascade_debug_visualization(light_contrib, i, view_z);
#endif
        direct_light += light_contrib * shadow;
    }

    // Ambient light (indirect)
    var indirect_light = ambient::ambient_light(in.world_position, in.N, in.V, NdotV, diffuse_color, F0, perceptual_roughness, occlusion);

    // Environment map light (indirect)
#ifdef ENVIRONMENT_MAP
    let environment_light = bevy_pbr::environment_map::environment_map_light(perceptual_roughness, roughness, diffuse_color, NdotV, f_ab, in.N, R, F0);
    indirect_light += (environment_light.diffuse * occlusion) + environment_light.specular;
#endif

    let emissive_light = emissive.rgb * output_color.a;

    // Total light
    output_color = vec4<f32>(
        direct_light + indirect_light + emissive_light,
        output_color.a
    );

    output_color = clustering::cluster_debug_visualization(
        output_color,
        view_z,
        in.is_orthographic,
        offset_and_counts,
        cluster_index,
    );

    return output_color;
}
#endif // PREPASS_FRAGMENT

#ifndef PREPASS_FRAGMENT
fn apply_fog(fog_params: mesh_view_types::Fog, input_color: vec4<f32>, fragment_world_position: vec3<f32>, view_world_position: vec3<f32>) -> vec4<f32> {
    let view_to_world = fragment_world_position.xyz - view_world_position.xyz;

    // `length()` is used here instead of just `view_to_world.z` since that produces more
    // high quality results, especially for denser/smaller fogs. we get a "curved"
    // fog shape that remains consistent with camera rotation, instead of a "linear"
    // fog shape that looks a bit fake
    let distance = length(view_to_world);

    var scattering = vec3<f32>(0.0);
    if fog_params.directional_light_color.a > 0.0 {
        let view_to_world_normalized = view_to_world / distance;
        let n_directional_lights = view_bindings::lights.n_directional_lights;
        for (var i: u32 = 0u; i < n_directional_lights; i = i + 1u) {
            let light = view_bindings::lights.directional_lights[i];
            scattering += pow(
                max(
                    dot(view_to_world_normalized, light.direction_to_light),
                    0.0
                ),
                fog_params.directional_light_exponent
            ) * light.color.rgb;
        }
    }

    if fog_params.mode == mesh_view_types::FOG_MODE_LINEAR {
        return fog::linear_fog(fog_params, input_color, distance, scattering);
    } else if fog_params.mode == mesh_view_types::FOG_MODE_EXPONENTIAL {
        return fog::exponential_fog(fog_params, input_color, distance, scattering);
    } else if fog_params.mode == mesh_view_types::FOG_MODE_EXPONENTIAL_SQUARED {
        return fog::exponential_squared_fog(fog_params, input_color, distance, scattering);
    } else if fog_params.mode == mesh_view_types::FOG_MODE_ATMOSPHERIC {
        return fog::atmospheric_fog(fog_params, input_color, distance, scattering);
    } else {
        return input_color;
    }
}
#endif // PREPASS_FRAGMENT

#ifdef PREMULTIPLY_ALPHA
fn premultiply_alpha(standard_material_flags: u32, color: vec4<f32>) -> vec4<f32> {
// `Blend`, `Premultiplied` and `Alpha` all share the same `BlendState`. Depending
// on the alpha mode, we premultiply the color channels by the alpha channel value,
// (and also optionally replace the alpha value with 0.0) so that the result produces
// the desired blend mode when sent to the blending operation.
#ifdef BLEND_PREMULTIPLIED_ALPHA
    // For `BlendState::PREMULTIPLIED_ALPHA_BLENDING` the blend function is:
    //
    //     result = 1 * src_color + (1 - src_alpha) * dst_color
    let alpha_mode = standard_material_flags & pbr_types::STANDARD_MATERIAL_FLAGS_ALPHA_MODE_RESERVED_BITS;
    if alpha_mode == pbr_types::STANDARD_MATERIAL_FLAGS_ALPHA_MODE_ADD {
        // Here, we premultiply `src_color` by `src_alpha`, and replace `src_alpha` with 0.0:
        //
        //     src_color *= src_alpha
        //     src_alpha = 0.0
        //
        // We end up with:
        //
        //     result = 1 * (src_alpha * src_color) + (1 - 0) * dst_color
        //     result = src_alpha * src_color + 1 * dst_color
        //
        // Which is the blend operation for additive blending
        return vec4<f32>(color.rgb * color.a, 0.0);
    } else {
        // Here, we don't do anything, so that we get premultiplied alpha blending. (As expected)
        return color.rgba;
    }
#endif
// `Multiply` uses its own `BlendState`, but we still need to premultiply here in the
// shader so that we get correct results as we tweak the alpha channel
#ifdef BLEND_MULTIPLY
    // The blend function is:
    //
    //     result = dst_color * src_color + (1 - src_alpha) * dst_color
    //
    // We premultiply `src_color` by `src_alpha`:
    //
    //     src_color *= src_alpha
    //
    // We end up with:
    //
    //     result = dst_color * (src_color * src_alpha) + (1 - src_alpha) * dst_color
    //     result = src_alpha * (src_color * dst_color) + (1 - src_alpha) * dst_color
    //
    // Which is the blend operation for multiplicative blending with arbitrary mixing
    // controlled by the source alpha channel
    return vec4<f32>(color.rgb * color.a, color.a);
#endif
}
#endif<|MERGE_RESOLUTION|>--- conflicted
+++ resolved
@@ -17,7 +17,6 @@
 #import bevy_pbr::environment_map
 #endif
 
-#import bevy_pbr::mesh_bindings   mesh
 #import bevy_pbr::mesh_types      MESH_FLAGS_SHADOW_RECEIVER_BIT
 
 fn alpha_discard(material: pbr_types::StandardMaterial, output_color: vec4<f32>) -> vec4<f32> {
@@ -94,13 +93,8 @@
 #ifdef VERTEX_UVS
 #ifdef STANDARDMATERIAL_NORMAL_MAP
     // Nt is the tangent-space normal.
-<<<<<<< HEAD
-    var Nt = textureSampleBias(normal_map_texture, normal_map_sampler, uv, view.mip_bias).rgb;
-    if ((standard_material_flags & STANDARD_MATERIAL_FLAGS_TWO_COMPONENT_NORMAL_MAP) != 0u) {
-=======
     var Nt = textureSampleBias(pbr_bindings::normal_map_texture, pbr_bindings::normal_map_sampler, uv, view_bindings::view.mip_bias).rgb;
     if (standard_material_flags & pbr_types::STANDARD_MATERIAL_FLAGS_TWO_COMPONENT_NORMAL_MAP) != 0u {
->>>>>>> 10f5c920
         // Only use the xy components and derive z for 2-component normal maps.
         Nt = vec3<f32>(Nt.rg * 2.0 - 1.0, 0.0);
         Nt.z = sqrt(1.0 - Nt.x * Nt.x - Nt.y * Nt.y);
@@ -141,50 +135,9 @@
     return V;
 }
 
-<<<<<<< HEAD
-=======
-struct PbrInput {
-    material: pbr_types::StandardMaterial,
-    occlusion: vec3<f32>,
-    frag_coord: vec4<f32>,
-    world_position: vec4<f32>,
-    // Normalized world normal used for shadow mapping as normal-mapping is not used for shadow
-    // mapping
-    world_normal: vec3<f32>,
-    // Normalized normal-mapped world normal used for lighting
-    N: vec3<f32>,
-    // Normalized view vector in world space, pointing from the fragment world position toward the
-    // view world position
-    V: vec3<f32>,
-    is_orthographic: bool,
-    flags: u32,
-};
-
-// Creates a PbrInput with default values
-fn pbr_input_new() -> PbrInput {
-    var pbr_input: PbrInput;
-
-    pbr_input.material = pbr_types::standard_material_new();
-    pbr_input.occlusion = vec3<f32>(1.0);
-
-    pbr_input.frag_coord = vec4<f32>(0.0, 0.0, 0.0, 1.0);
-    pbr_input.world_position = vec4<f32>(0.0, 0.0, 0.0, 1.0);
-    pbr_input.world_normal = vec3<f32>(0.0, 0.0, 1.0);
-
-    pbr_input.is_orthographic = false;
-
-    pbr_input.N = vec3<f32>(0.0, 0.0, 1.0);
-    pbr_input.V = vec3<f32>(1.0, 0.0, 0.0);
-
-    pbr_input.flags = 0u;
-
-    return pbr_input;
-}
-
->>>>>>> 10f5c920
 #ifndef PREPASS_FRAGMENT
 fn pbr(
-    in: PbrInput,
+    in: pbr_types::PbrInput,
 ) -> vec4<f32> {
     var output_color: vec4<f32> = in.material.base_color;
 
@@ -230,7 +183,7 @@
     for (var i: u32 = offset_and_counts[0]; i < offset_and_counts[0] + offset_and_counts[1]; i = i + 1u) {
         let light_id = clustering::get_light_id(i);
         var shadow: f32 = 1.0;
-        if ((mesh.flags & MESH_FLAGS_SHADOW_RECEIVER_BIT) != 0u
+        if ((in.flags & MESH_FLAGS_SHADOW_RECEIVER_BIT) != 0u
                 && (view_bindings::point_lights.data[light_id].flags & mesh_view_types::POINT_LIGHT_FLAGS_SHADOWS_ENABLED_BIT) != 0u) {
             shadow = shadows::fetch_point_shadow(light_id, in.world_position, in.world_normal);
         }
@@ -243,7 +196,7 @@
         let light_id = clustering::get_light_id(i);
 
         var shadow: f32 = 1.0;
-        if ((mesh.flags & MESH_FLAGS_SHADOW_RECEIVER_BIT) != 0u
+        if ((in.flags & MESH_FLAGS_SHADOW_RECEIVER_BIT) != 0u
                 && (view_bindings::point_lights.data[light_id].flags & mesh_view_types::POINT_LIGHT_FLAGS_SHADOWS_ENABLED_BIT) != 0u) {
             shadow = shadows::fetch_spot_shadow(light_id, in.world_position, in.world_normal);
         }
@@ -255,7 +208,7 @@
     let n_directional_lights = view_bindings::lights.n_directional_lights;
     for (var i: u32 = 0u; i < n_directional_lights; i = i + 1u) {
         var shadow: f32 = 1.0;
-        if ((mesh.flags & MESH_FLAGS_SHADOW_RECEIVER_BIT) != 0u
+        if ((in.flags & MESH_FLAGS_SHADOW_RECEIVER_BIT) != 0u
                 && (view_bindings::lights.directional_lights[i].flags & mesh_view_types::DIRECTIONAL_LIGHT_FLAGS_SHADOWS_ENABLED_BIT) != 0u) {
             shadow = shadows::fetch_directional_shadow(i, in.world_position, in.world_normal, view_z);
         }
