#define_import_path bevy_pbr::pbr_functions

#ifdef TONEMAP_IN_SHADER
#import bevy_core_pipeline::tonemapping
#endif

#ifdef ENVIRONMENT_MAP
#import bevy_pbr::environment_map
#endif

fn alpha_discard(material: StandardMaterial, output_color: vec4<f32>) -> vec4<f32> {
    var color = output_color;
    let alpha_mode = material.flags & STANDARD_MATERIAL_FLAGS_ALPHA_MODE_RESERVED_BITS;
    if alpha_mode == STANDARD_MATERIAL_FLAGS_ALPHA_MODE_OPAQUE {
        // NOTE: If rendering as opaque, alpha should be ignored so set to 1.0
        color.a = 1.0;
    } else if alpha_mode == STANDARD_MATERIAL_FLAGS_ALPHA_MODE_MASK {
        if color.a >= material.alpha_cutoff {
            // NOTE: If rendering as masked alpha and >= the cutoff, render as fully opaque
            color.a = 1.0;
        } else {
            // NOTE: output_color.a < in.material.alpha_cutoff should not is not rendered
            // NOTE: This and any other discards mean that early-z testing cannot be done!
            discard;
        }
    }
    return color;
}

fn prepare_world_normal(
    world_normal: vec3<f32>,
    double_sided: bool,
    is_front: bool,
) -> vec3<f32> {
    var output: vec3<f32> = world_normal;
#ifndef VERTEX_TANGENTS
#ifndef STANDARDMATERIAL_NORMAL_MAP
    // NOTE: When NOT using normal-mapping, if looking at the back face of a double-sided
    // material, the normal needs to be inverted. This is a branchless version of that.
    output = (f32(!double_sided || is_front) * 2.0 - 1.0) * output;
#endif
#endif
    return output;
}

fn apply_normal_mapping(
    standard_material_flags: u32,
    world_normal: vec3<f32>,
#ifdef VERTEX_TANGENTS
#ifdef STANDARDMATERIAL_NORMAL_MAP
    world_tangent: vec4<f32>,
#endif
#endif
#ifdef VERTEX_UVS
    uv: vec2<f32>,
#endif
) -> vec3<f32> {
    // NOTE: The mikktspace method of normal mapping explicitly requires that the world normal NOT
    // be re-normalized in the fragment shader. This is primarily to match the way mikktspace
    // bakes vertex tangents and normal maps so that this is the exact inverse. Blender, Unity,
    // Unreal Engine, Godot, and more all use the mikktspace method. Do not change this code
    // unless you really know what you are doing.
    // http://www.mikktspace.com/
    var N: vec3<f32> = world_normal;

#ifdef VERTEX_TANGENTS
#ifdef STANDARDMATERIAL_NORMAL_MAP
    // NOTE: The mikktspace method of normal mapping explicitly requires that these NOT be
    // normalized nor any Gram-Schmidt applied to ensure the vertex normal is orthogonal to the
    // vertex tangent! Do not change this code unless you really know what you are doing.
    // http://www.mikktspace.com/
    var T: vec3<f32> = world_tangent.xyz;
    var B: vec3<f32> = world_tangent.w * cross(N, T);
#endif
#endif

#ifdef VERTEX_TANGENTS
#ifdef VERTEX_UVS
#ifdef STANDARDMATERIAL_NORMAL_MAP
    // Nt is the tangent-space normal.
    var Nt = textureSample(normal_map_texture, normal_map_sampler, uv).rgb;
    if (standard_material_flags & STANDARD_MATERIAL_FLAGS_TWO_COMPONENT_NORMAL_MAP) != 0u {
        // Only use the xy components and derive z for 2-component normal maps.
        Nt = vec3<f32>(Nt.rg * 2.0 - 1.0, 0.0);
        Nt.z = sqrt(1.0 - Nt.x * Nt.x - Nt.y * Nt.y);
    } else {
        Nt = Nt * 2.0 - 1.0;
    }
    // Normal maps authored for DirectX require flipping the y component
    if (standard_material_flags & STANDARD_MATERIAL_FLAGS_FLIP_NORMAL_MAP_Y) != 0u {
        Nt.y = -Nt.y;
    }
    // NOTE: The mikktspace method of normal mapping applies maps the tangent-space normal from
    // the normal map texture in this way to be an EXACT inverse of how the normal map baker
    // calculates the normal maps so there is no error introduced. Do not change this code
    // unless you really know what you are doing.
    // http://www.mikktspace.com/
    N = Nt.x * T + Nt.y * B + Nt.z * N;
#endif
#endif
#endif

    return normalize(N);
}

// NOTE: Correctly calculates the view vector depending on whether
// the projection is orthographic or perspective.
fn calculate_view(
    world_position: vec4<f32>,
    is_orthographic: bool,
) -> vec3<f32> {
    var V: vec3<f32>;
    if is_orthographic {
        // Orthographic view vector
        V = normalize(vec3<f32>(view.view_proj[0].z, view.view_proj[1].z, view.view_proj[2].z));
    } else {
        // Only valid for a perpective projection
        V = normalize(view.world_position.xyz - world_position.xyz);
    }
    return V;
}

struct PbrInput {
    material: StandardMaterial,
    occlusion: f32,
    frag_coord: vec4<f32>,
    world_position: vec4<f32>,
    // Normalized world normal used for shadow mapping as normal-mapping is not used for shadow
    // mapping
    world_normal: vec3<f32>,
    // Normalized normal-mapped world normal used for lighting
    N: vec3<f32>,
    // Normalized view vector in world space, pointing from the fragment world position toward the
    // view world position
    V: vec3<f32>,
    is_orthographic: bool,
};

// Creates a PbrInput with default values
fn pbr_input_new() -> PbrInput {
    var pbr_input: PbrInput;

    pbr_input.material = standard_material_new();
    pbr_input.occlusion = 1.0;

    pbr_input.frag_coord = vec4<f32>(0.0, 0.0, 0.0, 1.0);
    pbr_input.world_position = vec4<f32>(0.0, 0.0, 0.0, 1.0);
    pbr_input.world_normal = vec3<f32>(0.0, 0.0, 1.0);

    pbr_input.is_orthographic = false;

    pbr_input.N = vec3<f32>(0.0, 0.0, 1.0);
    pbr_input.V = vec3<f32>(1.0, 0.0, 0.0);

    return pbr_input;
}

#ifndef NORMAL_PREPASS
fn pbr(
    in: PbrInput,
) -> vec4<f32> {
    var output_color: vec4<f32> = in.material.base_color;

    // TODO use .a for exposure compensation in HDR
    let emissive = in.material.emissive;

    // calculate non-linear roughness from linear perceptualRoughness
    let metallic = in.material.metallic;
    let perceptual_roughness = in.material.perceptual_roughness;
    let roughness = perceptualRoughnessToRoughness(perceptual_roughness);

    let occlusion = in.occlusion;

    output_color = alpha_discard(in.material, output_color);

    // Neubelt and Pettineo 2013, "Crafting a Next-gen Material Pipeline for The Order: 1886"
    let NdotV = max(dot(in.N, in.V), 0.0001);

    // Remapping [0,1] reflectance to F0
    // See https://google.github.io/filament/Filament.html#materialsystem/parameterization/remapping
    let reflectance = in.material.reflectance;
    let F0 = 0.16 * reflectance * reflectance * (1.0 - metallic) + output_color.rgb * metallic;

    // Diffuse strength inversely related to metallicity
    let diffuse_color = output_color.rgb * (1.0 - metallic);

    let R = reflect(-in.V, in.N);

    let f_ab = F_AB(perceptual_roughness, NdotV);

    var direct_light: vec3<f32> = vec3<f32>(0.0);

    let view_z = dot(vec4<f32>(
        view.inverse_view[0].z,
        view.inverse_view[1].z,
        view.inverse_view[2].z,
        view.inverse_view[3].z
    ), in.world_position);
    let cluster_index = fragment_cluster_index(in.frag_coord.xy, view_z, in.is_orthographic);
    let offset_and_counts = unpack_offset_and_counts(cluster_index);

    // Point lights (direct) 
    for (var i: u32 = offset_and_counts[0]; i < offset_and_counts[0] + offset_and_counts[1]; i = i + 1u) {
        let light_id = get_light_id(i);
        var shadow: f32 = 1.0;
        if ((mesh.flags & MESH_FLAGS_SHADOW_RECEIVER_BIT) != 0u
                && (point_lights.data[light_id].flags & POINT_LIGHT_FLAGS_SHADOWS_ENABLED_BIT) != 0u) {
            shadow = fetch_point_shadow(light_id, in.world_position, in.world_normal);
        }
        let light_contrib = point_light(in.world_position.xyz, light_id, roughness, NdotV, in.N, in.V, R, F0, f_ab, diffuse_color);
        direct_light += light_contrib * shadow;
    }

    // Spot lights (direct)
    for (var i: u32 = offset_and_counts[0] + offset_and_counts[1]; i < offset_and_counts[0] + offset_and_counts[1] + offset_and_counts[2]; i = i + 1u) {
        let light_id = get_light_id(i);
        var shadow: f32 = 1.0;
        if ((mesh.flags & MESH_FLAGS_SHADOW_RECEIVER_BIT) != 0u
                && (point_lights.data[light_id].flags & POINT_LIGHT_FLAGS_SHADOWS_ENABLED_BIT) != 0u) {
            shadow = fetch_spot_shadow(light_id, in.world_position, in.world_normal);
        }
        let light_contrib = spot_light(in.world_position.xyz, light_id, roughness, NdotV, in.N, in.V, R, F0, f_ab, diffuse_color);
        direct_light += light_contrib * shadow;
    }

    // Directional lights (direct)
    let n_directional_lights = lights.n_directional_lights;
    for (var i: u32 = 0u; i < n_directional_lights; i = i + 1u) {
        var shadow: f32 = 1.0;
        if ((mesh.flags & MESH_FLAGS_SHADOW_RECEIVER_BIT) != 0u
                && (lights.directional_lights[i].flags & DIRECTIONAL_LIGHT_FLAGS_SHADOWS_ENABLED_BIT) != 0u) {
            shadow = fetch_directional_shadow(i, in.world_position, in.world_normal, view_z);
        }
<<<<<<< HEAD
        let light_contrib = directional_light(i, roughness, NdotV, in.N, in.V, R, F0, f_ab, diffuse_color);
        direct_light += light_contrib * shadow;
=======
        var light_contrib = directional_light(i, roughness, NdotV, in.N, in.V, R, F0, diffuse_color);
#ifdef DIRECTIONAL_LIGHT_SHADOW_MAP_DEBUG_CASCADES
        light_contrib = cascade_debug_visualization(light_contrib, i, view_z);
#endif
        light_accum = light_accum + light_contrib * shadow;
>>>>>>> 8f81be98
    }

    // Ambient light (indirect)
    var indirect_diffuse_light = EnvBRDFApprox(diffuse_color, F_AB(1.0, NdotV)) * lights.ambient_color.rgb;
    var indirect_specular_light = EnvBRDFApprox(F0, f_ab) * lights.ambient_color.rgb;

    // Environment map light (indirect)
#ifdef ENVIRONMENT_MAP
    let environment_light = environment_map_light(perceptual_roughness, roughness, diffuse_color, NdotV, f_ab, in.N, R, F0);
    indirect_diffuse_light += environment_light.diffuse;
    indirect_specular_light += environment_light.specular;
#endif

    let indirect_light = (indirect_diffuse_light * occlusion) + indirect_specular_light;

    let emissive_light = emissive.rgb * output_color.a;

    // Total light
    output_color = vec4<f32>(
        direct_light + indirect_light + emissive_light,
        output_color.a
    );

    output_color = cluster_debug_visualization(
        output_color,
        view_z,
        in.is_orthographic,
        offset_and_counts,
        cluster_index,
    );

    return output_color;
}
#endif // NORMAL_PREPASS

#ifdef TONEMAP_IN_SHADER
fn tone_mapping(in: vec4<f32>) -> vec4<f32> {
    // tone_mapping
    return vec4<f32>(reinhard_luminance(in.rgb), in.a);

    // Gamma correction.
    // Not needed with sRGB buffer
    // output_color.rgb = pow(output_color.rgb, vec3(1.0 / 2.2));
}
#endif // TONEMAP_IN_SHADER

#ifdef DEBAND_DITHER
fn dither(color: vec4<f32>, pos: vec2<f32>) -> vec4<f32> {
    return vec4<f32>(color.rgb + screen_space_dither(pos.xy), color.a);
}
#endif // DEBAND_DITHER

#ifndef NORMAL_PREPASS
fn apply_fog(input_color: vec4<f32>, fragment_world_position: vec3<f32>, view_world_position: vec3<f32>) -> vec4<f32> {
    let view_to_world = fragment_world_position.xyz - view_world_position.xyz;

    // `length()` is used here instead of just `view_to_world.z` since that produces more
    // high quality results, especially for denser/smaller fogs. we get a "curved"
    // fog shape that remains consistent with camera rotation, instead of a "linear"
    // fog shape that looks a bit fake
    let distance = length(view_to_world);

    var scattering = vec3<f32>(0.0);
    if (fog.directional_light_color.a > 0.0) {
        let view_to_world_normalized = view_to_world / distance;
        let n_directional_lights = lights.n_directional_lights;
        for (var i: u32 = 0u; i < n_directional_lights; i = i + 1u) {
            let light = lights.directional_lights[i];
            scattering += pow(
                max(
                    dot(view_to_world_normalized, light.direction_to_light),
                    0.0
                ),
                fog.directional_light_exponent
            ) * light.color.rgb;
        }
    }

    if (fog.mode == FOG_MODE_LINEAR) {
        return linear_fog(input_color, distance, scattering);
    } else if (fog.mode == FOG_MODE_EXPONENTIAL) {
        return exponential_fog(input_color, distance, scattering);
    } else if (fog.mode == FOG_MODE_EXPONENTIAL_SQUARED) {
        return exponential_squared_fog(input_color, distance, scattering);
    } else if (fog.mode == FOG_MODE_ATMOSPHERIC) {
        return atmospheric_fog(input_color, distance, scattering);
    } else {
        return input_color;
    }
}
#endif

#ifdef PREMULTIPLY_ALPHA
fn premultiply_alpha(standard_material_flags: u32, color: vec4<f32>) -> vec4<f32> {
// `Blend`, `Premultiplied` and `Alpha` all share the same `BlendState`. Depending
// on the alpha mode, we premultiply the color channels by the alpha channel value,
// (and also optionally replace the alpha value with 0.0) so that the result produces
// the desired blend mode when sent to the blending operation.
#ifdef BLEND_PREMULTIPLIED_ALPHA
    // For `BlendState::PREMULTIPLIED_ALPHA_BLENDING` the blend function is:
    //
    //     result = 1 * src_color + (1 - src_alpha) * dst_color
    let alpha_mode = standard_material_flags & STANDARD_MATERIAL_FLAGS_ALPHA_MODE_RESERVED_BITS;
    if (alpha_mode == STANDARD_MATERIAL_FLAGS_ALPHA_MODE_BLEND) {
        // Here, we premultiply `src_color` by `src_alpha` (ahead of time, here in the shader)
        //
        //     src_color *= src_alpha
        //
        // We end up with:
        //
        //     result = 1 * (src_alpha * src_color) + (1 - src_alpha) * dst_color
        //     result = src_alpha * src_color + (1 - src_alpha) * dst_color
        //
        // Which is the blend operation for regular alpha blending `BlendState::ALPHA_BLENDING`
        return vec4<f32>(color.rgb * color.a, color.a);
    } else if (alpha_mode == STANDARD_MATERIAL_FLAGS_ALPHA_MODE_ADD) {
        // Here, we premultiply `src_color` by `src_alpha`, and replace `src_alpha` with 0.0:
        //
        //     src_color *= src_alpha
        //     src_alpha = 0.0
        //
        // We end up with:
        //
        //     result = 1 * (src_alpha * src_color) + (1 - 0) * dst_color
        //     result = src_alpha * src_color + 1 * dst_color
        //
        // Which is the blend operation for additive blending
        return vec4<f32>(color.rgb * color.a, 0.0);
    } else {
        // Here, we don't do anything, so that we get premultiplied alpha blending. (As expected)
        return color.rgba;
    }
#endif
// `Multiply` uses its own `BlendState`, but we still need to premultiply here in the
// shader so that we get correct results as we tweak the alpha channel
#ifdef BLEND_MULTIPLY
    // The blend function is:
    //
    //     result = dst_color * src_color + (1 - src_alpha) * dst_color
    //
    // We premultiply `src_color` by `src_alpha`:
    //
    //     src_color *= src_alpha
    //
    // We end up with:
    //
    //     result = dst_color * (src_color * src_alpha) + (1 - src_alpha) * dst_color
    //     result = src_alpha * (src_color * dst_color) + (1 - src_alpha) * dst_color
    //
    // Which is the blend operation for multiplicative blending with arbitrary mixing
    // controlled by the source alpha channel
    return vec4<f32>(color.rgb * color.a, color.a);
#endif
}
#endif<|MERGE_RESOLUTION|>--- conflicted
+++ resolved
@@ -231,16 +231,11 @@
                 && (lights.directional_lights[i].flags & DIRECTIONAL_LIGHT_FLAGS_SHADOWS_ENABLED_BIT) != 0u) {
             shadow = fetch_directional_shadow(i, in.world_position, in.world_normal, view_z);
         }
-<<<<<<< HEAD
-        let light_contrib = directional_light(i, roughness, NdotV, in.N, in.V, R, F0, f_ab, diffuse_color);
-        direct_light += light_contrib * shadow;
-=======
-        var light_contrib = directional_light(i, roughness, NdotV, in.N, in.V, R, F0, diffuse_color);
+        var light_contrib = directional_light(i, roughness, NdotV, in.N, in.V, R, F0, f_ab, diffuse_color);
 #ifdef DIRECTIONAL_LIGHT_SHADOW_MAP_DEBUG_CASCADES
         light_contrib = cascade_debug_visualization(light_contrib, i, view_z);
-#endif
-        light_accum = light_accum + light_contrib * shadow;
->>>>>>> 8f81be98
+#endif      
+        direct_light += light_contrib * shadow;
     }
 
     // Ambient light (indirect)
