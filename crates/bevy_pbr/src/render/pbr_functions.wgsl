#define_import_path bevy_pbr::pbr_functions

#import bevy_pbr::{
    pbr_types,
    pbr_bindings,
    mesh_view_bindings as view_bindings,
    mesh_view_types,
    lighting,
    lighting::{LAYER_BASE, LAYER_CLEARCOAT},
    transmission,
    clustered_forward as clustering,
    shadows,
    ambient,
    irradiance_volume,
    mesh_types::{MESH_FLAGS_SHADOW_RECEIVER_BIT, MESH_FLAGS_TRANSMITTED_SHADOW_RECEIVER_BIT},
}
#import bevy_render::maths::{E, powsafe}

#ifdef MESHLET_MESH_MATERIAL_PASS
#import bevy_pbr::meshlet_visibility_buffer_resolve::VertexOutput
#else ifdef PREPASS_PIPELINE
#import bevy_pbr::prepass_io::VertexOutput
#else   // PREPASS_PIPELINE
#import bevy_pbr::forward_io::VertexOutput
#endif  // PREPASS_PIPELINE

#ifdef ENVIRONMENT_MAP
#import bevy_pbr::environment_map
#endif

#ifdef TONEMAP_IN_SHADER
#import bevy_core_pipeline::tonemapping::{tone_mapping, screen_space_dither}
#endif


// Biasing info needed to sample from a texture when calling `sample_texture`.
// How this is done depends on whether we're rendering meshlets or regular
// meshes.
struct SampleBias {
#ifdef MESHLET_MESH_MATERIAL_PASS
    ddx_uv: vec2<f32>,
    ddy_uv: vec2<f32>,
#else   // MESHLET_MESH_MATERIAL_PASS
    mip_bias: f32,
#endif  // MESHLET_MESH_MATERIAL_PASS
}

// This is the standard 4x4 ordered dithering pattern from [1].
//
// We can't use `array<vec4<u32>, 4>` because they can't be indexed dynamically
// due to Naga limitations. So instead we pack into a single `vec4` and extract
// individual bytes.
//
// [1]: https://en.wikipedia.org/wiki/Ordered_dithering#Threshold_map
const DITHER_THRESHOLD_MAP: vec4<u32> = vec4(
    0x0a020800,
    0x060e040c,
    0x09010b03,
    0x050d070f
);

// Processes a visibility range dither value and discards the fragment if
// needed.
//
// Visibility ranges, also known as HLODs, are crossfades between different
// levels of detail.
//
// The `dither` value ranges from [-16, 16]. When zooming out, positive values
// are used for meshes that are in the process of disappearing, while negative
// values are used for meshes that are in the process of appearing. In other
// words, when the camera is moving backwards, the `dither` value counts up from
// -16 to 0 when the object is fading in, stays at 0 while the object is
// visible, and then counts up to 16 while the object is fading out.
// Distinguishing between negative and positive values allows the dither
// patterns for different LOD levels of a single mesh to mesh together properly.
#ifdef VISIBILITY_RANGE_DITHER
fn visibility_range_dither(frag_coord: vec4<f32>, dither: i32) {
    // If `dither` is 0, the object is visible.
    if (dither == 0) {
        return;
    }

    // If `dither` is less than -15 or greater than 15, the object is culled.
    if (dither <= -16 || dither >= 16) {
        discard;
    }

    // Otherwise, check the dither pattern.
    let coords = vec2<u32>(floor(frag_coord.xy)) % 4u;
    let threshold = i32((DITHER_THRESHOLD_MAP[coords.y] >> (coords.x * 8)) & 0xff);
    if ((dither >= 0 && dither + threshold >= 16) || (dither < 0 && 1 + dither + threshold <= 0)) {
        discard;
    }
}
#endif

fn alpha_discard(material: pbr_types::StandardMaterial, output_color: vec4<f32>) -> vec4<f32> {
    var color = output_color;
    let alpha_mode = material.flags & pbr_types::STANDARD_MATERIAL_FLAGS_ALPHA_MODE_RESERVED_BITS;
    if alpha_mode == pbr_types::STANDARD_MATERIAL_FLAGS_ALPHA_MODE_OPAQUE {
        // NOTE: If rendering as opaque, alpha should be ignored so set to 1.0
        color.a = 1.0;
    }

#ifdef MAY_DISCARD
    // NOTE: `MAY_DISCARD` is only defined in the alpha to coverage case if MSAA
    // was off. This special situation causes alpha to coverage to fall back to
    // alpha mask.
    else if alpha_mode == pbr_types::STANDARD_MATERIAL_FLAGS_ALPHA_MODE_MASK ||
            alpha_mode == pbr_types::STANDARD_MATERIAL_FLAGS_ALPHA_MODE_ALPHA_TO_COVERAGE {
        if color.a >= material.alpha_cutoff {
            // NOTE: If rendering as masked alpha and >= the cutoff, render as fully opaque
            color.a = 1.0;
        } else {
            // NOTE: output_color.a < in.material.alpha_cutoff should not be rendered
            discard;
        }
    }
#endif

    return color;
}

// Samples a texture using the appropriate biasing metric for the type of mesh
// in use (mesh vs. meshlet).
fn sample_texture(
    texture: texture_2d<f32>,
    samp: sampler,
    uv: vec2<f32>,
    bias: SampleBias,
) -> vec4<f32> {
#ifdef MESHLET_MESH_MATERIAL_PASS
    return textureSampleGrad(texture, samp, uv, bias.ddx_uv, bias.ddy_uv);
#else
    return textureSampleBias(texture, samp, uv, bias.mip_bias);
#endif
}

fn prepare_world_normal(
    world_normal: vec3<f32>,
    double_sided: bool,
    is_front: bool,
) -> vec3<f32> {
    var output: vec3<f32> = world_normal;
#ifndef VERTEX_TANGENTS
#ifndef STANDARD_MATERIAL_NORMAL_MAP
    // NOTE: When NOT using normal-mapping, if looking at the back face of a double-sided
    // material, the normal needs to be inverted. This is a branchless version of that.
    output = (f32(!double_sided || is_front) * 2.0 - 1.0) * output;
#endif
#endif
    return output;
}

// Calculates the three TBN vectors according to [mikktspace]. Returns a matrix
// with T, B, N columns in that order.
//
// [mikktspace]: http://www.mikktspace.com/
fn calculate_tbn_mikktspace(world_normal: vec3<f32>, world_tangent: vec4<f32>) -> mat3x3<f32> {
    // NOTE: The mikktspace method of normal mapping explicitly requires that the world normal NOT
    // be re-normalized in the fragment shader. This is primarily to match the way mikktspace
    // bakes vertex tangents and normal maps so that this is the exact inverse. Blender, Unity,
    // Unreal Engine, Godot, and more all use the mikktspace method. Do not change this code
    // unless you really know what you are doing.
    // http://www.mikktspace.com/
    var N: vec3<f32> = world_normal;

    // NOTE: The mikktspace method of normal mapping explicitly requires that these NOT be
    // normalized nor any Gram-Schmidt applied to ensure the vertex normal is orthogonal to the
    // vertex tangent! Do not change this code unless you really know what you are doing.
    // http://www.mikktspace.com/
    var T: vec3<f32> = world_tangent.xyz;
    var B: vec3<f32> = world_tangent.w * cross(N, T);

#ifdef MESHLET_MESH_MATERIAL_PASS
    // https://www.jeremyong.com/graphics/2023/12/16/surface-gradient-bump-mapping/#a-note-on-mikktspace-usage
    let inverse_length_n = 1.0 / length(N);
    T *= inverse_length_n;
    B *= inverse_length_n;
    N *= inverse_length_n;
#endif

    return mat3x3(T, B, N);
}

fn apply_normal_mapping(
    standard_material_flags: u32,
    TBN: mat3x3<f32>,
    double_sided: bool,
    is_front: bool,
    in_Nt: vec3<f32>,
) -> vec3<f32> {
    // Unpack the TBN vectors.
    var T = TBN[0];
    var B = TBN[1];
    var N = TBN[2];

    // Nt is the tangent-space normal.
    var Nt = in_Nt;
    if (standard_material_flags & pbr_types::STANDARD_MATERIAL_FLAGS_TWO_COMPONENT_NORMAL_MAP) != 0u {
        // Only use the xy components and derive z for 2-component normal maps.
        Nt = vec3<f32>(Nt.rg * 2.0 - 1.0, 0.0);
        Nt.z = sqrt(1.0 - Nt.x * Nt.x - Nt.y * Nt.y);
    } else {
        Nt = Nt * 2.0 - 1.0;
    }
    // Normal maps authored for DirectX require flipping the y component
    if (standard_material_flags & pbr_types::STANDARD_MATERIAL_FLAGS_FLIP_NORMAL_MAP_Y) != 0u {
        Nt.y = -Nt.y;
    }

    if double_sided && !is_front {
        Nt = -Nt;
    }

    // NOTE: The mikktspace method of normal mapping applies maps the tangent-space normal from
    // the normal map texture in this way to be an EXACT inverse of how the normal map baker
    // calculates the normal maps so there is no error introduced. Do not change this code
    // unless you really know what you are doing.
    // http://www.mikktspace.com/
    N = Nt.x * T + Nt.y * B + Nt.z * N;

    return normalize(N);
}

#ifdef STANDARD_MATERIAL_ANISOTROPY

// Modifies the normal to achieve a better approximate direction from the
// environment map when using anisotropy.
//
// This follows the suggested implementation in the `KHR_materials_anisotropy` specification:
// https://github.com/KhronosGroup/glTF/blob/main/extensions/2.0/Khronos/KHR_materials_anisotropy/README.md#image-based-lighting
fn bend_normal_for_anisotropy(lighting_input: ptr<function, lighting::LightingInput>) {
    // Unpack.
    let N = (*lighting_input).layers[LAYER_BASE].N;
    let roughness = (*lighting_input).layers[LAYER_BASE].roughness;
    let V = (*lighting_input).V;
    let anisotropy = (*lighting_input).anisotropy;
    let Ba = (*lighting_input).Ba;

    var bent_normal = normalize(cross(cross(Ba, V), Ba));

    // The `KHR_materials_anisotropy` spec states:
    //
    // > This heuristic can probably be improved upon
    let a = pow(2.0, pow(2.0, 1.0 - anisotropy * (1.0 - roughness)));
    bent_normal = normalize(mix(bent_normal, N, a));

    // The `KHR_materials_anisotropy` spec states:
    //
    // > Mixing the reflection with the normal is more accurate both with and
    // > without anisotropy and keeps rough objects from gathering light from
    // > behind their tangent plane.
    let R = normalize(mix(reflect(-V, bent_normal), bent_normal, roughness * roughness));

    (*lighting_input).layers[LAYER_BASE].N = bent_normal;
    (*lighting_input).layers[LAYER_BASE].R = R;
}

#endif  // STANDARD_MATERIAL_ANISTROPY

// NOTE: Correctly calculates the view vector depending on whether
// the projection is orthographic or perspective.
fn calculate_view(
    world_position: vec4<f32>,
    is_orthographic: bool,
) -> vec3<f32> {
    var V: vec3<f32>;
    if is_orthographic {
        // Orthographic view vector
        V = normalize(vec3<f32>(view_bindings::view.clip_from_world[0].z, view_bindings::view.clip_from_world[1].z, view_bindings::view.clip_from_world[2].z));
    } else {
        // Only valid for a perspective projection
        V = normalize(view_bindings::view.world_position.xyz - world_position.xyz);
    }
    return V;
}

// Diffuse strength is inversely related to metallicity, specular and diffuse transmission
fn calculate_diffuse_color(
    base_color: vec3<f32>,
    metallic: f32,
    specular_transmission: f32,
    diffuse_transmission: f32
) -> vec3<f32> {
    return base_color * (1.0 - metallic) * (1.0 - specular_transmission) *
        (1.0 - diffuse_transmission);
}

// Remapping [0,1] reflectance to F0
// See https://google.github.io/filament/Filament.html#materialsystem/parameterization/remapping
fn calculate_F0(base_color: vec3<f32>, metallic: f32, reflectance: f32) -> vec3<f32> {
    return 0.16 * reflectance * reflectance * (1.0 - metallic) + base_color * metallic;
}

#ifndef PREPASS_FRAGMENT
fn apply_pbr_lighting(
    in: pbr_types::PbrInput,
) -> vec4<f32> {
    var output_color: vec4<f32> = in.material.base_color;

    let emissive = in.material.emissive;

    // calculate non-linear roughness from linear perceptualRoughness
    let metallic = in.material.metallic;
    let perceptual_roughness = in.material.perceptual_roughness;
    let roughness = lighting::perceptualRoughnessToRoughness(perceptual_roughness);
    let ior = in.material.ior;
    let thickness = in.material.thickness;
    let reflectance = in.material.reflectance;
    let diffuse_transmission = in.material.diffuse_transmission;
    let specular_transmission = in.material.specular_transmission;

    let specular_transmissive_color = specular_transmission * in.material.base_color.rgb;

    let diffuse_occlusion = in.diffuse_occlusion;
    let specular_occlusion = in.specular_occlusion;

    // Neubelt and Pettineo 2013, "Crafting a Next-gen Material Pipeline for The Order: 1886"
    let NdotV = max(dot(in.N, in.V), 0.0001);
    let R = reflect(-in.V, in.N);

#ifdef STANDARD_MATERIAL_CLEARCOAT
    // Do the above calculations again for the clearcoat layer. Remember that
    // the clearcoat can have its own roughness and its own normal.
    let clearcoat = in.material.clearcoat;
    let clearcoat_perceptual_roughness = in.material.clearcoat_perceptual_roughness;
    let clearcoat_roughness = lighting::perceptualRoughnessToRoughness(clearcoat_perceptual_roughness);
    let clearcoat_N = in.clearcoat_N;
    let clearcoat_NdotV = max(dot(clearcoat_N, in.V), 0.0001);
    let clearcoat_R = reflect(-in.V, clearcoat_N);
#endif  // STANDARD_MATERIAL_CLEARCOAT

    let diffuse_color = calculate_diffuse_color(
        output_color.rgb,
        metallic,
        specular_transmission,
        diffuse_transmission
    );

    // Diffuse transmissive strength is inversely related to metallicity and specular transmission, but directly related to diffuse transmission
    let diffuse_transmissive_color = output_color.rgb * (1.0 - metallic) * (1.0 - specular_transmission) * diffuse_transmission;

    // Calculate the world position of the second Lambertian lobe used for diffuse transmission, by subtracting material thickness
    let diffuse_transmissive_lobe_world_position = in.world_position - vec4<f32>(in.world_normal, 0.0) * thickness;

    let F0 = calculate_F0(output_color.rgb, metallic, reflectance);
    let F_ab = lighting::F_AB(perceptual_roughness, NdotV);

    var direct_light: vec3<f32> = vec3<f32>(0.0);

    // Transmitted Light (Specular and Diffuse)
    var transmitted_light: vec3<f32> = vec3<f32>(0.0);

    // Pack all the values into a structure.
    var lighting_input: lighting::LightingInput;
    lighting_input.layers[LAYER_BASE].NdotV = NdotV;
    lighting_input.layers[LAYER_BASE].N = in.N;
    lighting_input.layers[LAYER_BASE].R = R;
    lighting_input.layers[LAYER_BASE].perceptual_roughness = perceptual_roughness;
    lighting_input.layers[LAYER_BASE].roughness = roughness;
    lighting_input.P = in.world_position.xyz;
    lighting_input.V = in.V;
    lighting_input.diffuse_color = diffuse_color;
    lighting_input.F0_ = F0;
    lighting_input.F_ab = F_ab;
#ifdef STANDARD_MATERIAL_CLEARCOAT
    lighting_input.layers[LAYER_CLEARCOAT].NdotV = clearcoat_NdotV;
    lighting_input.layers[LAYER_CLEARCOAT].N = clearcoat_N;
    lighting_input.layers[LAYER_CLEARCOAT].R = clearcoat_R;
    lighting_input.layers[LAYER_CLEARCOAT].perceptual_roughness = clearcoat_perceptual_roughness;
    lighting_input.layers[LAYER_CLEARCOAT].roughness = clearcoat_roughness;
    lighting_input.clearcoat_strength = clearcoat;
#endif  // STANDARD_MATERIAL_CLEARCOAT
#ifdef STANDARD_MATERIAL_ANISOTROPY
    lighting_input.anisotropy = in.anisotropy_strength;
    lighting_input.Ta = in.anisotropy_T;
    lighting_input.Ba = in.anisotropy_B;
#endif  // STANDARD_MATERIAL_ANISOTROPY

    // And do the same for transmissive if we need to.
#ifdef STANDARD_MATERIAL_DIFFUSE_TRANSMISSION
    var transmissive_lighting_input: lighting::LightingInput;
    transmissive_lighting_input.layers[LAYER_BASE].NdotV = 1.0;
    transmissive_lighting_input.layers[LAYER_BASE].N = -in.N;
    transmissive_lighting_input.layers[LAYER_BASE].R = vec3(0.0);
    transmissive_lighting_input.layers[LAYER_BASE].perceptual_roughness = 1.0;
    transmissive_lighting_input.layers[LAYER_BASE].roughness = 1.0;
    transmissive_lighting_input.P = diffuse_transmissive_lobe_world_position.xyz;
    transmissive_lighting_input.V = -in.V;
    transmissive_lighting_input.diffuse_color = diffuse_transmissive_color;
    transmissive_lighting_input.F0_ = vec3(0.0);
    transmissive_lighting_input.F_ab = vec2(0.1);
#ifdef STANDARD_MATERIAL_CLEARCOAT
    transmissive_lighting_input.layers[LAYER_CLEARCOAT].NdotV = 0.0;
    transmissive_lighting_input.layers[LAYER_CLEARCOAT].N = vec3(0.0);
    transmissive_lighting_input.layers[LAYER_CLEARCOAT].R = vec3(0.0);
    transmissive_lighting_input.layers[LAYER_CLEARCOAT].perceptual_roughness = 0.0;
    transmissive_lighting_input.layers[LAYER_CLEARCOAT].roughness = 0.0;
    transmissive_lighting_input.clearcoat_strength = 0.0;
#endif  // STANDARD_MATERIAL_CLEARCOAT
#ifdef STANDARD_MATERIAL_ANISOTROPY
    lighting_input.anisotropy = in.anisotropy_strength;
    lighting_input.Ta = in.anisotropy_T;
    lighting_input.Ba = in.anisotropy_B;
#endif  // STANDARD_MATERIAL_ANISOTROPY
#endif  // STANDARD_MATERIAL_DIFFUSE_TRANSMISSION

    let view_z = dot(vec4<f32>(
        view_bindings::view.view_from_world[0].z,
        view_bindings::view.view_from_world[1].z,
        view_bindings::view.view_from_world[2].z,
        view_bindings::view.view_from_world[3].z
    ), in.world_position);
    let cluster_index = clustering::fragment_cluster_index(in.frag_coord.xy, view_z, in.is_orthographic);
    var clusterable_object_index_ranges =
        clustering::unpack_clusterable_object_index_ranges(cluster_index);

    // Point lights (direct)
    for (var i: u32 = clusterable_object_index_ranges.first_point_light_index_offset;
            i < clusterable_object_index_ranges.first_spot_light_index_offset;
            i = i + 1u) {
        let light_id = clustering::get_clusterable_object_id(i);
        var shadow: f32 = 1.0;
        if ((in.flags & MESH_FLAGS_SHADOW_RECEIVER_BIT) != 0u
                && (view_bindings::clusterable_objects.data[light_id].flags & mesh_view_types::POINT_LIGHT_FLAGS_SHADOWS_ENABLED_BIT) != 0u) {
            shadow = shadows::fetch_point_shadow(light_id, in.world_position, in.world_normal);
        }

        let light_contrib = lighting::point_light(light_id, &lighting_input);
        direct_light += light_contrib * shadow;

#ifdef STANDARD_MATERIAL_DIFFUSE_TRANSMISSION
        // NOTE: We use the diffuse transmissive color, the second Lambertian lobe's calculated
        // world position, inverted normal and view vectors, and the following simplified
        // values for a fully diffuse transmitted light contribution approximation:
        //
        // roughness = 1.0;
        // NdotV = 1.0;
        // R = vec3<f32>(0.0) // doesn't really matter
        // F_ab = vec2<f32>(0.1)
        // F0 = vec3<f32>(0.0)
        var transmitted_shadow: f32 = 1.0;
        if ((in.flags & (MESH_FLAGS_SHADOW_RECEIVER_BIT | MESH_FLAGS_TRANSMITTED_SHADOW_RECEIVER_BIT)) == (MESH_FLAGS_SHADOW_RECEIVER_BIT | MESH_FLAGS_TRANSMITTED_SHADOW_RECEIVER_BIT)
                && (view_bindings::clusterable_objects.data[light_id].flags & mesh_view_types::POINT_LIGHT_FLAGS_SHADOWS_ENABLED_BIT) != 0u) {
            transmitted_shadow = shadows::fetch_point_shadow(light_id, diffuse_transmissive_lobe_world_position, -in.world_normal);
        }

        let transmitted_light_contrib =
            lighting::point_light(light_id, &transmissive_lighting_input);
        transmitted_light += transmitted_light_contrib * transmitted_shadow;
#endif
    }

    // Spot lights (direct)
    for (var i: u32 = clusterable_object_index_ranges.first_spot_light_index_offset;
            i < clusterable_object_index_ranges.first_reflection_probe_index_offset;
            i = i + 1u) {
        let light_id = clustering::get_clusterable_object_id(i);

        var shadow: f32 = 1.0;
        if ((in.flags & MESH_FLAGS_SHADOW_RECEIVER_BIT) != 0u
                && (view_bindings::clusterable_objects.data[light_id].flags &
                    mesh_view_types::POINT_LIGHT_FLAGS_SHADOWS_ENABLED_BIT) != 0u) {
            shadow = shadows::fetch_spot_shadow(
                light_id,
                in.world_position,
                in.world_normal,
                view_bindings::clusterable_objects.data[light_id].shadow_map_near_z,
            );
        }

        let light_contrib = lighting::spot_light(light_id, &lighting_input);
        direct_light += light_contrib * shadow;

#ifdef STANDARD_MATERIAL_DIFFUSE_TRANSMISSION
        // NOTE: We use the diffuse transmissive color, the second Lambertian lobe's calculated
        // world position, inverted normal and view vectors, and the following simplified
        // values for a fully diffuse transmitted light contribution approximation:
        //
        // roughness = 1.0;
        // NdotV = 1.0;
        // R = vec3<f32>(0.0) // doesn't really matter
        // F_ab = vec2<f32>(0.1)
        // F0 = vec3<f32>(0.0)
        var transmitted_shadow: f32 = 1.0;
        if ((in.flags & (MESH_FLAGS_SHADOW_RECEIVER_BIT | MESH_FLAGS_TRANSMITTED_SHADOW_RECEIVER_BIT)) == (MESH_FLAGS_SHADOW_RECEIVER_BIT | MESH_FLAGS_TRANSMITTED_SHADOW_RECEIVER_BIT)
                && (view_bindings::clusterable_objects.data[light_id].flags & mesh_view_types::POINT_LIGHT_FLAGS_SHADOWS_ENABLED_BIT) != 0u) {
            transmitted_shadow = shadows::fetch_spot_shadow(
                light_id,
                diffuse_transmissive_lobe_world_position,
                -in.world_normal,
                view_bindings::clusterable_objects.data[light_id].shadow_map_near_z,
            );
        }

        let transmitted_light_contrib =
            lighting::spot_light(light_id, &transmissive_lighting_input);
        transmitted_light += transmitted_light_contrib * transmitted_shadow;
#endif
    }

    // directional lights (direct)
    let n_directional_lights = view_bindings::lights.n_directional_lights;
    for (var i: u32 = 0u; i < n_directional_lights; i = i + 1u) {
        // check if this light should be skipped, which occurs if this light does not intersect with the view
        // note point and spot lights aren't skippable, as the relevant lights are filtered in `assign_lights_to_clusters`
        let light = &view_bindings::lights.directional_lights[i];
        if (*light).skip != 0u {
            continue;
        }

        var shadow: f32 = 1.0;
        if ((in.flags & MESH_FLAGS_SHADOW_RECEIVER_BIT) != 0u
                && (view_bindings::lights.directional_lights[i].flags & mesh_view_types::DIRECTIONAL_LIGHT_FLAGS_SHADOWS_ENABLED_BIT) != 0u) {
            shadow = shadows::fetch_directional_shadow(i, in.world_position, in.world_normal, view_z);
        }

        var light_contrib = lighting::directional_light(i, &lighting_input);

#ifdef DIRECTIONAL_LIGHT_SHADOW_MAP_DEBUG_CASCADES
        light_contrib = shadows::cascade_debug_visualization(light_contrib, i, view_z);
#endif
        direct_light += light_contrib * shadow;

#ifdef STANDARD_MATERIAL_DIFFUSE_TRANSMISSION
        // NOTE: We use the diffuse transmissive color, the second Lambertian lobe's calculated
        // world position, inverted normal and view vectors, and the following simplified
        // values for a fully diffuse transmitted light contribution approximation:
        //
        // roughness = 1.0;
        // NdotV = 1.0;
        // R = vec3<f32>(0.0) // doesn't really matter
        // F_ab = vec2<f32>(0.1)
        // F0 = vec3<f32>(0.0)
        var transmitted_shadow: f32 = 1.0;
        if ((in.flags & (MESH_FLAGS_SHADOW_RECEIVER_BIT | MESH_FLAGS_TRANSMITTED_SHADOW_RECEIVER_BIT)) == (MESH_FLAGS_SHADOW_RECEIVER_BIT | MESH_FLAGS_TRANSMITTED_SHADOW_RECEIVER_BIT)
                && (view_bindings::lights.directional_lights[i].flags & mesh_view_types::DIRECTIONAL_LIGHT_FLAGS_SHADOWS_ENABLED_BIT) != 0u) {
            transmitted_shadow = shadows::fetch_directional_shadow(i, diffuse_transmissive_lobe_world_position, -in.world_normal, view_z);
        }

        let transmitted_light_contrib =
            lighting::directional_light(i, &transmissive_lighting_input);
        transmitted_light += transmitted_light_contrib * transmitted_shadow;
#endif
    }

#ifdef STANDARD_MATERIAL_DIFFUSE_TRANSMISSION
    // NOTE: We use the diffuse transmissive color, the second Lambertian lobe's calculated
    // world position, inverted normal and view vectors, and the following simplified
    // values for a fully diffuse transmitted light contribution approximation:
    //
    // perceptual_roughness = 1.0;
    // NdotV = 1.0;
    // F0 = vec3<f32>(0.0)
    // diffuse_occlusion = vec3<f32>(1.0)
    transmitted_light += ambient::ambient_light(diffuse_transmissive_lobe_world_position, -in.N, -in.V, 1.0, diffuse_transmissive_color, vec3<f32>(0.0), 1.0, vec3<f32>(1.0));
#endif

    // Diffuse indirect lighting can come from a variety of sources. The
    // priority goes like this:
    //
    // 1. Lightmap (highest)
    // 2. Irradiance volume
    // 3. Environment map (lowest)
    //
    // When we find a source of diffuse indirect lighting, we stop accumulating
    // any more diffuse indirect light. This avoids double-counting if, for
    // example, both lightmaps and irradiance volumes are present.

    var indirect_light = vec3(0.0f);
    var found_diffuse_indirect = false;

#ifdef LIGHTMAP
    indirect_light += in.lightmap_light * diffuse_color;
    found_diffuse_indirect = true;
#endif

#ifdef IRRADIANCE_VOLUME
    // Irradiance volume light (indirect)
    if (!found_diffuse_indirect) {
        let irradiance_volume_light = irradiance_volume::irradiance_volume_light(
            in.world_position.xyz,
            in.N,
            &clusterable_object_index_ranges,
        );
        indirect_light += irradiance_volume_light * diffuse_color * diffuse_occlusion;
        found_diffuse_indirect = true;
    }
#endif

    // Environment map light (indirect)
#ifdef ENVIRONMENT_MAP

#ifdef STANDARD_MATERIAL_ANISOTROPY
    var bent_normal_lighting_input = lighting_input;
    bend_normal_for_anisotropy(&bent_normal_lighting_input);
    let environment_map_lighting_input = &bent_normal_lighting_input;
#else   // STANDARD_MATERIAL_ANISOTROPY
    let environment_map_lighting_input = &lighting_input;
#endif  // STANDARD_MATERIAL_ANISOTROPY

    let environment_light = environment_map::environment_map_light(
        environment_map_lighting_input,
<<<<<<< HEAD
<<<<<<< HEAD
        &clusterable_object_index_ranges,
        any(indirect_light != vec3(0.0f))
=======
        found_diffuse_indirect
>>>>>>> origin/main
=======
        &clusterable_object_index_ranges,
        found_diffuse_indirect,
>>>>>>> fc5ff604
    );

    // If screen space reflections are going to be used for this material, don't
    // accumulate environment map light yet. The SSR shader will do it.
#ifdef SCREEN_SPACE_REFLECTIONS
    let use_ssr = perceptual_roughness <=
        view_bindings::ssr_settings.perceptual_roughness_threshold;
#else   // SCREEN_SPACE_REFLECTIONS
    let use_ssr = false;
#endif  // SCREEN_SPACE_REFLECTIONS

    if (!use_ssr) {
        let environment_light = environment_map::environment_map_light(
            &lighting_input,
<<<<<<< HEAD
<<<<<<< HEAD
            &clusterable_object_index_ranges,
            any(indirect_light != vec3(0.0f))
=======
            found_diffuse_indirect
>>>>>>> origin/main
=======
            &clusterable_object_index_ranges,
            found_diffuse_indirect,
>>>>>>> fc5ff604
        );

        indirect_light += environment_light.diffuse * diffuse_occlusion +
            environment_light.specular * specular_occlusion;
    }

#endif  // ENVIRONMENT_MAP

    // Ambient light (indirect)
    indirect_light += ambient::ambient_light(in.world_position, in.N, in.V, NdotV, diffuse_color, F0, perceptual_roughness, diffuse_occlusion);

    // we'll use the specular component of the transmitted environment
    // light in the call to `specular_transmissive_light()` below
    var specular_transmitted_environment_light = vec3<f32>(0.0);

#ifdef ENVIRONMENT_MAP

#ifdef STANDARD_MATERIAL_DIFFUSE_OR_SPECULAR_TRANSMISSION
    // NOTE: We use the diffuse transmissive color, inverted normal and view vectors,
    // and the following simplified values for the transmitted environment light contribution
    // approximation:
    //
    // diffuse_color = vec3<f32>(1.0) // later we use `diffuse_transmissive_color` and `specular_transmissive_color`
    // NdotV = 1.0;
    // R = T // see definition below
    // F0 = vec3<f32>(1.0)
    // diffuse_occlusion = 1.0
    //
    // (This one is slightly different from the other light types above, because the environment
    // map light returns both diffuse and specular components separately, and we want to use both)

    let T = -normalize(
        in.V + // start with view vector at entry point
        refract(in.V, -in.N, 1.0 / ior) * thickness // add refracted vector scaled by thickness, towards exit point
    ); // normalize to find exit point view vector

    var transmissive_environment_light_input: lighting::LightingInput;
    transmissive_environment_light_input.diffuse_color = vec3(1.0);
    transmissive_environment_light_input.layers[LAYER_BASE].NdotV = 1.0;
    transmissive_environment_light_input.P = in.world_position.xyz;
    transmissive_environment_light_input.layers[LAYER_BASE].N = -in.N;
    transmissive_environment_light_input.V = in.V;
    transmissive_environment_light_input.layers[LAYER_BASE].R = T;
    transmissive_environment_light_input.layers[LAYER_BASE].perceptual_roughness = perceptual_roughness;
    transmissive_environment_light_input.layers[LAYER_BASE].roughness = roughness;
    transmissive_environment_light_input.F0_ = vec3<f32>(1.0);
    transmissive_environment_light_input.F_ab = vec2(0.1);
#ifdef STANDARD_MATERIAL_CLEARCOAT
    // No clearcoat.
    transmissive_environment_light_input.clearcoat_strength = 0.0;
    transmissive_environment_light_input.layers[LAYER_CLEARCOAT].NdotV = 0.0;
    transmissive_environment_light_input.layers[LAYER_CLEARCOAT].N = in.N;
    transmissive_environment_light_input.layers[LAYER_CLEARCOAT].R = vec3(0.0);
    transmissive_environment_light_input.layers[LAYER_CLEARCOAT].perceptual_roughness = 0.0;
    transmissive_environment_light_input.layers[LAYER_CLEARCOAT].roughness = 0.0;
#endif  // STANDARD_MATERIAL_CLEARCOAT

    let transmitted_environment_light = environment_map::environment_map_light(
        &transmissive_environment_light_input,
        &clusterable_object_index_ranges,
        false,
    );

#ifdef STANDARD_MATERIAL_DIFFUSE_TRANSMISSION
    transmitted_light += transmitted_environment_light.diffuse * diffuse_transmissive_color;
#endif  // STANDARD_MATERIAL_DIFFUSE_TRANSMISSION
#ifdef STANDARD_MATERIAL_SPECULAR_TRANSMISSION
    specular_transmitted_environment_light = transmitted_environment_light.specular * specular_transmissive_color;
#endif  // STANDARD_MATERIAL_SPECULAR_TRANSMISSION

#endif  // STANDARD_MATERIAL_SPECULAR_OR_DIFFUSE_TRANSMISSION

#endif  // ENVIRONMENT_MAP

    var emissive_light = emissive.rgb * output_color.a;

    // "The clearcoat layer is on top of emission in the layering stack.
    // Consequently, the emission is darkened by the Fresnel term."
    //
    // <https://github.com/KhronosGroup/glTF/blob/main/extensions/2.0/Khronos/KHR_materials_clearcoat/README.md#emission>
#ifdef STANDARD_MATERIAL_CLEARCOAT
    emissive_light = emissive_light * (0.04 + (1.0 - 0.04) * pow(1.0 - clearcoat_NdotV, 5.0));
#endif

    emissive_light = emissive_light * mix(1.0, view_bindings::view.exposure, emissive.a);

#ifdef STANDARD_MATERIAL_SPECULAR_TRANSMISSION
    transmitted_light += transmission::specular_transmissive_light(in.world_position, in.frag_coord.xyz, view_z, in.N, in.V, F0, ior, thickness, perceptual_roughness, specular_transmissive_color, specular_transmitted_environment_light).rgb;

    if (in.material.flags & pbr_types::STANDARD_MATERIAL_FLAGS_ATTENUATION_ENABLED_BIT) != 0u {
        // We reuse the `atmospheric_fog()` function here, as it's fundamentally
        // equivalent to the attenuation that takes place inside the material volume,
        // and will allow us to eventually hook up subsurface scattering more easily
        var attenuation_fog: mesh_view_types::Fog;
        attenuation_fog.base_color.a = 1.0;
        attenuation_fog.be = pow(1.0 - in.material.attenuation_color.rgb, vec3<f32>(E)) / in.material.attenuation_distance;
        // TODO: Add the subsurface scattering factor below
        // attenuation_fog.bi = /* ... */
        transmitted_light = bevy_pbr::fog::atmospheric_fog(
            attenuation_fog, vec4<f32>(transmitted_light, 1.0), thickness,
            vec3<f32>(0.0) // TODO: Pass in (pre-attenuated) scattered light contribution here
        ).rgb;
    }
#endif

    // Total light
    output_color = vec4<f32>(
        (view_bindings::view.exposure * (transmitted_light + direct_light + indirect_light)) + emissive_light,
        output_color.a
    );

    output_color = clustering::cluster_debug_visualization(
        output_color,
        view_z,
        in.is_orthographic,
        clusterable_object_index_ranges,
        cluster_index,
    );

    return output_color;
}
#endif // PREPASS_FRAGMENT

fn apply_fog(fog_params: mesh_view_types::Fog, input_color: vec4<f32>, fragment_world_position: vec3<f32>, view_world_position: vec3<f32>) -> vec4<f32> {
    let view_to_world = fragment_world_position.xyz - view_world_position.xyz;

    // `length()` is used here instead of just `view_to_world.z` since that produces more
    // high quality results, especially for denser/smaller fogs. we get a "curved"
    // fog shape that remains consistent with camera rotation, instead of a "linear"
    // fog shape that looks a bit fake
    let distance = length(view_to_world);

    var scattering = vec3<f32>(0.0);
    if fog_params.directional_light_color.a > 0.0 {
        let view_to_world_normalized = view_to_world / distance;
        let n_directional_lights = view_bindings::lights.n_directional_lights;
        for (var i: u32 = 0u; i < n_directional_lights; i = i + 1u) {
            let light = view_bindings::lights.directional_lights[i];
            scattering += pow(
                max(
                    dot(view_to_world_normalized, light.direction_to_light),
                    0.0
                ),
                fog_params.directional_light_exponent
            ) * light.color.rgb * view_bindings::view.exposure;
        }
    }

    if fog_params.mode == mesh_view_types::FOG_MODE_LINEAR {
        return bevy_pbr::fog::linear_fog(fog_params, input_color, distance, scattering);
    } else if fog_params.mode == mesh_view_types::FOG_MODE_EXPONENTIAL {
        return bevy_pbr::fog::exponential_fog(fog_params, input_color, distance, scattering);
    } else if fog_params.mode == mesh_view_types::FOG_MODE_EXPONENTIAL_SQUARED {
        return bevy_pbr::fog::exponential_squared_fog(fog_params, input_color, distance, scattering);
    } else if fog_params.mode == mesh_view_types::FOG_MODE_ATMOSPHERIC {
        return bevy_pbr::fog::atmospheric_fog(fog_params, input_color, distance, scattering);
    } else {
        return input_color;
    }
}

#ifdef PREMULTIPLY_ALPHA
fn premultiply_alpha(standard_material_flags: u32, color: vec4<f32>) -> vec4<f32> {
// `Blend`, `Premultiplied` and `Alpha` all share the same `BlendState`. Depending
// on the alpha mode, we premultiply the color channels by the alpha channel value,
// (and also optionally replace the alpha value with 0.0) so that the result produces
// the desired blend mode when sent to the blending operation.
#ifdef BLEND_PREMULTIPLIED_ALPHA
    // For `BlendState::PREMULTIPLIED_ALPHA_BLENDING` the blend function is:
    //
    //     result = 1 * src_color + (1 - src_alpha) * dst_color
    let alpha_mode = standard_material_flags & pbr_types::STANDARD_MATERIAL_FLAGS_ALPHA_MODE_RESERVED_BITS;
    if alpha_mode == pbr_types::STANDARD_MATERIAL_FLAGS_ALPHA_MODE_ADD {
        // Here, we premultiply `src_color` by `src_alpha`, and replace `src_alpha` with 0.0:
        //
        //     src_color *= src_alpha
        //     src_alpha = 0.0
        //
        // We end up with:
        //
        //     result = 1 * (src_alpha * src_color) + (1 - 0) * dst_color
        //     result = src_alpha * src_color + 1 * dst_color
        //
        // Which is the blend operation for additive blending
        return vec4<f32>(color.rgb * color.a, 0.0);
    } else {
        // Here, we don't do anything, so that we get premultiplied alpha blending. (As expected)
        return color.rgba;
    }
#endif
// `Multiply` uses its own `BlendState`, but we still need to premultiply here in the
// shader so that we get correct results as we tweak the alpha channel
#ifdef BLEND_MULTIPLY
    // The blend function is:
    //
    //     result = dst_color * src_color + (1 - src_alpha) * dst_color
    //
    // We premultiply `src_color` by `src_alpha`:
    //
    //     src_color *= src_alpha
    //
    // We end up with:
    //
    //     result = dst_color * (src_color * src_alpha) + (1 - src_alpha) * dst_color
    //     result = src_alpha * (src_color * dst_color) + (1 - src_alpha) * dst_color
    //
    // Which is the blend operation for multiplicative blending with arbitrary mixing
    // controlled by the source alpha channel
    return vec4<f32>(color.rgb * color.a, color.a);
#endif
}
#endif

// fog, alpha premultiply
// for non-hdr cameras, tonemapping and debanding
fn main_pass_post_lighting_processing(
    pbr_input: pbr_types::PbrInput,
    input_color: vec4<f32>,
) -> vec4<f32> {
    var output_color = input_color;

    // fog
    if (view_bindings::fog.mode != mesh_view_types::FOG_MODE_OFF && (pbr_input.material.flags & pbr_types::STANDARD_MATERIAL_FLAGS_FOG_ENABLED_BIT) != 0u) {
        output_color = apply_fog(view_bindings::fog, output_color, pbr_input.world_position.xyz, view_bindings::view.world_position.xyz);
    }

#ifdef TONEMAP_IN_SHADER
    output_color = tone_mapping(output_color, view_bindings::view.color_grading);
#ifdef DEBAND_DITHER
    var output_rgb = output_color.rgb;
    output_rgb = powsafe(output_rgb, 1.0 / 2.2);
    output_rgb += screen_space_dither(pbr_input.frag_coord.xy);
    // This conversion back to linear space is required because our output texture format is
    // SRGB; the GPU will assume our output is linear and will apply an SRGB conversion.
    output_rgb = powsafe(output_rgb, 2.2);
    output_color = vec4(output_rgb, output_color.a);
#endif
#endif
#ifdef PREMULTIPLY_ALPHA
    output_color = premultiply_alpha(pbr_input.material.flags, output_color);
#endif
    return output_color;
}<|MERGE_RESOLUTION|>--- conflicted
+++ resolved
@@ -602,17 +602,8 @@
 
     let environment_light = environment_map::environment_map_light(
         environment_map_lighting_input,
-<<<<<<< HEAD
-<<<<<<< HEAD
-        &clusterable_object_index_ranges,
-        any(indirect_light != vec3(0.0f))
-=======
-        found_diffuse_indirect
->>>>>>> origin/main
-=======
         &clusterable_object_index_ranges,
         found_diffuse_indirect,
->>>>>>> fc5ff604
     );
 
     // If screen space reflections are going to be used for this material, don't
@@ -627,17 +618,8 @@
     if (!use_ssr) {
         let environment_light = environment_map::environment_map_light(
             &lighting_input,
-<<<<<<< HEAD
-<<<<<<< HEAD
             &clusterable_object_index_ranges,
-            any(indirect_light != vec3(0.0f))
-=======
             found_diffuse_indirect
->>>>>>> origin/main
-=======
-            &clusterable_object_index_ranges,
-            found_diffuse_indirect,
->>>>>>> fc5ff604
         );
 
         indirect_light += environment_light.diffuse * diffuse_occlusion +
