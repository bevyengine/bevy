#define_import_path bevy_pbr::pbr_functions

#ifdef TONEMAP_IN_SHADER
#import bevy_core_pipeline::tonemapping
#endif


fn alpha_discard(material: StandardMaterial, output_color: vec4<f32>) -> vec4<f32> {
    var color = output_color;
    let alpha_mode = material.flags & STANDARD_MATERIAL_FLAGS_ALPHA_MODE_RESERVED_BITS;
    if alpha_mode == STANDARD_MATERIAL_FLAGS_ALPHA_MODE_OPAQUE {
        // NOTE: If rendering as opaque, alpha should be ignored so set to 1.0
        color.a = 1.0;
    } else if alpha_mode == STANDARD_MATERIAL_FLAGS_ALPHA_MODE_MASK {
        if color.a >= material.alpha_cutoff {
            // NOTE: If rendering as masked alpha and >= the cutoff, render as fully opaque
            color.a = 1.0;
        } else {
            // NOTE: output_color.a < in.material.alpha_cutoff should not is not rendered
            // NOTE: This and any other discards mean that early-z testing cannot be done!
            discard;
        }
    }
    return color;
}

fn prepare_world_normal(
    world_normal: vec3<f32>,
    double_sided: bool,
    is_front: bool,
) -> vec3<f32> {
    var output: vec3<f32> = world_normal;
#ifndef VERTEX_TANGENTS
#ifndef STANDARDMATERIAL_NORMAL_MAP
    // NOTE: When NOT using normal-mapping, if looking at the back face of a double-sided
    // material, the normal needs to be inverted. This is a branchless version of that.
    output = (f32(!double_sided || is_front) * 2.0 - 1.0) * output;
#endif
#endif
    return output;
}

fn apply_normal_mapping(
    standard_material_flags: u32,
    world_normal: vec3<f32>,
#ifdef VERTEX_TANGENTS
#ifdef STANDARDMATERIAL_NORMAL_MAP
    world_tangent: vec4<f32>,
#endif
#endif
#ifdef VERTEX_UVS
    uv: vec2<f32>,
#endif
) -> vec3<f32> {
    // NOTE: The mikktspace method of normal mapping explicitly requires that the world normal NOT
    // be re-normalized in the fragment shader. This is primarily to match the way mikktspace
    // bakes vertex tangents and normal maps so that this is the exact inverse. Blender, Unity,
    // Unreal Engine, Godot, and more all use the mikktspace method. Do not change this code
    // unless you really know what you are doing.
    // http://www.mikktspace.com/
    var N: vec3<f32> = world_normal;

#ifdef VERTEX_TANGENTS
#ifdef STANDARDMATERIAL_NORMAL_MAP
    // NOTE: The mikktspace method of normal mapping explicitly requires that these NOT be
    // normalized nor any Gram-Schmidt applied to ensure the vertex normal is orthogonal to the
    // vertex tangent! Do not change this code unless you really know what you are doing.
    // http://www.mikktspace.com/
    var T: vec3<f32> = world_tangent.xyz;
    var B: vec3<f32> = world_tangent.w * cross(N, T);
#endif
#endif

#ifdef VERTEX_TANGENTS
#ifdef VERTEX_UVS
#ifdef STANDARDMATERIAL_NORMAL_MAP
    // Nt is the tangent-space normal.
    var Nt = textureSample(normal_map_texture, normal_map_sampler, uv).rgb;
    if (standard_material_flags & STANDARD_MATERIAL_FLAGS_TWO_COMPONENT_NORMAL_MAP) != 0u {
        // Only use the xy components and derive z for 2-component normal maps.
        Nt = vec3<f32>(Nt.rg * 2.0 - 1.0, 0.0);
        Nt.z = sqrt(1.0 - Nt.x * Nt.x - Nt.y * Nt.y);
    } else {
        Nt = Nt * 2.0 - 1.0;
    }
    // Normal maps authored for DirectX require flipping the y component
    if (standard_material_flags & STANDARD_MATERIAL_FLAGS_FLIP_NORMAL_MAP_Y) != 0u {
        Nt.y = -Nt.y;
    }
    // NOTE: The mikktspace method of normal mapping applies maps the tangent-space normal from
    // the normal map texture in this way to be an EXACT inverse of how the normal map baker
    // calculates the normal maps so there is no error introduced. Do not change this code
    // unless you really know what you are doing.
    // http://www.mikktspace.com/
    N = Nt.x * T + Nt.y * B + Nt.z * N;
#endif
#endif
#endif

    return normalize(N);
}

// NOTE: Correctly calculates the view vector depending on whether
// the projection is orthographic or perspective.
fn calculate_view(
    world_position: vec4<f32>,
    is_orthographic: bool,
) -> vec3<f32> {
    var V: vec3<f32>;
    if is_orthographic {
        // Orthographic view vector
        V = normalize(vec3<f32>(view.view_proj[0].z, view.view_proj[1].z, view.view_proj[2].z));
    } else {
        // Only valid for a perpective projection
        V = normalize(view.world_position.xyz - world_position.xyz);
    }
    return V;
}

struct PbrInput {
    material: StandardMaterial,
    occlusion: f32,
    frag_coord: vec4<f32>,
    world_position: vec4<f32>,
    // Normalized world normal used for shadow mapping as normal-mapping is not used for shadow
    // mapping
    world_normal: vec3<f32>,
    // Normalized normal-mapped world normal used for lighting
    N: vec3<f32>,
    // Normalized view vector in world space, pointing from the fragment world position toward the
    // view world position
    V: vec3<f32>,
    is_orthographic: bool,
};

// Creates a PbrInput with default values
fn pbr_input_new() -> PbrInput {
    var pbr_input: PbrInput;

    pbr_input.material = standard_material_new();
    pbr_input.occlusion = 1.0;

    pbr_input.frag_coord = vec4<f32>(0.0, 0.0, 0.0, 1.0);
    pbr_input.world_position = vec4<f32>(0.0, 0.0, 0.0, 1.0);
    pbr_input.world_normal = vec3<f32>(0.0, 0.0, 1.0);

    pbr_input.is_orthographic = false;

    pbr_input.N = vec3<f32>(0.0, 0.0, 1.0);
    pbr_input.V = vec3<f32>(1.0, 0.0, 0.0);

    return pbr_input;
}

#ifndef NORMAL_PREPASS
fn pbr(
    in: PbrInput,
) -> vec4<f32> {
    var output_color: vec4<f32> = in.material.base_color;

    // TODO use .a for exposure compensation in HDR
    let emissive = in.material.emissive;

    // calculate non-linear roughness from linear perceptualRoughness
    let metallic = in.material.metallic;
    let perceptual_roughness = in.material.perceptual_roughness;
    let roughness = perceptualRoughnessToRoughness(perceptual_roughness);

    let occlusion = in.occlusion;

    output_color = alpha_discard(in.material, output_color);

    // Neubelt and Pettineo 2013, "Crafting a Next-gen Material Pipeline for The Order: 1886"
    let NdotV = max(dot(in.N, in.V), 0.0001);

    // Remapping [0,1] reflectance to F0
    // See https://google.github.io/filament/Filament.html#materialsystem/parameterization/remapping
    let reflectance = in.material.reflectance;
    let F0 = 0.16 * reflectance * reflectance * (1.0 - metallic) + output_color.rgb * metallic;

    // Diffuse strength inversely related to metallicity
    let diffuse_color = output_color.rgb * (1.0 - metallic);

    let R = reflect(-in.V, in.N);

    // accumulate color
    var light_accum: vec3<f32> = vec3<f32>(0.0);

    let view_z = dot(vec4<f32>(
        view.inverse_view[0].z,
        view.inverse_view[1].z,
        view.inverse_view[2].z,
        view.inverse_view[3].z
    ), in.world_position);
    let cluster_index = fragment_cluster_index(in.frag_coord.xy, view_z, in.is_orthographic);
    let offset_and_counts = unpack_offset_and_counts(cluster_index);

    // point lights
    for (var i: u32 = offset_and_counts[0]; i < offset_and_counts[0] + offset_and_counts[1]; i = i + 1u) {
        let light_id = get_light_id(i);
        var shadow: f32 = 1.0;
        if ((mesh.flags & MESH_FLAGS_SHADOW_RECEIVER_BIT) != 0u
                && (point_lights.data[light_id].flags & POINT_LIGHT_FLAGS_SHADOWS_ENABLED_BIT) != 0u) {
            shadow = fetch_point_shadow(light_id, in.world_position, in.world_normal);
        }
        let light_contrib = point_light(in.world_position.xyz, light_id, roughness, NdotV, in.N, in.V, R, F0, diffuse_color);
        light_accum = light_accum + light_contrib * shadow;
    }

    // spot lights
    for (var i: u32 = offset_and_counts[0] + offset_and_counts[1]; i < offset_and_counts[0] + offset_and_counts[1] + offset_and_counts[2]; i = i + 1u) {
        let light_id = get_light_id(i);
        var shadow: f32 = 1.0;
        if ((mesh.flags & MESH_FLAGS_SHADOW_RECEIVER_BIT) != 0u
                && (point_lights.data[light_id].flags & POINT_LIGHT_FLAGS_SHADOWS_ENABLED_BIT) != 0u) {
            shadow = fetch_spot_shadow(light_id, in.world_position, in.world_normal);
        }
        let light_contrib = spot_light(in.world_position.xyz, light_id, roughness, NdotV, in.N, in.V, R, F0, diffuse_color);
        light_accum = light_accum + light_contrib * shadow;
    }

    let n_directional_lights = lights.n_directional_lights;
    for (var i: u32 = 0u; i < n_directional_lights; i = i + 1u) {
        var shadow: f32 = 1.0;
        if ((mesh.flags & MESH_FLAGS_SHADOW_RECEIVER_BIT) != 0u
                && (lights.directional_lights[i].flags & DIRECTIONAL_LIGHT_FLAGS_SHADOWS_ENABLED_BIT) != 0u) {
            shadow = fetch_directional_shadow(i, in.world_position, in.world_normal, view_z);
        }
        var light_contrib = directional_light(i, roughness, NdotV, in.N, in.V, R, F0, diffuse_color);
#ifdef DIRECTIONAL_LIGHT_SHADOW_MAP_DEBUG_CASCADES
        light_contrib = cascade_debug_visualization(light_contrib, i, view_z);
#endif
        light_accum = light_accum + light_contrib * shadow;
    }

    let ambient_contrib = ambient_light(in.world_position, in.N, in.V, NdotV, diffuse_color, F0, perceptual_roughness, occlusion);

    output_color = vec4<f32>(
<<<<<<< HEAD
        light_accum + ambient_contrib + emissive.rgb * output_color.a,
        output_color.a);
=======
        light_accum
            + (diffuse_ambient + specular_ambient) * lights.ambient_color.rgb * occlusion
            + emissive.rgb * output_color.a,
        output_color.a
    );
>>>>>>> 0cbb9f72

    output_color = cluster_debug_visualization(
        output_color,
        view_z,
        in.is_orthographic,
        offset_and_counts,
        cluster_index,
    );

    return output_color;
}
#endif // NORMAL_PREPASS

#ifdef TONEMAP_IN_SHADER
fn tone_mapping(in: vec4<f32>) -> vec4<f32> {
    // tone_mapping
    return vec4<f32>(reinhard_luminance(in.rgb), in.a);

    // Gamma correction.
    // Not needed with sRGB buffer
    // output_color.rgb = pow(output_color.rgb, vec3(1.0 / 2.2));
}
#endif // TONEMAP_IN_SHADER

#ifdef DEBAND_DITHER
fn dither(color: vec4<f32>, pos: vec2<f32>) -> vec4<f32> {
    return vec4<f32>(color.rgb + screen_space_dither(pos.xy), color.a);
}
<<<<<<< HEAD
=======
#endif // DEBAND_DITHER

#ifndef NORMAL_PREPASS
fn apply_fog(input_color: vec4<f32>, fragment_world_position: vec3<f32>, view_world_position: vec3<f32>) -> vec4<f32> {
    let view_to_world = fragment_world_position.xyz - view_world_position.xyz;

    // `length()` is used here instead of just `view_to_world.z` since that produces more
    // high quality results, especially for denser/smaller fogs. we get a "curved"
    // fog shape that remains consistent with camera rotation, instead of a "linear"
    // fog shape that looks a bit fake
    let distance = length(view_to_world);

    var scattering = vec3<f32>(0.0);
    if (fog.directional_light_color.a > 0.0) {
        let view_to_world_normalized = view_to_world / distance;
        let n_directional_lights = lights.n_directional_lights;
        for (var i: u32 = 0u; i < n_directional_lights; i = i + 1u) {
            let light = lights.directional_lights[i];
            scattering += pow(
                max(
                    dot(view_to_world_normalized, light.direction_to_light),
                    0.0
                ),
                fog.directional_light_exponent
            ) * light.color.rgb;
        }
    }

    if (fog.mode == FOG_MODE_LINEAR) {
        return linear_fog(input_color, distance, scattering);
    } else if (fog.mode == FOG_MODE_EXPONENTIAL) {
        return exponential_fog(input_color, distance, scattering);
    } else if (fog.mode == FOG_MODE_EXPONENTIAL_SQUARED) {
        return exponential_squared_fog(input_color, distance, scattering);
    } else if (fog.mode == FOG_MODE_ATMOSPHERIC) {
        return atmospheric_fog(input_color, distance, scattering);
    } else {
        return input_color;
    }
}
#endif

#ifdef PREMULTIPLY_ALPHA
fn premultiply_alpha(standard_material_flags: u32, color: vec4<f32>) -> vec4<f32> {
// `Blend`, `Premultiplied` and `Alpha` all share the same `BlendState`. Depending
// on the alpha mode, we premultiply the color channels by the alpha channel value,
// (and also optionally replace the alpha value with 0.0) so that the result produces
// the desired blend mode when sent to the blending operation.
#ifdef BLEND_PREMULTIPLIED_ALPHA
    // For `BlendState::PREMULTIPLIED_ALPHA_BLENDING` the blend function is:
    //
    //     result = 1 * src_color + (1 - src_alpha) * dst_color
    let alpha_mode = standard_material_flags & STANDARD_MATERIAL_FLAGS_ALPHA_MODE_RESERVED_BITS;
    if (alpha_mode == STANDARD_MATERIAL_FLAGS_ALPHA_MODE_BLEND) {
        // Here, we premultiply `src_color` by `src_alpha` (ahead of time, here in the shader)
        //
        //     src_color *= src_alpha
        //
        // We end up with:
        //
        //     result = 1 * (src_alpha * src_color) + (1 - src_alpha) * dst_color
        //     result = src_alpha * src_color + (1 - src_alpha) * dst_color
        //
        // Which is the blend operation for regular alpha blending `BlendState::ALPHA_BLENDING`
        return vec4<f32>(color.rgb * color.a, color.a);
    } else if (alpha_mode == STANDARD_MATERIAL_FLAGS_ALPHA_MODE_ADD) {
        // Here, we premultiply `src_color` by `src_alpha`, and replace `src_alpha` with 0.0:
        //
        //     src_color *= src_alpha
        //     src_alpha = 0.0
        //
        // We end up with:
        //
        //     result = 1 * (src_alpha * src_color) + (1 - 0) * dst_color
        //     result = src_alpha * src_color + 1 * dst_color
        //
        // Which is the blend operation for additive blending
        return vec4<f32>(color.rgb * color.a, 0.0);
    } else {
        // Here, we don't do anything, so that we get premultiplied alpha blending. (As expected)
        return color.rgba;
    }
#endif
// `Multiply` uses its own `BlendState`, but we still need to premultiply here in the
// shader so that we get correct results as we tweak the alpha channel
#ifdef BLEND_MULTIPLY
    // The blend function is:
    //
    //     result = dst_color * src_color + (1 - src_alpha) * dst_color
    //
    // We premultiply `src_color` by `src_alpha`:
    //
    //     src_color *= src_alpha
    //
    // We end up with:
    //
    //     result = dst_color * (src_color * src_alpha) + (1 - src_alpha) * dst_color
    //     result = src_alpha * (src_color * dst_color) + (1 - src_alpha) * dst_color
    //
    // Which is the blend operation for multiplicative blending with arbitrary mixing
    // controlled by the source alpha channel
    return vec4<f32>(color.rgb * color.a, color.a);
#endif
}
>>>>>>> 0cbb9f72
#endif<|MERGE_RESOLUTION|>--- conflicted
+++ resolved
@@ -236,16 +236,9 @@
     let ambient_contrib = ambient_light(in.world_position, in.N, in.V, NdotV, diffuse_color, F0, perceptual_roughness, occlusion);
 
     output_color = vec4<f32>(
-<<<<<<< HEAD
         light_accum + ambient_contrib + emissive.rgb * output_color.a,
-        output_color.a);
-=======
-        light_accum
-            + (diffuse_ambient + specular_ambient) * lights.ambient_color.rgb * occlusion
-            + emissive.rgb * output_color.a,
         output_color.a
     );
->>>>>>> 0cbb9f72
 
     output_color = cluster_debug_visualization(
         output_color,
@@ -274,8 +267,6 @@
 fn dither(color: vec4<f32>, pos: vec2<f32>) -> vec4<f32> {
     return vec4<f32>(color.rgb + screen_space_dither(pos.xy), color.a);
 }
-<<<<<<< HEAD
-=======
 #endif // DEBAND_DITHER
 
 #ifndef NORMAL_PREPASS
@@ -380,5 +371,4 @@
     return vec4<f32>(color.rgb * color.a, color.a);
 #endif
 }
->>>>>>> 0cbb9f72
 #endif