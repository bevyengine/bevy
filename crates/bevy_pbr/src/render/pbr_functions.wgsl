--- conflicted
+++ resolved
@@ -10,13 +10,9 @@
     clustered_forward as clustering,
     shadows,
     ambient,
-<<<<<<< HEAD
-    mesh_types::MESH_FLAGS_SHADOW_RECEIVER_BIT,
     irradiance_volumes,
-=======
     mesh_types::{MESH_FLAGS_SHADOW_RECEIVER_BIT, MESH_FLAGS_TRANSMITTED_SHADOW_RECEIVER_BIT},
     utils::E,
->>>>>>> 63eb1516
 }
 
 #ifdef ENVIRONMENT_MAP
