--- conflicted
+++ resolved
@@ -251,13 +251,8 @@
 
 fn tone_mapping(in: vec4<f32>) -> vec4<f32> {
     // tone_mapping
-<<<<<<< HEAD
     return vec4<f32>(lighting::reinhard_luminance(in.rgb), in.a);
-    
-=======
-    return vec4<f32>(reinhard_luminance(in.rgb), in.a);
-
->>>>>>> 70106773
+
     // Gamma correction.
     // Not needed with sRGB buffer
     // output_color.rgb = pow(output_color.rgb, vec3(1.0 / 2.2));
