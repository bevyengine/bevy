--- conflicted
+++ resolved
@@ -1,29 +1,7 @@
 #define_import_path bevy_pbr::mesh_view_types
 
-<<<<<<< HEAD
-struct ColorGrading {
-    exposure: f32,
-    gamma: f32,
-    pre_saturation: f32,
-    post_saturation: f32,
-}
-
-struct View {
-    view_proj: mat4x4<f32>,
-    inverse_view_proj: mat4x4<f32>,
-    view: mat4x4<f32>,
-    inverse_view: mat4x4<f32>,
-    projection: mat4x4<f32>,
-    inverse_projection: mat4x4<f32>,
-    world_position: vec3<f32>,
-    // viewport(x_origin, y_origin, width, height)
-    viewport: vec4<f32>,
-    color_grading: ColorGrading,
-};
-=======
 #import bevy_render::view
 #import bevy_render::globals
->>>>>>> 0bce7843
 
 struct PointLight {
     // For point lights: the lower-right 2x2 values of the projection matrix [2][2] [2][3] [3][2] [3][3]
