--- conflicted
+++ resolved
@@ -1,22 +1,7 @@
 #define_import_path bevy_pbr::mesh_view_types
 
-<<<<<<< HEAD
-struct View {
-    view_proj: mat4x4<f32>,
-    unjittered_view_proj: mat4x4<f32>,
-    inverse_view_proj: mat4x4<f32>,
-    view: mat4x4<f32>,
-    inverse_view: mat4x4<f32>,
-    projection: mat4x4<f32>,
-    inverse_projection: mat4x4<f32>,
-    world_position: vec3<f32>,
-    // viewport(x_origin, y_origin, width, height)
-    viewport: vec4<f32>,
-};
-=======
 #import bevy_render::view
 #import bevy_render::globals
->>>>>>> eaac7306
 
 struct PointLight {
     // For point lights: the lower-right 2x2 values of the projection matrix [2][2] [2][3] [3][2] [3][3]
@@ -39,7 +24,7 @@
     texel_size: f32,
     far_bound: f32,
 }
-    
+
 struct DirectionalLight {
     cascades: array<DirectionalCascade, #{MAX_CASCADES_PER_LIGHT}>,
     color: vec4<f32>,
