--- conflicted
+++ resolved
@@ -5,7 +5,10 @@
     query::{Has, With},
     system::{Commands, Local, Query, Res, ResMut},
 };
-use bevy_math::{ops, Mat4, UVec3, Vec2, Vec3, Vec3A, Vec3Swizzles as _, Vec4, Vec4Swizzles as _};
+use bevy_math::{
+    ops::{self, sin_cos},
+    Mat4, UVec3, Vec2, Vec3, Vec3A, Vec3Swizzles as _, Vec4, Vec4Swizzles as _,
+};
 use bevy_render::{
     camera::Camera,
     primitives::{Aabb, Frustum, HalfSpace, Sphere},
@@ -17,16 +20,10 @@
 use bevy_utils::{prelude::default, tracing::warn};
 
 use crate::{
-<<<<<<< HEAD
     prelude::EnvironmentMapLight, ClusterConfig, ClusterFarZMode, Clusters, ExtractedPointLight,
     GlobalVisibleClusterableObjects, LightProbe, PointLight, SpotLight, ViewClusterBindings,
-    VisibleClusterableObjects, CLUSTERED_FORWARD_STORAGE_BUFFER_COUNT,
+    VisibleClusterableObjects, VolumetricLight, CLUSTERED_FORWARD_STORAGE_BUFFER_COUNT,
     MAX_UNIFORM_BUFFER_CLUSTERABLE_OBJECTS,
-=======
-    ClusterConfig, ClusterFarZMode, Clusters, GlobalVisibleClusterableObjects, PointLight,
-    SpotLight, ViewClusterBindings, VisibleClusterableObjects, VolumetricLight,
-    CLUSTERED_FORWARD_STORAGE_BUFFER_COUNT, MAX_UNIFORM_BUFFER_CLUSTERABLE_OBJECTS,
->>>>>>> c9fa9759
 };
 
 use super::ClusterableObjectOrderData;
@@ -43,13 +40,7 @@
     entity: Entity,
     transform: GlobalTransform,
     range: f32,
-<<<<<<< HEAD
     object_type: ClusterableObjectType,
-=======
-    shadows_enabled: bool,
-    volumetric: bool,
-    spot_light_angle: Option<f32>,
->>>>>>> c9fa9759
     render_layers: RenderLayers,
 }
 
@@ -72,6 +63,11 @@
         ///
         /// This is used for sorting the light list.
         shadows_enabled: bool,
+
+        /// Whether this light interacts with volumetrics.
+        ///
+        /// This is used for sorting the light list.
+        volumetric: bool,
     },
 
     /// Data needed to assign spot lights to clusters.
@@ -80,6 +76,12 @@
         ///
         /// This is used for sorting the light list.
         shadows_enabled: bool,
+
+        /// Whether this light interacts with volumetrics.
+        ///
+        /// This is used for sorting the light list.
+        volumetric: bool,
+
         /// The outer angle of the light cone in radians.
         outer_angle: f32,
     },
@@ -97,15 +99,20 @@
     /// list.
     ///
     /// Generally, we sort first by type, then, for lights, by whether shadows
-    /// are enabled.
-    pub(crate) fn ordering(&self) -> (u8, bool) {
+    /// are enabled, and then whether volumetrics are enabled.
+    pub(crate) fn ordering(&self) -> (u8, bool, bool) {
         match *self {
-            ClusterableObjectType::PointLight { shadows_enabled } => (0, shadows_enabled),
+            ClusterableObjectType::PointLight {
+                shadows_enabled,
+                volumetric,
+            } => (0, shadows_enabled, volumetric),
             ClusterableObjectType::SpotLight {
-                shadows_enabled, ..
-            } => (1, shadows_enabled),
-            ClusterableObjectType::ReflectionProbe => (2, false),
-            ClusterableObjectType::IrradianceVolume => (3, false),
+                shadows_enabled,
+                volumetric,
+                ..
+            } => (1, shadows_enabled, volumetric),
+            ClusterableObjectType::ReflectionProbe => (2, false, false),
+            ClusterableObjectType::IrradianceVolume => (3, false, false),
         }
     }
 
@@ -117,9 +124,11 @@
             Some((_, outer_angle)) => ClusterableObjectType::SpotLight {
                 outer_angle,
                 shadows_enabled: point_light.shadows_enabled,
+                volumetric: point_light.volumetric,
             },
             None => ClusterableObjectType::PointLight {
                 shadows_enabled: point_light.shadows_enabled,
+                volumetric: point_light.volumetric,
             },
         }
     }
@@ -181,14 +190,10 @@
                     ClusterableObjectAssignmentData {
                         entity,
                         transform: GlobalTransform::from_translation(transform.translation()),
-<<<<<<< HEAD
-=======
-                        shadows_enabled: point_light.shadows_enabled,
-                        volumetric: volumetric.is_some(),
->>>>>>> c9fa9759
                         range: point_light.range,
                         object_type: ClusterableObjectType::PointLight {
                             shadows_enabled: point_light.shadows_enabled,
+                            volumetric: volumetric.is_some(),
                         },
                         render_layers: maybe_layers.unwrap_or_default().clone(),
                     }
@@ -204,15 +209,11 @@
                     ClusterableObjectAssignmentData {
                         entity,
                         transform: *transform,
-<<<<<<< HEAD
-=======
-                        shadows_enabled: spot_light.shadows_enabled,
-                        volumetric: volumetric.is_some(),
->>>>>>> c9fa9759
                         range: spot_light.range,
                         object_type: ClusterableObjectType::SpotLight {
                             outer_angle: spot_light.outer_angle,
                             shadows_enabled: spot_light.shadows_enabled,
+                            volumetric: volumetric.is_some(),
                         },
                         render_layers: maybe_layers.unwrap_or_default().clone(),
                     }
@@ -254,29 +255,14 @@
     {
         clusterable_objects.sort_by(|clusterable_object_1, clusterable_object_2| {
             crate::clusterable_object_order(
-<<<<<<< HEAD
-                (
-                    &clusterable_object_1.entity,
-                    &clusterable_object_1.object_type,
-                ),
-                (
-                    &clusterable_object_2.entity,
-                    &clusterable_object_2.object_type,
-                ),
-=======
                 ClusterableObjectOrderData {
                     entity: &clusterable_object_1.entity,
-                    shadows_enabled: &clusterable_object_1.shadows_enabled,
-                    is_volumetric_light: &clusterable_object_1.volumetric,
-                    is_spot_light: &clusterable_object_1.spot_light_angle.is_some(),
+                    object_type: &clusterable_object_1.object_type,
                 },
                 ClusterableObjectOrderData {
                     entity: &clusterable_object_2.entity,
-                    shadows_enabled: &clusterable_object_2.shadows_enabled,
-                    is_volumetric_light: &clusterable_object_2.volumetric,
-                    is_spot_light: &clusterable_object_2.spot_light_angle.is_some(),
+                    object_type: &clusterable_object_2.object_type,
                 },
->>>>>>> c9fa9759
             )
         });
 
@@ -618,10 +604,9 @@
                     ),
                     radius: clusterable_object_sphere.radius * view_from_world_scale_max,
                 };
-<<<<<<< HEAD
                 let spot_light_dir_sin_cos = match clusterable_object.object_type {
                     ClusterableObjectType::SpotLight { outer_angle, .. } => {
-                        let (angle_sin, angle_cos) = outer_angle.sin_cos();
+                        let (angle_sin, angle_cos) = sin_cos(outer_angle);
                         Some((
                             (view_from_world * clusterable_object.transform.back().extend(0.0))
                                 .truncate()
@@ -634,18 +619,6 @@
                     | ClusterableObjectType::ReflectionProbe
                     | ClusterableObjectType::IrradianceVolume => None,
                 };
-=======
-                let spot_light_dir_sin_cos = clusterable_object.spot_light_angle.map(|angle| {
-                    let (angle_sin, angle_cos) = ops::sin_cos(angle);
-                    (
-                        (view_from_world * clusterable_object.transform.back().extend(0.0))
-                            .truncate()
-                            .normalize(),
-                        angle_sin,
-                        angle_cos,
-                    )
-                });
->>>>>>> c9fa9759
                 let clusterable_object_center_clip =
                     camera.clip_from_view() * view_clusterable_object_sphere.center.extend(1.0);
                 let object_center_ndc =
