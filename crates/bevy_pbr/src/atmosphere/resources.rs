use crate::{
    ExtractedAtmosphere, GpuLights, GpuScatteringMedium, LightMeta, ScatteringMedium,
    ScatteringMediumSampler,
};
use bevy_asset::{load_embedded_asset, AssetId, Handle};
use bevy_camera::{Camera, Camera3d};
use bevy_core_pipeline::FullscreenShader;
use bevy_ecs::{
    component::Component,
    entity::Entity,
    error::BevyError,
    query::With,
    resource::Resource,
    system::{Commands, Query, Res, ResMut},
    world::{FromWorld, World},
};
use bevy_image::ToExtents;
use bevy_math::{Affine3A, Mat4, Vec3, Vec3A};
use bevy_render::{
    extract_component::ComponentUniforms,
    render_asset::RenderAssets,
    render_resource::{binding_types::*, *},
    renderer::{RenderDevice, RenderQueue},
    texture::{CachedTexture, TextureCache},
    view::{ExtractedView, Msaa, ViewDepthTexture, ViewUniform, ViewUniforms},
};
use bevy_shader::Shader;
use bevy_utils::default;

use super::GpuAtmosphereSettings;

#[derive(Resource)]
pub(crate) struct AtmosphereBindGroupLayouts {
    pub transmittance_lut: BindGroupLayoutDescriptor,
    pub multiscattering_lut: BindGroupLayoutDescriptor,
    pub sky_view_lut: BindGroupLayoutDescriptor,
    pub aerial_view_lut: BindGroupLayoutDescriptor,
}

#[derive(Resource)]
pub(crate) struct RenderSkyBindGroupLayouts {
    pub render_sky: BindGroupLayoutDescriptor,
    pub render_sky_msaa: BindGroupLayoutDescriptor,
    pub fullscreen_shader: FullscreenShader,
    pub fragment_shader: Handle<Shader>,
}

<<<<<<< HEAD
const FILTERED_TEX: TextureSampleType = TextureSampleType::Float { filterable: true };
const FILTERED_SMP: SamplerBindingType = SamplerBindingType::Filtering;

impl FromWorld for AtmosphereBindGroupLayouts {
    fn from_world(world: &mut World) -> Self {
        let render_device = world.resource::<RenderDevice>();
        let transmittance_lut = render_device.create_bind_group_layout(
=======
impl AtmosphereBindGroupLayouts {
    pub fn new() -> Self {
        let transmittance_lut = BindGroupLayoutDescriptor::new(
>>>>>>> 78d940cb
            "transmittance_lut_bind_group_layout",
            &BindGroupLayoutEntries::with_indices(
                ShaderStages::COMPUTE,
                (
                    (0, uniform_buffer::<GpuAtmosphere>(true)),
                    (1, uniform_buffer::<GpuAtmosphereSettings>(true)),
                    // scattering medium luts and sampler
                    (5, texture_2d(FILTERED_TEX)),
                    (6, texture_2d(FILTERED_TEX)),
                    (7, sampler(FILTERED_SMP)),
                    // transmittance lut storage texture
                    (
                        16,
                        texture_storage_2d(
                            TextureFormat::Rgba16Float,
                            StorageTextureAccess::WriteOnly,
                        ),
                    ),
                ),
            ),
        );

        let multiscattering_lut = BindGroupLayoutDescriptor::new(
            "multiscattering_lut_bind_group_layout",
            &BindGroupLayoutEntries::with_indices(
                ShaderStages::COMPUTE,
                (
                    (0, uniform_buffer::<GpuAtmosphere>(true)),
                    (1, uniform_buffer::<GpuAtmosphereSettings>(true)),
                    // scattering medium luts and sampler
                    (5, texture_2d(FILTERED_TEX)),
                    (6, texture_2d(FILTERED_TEX)),
                    (7, sampler(FILTERED_SMP)),
                    //transmittance lut and sampler
                    (8, texture_2d(FILTERED_TEX)),
                    (9, sampler(FILTERED_SMP)),
                    //multiscattering lut storage texture
                    (
                        16,
                        texture_storage_2d(
                            TextureFormat::Rgba16Float,
                            StorageTextureAccess::WriteOnly,
                        ),
                    ),
                ),
            ),
        );

        let sky_view_lut = BindGroupLayoutDescriptor::new(
            "sky_view_lut_bind_group_layout",
            &BindGroupLayoutEntries::with_indices(
                ShaderStages::COMPUTE,
                (
                    (0, uniform_buffer::<GpuAtmosphere>(true)),
                    (1, uniform_buffer::<GpuAtmosphereSettings>(true)),
                    (2, uniform_buffer::<AtmosphereTransform>(true)),
                    (3, uniform_buffer::<ViewUniform>(true)),
                    (4, uniform_buffer::<GpuLights>(true)),
                    // scattering medium luts and sampler
                    (5, texture_2d(FILTERED_TEX)),
                    (6, texture_2d(FILTERED_TEX)),
                    (7, sampler(FILTERED_SMP)),
                    //transmittance lut and sampler
                    (8, texture_2d(FILTERED_TEX)),
                    (9, sampler(FILTERED_SMP)),
                    //multiscattering lut and sampler
                    (10, texture_2d(FILTERED_TEX)),
                    (11, sampler(FILTERED_SMP)),
                    (
                        16,
                        texture_storage_2d(
                            TextureFormat::Rgba16Float,
                            StorageTextureAccess::WriteOnly,
                        ),
                    ),
                ),
            ),
        );

        let aerial_view_lut = BindGroupLayoutDescriptor::new(
            "aerial_view_lut_bind_group_layout",
            &BindGroupLayoutEntries::with_indices(
                ShaderStages::COMPUTE,
                (
                    (0, uniform_buffer::<GpuAtmosphere>(true)),
                    (1, uniform_buffer::<GpuAtmosphereSettings>(true)),
                    (3, uniform_buffer::<ViewUniform>(true)),
                    (4, uniform_buffer::<GpuLights>(true)),
                    // scattering medium luts and sampler
                    (5, texture_2d(FILTERED_TEX)),
                    (6, texture_2d(FILTERED_TEX)),
                    (7, sampler(FILTERED_SMP)),
                    //transmittance lut and sampler
                    (8, texture_2d(FILTERED_TEX)),
                    (9, sampler(FILTERED_SMP)),
                    //multiscattering lut and sampler
                    (10, texture_2d(FILTERED_TEX)),
                    (11, sampler(FILTERED_SMP)),
                    //Aerial view lut storage texture
                    (
                        16,
                        texture_storage_3d(
                            TextureFormat::Rgba16Float,
                            StorageTextureAccess::WriteOnly,
                        ),
                    ),
                ),
            ),
        );

        Self {
            transmittance_lut,
            multiscattering_lut,
            sky_view_lut,
            aerial_view_lut,
        }
    }
}

impl FromWorld for RenderSkyBindGroupLayouts {
    fn from_world(world: &mut World) -> Self {
        let render_sky = BindGroupLayoutDescriptor::new(
            "render_sky_bind_group_layout",
            &BindGroupLayoutEntries::with_indices(
                ShaderStages::FRAGMENT,
                (
                    (0, uniform_buffer::<GpuAtmosphere>(true)),
                    (1, uniform_buffer::<GpuAtmosphereSettings>(true)),
                    (2, uniform_buffer::<AtmosphereTransform>(true)),
                    (3, uniform_buffer::<ViewUniform>(true)),
                    (4, uniform_buffer::<GpuLights>(true)),
                    // scattering medium luts and sampler
                    (5, texture_2d(FILTERED_TEX)),
                    (6, texture_2d(FILTERED_TEX)),
                    (7, sampler(FILTERED_SMP)),
                    // transmittance lut and sampler
                    (8, texture_2d(FILTERED_TEX)),
                    (9, sampler(FILTERED_SMP)),
                    // multiscattering lut and sampler,
                    (10, texture_2d(FILTERED_TEX)),
                    (11, sampler(FILTERED_SMP)),
                    //sky view lut and sampler
                    (12, texture_2d(FILTERED_TEX)),
                    (13, sampler(FILTERED_SMP)),
                    // aerial view lut and sampler
                    (14, texture_3d(FILTERED_TEX)),
                    (15, sampler(FILTERED_SMP)),
                    //view depth texture
                    (16, texture_2d(TextureSampleType::Depth)),
                ),
            ),
        );

        let render_sky_msaa = BindGroupLayoutDescriptor::new(
            "render_sky_msaa_bind_group_layout",
            &BindGroupLayoutEntries::with_indices(
                ShaderStages::FRAGMENT,
                (
                    (0, uniform_buffer::<GpuAtmosphere>(true)),
                    (1, uniform_buffer::<GpuAtmosphereSettings>(true)),
                    (2, uniform_buffer::<AtmosphereTransform>(true)),
                    (3, uniform_buffer::<ViewUniform>(true)),
                    (4, uniform_buffer::<GpuLights>(true)),
                    // scattering medium luts and sampler
                    (5, texture_2d(FILTERED_TEX)),
                    (6, texture_2d(FILTERED_TEX)),
                    (7, sampler(FILTERED_SMP)),
                    // transmittance lut and sampler
                    (8, texture_2d(FILTERED_TEX)),
                    (9, sampler(FILTERED_SMP)),
                    // multiscattering lut and sampler
                    (10, texture_2d(FILTERED_TEX)),
                    (11, sampler(FILTERED_SMP)),
                    //sky view lut and sampler
                    (12, texture_2d(FILTERED_TEX)),
                    (13, sampler(FILTERED_SMP)),
                    // aerial view lut and sampler
                    (14, texture_3d(FILTERED_TEX)),
                    (15, sampler(FILTERED_SMP)),
                    //view depth texture
                    (16, texture_2d_multisampled(TextureSampleType::Depth)),
                ),
            ),
        );

        Self {
            render_sky,
            render_sky_msaa,
            fullscreen_shader: world.resource::<FullscreenShader>().clone(),
            fragment_shader: load_embedded_asset!(world, "render_sky.wgsl"),
        }
    }
}

#[derive(Resource)]
pub struct AtmosphereSamplers {
    pub transmittance_lut: Sampler,
    pub multiscattering_lut: Sampler,
    pub sky_view_lut: Sampler,
    pub aerial_view_lut: Sampler,
}

impl FromWorld for AtmosphereSamplers {
    fn from_world(world: &mut World) -> Self {
        let render_device = world.resource::<RenderDevice>();

        let base_sampler = SamplerDescriptor {
            mag_filter: FilterMode::Linear,
            min_filter: FilterMode::Linear,
            mipmap_filter: FilterMode::Nearest,
            ..Default::default()
        };

        let transmittance_lut = render_device.create_sampler(&SamplerDescriptor {
            label: Some("transmittance_lut_sampler"),
            ..base_sampler
        });

        let multiscattering_lut = render_device.create_sampler(&SamplerDescriptor {
            label: Some("multiscattering_lut_sampler"),
            ..base_sampler
        });

        let sky_view_lut = render_device.create_sampler(&SamplerDescriptor {
            label: Some("sky_view_lut_sampler"),
            address_mode_u: AddressMode::Repeat,
            ..base_sampler
        });

        let aerial_view_lut = render_device.create_sampler(&SamplerDescriptor {
            label: Some("aerial_view_lut_sampler"),
            ..base_sampler
        });

        Self {
            transmittance_lut,
            multiscattering_lut,
            sky_view_lut,
            aerial_view_lut,
        }
    }
}

#[derive(Resource)]
pub(crate) struct AtmosphereLutPipelines {
    pub transmittance_lut: CachedComputePipelineId,
    pub multiscattering_lut: CachedComputePipelineId,
    pub sky_view_lut: CachedComputePipelineId,
    pub aerial_view_lut: CachedComputePipelineId,
}

impl FromWorld for AtmosphereLutPipelines {
    fn from_world(world: &mut World) -> Self {
        let pipeline_cache = world.resource::<PipelineCache>();
        let layouts = world.resource::<AtmosphereBindGroupLayouts>();

        let transmittance_lut = pipeline_cache.queue_compute_pipeline(ComputePipelineDescriptor {
            label: Some("transmittance_lut_pipeline".into()),
            layout: vec![layouts.transmittance_lut.clone()],
            shader: load_embedded_asset!(world, "transmittance_lut.wgsl"),
            ..default()
        });

        let multiscattering_lut =
            pipeline_cache.queue_compute_pipeline(ComputePipelineDescriptor {
                label: Some("multi_scattering_lut_pipeline".into()),
                layout: vec![layouts.multiscattering_lut.clone()],
                shader: load_embedded_asset!(world, "multiscattering_lut.wgsl"),
                ..default()
            });

        let sky_view_lut = pipeline_cache.queue_compute_pipeline(ComputePipelineDescriptor {
            label: Some("sky_view_lut_pipeline".into()),
            layout: vec![layouts.sky_view_lut.clone()],
            shader: load_embedded_asset!(world, "sky_view_lut.wgsl"),
            ..default()
        });

        let aerial_view_lut = pipeline_cache.queue_compute_pipeline(ComputePipelineDescriptor {
            label: Some("aerial_view_lut_pipeline".into()),
            layout: vec![layouts.aerial_view_lut.clone()],
            shader: load_embedded_asset!(world, "aerial_view_lut.wgsl"),
            ..default()
        });

        Self {
            transmittance_lut,
            multiscattering_lut,
            sky_view_lut,
            aerial_view_lut,
        }
    }
}

#[derive(Component)]
pub(crate) struct RenderSkyPipelineId(pub CachedRenderPipelineId);

#[derive(Copy, Clone, Hash, PartialEq, Eq)]
pub(crate) struct RenderSkyPipelineKey {
    pub msaa_samples: u32,
    pub dual_source_blending: bool,
}

impl SpecializedRenderPipeline for RenderSkyBindGroupLayouts {
    type Key = RenderSkyPipelineKey;

    fn specialize(&self, key: Self::Key) -> RenderPipelineDescriptor {
        let mut shader_defs = Vec::new();

        if key.msaa_samples > 1 {
            shader_defs.push("MULTISAMPLED".into());
        }
        if key.dual_source_blending {
            shader_defs.push("DUAL_SOURCE_BLENDING".into());
        }

        let dst_factor = if key.dual_source_blending {
            BlendFactor::Src1
        } else {
            BlendFactor::SrcAlpha
        };

        RenderPipelineDescriptor {
            label: Some(format!("render_sky_pipeline_{}", key.msaa_samples).into()),
            layout: vec![if key.msaa_samples == 1 {
                self.render_sky.clone()
            } else {
                self.render_sky_msaa.clone()
            }],
            vertex: self.fullscreen_shader.to_vertex_state(),
            fragment: Some(FragmentState {
                shader: self.fragment_shader.clone(),
                shader_defs,
                targets: vec![Some(ColorTargetState {
                    format: TextureFormat::Rgba16Float,
                    blend: Some(BlendState {
                        color: BlendComponent {
                            src_factor: BlendFactor::One,
                            dst_factor,
                            operation: BlendOperation::Add,
                        },
                        alpha: BlendComponent {
                            src_factor: BlendFactor::Zero,
                            dst_factor: BlendFactor::One,
                            operation: BlendOperation::Add,
                        },
                    }),
                    write_mask: ColorWrites::ALL,
                })],
                ..default()
            }),
            multisample: MultisampleState {
                count: key.msaa_samples,
                ..default()
            },
            ..default()
        }
    }
}

pub(super) fn queue_render_sky_pipelines(
    views: Query<(Entity, &Msaa), (With<Camera>, With<ExtractedAtmosphere>)>,
    pipeline_cache: Res<PipelineCache>,
    layouts: Res<RenderSkyBindGroupLayouts>,
    mut specializer: ResMut<SpecializedRenderPipelines<RenderSkyBindGroupLayouts>>,
    render_device: Res<RenderDevice>,
    mut commands: Commands,
) {
    for (entity, msaa) in &views {
        let id = specializer.specialize(
            &pipeline_cache,
            &layouts,
            RenderSkyPipelineKey {
                msaa_samples: msaa.samples(),
                dual_source_blending: render_device
                    .features()
                    .contains(WgpuFeatures::DUAL_SOURCE_BLENDING),
            },
        );
        commands.entity(entity).insert(RenderSkyPipelineId(id));
    }
}

#[derive(Component)]
pub struct AtmosphereTextures {
    pub transmittance_lut: CachedTexture,
    pub multiscattering_lut: CachedTexture,
    pub sky_view_lut: CachedTexture,
    pub aerial_view_lut: CachedTexture,
}

pub(super) fn prepare_atmosphere_textures(
    views: Query<(Entity, &GpuAtmosphereSettings), With<ExtractedAtmosphere>>,
    render_device: Res<RenderDevice>,
    mut texture_cache: ResMut<TextureCache>,
    mut commands: Commands,
) {
    for (entity, lut_settings) in &views {
        let transmittance_lut = texture_cache.get(
            &render_device,
            TextureDescriptor {
                label: Some("transmittance_lut"),
                size: lut_settings.transmittance_lut_size.to_extents(),
                mip_level_count: 1,
                sample_count: 1,
                dimension: TextureDimension::D2,
                format: TextureFormat::Rgba16Float,
                usage: TextureUsages::STORAGE_BINDING | TextureUsages::TEXTURE_BINDING,
                view_formats: &[],
            },
        );

        let multiscattering_lut = texture_cache.get(
            &render_device,
            TextureDescriptor {
                label: Some("multiscattering_lut"),
                size: lut_settings.multiscattering_lut_size.to_extents(),
                mip_level_count: 1,
                sample_count: 1,
                dimension: TextureDimension::D2,
                format: TextureFormat::Rgba16Float,
                usage: TextureUsages::STORAGE_BINDING | TextureUsages::TEXTURE_BINDING,
                view_formats: &[],
            },
        );

        let sky_view_lut = texture_cache.get(
            &render_device,
            TextureDescriptor {
                label: Some("sky_view_lut"),
                size: lut_settings.sky_view_lut_size.to_extents(),
                mip_level_count: 1,
                sample_count: 1,
                dimension: TextureDimension::D2,
                format: TextureFormat::Rgba16Float,
                usage: TextureUsages::STORAGE_BINDING | TextureUsages::TEXTURE_BINDING,
                view_formats: &[],
            },
        );

        let aerial_view_lut = texture_cache.get(
            &render_device,
            TextureDescriptor {
                label: Some("aerial_view_lut"),
                size: lut_settings.aerial_view_lut_size.to_extents(),
                mip_level_count: 1,
                sample_count: 1,
                dimension: TextureDimension::D3,
                format: TextureFormat::Rgba16Float,
                usage: TextureUsages::STORAGE_BINDING | TextureUsages::TEXTURE_BINDING,
                view_formats: &[],
            },
        );

        commands.entity(entity).insert({
            AtmosphereTextures {
                transmittance_lut,
                multiscattering_lut,
                sky_view_lut,
                aerial_view_lut,
            }
        });
    }
}

#[derive(Copy, Clone, Debug, thiserror::Error)]
#[error("ScatteringMedium missing with id {0:?}: make sure the asset was not removed.")]
struct ScatteringMediumMissingError(AssetId<ScatteringMedium>);

#[derive(Clone, Component, ShaderType)]
pub struct GpuAtmosphere {
    pub ground_albedo: Vec3,
    pub bottom_radius: f32,
    pub top_radius: f32,
}

pub fn prepare_atmosphere_uniforms(
    mut commands: Commands,
    atmospheres: Query<(Entity, &ExtractedAtmosphere)>,
) -> Result<(), BevyError> {
    for (entity, atmosphere) in atmospheres {
        commands.entity(entity).insert(GpuAtmosphere {
            ground_albedo: atmosphere.ground_albedo,
            bottom_radius: atmosphere.bottom_radius,
            top_radius: atmosphere.top_radius,
        });
    }
    Ok(())
}

#[derive(Resource, Default)]
pub struct AtmosphereTransforms {
    uniforms: DynamicUniformBuffer<AtmosphereTransform>,
}

impl AtmosphereTransforms {
    #[inline]
    pub fn uniforms(&self) -> &DynamicUniformBuffer<AtmosphereTransform> {
        &self.uniforms
    }
}

#[derive(ShaderType)]
pub struct AtmosphereTransform {
    world_from_atmosphere: Mat4,
}

#[derive(Component)]
pub struct AtmosphereTransformsOffset {
    index: u32,
}

impl AtmosphereTransformsOffset {
    #[inline]
    pub fn index(&self) -> u32 {
        self.index
    }
}

pub(super) fn prepare_atmosphere_transforms(
    views: Query<(Entity, &ExtractedView), (With<ExtractedAtmosphere>, With<Camera3d>)>,
    render_device: Res<RenderDevice>,
    render_queue: Res<RenderQueue>,
    mut atmo_uniforms: ResMut<AtmosphereTransforms>,
    mut commands: Commands,
) {
    let atmo_count = views.iter().len();
    let Some(mut writer) =
        atmo_uniforms
            .uniforms
            .get_writer(atmo_count, &render_device, &render_queue)
    else {
        return;
    };

    for (entity, view) in &views {
        let world_from_view = view.world_from_view.affine();
        let camera_z = world_from_view.matrix3.z_axis;
        let camera_y = world_from_view.matrix3.y_axis;
        let atmo_z = camera_z
            .with_y(0.0)
            .try_normalize()
            .unwrap_or_else(|| camera_y.with_y(0.0).normalize());
        let atmo_y = Vec3A::Y;
        let atmo_x = atmo_y.cross(atmo_z).normalize();
        let world_from_atmosphere =
            Affine3A::from_cols(atmo_x, atmo_y, atmo_z, world_from_view.translation);

        let world_from_atmosphere = Mat4::from(world_from_atmosphere);

        commands.entity(entity).insert(AtmosphereTransformsOffset {
            index: writer.write(&AtmosphereTransform {
                world_from_atmosphere,
            }),
        });
    }
}

#[derive(Component)]
pub(crate) struct AtmosphereBindGroups {
    pub transmittance_lut: BindGroup,
    pub multiscattering_lut: BindGroup,
    pub sky_view_lut: BindGroup,
    pub aerial_view_lut: BindGroup,
    pub render_sky: BindGroup,
}

#[derive(Copy, Clone, Debug, thiserror::Error)]
enum AtmosphereBindGroupError {
    #[error("Failed to prepare atmosphere bind groups. Atmosphere uniform buffer missing")]
    Atmosphere,
    #[error(
        "Failed to prepare atmosphere bind groups. AtmosphereTransforms uniform buffer missing"
    )]
    Transforms,
    #[error("Failed to prepare atmosphere bind groups. AtmosphereSettings uniform buffer missing")]
    Settings,
    #[error("Failed to prepare atmosphere bind groups. View uniform buffer missing")]
    ViewUniforms,
    #[error("Failed to prepare atmosphere bind groups. Light uniform buffer missing")]
    LightUniforms,
}

pub(super) fn prepare_atmosphere_bind_groups(
    views: Query<
        (
            Entity,
            &ExtractedAtmosphere,
            &AtmosphereTextures,
            &ViewDepthTexture,
            &Msaa,
        ),
        (With<Camera3d>, With<ExtractedAtmosphere>),
    >,
    render_device: Res<RenderDevice>,
    layouts: Res<AtmosphereBindGroupLayouts>,
    render_sky_layouts: Res<RenderSkyBindGroupLayouts>,
    samplers: Res<AtmosphereSamplers>,
    view_uniforms: Res<ViewUniforms>,
    lights_uniforms: Res<LightMeta>,
    atmosphere_transforms: Res<AtmosphereTransforms>,
    atmosphere_uniforms: Res<ComponentUniforms<GpuAtmosphere>>,
    settings_uniforms: Res<ComponentUniforms<GpuAtmosphereSettings>>,
<<<<<<< HEAD
    gpu_media: Res<RenderAssets<GpuScatteringMedium>>,
    medium_sampler: Res<ScatteringMediumSampler>,
=======
    pipeline_cache: Res<PipelineCache>,
>>>>>>> 78d940cb
    mut commands: Commands,
) -> Result<(), BevyError> {
    if views.iter().len() == 0 {
        return Ok(());
    }

    let atmosphere_binding = atmosphere_uniforms
        .binding()
        .ok_or(AtmosphereBindGroupError::Atmosphere)?;

    let transforms_binding = atmosphere_transforms
        .uniforms()
        .binding()
        .ok_or(AtmosphereBindGroupError::Transforms)?;

    let settings_binding = settings_uniforms
        .binding()
        .ok_or(AtmosphereBindGroupError::Settings)?;

    let view_binding = view_uniforms
        .uniforms
        .binding()
        .ok_or(AtmosphereBindGroupError::ViewUniforms)?;

    let lights_binding = lights_uniforms
        .view_gpu_lights
        .binding()
        .ok_or(AtmosphereBindGroupError::LightUniforms)?;

    for (entity, atmosphere, textures, view_depth_texture, msaa) in &views {
        let gpu_medium = gpu_media
            .get(atmosphere.medium)
            .ok_or(ScatteringMediumMissingError(atmosphere.medium))?;

        let transmittance_lut = render_device.create_bind_group(
            "transmittance_lut_bind_group",
            &pipeline_cache.get_bind_group_layout(&layouts.transmittance_lut),
            &BindGroupEntries::with_indices((
                (0, atmosphere_binding.clone()),
                (1, settings_binding.clone()),
                (5, &gpu_medium.density_lut_view),
                (6, &gpu_medium.scattering_lut_view),
                (7, medium_sampler.sampler()),
                (16, &textures.transmittance_lut.default_view),
            )),
        );

        let multiscattering_lut = render_device.create_bind_group(
            "multiscattering_lut_bind_group",
            &pipeline_cache.get_bind_group_layout(&layouts.multiscattering_lut),
            &BindGroupEntries::with_indices((
                (0, atmosphere_binding.clone()),
                (1, settings_binding.clone()),
                (5, &gpu_medium.density_lut_view),
                (6, &gpu_medium.scattering_lut_view),
                (7, medium_sampler.sampler()),
                (8, &textures.transmittance_lut.default_view),
                (9, &samplers.transmittance_lut),
                (16, &textures.multiscattering_lut.default_view),
            )),
        );

        let sky_view_lut = render_device.create_bind_group(
            "sky_view_lut_bind_group",
            &pipeline_cache.get_bind_group_layout(&layouts.sky_view_lut),
            &BindGroupEntries::with_indices((
                (0, atmosphere_binding.clone()),
                (1, settings_binding.clone()),
                (2, transforms_binding.clone()),
                (3, view_binding.clone()),
                (4, lights_binding.clone()),
                (5, &gpu_medium.density_lut_view),
                (6, &gpu_medium.scattering_lut_view),
                (7, medium_sampler.sampler()),
                (8, &textures.transmittance_lut.default_view),
                (9, &samplers.transmittance_lut),
                (10, &textures.multiscattering_lut.default_view),
                (11, &samplers.multiscattering_lut),
                (16, &textures.sky_view_lut.default_view),
            )),
        );

        let aerial_view_lut = render_device.create_bind_group(
            "sky_view_lut_bind_group",
            &pipeline_cache.get_bind_group_layout(&layouts.aerial_view_lut),
            &BindGroupEntries::with_indices((
                (0, atmosphere_binding.clone()),
                (1, settings_binding.clone()),
                (3, view_binding.clone()),
                (4, lights_binding.clone()),
                (5, &gpu_medium.density_lut_view),
                (6, &gpu_medium.scattering_lut_view),
                (7, medium_sampler.sampler()),
                (8, &textures.transmittance_lut.default_view),
                (9, &samplers.transmittance_lut),
                (10, &textures.multiscattering_lut.default_view),
                (11, &samplers.multiscattering_lut),
                (16, &textures.aerial_view_lut.default_view),
            )),
        );

        let render_sky = render_device.create_bind_group(
            "render_sky_bind_group",
            &pipeline_cache.get_bind_group_layout(if *msaa == Msaa::Off {
                &render_sky_layouts.render_sky
            } else {
                &render_sky_layouts.render_sky_msaa
            }),
            &BindGroupEntries::with_indices((
                (0, atmosphere_binding.clone()),
                (1, settings_binding.clone()),
                (2, transforms_binding.clone()),
                (3, view_binding.clone()),
                (4, lights_binding.clone()),
                (5, &gpu_medium.density_lut_view),
                (6, &gpu_medium.scattering_lut_view),
                (7, medium_sampler.sampler()),
                (8, &textures.transmittance_lut.default_view),
                (9, &samplers.transmittance_lut),
                (10, &textures.multiscattering_lut.default_view),
                (11, &samplers.multiscattering_lut),
                (12, &textures.sky_view_lut.default_view),
                (13, &samplers.sky_view_lut),
                (14, &textures.aerial_view_lut.default_view),
                (15, &samplers.aerial_view_lut),
                (16, view_depth_texture.view()),
            )),
        );

        commands.entity(entity).insert(AtmosphereBindGroups {
            transmittance_lut,
            multiscattering_lut,
            sky_view_lut,
            aerial_view_lut,
            render_sky,
        });
    }

    Ok(())
}<|MERGE_RESOLUTION|>--- conflicted
+++ resolved
@@ -45,19 +45,12 @@
     pub fragment_shader: Handle<Shader>,
 }
 
-<<<<<<< HEAD
 const FILTERED_TEX: TextureSampleType = TextureSampleType::Float { filterable: true };
 const FILTERED_SMP: SamplerBindingType = SamplerBindingType::Filtering;
 
-impl FromWorld for AtmosphereBindGroupLayouts {
-    fn from_world(world: &mut World) -> Self {
-        let render_device = world.resource::<RenderDevice>();
-        let transmittance_lut = render_device.create_bind_group_layout(
-=======
 impl AtmosphereBindGroupLayouts {
     pub fn new() -> Self {
         let transmittance_lut = BindGroupLayoutDescriptor::new(
->>>>>>> 78d940cb
             "transmittance_lut_bind_group_layout",
             &BindGroupLayoutEntries::with_indices(
                 ShaderStages::COMPUTE,
@@ -661,12 +654,9 @@
     atmosphere_transforms: Res<AtmosphereTransforms>,
     atmosphere_uniforms: Res<ComponentUniforms<GpuAtmosphere>>,
     settings_uniforms: Res<ComponentUniforms<GpuAtmosphereSettings>>,
-<<<<<<< HEAD
     gpu_media: Res<RenderAssets<GpuScatteringMedium>>,
     medium_sampler: Res<ScatteringMediumSampler>,
-=======
     pipeline_cache: Res<PipelineCache>,
->>>>>>> 78d940cb
     mut commands: Commands,
 ) -> Result<(), BevyError> {
     if views.iter().len() == 0 {
