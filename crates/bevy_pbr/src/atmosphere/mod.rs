--- conflicted
+++ resolved
@@ -109,7 +109,6 @@
 
         app.add_plugins((
             ExtractComponentPlugin::<Atmosphere>::default(),
-            ExtractComponentPlugin::<AtmospherePosition>::default(),
             ExtractComponentPlugin::<GpuAtmosphereSettings>::default(),
             ExtractComponentPlugin::<AtmosphereEnvironmentMap>::default(),
             UniformComponentPlugin::<GpuAtmosphere>::default(),
@@ -212,14 +211,6 @@
     }
 }
 
-<<<<<<< HEAD
-/// The position of the planet in world coordinates.
-/// Can be added to a camera with an [`Atmosphere`].
-/// Not adding this component places the planet at `(0.0, -bottom_radius, 0.0)`.
-#[derive(Default, Clone, Copy, Component, Reflect, ExtractComponent)]
-#[reflect(Clone, Default)]
-pub struct AtmospherePosition(pub Vec3);
-
 /// This component describes the atmosphere of a planet, and when added to a camera
 /// will enable atmospheric scattering for that camera. This is only compatible with
 /// HDR cameras.
@@ -240,9 +231,7 @@
 /// participating in Rayleigh and Mie scattering falls off roughly exponentially
 /// from the planet's surface, ozone only exists in a band centered at a fairly
 /// high altitude.
-#[derive(Clone, Component, Reflect, ShaderType)]
-=======
-#[derive(Resource)]
+#[derive(Clone, Component, Reflect, ShaderType, Resource)]
 pub struct EarthlikeAtmosphere(Atmosphere);
 
 impl EarthlikeAtmosphere {
@@ -253,7 +242,6 @@
 
 /// Enables atmospheric scattering for an HDR camera.
 #[derive(Clone, Component)]
->>>>>>> 0d46518e
 #[require(AtmosphereSettings, Hdr)]
 pub struct Atmosphere {
     /// Radius of the planet
@@ -266,6 +254,15 @@
     ///
     /// units: m
     pub top_radius: f32,
+
+    /// Position of the planet in the world.
+    ///
+    /// units: m
+    pub world_position: Vec3,
+
+    /// The position of the planet in world coordinates.
+    /// Can be added to a camera with an [`Atmosphere`].
+    /// Not adding this component places the planet at `(0.0, -bottom_radius, 0.0)`.
 
     /// An approximation of the average albedo (or color, roughly) of the
     /// planet's surface. This is used when calculating multiscattering.
@@ -288,6 +285,7 @@
             top_radius: EARTH_TOP_RADIUS,
             ground_albedo: EARTH_ALBEDO,
             medium,
+            world_position: Vec3::new(0.0, -EARTH_BOTTOM_RADIUS, 0.0),
         }
     }
 }
@@ -303,6 +301,7 @@
         Some(ExtractedAtmosphere {
             bottom_radius: item.bottom_radius,
             top_radius: item.top_radius,
+            world_position: item.world_position,
             ground_albedo: item.ground_albedo,
             medium: item.medium.id(),
         })
@@ -315,6 +314,7 @@
 pub struct ExtractedAtmosphere {
     pub bottom_radius: f32,
     pub top_radius: f32,
+    pub world_position: Vec3,
     pub ground_albedo: Vec3,
     pub medium: AssetId<ScatteringMedium>,
 }
