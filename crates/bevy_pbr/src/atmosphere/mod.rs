//! Procedural Atmospheric Scattering.
//!
//! This plugin implements [Hillaire's 2020 paper](https://sebh.github.io/publications/egsr2020.pdf)
//! on real-time atmospheric scattering. While it *will* work simply as a
//! procedural skybox, it also does much more. It supports dynamic time-of-
//! -day, multiple directional lights, and since it's applied as a post-processing
//! effect *on top* of the existing skybox, a starry skybox would automatically
//! show based on the time of day. Scattering in front of terrain (similar
//! to distance fog, but more complex) is handled as well, and takes into
//! account the directional light color and direction.
//!
//! Adding the [`Atmosphere`] component to a 3d camera will enable the effect,
//! which by default is set to look similar to Earth's atmosphere. See the
//! documentation on the component itself for information regarding its fields.
//!
//! Performance-wise, the effect should be fairly cheap since the LUTs (Look
//! Up Tables) that encode most of the data are small, and take advantage of the
//! fact that the atmosphere is symmetric. Performance is also proportional to
//! the number of directional lights in the scene. In order to tune
//! performance more finely, the [`AtmosphereSettings`] camera component
//! manages the size of each LUT and the sample count for each ray.
//!
//! Given how similar it is to [`crate::volumetric_fog`], it might be expected
//! that these two modules would work together well. However for now using both
//! at once is untested, and might not be physically accurate. These may be
//! integrated into a single module in the future.
//!
//! On web platforms, atmosphere rendering will look slightly different. Specifically, when calculating how light travels
//! through the atmosphere, we use a simpler averaging technique instead of the more
//! complex blending operations. This difference will be resolved for WebGPU in a future release.
//!
//! [Shadertoy]: https://www.shadertoy.com/view/slSXRW
//!
//! [Unreal Engine Implementation]: https://github.com/sebh/UnrealEngineSkyAtmosphere

mod environment;
mod node;
pub mod resources;

use bevy_app::{App, Plugin, Update};
use bevy_asset::{embedded_asset, AssetId, Assets, Handle};
use bevy_camera::Camera3d;
use bevy_core_pipeline::core_3d::graph::Node3d;
use bevy_ecs::{
    component::Component,
    query::{Changed, QueryItem, With},
    resource::Resource,
    schedule::IntoScheduleConfigs,
    system::{lifetimeless::Read, Query},
};
use bevy_math::{UVec2, UVec3, Vec3};
use bevy_reflect::{std_traits::ReflectDefault, Reflect};
use bevy_render::{
    extract_component::UniformComponentPlugin,
    render_resource::{DownlevelFlags, ShaderType, SpecializedRenderPipelines},
    view::Hdr,
    RenderStartup,
};
use bevy_render::{
    extract_component::{ExtractComponent, ExtractComponentPlugin},
    render_graph::{RenderGraphExt, ViewNodeRunner},
    render_resource::{TextureFormat, TextureUsages},
    renderer::RenderAdapter,
    Render, RenderApp, RenderSystems,
};

use bevy_core_pipeline::core_3d::graph::Core3d;
use bevy_shader::load_shader_library;
use environment::{
    init_atmosphere_probe_layout, init_atmosphere_probe_pipeline,
    prepare_atmosphere_probe_bind_groups, prepare_atmosphere_probe_components,
    prepare_probe_textures, AtmosphereEnvironmentMap, EnvironmentNode,
};
use resources::{
    prepare_atmosphere_transforms, prepare_atmosphere_uniforms, queue_render_sky_pipelines,
    AtmosphereTransforms, GpuAtmosphere, RenderSkyBindGroupLayouts,
};
use tracing::warn;

use crate::medium::ScatteringMedium;

use self::{
    node::{AtmosphereLutsNode, AtmosphereNode, RenderSkyNode},
    resources::{
<<<<<<< HEAD
        init_atmosphere_buffer, prepare_atmosphere_bind_groups, prepare_atmosphere_textures,
        write_atmosphere_buffer, AtmosphereBindGroupLayouts, AtmosphereLutPipelines,
        AtmosphereSamplers,
=======
        prepare_atmosphere_bind_groups, prepare_atmosphere_textures, AtmosphereBindGroupLayouts,
        AtmosphereLutPipelines, AtmosphereSampler,
>>>>>>> 171c10ba
    },
};

#[doc(hidden)]
pub struct AtmospherePlugin;

impl Plugin for AtmospherePlugin {
    fn build(&self, app: &mut App) {
        load_shader_library!(app, "types.wgsl");
        load_shader_library!(app, "functions.wgsl");
        load_shader_library!(app, "bruneton_functions.wgsl");
        load_shader_library!(app, "bindings.wgsl");

        embedded_asset!(app, "transmittance_lut.wgsl");
        embedded_asset!(app, "multiscattering_lut.wgsl");
        embedded_asset!(app, "sky_view_lut.wgsl");
        embedded_asset!(app, "aerial_view_lut.wgsl");
        embedded_asset!(app, "render_sky.wgsl");
        embedded_asset!(app, "environment.wgsl");

        app.add_plugins((
            ExtractComponentPlugin::<Atmosphere>::default(),
            ExtractComponentPlugin::<GpuAtmosphereSettings>::default(),
            ExtractComponentPlugin::<AtmosphereEnvironmentMap>::default(),
            UniformComponentPlugin::<GpuAtmosphere>::default(),
            UniformComponentPlugin::<GpuAtmosphereSettings>::default(),
        ))
        .add_systems(Update, prepare_atmosphere_probe_components);

        let world = app.world_mut();
        let earthlike_medium = world
            .resource_mut::<Assets<ScatteringMedium>>()
            .add(ScatteringMedium::earthlike(256, 256));
        world.insert_resource(EarthlikeAtmosphere(Atmosphere::earthlike(earthlike_medium)));
    }

    fn finish(&self, app: &mut App) {
        let Some(render_app) = app.get_sub_app_mut(RenderApp) else {
            return;
        };

        let render_adapter = render_app.world().resource::<RenderAdapter>();

        if !render_adapter
            .get_downlevel_capabilities()
            .flags
            .contains(DownlevelFlags::COMPUTE_SHADERS)
        {
            warn!("AtmospherePlugin not loaded. GPU lacks support for compute shaders.");
            return;
        }

        if !render_adapter
            .get_texture_format_features(TextureFormat::Rgba16Float)
            .allowed_usages
            .contains(TextureUsages::STORAGE_BINDING)
        {
            warn!("AtmospherePlugin not loaded. GPU lacks support: TextureFormat::Rgba16Float does not support TextureUsages::STORAGE_BINDING.");
            return;
        }

        render_app
            .insert_resource(AtmosphereBindGroupLayouts::new())
            .init_resource::<RenderSkyBindGroupLayouts>()
            .init_resource::<AtmosphereSampler>()
            .init_resource::<AtmosphereLutPipelines>()
            .init_resource::<AtmosphereTransforms>()
            .init_resource::<SpecializedRenderPipelines<RenderSkyBindGroupLayouts>>()
            .add_systems(
                RenderStartup,
                (
                    init_atmosphere_probe_layout,
                    init_atmosphere_probe_pipeline,
                    init_atmosphere_buffer,
                )
                    .chain(),
            )
            .add_systems(
                Render,
                (
                    configure_camera_depth_usages.in_set(RenderSystems::ManageViews),
                    queue_render_sky_pipelines.in_set(RenderSystems::Queue),
                    prepare_atmosphere_textures.in_set(RenderSystems::PrepareResources),
                    prepare_probe_textures
                        .in_set(RenderSystems::PrepareResources)
                        .after(prepare_atmosphere_textures),
                    prepare_atmosphere_uniforms
                        .before(RenderSystems::PrepareResources)
                        .after(RenderSystems::PrepareAssets),
                    prepare_atmosphere_probe_bind_groups.in_set(RenderSystems::PrepareBindGroups),
                    prepare_atmosphere_transforms.in_set(RenderSystems::PrepareResources),
                    prepare_atmosphere_bind_groups.in_set(RenderSystems::PrepareBindGroups),
                    write_atmosphere_buffer.in_set(RenderSystems::PrepareResources),
                ),
            )
            .add_render_graph_node::<ViewNodeRunner<AtmosphereLutsNode>>(
                Core3d,
                AtmosphereNode::RenderLuts,
            )
            .add_render_graph_edges(
                Core3d,
                (
                    // END_PRE_PASSES -> RENDER_LUTS -> MAIN_PASS
                    Node3d::EndPrepasses,
                    AtmosphereNode::RenderLuts,
                    Node3d::StartMainPass,
                ),
            )
            .add_render_graph_node::<ViewNodeRunner<RenderSkyNode>>(
                Core3d,
                AtmosphereNode::RenderSky,
            )
            .add_render_graph_node::<EnvironmentNode>(Core3d, AtmosphereNode::Environment)
            .add_render_graph_edges(
                Core3d,
                (
                    Node3d::MainOpaquePass,
                    AtmosphereNode::RenderSky,
                    Node3d::MainTransparentPass,
                ),
            );
    }
}

#[derive(Resource)]
pub struct EarthlikeAtmosphere(Atmosphere);

impl EarthlikeAtmosphere {
    pub fn get(&self) -> Atmosphere {
        self.0.clone()
    }
}

/// Enables atmospheric scattering for an HDR camera.
#[derive(Clone, Component)]
#[require(AtmosphereSettings, Hdr)]
pub struct Atmosphere {
    /// Radius of the planet
    ///
    /// units: m
    pub bottom_radius: f32,

    /// Radius at which we consider the atmosphere to 'end' for our
    /// calculations (from center of planet)
    ///
    /// units: m
    pub top_radius: f32,

    /// An approximation of the average albedo (or color, roughly) of the
    /// planet's surface. This is used when calculating multiscattering.
    ///
    /// units: N/A
    pub ground_albedo: Vec3,

    /// A handle to a [`ScatteringMedium`], which describes the substance
    /// of the atmosphere and how it scatters light.
    pub medium: Handle<ScatteringMedium>,
}

impl Atmosphere {
    pub fn earthlike(medium: Handle<ScatteringMedium>) -> Self {
        const EARTH_BOTTOM_RADIUS: f32 = 6_360_000.0;
        const EARTH_TOP_RADIUS: f32 = 6_460_000.0;
        const EARTH_ALBEDO: Vec3 = Vec3::splat(0.3);
        Self {
            bottom_radius: EARTH_BOTTOM_RADIUS,
            top_radius: EARTH_TOP_RADIUS,
            ground_albedo: EARTH_ALBEDO,
            medium,
        }
    }
}

impl ExtractComponent for Atmosphere {
    type QueryData = Read<Atmosphere>;

    type QueryFilter = With<Camera3d>;

    type Out = ExtractedAtmosphere;

    fn extract_component(item: QueryItem<'_, '_, Self::QueryData>) -> Option<Self::Out> {
        Some(ExtractedAtmosphere {
            bottom_radius: item.bottom_radius,
            top_radius: item.top_radius,
            ground_albedo: item.ground_albedo,
            medium: item.medium.id(),
        })
    }
}

/// The render-world representation of an `Atmosphere`, but which
/// hasn't been converted into shader uniforms yet.
#[derive(Clone, Component)]
pub struct ExtractedAtmosphere {
    pub bottom_radius: f32,
    pub top_radius: f32,
    pub ground_albedo: Vec3,
    pub medium: AssetId<ScatteringMedium>,
}

/// This component controls the resolution of the atmosphere LUTs, and
/// how many samples are used when computing them.
///
/// The transmittance LUT stores the transmittance from a point in the
/// atmosphere to the outer edge of the atmosphere in any direction,
/// parametrized by the point's radius and the cosine of the zenith angle
/// of the ray.
///
/// The multiscattering LUT stores the factor representing luminance scattered
/// towards the camera with scattering order >2, parametrized by the point's radius
/// and the cosine of the zenith angle of the sun.
///
/// The sky-view lut is essentially the actual skybox, storing the light scattered
/// towards the camera in every direction with a cubemap.
///
/// The aerial-view lut is a 3d LUT fit to the view frustum, which stores the luminance
/// scattered towards the camera at each point (RGB channels), alongside the average
/// transmittance to that point (A channel).
#[derive(Clone, Component, Reflect)]
#[reflect(Clone, Default)]
pub struct AtmosphereSettings {
    /// The size of the transmittance LUT
    pub transmittance_lut_size: UVec2,

    /// The size of the multiscattering LUT
    pub multiscattering_lut_size: UVec2,

    /// The size of the sky-view LUT.
    pub sky_view_lut_size: UVec2,

    /// The size of the aerial-view LUT.
    pub aerial_view_lut_size: UVec3,

    /// The number of points to sample along each ray when
    /// computing the transmittance LUT
    pub transmittance_lut_samples: u32,

    /// The number of rays to sample when computing each
    /// pixel of the multiscattering LUT
    pub multiscattering_lut_dirs: u32,

    /// The number of points to sample when integrating along each
    /// multiscattering ray
    pub multiscattering_lut_samples: u32,

    /// The number of points to sample along each ray when
    /// computing the sky-view LUT.
    pub sky_view_lut_samples: u32,

    /// The number of points to sample for each slice along the z-axis
    /// of the aerial-view LUT.
    pub aerial_view_lut_samples: u32,

    /// The maximum distance from the camera to evaluate the
    /// aerial view LUT. The slices along the z-axis of the
    /// texture will be distributed linearly from the camera
    /// to this value.
    ///
    /// units: m
    pub aerial_view_lut_max_distance: f32,

    /// A conversion factor between scene units and meters, used to
    /// ensure correctness at different length scales.
    pub scene_units_to_m: f32,

    /// The number of points to sample for each fragment when the using
    /// ray marching to render the sky
    pub sky_max_samples: u32,

    /// The rendering method to use for the atmosphere.
    pub rendering_method: AtmosphereMode,
}

impl Default for AtmosphereSettings {
    fn default() -> Self {
        Self {
            transmittance_lut_size: UVec2::new(256, 128),
            transmittance_lut_samples: 40,
            multiscattering_lut_size: UVec2::new(32, 32),
            multiscattering_lut_dirs: 64,
            multiscattering_lut_samples: 20,
            sky_view_lut_size: UVec2::new(400, 200),
            sky_view_lut_samples: 16,
            aerial_view_lut_size: UVec3::new(32, 32, 32),
            aerial_view_lut_samples: 10,
            aerial_view_lut_max_distance: 3.2e4,
            scene_units_to_m: 1.0,
            sky_max_samples: 16,
            rendering_method: AtmosphereMode::LookupTexture,
        }
    }
}

#[derive(Clone, Component, Reflect, ShaderType)]
#[reflect(Default)]
pub struct GpuAtmosphereSettings {
    pub transmittance_lut_size: UVec2,
    pub multiscattering_lut_size: UVec2,
    pub sky_view_lut_size: UVec2,
    pub aerial_view_lut_size: UVec3,
    pub transmittance_lut_samples: u32,
    pub multiscattering_lut_dirs: u32,
    pub multiscattering_lut_samples: u32,
    pub sky_view_lut_samples: u32,
    pub aerial_view_lut_samples: u32,
    pub aerial_view_lut_max_distance: f32,
    pub scene_units_to_m: f32,
    pub sky_max_samples: u32,
    pub rendering_method: u32,
}

impl Default for GpuAtmosphereSettings {
    fn default() -> Self {
        AtmosphereSettings::default().into()
    }
}

impl From<AtmosphereSettings> for GpuAtmosphereSettings {
    fn from(s: AtmosphereSettings) -> Self {
        Self {
            transmittance_lut_size: s.transmittance_lut_size,
            multiscattering_lut_size: s.multiscattering_lut_size,
            sky_view_lut_size: s.sky_view_lut_size,
            aerial_view_lut_size: s.aerial_view_lut_size,
            transmittance_lut_samples: s.transmittance_lut_samples,
            multiscattering_lut_dirs: s.multiscattering_lut_dirs,
            multiscattering_lut_samples: s.multiscattering_lut_samples,
            sky_view_lut_samples: s.sky_view_lut_samples,
            aerial_view_lut_samples: s.aerial_view_lut_samples,
            aerial_view_lut_max_distance: s.aerial_view_lut_max_distance,
            scene_units_to_m: s.scene_units_to_m,
            sky_max_samples: s.sky_max_samples,
            rendering_method: s.rendering_method as u32,
        }
    }
}

impl ExtractComponent for GpuAtmosphereSettings {
    type QueryData = Read<AtmosphereSettings>;

    type QueryFilter = (With<Camera3d>, With<Atmosphere>);

    type Out = GpuAtmosphereSettings;

    fn extract_component(item: QueryItem<'_, '_, Self::QueryData>) -> Option<Self::Out> {
        Some(item.clone().into())
    }
}

fn configure_camera_depth_usages(
    mut cameras: Query<&mut Camera3d, (Changed<Camera3d>, With<ExtractedAtmosphere>)>,
) {
    for mut camera in &mut cameras {
        camera.depth_texture_usages.0 |= TextureUsages::TEXTURE_BINDING.bits();
    }
}

/// Selects how the atmosphere is rendered. Choose based on scene scale and
/// volumetric shadow quality, and based on performance needs.
#[repr(u32)]
#[derive(Clone, Default, Reflect, Copy)]
pub enum AtmosphereMode {
    /// High-performance solution tailored to scenes that are mostly inside of the atmosphere.
    /// Uses a set of lookup textures to approximate scattering integration.
    /// Slightly less accurate for very long-distance/space views (lighting precision
    /// tapers as the camera moves far from the scene origin) and for sharp volumetric
    /// (cloud/fog) shadows.
    #[default]
    LookupTexture = 0,
    /// Slower, more accurate rendering method for any type of scene.
    /// Integrates the scattering numerically with raymarching and produces sharp volumetric
    /// (cloud/fog) shadows.
    /// Best for cinematic shots, planets seen from orbit, and scenes requiring
    /// accurate long-distance lighting.
    Raymarched = 1,
}<|MERGE_RESOLUTION|>--- conflicted
+++ resolved
@@ -77,19 +77,16 @@
 };
 use tracing::warn;
 
-use crate::medium::ScatteringMedium;
+use crate::{
+    medium::ScatteringMedium,
+    resources::{init_atmosphere_buffer, write_atmosphere_buffer},
+};
 
 use self::{
     node::{AtmosphereLutsNode, AtmosphereNode, RenderSkyNode},
     resources::{
-<<<<<<< HEAD
-        init_atmosphere_buffer, prepare_atmosphere_bind_groups, prepare_atmosphere_textures,
-        write_atmosphere_buffer, AtmosphereBindGroupLayouts, AtmosphereLutPipelines,
-        AtmosphereSamplers,
-=======
         prepare_atmosphere_bind_groups, prepare_atmosphere_textures, AtmosphereBindGroupLayouts,
         AtmosphereLutPipelines, AtmosphereSampler,
->>>>>>> 171c10ba
     },
 };
 
