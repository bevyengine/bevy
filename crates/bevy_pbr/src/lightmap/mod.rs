--- conflicted
+++ resolved
@@ -124,10 +124,6 @@
     /// 0) to (1, 1).
     pub(crate) uv_rect: Rect,
 
-<<<<<<< HEAD
-    // Whether or not bicubic sampling should be used for this lightmap.
-    pub(crate) bicubic_sampling: bool,
-=======
     /// The index of the slab (i.e. binding array) in which the lightmap is
     /// located.
     pub(crate) slab_index: LightmapSlabIndex,
@@ -137,7 +133,9 @@
     ///
     /// If bindless lightmaps aren't in use, this will be 0.
     pub(crate) slot_index: LightmapSlotIndex,
->>>>>>> 5c0e13f2
+
+    // Whether or not bicubic sampling should be used for this lightmap.
+    pub(crate) bicubic_sampling: bool,
 }
 
 /// Stores data for all lightmaps in the render world.
@@ -247,12 +245,9 @@
             RenderLightmap::new(
                 lightmap.image.id(),
                 lightmap.uv_rect,
-<<<<<<< HEAD
-                lightmap.bicubic_sampling,
-=======
                 slab_index,
                 slot_index,
->>>>>>> 5c0e13f2
+                lightmap.bicubic_sampling,
             ),
         );
 
@@ -305,14 +300,6 @@
 }
 
 impl RenderLightmap {
-<<<<<<< HEAD
-    /// Creates a new lightmap from a texture, UV rect, and sampling method.
-    fn new(image: AssetId<Image>, uv_rect: Rect, bicubic_sampling: bool) -> Self {
-        Self {
-            image,
-            uv_rect,
-            bicubic_sampling,
-=======
     /// Creates a new lightmap from a texture, a UV rect, and a slab and slot
     /// index pair.
     fn new(
@@ -320,13 +307,14 @@
         uv_rect: Rect,
         slab_index: LightmapSlabIndex,
         slot_index: LightmapSlotIndex,
+        bicubic_sampling: bool,
     ) -> Self {
         Self {
             image,
             uv_rect,
             slab_index,
             slot_index,
->>>>>>> 5c0e13f2
+            bicubic_sampling,
         }
     }
 }
