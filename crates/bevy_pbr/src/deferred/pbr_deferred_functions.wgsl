--- conflicted
+++ resolved
@@ -1,14 +1,4 @@
 #define_import_path bevy_pbr::pbr_deferred_functions
-<<<<<<< HEAD
-#import bevy_pbr::pbr_types PbrInput, standard_material_new, STANDARD_MATERIAL_FLAGS_FOG_ENABLED_BIT, STANDARD_MATERIAL_FLAGS_UNLIT_BIT
-#import bevy_pbr::pbr_deferred_types as deferred_types
-#import bevy_pbr::pbr_functions as pbr_functions
-#import bevy_pbr::rgb9e5 as rgb9e5
-#import bevy_pbr::mesh_view_bindings as view_bindings
-#import bevy_pbr::mesh_view_bindings view
-#import bevy_pbr::utils octahedral_encode, octahedral_decode
-#import bevy_pbr::view_transformations position_ndc_to_world, frag_coord_to_ndc
-=======
 
 #import bevy_pbr::{
     pbr_types::{PbrInput, standard_material_new, STANDARD_MATERIAL_FLAGS_UNLIT_BIT},
@@ -18,43 +8,12 @@
     mesh_view_bindings::view,
     utils::{octahedral_encode, octahedral_decode},
     prepass_io::{VertexOutput, FragmentOutput},
+    view_transformations::{position_ndc_to_world, frag_coord_to_ndc},
 }
 
 #ifdef MOTION_VECTOR_PREPASS
     #import bevy_pbr::pbr_prepass_functions::calculate_motion_vector
 #endif
-
-// ---------------------------
-// from https://github.com/DGriffin91/bevy_coordinate_systems/blob/main/src/transformations.wgsl
-// ---------------------------
-
-/// Convert a ndc space position to world space
-fn position_ndc_to_world(ndc_pos: vec3<f32>) -> vec3<f32> {
-    let world_pos = view.inverse_view_proj * vec4(ndc_pos, 1.0);
-    return world_pos.xyz / world_pos.w;
-}
-
-/// Convert ndc space xy coordinate [-1.0 .. 1.0] to uv [0.0 .. 1.0]
-fn ndc_to_uv(ndc: vec2<f32>) -> vec2<f32> {
-    return ndc * vec2(0.5, -0.5) + vec2(0.5);
-}
-
-/// Convert uv [0.0 .. 1.0] coordinate to ndc space xy [-1.0 .. 1.0]
-fn uv_to_ndc(uv: vec2<f32>) -> vec2<f32> {
-    return uv * vec2(2.0, -2.0) + vec2(-1.0, 1.0);
-}
-
-/// Returns the (0.0, 0.0) .. (1.0, 1.0) position within the viewport for the current render target.
-/// [0 .. render target viewport size] eg. [(0.0, 0.0) .. (1280.0, 720.0)] to [(0.0, 0.0) .. (1.0, 1.0)]
-fn frag_coord_to_uv(frag_coord: vec2<f32>) -> vec2<f32> {
-    return (frag_coord - view.viewport.xy) / view.viewport.zw;
-}
-
-/// Convert frag coord to ndc.
-fn frag_coord_to_ndc(frag_coord: vec4<f32>) -> vec3<f32> {
-    return vec3(uv_to_ndc(frag_coord_to_uv(frag_coord.xy)), frag_coord.z);
-}
->>>>>>> fb558841
 
 // Creates the deferred gbuffer from a PbrInput.
 fn deferred_gbuffer_from_pbr_input(in: PbrInput) -> vec4<u32> {
