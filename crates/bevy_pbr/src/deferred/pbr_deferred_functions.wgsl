--- conflicted
+++ resolved
@@ -33,11 +33,7 @@
     var props = deferred_types::pack_unorm3x4_plus_unorm_20_(vec4(
         in.material.reflectance,
         in.material.metallic,
-<<<<<<< HEAD
-        occlusion,
-=======
         diffuse_occlusion, 
->>>>>>> aeab690f
         in.frag_coord.z));
 #else
     var props = deferred_types::pack_unorm4x8_(vec4(
