#import bevy_pbr::meshlet_bindings::{
    meshlet_cluster_meshlet_ids,
    meshlet_bounding_spheres,
    meshlet_simplification_errors,
    meshlet_cluster_instance_ids,
    meshlet_instance_uniforms,
    meshlet_second_pass_candidates,
    depth_pyramid,
    view,
    previous_view,
    should_cull_instance,
    cluster_is_second_pass_candidate,
    meshlet_software_raster_indirect_args,
    meshlet_hardware_raster_indirect_args,
    meshlet_raster_clusters,
<<<<<<< HEAD
    constants,
=======
    meshlet_raster_cluster_rightmost_slot,
>>>>>>> 6d42830c
    MeshletBoundingSphere,
}
#import bevy_render::maths::affine3_to_square

/// Culls individual clusters (1 per thread) in two passes (two pass occlusion culling), and outputs a bitmask of which clusters survived.
/// 1. The first pass tests instance visibility, frustum culling, LOD selection, and finally occlusion culling using last frame's depth pyramid.
/// 2. The second pass performs occlusion culling (using the depth buffer generated from the first pass) on all clusters that passed
///    the instance, frustum, and LOD tests in the first pass, but were not visible last frame according to the occlusion culling.

@compute
@workgroup_size(128, 1, 1) // 128 threads per workgroup, 1 cluster per thread
fn cull_clusters(
    @builtin(workgroup_id) workgroup_id: vec3<u32>,
    @builtin(num_workgroups) num_workgroups: vec3<u32>,
    @builtin(local_invocation_index) local_invocation_index: u32,
) {
    // Calculate the cluster ID for this thread
    let cluster_id = local_invocation_index + 128u * dot(workgroup_id, vec3(num_workgroups.x * num_workgroups.x, num_workgroups.x, 1u));
    if cluster_id >= constants.scene_cluster_count { return; }

#ifdef MESHLET_SECOND_CULLING_PASS
    if !cluster_is_second_pass_candidate(cluster_id) { return; }
#endif

    // Check for instance culling
    let instance_id = meshlet_cluster_instance_ids[cluster_id];
#ifdef MESHLET_FIRST_CULLING_PASS
    if should_cull_instance(instance_id) { return; }
#endif

    // Calculate world-space culling bounding sphere for the cluster
    let instance_uniform = meshlet_instance_uniforms[instance_id];
    let meshlet_id = meshlet_cluster_meshlet_ids[cluster_id];
    let world_from_local = affine3_to_square(instance_uniform.world_from_local);
    let world_scale = max(length(world_from_local[0]), max(length(world_from_local[1]), length(world_from_local[2])));
    let bounding_spheres = meshlet_bounding_spheres[meshlet_id];
    let culling_bounding_sphere_center = world_from_local * vec4(bounding_spheres.culling_sphere.center, 1.0);
    let culling_bounding_sphere_radius = world_scale * bounding_spheres.culling_sphere.radius;

#ifdef MESHLET_FIRST_CULLING_PASS
    // Frustum culling
    // TODO: Faster method from https://vkguide.dev/docs/gpudriven/compute_culling/#frustum-culling-function
    for (var i = 0u; i < 6u; i++) {
        if dot(view.frustum[i], culling_bounding_sphere_center) + culling_bounding_sphere_radius <= 0.0 {
            return;
        }
    }

    // Check LOD cut (cluster group error imperceptible, and parent group error not imperceptible)
    let simplification_errors = unpack2x16float(meshlet_simplification_errors[meshlet_id]);
    let lod_is_ok = lod_error_is_imperceptible(bounding_spheres.lod_group_sphere, simplification_errors.x, world_from_local, world_scale);
    let parent_lod_is_ok = lod_error_is_imperceptible(bounding_spheres.lod_parent_group_sphere, simplification_errors.y, world_from_local, world_scale);
    if !lod_is_ok || parent_lod_is_ok { return; }
#endif

    // Project the culling bounding sphere to view-space for occlusion culling
#ifdef MESHLET_FIRST_CULLING_PASS
    let previous_world_from_local = affine3_to_square(instance_uniform.previous_world_from_local);
    let previous_world_from_local_scale = max(length(previous_world_from_local[0]), max(length(previous_world_from_local[1]), length(previous_world_from_local[2])));
    let occlusion_culling_bounding_sphere_center = previous_world_from_local * vec4(bounding_spheres.culling_sphere.center, 1.0);
    let occlusion_culling_bounding_sphere_radius = previous_world_from_local_scale * bounding_spheres.culling_sphere.radius;
    let occlusion_culling_bounding_sphere_center_view_space = (previous_view.view_from_world * vec4(occlusion_culling_bounding_sphere_center.xyz, 1.0)).xyz;
#else
    let occlusion_culling_bounding_sphere_center = culling_bounding_sphere_center;
    let occlusion_culling_bounding_sphere_radius = culling_bounding_sphere_radius;
    let occlusion_culling_bounding_sphere_center_view_space = (view.view_from_world * vec4(occlusion_culling_bounding_sphere_center.xyz, 1.0)).xyz;
#endif

    var aabb = project_view_space_sphere_to_screen_space_aabb(occlusion_culling_bounding_sphere_center_view_space, occlusion_culling_bounding_sphere_radius);
    let depth_pyramid_size_mip_0 = vec2<f32>(textureDimensions(depth_pyramid, 0));
    var aabb_width_pixels = (aabb.z - aabb.x) * depth_pyramid_size_mip_0.x;
    var aabb_height_pixels = (aabb.w - aabb.y) * depth_pyramid_size_mip_0.y;
    let depth_level = max(0, i32(ceil(log2(max(aabb_width_pixels, aabb_height_pixels))))); // TODO: Naga doesn't like this being a u32
    let depth_pyramid_size = vec2<f32>(textureDimensions(depth_pyramid, depth_level));
    let aabb_top_left = vec2<u32>(aabb.xy * depth_pyramid_size);

    let depth_quad_a = textureLoad(depth_pyramid, aabb_top_left, depth_level).x;
    let depth_quad_b = textureLoad(depth_pyramid, aabb_top_left + vec2(1u, 0u), depth_level).x;
    let depth_quad_c = textureLoad(depth_pyramid, aabb_top_left + vec2(0u, 1u), depth_level).x;
    let depth_quad_d = textureLoad(depth_pyramid, aabb_top_left + vec2(1u, 1u), depth_level).x;
    let occluder_depth = min(min(depth_quad_a, depth_quad_b), min(depth_quad_c, depth_quad_d));

    // Check whether or not the cluster would be occluded if drawn
    var cluster_visible: bool;
    if view.clip_from_view[3][3] == 1.0 {
        // Orthographic
        let sphere_depth = view.clip_from_view[3][2] + (occlusion_culling_bounding_sphere_center_view_space.z + occlusion_culling_bounding_sphere_radius) * view.clip_from_view[2][2];
        cluster_visible = sphere_depth >= occluder_depth;
    } else {
        // Perspective
        let sphere_depth = -view.clip_from_view[3][2] / (occlusion_culling_bounding_sphere_center_view_space.z + occlusion_culling_bounding_sphere_radius);
        cluster_visible = sphere_depth >= occluder_depth;
    }

    // Write if the cluster should be occlusion tested in the second pass
#ifdef MESHLET_FIRST_CULLING_PASS
    if !cluster_visible {
        let bit = 1u << cluster_id % 32u;
        atomicOr(&meshlet_second_pass_candidates[cluster_id / 32u], bit);
    }
#endif

    // Cluster would be occluded if drawn, so don't setup a draw for it
    if !cluster_visible { return; }

    // Check how big the cluster is in screen space
#ifdef MESHLET_FIRST_CULLING_PASS
    let culling_bounding_sphere_center_view_space = (view.view_from_world * vec4(culling_bounding_sphere_center.xyz, 1.0)).xyz;
    aabb = project_view_space_sphere_to_screen_space_aabb(culling_bounding_sphere_center_view_space, culling_bounding_sphere_radius);
    aabb_width_pixels = (aabb.z - aabb.x) * view.viewport.z;
    aabb_height_pixels = (aabb.w - aabb.y) * view.viewport.w;
#endif
    let cluster_is_small = all(vec2(aabb_width_pixels, aabb_height_pixels) < vec2(64.0));

    // Let the hardware rasterizer handle near-plane clipping
    let not_intersects_near_plane = dot(view.frustum[4u], culling_bounding_sphere_center) > culling_bounding_sphere_radius;

    var buffer_slot: u32;
    if cluster_is_small && not_intersects_near_plane {
        // Append this cluster to the list for software rasterization
        buffer_slot = atomicAdd(&meshlet_software_raster_indirect_args.x, 1u);
    } else {
        // Append this cluster to the list for hardware rasterization
        buffer_slot = atomicAdd(&meshlet_hardware_raster_indirect_args.instance_count, 1u);
        buffer_slot = constants.meshlet_raster_cluster_rightmost_slot - buffer_slot;
    }
    meshlet_raster_clusters[buffer_slot] = cluster_id;
}

// https://github.com/zeux/meshoptimizer/blob/1e48e96c7e8059321de492865165e9ef071bffba/demo/nanite.cpp#L115
fn lod_error_is_imperceptible(lod_sphere: MeshletBoundingSphere, simplification_error: f32, world_from_local: mat4x4<f32>, world_scale: f32) -> bool {
    let sphere_world_space = (world_from_local * vec4(lod_sphere.center, 1.0)).xyz;
    let radius_world_space = world_scale * lod_sphere.radius;
    let error_world_space = world_scale * simplification_error;

    var projected_error = error_world_space;
    if view.clip_from_view[3][3] != 1.0 {
        // Perspective
        let distance_to_closest_point_on_sphere = distance(sphere_world_space, view.world_position) - radius_world_space;
        let distance_to_closest_point_on_sphere_clamped_to_znear = max(distance_to_closest_point_on_sphere, view.clip_from_view[3][2]);
        projected_error /= distance_to_closest_point_on_sphere_clamped_to_znear;
    }
    projected_error *= view.clip_from_view[1][1] * 0.5;
    projected_error *= view.viewport.w;

    return projected_error < 1.0;
}

// https://zeux.io/2023/01/12/approximate-projected-bounds
fn project_view_space_sphere_to_screen_space_aabb(cp: vec3<f32>, r: f32) -> vec4<f32> {
    let inv_width = view.clip_from_view[0][0] * 0.5;
    let inv_height = view.clip_from_view[1][1] * 0.5;
    if view.clip_from_view[3][3] == 1.0 {
        // Orthographic
        let min_x = cp.x - r;
        let max_x = cp.x + r;

        let min_y = cp.y - r;
        let max_y = cp.y + r;

        return vec4(min_x * inv_width, 1.0 - max_y * inv_height, max_x * inv_width, 1.0 - min_y * inv_height);
    } else {
        // Perspective
        let c = vec3(cp.xy, -cp.z);
        let cr = c * r;
        let czr2 = c.z * c.z - r * r;

        let vx = sqrt(c.x * c.x + czr2);
        let min_x = (vx * c.x - cr.z) / (vx * c.z + cr.x);
        let max_x = (vx * c.x + cr.z) / (vx * c.z - cr.x);

        let vy = sqrt(c.y * c.y + czr2);
        let min_y = (vy * c.y - cr.z) / (vy * c.z + cr.y);
        let max_y = (vy * c.y + cr.z) / (vy * c.z - cr.y);

        return vec4(min_x * inv_width, -max_y * inv_height, max_x * inv_width, -min_y * inv_height) + vec4(0.5);
    }
}<|MERGE_RESOLUTION|>--- conflicted
+++ resolved
@@ -13,11 +13,7 @@
     meshlet_software_raster_indirect_args,
     meshlet_hardware_raster_indirect_args,
     meshlet_raster_clusters,
-<<<<<<< HEAD
     constants,
-=======
-    meshlet_raster_cluster_rightmost_slot,
->>>>>>> 6d42830c
     MeshletBoundingSphere,
 }
 #import bevy_render::maths::affine3_to_square
