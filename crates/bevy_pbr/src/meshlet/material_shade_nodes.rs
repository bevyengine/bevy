--- conflicted
+++ resolved
@@ -18,12 +18,8 @@
     world::World,
 };
 use bevy_render::{
-<<<<<<< HEAD
-    camera::ExtractedCamera,
+    camera::{ExtractedCamera, MainPassResolutionOverride},
     diagnostic::RecordDiagnostics,
-=======
-    camera::{ExtractedCamera, MainPassResolutionOverride},
->>>>>>> 73a31320
     render_graph::{NodeRunError, RenderGraphContext, ViewNode},
     render_resource::{
         LoadOp, Operations, PipelineCache, RenderPassDepthStencilAttachment, RenderPassDescriptor,
