--- conflicted
+++ resolved
@@ -9,22 +9,14 @@
 };
 use bevy_utils::HashMap;
 use bitvec::{order::Lsb0, vec::BitVec, view::BitView};
-<<<<<<< HEAD
 use core::iter;
-=======
-use core::{iter, ops::Range};
->>>>>>> 50d38f27
 use derive_more::derive::{Display, Error};
 use half::f16;
 use itertools::Itertools;
 use meshopt::{
-<<<<<<< HEAD
     build_meshlets,
     ffi::{meshopt_Meshlet, meshopt_simplifyWithAttributes},
     generate_vertex_remap_multi, Meshlets, SimplifyOptions, VertexDataAdapter, VertexStream,
-=======
-    build_meshlets, ffi::meshopt_Meshlet, simplify, Meshlets, SimplifyOptions, VertexDataAdapter,
->>>>>>> 50d38f27
 };
 use metis::Graph;
 use smallvec::SmallVec;
@@ -99,7 +91,6 @@
         })
         .take(meshlets.len())
         .collect::<Vec<_>>();
-<<<<<<< HEAD
 
         // Generate a position-only vertex buffer for determining what meshlets are connected for use in grouping
         let (position_only_vertex_count, position_only_vertex_remap) = generate_vertex_remap_multi(
@@ -112,8 +103,6 @@
         );
 
         let mut vertex_locks = vec![0; vertices.vertex_count];
-=======
->>>>>>> 50d38f27
 
         // Build further LODs
         let mut simplification_queue = Vec::from_iter(0..meshlets.len());
@@ -390,10 +379,7 @@
     group_meshlets: &[usize],
     meshlets: &Meshlets,
     vertices: &VertexDataAdapter<'_>,
-<<<<<<< HEAD
     vertex_locks: &[u8],
-=======
->>>>>>> 50d38f27
 ) -> Option<(Vec<u32>, f16)> {
     // Build a new index buffer into the mesh vertex data by combining all meshlet data in the group
     let mut group_indices = Vec::new();
@@ -442,7 +428,6 @@
 
     Some((simplified_group_indices, f16::from_f32(error)))
 }
-<<<<<<< HEAD
 
 fn compute_lod_group_data(
     group_meshlets: &[usize],
@@ -489,54 +474,6 @@
         simplification_errors[*meshlet_id].parent_group_error = *group_error;
     }
 
-=======
-
-fn compute_lod_group_data(
-    group_meshlets: &[usize],
-    group_error: &mut f16,
-    bounding_spheres: &mut [MeshletBoundingSpheres],
-    simplification_errors: &mut [MeshletSimplificationError],
-) -> MeshletBoundingSphere {
-    let mut group_bounding_sphere = MeshletBoundingSphere {
-        center: Vec3::ZERO,
-        radius: 0.0,
-    };
-
-    // Compute the lod group sphere center as a weighted average of the children spheres
-    let mut weight = 0.0;
-    for meshlet_id in group_meshlets {
-        let meshlet_lod_bounding_sphere = bounding_spheres[*meshlet_id].lod_group_sphere;
-        group_bounding_sphere.center +=
-            meshlet_lod_bounding_sphere.center * meshlet_lod_bounding_sphere.radius;
-        weight += meshlet_lod_bounding_sphere.radius;
-    }
-    group_bounding_sphere.center /= weight;
-
-    // Force parent group sphere to contain all child group spheres (we're currently building the parent from its children)
-    // TODO: This does not produce the absolute minimal bounding sphere. Doing so is non-trivial.
-    //       "Smallest enclosing balls of balls" http://www.inf.ethz.ch/personal/emo/DoctThesisFiles/fischer05.pdf
-    for meshlet_id in group_meshlets {
-        let meshlet_lod_bounding_sphere = bounding_spheres[*meshlet_id].lod_group_sphere;
-        let d = meshlet_lod_bounding_sphere
-            .center
-            .distance(group_bounding_sphere.center);
-        group_bounding_sphere.radius = group_bounding_sphere
-            .radius
-            .max(meshlet_lod_bounding_sphere.radius + d);
-    }
-
-    // Force parent error to be >= child error (we're currently building the parent from its children)
-    for meshlet_id in group_meshlets {
-        *group_error = group_error.max(simplification_errors[*meshlet_id].group_error);
-    }
-
-    // Set the children's lod parent group data to the new lod group we just made
-    for meshlet_id in group_meshlets {
-        bounding_spheres[*meshlet_id].lod_parent_group_sphere = group_bounding_sphere;
-        simplification_errors[*meshlet_id].parent_group_error = *group_error;
-    }
-
->>>>>>> 50d38f27
     group_bounding_sphere
 }
 
