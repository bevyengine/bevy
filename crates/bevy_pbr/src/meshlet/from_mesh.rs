use super::asset::{Meshlet, MeshletBoundingSphere, MeshletMesh};
use bevy_render::{
    mesh::{Indices, Mesh},
    render_resource::PrimitiveTopology,
};
use bevy_utils::{HashMap, HashSet};
use itertools::Itertools;
use meshopt::{
    build_meshlets, compute_meshlet_bounds_decoder, simplify, SimplifyOptions, VertexDataAdapter,
};
use metis::Graph;
use std::borrow::Cow;

impl MeshletMesh {
    /// Process a [`Mesh`] to generate a [`MeshletMesh`].
    ///
    /// This process is very slow, and should be done ahead of time, and not at runtime.
    ///
    /// This function requires the `meshlet_processor` cargo feature.
    ///
    /// The input mesh must:
    /// 1. Use [`PrimitiveTopology::TriangleList`]
    /// 2. Use indices
    /// 3. Have the exact following set of vertex attributes: `{POSITION, NORMAL, UV_0, TANGENT}`
    pub fn from_mesh(mesh: &Mesh) -> Result<Self, MeshToMeshletMeshConversionError> {
        // Validate mesh format
        if mesh.primitive_topology() != PrimitiveTopology::TriangleList {
            return Err(MeshToMeshletMeshConversionError::WrongMeshPrimitiveTopology);
        }
        if mesh.attributes().map(|(id, _)| id).ne([
            Mesh::ATTRIBUTE_POSITION.id,
            Mesh::ATTRIBUTE_NORMAL.id,
            Mesh::ATTRIBUTE_UV_0.id,
            Mesh::ATTRIBUTE_TANGENT.id,
        ]) {
            return Err(MeshToMeshletMeshConversionError::WrongMeshVertexAttributes);
        }
        let indices = match mesh.indices() {
            Some(Indices::U32(indices)) => Cow::Borrowed(indices.as_slice()),
            Some(Indices::U16(indices)) => indices.iter().map(|i| *i as u32).collect(),
            _ => return Err(MeshToMeshletMeshConversionError::MeshMissingIndices),
        };

        // Split the mesh into an initial list of meshlets (LOD 0)
        let vertex_buffer = mesh.get_vertex_buffer_data();
        let vertices =
            VertexDataAdapter::new(&vertex_buffer, mesh.get_vertex_size() as usize, 0).unwrap();
        let mut meshlets = build_meshlets(&indices, &vertices, 64, 64, 0.0);

        // Build further LODs
        let mut simplification_queue = 0..meshlets.len();
        while simplification_queue.len() != 1 {
            // For each meshlet build a set of triangle edges
            let mut triangle_edges_per_meshlet = HashMap::new();
            for meshlet_id in simplification_queue.clone() {
                let meshlet = meshlets.get(meshlet_id);
                let meshlet_triangle_edges = triangle_edges_per_meshlet
                    .entry(meshlet_id)
                    .or_insert(HashSet::new());
                for v in meshlet.triangles.chunks(3) {
                    meshlet_triangle_edges.insert((v[0].min(v[1]), v[0].max(v[1])));
                    meshlet_triangle_edges.insert((v[0].min(v[2]), v[0].max(v[2])));
                    meshlet_triangle_edges.insert((v[1].min(v[2]), v[1].max(v[2])));
                }
            }

            // For each meshlet build a list of connected meshlets (meshlets that share a triangle edge)
            let mut connected_meshlets_per_meshlet = HashMap::new();
            for (meshlet_id1, meshlet_id2) in simplification_queue.clone().tuple_combinations() {
                let shared_edge_count = triangle_edges_per_meshlet[&meshlet_id1]
                    .intersection(&triangle_edges_per_meshlet[&meshlet_id2])
                    .count();
                if shared_edge_count != 0 {
                    connected_meshlets_per_meshlet
                        .entry(meshlet_id1)
                        .or_insert(Vec::new())
                        .push((meshlet_id2, shared_edge_count));
                    connected_meshlets_per_meshlet
                        .entry(meshlet_id2)
                        .or_insert(Vec::new())
                        .push((meshlet_id1, shared_edge_count));
                }
            }

            // Group meshlets into roughly groups of 4, grouping meshlets with a high number of shared edges
            // http://glaros.dtc.umn.edu/gkhome/fetch/sw/metis/manual.pdf
            let mut xadj = Vec::with_capacity(simplification_queue.len() + 1);
            let mut adjncy = Vec::new();
            let mut adjwgt = Vec::new();
            for meshlet_id in simplification_queue.clone() {
                xadj.push(adjncy.len() as i32);
                for (connected_meshlet_id, shared_edge_count) in
                    connected_meshlets_per_meshlet[&meshlet_id].iter().copied()
                {
                    adjncy.push((connected_meshlet_id - simplification_queue.start) as i32);
                    adjwgt.push(shared_edge_count as i32);
                }
            }
            xadj.push(adjncy.len() as i32);

            let mut group_per_meshlet = vec![0; simplification_queue.len()];
            Graph::new(1, (simplification_queue.len() / 4) as i32, &xadj, &adjncy)
                .unwrap()
                .set_adjwgt(&adjwgt)
                .part_kway(&mut group_per_meshlet)
                .unwrap();

            let mut groups = HashMap::new();
            for (i, meshlet_group) in group_per_meshlet.into_iter().enumerate() {
                groups
                    .entry(meshlet_group)
                    .or_insert(Vec::new())
                    .push(i + simplification_queue.start);
            }

            let next_lod_start = meshlets.len();

            for group_meshlets in groups.values() {
                // Build a new index buffer into the mesh vertex data by combining all meshlet data in the group
                let mut group_indices = Vec::new();
                for meshlet_id in group_meshlets {
                    let meshlet = meshlets.get(*meshlet_id);
                    for meshlet_index in meshlet.triangles {
                        group_indices.push(meshlet.vertices[*meshlet_index as usize]);
                    }
                }

                // Simplify the group to ~50% triangle count
                let mut error = 0.0;
                let simplified_group_indices = simplify(
                    &group_indices,
                    &vertices,
                    group_indices.len() / 2,
                    0.01,
                    SimplifyOptions::LockBorder,
                    Some(&mut error),
                );

                // Build new meshlets using the simplified group
                let simplified_meshlets =
                    build_meshlets(&simplified_group_indices, &vertices, 64, 64, 0.0);
                let vertex_offset = meshlets.vertices.len() as u32;
                let triangle_offset = meshlets.triangles.len() as u32;
                meshlets
                    .vertices
                    .extend_from_slice(&simplified_meshlets.vertices);
                meshlets
                    .triangles
                    .extend_from_slice(&simplified_meshlets.triangles);
                meshlets
                    .meshlets
                    .extend(simplified_meshlets.meshlets.into_iter().map(|mut meshlet| {
                        meshlet.vertex_offset += vertex_offset;
                        meshlet.triangle_offset += triangle_offset;
                        meshlet
                    }));
            }

            simplification_queue = next_lod_start..meshlets.len();
        }

        // Calculate meshlet bounding spheres
        let meshlet_bounding_spheres = meshlets
            .iter()
            .map(|meshlet| {
                compute_meshlet_bounds_decoder(
                    meshlet,
                    mesh.attribute(Mesh::ATTRIBUTE_POSITION)
                        .unwrap()
                        .as_float3()
                        .unwrap(),
                )
            })
            .map(|bounds| MeshletBoundingSphere {
                center: bounds.center.into(),
                radius: bounds.radius,
            })
            .collect();

<<<<<<< HEAD
        // Convert to our own meshlet format
        let bevy_meshlets = meshlets
            .meshlets
            .into_iter()
            .map(|m| Meshlet {
                start_vertex_id: m.vertex_offset,
                start_index_id: m.triangle_offset,
                triangle_count: m.triangle_count,
=======
        // Assemble into the final asset
        let mut total_meshlet_triangles = 0;
        let meshlets = meshopt_meshlets
            .meshlets
            .into_iter()
            .map(|m| {
                total_meshlet_triangles += m.triangle_count as u64;
                Meshlet {
                    start_vertex_id: m.vertex_offset,
                    start_index_id: m.triangle_offset,
                    triangle_count: m.triangle_count,
                }
>>>>>>> cb58dde2
            })
            .collect();

        Ok(Self {
<<<<<<< HEAD
            total_meshlet_indices: 0, // TODO
=======
            total_meshlet_triangles,
>>>>>>> cb58dde2
            vertex_data: vertex_buffer.into(),
            vertex_ids: meshlets.vertices.into(),
            indices: meshlets.triangles.into(),
            meshlets: bevy_meshlets,
            meshlet_bounding_spheres,
        })
    }
}

/// An error produced by [`MeshletMesh::from_mesh`].
#[derive(thiserror::Error, Debug)]
pub enum MeshToMeshletMeshConversionError {
    #[error("Mesh primitive topology was not TriangleList")]
    WrongMeshPrimitiveTopology,
    #[error("Mesh attributes were not {{POSITION, NORMAL, UV_0, TANGENT}}")]
    WrongMeshVertexAttributes,
    #[error("Mesh had no indices")]
    MeshMissingIndices,
}<|MERGE_RESOLUTION|>--- conflicted
+++ resolved
@@ -177,7 +177,6 @@
             })
             .collect();
 
-<<<<<<< HEAD
         // Convert to our own meshlet format
         let bevy_meshlets = meshlets
             .meshlets
@@ -186,29 +185,11 @@
                 start_vertex_id: m.vertex_offset,
                 start_index_id: m.triangle_offset,
                 triangle_count: m.triangle_count,
-=======
-        // Assemble into the final asset
-        let mut total_meshlet_triangles = 0;
-        let meshlets = meshopt_meshlets
-            .meshlets
-            .into_iter()
-            .map(|m| {
-                total_meshlet_triangles += m.triangle_count as u64;
-                Meshlet {
-                    start_vertex_id: m.vertex_offset,
-                    start_index_id: m.triangle_offset,
-                    triangle_count: m.triangle_count,
-                }
->>>>>>> cb58dde2
             })
             .collect();
 
         Ok(Self {
-<<<<<<< HEAD
-            total_meshlet_indices: 0, // TODO
-=======
-            total_meshlet_triangles,
->>>>>>> cb58dde2
+            total_meshlet_triangles: 0, // TODO
             vertex_data: vertex_buffer.into(),
             vertex_ids: meshlets.vertices.into(),
             indices: meshlets.triangles.into(),
