#import bevy_pbr::meshlet_bindings::{
    meshlet_thread_meshlet_ids,
    meshlet_bounding_spheres,
    meshlet_thread_instance_ids,
    meshlet_instance_uniforms,
    meshlet_occlusion,
    depth_pyramid,
    view,
    previous_view,
    should_cull_instance,
    meshlet_is_second_pass_candidate,
}
#import bevy_render::maths::affine3_to_square

/// Culls individual clusters (1 per thread) in two passes (two pass occlusion culling), and outputs a bitmask of which clusters survived.
/// 1. The first pass tests instance visibility, frustum culling, LOD selection, and finally occlusion culling using last frame's depth pyramid.
/// 2. The second pass performs occlusion culling (using the depth buffer generated from the first pass) on all clusters that passed
///    the instance, frustum, and LOD tests in the first pass, but were not visible last frame according to the occlusion culling.

@compute
<<<<<<< HEAD
@workgroup_size(64, 1, 1) // 64 threads per workgroup, 1 instanced meshlet per thread
fn cull_meshlets(@builtin(workgroup_id) workgroup_id: vec3<u32>, @builtin(num_workgroups) num_workgroups: vec3<u32>, @builtin(local_invocation_id) local_invocation_id: vec3<u32>) {
    // Calculate the cluster ID for this thread
    let cluster_id = local_invocation_id.x + 64u * dot(workgroup_id, vec3(num_workgroups.x * num_workgroups.x, num_workgroups.x, 1u));
    if cluster_id >= arrayLength(&meshlet_thread_meshlet_ids) { return; }
=======
@workgroup_size(128, 1, 1) // 128 threads per workgroup, 1 instanced meshlet per thread
fn cull_meshlets(@builtin(global_invocation_id) cluster_id: vec3<u32>) {
    // Fetch the instance data and check for instance culling
    if cluster_id.x >= arrayLength(&meshlet_thread_meshlet_ids) { return; }
    let instance_id = meshlet_thread_instance_ids[cluster_id.x];
    if should_cull_instance(instance_id) {
        return;
    }

    // Fetch other meshlet data
    let meshlet_id = meshlet_thread_meshlet_ids[cluster_id.x];
    let instance_uniform = meshlet_instance_uniforms[instance_id];
    let model = affine3_to_square(instance_uniform.model);
    let model_scale = max(length(model[0]), max(length(model[1]), length(model[2])));
    let bounding_spheres = meshlet_bounding_spheres[meshlet_id];

    // Calculate view-space LOD bounding sphere for the meshlet
    let lod_bounding_sphere_center = model * vec4(bounding_spheres.self_lod.center, 1.0);
    let lod_bounding_sphere_radius = model_scale * bounding_spheres.self_lod.radius;
    let lod_bounding_sphere_center_view_space = (view.inverse_view * vec4(lod_bounding_sphere_center.xyz, 1.0)).xyz;

    // Calculate view-space LOD bounding sphere for the meshlet's parent
    let parent_lod_bounding_sphere_center = model * vec4(bounding_spheres.parent_lod.center, 1.0);
    let parent_lod_bounding_sphere_radius = model_scale * bounding_spheres.parent_lod.radius;
    let parent_lod_bounding_sphere_center_view_space = (view.inverse_view * vec4(parent_lod_bounding_sphere_center.xyz, 1.0)).xyz;

    // Check LOD cut (meshlet error imperceptible, and parent error not imperceptible)
    let lod_is_ok = lod_error_is_imperceptible(lod_bounding_sphere_center_view_space, lod_bounding_sphere_radius);
    let parent_lod_is_ok = lod_error_is_imperceptible(parent_lod_bounding_sphere_center_view_space, parent_lod_bounding_sphere_radius);
    if !lod_is_ok || parent_lod_is_ok { return; }
>>>>>>> d59c859a

#ifdef MESHLET_SECOND_CULLING_PASS
    if !meshlet_is_second_pass_candidate(cluster_id) { return; }
#endif

    // Check for instance culling
    let instance_id = meshlet_thread_instance_ids[cluster_id];
#ifdef MESHLET_FIRST_CULLING_PASS
    if should_cull_instance(instance_id) { return; }
#endif

    // Calculate world-space culling bounding sphere for the cluster
<<<<<<< HEAD
    let instance_uniform = meshlet_instance_uniforms[instance_id];
    let meshlet_id = meshlet_thread_meshlet_ids[cluster_id];
    let model = affine3_to_square(instance_uniform.model);
    let model_scale = max(length(model[0]), max(length(model[1]), length(model[2])));
    let bounding_spheres = meshlet_bounding_spheres[meshlet_id];
    var culling_bounding_sphere_center = model * vec4(bounding_spheres.self_culling.center, 1.0);
    var culling_bounding_sphere_radius = model_scale * bounding_spheres.self_culling.radius;

#ifdef MESHLET_FIRST_CULLING_PASS
    // Frustum culling
    // TODO: Faster method from https://vkguide.dev/docs/gpudriven/compute_culling/#frustum-culling-function
    for (var i = 0u; i < 6u; i++) {
        if dot(view.frustum[i], culling_bounding_sphere_center) <= -culling_bounding_sphere_radius {
            return;
        }
    }

    // Calculate view-space LOD bounding sphere for the meshlet
    let lod_bounding_sphere_center = model * vec4(bounding_spheres.self_lod.center, 1.0);
    let lod_bounding_sphere_radius = model_scale * bounding_spheres.self_lod.radius;
    let lod_bounding_sphere_center_view_space = (view.inverse_view * vec4(lod_bounding_sphere_center.xyz, 1.0)).xyz;

    // Calculate view-space LOD bounding sphere for the meshlet's parent
    let parent_lod_bounding_sphere_center = model * vec4(bounding_spheres.parent_lod.center, 1.0);
    let parent_lod_bounding_sphere_radius = model_scale * bounding_spheres.parent_lod.radius;
    let parent_lod_bounding_sphere_center_view_space = (view.inverse_view * vec4(parent_lod_bounding_sphere_center.xyz, 1.0)).xyz;

    // Check LOD cut (meshlet error imperceptible, and parent error not imperceptible)
    let lod_is_ok = lod_error_is_imperceptible(lod_bounding_sphere_center_view_space, lod_bounding_sphere_radius);
    let parent_lod_is_ok = lod_error_is_imperceptible(parent_lod_bounding_sphere_center_view_space, parent_lod_bounding_sphere_radius);
    if !lod_is_ok || parent_lod_is_ok { return; }
#endif

    // Project the culling bounding sphere to view-space
#ifdef MESHLET_FIRST_CULLING_PASS
    let culling_bounding_sphere_center_view_space = (previous_view.inverse_view * vec4(culling_bounding_sphere_center.xyz, 1.0)).xyz;
    let previous_model = affine3_to_square(instance_uniform.previous_model);
    let previous_model_scale = max(length(previous_model[0]), max(length(previous_model[1]), length(previous_model[2])));
    culling_bounding_sphere_center = previous_model * vec4(bounding_spheres.self_culling.center, 1.0);
    culling_bounding_sphere_radius = previous_model_scale * bounding_spheres.self_culling.radius;
#else
    let culling_bounding_sphere_center_view_space = (view.inverse_view * vec4(culling_bounding_sphere_center.xyz, 1.0)).xyz;
#endif

    // Halve the AABB size because the first depth mip resampling pass cut the full screen resolution into a power of two conservatively
    let aabb = project_view_space_sphere_to_screen_space_aabb(culling_bounding_sphere_center_view_space, culling_bounding_sphere_radius);
    let depth_pyramid_size_mip_0 = vec2<f32>(textureDimensions(depth_pyramid, 0)) * 0.5;
    let width = (aabb.z - aabb.x) * depth_pyramid_size_mip_0.x;
    let height = (aabb.w - aabb.y) * depth_pyramid_size_mip_0.y;
    let depth_level = max(0, i32(ceil(log2(max(width, height))))); // TODO: Naga doesn't like this being a u32
    let depth_pyramid_size = vec2<f32>(textureDimensions(depth_pyramid, depth_level));
    let aabb_top_left = vec2<u32>(aabb.xy * depth_pyramid_size);

    let depth_quad_a = textureLoad(depth_pyramid, aabb_top_left, depth_level).x;
    let depth_quad_b = textureLoad(depth_pyramid, aabb_top_left + vec2(1u, 0u), depth_level).x;
    let depth_quad_c = textureLoad(depth_pyramid, aabb_top_left + vec2(0u, 1u), depth_level).x;
    let depth_quad_d = textureLoad(depth_pyramid, aabb_top_left + vec2(1u, 1u), depth_level).x;
    let occluder_depth = min(min(depth_quad_a, depth_quad_b), min(depth_quad_c, depth_quad_d));

    // Check whether or not the cluster would be occluded if drawn
    var meshlet_visible: bool;
    if view.projection[3][3] == 1.0 {
        // Orthographic
        let sphere_depth = view.projection[3][2] + (culling_bounding_sphere_center_view_space.z + culling_bounding_sphere_radius) * view.projection[2][2];
        meshlet_visible = sphere_depth >= occluder_depth;
    } else {
        // Perspective
        let sphere_depth = -view.projection[3][2] / (culling_bounding_sphere_center_view_space.z + culling_bounding_sphere_radius);
        meshlet_visible = sphere_depth >= occluder_depth;
=======
    let culling_bounding_sphere_center = model * vec4(bounding_spheres.self_culling.center, 1.0);
    let culling_bounding_sphere_radius = model_scale * bounding_spheres.self_culling.radius;

    // Frustum culling
    // TODO: Faster method from https://vkguide.dev/docs/gpudriven/compute_culling/#frustum-culling-function
    for (var i = 0u; i < 6u; i++) {
        if !meshlet_visible { break; }
        meshlet_visible &= dot(view.frustum[i], culling_bounding_sphere_center) > -culling_bounding_sphere_radius;
    }

#ifdef MESHLET_SECOND_CULLING_PASS
    // In the second culling pass, cull against the depth pyramid generated from the first pass
    if meshlet_visible {
        let culling_bounding_sphere_center_view_space = (view.inverse_view * vec4(culling_bounding_sphere_center.xyz, 1.0)).xyz;
        let aabb = project_view_space_sphere_to_screen_space_aabb(culling_bounding_sphere_center_view_space, culling_bounding_sphere_radius);

        // Halve the AABB size because the first depth mip resampling pass cut the full screen resolution into a power of two conservatively
        let depth_pyramid_size_mip_0 = vec2<f32>(textureDimensions(depth_pyramid, 0)) * 0.5;
        let width = (aabb.z - aabb.x) * depth_pyramid_size_mip_0.x;
        let height = (aabb.w - aabb.y) * depth_pyramid_size_mip_0.y;
        let depth_level = max(0, i32(ceil(log2(max(width, height))))); // TODO: Naga doesn't like this being a u32
        let depth_pyramid_size = vec2<f32>(textureDimensions(depth_pyramid, depth_level));
        let aabb_top_left = vec2<u32>(aabb.xy * depth_pyramid_size);

        let depth_quad_a = textureLoad(depth_pyramid, aabb_top_left, depth_level).x;
        let depth_quad_b = textureLoad(depth_pyramid, aabb_top_left + vec2(1u, 0u), depth_level).x;
        let depth_quad_c = textureLoad(depth_pyramid, aabb_top_left + vec2(0u, 1u), depth_level).x;
        let depth_quad_d = textureLoad(depth_pyramid, aabb_top_left + vec2(1u, 1u), depth_level).x;

        let occluder_depth = min(min(depth_quad_a, depth_quad_b), min(depth_quad_c, depth_quad_d));
        if view.projection[3][3] == 1.0 {
            // Orthographic
            let sphere_depth = view.projection[3][2] + (culling_bounding_sphere_center_view_space.z + culling_bounding_sphere_radius) * view.projection[2][2];
            meshlet_visible &= sphere_depth >= occluder_depth;
        } else {
            // Perspective
            let sphere_depth = -view.projection[3][2] / (culling_bounding_sphere_center_view_space.z + culling_bounding_sphere_radius);
            meshlet_visible &= sphere_depth >= occluder_depth;
        }
>>>>>>> d59c859a
    }

    // Write whether or not the cluster passed the occlusion culling test
#ifdef MESHLET_FIRST_CULLING_PASS
    var occlusion_bits = 1u << (u32(!meshlet_visible));
#else
    var occlusion_bits = u32(meshlet_visible);
#endif
    occlusion_bits <<= (cluster_id % 16u) * 2u;
    atomicOr(&meshlet_occlusion[cluster_id / 16u], occlusion_bits);
}

// https://stackoverflow.com/questions/21648630/radius-of-projected-sphere-in-screen-space/21649403#21649403
fn lod_error_is_imperceptible(cp: vec3<f32>, r: f32) -> bool {
    let d2 = dot(cp, cp);
    let r2 = r * r;
    let sphere_diameter_uv = view.projection[0][0] * r / sqrt(d2 - r2);
    let view_size = f32(max(view.viewport.z, view.viewport.w));
    let sphere_diameter_pixels = sphere_diameter_uv * view_size;
    return sphere_diameter_pixels < 1.0;
}

// https://stackoverflow.com/questions/21648630/radius-of-projected-sphere-in-screen-space/21649403#21649403
fn lod_error_is_imperceptible(cp: vec3<f32>, r: f32) -> bool {
    let d2 = dot(cp, cp);
    let r2 = r * r;
    let sphere_diameter_uv = view.projection[0][0] * r / sqrt(d2 - r2);
    let view_size = f32(max(view.viewport.z, view.viewport.w));
    let sphere_diameter_pixels = sphere_diameter_uv * view_size;
    return sphere_diameter_pixels < 1.0;
}

// https://zeux.io/2023/01/12/approximate-projected-bounds
fn project_view_space_sphere_to_screen_space_aabb(cp: vec3<f32>, r: f32) -> vec4<f32> {
    let inv_width = view.projection[0][0] * 0.5;
    let inv_height = view.projection[1][1] * 0.5;
    if view.projection[3][3] == 1.0 {
        // Orthographic
        let min_x = cp.x - r;
        let max_x = cp.x + r;

        let min_y = cp.y - r;
        let max_y = cp.y + r;

        return vec4(min_x * inv_width, 1.0 - max_y * inv_height, max_x * inv_width, 1.0 - min_y * inv_height);
    } else {
        // Perspective
        let c = vec3(cp.xy, -cp.z);
        let cr = c * r;
        let czr2 = c.z * c.z - r * r;

        let vx = sqrt(c.x * c.x + czr2);
        let min_x = (vx * c.x - cr.z) / (vx * c.z + cr.x);
        let max_x = (vx * c.x + cr.z) / (vx * c.z - cr.x);

        let vy = sqrt(c.y * c.y + czr2);
        let min_y = (vy * c.y - cr.z) / (vy * c.z + cr.y);
        let max_y = (vy * c.y + cr.z) / (vy * c.z - cr.y);

        return vec4(min_x * inv_width, -max_y * inv_height, max_x * inv_width, -min_y * inv_height) + vec4(0.5);
    }
}<|MERGE_RESOLUTION|>--- conflicted
+++ resolved
@@ -18,44 +18,11 @@
 ///    the instance, frustum, and LOD tests in the first pass, but were not visible last frame according to the occlusion culling.
 
 @compute
-<<<<<<< HEAD
 @workgroup_size(64, 1, 1) // 64 threads per workgroup, 1 instanced meshlet per thread
 fn cull_meshlets(@builtin(workgroup_id) workgroup_id: vec3<u32>, @builtin(num_workgroups) num_workgroups: vec3<u32>, @builtin(local_invocation_id) local_invocation_id: vec3<u32>) {
     // Calculate the cluster ID for this thread
     let cluster_id = local_invocation_id.x + 64u * dot(workgroup_id, vec3(num_workgroups.x * num_workgroups.x, num_workgroups.x, 1u));
     if cluster_id >= arrayLength(&meshlet_thread_meshlet_ids) { return; }
-=======
-@workgroup_size(128, 1, 1) // 128 threads per workgroup, 1 instanced meshlet per thread
-fn cull_meshlets(@builtin(global_invocation_id) cluster_id: vec3<u32>) {
-    // Fetch the instance data and check for instance culling
-    if cluster_id.x >= arrayLength(&meshlet_thread_meshlet_ids) { return; }
-    let instance_id = meshlet_thread_instance_ids[cluster_id.x];
-    if should_cull_instance(instance_id) {
-        return;
-    }
-
-    // Fetch other meshlet data
-    let meshlet_id = meshlet_thread_meshlet_ids[cluster_id.x];
-    let instance_uniform = meshlet_instance_uniforms[instance_id];
-    let model = affine3_to_square(instance_uniform.model);
-    let model_scale = max(length(model[0]), max(length(model[1]), length(model[2])));
-    let bounding_spheres = meshlet_bounding_spheres[meshlet_id];
-
-    // Calculate view-space LOD bounding sphere for the meshlet
-    let lod_bounding_sphere_center = model * vec4(bounding_spheres.self_lod.center, 1.0);
-    let lod_bounding_sphere_radius = model_scale * bounding_spheres.self_lod.radius;
-    let lod_bounding_sphere_center_view_space = (view.inverse_view * vec4(lod_bounding_sphere_center.xyz, 1.0)).xyz;
-
-    // Calculate view-space LOD bounding sphere for the meshlet's parent
-    let parent_lod_bounding_sphere_center = model * vec4(bounding_spheres.parent_lod.center, 1.0);
-    let parent_lod_bounding_sphere_radius = model_scale * bounding_spheres.parent_lod.radius;
-    let parent_lod_bounding_sphere_center_view_space = (view.inverse_view * vec4(parent_lod_bounding_sphere_center.xyz, 1.0)).xyz;
-
-    // Check LOD cut (meshlet error imperceptible, and parent error not imperceptible)
-    let lod_is_ok = lod_error_is_imperceptible(lod_bounding_sphere_center_view_space, lod_bounding_sphere_radius);
-    let parent_lod_is_ok = lod_error_is_imperceptible(parent_lod_bounding_sphere_center_view_space, parent_lod_bounding_sphere_radius);
-    if !lod_is_ok || parent_lod_is_ok { return; }
->>>>>>> d59c859a
 
 #ifdef MESHLET_SECOND_CULLING_PASS
     if !meshlet_is_second_pass_candidate(cluster_id) { return; }
@@ -68,7 +35,6 @@
 #endif
 
     // Calculate world-space culling bounding sphere for the cluster
-<<<<<<< HEAD
     let instance_uniform = meshlet_instance_uniforms[instance_id];
     let meshlet_id = meshlet_thread_meshlet_ids[cluster_id];
     let model = affine3_to_square(instance_uniform.model);
@@ -138,47 +104,6 @@
         // Perspective
         let sphere_depth = -view.projection[3][2] / (culling_bounding_sphere_center_view_space.z + culling_bounding_sphere_radius);
         meshlet_visible = sphere_depth >= occluder_depth;
-=======
-    let culling_bounding_sphere_center = model * vec4(bounding_spheres.self_culling.center, 1.0);
-    let culling_bounding_sphere_radius = model_scale * bounding_spheres.self_culling.radius;
-
-    // Frustum culling
-    // TODO: Faster method from https://vkguide.dev/docs/gpudriven/compute_culling/#frustum-culling-function
-    for (var i = 0u; i < 6u; i++) {
-        if !meshlet_visible { break; }
-        meshlet_visible &= dot(view.frustum[i], culling_bounding_sphere_center) > -culling_bounding_sphere_radius;
-    }
-
-#ifdef MESHLET_SECOND_CULLING_PASS
-    // In the second culling pass, cull against the depth pyramid generated from the first pass
-    if meshlet_visible {
-        let culling_bounding_sphere_center_view_space = (view.inverse_view * vec4(culling_bounding_sphere_center.xyz, 1.0)).xyz;
-        let aabb = project_view_space_sphere_to_screen_space_aabb(culling_bounding_sphere_center_view_space, culling_bounding_sphere_radius);
-
-        // Halve the AABB size because the first depth mip resampling pass cut the full screen resolution into a power of two conservatively
-        let depth_pyramid_size_mip_0 = vec2<f32>(textureDimensions(depth_pyramid, 0)) * 0.5;
-        let width = (aabb.z - aabb.x) * depth_pyramid_size_mip_0.x;
-        let height = (aabb.w - aabb.y) * depth_pyramid_size_mip_0.y;
-        let depth_level = max(0, i32(ceil(log2(max(width, height))))); // TODO: Naga doesn't like this being a u32
-        let depth_pyramid_size = vec2<f32>(textureDimensions(depth_pyramid, depth_level));
-        let aabb_top_left = vec2<u32>(aabb.xy * depth_pyramid_size);
-
-        let depth_quad_a = textureLoad(depth_pyramid, aabb_top_left, depth_level).x;
-        let depth_quad_b = textureLoad(depth_pyramid, aabb_top_left + vec2(1u, 0u), depth_level).x;
-        let depth_quad_c = textureLoad(depth_pyramid, aabb_top_left + vec2(0u, 1u), depth_level).x;
-        let depth_quad_d = textureLoad(depth_pyramid, aabb_top_left + vec2(1u, 1u), depth_level).x;
-
-        let occluder_depth = min(min(depth_quad_a, depth_quad_b), min(depth_quad_c, depth_quad_d));
-        if view.projection[3][3] == 1.0 {
-            // Orthographic
-            let sphere_depth = view.projection[3][2] + (culling_bounding_sphere_center_view_space.z + culling_bounding_sphere_radius) * view.projection[2][2];
-            meshlet_visible &= sphere_depth >= occluder_depth;
-        } else {
-            // Perspective
-            let sphere_depth = -view.projection[3][2] / (culling_bounding_sphere_center_view_space.z + culling_bounding_sphere_radius);
-            meshlet_visible &= sphere_depth >= occluder_depth;
-        }
->>>>>>> d59c859a
     }
 
     // Write whether or not the cluster passed the occlusion culling test
