use super::{
    instance_manager::InstanceManager, resource_manager::ResourceManager,
    MESHLET_MESH_MATERIAL_SHADER_HANDLE,
};
use crate::{environment_map::EnvironmentMapLight, irradiance_volume::IrradianceVolume, *};
use bevy_core_pipeline::{
    core_3d::Camera3d,
    prepass::{DeferredPrepass, DepthPrepass, MotionVectorPrepass, NormalPrepass},
    tonemapping::{DebandDither, Tonemapping},
};
use bevy_derive::{Deref, DerefMut};
use bevy_platform::collections::{HashMap, HashSet};
use bevy_render::erased_render_asset::ErasedRenderAssets;
use bevy_render::{
    camera::TemporalJitter,
    mesh::{Mesh, MeshVertexBufferLayout, MeshVertexBufferLayoutRef, MeshVertexBufferLayouts},
    render_resource::*,
    view::ExtractedView,
};

/// A list of `(Material ID, Pipeline, BindGroup)` for a view for use in [`super::MeshletMainOpaquePass3dNode`].
#[derive(Component, Deref, DerefMut, Default)]
pub struct MeshletViewMaterialsMainOpaquePass(pub Vec<(u32, CachedRenderPipelineId, BindGroup)>);

/// Prepare [`Material`] pipelines for [`super::MeshletMesh`] entities for use in [`super::MeshletMainOpaquePass3dNode`],
/// and register the material with [`InstanceManager`].
pub fn prepare_material_meshlet_meshes_main_opaque_pass(
    resource_manager: ResMut<ResourceManager>,
    mut instance_manager: ResMut<InstanceManager>,
    mut cache: Local<HashMap<MeshPipelineKey, CachedRenderPipelineId>>,
    pipeline_cache: Res<PipelineCache>,
    material_pipeline: Res<MaterialPipeline>,
    mesh_pipeline: Res<MeshPipeline>,
    render_materials: Res<ErasedRenderAssets<PreparedMaterial>>,
    render_material_instances: Res<RenderMaterialInstances>,
    material_bind_group_allocators: Res<MaterialBindGroupAllocators>,
    mut mesh_vertex_buffer_layouts: ResMut<MeshVertexBufferLayouts>,
    mut views: Query<
        (
            &mut MeshletViewMaterialsMainOpaquePass,
            &ExtractedView,
            Option<&Tonemapping>,
            Option<&DebandDither>,
            Option<&ShadowFilteringMethod>,
            (Has<ScreenSpaceAmbientOcclusion>, Has<DistanceFog>),
            (
                Has<NormalPrepass>,
                Has<DepthPrepass>,
                Has<MotionVectorPrepass>,
                Has<DeferredPrepass>,
            ),
            Has<TemporalJitter>,
            Option<&Projection>,
            Has<RenderViewLightProbes<EnvironmentMapLight>>,
            Has<RenderViewLightProbes<IrradianceVolume>>,
        ),
        With<Camera3d>,
    >,
) {
    let fake_vertex_buffer_layout = &fake_vertex_buffer_layout(&mut mesh_vertex_buffer_layouts);

    for (
        mut materials,
        view,
        tonemapping,
        dither,
        shadow_filter_method,
        (ssao, distance_fog),
        (normal_prepass, depth_prepass, motion_vector_prepass, deferred_prepass),
        temporal_jitter,
        projection,
        has_environment_maps,
        has_irradiance_volumes,
    ) in &mut views
    {
        let mut view_key =
            MeshPipelineKey::from_msaa_samples(1) | MeshPipelineKey::from_hdr(view.hdr);

        if normal_prepass {
            view_key |= MeshPipelineKey::NORMAL_PREPASS;
        }
        if depth_prepass {
            view_key |= MeshPipelineKey::DEPTH_PREPASS;
        }
        if motion_vector_prepass {
            view_key |= MeshPipelineKey::MOTION_VECTOR_PREPASS;
        }
        if deferred_prepass {
            view_key |= MeshPipelineKey::DEFERRED_PREPASS;
        }

        if temporal_jitter {
            view_key |= MeshPipelineKey::TEMPORAL_JITTER;
        }

        if has_environment_maps {
            view_key |= MeshPipelineKey::ENVIRONMENT_MAP;
        }

        if has_irradiance_volumes {
            view_key |= MeshPipelineKey::IRRADIANCE_VOLUME;
        }

        if let Some(projection) = projection {
            view_key |= match projection {
                Projection::Perspective(_) => MeshPipelineKey::VIEW_PROJECTION_PERSPECTIVE,
                Projection::Orthographic(_) => MeshPipelineKey::VIEW_PROJECTION_ORTHOGRAPHIC,
                Projection::Custom(_) => MeshPipelineKey::VIEW_PROJECTION_NONSTANDARD,
            };
        }

        match shadow_filter_method.unwrap_or(&ShadowFilteringMethod::default()) {
            ShadowFilteringMethod::Hardware2x2 => {
                view_key |= MeshPipelineKey::SHADOW_FILTER_METHOD_HARDWARE_2X2;
            }
            ShadowFilteringMethod::Gaussian => {
                view_key |= MeshPipelineKey::SHADOW_FILTER_METHOD_GAUSSIAN;
            }
            ShadowFilteringMethod::Temporal => {
                view_key |= MeshPipelineKey::SHADOW_FILTER_METHOD_TEMPORAL;
            }
        }

        if !view.hdr {
            if let Some(tonemapping) = tonemapping {
                view_key |= MeshPipelineKey::TONEMAP_IN_SHADER;
                view_key |= tonemapping_pipeline_key(*tonemapping);
            }
            if let Some(DebandDither::Enabled) = dither {
                view_key |= MeshPipelineKey::DEBAND_DITHER;
            }
        }

        if ssao {
            view_key |= MeshPipelineKey::SCREEN_SPACE_AMBIENT_OCCLUSION;
        }
        if distance_fog {
            view_key |= MeshPipelineKey::DISTANCE_FOG;
        }

        view_key |= MeshPipelineKey::from_primitive_topology(PrimitiveTopology::TriangleList);

        for material_id in render_material_instances
            .instances
            .values()
            .map(|instance| instance.asset_id)
            .collect::<HashSet<_>>()
        {
            let Some(material) = render_materials.get(material_id) else {
                continue;
            };

            if material.properties.render_method != OpaqueRendererMethod::Forward
                || material.properties.alpha_mode != AlphaMode::Opaque
                || material.properties.reads_view_transmission_texture
            {
                continue;
            }

            let erased_key = ErasedMaterialPipelineKey {
                mesh_key: view_key,
                material_key: material.properties.material_key.clone(),
            };
            let material_pipeline_specializer = MaterialPipelineSpecializer {
                pipeline: material_pipeline.clone(),
                properties: material.properties.clone(),
            };
            let Ok(material_pipeline_descriptor) =
                material_pipeline_specializer.specialize(erased_key, fake_vertex_buffer_layout)
            else {
                continue;
            };
            let material_fragment = material_pipeline_descriptor.fragment.unwrap();

            let mut shader_defs = material_fragment.shader_defs;
            shader_defs.push("MESHLET_MESH_MATERIAL_PASS".into());

            let layout = mesh_pipeline.get_view_layout(view_key.into());
            let layout = vec![
                layout.main_layout.clone(),
                layout.binding_array_layout.clone(),
                resource_manager.material_shade_bind_group_layout.clone(),
                material_pipeline.material_layout.clone(),
            ];

            let pipeline_descriptor = RenderPipelineDescriptor {
                label: material_pipeline_descriptor.label,
<<<<<<< HEAD
                layout: vec![
                    mesh_pipeline.get_view_layout(view_key.into()).clone(),
                    resource_manager.material_shade_bind_group_layout.clone(),
                    material
                        .properties
                        .material_layout
                        .as_ref()
                        .unwrap()
                        .clone(),
                ],
=======
                layout,
>>>>>>> 479c93d7
                push_constant_ranges: vec![],
                vertex: VertexState {
                    shader: MESHLET_MESH_MATERIAL_SHADER_HANDLE,
                    shader_defs: shader_defs.clone(),
                    entry_point: material_pipeline_descriptor.vertex.entry_point,
                    buffers: Vec::new(),
                },
                primitive: PrimitiveState::default(),
                depth_stencil: Some(DepthStencilState {
                    format: TextureFormat::Depth16Unorm,
                    depth_write_enabled: false,
                    depth_compare: CompareFunction::Equal,
                    stencil: StencilState::default(),
                    bias: DepthBiasState::default(),
                }),
                multisample: MultisampleState::default(),
                fragment: Some(FragmentState {
                    shader: match material.properties.get_shader(MeshletFragmentShader) {
                        Some(shader) => shader.clone(),
                        None => MESHLET_MESH_MATERIAL_SHADER_HANDLE,
                    },
                    shader_defs,
                    entry_point: material_fragment.entry_point,
                    targets: material_fragment.targets,
                }),
                zero_initialize_workgroup_memory: false,
            };
            let Some(material_bind_group_allocator) =
                material_bind_group_allocators.get(&material_id.type_id())
            else {
                continue;
            };
            let material_id = instance_manager.get_material_id(material_id);

            let pipeline_id = *cache.entry(view_key).or_insert_with(|| {
                pipeline_cache.queue_render_pipeline(pipeline_descriptor.clone())
            });

            let Some(material_bind_group) =
                material_bind_group_allocator.get(material.binding.group)
            else {
                continue;
            };
            let Some(bind_group) = material_bind_group.bind_group() else {
                continue;
            };

            materials.push((material_id, pipeline_id, (*bind_group).clone()));
        }
    }
}

/// A list of `(Material ID, Pipeline, BindGroup)` for a view for use in [`super::MeshletPrepassNode`].
#[derive(Component, Deref, DerefMut, Default)]
pub struct MeshletViewMaterialsPrepass(pub Vec<(u32, CachedRenderPipelineId, BindGroup)>);

/// A list of `(Material ID, Pipeline, BindGroup)` for a view for use in [`super::MeshletDeferredGBufferPrepassNode`].
#[derive(Component, Deref, DerefMut, Default)]
pub struct MeshletViewMaterialsDeferredGBufferPrepass(
    pub Vec<(u32, CachedRenderPipelineId, BindGroup)>,
);

/// Prepare [`Material`] pipelines for [`super::MeshletMesh`] entities for use in [`super::MeshletPrepassNode`],
/// and [`super::MeshletDeferredGBufferPrepassNode`] and register the material with [`InstanceManager`].
pub fn prepare_material_meshlet_meshes_prepass(
    resource_manager: ResMut<ResourceManager>,
    mut instance_manager: ResMut<InstanceManager>,
    mut cache: Local<HashMap<MeshPipelineKey, CachedRenderPipelineId>>,
    pipeline_cache: Res<PipelineCache>,
    prepass_pipeline: Res<PrepassPipeline>,
    material_bind_group_allocators: Res<MaterialBindGroupAllocators>,
    render_materials: Res<ErasedRenderAssets<PreparedMaterial>>,
    render_material_instances: Res<RenderMaterialInstances>,
    mut mesh_vertex_buffer_layouts: ResMut<MeshVertexBufferLayouts>,
    mut views: Query<
        (
            &mut MeshletViewMaterialsPrepass,
            &mut MeshletViewMaterialsDeferredGBufferPrepass,
            &ExtractedView,
            AnyOf<(&NormalPrepass, &MotionVectorPrepass, &DeferredPrepass)>,
        ),
        With<Camera3d>,
    >,
) {
    let fake_vertex_buffer_layout = &fake_vertex_buffer_layout(&mut mesh_vertex_buffer_layouts);

    for (
        mut materials,
        mut deferred_materials,
        view,
        (normal_prepass, motion_vector_prepass, deferred_prepass),
    ) in &mut views
    {
        let mut view_key =
            MeshPipelineKey::from_msaa_samples(1) | MeshPipelineKey::from_hdr(view.hdr);

        if normal_prepass.is_some() {
            view_key |= MeshPipelineKey::NORMAL_PREPASS;
        }
        if motion_vector_prepass.is_some() {
            view_key |= MeshPipelineKey::MOTION_VECTOR_PREPASS;
        }

        view_key |= MeshPipelineKey::from_primitive_topology(PrimitiveTopology::TriangleList);

        for material_id in render_material_instances
            .instances
            .values()
            .map(|instance| instance.asset_id)
            .collect::<HashSet<_>>()
        {
            let Some(material) = render_materials.get(material_id) else {
                continue;
            };
            let Some(material_bind_group_allocator) =
                material_bind_group_allocators.get(&material_id.type_id())
            else {
                continue;
            };

            if material.properties.alpha_mode != AlphaMode::Opaque
                || material.properties.reads_view_transmission_texture
            {
                continue;
            }

            let material_wants_deferred = matches!(
                material.properties.render_method,
                OpaqueRendererMethod::Deferred
            );
            if deferred_prepass.is_some() && material_wants_deferred {
                view_key |= MeshPipelineKey::DEFERRED_PREPASS;
            } else if normal_prepass.is_none() && motion_vector_prepass.is_none() {
                continue;
            }

            let erased_key = ErasedMaterialPipelineKey {
                mesh_key: view_key,
                material_key: material.properties.material_key.clone(),
            };
            let material_pipeline_specializer = PrepassPipelineSpecializer {
                pipeline: prepass_pipeline.clone(),
                properties: material.properties.clone(),
            };
            let Ok(material_pipeline_descriptor) =
                material_pipeline_specializer.specialize(erased_key, fake_vertex_buffer_layout)
            else {
                continue;
            };
            let material_fragment = material_pipeline_descriptor.fragment.unwrap();

            let mut shader_defs = material_fragment.shader_defs;
            shader_defs.push("MESHLET_MESH_MATERIAL_PASS".into());

            let view_layout = if view_key.contains(MeshPipelineKey::MOTION_VECTOR_PREPASS) {
                prepass_pipeline.internal.view_layout_motion_vectors.clone()
            } else {
                prepass_pipeline
                    .internal
                    .view_layout_no_motion_vectors
                    .clone()
            };

            let fragment_shader = if view_key.contains(MeshPipelineKey::DEFERRED_PREPASS) {
                material
                    .properties
                    .get_shader(MeshletDeferredFragmentShader)
                    .unwrap_or(MESHLET_MESH_MATERIAL_SHADER_HANDLE)
            } else {
                material
                    .properties
                    .get_shader(MeshletPrepassFragmentShader)
                    .unwrap_or(MESHLET_MESH_MATERIAL_SHADER_HANDLE)
            };

            let entry_point = match &fragment_shader {
                x if x == &MESHLET_MESH_MATERIAL_SHADER_HANDLE => "prepass_fragment".into(),
                _ => material_fragment.entry_point,
            };

            let pipeline_descriptor = RenderPipelineDescriptor {
                label: material_pipeline_descriptor.label,
                layout: vec![
                    view_layout,
                    resource_manager.material_shade_bind_group_layout.clone(),
                    material
                        .properties
                        .material_layout
                        .as_ref()
                        .unwrap()
                        .clone(),
                ],
                push_constant_ranges: vec![],
                vertex: VertexState {
                    shader: MESHLET_MESH_MATERIAL_SHADER_HANDLE,
                    shader_defs: shader_defs.clone(),
                    entry_point: material_pipeline_descriptor.vertex.entry_point,
                    buffers: Vec::new(),
                },
                primitive: PrimitiveState::default(),
                depth_stencil: Some(DepthStencilState {
                    format: TextureFormat::Depth16Unorm,
                    depth_write_enabled: false,
                    depth_compare: CompareFunction::Equal,
                    stencil: StencilState::default(),
                    bias: DepthBiasState::default(),
                }),
                multisample: MultisampleState::default(),
                fragment: Some(FragmentState {
                    shader: fragment_shader,
                    shader_defs,
                    entry_point,
                    targets: material_fragment.targets,
                }),
                zero_initialize_workgroup_memory: false,
            };

            let material_id = instance_manager.get_material_id(material_id);

            let pipeline_id = *cache.entry(view_key).or_insert_with(|| {
                pipeline_cache.queue_render_pipeline(pipeline_descriptor.clone())
            });

            let Some(material_bind_group) =
                material_bind_group_allocator.get(material.binding.group)
            else {
                continue;
            };
            let Some(bind_group) = material_bind_group.bind_group() else {
                continue;
            };

            let item = (material_id, pipeline_id, (*bind_group).clone());
            if view_key.contains(MeshPipelineKey::DEFERRED_PREPASS) {
                deferred_materials.push(item);
            } else {
                materials.push(item);
            }
        }
    }
}

// Meshlet materials don't use a traditional vertex buffer, but the material specialization requires one.
fn fake_vertex_buffer_layout(layouts: &mut MeshVertexBufferLayouts) -> MeshVertexBufferLayoutRef {
    layouts.insert(MeshVertexBufferLayout::new(
        vec![
            Mesh::ATTRIBUTE_POSITION.id,
            Mesh::ATTRIBUTE_NORMAL.id,
            Mesh::ATTRIBUTE_UV_0.id,
            Mesh::ATTRIBUTE_TANGENT.id,
        ],
        VertexBufferLayout {
            array_stride: 48,
            step_mode: VertexStepMode::Vertex,
            attributes: vec![
                VertexAttribute {
                    format: Mesh::ATTRIBUTE_POSITION.format,
                    offset: 0,
                    shader_location: 0,
                },
                VertexAttribute {
                    format: Mesh::ATTRIBUTE_NORMAL.format,
                    offset: 12,
                    shader_location: 1,
                },
                VertexAttribute {
                    format: Mesh::ATTRIBUTE_UV_0.format,
                    offset: 24,
                    shader_location: 2,
                },
                VertexAttribute {
                    format: Mesh::ATTRIBUTE_TANGENT.format,
                    offset: 32,
                    shader_location: 3,
                },
            ],
        },
    ))
}<|MERGE_RESOLUTION|>--- conflicted
+++ resolved
@@ -180,25 +180,17 @@
                 layout.main_layout.clone(),
                 layout.binding_array_layout.clone(),
                 resource_manager.material_shade_bind_group_layout.clone(),
-                material_pipeline.material_layout.clone(),
+                material
+                    .properties
+                    .material_layout
+                    .as_ref()
+                    .unwrap()
+                    .clone(),
             ];
 
             let pipeline_descriptor = RenderPipelineDescriptor {
                 label: material_pipeline_descriptor.label,
-<<<<<<< HEAD
-                layout: vec![
-                    mesh_pipeline.get_view_layout(view_key.into()).clone(),
-                    resource_manager.material_shade_bind_group_layout.clone(),
-                    material
-                        .properties
-                        .material_layout
-                        .as_ref()
-                        .unwrap()
-                        .clone(),
-                ],
-=======
                 layout,
->>>>>>> 479c93d7
                 push_constant_ranges: vec![],
                 vertex: VertexState {
                     shader: MESHLET_MESH_MATERIAL_SHADER_HANDLE,
