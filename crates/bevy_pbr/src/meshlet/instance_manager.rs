use super::{meshlet_mesh_manager::MeshletMeshManager, MeshletMesh, MeshletMesh3d};
use crate::{
    Material, MeshFlags, MeshTransforms, MeshUniform, NotShadowCaster, NotShadowReceiver,
    PreviousGlobalTransform, RenderMaterialInstances,
};
use bevy_asset::{AssetEvent, AssetServer, Assets, UntypedAssetId};
use bevy_ecs::{
    entity::{Entities, Entity, EntityHashMap},
    event::EventReader,
    query::Has,
    system::{Local, Query, Res, ResMut, Resource, SystemState},
};
use bevy_render::sync_world::MainEntity;
use bevy_render::{render_resource::StorageBuffer, view::RenderLayers, MainWorld};
use bevy_transform::components::GlobalTransform;
use bevy_utils::{HashMap, HashSet};
use core::ops::{DerefMut, Range};

/// Manages data for each entity with a [`MeshletMesh`].
#[derive(Resource)]
pub struct InstanceManager {
    /// Amount of instances in the scene.
    pub scene_instance_count: u32,
    /// Amount of clusters in the scene.
    pub scene_cluster_count: u32,

<<<<<<< HEAD
    /// Per-instance [`Entity`], [`RenderLayers`], and [`NotShadowCaster`].
    pub instances: Vec<(Entity, RenderLayers, bool)>,
    /// Per-instance [`MeshUniform`].
=======
    /// Per-instance [`MainEntity`], [`RenderLayers`], and [`NotShadowCaster`]
    pub instances: Vec<(MainEntity, RenderLayers, bool)>,
    /// Per-instance [`MeshUniform`]
>>>>>>> 6d42830c
    pub instance_uniforms: StorageBuffer<Vec<MeshUniform>>,
    /// Per-instance material ID.
    pub instance_material_ids: StorageBuffer<Vec<u32>>,
    /// Per-instance count of meshlets in the instance's [`MeshletMesh`].
    pub instance_meshlet_counts: StorageBuffer<Vec<u32>>,
    /// Per-instance index to the start of the instance's slice of the meshlets buffer.
    pub instance_meshlet_slice_starts: StorageBuffer<Vec<u32>>,
    /// Per-view per-instance visibility bit. Used for [`RenderLayers`] and [`NotShadowCaster`] support.
    pub view_instance_visibility: EntityHashMap<StorageBuffer<Vec<u32>>>,

    /// Next material ID available for a [`Material`].
    next_material_id: u32,
    /// Map of [`Material`] to material ID.
    material_id_lookup: HashMap<UntypedAssetId, u32>,
    /// Set of material IDs used in the scene.
    material_ids_present_in_scene: HashSet<u32>,
}

impl InstanceManager {
    pub fn new() -> Self {
        Self {
            scene_instance_count: 0,
            scene_cluster_count: 0,

            instances: Vec::new(),
            instance_uniforms: {
                let mut buffer = StorageBuffer::default();
                buffer.set_label(Some("meshlet_instance_uniforms"));
                buffer
            },
            instance_material_ids: {
                let mut buffer = StorageBuffer::default();
                buffer.set_label(Some("meshlet_instance_material_ids"));
                buffer
            },
            instance_meshlet_counts: {
                let mut buffer = StorageBuffer::default();
                buffer.set_label(Some("meshlet_instance_meshlet_counts"));
                buffer
            },
            instance_meshlet_slice_starts: {
                let mut buffer = StorageBuffer::default();
                buffer.set_label(Some("meshlet_instance_meshlet_slice_starts"));
                buffer
            },
            view_instance_visibility: EntityHashMap::default(),

            next_material_id: 0,
            material_id_lookup: HashMap::new(),
            material_ids_present_in_scene: HashSet::new(),
        }
    }

    #[allow(clippy::too_many_arguments)]
    pub fn add_instance(
        &mut self,
        instance: Entity,
        meshlets_slice: Range<u32>,
        transform: &GlobalTransform,
        previous_transform: Option<&PreviousGlobalTransform>,
        render_layers: Option<&RenderLayers>,
        not_shadow_receiver: bool,
        not_shadow_caster: bool,
    ) {
        // Build a MeshUniform for the instance
        let transform = transform.affine();
        let previous_transform = previous_transform.map(|t| t.0).unwrap_or(transform);
        let mut flags = if not_shadow_receiver {
            MeshFlags::empty()
        } else {
            MeshFlags::SHADOW_RECEIVER
        };
        if transform.matrix3.determinant().is_sign_positive() {
            flags |= MeshFlags::SIGN_DETERMINANT_MODEL_3X3;
        }
        let transforms = MeshTransforms {
            world_from_local: (&transform).into(),
            previous_world_from_local: (&previous_transform).into(),
            flags: flags.bits(),
        };
        let mesh_uniform = MeshUniform::new(&transforms, 0, None);

        // Append instance data
        self.instances.push((
            instance.into(),
            render_layers.cloned().unwrap_or(RenderLayers::default()),
            not_shadow_caster,
        ));
        self.instance_uniforms.get_mut().push(mesh_uniform);
        self.instance_material_ids.get_mut().push(0);
        self.instance_meshlet_counts
            .get_mut()
            .push(meshlets_slice.len() as u32);
        self.instance_meshlet_slice_starts
            .get_mut()
            .push(meshlets_slice.start);

        self.scene_instance_count += 1;
        self.scene_cluster_count += meshlets_slice.len() as u32;
    }

    /// Get the material ID for a [`crate::Material`].
    pub fn get_material_id(&mut self, material_asset_id: UntypedAssetId) -> u32 {
        *self
            .material_id_lookup
            .entry(material_asset_id)
            .or_insert_with(|| {
                self.next_material_id += 1;
                self.next_material_id
            })
    }

    pub fn material_present_in_scene(&self, material_id: &u32) -> bool {
        self.material_ids_present_in_scene.contains(material_id)
    }

    pub fn reset(&mut self, entities: &Entities) {
        self.scene_instance_count = 0;
        self.scene_cluster_count = 0;

        self.instances.clear();
        self.instance_uniforms.get_mut().clear();
        self.instance_material_ids.get_mut().clear();
        self.instance_meshlet_counts.get_mut().clear();
        self.instance_meshlet_slice_starts.get_mut().clear();
        self.view_instance_visibility
            .retain(|view_entity, _| entities.contains(*view_entity));
        self.view_instance_visibility
            .values_mut()
            .for_each(|b| b.get_mut().clear());

        self.next_material_id = 0;
        self.material_id_lookup.clear();
        self.material_ids_present_in_scene.clear();
    }
}

pub fn extract_meshlet_mesh_entities(
    mut meshlet_mesh_manager: ResMut<MeshletMeshManager>,
    mut instance_manager: ResMut<InstanceManager>,
    // TODO: Replace main_world and system_state when Extract<ResMut<Assets<MeshletMesh>>> is possible
    mut main_world: ResMut<MainWorld>,
    mut system_state: Local<
        Option<
            SystemState<(
                Query<(
                    Entity,
                    &MeshletMesh3d,
                    &GlobalTransform,
                    Option<&PreviousGlobalTransform>,
                    Option<&RenderLayers>,
                    Has<NotShadowReceiver>,
                    Has<NotShadowCaster>,
                )>,
                Res<AssetServer>,
                ResMut<Assets<MeshletMesh>>,
                EventReader<AssetEvent<MeshletMesh>>,
            )>,
        >,
    >,
    render_entities: &Entities,
) {
    // Get instances query
    if system_state.is_none() {
        *system_state = Some(SystemState::new(&mut main_world));
    }
    let system_state = system_state.as_mut().unwrap();
    let (instances_query, asset_server, mut assets, mut asset_events) =
        system_state.get_mut(&mut main_world);

    // Reset per-frame data
    instance_manager.reset(render_entities);

    // Free GPU buffer space for any modified or dropped MeshletMesh assets
    for asset_event in asset_events.read() {
        if let AssetEvent::Unused { id } | AssetEvent::Modified { id } = asset_event {
            meshlet_mesh_manager.remove(id);
        }
    }

    // Iterate over every instance
    for (
        instance,
        meshlet_mesh,
        transform,
        previous_transform,
        render_layers,
        not_shadow_receiver,
        not_shadow_caster,
    ) in &instances_query
    {
        // Skip instances with an unloaded MeshletMesh asset
        // TODO: This is a semi-expensive check
        if asset_server.is_managed(meshlet_mesh.id())
            && !asset_server.is_loaded_with_dependencies(meshlet_mesh.id())
        {
            continue;
        }

        // Upload the instance's MeshletMesh asset data if not done already done
        let meshlets_slice =
            meshlet_mesh_manager.queue_upload_if_needed(meshlet_mesh.id(), &mut assets);

        // Add the instance's data to the instance manager
        instance_manager.add_instance(
            instance,
            meshlets_slice,
            transform,
            previous_transform,
            render_layers,
            not_shadow_receiver,
            not_shadow_caster,
        );
    }
}

/// For each entity in the scene, record what material ID its material was assigned in the `prepare_material_meshlet_meshes` systems,
/// and note that the material is used by at least one entity in the scene.
pub fn queue_material_meshlet_meshes<M: Material>(
    mut instance_manager: ResMut<InstanceManager>,
    render_material_instances: Res<RenderMaterialInstances<M>>,
) {
    let instance_manager = instance_manager.deref_mut();

    for (i, (instance, _, _)) in instance_manager.instances.iter().enumerate() {
        if let Some(material_asset_id) = render_material_instances.get(instance) {
            if let Some(material_id) = instance_manager
                .material_id_lookup
                .get(&material_asset_id.untyped())
            {
                instance_manager
                    .material_ids_present_in_scene
                    .insert(*material_id);
                instance_manager.instance_material_ids.get_mut()[i] = *material_id;
            }
        }
    }
}<|MERGE_RESOLUTION|>--- conflicted
+++ resolved
@@ -10,8 +10,9 @@
     query::Has,
     system::{Local, Query, Res, ResMut, Resource, SystemState},
 };
-use bevy_render::sync_world::MainEntity;
-use bevy_render::{render_resource::StorageBuffer, view::RenderLayers, MainWorld};
+use bevy_render::{
+    render_resource::StorageBuffer, sync_world::MainEntity, view::RenderLayers, MainWorld,
+};
 use bevy_transform::components::GlobalTransform;
 use bevy_utils::{HashMap, HashSet};
 use core::ops::{DerefMut, Range};
@@ -24,15 +25,9 @@
     /// Amount of clusters in the scene.
     pub scene_cluster_count: u32,
 
-<<<<<<< HEAD
-    /// Per-instance [`Entity`], [`RenderLayers`], and [`NotShadowCaster`].
-    pub instances: Vec<(Entity, RenderLayers, bool)>,
+    /// Per-instance [`MainEntity`], [`RenderLayers`], and [`NotShadowCaster`].
+    pub instances: Vec<(MainEntity, RenderLayers, bool)>,
     /// Per-instance [`MeshUniform`].
-=======
-    /// Per-instance [`MainEntity`], [`RenderLayers`], and [`NotShadowCaster`]
-    pub instances: Vec<(MainEntity, RenderLayers, bool)>,
-    /// Per-instance [`MeshUniform`]
->>>>>>> 6d42830c
     pub instance_uniforms: StorageBuffer<Vec<MeshUniform>>,
     /// Per-instance material ID.
     pub instance_material_ids: StorageBuffer<Vec<u32>>,
@@ -89,7 +84,7 @@
     #[allow(clippy::too_many_arguments)]
     pub fn add_instance(
         &mut self,
-        instance: Entity,
+        instance: MainEntity,
         meshlets_slice: Range<u32>,
         transform: &GlobalTransform,
         previous_transform: Option<&PreviousGlobalTransform>,
@@ -117,7 +112,7 @@
 
         // Append instance data
         self.instances.push((
-            instance.into(),
+            instance,
             render_layers.cloned().unwrap_or(RenderLayers::default()),
             not_shadow_caster,
         ));
@@ -238,7 +233,7 @@
 
         // Add the instance's data to the instance manager
         instance_manager.add_instance(
-            instance,
+            instance.into(),
             meshlets_slice,
             transform,
             previous_transform,
