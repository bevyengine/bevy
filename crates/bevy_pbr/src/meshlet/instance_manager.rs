use super::{meshlet_mesh_manager::MeshletMeshManager, MeshletMesh, MeshletMesh3d};
use crate::{
    Material, MeshFlags, MeshTransforms, MeshUniform, NotShadowCaster, NotShadowReceiver,
    PreviousGlobalTransform, RenderMaterialBindings, RenderMaterialInstances,
    RenderMeshMaterialIds,
};
use bevy_asset::{AssetEvent, AssetServer, Assets, UntypedAssetId};
use bevy_ecs::{
    entity::{hash_map::EntityHashMap, Entities, Entity},
    event::EventReader,
    query::Has,
    resource::Resource,
    system::{Local, Query, Res, ResMut, SystemState},
};
use bevy_platform_support::collections::{HashMap, HashSet};
use bevy_render::{
    render_resource::StorageBuffer, sync_world::MainEntity, view::RenderLayers, MainWorld,
};
use bevy_transform::components::GlobalTransform;
use core::ops::{DerefMut, Range};

/// Manages data for each entity with a [`MeshletMesh`].
#[derive(Resource)]
pub struct InstanceManager {
    /// Amount of instances in the scene.
    pub scene_instance_count: u32,
    /// Amount of clusters in the scene.
    pub scene_cluster_count: u32,

    /// Per-instance [`MainEntity`], [`RenderLayers`], and [`NotShadowCaster`].
    pub instances: Vec<(MainEntity, RenderLayers, bool)>,
    /// Per-instance [`MeshUniform`].
    pub instance_uniforms: StorageBuffer<Vec<MeshUniform>>,
    /// Per-instance material ID.
    pub instance_material_ids: StorageBuffer<Vec<u32>>,
    /// Per-instance count of meshlets in the instance's [`MeshletMesh`].
    pub instance_meshlet_counts: StorageBuffer<Vec<u32>>,
    /// Per-instance index to the start of the instance's slice of the meshlets buffer.
    pub instance_meshlet_slice_starts: StorageBuffer<Vec<u32>>,
    /// Per-view per-instance visibility bit. Used for [`RenderLayers`] and [`NotShadowCaster`] support.
    pub view_instance_visibility: EntityHashMap<StorageBuffer<Vec<u32>>>,

    /// Next material ID available for a [`Material`].
    next_material_id: u32,
    /// Map of [`Material`] to material ID.
    material_id_lookup: HashMap<UntypedAssetId, u32>,
    /// Set of material IDs used in the scene.
    material_ids_present_in_scene: HashSet<u32>,
}

impl InstanceManager {
    pub fn new() -> Self {
        Self {
            scene_instance_count: 0,
            scene_cluster_count: 0,

            instances: Vec::new(),
            instance_uniforms: {
                let mut buffer = StorageBuffer::default();
                buffer.set_label(Some("meshlet_instance_uniforms"));
                buffer
            },
            instance_material_ids: {
                let mut buffer = StorageBuffer::default();
                buffer.set_label(Some("meshlet_instance_material_ids"));
                buffer
            },
            instance_meshlet_counts: {
                let mut buffer = StorageBuffer::default();
                buffer.set_label(Some("meshlet_instance_meshlet_counts"));
                buffer
            },
            instance_meshlet_slice_starts: {
                let mut buffer = StorageBuffer::default();
                buffer.set_label(Some("meshlet_instance_meshlet_slice_starts"));
                buffer
            },
            view_instance_visibility: EntityHashMap::default(),

            next_material_id: 0,
            material_id_lookup: HashMap::default(),
            material_ids_present_in_scene: HashSet::default(),
        }
    }

    pub fn add_instance(
        &mut self,
        instance: MainEntity,
        meshlets_slice: Range<u32>,
        transform: &GlobalTransform,
        previous_transform: Option<&PreviousGlobalTransform>,
        render_layers: Option<&RenderLayers>,
        mesh_material_ids: &RenderMeshMaterialIds,
        render_material_bindings: &RenderMaterialBindings,
        not_shadow_receiver: bool,
        not_shadow_caster: bool,
    ) {
        // Build a MeshUniform for the instance
        let transform = transform.affine();
        let previous_transform = previous_transform.map(|t| t.0).unwrap_or(transform);
        let mut flags = if not_shadow_receiver {
            MeshFlags::empty()
        } else {
            MeshFlags::SHADOW_RECEIVER
        };
        if transform.matrix3.determinant().is_sign_positive() {
            flags |= MeshFlags::SIGN_DETERMINANT_MODEL_3X3;
        }
        let transforms = MeshTransforms {
            world_from_local: (&transform).into(),
            previous_world_from_local: (&previous_transform).into(),
            flags: flags.bits(),
        };

        let mesh_material = mesh_material_ids.mesh_material(instance);
        let mesh_material_binding_id = render_material_bindings
            .get(&mesh_material)
            .cloned()
            .unwrap_or_default();

<<<<<<< HEAD
        let mesh_uniform =
            MeshUniform::new(&transforms, 0, mesh_material_binding_id.slot, None, None);
=======
        let mesh_uniform = MeshUniform::new(
            &transforms,
            0,
            mesh_material_binding_id.slot,
            None,
            None,
            None,
            None,
        );
>>>>>>> 5e9da923

        // Append instance data
        self.instances.push((
            instance,
            render_layers.cloned().unwrap_or(RenderLayers::default()),
            not_shadow_caster,
        ));
        self.instance_uniforms.get_mut().push(mesh_uniform);
        self.instance_material_ids.get_mut().push(0);
        self.instance_meshlet_counts
            .get_mut()
            .push(meshlets_slice.len() as u32);
        self.instance_meshlet_slice_starts
            .get_mut()
            .push(meshlets_slice.start);

        self.scene_instance_count += 1;
        self.scene_cluster_count += meshlets_slice.len() as u32;
    }

    /// Get the material ID for a [`crate::Material`].
    pub fn get_material_id(&mut self, material_asset_id: UntypedAssetId) -> u32 {
        *self
            .material_id_lookup
            .entry(material_asset_id)
            .or_insert_with(|| {
                self.next_material_id += 1;
                self.next_material_id
            })
    }

    pub fn material_present_in_scene(&self, material_id: &u32) -> bool {
        self.material_ids_present_in_scene.contains(material_id)
    }

    pub fn reset(&mut self, entities: &Entities) {
        self.scene_instance_count = 0;
        self.scene_cluster_count = 0;

        self.instances.clear();
        self.instance_uniforms.get_mut().clear();
        self.instance_material_ids.get_mut().clear();
        self.instance_meshlet_counts.get_mut().clear();
        self.instance_meshlet_slice_starts.get_mut().clear();
        self.view_instance_visibility
            .retain(|view_entity, _| entities.contains(*view_entity));
        self.view_instance_visibility
            .values_mut()
            .for_each(|b| b.get_mut().clear());

        self.next_material_id = 0;
        self.material_id_lookup.clear();
        self.material_ids_present_in_scene.clear();
    }
}

pub fn extract_meshlet_mesh_entities(
    mut meshlet_mesh_manager: ResMut<MeshletMeshManager>,
    mut instance_manager: ResMut<InstanceManager>,
    // TODO: Replace main_world and system_state when Extract<ResMut<Assets<MeshletMesh>>> is possible
    mut main_world: ResMut<MainWorld>,
    mesh_material_ids: Res<RenderMeshMaterialIds>,
    render_material_bindings: Res<RenderMaterialBindings>,
    mut system_state: Local<
        Option<
            SystemState<(
                Query<(
                    Entity,
                    &MeshletMesh3d,
                    &GlobalTransform,
                    Option<&PreviousGlobalTransform>,
                    Option<&RenderLayers>,
                    Has<NotShadowReceiver>,
                    Has<NotShadowCaster>,
                )>,
                Res<AssetServer>,
                ResMut<Assets<MeshletMesh>>,
                EventReader<AssetEvent<MeshletMesh>>,
            )>,
        >,
    >,
    render_entities: &Entities,
) {
    // Get instances query
    if system_state.is_none() {
        *system_state = Some(SystemState::new(&mut main_world));
    }
    let system_state = system_state.as_mut().unwrap();
    let (instances_query, asset_server, mut assets, mut asset_events) =
        system_state.get_mut(&mut main_world);

    // Reset per-frame data
    instance_manager.reset(render_entities);

    // Free GPU buffer space for any modified or dropped MeshletMesh assets
    for asset_event in asset_events.read() {
        if let AssetEvent::Unused { id } | AssetEvent::Modified { id } = asset_event {
            meshlet_mesh_manager.remove(id);
        }
    }

    // Iterate over every instance
    for (
        instance,
        meshlet_mesh,
        transform,
        previous_transform,
        render_layers,
        not_shadow_receiver,
        not_shadow_caster,
    ) in &instances_query
    {
        // Skip instances with an unloaded MeshletMesh asset
        // TODO: This is a semi-expensive check
        if asset_server.is_managed(meshlet_mesh.id())
            && !asset_server.is_loaded_with_dependencies(meshlet_mesh.id())
        {
            continue;
        }

        // Upload the instance's MeshletMesh asset data if not done already done
        let meshlets_slice =
            meshlet_mesh_manager.queue_upload_if_needed(meshlet_mesh.id(), &mut assets);

        // Add the instance's data to the instance manager
        instance_manager.add_instance(
            instance.into(),
            meshlets_slice,
            transform,
            previous_transform,
            render_layers,
            &mesh_material_ids,
            &render_material_bindings,
            not_shadow_receiver,
            not_shadow_caster,
        );
    }
}

/// For each entity in the scene, record what material ID its material was assigned in the `prepare_material_meshlet_meshes` systems,
/// and note that the material is used by at least one entity in the scene.
pub fn queue_material_meshlet_meshes<M: Material>(
    mut instance_manager: ResMut<InstanceManager>,
    render_material_instances: Res<RenderMaterialInstances<M>>,
) {
    let instance_manager = instance_manager.deref_mut();

    for (i, (instance, _, _)) in instance_manager.instances.iter().enumerate() {
        if let Some(material_asset_id) = render_material_instances.get(instance) {
            if let Some(material_id) = instance_manager
                .material_id_lookup
                .get(&material_asset_id.untyped())
            {
                instance_manager
                    .material_ids_present_in_scene
                    .insert(*material_id);
                instance_manager.instance_material_ids.get_mut()[i] = *material_id;
            }
        }
    }
}<|MERGE_RESOLUTION|>--- conflicted
+++ resolved
@@ -118,10 +118,6 @@
             .cloned()
             .unwrap_or_default();
 
-<<<<<<< HEAD
-        let mesh_uniform =
-            MeshUniform::new(&transforms, 0, mesh_material_binding_id.slot, None, None);
-=======
         let mesh_uniform = MeshUniform::new(
             &transforms,
             0,
@@ -129,9 +125,7 @@
             None,
             None,
             None,
-            None,
         );
->>>>>>> 5e9da923
 
         // Append instance data
         self.instances.push((
