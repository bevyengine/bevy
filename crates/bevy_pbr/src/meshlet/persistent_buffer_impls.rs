use super::{
    asset::{Meshlet, MeshletBoundingSpheres},
    persistent_buffer::PersistentGpuBufferable,
};
<<<<<<< HEAD
use bevy_math::Vec2;
use std::sync::Arc;
=======
use alloc::sync::Arc;

const MESHLET_VERTEX_SIZE_IN_BYTES: u32 = 32;
>>>>>>> 9cc7e7c0

impl PersistentGpuBufferable for Arc<[u8]> {
    type Metadata = ();

    fn size_in_bytes(&self) -> usize {
        self.len()
    }

    fn write_bytes_le(&self, _: Self::Metadata, buffer_slice: &mut [u8]) {
        buffer_slice.clone_from_slice(self);
    }
}

impl PersistentGpuBufferable for Arc<[u32]> {
    type Metadata = ();

    fn size_in_bytes(&self) -> usize {
        self.len() * size_of::<u32>()
    }

    fn write_bytes_le(&self, _: Self::Metadata, buffer_slice: &mut [u8]) {
        buffer_slice.clone_from_slice(bytemuck::cast_slice(self));
    }
}

impl PersistentGpuBufferable for Arc<[Vec2]> {
    type Metadata = ();

    fn size_in_bytes(&self) -> usize {
        self.len() * size_of::<Vec2>()
    }

    fn write_bytes_le(&self, _: Self::Metadata, buffer_slice: &mut [u8]) {
        buffer_slice.clone_from_slice(bytemuck::cast_slice(self));
    }
}

impl PersistentGpuBufferable for Arc<[Meshlet]> {
    type Metadata = (u64, u64, u64);

    fn size_in_bytes(&self) -> usize {
        self.len() * size_of::<Meshlet>()
    }

    fn write_bytes_le(
        &self,
        (vertex_position_offset, vertex_attribute_offset, index_offset): Self::Metadata,
        buffer_slice: &mut [u8],
    ) {
        let vertex_position_offset = (vertex_position_offset * 8) as u32;
        let vertex_attribute_offset = (vertex_attribute_offset as usize / size_of::<u32>()) as u32;
        let index_offset = index_offset as u32;

        for (i, meshlet) in self.iter().enumerate() {
            let size = size_of::<Meshlet>();
            let i = i * size;
            let bytes = bytemuck::cast::<_, [u8; size_of::<Meshlet>()]>(Meshlet {
                start_vertex_position_bit: meshlet.start_vertex_position_bit
                    + vertex_position_offset,
                start_vertex_attribute_id: meshlet.start_vertex_attribute_id
                    + vertex_attribute_offset,
                start_index_id: meshlet.start_index_id + index_offset,
                ..*meshlet
            });
            buffer_slice[i..(i + size)].clone_from_slice(&bytes);
        }
    }
}

impl PersistentGpuBufferable for Arc<[MeshletBoundingSpheres]> {
    type Metadata = ();

    fn size_in_bytes(&self) -> usize {
        self.len() * size_of::<MeshletBoundingSpheres>()
    }

    fn write_bytes_le(&self, _: Self::Metadata, buffer_slice: &mut [u8]) {
        buffer_slice.clone_from_slice(bytemuck::cast_slice(self));
    }
}<|MERGE_RESOLUTION|>--- conflicted
+++ resolved
@@ -2,14 +2,10 @@
     asset::{Meshlet, MeshletBoundingSpheres},
     persistent_buffer::PersistentGpuBufferable,
 };
-<<<<<<< HEAD
+use alloc::sync::Arc;
 use bevy_math::Vec2;
-use std::sync::Arc;
-=======
-use alloc::sync::Arc;
 
 const MESHLET_VERTEX_SIZE_IN_BYTES: u32 = 32;
->>>>>>> 9cc7e7c0
 
 impl PersistentGpuBufferable for Arc<[u8]> {
     type Metadata = ();
