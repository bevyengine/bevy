--- conflicted
+++ resolved
@@ -2,12 +2,7 @@
     asset::{Meshlet, MeshletBoundingSpheres},
     persistent_buffer::PersistentGpuBufferable,
 };
-<<<<<<< HEAD
 use alloc::sync::Arc;
-use core::mem::size_of;
-=======
-use std::sync::Arc;
->>>>>>> 13ca08f3
 
 const MESHLET_VERTEX_SIZE_IN_BYTES: u32 = 48;
 
