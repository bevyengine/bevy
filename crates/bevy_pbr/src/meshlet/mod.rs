//! Render high-poly 3d meshes using an efficient GPU-driven method. See [`MeshletPlugin`] and [`MeshletMesh`] for details.

mod asset;
#[cfg(feature = "meshlet_processor")]
mod from_mesh;
mod gpu_scene;
mod material_pipeline_prepare;
mod material_shade_nodes;
mod persistent_buffer;
mod persistent_buffer_impls;
mod pipelines;
mod visibility_buffer_raster_node;

pub mod graph {
    use bevy_render::render_graph::RenderLabel;

    #[derive(Debug, Hash, PartialEq, Eq, Clone, RenderLabel)]
    pub enum NodeMeshlet {
        VisibilityBufferRasterPass,
        Prepass,
        DeferredPrepass,
        MainOpaquePass,
    }
}

pub(crate) use self::{
    gpu_scene::{queue_material_meshlet_meshes, MeshletGpuScene},
    material_pipeline_prepare::{
        prepare_material_meshlet_meshes_main_opaque_pass, prepare_material_meshlet_meshes_prepass,
    },
};

pub use self::asset::{MeshletMesh, MeshletMeshSaverLoader};
#[cfg(feature = "meshlet_processor")]
pub use self::from_mesh::MeshToMeshletMeshConversionError;

use self::{
    gpu_scene::{
        extract_meshlet_meshes, perform_pending_meshlet_mesh_writes,
        prepare_meshlet_per_frame_resources, prepare_meshlet_view_bind_groups,
    },
    graph::NodeMeshlet,
    material_pipeline_prepare::{
        MeshletViewMaterialsDeferredGBufferPrepass, MeshletViewMaterialsMainOpaquePass,
        MeshletViewMaterialsPrepass,
    },
    material_shade_nodes::{
        MeshletDeferredGBufferPrepassNode, MeshletMainOpaquePass3dNode, MeshletPrepassNode,
    },
    pipelines::*,
    visibility_buffer_raster_node::MeshletVisibilityBufferRasterPassNode,
};
use crate::{graph::NodePbr, Material};
use bevy_app::{App, Plugin, PostUpdate};
use bevy_asset::{load_internal_asset, AssetApp, Handle};
use bevy_core_pipeline::{
    core_3d::{
        graph::{Core3d, Node3d},
        Camera3d,
    },
    prepass::{DeferredPrepass, MotionVectorPrepass, NormalPrepass},
};
use bevy_ecs::{
    bundle::Bundle,
    entity::Entity,
    prelude::With,
    query::Has,
    schedule::IntoSystemConfigs,
    system::{Commands, Query},
};
use bevy_render::{
    render_graph::{RenderGraphApp, ViewNodeRunner},
    render_resource::{Shader, TextureUsages},
    renderer::RenderDevice,
    settings::WgpuFeatures,
    view::{
        check_visibility, prepare_view_targets, InheritedVisibility, Msaa, ViewVisibility,
        Visibility, VisibilitySystems,
    },
    ExtractSchedule, Render, RenderApp, RenderSet,
};
use bevy_transform::components::{GlobalTransform, Transform};
use bevy_utils::tracing::error;

const MESHLET_BINDINGS_SHADER_HANDLE: Handle<Shader> = Handle::weak_from_u128(1325134235233421);
const MESHLET_MESH_MATERIAL_SHADER_HANDLE: Handle<Shader> =
    Handle::weak_from_u128(3325134235233421);

/// Provides a plugin for rendering large amounts of high-poly 3d meshes using an efficient GPU-driven method. See also [`MeshletMesh`].
///
/// Rendering dense scenes made of high-poly meshes with thousands or millions of triangles is extremely expensive in Bevy's standard renderer.
/// Once meshes are pre-processed into a [`MeshletMesh`], this plugin can render these kinds of scenes very efficiently.
///
/// In comparison to Bevy's standard renderer:
/// * Much more efficient culling. Meshlets can be culled individually, instead of all or nothing culling for entire meshes at a time.
///     Additionally, occlusion culling can eliminate meshlets that would cause overdraw.
/// * Much more efficient batching. All geometry can be rasterized in a single indirect draw.
/// * Scales better with large amounts of dense geometry and overdraw. Bevy's standard renderer will bottleneck sooner.
/// * Near-seamless level of detail (LOD).
/// * Much greater base overhead. Rendering will be slower than Bevy's standard renderer with small amounts of geometry and overdraw.
/// * Much greater memory usage.
/// * Requires preprocessing meshes. See [`MeshletMesh`] for details.
/// * Limitations on the kinds of materials you can use. See [`MeshletMesh`] for details.
///
<<<<<<< HEAD
/// This plugin requires a fairly recent GPU that supports [WgpuFeatures::SHADER_INT64_ATOMIC_MIN_MAX].
=======
/// This plugin is not compatible with [`Msaa`]. Any camera rendering a [`MeshletMesh`] must have
/// [`Msaa`] set to [`Msaa::Off`].
>>>>>>> 455c1bfb
///
/// This plugin currently works only on the Vulkan backend.
///
/// This plugin is not compatible with [`Msaa`], and adding this plugin will disable it.
///
/// Mixing forward+prepass and deferred rendering for opaque materials is not currently supported (TODO: Is this still true?) when using this plugin.
/// You must use one or the other by setting [`crate::DefaultOpaqueRendererMethod`].
/// Do not override [`crate::Material::opaque_render_method`] for any material when using this plugin.
///
/// ![A render of the Stanford dragon as a `MeshletMesh`](https://raw.githubusercontent.com/bevyengine/bevy/main/crates/bevy_pbr/src/meshlet/meshlet_preview.png)
pub struct MeshletPlugin {
    /// The maximum amount of clusters that can be processed at once,
    /// used to control the size of a pre-allocated GPU buffer.
    ///
    /// If this number is too low, you'll see rendering artifacts like missing or blinking meshes.
    ///
    /// Each cluster slot costs 4 bytes of VRAM.
    pub cluster_buffer_slots: u32,
}

impl MeshletPlugin {
    /// [WgpuFeatures] required for this plugin to function.
    pub fn required_wgpu_features() -> WgpuFeatures {
        WgpuFeatures::SHADER_INT64_ATOMIC_MIN_MAX
            | WgpuFeatures::SHADER_INT64
            | WgpuFeatures::SUBGROUP
            | WgpuFeatures::PUSH_CONSTANTS
    }
}

impl Plugin for MeshletPlugin {
    fn build(&self, app: &mut App) {
        #[cfg(target_endian = "big")]
        compile_error!("MeshletPlugin is only supported on little-endian processors.");

        load_internal_asset!(
            app,
            MESHLET_BINDINGS_SHADER_HANDLE,
            "meshlet_bindings.wgsl",
            Shader::from_wgsl
        );
        load_internal_asset!(
            app,
            super::MESHLET_VISIBILITY_BUFFER_RESOLVE_SHADER_HANDLE,
            "visibility_buffer_resolve.wgsl",
            Shader::from_wgsl
        );
        load_internal_asset!(
            app,
            MESHLET_FILL_CLUSTER_BUFFERS_SHADER_HANDLE,
            "fill_cluster_buffers.wgsl",
            Shader::from_wgsl
        );
        load_internal_asset!(
            app,
            MESHLET_CULLING_SHADER_HANDLE,
            "cull_clusters.wgsl",
            Shader::from_wgsl
        );
        load_internal_asset!(
            app,
            MESHLET_DOWNSAMPLE_DEPTH_SHADER_HANDLE,
            "downsample_depth.wgsl",
            Shader::from_wgsl
        );
        load_internal_asset!(
            app,
            MESHLET_VISIBILITY_BUFFER_SOFTWARE_RASTER_SHADER_HANDLE,
            "visibility_buffer_software_raster.wgsl",
            Shader::from_wgsl
        );
        load_internal_asset!(
            app,
            MESHLET_VISIBILITY_BUFFER_HARDWARE_RASTER_SHADER_HANDLE,
            "visibility_buffer_hardware_raster.wgsl",
            Shader::from_wgsl
        );
        load_internal_asset!(
            app,
            MESHLET_MESH_MATERIAL_SHADER_HANDLE,
            "meshlet_mesh_material.wgsl",
            Shader::from_wgsl
        );
        load_internal_asset!(
            app,
            MESHLET_RESOLVE_RENDER_TARGETS_SHADER_HANDLE,
            "resolve_render_targets.wgsl",
            Shader::from_wgsl
        );

        app.init_asset::<MeshletMesh>()
            .register_asset_loader(MeshletMeshSaverLoader)
            .add_systems(
                PostUpdate,
                check_visibility::<WithMeshletMesh>.in_set(VisibilitySystems::CheckVisibility),
            );
    }

    fn finish(&self, app: &mut App) {
        let Some(render_app) = app.get_sub_app_mut(RenderApp) else {
            return;
        };

        let render_device = render_app.world().resource::<RenderDevice>().clone();
        let features = render_device.features();
        if !features.contains(Self::required_wgpu_features()) {
            error!(
                "MeshletPlugin can't be used. GPU lacks support for required features: {:?}.",
                Self::required_wgpu_features().difference(features)
            );
            std::process::exit(1);
        }

        render_app
            .add_render_graph_node::<MeshletVisibilityBufferRasterPassNode>(
                Core3d,
                NodeMeshlet::VisibilityBufferRasterPass,
            )
            .add_render_graph_node::<ViewNodeRunner<MeshletPrepassNode>>(
                Core3d,
                NodeMeshlet::Prepass,
            )
            .add_render_graph_node::<ViewNodeRunner<MeshletDeferredGBufferPrepassNode>>(
                Core3d,
                NodeMeshlet::DeferredPrepass,
            )
            .add_render_graph_node::<ViewNodeRunner<MeshletMainOpaquePass3dNode>>(
                Core3d,
                NodeMeshlet::MainOpaquePass,
            )
            .add_render_graph_edges(
                Core3d,
                (
                    NodeMeshlet::VisibilityBufferRasterPass,
                    NodePbr::ShadowPass,
                    //
                    NodeMeshlet::Prepass,
                    Node3d::Prepass,
                    //
                    NodeMeshlet::DeferredPrepass,
                    Node3d::DeferredPrepass,
                    Node3d::CopyDeferredLightingId,
                    Node3d::EndPrepasses,
                    //
                    Node3d::StartMainPass,
                    NodeMeshlet::MainOpaquePass,
                    Node3d::MainOpaquePass,
                    Node3d::EndMainPass,
                ),
            )
            .insert_resource(MeshletGpuScene::new(
                self.cluster_buffer_slots,
                &render_device,
            ))
            .init_resource::<MeshletPipelines>()
            .add_systems(ExtractSchedule, extract_meshlet_meshes)
            .add_systems(
                Render,
                (
                    perform_pending_meshlet_mesh_writes.in_set(RenderSet::PrepareAssets),
                    configure_meshlet_views
                        .after(prepare_view_targets)
                        .in_set(RenderSet::ManageViews),
                    prepare_meshlet_per_frame_resources.in_set(RenderSet::PrepareResources),
                    prepare_meshlet_view_bind_groups.in_set(RenderSet::PrepareBindGroups),
                ),
            );
    }
}

/// A component bundle for entities with a [`MeshletMesh`] and a [`Material`].
#[derive(Bundle, Clone)]
pub struct MaterialMeshletMeshBundle<M: Material> {
    pub meshlet_mesh: Handle<MeshletMesh>,
    pub material: Handle<M>,
    pub transform: Transform,
    pub global_transform: GlobalTransform,
    /// User indication of whether an entity is visible
    pub visibility: Visibility,
    /// Inherited visibility of an entity.
    pub inherited_visibility: InheritedVisibility,
    /// Algorithmically-computed indication of whether an entity is visible and should be extracted for rendering
    pub view_visibility: ViewVisibility,
}

impl<M: Material> Default for MaterialMeshletMeshBundle<M> {
    fn default() -> Self {
        Self {
            meshlet_mesh: Default::default(),
            material: Default::default(),
            transform: Default::default(),
            global_transform: Default::default(),
            visibility: Default::default(),
            inherited_visibility: Default::default(),
            view_visibility: Default::default(),
        }
    }
}

/// A convenient alias for `With<Handle<MeshletMesh>>`, for use with
/// [`bevy_render::view::VisibleEntities`].
pub type WithMeshletMesh = With<Handle<MeshletMesh>>;

fn configure_meshlet_views(
    mut views_3d: Query<(
        Entity,
        &mut Camera3d,
        &Msaa,
        Has<NormalPrepass>,
        Has<MotionVectorPrepass>,
        Has<DeferredPrepass>,
    )>,
    mut commands: Commands,
) {
    for (entity, mut camera_3d, msaa, normal_prepass, motion_vector_prepass, deferred_prepass) in
        &mut views_3d
    {
        if *msaa != Msaa::Off {
            panic!("MeshletPlugin can't be used. MSAA is not supported.");
        }

        let mut usages: TextureUsages = camera_3d.depth_texture_usages.into();
        usages |= TextureUsages::TEXTURE_BINDING;
        camera_3d.depth_texture_usages = usages.into();

        if !(normal_prepass || motion_vector_prepass || deferred_prepass) {
            commands
                .entity(entity)
                .insert(MeshletViewMaterialsMainOpaquePass::default());
        } else {
            // TODO: Should we add both Prepass and DeferredGBufferPrepass materials here, and in other systems/nodes?
            commands.entity(entity).insert((
                MeshletViewMaterialsMainOpaquePass::default(),
                MeshletViewMaterialsPrepass::default(),
                MeshletViewMaterialsDeferredGBufferPrepass::default(),
            ));
        }
    }
}<|MERGE_RESOLUTION|>--- conflicted
+++ resolved
@@ -102,16 +102,12 @@
 /// * Requires preprocessing meshes. See [`MeshletMesh`] for details.
 /// * Limitations on the kinds of materials you can use. See [`MeshletMesh`] for details.
 ///
-<<<<<<< HEAD
 /// This plugin requires a fairly recent GPU that supports [WgpuFeatures::SHADER_INT64_ATOMIC_MIN_MAX].
-=======
+///
+/// This plugin currently works only on the Vulkan backend.
+///
 /// This plugin is not compatible with [`Msaa`]. Any camera rendering a [`MeshletMesh`] must have
 /// [`Msaa`] set to [`Msaa::Off`].
->>>>>>> 455c1bfb
-///
-/// This plugin currently works only on the Vulkan backend.
-///
-/// This plugin is not compatible with [`Msaa`], and adding this plugin will disable it.
 ///
 /// Mixing forward+prepass and deferred rendering for opaque materials is not currently supported (TODO: Is this still true?) when using this plugin.
 /// You must use one or the other by setting [`crate::DefaultOpaqueRendererMethod`].
