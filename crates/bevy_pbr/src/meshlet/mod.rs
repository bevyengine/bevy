--- conflicted
+++ resolved
@@ -171,12 +171,7 @@
         );
 
         app.init_asset::<MeshletMesh>()
-<<<<<<< HEAD
-            .register_asset_loader(MeshletMeshSaverLoad)
-=======
             .register_asset_loader(MeshletMeshSaverLoader)
-            .insert_resource(Msaa::Off)
->>>>>>> ab255aef
             .add_systems(
                 PostUpdate,
                 check_visibility::<WithMeshletMesh>.in_set(VisibilitySystems::CheckVisibility),
