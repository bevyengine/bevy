--- conflicted
+++ resolved
@@ -86,40 +86,11 @@
                 label: Some("meshlet_depth_pyramid_sampler"),
                 ..SamplerDescriptor::default()
             }),
-<<<<<<< HEAD
-            depth_pyramid_dummy_texture: render_device
-                .create_texture(&TextureDescriptor {
-                    label: Some("meshlet_depth_pyramid_dummy_texture"),
-                    size: Extent3d {
-                        width: 1,
-                        height: 1,
-                        depth_or_array_layers: 1,
-                    },
-                    mip_level_count: 1,
-                    sample_count: 1,
-                    dimension: TextureDimension::D2,
-                    format: TextureFormat::R32Float,
-                    usage: TextureUsages::STORAGE_BINDING,
-                    view_formats: &[],
-                })
-                .create_view(&TextureViewDescriptor {
-                    label: Some("meshlet_depth_pyramid_dummy_texture_view"),
-                    format: Some(TextureFormat::R32Float),
-                    dimension: Some(TextureViewDimension::D2),
-                    usage: None,
-                    aspect: TextureAspect::All,
-                    base_mip_level: 0,
-                    mip_level_count: Some(1),
-                    base_array_layer: 0,
-                    array_layer_count: Some(1),
-                }),
-=======
             depth_pyramid_dummy_texture: mip_generation::create_depth_pyramid_dummy_texture(
                 render_device,
                 "meshlet_depth_pyramid_dummy_texture",
                 "meshlet_depth_pyramid_dummy_texture_view",
             ),
->>>>>>> 909b02e9
 
             previous_depth_pyramids: EntityHashMap::default(),
 
@@ -507,27 +478,6 @@
             "meshlet_depth_pyramid",
             "meshlet_depth_pyramid_texture_view",
         );
-<<<<<<< HEAD
-        let depth_pyramid_mips = array::from_fn(|i| {
-            if (i as u32) < depth_pyramid_mip_count {
-                depth_pyramid.texture.create_view(&TextureViewDescriptor {
-                    label: Some("meshlet_depth_pyramid_texture_view"),
-                    format: Some(TextureFormat::R32Float),
-                    dimension: Some(TextureViewDimension::D2),
-                    usage: None,
-                    aspect: TextureAspect::All,
-                    base_mip_level: i as u32,
-                    mip_level_count: Some(1),
-                    base_array_layer: 0,
-                    array_layer_count: Some(1),
-                })
-            } else {
-                resource_manager.depth_pyramid_dummy_texture.clone()
-            }
-        });
-        let depth_pyramid_all_mips = depth_pyramid.default_view.clone();
-=======
->>>>>>> 909b02e9
 
         let previous_depth_pyramid =
             match resource_manager.previous_depth_pyramids.get(&view_entity) {
