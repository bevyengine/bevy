--- conflicted
+++ resolved
@@ -227,82 +227,7 @@
             reflectance: self.reflectance,
             flags: flags.bits(),
             alpha_cutoff,
-<<<<<<< HEAD
-        };
-
-        let byte_buffer = [0u8; StandardMaterialUniformData::SHADER_SIZE.get() as usize];
-        let mut buffer = encase::UniformBuffer::new(byte_buffer);
-        buffer.write(&value).unwrap();
-
-        let buffer = render_device.create_buffer_with_data(&BufferInitDescriptor {
-            label: Some("pbr_standard_material_uniform_buffer"),
-            usage: BufferUsages::UNIFORM | BufferUsages::COPY_DST,
-            contents: buffer.as_ref(),
-        });
-        let bind_group = render_device.create_bind_group(&BindGroupDescriptor {
-            entries: &[
-                BindGroupEntry {
-                    binding: 0,
-                    resource: buffer.as_entire_binding(),
-                },
-                BindGroupEntry {
-                    binding: 1,
-                    resource: BindingResource::TextureView(base_color_texture_view),
-                },
-                BindGroupEntry {
-                    binding: 2,
-                    resource: BindingResource::Sampler(base_color_sampler),
-                },
-                BindGroupEntry {
-                    binding: 3,
-                    resource: BindingResource::TextureView(emissive_texture_view),
-                },
-                BindGroupEntry {
-                    binding: 4,
-                    resource: BindingResource::Sampler(emissive_sampler),
-                },
-                BindGroupEntry {
-                    binding: 5,
-                    resource: BindingResource::TextureView(metallic_roughness_texture_view),
-                },
-                BindGroupEntry {
-                    binding: 6,
-                    resource: BindingResource::Sampler(metallic_roughness_sampler),
-                },
-                BindGroupEntry {
-                    binding: 7,
-                    resource: BindingResource::TextureView(occlusion_texture_view),
-                },
-                BindGroupEntry {
-                    binding: 8,
-                    resource: BindingResource::Sampler(occlusion_sampler),
-                },
-                BindGroupEntry {
-                    binding: 9,
-                    resource: BindingResource::TextureView(normal_map_texture_view),
-                },
-                BindGroupEntry {
-                    binding: 10,
-                    resource: BindingResource::Sampler(normal_map_sampler),
-                },
-            ],
-            label: Some("pbr_standard_material_bind_group"),
-            layout: &pbr_pipeline.material_layout,
-        });
-
-        Ok(GpuStandardMaterial {
-            buffer,
-            bind_group,
-            flags,
-            has_normal_map,
-            base_color_texture: material.base_color_texture,
-            alpha_mode: material.alpha_mode,
-            depth_bias: material.depth_bias,
-            cull_mode: material.cull_mode,
-        })
-=======
-        }
->>>>>>> 8f721d8d
+        }
     }
 }
 
