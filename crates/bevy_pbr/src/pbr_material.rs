--- conflicted
+++ resolved
@@ -183,7 +183,6 @@
     #[doc(alias = "specular_intensity")]
     pub reflectance: f32,
 
-<<<<<<< HEAD
     /// A color with which to modulate the [`StandardMaterial::reflectance`] for
     /// non-metals.
     ///
@@ -197,10 +196,7 @@
     #[doc(alias = "specular_color")]
     pub specular_tint: Color,
 
-    /// The amount of light transmitted _diffusely_ through the material (i.e. “translucency”)
-=======
     /// The amount of light transmitted _diffusely_ through the material (i.e. “translucency”).
->>>>>>> 72ddac14
     ///
     /// Implemented as a second, flipped [Lambertian diffuse](https://en.wikipedia.org/wiki/Lambertian_reflectance) lobe,
     /// which provides an inexpensive but plausible approximation of translucency for thin dielectric objects (e.g. paper,
