use crate::{
    deferred::DEFAULT_PBR_DEFERRED_LIGHTING_PASS_ID, AlphaMode, Material, MaterialPipeline,
    MaterialPipelineKey, OpaqueRendererMethod, ParallaxMappingMethod, PBR_PREPASS_SHADER_HANDLE,
    PBR_SHADER_HANDLE,
};
use bevy_asset::{Asset, Handle};
use bevy_math::Vec4;
use bevy_reflect::{std_traits::ReflectDefault, Reflect};
use bevy_render::{
    color::Color, mesh::MeshVertexBufferLayout, render_asset::RenderAssets, render_resource::*,
    texture::Image,
};

/// A material with "standard" properties used in PBR lighting
/// Standard property values with pictures here
/// <https://google.github.io/filament/Material%20Properties.pdf>.
///
/// May be created directly from a [`Color`] or an [`Image`].
#[derive(Asset, AsBindGroup, Reflect, Debug, Clone)]
#[bind_group_data(StandardMaterialKey)]
#[uniform(0, StandardMaterialUniform)]
#[reflect(Default, Debug)]
pub struct StandardMaterial {
    /// The color of the surface of the material before lighting.
    ///
    /// Doubles as diffuse albedo for non-metallic, specular for metallic and a mix for everything
    /// in between. If used together with a `base_color_texture`, this is factored into the final
    /// base color as `base_color * base_color_texture_value`
    ///
    /// Defaults to [`Color::WHITE`].
    pub base_color: Color,

    /// The texture component of the material's color before lighting.
    /// The actual pre-lighting color is `base_color * this_texture`.
    ///
    /// See [`base_color`] for details.
    ///
    /// You should set `base_color` to [`Color::WHITE`] (the default)
    /// if you want the texture to show as-is.
    ///
    /// Setting `base_color` to something else than white will tint
    /// the texture. For example, setting `base_color` to pure red will
    /// tint the texture red.
    ///
    /// [`base_color`]: StandardMaterial::base_color
    #[texture(1)]
    #[sampler(2)]
    #[dependency]
    pub base_color_texture: Option<Handle<Image>>,

    // Use a color for user friendliness even though we technically don't use the alpha channel
    // Might be used in the future for exposure correction in HDR
    /// Color the material "emits" to the camera.
    ///
    /// This is typically used for monitor screens or LED lights.
    /// Anything that can be visible even in darkness.
    ///
    /// The emissive color is added to what would otherwise be the material's visible color.
    /// This means that for a light emissive value, in darkness,
    /// you will mostly see the emissive component.
    ///
    /// The default emissive color is black, which doesn't add anything to the material color.
    ///
    /// Note that **an emissive material won't light up surrounding areas like a light source**,
    /// it just adds a value to the color seen on screen.
    pub emissive: Color,

    /// The emissive map, multiplies pixels with [`emissive`]
    /// to get the final "emitting" color of a surface.
    ///
    /// This color is multiplied by [`emissive`] to get the final emitted color.
    /// Meaning that you should set [`emissive`] to [`Color::WHITE`]
    /// if you want to use the full range of color of the emissive texture.
    ///
    /// [`emissive`]: StandardMaterial::emissive
    #[texture(3)]
    #[sampler(4)]
    #[dependency]
    pub emissive_texture: Option<Handle<Image>>,

    /// Linear perceptual roughness, clamped to `[0.089, 1.0]` in the shader.
    ///
    /// Defaults to `0.5`.
    ///
    /// Low values result in a "glossy" material with specular highlights,
    /// while values close to `1` result in rough materials.
    ///
    /// If used together with a roughness/metallic texture, this is factored into the final base
    /// color as `roughness * roughness_texture_value`.
    ///
    /// 0.089 is the minimum floating point value that won't be rounded down to 0 in the
    /// calculations used.
    //
    // Technically for 32-bit floats, 0.045 could be used.
    // See <https://google.github.io/filament/Filament.html#materialsystem/parameterization/>
    pub perceptual_roughness: f32,

    /// How "metallic" the material appears, within `[0.0, 1.0]`.
    ///
    /// This should be set to 0.0 for dielectric materials or 1.0 for metallic materials.
    /// For a hybrid surface such as corroded metal, you may need to use in-between values.
    ///
    /// Defaults to `0.00`, for dielectric.
    ///
    /// If used together with a roughness/metallic texture, this is factored into the final base
    /// color as `metallic * metallic_texture_value`.
    pub metallic: f32,

    /// Metallic and roughness maps, stored as a single texture.
    ///
    /// The blue channel contains metallic values,
    /// and the green channel contains the roughness values.
    /// Other channels are unused.
    ///
    /// Those values are multiplied by the scalar ones of the material,
    /// see [`metallic`] and [`perceptual_roughness`] for details.
    ///
    /// Note that with the default values of [`metallic`] and [`perceptual_roughness`],
    /// setting this texture has no effect. If you want to exclusively use the
    /// `metallic_roughness_texture` values for your material, make sure to set [`metallic`]
    /// and [`perceptual_roughness`] to `1.0`.
    ///
    /// [`metallic`]: StandardMaterial::metallic
    /// [`perceptual_roughness`]: StandardMaterial::perceptual_roughness
    #[texture(5)]
    #[sampler(6)]
    #[dependency]
    pub metallic_roughness_texture: Option<Handle<Image>>,

    /// Specular intensity for non-metals on a linear scale of `[0.0, 1.0]`.
    ///
    /// Use the value as a way to control the intensity of the
    /// specular highlight of the material, i.e. how reflective is the material,
    /// rather than the physical property "reflectance."
    ///
    /// Set to `0.0`, no specular highlight is visible, the highlight is strongest
    /// when `reflectance` is set to `1.0`.
    ///
    /// Defaults to `0.5` which is mapped to 4% reflectance in the shader.
    #[doc(alias = "specular_intensity")]
    pub reflectance: f32,

    /// The amount of light transmitted _diffusely_ through the material (i.e. “translucency”)
    ///
    /// Implemented as a second, flipped [Lambertian diffuse](https://en.wikipedia.org/wiki/Lambertian_reflectance) lobe,
    /// which provides an inexpensive but plausible approximation of translucency for thin dieletric objects (e.g. paper,
    /// leaves, some fabrics) or thicker volumetric materials with short scattering distances (e.g. porcelain, wax).
    ///
    /// For specular transmission usecases with refraction (e.g. glass) use the [`StandardMaterial::specular_transmission`] and
    /// [`StandardMaterial::ior`] properties instead.
    ///
    /// - When set to `0.0` (the default) no diffuse light is transmitted;
    /// - When set to `1.0` all diffuse light is transmitted through the material;
    /// - Values higher than `0.5` will cause more diffuse light to be transmitted than reflected, resulting in a “darker”
    ///   appearance on the side facing the light than the opposite side. (e.g. plant leaves)
    ///
    /// **Important:** The material's [`StandardMaterial::base_color`] also modulates the transmitted light.
    ///
    /// **Note:** Typically used in conjunction with [`StandardMaterial::thickness`]. To avoid self-shadows on complicated
    /// mesh shapes without having to fine tune the thickness, consider using the [`NotTransmittedShadowReceiver`](crate::light::NotTransmittedShadowReceiver) component.
    #[doc(alias = "translucency")]
    pub diffuse_transmission: f32,

    /// A map that modulates diffuse transmission via its alpha channel. Multiplied by [`StandardMaterial::diffuse_transmission`]
    /// to obtain the final result.
    ///
    /// **Important:** The [`StandardMaterial::diffuse_transmission`] property must be set to a value higher than 0.0,
    /// or this texture won't have any effect.
    #[texture(17)]
    #[sampler(18)]
    #[cfg(feature = "pbr_transmission_textures")]
    pub diffuse_transmission_texture: Option<Handle<Image>>,

    /// The amount of light transmitted _specularly_ through the material (i.e. via refraction)
    ///
    /// - When set to `0.0` (the default) no light is transmitted.
    /// - When set to `1.0` all light is transmitted through the material.
    ///
    /// The material's [`StandardMaterial::base_color`] also modulates the transmitted light.
    ///
    /// **Note:** Typically used in conjunction with [`StandardMaterial::thickness`], [`StandardMaterial::ior`] and [`StandardMaterial::perceptual_roughness`].
    ///
    /// ## Performance
    ///
    /// Transmission is implemented as a relatively expensive screen-space effect that allows ocluded objects to be seen through the material.
    ///
    /// - [`Camera3d::transmissive_steps`](bevy_core_pipeline::core_3d::Camera3d::transmissive_steps) can be used to enable transmissive objects
    /// to be seen through other transmissive objects, at the cost of additional draw calls and texture copies; (Use with caution!)
    ///     - If a simplified approximation of specular transmission using only environment map lighting is sufficient, consider setting
    /// [`Camera3d::transmissive_steps`](bevy_core_pipeline::core_3d::Camera3d::transmissive_steps) to `0`.
    /// - If purely diffuse light transmission is needed, (i.e. “translucency”) consider using [`StandardMaterial::diffuse_transmission`] instead,
    /// for a much less expensive effect.
    #[doc(alias = "refraction")]
    pub specular_transmission: f32,

    /// A map that modulates specular transmission via its red channel. Multiplied by [`StandardMaterial::specular_transmission`]
    /// to obtain the final result.
    ///
    /// **Important:** The [`StandardMaterial::specular_transmission`] property must be set to a value higher than 0.0,
    /// or this texture won't have any effect.
    #[texture(13)]
    #[sampler(14)]
    #[cfg(feature = "pbr_transmission_textures")]
    pub specular_transmission_texture: Option<Handle<Image>>,

    /// Thickness of the volume beneath the material surface.
    ///
    /// When set to `0.0` (the default) the material appears as an infinitely-thin film,
    /// transmitting light without distorting it.
    ///
    /// When set to any other value, the material distorts light like a thick lens.
    ///
    /// **Note:** Typically used in conjunction with [`StandardMaterial::specular_transmission`] and [`StandardMaterial::ior`], or with
    /// [`StandardMaterial::diffuse_transmission`].
    #[doc(alias = "volume")]
    #[doc(alias = "thin_walled")]
    pub thickness: f32,

    /// A map that modulates thickness via its green channel. Multiplied by [`StandardMaterial::thickness`]
    /// to obtain the final result.
    ///
    /// **Important:** The [`StandardMaterial::thickness`] property must be set to a value higher than 0.0,
    /// or this texture won't have any effect.
    #[texture(15)]
    #[sampler(16)]
    #[cfg(feature = "pbr_transmission_textures")]
    pub thickness_texture: Option<Handle<Image>>,

    /// The [index of refraction](https://en.wikipedia.org/wiki/Refractive_index) of the material.
    ///
    /// Defaults to 1.5.
    ///
    /// | Material        | Index of Refraction  |
    /// |:----------------|:---------------------|
    /// | Vacuum          | 1                    |
    /// | Air             | 1.00                 |
    /// | Ice             | 1.31                 |
    /// | Water           | 1.33                 |
    /// | Eyes            | 1.38                 |
    /// | Quartz          | 1.46                 |
    /// | Olive Oil       | 1.47                 |
    /// | Honey           | 1.49                 |
    /// | Acrylic         | 1.49                 |
    /// | Window Glass    | 1.52                 |
    /// | Polycarbonate   | 1.58                 |
    /// | Flint Glass     | 1.69                 |
    /// | Ruby            | 1.71                 |
    /// | Glycerine       | 1.74                 |
    /// | Saphire         | 1.77                 |
    /// | Cubic Zirconia  | 2.15                 |
    /// | Diamond         | 2.42                 |
    /// | Moissanite      | 2.65                 |
    ///
    /// **Note:** Typically used in conjunction with [`StandardMaterial::specular_transmission`] and [`StandardMaterial::thickness`].
    #[doc(alias = "index_of_refraction")]
    #[doc(alias = "refraction_index")]
    #[doc(alias = "refractive_index")]
    pub ior: f32,

    /// How far, on average, light travels through the volume beneath the material's
    /// surface before being absorbed.
    ///
    /// Defaults to [`f32::INFINITY`], i.e. light is never absorbed.
    ///
    /// **Note:** To have any effect, must be used in conjunction with:
    /// - [`StandardMaterial::attenuation_color`];
    /// - [`StandardMaterial::thickness`];
    /// - [`StandardMaterial::diffuse_transmission`] or [`StandardMaterial::specular_transmission`].
    #[doc(alias = "absorption_distance")]
    #[doc(alias = "extinction_distance")]
    pub attenuation_distance: f32,

    /// The resulting (non-absorbed) color after white light travels through the attenuation distance.
    ///
    /// Defaults to [`Color::WHITE`], i.e. no change.
    ///
    /// **Note:** To have any effect, must be used in conjunction with:
    /// - [`StandardMaterial::attenuation_distance`];
    /// - [`StandardMaterial::thickness`];
    /// - [`StandardMaterial::diffuse_transmission`] or [`StandardMaterial::specular_transmission`].
    #[doc(alias = "absorption_color")]
    #[doc(alias = "extinction_color")]
    pub attenuation_color: Color,

    /// Used to fake the lighting of bumps and dents on a material.
    ///
    /// A typical usage would be faking cobblestones on a flat plane mesh in 3D.
    ///
    /// # Notes
    ///
    /// Normal mapping with `StandardMaterial` and the core bevy PBR shaders requires:
    /// - A normal map texture
    /// - Vertex UVs
    /// - Vertex tangents
    /// - Vertex normals
    ///
    /// Tangents do not have to be stored in your model,
    /// they can be generated using the [`Mesh::generate_tangents`] or
    /// [`Mesh::with_generated_tangents`] methods.
    /// If your material has a normal map, but still renders as a flat surface,
    /// make sure your meshes have their tangents set.
    ///
    /// [`Mesh::generate_tangents`]: bevy_render::mesh::Mesh::generate_tangents
    /// [`Mesh::with_generated_tangents`]: bevy_render::mesh::Mesh::with_generated_tangents
    #[texture(9)]
    #[sampler(10)]
    #[dependency]
    pub normal_map_texture: Option<Handle<Image>>,

    /// Normal map textures authored for DirectX have their y-component flipped. Set this to flip
    /// it to right-handed conventions.
    pub flip_normal_map_y: bool,

    /// Specifies the level of exposure to ambient light.
    ///
    /// This is usually generated and stored automatically ("baked") by 3D-modelling software.
    ///
    /// Typically, steep concave parts of a model (such as the armpit of a shirt) are darker,
    /// because they have little exposure to light.
    /// An occlusion map specifies those parts of the model that light doesn't reach well.
    ///
    /// The material will be less lit in places where this texture is dark.
    /// This is similar to ambient occlusion, but built into the model.
    #[texture(7)]
    #[sampler(8)]
    #[dependency]
    pub occlusion_texture: Option<Handle<Image>>,

    /// Support two-sided lighting by automatically flipping the normals for "back" faces
    /// within the PBR lighting shader.
    ///
    /// Defaults to `false`.
    /// This does not automatically configure backface culling,
    /// which can be done via `cull_mode`.
    pub double_sided: bool,

    /// Whether to cull the "front", "back" or neither side of a mesh.
    /// If set to `None`, the two sides of the mesh are visible.
    ///
    /// Defaults to `Some(Face::Back)`.
    /// In bevy, the order of declaration of a triangle's vertices
    /// in [`Mesh`] defines the triangle's front face.
    ///
    /// When a triangle is in a viewport,
    /// if its vertices appear counter-clockwise from the viewport's perspective,
    /// then the viewport is seeing the triangle's front face.
    /// Conversely, if the vertices appear clockwise, you are seeing the back face.
    ///
    /// In short, in bevy, front faces winds counter-clockwise.
    ///
    /// Your 3D editing software should manage all of that.
    ///
    /// [`Mesh`]: bevy_render::mesh::Mesh
    // TODO: include this in reflection somehow (maybe via remote types like serde https://serde.rs/remote-derive.html)
    #[reflect(ignore)]
    pub cull_mode: Option<Face>,

    /// Whether to apply only the base color to this material.
    ///
    /// Normals, occlusion textures, roughness, metallic, reflectance, emissive,
    /// shadows, alpha mode and ambient light are ignored if this is set to `true`.
    pub unlit: bool,

    /// Whether to enable fog for this material.
    pub fog_enabled: bool,

    /// How to apply the alpha channel of the `base_color_texture`.
    ///
    /// See [`AlphaMode`] for details. Defaults to [`AlphaMode::Opaque`].
    pub alpha_mode: AlphaMode,

    /// Adjust rendered depth.
    ///
    /// A material with a positive depth bias will render closer to the
    /// camera while negative values cause the material to render behind
    /// other objects. This is independent of the viewport.
    ///
    /// `depth_bias` affects render ordering and depth write operations
    /// using the `wgpu::DepthBiasState::Constant` field.
    ///
    /// [z-fighting]: https://en.wikipedia.org/wiki/Z-fighting
    pub depth_bias: f32,

    /// The depth map used for [parallax mapping].
    ///
    /// It is a greyscale image where white represents bottom and black the top.
    /// If this field is set, bevy will apply [parallax mapping].
    /// Parallax mapping, unlike simple normal maps, will move the texture
    /// coordinate according to the current perspective,
    /// giving actual depth to the texture.
    ///
    /// The visual result is similar to a displacement map,
    /// but does not require additional geometry.
    ///
    /// Use the [`parallax_depth_scale`] field to control the depth of the parallax.
    ///
    /// ## Limitations
    ///
    /// - It will look weird on bent/non-planar surfaces.
    /// - The depth of the pixel does not reflect its visual position, resulting
    ///   in artifacts for depth-dependent features such as fog or SSAO.
    /// - For the same reason, the geometry silhouette will always be
    ///   the one of the actual geometry, not the parallaxed version, resulting
    ///   in awkward looks on intersecting parallaxed surfaces.
    ///
    /// ## Performance
    ///
    /// Parallax mapping requires multiple texture lookups, proportional to
    /// [`max_parallax_layer_count`], which might be costly.
    ///
    /// Use the [`parallax_mapping_method`] and [`max_parallax_layer_count`] fields
    /// to tweak the shader, trading graphical quality for performance.
    ///
    /// To improve performance, set your `depth_map`'s [`Image::sampler_descriptor`]
    /// filter mode to `FilterMode::Nearest`, as [this paper] indicates, it improves
    /// performance a bit.
    ///
    /// To reduce artifacts, avoid steep changes in depth, blurring the depth
    /// map helps with this.
    ///
    /// Larger depth maps haves a disproportionate performance impact.
    ///
    /// [this paper]: https://www.diva-portal.org/smash/get/diva2:831762/FULLTEXT01.pdf
    /// [parallax mapping]: https://en.wikipedia.org/wiki/Parallax_mapping
    /// [`parallax_depth_scale`]: StandardMaterial::parallax_depth_scale
    /// [`parallax_mapping_method`]: StandardMaterial::parallax_mapping_method
    /// [`max_parallax_layer_count`]: StandardMaterial::max_parallax_layer_count
    #[texture(11)]
    #[sampler(12)]
    #[dependency]
    pub depth_map: Option<Handle<Image>>,

    /// How deep the offset introduced by the depth map should be.
    ///
    /// Default is `0.1`, anything over that value may look distorted.
    /// Lower values lessen the effect.
    ///
    /// The depth is relative to texture size. This means that if your texture
    /// occupies a surface of `1` world unit, and `parallax_depth_scale` is `0.1`, then
    /// the in-world depth will be of `0.1` world units.
    /// If the texture stretches for `10` world units, then the final depth
    /// will be of `1` world unit.
    pub parallax_depth_scale: f32,

    /// Which parallax mapping method to use.
    ///
    /// We recommend that all objects use the same [`ParallaxMappingMethod`], to avoid
    /// duplicating and running two shaders.
    pub parallax_mapping_method: ParallaxMappingMethod,

    /// In how many layers to split the depth maps for parallax mapping.
    ///
    /// If you are seeing jaggy edges, increase this value.
    /// However, this incurs a performance cost.
    ///
    /// Dependent on the situation, switching to [`ParallaxMappingMethod::Relief`]
    /// and keeping this value low might have better performance than increasing the
    /// layer count while using [`ParallaxMappingMethod::Occlusion`].
    ///
    /// Default is `16.0`.
    pub max_parallax_layer_count: f32,

    /// Render method used for opaque materials. (Where `alpha_mode` is [`AlphaMode::Opaque`] or [`AlphaMode::Mask`])
    pub opaque_render_method: OpaqueRendererMethod,

    /// Used for selecting the deferred lighting pass for deferred materials.
    /// Default is [`DEFAULT_PBR_DEFERRED_LIGHTING_PASS_ID`] for default
    /// PBR deferred lighting pass. Ignored in the case of forward materials.
    pub deferred_lighting_pass_id: u8,
}

impl Default for StandardMaterial {
    fn default() -> Self {
        StandardMaterial {
            // White because it gets multiplied with texture values if someone uses
            // a texture.
            base_color: Color::rgb(1.0, 1.0, 1.0),
            base_color_texture: None,
            emissive: Color::BLACK,
            emissive_texture: None,
            // Matches Blender's default roughness.
            perceptual_roughness: 0.5,
            // Metallic should generally be set to 0.0 or 1.0.
            metallic: 0.0,
            metallic_roughness_texture: None,
            // Minimum real-world reflectance is 2%, most materials between 2-5%
            // Expressed in a linear scale and equivalent to 4% reflectance see
            // <https://google.github.io/filament/Material%20Properties.pdf>
            reflectance: 0.5,
            diffuse_transmission: 0.0,
            #[cfg(feature = "pbr_transmission_textures")]
            diffuse_transmission_texture: None,
            specular_transmission: 0.0,
            #[cfg(feature = "pbr_transmission_textures")]
            specular_transmission_texture: None,
            thickness: 0.0,
            #[cfg(feature = "pbr_transmission_textures")]
            thickness_texture: None,
            ior: 1.5,
            attenuation_color: Color::WHITE,
            attenuation_distance: f32::INFINITY,
            occlusion_texture: None,
            normal_map_texture: None,
            flip_normal_map_y: false,
            double_sided: false,
            cull_mode: Some(Face::Back),
            unlit: false,
            fog_enabled: true,
            alpha_mode: AlphaMode::Opaque,
            depth_bias: 0.0,
            depth_map: None,
            parallax_depth_scale: 0.1,
            max_parallax_layer_count: 16.0,
            parallax_mapping_method: ParallaxMappingMethod::Occlusion,
            opaque_render_method: OpaqueRendererMethod::Auto,
            deferred_lighting_pass_id: DEFAULT_PBR_DEFERRED_LIGHTING_PASS_ID,
        }
    }
}

impl From<Color> for StandardMaterial {
    fn from(color: Color) -> Self {
        StandardMaterial {
            base_color: color,
            alpha_mode: if color.a() < 1.0 {
                AlphaMode::Blend
            } else {
                AlphaMode::Opaque
            },
            ..Default::default()
        }
    }
}

impl From<Handle<Image>> for StandardMaterial {
    fn from(texture: Handle<Image>) -> Self {
        StandardMaterial {
            base_color_texture: Some(texture),
            ..Default::default()
        }
    }
}

// NOTE: These must match the bit flags in bevy_pbr/src/render/pbr_types.wgsl!
bitflags::bitflags! {
    /// Bitflags info about the material a shader is currently rendering.
    /// This is accessible in the shader in the [`StandardMaterialUniform`]
    #[repr(transparent)]
    pub struct StandardMaterialFlags: u32 {
        const BASE_COLOR_TEXTURE         = (1 << 0);
        const EMISSIVE_TEXTURE           = (1 << 1);
        const METALLIC_ROUGHNESS_TEXTURE = (1 << 2);
        const OCCLUSION_TEXTURE          = (1 << 3);
        const DOUBLE_SIDED               = (1 << 4);
        const UNLIT                      = (1 << 5);
        const TWO_COMPONENT_NORMAL_MAP   = (1 << 6);
        const FLIP_NORMAL_MAP_Y          = (1 << 7);
        const FOG_ENABLED                = (1 << 8);
        const DEPTH_MAP                  = (1 << 9); // Used for parallax mapping
        const SPECULAR_TRANSMISSION_TEXTURE = (1 << 10);
        const THICKNESS_TEXTURE          = (1 << 11);
        const DIFFUSE_TRANSMISSION_TEXTURE = (1 << 12);
        const ATTENUATION_ENABLED        = (1 << 13);
        const ALPHA_MODE_RESERVED_BITS   = (Self::ALPHA_MODE_MASK_BITS << Self::ALPHA_MODE_SHIFT_BITS); // ← Bitmask reserving bits for the `AlphaMode`
        const ALPHA_MODE_OPAQUE          = (0 << Self::ALPHA_MODE_SHIFT_BITS);                          // ← Values are just sequential values bitshifted into
        const ALPHA_MODE_MASK            = (1 << Self::ALPHA_MODE_SHIFT_BITS);                          //   the bitmask, and can range from 0 to 7.
        const ALPHA_MODE_BLEND           = (2 << Self::ALPHA_MODE_SHIFT_BITS);                          //
        const ALPHA_MODE_PREMULTIPLIED   = (3 << Self::ALPHA_MODE_SHIFT_BITS);                          //
        const ALPHA_MODE_ADD             = (4 << Self::ALPHA_MODE_SHIFT_BITS);                          //   Right now only values 0–5 are used, which still gives
        const ALPHA_MODE_MULTIPLY        = (5 << Self::ALPHA_MODE_SHIFT_BITS);                          // ← us "room" for two more modes without adding more bits
        const NONE                       = 0;
        const UNINITIALIZED              = 0xFFFF;
    }
}

impl StandardMaterialFlags {
    const ALPHA_MODE_MASK_BITS: u32 = 0b111;
    const ALPHA_MODE_SHIFT_BITS: u32 = 32 - Self::ALPHA_MODE_MASK_BITS.count_ones();
}

/// The GPU representation of the uniform data of a [`StandardMaterial`].
#[derive(Clone, Default, ShaderType)]
pub struct StandardMaterialUniform {
    /// Doubles as diffuse albedo for non-metallic, specular for metallic and a mix for everything
    /// in between.
    pub base_color: Vec4,
    // Use a color for user friendliness even though we technically don't use the alpha channel
    // Might be used in the future for exposure correction in HDR
    pub emissive: Vec4,
    /// Linear perceptual roughness, clamped to [0.089, 1.0] in the shader
    /// Defaults to minimum of 0.089
    pub roughness: f32,
    /// From [0.0, 1.0], dielectric to pure metallic
    pub metallic: f32,
    /// Specular intensity for non-metals on a linear scale of [0.0, 1.0]
    /// defaults to 0.5 which is mapped to 4% reflectance in the shader
    pub reflectance: f32,
    /// Amount of diffuse light transmitted through the material
    pub diffuse_transmission: f32,
    /// Amount of specular light transmitted through the material
    pub specular_transmission: f32,
    /// Thickness of the volume underneath the material surface
    pub thickness: f32,
    /// Index of Refraction
    pub ior: f32,
    /// How far light travels through the volume underneath the material surface before being absorbed
    pub attenuation_distance: f32,
    /// Color white light takes after travelling through the attenuation distance underneath the material surface
    pub attenuation_color: Vec4,
    /// The [`StandardMaterialFlags`] accessible in the `wgsl` shader.
    pub flags: u32,
    /// When the alpha mode mask flag is set, any base color alpha above this cutoff means fully opaque,
    /// and any below means fully transparent.
    pub alpha_cutoff: f32,
    /// The depth of the [`StandardMaterial::depth_map`] to apply.
    pub parallax_depth_scale: f32,
    /// In how many layers to split the depth maps for Steep parallax mapping.
    ///
    /// If your `parallax_depth_scale` is >0.1 and you are seeing jaggy edges,
    /// increase this value. However, this incurs a performance cost.
    pub max_parallax_layer_count: f32,
    /// Using [`ParallaxMappingMethod::Relief`], how many additional
    /// steps to use at most to find the depth value.
    pub max_relief_mapping_search_steps: u32,
    /// ID for specifying which deferred lighting pass should be used for rendering this material, if any.
    pub deferred_lighting_pass_id: u32,
}

impl AsBindGroupShaderType<StandardMaterialUniform> for StandardMaterial {
    fn as_bind_group_shader_type(&self, images: &RenderAssets<Image>) -> StandardMaterialUniform {
        let mut flags = StandardMaterialFlags::NONE;
        if self.base_color_texture.is_some() {
            flags |= StandardMaterialFlags::BASE_COLOR_TEXTURE;
        }
        if self.emissive_texture.is_some() {
            flags |= StandardMaterialFlags::EMISSIVE_TEXTURE;
        }
        if self.metallic_roughness_texture.is_some() {
            flags |= StandardMaterialFlags::METALLIC_ROUGHNESS_TEXTURE;
        }
        if self.occlusion_texture.is_some() {
            flags |= StandardMaterialFlags::OCCLUSION_TEXTURE;
        }
        if self.double_sided {
            flags |= StandardMaterialFlags::DOUBLE_SIDED;
        }
        if self.unlit {
            flags |= StandardMaterialFlags::UNLIT;
        }
        if self.fog_enabled {
            flags |= StandardMaterialFlags::FOG_ENABLED;
        }
        if self.depth_map.is_some() {
            flags |= StandardMaterialFlags::DEPTH_MAP;
        }
        #[cfg(feature = "pbr_transmission_textures")]
        {
            if self.specular_transmission_texture.is_some() {
                flags |= StandardMaterialFlags::SPECULAR_TRANSMISSION_TEXTURE;
            }
            if self.thickness_texture.is_some() {
                flags |= StandardMaterialFlags::THICKNESS_TEXTURE;
            }
            if self.diffuse_transmission_texture.is_some() {
                flags |= StandardMaterialFlags::DIFFUSE_TRANSMISSION_TEXTURE;
            }
        }
        let has_normal_map = self.normal_map_texture.is_some();
        if has_normal_map {
            let normal_map_id = self.normal_map_texture.as_ref().map(|h| h.id()).unwrap();
            if let Some(texture) = images.get(normal_map_id) {
                match texture.texture_format {
                    // All 2-component unorm formats
                    TextureFormat::Rg8Unorm
                    | TextureFormat::Rg16Unorm
                    | TextureFormat::Bc5RgUnorm
                    | TextureFormat::EacRg11Unorm => {
                        flags |= StandardMaterialFlags::TWO_COMPONENT_NORMAL_MAP;
                    }
                    _ => {}
                }
            }
            if self.flip_normal_map_y {
                flags |= StandardMaterialFlags::FLIP_NORMAL_MAP_Y;
            }
        }
        // NOTE: 0.5 is from the glTF default - do we want this?
        let mut alpha_cutoff = 0.5;
        match self.alpha_mode {
            AlphaMode::Opaque => flags |= StandardMaterialFlags::ALPHA_MODE_OPAQUE,
            AlphaMode::Mask(c) => {
                alpha_cutoff = c;
                flags |= StandardMaterialFlags::ALPHA_MODE_MASK;
            }
            AlphaMode::Blend => flags |= StandardMaterialFlags::ALPHA_MODE_BLEND,
            AlphaMode::Premultiplied => flags |= StandardMaterialFlags::ALPHA_MODE_PREMULTIPLIED,
            AlphaMode::Add => flags |= StandardMaterialFlags::ALPHA_MODE_ADD,
            AlphaMode::Multiply => flags |= StandardMaterialFlags::ALPHA_MODE_MULTIPLY,
        };

        if self.attenuation_distance.is_finite() {
            flags |= StandardMaterialFlags::ATTENUATION_ENABLED;
        }

        StandardMaterialUniform {
            base_color: self.base_color.as_linear_rgba_f32().into(),
            emissive: self.emissive.as_linear_rgba_f32().into(),
            roughness: self.perceptual_roughness,
            metallic: self.metallic,
            reflectance: self.reflectance,
            diffuse_transmission: self.diffuse_transmission,
            specular_transmission: self.specular_transmission,
            thickness: self.thickness,
            ior: self.ior,
            attenuation_distance: self.attenuation_distance,
            attenuation_color: self.attenuation_color.as_linear_rgba_f32().into(),
            flags: flags.bits(),
            alpha_cutoff,
            parallax_depth_scale: self.parallax_depth_scale,
            max_parallax_layer_count: self.max_parallax_layer_count,
            max_relief_mapping_search_steps: self.parallax_mapping_method.max_steps(),
            deferred_lighting_pass_id: self.deferred_lighting_pass_id as u32,
        }
    }
}

/// The pipeline key for [`StandardMaterial`].
#[derive(Clone, PartialEq, Eq, Hash)]
pub struct StandardMaterialKey {
    normal_map: bool,
    cull_mode: Option<Face>,
    depth_bias: i32,
    relief_mapping: bool,
}

impl From<&StandardMaterial> for StandardMaterialKey {
    fn from(material: &StandardMaterial) -> Self {
        StandardMaterialKey {
            normal_map: material.normal_map_texture.is_some(),
            cull_mode: material.cull_mode,
            depth_bias: material.depth_bias as i32,
            relief_mapping: matches!(
                material.parallax_mapping_method,
                ParallaxMappingMethod::Relief { .. }
            ),
        }
    }
}

impl Material for StandardMaterial {
    fn specialize(
        _pipeline: &MaterialPipeline<Self>,
        descriptor: &mut RenderPipelineDescriptor,
        _layout: &MeshVertexBufferLayout,
        key: MaterialPipelineKey<Self>,
    ) -> Result<(), SpecializedMeshPipelineError> {
        if let Some(fragment) = descriptor.fragment.as_mut() {
            let shader_defs = &mut fragment.shader_defs;

            if key.bind_group_data.normal_map {
                shader_defs.push("STANDARDMATERIAL_NORMAL_MAP".into());
            }
            if key.bind_group_data.relief_mapping {
                shader_defs.push("RELIEF_MAPPING".into());
            }
        }
        descriptor.primitive.cull_mode = key.bind_group_data.cull_mode;
        if let Some(label) = &mut descriptor.label {
            *label = format!("pbr_{}", *label).into();
        }
        if let Some(depth_stencil) = descriptor.depth_stencil.as_mut() {
            depth_stencil.bias.constant = key.bind_group_data.depth_bias;
        }
        Ok(())
    }

    fn prepass_fragment_shader() -> ShaderRef {
        PBR_PREPASS_SHADER_HANDLE.into()
    }

    fn deferred_fragment_shader() -> ShaderRef {
        PBR_SHADER_HANDLE.into()
    }

    fn fragment_shader() -> ShaderRef {
        PBR_SHADER_HANDLE.into()
    }

    #[inline]
    fn alpha_mode(&self) -> AlphaMode {
        self.alpha_mode
    }

    #[inline]
    fn depth_bias(&self) -> f32 {
        self.depth_bias
    }

    #[inline]
<<<<<<< HEAD
    fn reads_view_transmission_texture(&self) -> bool {
        self.specular_transmission > 0.0
=======
    fn opaque_render_method(&self) -> OpaqueRendererMethod {
        self.opaque_render_method
>>>>>>> 3866b1cc
    }
}<|MERGE_RESOLUTION|>--- conflicted
+++ resolved
@@ -797,12 +797,12 @@
     }
 
     #[inline]
-<<<<<<< HEAD
     fn reads_view_transmission_texture(&self) -> bool {
         self.specular_transmission > 0.0
-=======
+    }
+
+    #[inline]
     fn opaque_render_method(&self) -> OpaqueRendererMethod {
         self.opaque_render_method
->>>>>>> 3866b1cc
     }
 }