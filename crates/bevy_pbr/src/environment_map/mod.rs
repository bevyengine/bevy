//! Environment maps and reflection probes.

use std::iter;

use bevy_app::{App, Plugin};
use bevy_asset::{load_internal_asset, AssetId, Handle};
use bevy_core_pipeline::core_3d::Camera3d;
use bevy_ecs::{
    prelude::Component,
    query::{Or, With},
    schedule::IntoSystemConfigs,
    system::{Query, Res, ResMut, Resource},
};
use bevy_math::vec2;
use bevy_reflect::Reflect;
use bevy_render::{
    extract_component::{ExtractComponent, ExtractComponentPlugin},
    render_asset::RenderAssets,
<<<<<<< HEAD
    render_resource::{
        BindGroupEntry, BindGroupLayoutEntry, BindingResource, BindingType,
        CommandEncoderDescriptor, Extent3d, FilterMode, ImageCopyTexture, Origin3d,
        SamplerBindingType, SamplerDescriptor, Shader, ShaderStages, Texture, TextureAspect,
        TextureDescriptor, TextureDimension, TextureFormat, TextureSampleType, TextureUsages,
        TextureViewDescriptor, TextureViewDimension,
    },
    renderer::{RenderDevice, RenderQueue},
    texture::{FallbackImage, GpuImage, Image},
    Render, RenderApp, RenderSet,
};
use bevy_utils::{
    tracing::{info, warn},
    HashMap, HashSet,
=======
    render_resource::*,
    texture::{FallbackImageCubemap, Image},
>>>>>>> 89d652ba
};

use crate::LightProbe;

// The type of binding for environment maps. This is needed because cubemap arrays aren't supported
// in WebGL.
#[cfg(any(not(feature = "webgl"), not(target_arch = "wasm32")))]
const ENVIRONMENT_MAPS_CUBE_DIMENSION: TextureViewDimension = TextureViewDimension::CubeArray;
#[cfg(all(feature = "webgl", target_arch = "wasm32"))]
const ENVIRONMENT_MAPS_CUBE_DIMENSION: TextureViewDimension = TextureViewDimension::Cube;

/// A handle to the environment map helper shader.
pub const ENVIRONMENT_MAP_SHADER_HANDLE: Handle<Shader> =
    Handle::weak_from_u128(154476556247605696);

/// Allows for environment maps and reflection probes.
pub struct EnvironmentMapPlugin;

impl Plugin for EnvironmentMapPlugin {
    fn build(&self, app: &mut App) {
        load_internal_asset!(
            app,
            ENVIRONMENT_MAP_SHADER_HANDLE,
            "environment_map.wgsl",
            Shader::from_wgsl
        );

        app.register_type::<EnvironmentMapLight>()
            .add_plugins(ExtractComponentPlugin::<EnvironmentMapLight>::default());

        if let Ok(render_app) = app.get_sub_app_mut(RenderApp) {
            render_app
                .init_resource::<RenderEnvironmentMaps>()
                .add_systems(
                    Render,
                    prepare_environment_maps.in_set(RenderSet::PrepareResources),
                );
        }
    }
}

/// Environment map based ambient lighting representing light from distant scenery.
///
/// When added to a 3D camera, this component adds indirect light to every point of the scene based
/// on an environment cubemap texture, if not overridden by a [LightProbe]. This is similar to
/// [`crate::AmbientLight`], but higher quality, and is intended for outdoor scenes.
///
/// When added to a [LightProbe], the indirect light will be added to all meshes within the bounds
/// of the light probe, overriding the camera's environment map if any.
///
/// The environment map must be prefiltered into a diffuse and specular cubemap based on the
/// [split-sum approximation](https://cdn2.unrealengine.com/Resources/files/2013SiggraphPresentationsNotes-26915738.pdf).
///
/// To prefilter your environment map, you can use `KhronosGroup`'s [glTF-IBL-Sampler](https://github.com/KhronosGroup/glTF-IBL-Sampler).
/// For a useful artist-friendly GUI, try pcwalton's [glTF IBL Sampler GUI](https://github.com/pcwalton/gltf-ibl-sampler-egui).
/// The diffuse map uses the Lambertian distribution, and the specular map uses the GGX distribution.
/// `KhronosGroup` also has several prefiltered environment maps that can be found [here](https://github.com/KhronosGroup/glTF-Sample-Environments).
<<<<<<< HEAD
///
/// Note that all environment maps and reflection probes in the scene currently must have the same
/// size, number of mipmap levels, and texture format. This is because they're packed into a
/// texture array at runtime. A warning is emitted if this restriction isn't followed.
#[derive(Component, Reflect, Clone)]
=======
#[derive(Component, Reflect, Clone, ExtractComponent)]
#[extract_component_filter(With<Camera3d>)]
>>>>>>> 89d652ba
pub struct EnvironmentMapLight {
    /// The blurry, often-low-resolution cubemap representing diffuse light.
    pub diffuse_map: Handle<Image>,
    /// The sharp, high-resolution cubemap representing specular light.
    pub specular_map: Handle<Image>,
}

/// The IDs of the various cubemaps that an environment map or reflection probe consists of.
#[derive(Clone, PartialEq, Hash, Eq, Debug)]
pub struct EnvironmentMapLightId {
    /// The blurry, often-low-resolution cubemap representing diffuse light.
    pub diffuse: AssetId<Image>,
    /// The sharp, high-resolution cubemap representing specular light.
    pub specular: AssetId<Image>,
}

/// A resource, part of the render world, that tracks all cubemap reflections in the scene.
///
/// Internally, all cubemap reflections in the scene are batched and grouped into a render array.
#[derive(Resource, Default)]
pub struct RenderEnvironmentMaps {
    /// The currently-built array of environment maps.
    images: Option<RenderEnvironmentMapImages>,

    /// A list of references to each cubemap.
    cubemaps: Vec<RenderEnvironmentCubemap>,

    /// Maps from asset ID to index in the cubemap.
    pub(crate) light_id_indices: HashMap<EnvironmentMapLightId, i32>,
}

/// The currently-built array of environment map images.
struct RenderEnvironmentMapImages {
    /// The array of diffuse cubemaps.
    diffuse: GpuImage,
    /// The array of specular cubemaps.
    specular: GpuImage,
}

/// Textures corresponding to the cubemaps on each environment map or reflection probe.
struct RenderEnvironmentCubemap {
    diffuse_texture: Texture,
    specular_texture: Texture,
}

/// Whether the environment map represents the diffuse contribution or the specular contribution.
#[derive(Debug)]
enum EnvironmentMapKind {
    /// The environment map represents the diffuse contribution.
    Diffuse,
    /// The environment map represents the specular contribution.
    Specular,
}

impl EnvironmentMapLight {
    /// Whether or not all textures necessary to use the environment map
    /// have been loaded by the asset server.
    pub fn is_loaded(&self, images: &RenderAssets<Image>) -> bool {
        images.get(&self.diffuse_map).is_some() && images.get(&self.specular_map).is_some()
    }

    /// Texture IDs corresponding to the two cubemaps that this environment light refers to.
    pub fn id(&self) -> EnvironmentMapLightId {
        EnvironmentMapLightId {
            diffuse: self.diffuse_map.id(),
            specular: self.specular_map.id(),
        }
    }
}

<<<<<<< HEAD
impl ExtractComponent for EnvironmentMapLight {
    type Query = &'static Self;
    type Filter = Or<(With<Camera3d>, With<LightProbe>)>;
    type Out = Self;

    fn extract_component(item: bevy_ecs::query::QueryItem<'_, Self::Query>) -> Option<Self::Out> {
        Some(item.clone())
    }
}

/// A render app system that scans for all environment maps and reflection
/// probes in the scene and, if there are any changes, rebuilds the global
/// environment map array.
pub fn prepare_environment_maps(
    reflection_probes: Query<&EnvironmentMapLight>,
    mut render_environment_maps: ResMut<RenderEnvironmentMaps>,
    render_device: Res<RenderDevice>,
    render_queue: Res<RenderQueue>,
    images: Res<RenderAssets<Image>>,
) {
    // See if there are any changes we need to make. If not, bail.
    // We have to use a separate HashSet like this because we need to rebuild
    // the array if environment maps are removed, not just when they're added.
    let reflection_probe_ids: HashSet<EnvironmentMapLightId> = reflection_probes
        .iter()
        .map(|reflection_probe| reflection_probe.id())
        .collect();
    if reflection_probe_ids.len() == render_environment_maps.light_id_indices.len()
        && reflection_probe_ids.iter().all(|reflection_probe_id| {
            render_environment_maps
                .light_id_indices
                .contains_key(reflection_probe_id)
        })
    {
        return;
    }

    // Gather up the reflection probes.
    render_environment_maps.clear();
    for environment_map_light in reflection_probes.iter() {
        render_environment_maps.add_images(environment_map_light, &images);
    }

    info!(
        "Rebuilding {} environment map(s)",
        render_environment_maps.cubemaps.len()
    );

    // Create the textures.

    // Get the first diffuse and specular textures; they specify the size, mipmap count, and format.
    let (first_diffuse_texture, first_specular_texture) =
        match render_environment_maps.cubemaps.first() {
            None => return,
            Some(first_cubemap) => (
                &first_cubemap.diffuse_texture,
                &first_cubemap.specular_texture,
            ),
        };

    // Create the two texture arrays.
    render_environment_maps.images = Some(RenderEnvironmentMapImages {
        diffuse: render_environment_maps.create_image(
            &render_device,
            EnvironmentMapKind::Diffuse,
            first_diffuse_texture.size(),
            first_diffuse_texture.mip_level_count(),
            first_diffuse_texture.format(),
        ),
        specular: render_environment_maps.create_image(
            &render_device,
            EnvironmentMapKind::Specular,
            first_specular_texture.size(),
            first_specular_texture.mip_level_count(),
            first_diffuse_texture.format(),
        ),
    });

    // Fill in the cubemaps.
    render_environment_maps.copy_cubemaps_in(
        &render_device,
        &render_queue,
        EnvironmentMapKind::Diffuse,
    );
    render_environment_maps.copy_cubemaps_in(
        &render_device,
        &render_queue,
        EnvironmentMapKind::Specular,
    );
}

impl RenderEnvironmentMaps {
    // Adds the given environment map light to our list if necessary.
    fn add_images(
        &mut self,
        environment_map_light: &EnvironmentMapLight,
        images: &RenderAssets<Image>,
=======
pub fn get_bindings<'a>(
    environment_map_light: Option<&EnvironmentMapLight>,
    images: &'a RenderAssets<Image>,
    fallback_image_cubemap: &'a FallbackImageCubemap,
) -> (&'a TextureView, &'a TextureView, &'a Sampler) {
    let (diffuse_map, specular_map) = match (
        environment_map_light.and_then(|env_map| images.get(&env_map.diffuse_map)),
        environment_map_light.and_then(|env_map| images.get(&env_map.specular_map)),
>>>>>>> 89d652ba
    ) {
        // If the environment map isn't loaded yet, bail out.
        if !environment_map_light.is_loaded(images) {
            return;
        }

<<<<<<< HEAD
        // If we've already added this environment map, bail out.
        let id = environment_map_light.id();
        if self.light_id_indices.contains_key(&id) {
            return;
        }

        // Fetch the images.
        let (Some(diffuse_image), Some(specular_image)) = (
            images.get(&environment_map_light.diffuse_map),
            images.get(&environment_map_light.specular_map),
        ) else {
            return;
        };

        // Make sure the environment map is compatible with the ones we're
        // already seen. If it isn't, emit a warning and bail.
        if let Some(existing_cubemap) = self.cubemaps.first() {
            if !self.check_cubemap_compatibility(
                &existing_cubemap.diffuse_texture,
                &diffuse_image.texture,
                EnvironmentMapKind::Diffuse,
            ) || !self.check_cubemap_compatibility(
                &existing_cubemap.specular_texture,
                &specular_image.texture,
                EnvironmentMapKind::Specular,
            ) {
                return;
            }
        }

        // OK, we're going to add the environment map. Map its ID to a fresh index.
        self.light_id_indices.insert(id, self.cubemaps.len() as i32);

        // And add the environment map to our list.
        self.cubemaps.push(RenderEnvironmentCubemap {
            diffuse_texture: diffuse_image.texture.clone(),
            specular_texture: specular_image.texture.clone(),
        });
    }

    // Ensures that the cubemap we're about to add to an array is compatible
    // with the existing ones we've seen.  Returns true if it is and false if it
    // isn't, emitting a warning in the latter case.
    #[cfg(any(not(feature = "webgl"), not(target_arch = "wasm32")))]
    fn check_cubemap_compatibility(
        &self,
        existing_cubemap: &Texture,
        new_cubemap: &Texture,
        environment_map_kind: EnvironmentMapKind,
    ) -> bool {
        if existing_cubemap.size() == new_cubemap.size()
            && existing_cubemap.mip_level_count() == new_cubemap.mip_level_count()
            && existing_cubemap.format() == new_cubemap.format()
        {
            return true;
        }

        warn!(
            "Ignoring {:?} environment map because its size or format was incompatible with the previous one:
    Previous width: {}, height: {}, mip levels: {}, format: {:?}
    This width: {}, height: {}, mip levels: {}, format: {:?}",
            environment_map_kind,
            existing_cubemap.width(),
            existing_cubemap.height(),
            existing_cubemap.mip_level_count(),
            existing_cubemap.format(),
            new_cubemap.width(),
            new_cubemap.height(),
            new_cubemap.mip_level_count(),
            new_cubemap.format(),
        );
        false
    }

    // WebGL doesn't support cubemap arrays, so all cubemaps are effectively
    // incompatible with one another in that environment.
    #[cfg(all(feature = "webgl", target_arch = "wasm32"))]
    fn check_cubemap_compatibility(
        &self,
        _: &Texture,
        _: &Texture,
        environment_map_kind: EnvironmentMapKind,
    ) -> bool {
        warn!(
            "Ignoring {:?} environment map because an environment map was already present",
            environment_map_kind
        );
    }

    // Creates a GPU texture, texture view, and sampler that can hold all
    // environment maps.
    fn create_image(
        &self,
        render_device: &RenderDevice,
        kind: EnvironmentMapKind,
        extents: Extent3d,
        mip_level_count: u32,
        texture_format: TextureFormat,
    ) -> GpuImage {
        let texture = render_device.create_texture(&TextureDescriptor {
            label: match kind {
                EnvironmentMapKind::Diffuse => Some("environment_map_diffuse_texture"),
                EnvironmentMapKind::Specular => Some("environment_map_specular_texture"),
            },
            size: Extent3d {
                width: extents.width,
                height: extents.height,
                depth_or_array_layers: self.cubemaps.len() as u32 * 6,
            },
            mip_level_count,
            sample_count: 1,
            dimension: TextureDimension::D2,
            format: texture_format,
            usage: TextureUsages::TEXTURE_BINDING | TextureUsages::COPY_DST,
            view_formats: &[],
        });

        let texture_view = texture.create_view(&TextureViewDescriptor {
            label: match kind {
                EnvironmentMapKind::Diffuse => Some("environment_map_diffuse_texture_view"),
                EnvironmentMapKind::Specular => Some("environment_map_specular_texture_view"),
            },
            format: Some(texture_format),
            dimension: Some(ENVIRONMENT_MAPS_CUBE_DIMENSION),
            aspect: TextureAspect::All,
            base_mip_level: 0,
            mip_level_count: Some(mip_level_count),
            base_array_layer: 0,
            array_layer_count: Some(self.cubemaps.len() as u32 * 6),
        });

        let sampler = render_device.create_sampler(&SamplerDescriptor {
            label: match kind {
                EnvironmentMapKind::Diffuse => Some("environment_map_diffuse_sampler"),
                EnvironmentMapKind::Specular => Some("environment_map_specular_sampler"),
            },
            mag_filter: FilterMode::Linear,
            min_filter: FilterMode::Linear,
            mipmap_filter: FilterMode::Linear,
            ..SamplerDescriptor::default()
        });

        GpuImage {
            texture,
            texture_view,
            texture_format,
            sampler,
            size: vec2(extents.width as f32, extents.height as f32),
            mip_level_count,
        }
    }

    // Combines all cubemaps into a single cubemap array.
    fn copy_cubemaps_in(
        &self,
        render_device: &RenderDevice,
        render_queue: &RenderQueue,
        kind: EnvironmentMapKind,
    ) {
        let environment_map_images = self
            .images
            .as_ref()
            .expect("`copy_cubemaps_in()` called with no texture present");

        let dest_image = match kind {
            EnvironmentMapKind::Diffuse => &environment_map_images.diffuse,
            EnvironmentMapKind::Specular => &environment_map_images.specular,
        };

        let (width, height) = (dest_image.size.x as u32, dest_image.size.y as u32);

        let mut command_encoder = render_device.create_command_encoder(&CommandEncoderDescriptor {
            label: match kind {
                EnvironmentMapKind::Diffuse => Some("copy_environment_maps_diffuse"),
                EnvironmentMapKind::Specular => Some("copy_environment_maps_specular"),
            },
        });

        for (cubemap_index, cubemap) in self.cubemaps.iter().enumerate() {
            let src_texture = match kind {
                EnvironmentMapKind::Diffuse => &cubemap.diffuse_texture,
                EnvironmentMapKind::Specular => &cubemap.specular_texture,
            };

            // Copy each mip level separately.
            for mip_level in 0..src_texture.mip_level_count() {
                command_encoder.copy_texture_to_texture(
                    ImageCopyTexture {
                        texture: src_texture,
                        mip_level,
                        origin: Origin3d::ZERO,
                        aspect: TextureAspect::All,
                    },
                    ImageCopyTexture {
                        texture: &dest_image.texture,
                        mip_level,
                        origin: Origin3d {
                            x: 0,
                            y: 0,
                            z: cubemap_index as u32 * 6,
                        },
                        aspect: TextureAspect::All,
                    },
                    Extent3d {
                        width: width >> mip_level,
                        height: height >> mip_level,
                        depth_or_array_layers: 6,
                    },
                );
            }
        }

        let command_buffer = command_encoder.finish();
        render_queue.submit(iter::once(command_buffer));
    }

    /// Returns true if no cubemaps are present.
    pub fn is_empty(&self) -> bool {
        self.cubemaps.is_empty()
    }

    /// Clears out the list of cubemaps.
    fn clear(&mut self) {
        self.cubemaps.clear();
        self.light_id_indices.clear();
        self.images = None;
    }

    /// Returns the index of the given environment map or reflection probe in
    /// the cubemap array, or -1 if not present.
    pub(crate) fn get_index(&self, environment_map_light_id: &EnvironmentMapLightId) -> i32 {
        match self.light_id_indices.get(environment_map_light_id) {
            Some(&index) => index,
            None => -1,
        }
    }
=======
    (diffuse_map, specular_map, &fallback_image_cubemap.sampler)
>>>>>>> 89d652ba
}

/// Returns the layouts for the texture views and samplers that are assigned to
/// the diffuse, specular, and sampler bindings in the PBR shader.
pub fn get_bind_group_layout_entries(bindings: [u32; 3]) -> [BindGroupLayoutEntry; 3] {
    [
        BindGroupLayoutEntry {
            binding: bindings[0],
            visibility: ShaderStages::FRAGMENT,
            ty: BindingType::Texture {
                sample_type: TextureSampleType::Float { filterable: true },
                view_dimension: ENVIRONMENT_MAPS_CUBE_DIMENSION,
                multisampled: false,
            },
            count: None,
        },
        BindGroupLayoutEntry {
            binding: bindings[1],
            visibility: ShaderStages::FRAGMENT,
            ty: BindingType::Texture {
                sample_type: TextureSampleType::Float { filterable: true },
                view_dimension: ENVIRONMENT_MAPS_CUBE_DIMENSION,
                multisampled: false,
            },
            count: None,
        },
        BindGroupLayoutEntry {
            binding: bindings[2],
            visibility: ShaderStages::FRAGMENT,
            ty: BindingType::Sampler(SamplerBindingType::Filtering),
            count: None,
        },
    ]
}

impl RenderEnvironmentMaps {
    /// Returns the texture views and samplers to assign to the diffuse,
    /// specular, and sampler bindings in the PBR shader.
    pub fn get_bindings<'r>(
        &'r self,
        fallback_image: &'r FallbackImage,
        bindings: &[u32; 3],
    ) -> [BindGroupEntry<'r>; 3] {
        let (diffuse_map, specular_map) = match self.images {
            None => (&fallback_image.cube_array, &fallback_image.cube_array),
            Some(ref images) => (&images.diffuse, &images.specular),
        };

        [
            BindGroupEntry {
                binding: bindings[0],
                resource: BindingResource::TextureView(&diffuse_map.texture_view),
            },
            BindGroupEntry {
                binding: bindings[1],
                resource: BindingResource::TextureView(&specular_map.texture_view),
            },
            BindGroupEntry {
                binding: bindings[2],
                resource: BindingResource::Sampler(&diffuse_map.sampler),
            },
        ]
    }
}<|MERGE_RESOLUTION|>--- conflicted
+++ resolved
@@ -16,13 +16,11 @@
 use bevy_render::{
     extract_component::{ExtractComponent, ExtractComponentPlugin},
     render_asset::RenderAssets,
-<<<<<<< HEAD
     render_resource::{
-        BindGroupEntry, BindGroupLayoutEntry, BindingResource, BindingType,
-        CommandEncoderDescriptor, Extent3d, FilterMode, ImageCopyTexture, Origin3d,
-        SamplerBindingType, SamplerDescriptor, Shader, ShaderStages, Texture, TextureAspect,
-        TextureDescriptor, TextureDimension, TextureFormat, TextureSampleType, TextureUsages,
-        TextureViewDescriptor, TextureViewDimension,
+        BindGroupLayoutEntry, BindingType, CommandEncoderDescriptor, Extent3d, FilterMode,
+        ImageCopyTexture, IntoBinding, Origin3d, SamplerBindingType, SamplerDescriptor, Shader,
+        ShaderStages, Texture, TextureAspect, TextureDescriptor, TextureDimension, TextureFormat,
+        TextureSampleType, TextureUsages, TextureViewDescriptor, TextureViewDimension,
     },
     renderer::{RenderDevice, RenderQueue},
     texture::{FallbackImage, GpuImage, Image},
@@ -31,10 +29,6 @@
 use bevy_utils::{
     tracing::{info, warn},
     HashMap, HashSet,
-=======
-    render_resource::*,
-    texture::{FallbackImageCubemap, Image},
->>>>>>> 89d652ba
 };
 
 use crate::LightProbe;
@@ -92,16 +86,12 @@
 /// For a useful artist-friendly GUI, try pcwalton's [glTF IBL Sampler GUI](https://github.com/pcwalton/gltf-ibl-sampler-egui).
 /// The diffuse map uses the Lambertian distribution, and the specular map uses the GGX distribution.
 /// `KhronosGroup` also has several prefiltered environment maps that can be found [here](https://github.com/KhronosGroup/glTF-Sample-Environments).
-<<<<<<< HEAD
 ///
 /// Note that all environment maps and reflection probes in the scene currently must have the same
 /// size, number of mipmap levels, and texture format. This is because they're packed into a
 /// texture array at runtime. A warning is emitted if this restriction isn't followed.
-#[derive(Component, Reflect, Clone)]
-=======
 #[derive(Component, Reflect, Clone, ExtractComponent)]
-#[extract_component_filter(With<Camera3d>)]
->>>>>>> 89d652ba
+#[extract_component_filter(Or<(With<Camera3d>, With<LightProbe>)>)]
 pub struct EnvironmentMapLight {
     /// The blurry, often-low-resolution cubemap representing diffuse light.
     pub diffuse_map: Handle<Image>,
@@ -169,17 +159,6 @@
             diffuse: self.diffuse_map.id(),
             specular: self.specular_map.id(),
         }
-    }
-}
-
-<<<<<<< HEAD
-impl ExtractComponent for EnvironmentMapLight {
-    type Query = &'static Self;
-    type Filter = Or<(With<Camera3d>, With<LightProbe>)>;
-    type Out = Self;
-
-    fn extract_component(item: bevy_ecs::query::QueryItem<'_, Self::Query>) -> Option<Self::Out> {
-        Some(item.clone())
     }
 }
 
@@ -270,23 +249,12 @@
         &mut self,
         environment_map_light: &EnvironmentMapLight,
         images: &RenderAssets<Image>,
-=======
-pub fn get_bindings<'a>(
-    environment_map_light: Option<&EnvironmentMapLight>,
-    images: &'a RenderAssets<Image>,
-    fallback_image_cubemap: &'a FallbackImageCubemap,
-) -> (&'a TextureView, &'a TextureView, &'a Sampler) {
-    let (diffuse_map, specular_map) = match (
-        environment_map_light.and_then(|env_map| images.get(&env_map.diffuse_map)),
-        environment_map_light.and_then(|env_map| images.get(&env_map.specular_map)),
->>>>>>> 89d652ba
     ) {
         // If the environment map isn't loaded yet, bail out.
         if !environment_map_light.is_loaded(images) {
             return;
         }
 
-<<<<<<< HEAD
         // If we've already added this environment map, bail out.
         let id = environment_map_light.id();
         if self.light_id_indices.contains_key(&id) {
@@ -523,9 +491,6 @@
             None => -1,
         }
     }
-=======
-    (diffuse_map, specular_map, &fallback_image_cubemap.sampler)
->>>>>>> 89d652ba
 }
 
 /// Returns the layouts for the texture views and samplers that are assigned to
@@ -567,26 +532,20 @@
     pub fn get_bindings<'r>(
         &'r self,
         fallback_image: &'r FallbackImage,
-        bindings: &[u32; 3],
-    ) -> [BindGroupEntry<'r>; 3] {
+    ) -> (
+        impl IntoBinding<'r>,
+        impl IntoBinding<'r>,
+        impl IntoBinding<'r>,
+    ) {
         let (diffuse_map, specular_map) = match self.images {
             None => (&fallback_image.cube_array, &fallback_image.cube_array),
             Some(ref images) => (&images.diffuse, &images.specular),
         };
 
-        [
-            BindGroupEntry {
-                binding: bindings[0],
-                resource: BindingResource::TextureView(&diffuse_map.texture_view),
-            },
-            BindGroupEntry {
-                binding: bindings[1],
-                resource: BindingResource::TextureView(&specular_map.texture_view),
-            },
-            BindGroupEntry {
-                binding: bindings[2],
-                resource: BindingResource::Sampler(&diffuse_map.sampler),
-            },
-        ]
+        (
+            &diffuse_map.texture_view,
+            &specular_map.texture_view,
+            &diffuse_map.sampler,
+        )
     }
 }