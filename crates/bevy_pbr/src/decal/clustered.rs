--- conflicted
+++ resolved
@@ -54,19 +54,9 @@
 
 use crate::{binding_arrays_are_usable, prepare_lights, GlobalClusterableObjectMeta};
 
-<<<<<<< HEAD
-/// The maximum number of decals that can be present in a view.
-///
-/// This number is currently relatively low in order to work around the lack of
-/// first-class binding arrays in `wgpu`. When that feature is implemented, this
-/// limit can be increased.
-pub(crate) const MAX_VIEW_DECALS: usize = 8;
-
 /// The number of textures that can be associated with each clustered decal.
 const IMAGES_PER_DECAL: usize = 4;
 
-=======
->>>>>>> fca45967
 /// A plugin that adds support for clustered decals.
 ///
 /// In environments where bindless textures aren't available, clustered decals
@@ -477,6 +467,8 @@
             while texture_views.len() < max_view_decals as usize {
                 texture_views.push(&*fallback_image.d2.texture_view);
             }
+        } else if texture_views.is_empty() {
+            texture_views.push(&*fallback_image.d2.texture_view);
         }
 
         Some(RenderViewClusteredDecalBindGroupEntries {
