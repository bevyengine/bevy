use bevy_asset::{Asset, Handle};
use bevy_ecs::system::SystemParamItem;
use bevy_reflect::{impl_type_path, Reflect};
use bevy_render::{
    mesh::MeshVertexBufferLayoutRef,
    render_resource::{
        AsBindGroup, AsBindGroupError, BindGroupLayout, RenderPipelineDescriptor, Shader,
        ShaderRef, SpecializedMeshPipelineError, UnpreparedBindGroup,
    },
    renderer::RenderDevice,
};

use crate::{Material, MaterialPipeline, MaterialPipelineKey, MeshPipeline, MeshPipelineKey};

pub struct MaterialExtensionPipeline {
    pub mesh_pipeline: MeshPipeline,
    pub material_layout: BindGroupLayout,
    pub vertex_shader: Option<Handle<Shader>>,
    pub fragment_shader: Option<Handle<Shader>>,
    pub bindless: bool,
}

pub struct MaterialExtensionKey<E: MaterialExtension> {
    pub mesh_key: MeshPipelineKey,
    pub bind_group_data: E::Data,
}

/// A subset of the `Material` trait for defining extensions to a base `Material`, such as the builtin `StandardMaterial`.
///
/// A user type implementing the trait should be used as the `E` generic param in an `ExtendedMaterial` struct.
pub trait MaterialExtension: Asset + AsBindGroup + Clone + Sized {
    /// Returns this material's vertex shader. If [`ShaderRef::Default`] is returned, the base material mesh vertex shader
    /// will be used.
    fn vertex_shader() -> ShaderRef {
        ShaderRef::Default
    }

    /// Returns this material's fragment shader. If [`ShaderRef::Default`] is returned, the base material mesh fragment shader
    /// will be used.
    #[allow(unused_variables)]
    fn fragment_shader() -> ShaderRef {
        ShaderRef::Default
    }

    /// Returns this material's prepass vertex shader. If [`ShaderRef::Default`] is returned, the base material prepass vertex shader
    /// will be used.
    fn prepass_vertex_shader() -> ShaderRef {
        ShaderRef::Default
    }

    /// Returns this material's prepass fragment shader. If [`ShaderRef::Default`] is returned, the base material prepass fragment shader
    /// will be used.
    #[allow(unused_variables)]
    fn prepass_fragment_shader() -> ShaderRef {
        ShaderRef::Default
    }

    /// Returns this material's deferred vertex shader. If [`ShaderRef::Default`] is returned, the base material deferred vertex shader
    /// will be used.
    fn deferred_vertex_shader() -> ShaderRef {
        ShaderRef::Default
    }

    /// Returns this material's prepass fragment shader. If [`ShaderRef::Default`] is returned, the base material deferred fragment shader
    /// will be used.
    #[allow(unused_variables)]
    fn deferred_fragment_shader() -> ShaderRef {
        ShaderRef::Default
    }

    /// Returns this material's [`crate::meshlet::MeshletMesh`] fragment shader. If [`ShaderRef::Default`] is returned,
    /// the default meshlet mesh fragment shader will be used.
    #[allow(unused_variables)]
    #[cfg(feature = "meshlet")]
    fn meshlet_mesh_fragment_shader() -> ShaderRef {
        ShaderRef::Default
    }

    /// Returns this material's [`crate::meshlet::MeshletMesh`] prepass fragment shader. If [`ShaderRef::Default`] is returned,
    /// the default meshlet mesh prepass fragment shader will be used.
    #[allow(unused_variables)]
    #[cfg(feature = "meshlet")]
    fn meshlet_mesh_prepass_fragment_shader() -> ShaderRef {
        ShaderRef::Default
    }

    /// Returns this material's [`crate::meshlet::MeshletMesh`] deferred fragment shader. If [`ShaderRef::Default`] is returned,
    /// the default meshlet mesh deferred fragment shader will be used.
    #[allow(unused_variables)]
    #[cfg(feature = "meshlet")]
    fn meshlet_mesh_deferred_fragment_shader() -> ShaderRef {
        ShaderRef::Default
    }

    /// Customizes the default [`RenderPipelineDescriptor`] for a specific entity using the entity's
    /// [`MaterialPipelineKey`] and [`MeshVertexBufferLayoutRef`] as input.
    /// Specialization for the base material is applied before this function is called.
    #[allow(unused_variables)]
    #[inline]
    fn specialize(
        pipeline: &MaterialExtensionPipeline,
        descriptor: &mut RenderPipelineDescriptor,
        layout: &MeshVertexBufferLayoutRef,
        key: MaterialExtensionKey<Self>,
    ) -> Result<(), SpecializedMeshPipelineError> {
        Ok(())
    }
}

/// A material that extends a base [`Material`] with additional shaders and data.
///
/// The data from both materials will be combined and made available to the shader
/// so that shader functions built for the base material (and referencing the base material
/// bindings) will work as expected, and custom alterations based on custom data can also be used.
///
/// If the extension `E` returns a non-default result from `vertex_shader()` it will be used in place of the base
/// material's vertex shader.
///
/// If the extension `E` returns a non-default result from `fragment_shader()` it will be used in place of the base
/// fragment shader.
///
/// When used with `StandardMaterial` as the base, all the standard material fields are
/// present, so the `pbr_fragment` shader functions can be called from the extension shader (see
/// the `extended_material` example).
#[derive(Asset, Clone, Debug, Reflect)]
#[reflect(type_path = false)]
pub struct ExtendedMaterial<B: Material, E: MaterialExtension> {
    pub base: B,
    pub extension: E,
}

impl<B, E> Default for ExtendedMaterial<B, E>
where
    B: Material + Default,
    E: MaterialExtension + Default,
{
    fn default() -> Self {
        Self {
            base: B::default(),
            extension: E::default(),
        }
    }
}

// We don't use the `TypePath` derive here due to a bug where `#[reflect(type_path = false)]`
// causes the `TypePath` derive to not generate an implementation.
impl_type_path!((in bevy_pbr::extended_material) ExtendedMaterial<B: Material, E: MaterialExtension>);

impl<B: Material, E: MaterialExtension> AsBindGroup for ExtendedMaterial<B, E> {
    type Data = (<B as AsBindGroup>::Data, <E as AsBindGroup>::Data);
    type Param = (<B as AsBindGroup>::Param, <E as AsBindGroup>::Param);

<<<<<<< HEAD
    fn unprepared_bind_group<'w, 's>(
        &self,
        layout: &BindGroupLayout,
        render_device: &RenderDevice,
        (base_param, extended_param): &mut SystemParamItem<'w, 's, Self::Param>,
=======
    fn bindless_slot_count() -> Option<u32> {
        match (B::bindless_slot_count(), E::bindless_slot_count()) {
            (Some(base_bindless_slot_count), Some(extension_bindless_slot_count)) => {
                Some(base_bindless_slot_count.min(extension_bindless_slot_count))
            }
            _ => None,
        }
    }

    fn unprepared_bind_group(
        &self,
        layout: &BindGroupLayout,
        render_device: &RenderDevice,
        (base_param, extended_param): &mut SystemParamItem<'_, '_, Self::Param>,
        mut force_no_bindless: bool,
>>>>>>> 9cebc664
    ) -> Result<UnpreparedBindGroup<Self::Data>, AsBindGroupError> {
        // Only allow bindless mode if both the base material and the extension
        // support it.
        force_no_bindless = force_no_bindless || Self::bindless_slot_count().is_none();

        // add together the bindings of the base material and the user material
        let UnpreparedBindGroup {
            mut bindings,
            data: base_data,
        } = B::unprepared_bind_group(
            &self.base,
            layout,
            render_device,
            base_param,
            force_no_bindless,
        )?;
        let extended_bindgroup = E::unprepared_bind_group(
            &self.extension,
            layout,
            render_device,
            extended_param,
            force_no_bindless,
        )?;

        bindings.extend(extended_bindgroup.bindings.0);

        Ok(UnpreparedBindGroup {
            bindings,
            data: (base_data, extended_bindgroup.data),
        })
    }

    fn bind_group_layout_entries(
        render_device: &RenderDevice,
        mut force_no_bindless: bool,
    ) -> Vec<bevy_render::render_resource::BindGroupLayoutEntry>
    where
        Self: Sized,
    {
        // Only allow bindless mode if both the base material and the extension
        // support it.
        force_no_bindless = force_no_bindless || Self::bindless_slot_count().is_none();

        // add together the bindings of the standard material and the user material
        let mut entries = B::bind_group_layout_entries(render_device, force_no_bindless);
        entries.extend(E::bind_group_layout_entries(
            render_device,
            force_no_bindless,
        ));
        entries
    }
}

impl<B: Material, E: MaterialExtension> Material for ExtendedMaterial<B, E> {
    fn vertex_shader() -> ShaderRef {
        match E::vertex_shader() {
            ShaderRef::Default => B::vertex_shader(),
            specified => specified,
        }
    }

    fn fragment_shader() -> ShaderRef {
        match E::fragment_shader() {
            ShaderRef::Default => B::fragment_shader(),
            specified => specified,
        }
    }

    fn alpha_mode(&self) -> crate::AlphaMode {
        B::alpha_mode(&self.base)
    }

    fn opaque_render_method(&self) -> crate::OpaqueRendererMethod {
        B::opaque_render_method(&self.base)
    }

    fn depth_bias(&self) -> f32 {
        B::depth_bias(&self.base)
    }

    fn reads_view_transmission_texture(&self) -> bool {
        B::reads_view_transmission_texture(&self.base)
    }

    fn prepass_vertex_shader() -> ShaderRef {
        match E::prepass_vertex_shader() {
            ShaderRef::Default => B::prepass_vertex_shader(),
            specified => specified,
        }
    }

    fn prepass_fragment_shader() -> ShaderRef {
        match E::prepass_fragment_shader() {
            ShaderRef::Default => B::prepass_fragment_shader(),
            specified => specified,
        }
    }

    fn deferred_vertex_shader() -> ShaderRef {
        match E::deferred_vertex_shader() {
            ShaderRef::Default => B::deferred_vertex_shader(),
            specified => specified,
        }
    }

    fn deferred_fragment_shader() -> ShaderRef {
        match E::deferred_fragment_shader() {
            ShaderRef::Default => B::deferred_fragment_shader(),
            specified => specified,
        }
    }

    #[cfg(feature = "meshlet")]
    fn meshlet_mesh_fragment_shader() -> ShaderRef {
        match E::meshlet_mesh_fragment_shader() {
            ShaderRef::Default => B::meshlet_mesh_fragment_shader(),
            specified => specified,
        }
    }

    #[cfg(feature = "meshlet")]
    fn meshlet_mesh_prepass_fragment_shader() -> ShaderRef {
        match E::meshlet_mesh_prepass_fragment_shader() {
            ShaderRef::Default => B::meshlet_mesh_prepass_fragment_shader(),
            specified => specified,
        }
    }

    #[cfg(feature = "meshlet")]
    fn meshlet_mesh_deferred_fragment_shader() -> ShaderRef {
        match E::meshlet_mesh_deferred_fragment_shader() {
            ShaderRef::Default => B::meshlet_mesh_deferred_fragment_shader(),
            specified => specified,
        }
    }

    fn specialize(
        pipeline: &MaterialPipeline<Self>,
        descriptor: &mut RenderPipelineDescriptor,
        layout: &MeshVertexBufferLayoutRef,
        key: MaterialPipelineKey<Self>,
    ) -> Result<(), SpecializedMeshPipelineError> {
        // Call the base material's specialize function
        let MaterialPipeline::<Self> {
            mesh_pipeline,
            material_layout,
            vertex_shader,
            fragment_shader,
            bindless,
            ..
        } = pipeline.clone();
        let base_pipeline = MaterialPipeline::<B> {
            mesh_pipeline,
            material_layout,
            vertex_shader,
            fragment_shader,
            bindless,
            marker: Default::default(),
        };
        let base_key = MaterialPipelineKey::<B> {
            mesh_key: key.mesh_key,
            bind_group_data: key.bind_group_data.0,
        };
        B::specialize(&base_pipeline, descriptor, layout, base_key)?;

        // Call the extended material's specialize function afterwards
        let MaterialPipeline::<Self> {
            mesh_pipeline,
            material_layout,
            vertex_shader,
            fragment_shader,
            bindless,
            ..
        } = pipeline.clone();

        E::specialize(
            &MaterialExtensionPipeline {
                mesh_pipeline,
                material_layout,
                vertex_shader,
                fragment_shader,
                bindless,
            },
            descriptor,
            layout,
            MaterialExtensionKey {
                mesh_key: key.mesh_key,
                bind_group_data: key.bind_group_data.1,
            },
        )
    }
}<|MERGE_RESOLUTION|>--- conflicted
+++ resolved
@@ -150,13 +150,6 @@
     type Data = (<B as AsBindGroup>::Data, <E as AsBindGroup>::Data);
     type Param = (<B as AsBindGroup>::Param, <E as AsBindGroup>::Param);
 
-<<<<<<< HEAD
-    fn unprepared_bind_group<'w, 's>(
-        &self,
-        layout: &BindGroupLayout,
-        render_device: &RenderDevice,
-        (base_param, extended_param): &mut SystemParamItem<'w, 's, Self::Param>,
-=======
     fn bindless_slot_count() -> Option<u32> {
         match (B::bindless_slot_count(), E::bindless_slot_count()) {
             (Some(base_bindless_slot_count), Some(extension_bindless_slot_count)) => {
@@ -172,7 +165,6 @@
         render_device: &RenderDevice,
         (base_param, extended_param): &mut SystemParamItem<'_, '_, Self::Param>,
         mut force_no_bindless: bool,
->>>>>>> 9cebc664
     ) -> Result<UnpreparedBindGroup<Self::Data>, AsBindGroupError> {
         // Only allow bindless mode if both the base material and the extension
         // support it.
