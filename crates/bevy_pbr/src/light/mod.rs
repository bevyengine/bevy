--- conflicted
+++ resolved
@@ -513,12 +513,7 @@
     Gaussian,
     /// A randomized filter that varies over time, good when TAA is in use.
     ///
-<<<<<<< HEAD
-    /// Good quality when used with
-    /// [`TemporalAntiAliasing`](bevy_core_pipeline::taa::TemporalAntiAliasing)
-=======
     /// Good quality when used with `TemporalAntiAliasing`
->>>>>>> 2946de45
     /// and good performance.
     ///
     /// For directional and spot lights, this uses a [method by Jorge Jimenez for
