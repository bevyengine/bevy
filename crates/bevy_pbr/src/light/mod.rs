use core::ops::DerefMut;

<<<<<<< HEAD
use bevy_ecs::entity::{EntityHashMap, EntityHashSet};
use bevy_ecs::prelude::*;
use bevy_math::{Mat4, Vec3A, Vec4};
=======
use bevy_ecs::{entity::EntityHashMap, prelude::*};
use bevy_math::{ops, Mat4, Vec3A, Vec4};
>>>>>>> 3e405ed5
use bevy_reflect::prelude::*;
use bevy_render::{
    camera::{Camera, CameraProjection},
    extract_component::ExtractComponent,
    extract_resource::ExtractResource,
    mesh::Mesh3d,
    primitives::{Aabb, CascadesFrusta, CubemapFrusta, Frustum, Sphere},
    view::{
        InheritedVisibility, NoFrustumCulling, RenderLayers, ViewVisibility, VisibilityRange,
        VisibleEntityRanges,
    },
};
use bevy_transform::components::{GlobalTransform, Transform};
use bevy_utils::Parallel;

use crate::*;

mod ambient_light;
pub use ambient_light::AmbientLight;

mod point_light;
pub use point_light::PointLight;
mod spot_light;
pub use spot_light::SpotLight;
mod directional_light;
pub use directional_light::DirectionalLight;

/// Constants for operating with the light units: lumens, and lux.
pub mod light_consts {
    /// Approximations for converting the wattage of lamps to lumens.
    ///
    /// The **lumen** (symbol: **lm**) is the unit of [luminous flux], a measure
    /// of the total quantity of [visible light] emitted by a source per unit of
    /// time, in the [International System of Units] (SI).
    ///
    /// For more information, see [wikipedia](https://en.wikipedia.org/wiki/Lumen_(unit))
    ///
    /// [luminous flux]: https://en.wikipedia.org/wiki/Luminous_flux
    /// [visible light]: https://en.wikipedia.org/wiki/Visible_light
    /// [International System of Units]: https://en.wikipedia.org/wiki/International_System_of_Units
    pub mod lumens {
        pub const LUMENS_PER_LED_WATTS: f32 = 90.0;
        pub const LUMENS_PER_INCANDESCENT_WATTS: f32 = 13.8;
        pub const LUMENS_PER_HALOGEN_WATTS: f32 = 19.8;
    }

    /// Predefined for lux values in several locations.
    ///
    /// The **lux** (symbol: **lx**) is the unit of [illuminance], or [luminous flux] per unit area,
    /// in the [International System of Units] (SI). It is equal to one lumen per square meter.
    ///
    /// For more information, see [wikipedia](https://en.wikipedia.org/wiki/Lux)
    ///
    /// [illuminance]: https://en.wikipedia.org/wiki/Illuminance
    /// [luminous flux]: https://en.wikipedia.org/wiki/Luminous_flux
    /// [International System of Units]: https://en.wikipedia.org/wiki/International_System_of_Units
    pub mod lux {
        /// The amount of light (lux) in a moonless, overcast night sky. (starlight)
        pub const MOONLESS_NIGHT: f32 = 0.0001;
        /// The amount of light (lux) during a full moon on a clear night.
        pub const FULL_MOON_NIGHT: f32 = 0.05;
        /// The amount of light (lux) during the dark limit of civil twilight under a clear sky.
        pub const CIVIL_TWILIGHT: f32 = 3.4;
        /// The amount of light (lux) in family living room lights.
        pub const LIVING_ROOM: f32 = 50.;
        /// The amount of light (lux) in an office building's hallway/toilet lighting.
        pub const HALLWAY: f32 = 80.;
        /// The amount of light (lux) in very dark overcast day
        pub const DARK_OVERCAST_DAY: f32 = 100.;
        /// The amount of light (lux) in an office.
        pub const OFFICE: f32 = 320.;
        /// The amount of light (lux) during sunrise or sunset on a clear day.
        pub const CLEAR_SUNRISE: f32 = 400.;
        /// The amount of light (lux) on a overcast day; typical TV studio lighting
        pub const OVERCAST_DAY: f32 = 1000.;
        /// The amount of light (lux) from ambient daylight (not direct sunlight).
        pub const AMBIENT_DAYLIGHT: f32 = 10_000.;
        /// The amount of light (lux) in full daylight (not direct sun).
        pub const FULL_DAYLIGHT: f32 = 20_000.;
        /// The amount of light (lux) in direct sunlight.
        pub const DIRECT_SUNLIGHT: f32 = 100_000.;
    }
}

#[derive(Resource, Clone, Debug, Reflect)]
#[reflect(Resource, Debug, Default)]
pub struct PointLightShadowMap {
    pub size: usize,
}

impl Default for PointLightShadowMap {
    fn default() -> Self {
        Self { size: 1024 }
    }
}

/// A convenient alias for `Or<(With<PointLight>, With<SpotLight>,
/// With<DirectionalLight>)>`, for use with [`bevy_render::view::VisibleEntities`].
pub type WithLight = Or<(With<PointLight>, With<SpotLight>, With<DirectionalLight>)>;

/// Controls the resolution of [`DirectionalLight`] shadow maps.
#[derive(Resource, Clone, Debug, Reflect)]
#[reflect(Resource, Debug, Default)]
pub struct DirectionalLightShadowMap {
    pub size: usize,
}

impl Default for DirectionalLightShadowMap {
    fn default() -> Self {
        Self { size: 2048 }
    }
}

/// Controls how cascaded shadow mapping works.
/// Prefer using [`CascadeShadowConfigBuilder`] to construct an instance.
///
/// ```
/// # use bevy_pbr::CascadeShadowConfig;
/// # use bevy_pbr::CascadeShadowConfigBuilder;
/// # use bevy_utils::default;
/// #
/// let config: CascadeShadowConfig = CascadeShadowConfigBuilder {
///   maximum_distance: 100.0,
///   ..default()
/// }.into();
/// ```
#[derive(Component, Clone, Debug, Reflect)]
#[reflect(Component, Default, Debug)]
pub struct CascadeShadowConfig {
    /// The (positive) distance to the far boundary of each cascade.
    pub bounds: Vec<f32>,
    /// The proportion of overlap each cascade has with the previous cascade.
    pub overlap_proportion: f32,
    /// The (positive) distance to the near boundary of the first cascade.
    pub minimum_distance: f32,
}

impl Default for CascadeShadowConfig {
    fn default() -> Self {
        CascadeShadowConfigBuilder::default().into()
    }
}

fn calculate_cascade_bounds(
    num_cascades: usize,
    nearest_bound: f32,
    shadow_maximum_distance: f32,
) -> Vec<f32> {
    if num_cascades == 1 {
        return vec![shadow_maximum_distance];
    }
    let base = ops::powf(
        shadow_maximum_distance / nearest_bound,
        1.0 / (num_cascades - 1) as f32,
    );
    (0..num_cascades)
        .map(|i| nearest_bound * ops::powf(base, i as f32))
        .collect()
}

/// Builder for [`CascadeShadowConfig`].
pub struct CascadeShadowConfigBuilder {
    /// The number of shadow cascades.
    /// More cascades increases shadow quality by mitigating perspective aliasing - a phenomenon where areas
    /// nearer the camera are covered by fewer shadow map texels than areas further from the camera, causing
    /// blocky looking shadows.
    ///
    /// This does come at the cost increased rendering overhead, however this overhead is still less
    /// than if you were to use fewer cascades and much larger shadow map textures to achieve the
    /// same quality level.
    ///
    /// In case rendered geometry covers a relatively narrow and static depth relative to camera, it may
    /// make more sense to use fewer cascades and a higher resolution shadow map texture as perspective aliasing
    /// is not as much an issue. Be sure to adjust `minimum_distance` and `maximum_distance` appropriately.
    pub num_cascades: usize,
    /// The minimum shadow distance, which can help improve the texel resolution of the first cascade.
    /// Areas nearer to the camera than this will likely receive no shadows.
    ///
    /// NOTE: Due to implementation details, this usually does not impact shadow quality as much as
    /// `first_cascade_far_bound` and `maximum_distance`. At many view frustum field-of-views, the
    /// texel resolution of the first cascade is dominated by the width / height of the view frustum plane
    /// at `first_cascade_far_bound` rather than the depth of the frustum from `minimum_distance` to
    /// `first_cascade_far_bound`.
    pub minimum_distance: f32,
    /// The maximum shadow distance.
    /// Areas further from the camera than this will likely receive no shadows.
    pub maximum_distance: f32,
    /// Sets the far bound of the first cascade, relative to the view origin.
    /// In-between cascades will be exponentially spaced relative to the maximum shadow distance.
    /// NOTE: This is ignored if there is only one cascade, the maximum distance takes precedence.
    pub first_cascade_far_bound: f32,
    /// Sets the overlap proportion between cascades.
    /// The overlap is used to make the transition from one cascade's shadow map to the next
    /// less abrupt by blending between both shadow maps.
    pub overlap_proportion: f32,
}

impl CascadeShadowConfigBuilder {
    /// Returns the cascade config as specified by this builder.
    pub fn build(&self) -> CascadeShadowConfig {
        assert!(
            self.num_cascades > 0,
            "num_cascades must be positive, but was {}",
            self.num_cascades
        );
        assert!(
            self.minimum_distance >= 0.0,
            "maximum_distance must be non-negative, but was {}",
            self.minimum_distance
        );
        assert!(
            self.num_cascades == 1 || self.minimum_distance < self.first_cascade_far_bound,
            "minimum_distance must be less than first_cascade_far_bound, but was {}",
            self.minimum_distance
        );
        assert!(
            self.maximum_distance > self.minimum_distance,
            "maximum_distance must be greater than minimum_distance, but was {}",
            self.maximum_distance
        );
        assert!(
            (0.0..1.0).contains(&self.overlap_proportion),
            "overlap_proportion must be in [0.0, 1.0) but was {}",
            self.overlap_proportion
        );
        CascadeShadowConfig {
            bounds: calculate_cascade_bounds(
                self.num_cascades,
                self.first_cascade_far_bound,
                self.maximum_distance,
            ),
            overlap_proportion: self.overlap_proportion,
            minimum_distance: self.minimum_distance,
        }
    }
}

impl Default for CascadeShadowConfigBuilder {
    fn default() -> Self {
        if cfg!(all(
            feature = "webgl",
            target_arch = "wasm32",
            not(feature = "webgpu")
        )) {
            // Currently only support one cascade in webgl.
            Self {
                num_cascades: 1,
                minimum_distance: 0.1,
                maximum_distance: 100.0,
                first_cascade_far_bound: 5.0,
                overlap_proportion: 0.2,
            }
        } else {
            Self {
                num_cascades: 4,
                minimum_distance: 0.1,
                maximum_distance: 1000.0,
                first_cascade_far_bound: 5.0,
                overlap_proportion: 0.2,
            }
        }
    }
}

impl From<CascadeShadowConfigBuilder> for CascadeShadowConfig {
    fn from(builder: CascadeShadowConfigBuilder) -> Self {
        builder.build()
    }
}

#[derive(Component, Clone, Debug, Default, Reflect)]
#[reflect(Component, Debug, Default)]
pub struct Cascades {
    /// Map from a view to the configuration of each of its [`Cascade`]s.
    pub(crate) cascades: EntityHashMap<Vec<Cascade>>,
}

#[derive(Clone, Debug, Default, Reflect)]
pub struct Cascade {
    /// The transform of the light, i.e. the view to world matrix.
    pub(crate) world_from_cascade: Mat4,
    /// The orthographic projection for this cascade.
    pub(crate) clip_from_cascade: Mat4,
    /// The view-projection matrix for this cascade, converting world space into light clip space.
    /// Importantly, this is derived and stored separately from `view_transform` and `projection` to
    /// ensure shadow stability.
    pub(crate) clip_from_world: Mat4,
    /// Size of each shadow map texel in world units.
    pub(crate) texel_size: f32,
}

pub fn clear_directional_light_cascades(mut lights: Query<(&DirectionalLight, &mut Cascades)>) {
    for (directional_light, mut cascades) in lights.iter_mut() {
        if !directional_light.shadows_enabled {
            continue;
        }
        cascades.cascades.clear();
    }
}

pub fn build_directional_light_cascades<P: CameraProjection + Component>(
    directional_light_shadow_map: Res<DirectionalLightShadowMap>,
    views: Query<(Entity, &GlobalTransform, &P, &Camera)>,
    mut lights: Query<(
        &GlobalTransform,
        &DirectionalLight,
        &CascadeShadowConfig,
        &mut Cascades,
    )>,
) {
    let views = views
        .iter()
        .filter_map(|(entity, transform, projection, camera)| {
            if camera.is_active {
                Some((entity, projection, transform.compute_matrix()))
            } else {
                None
            }
        })
        .collect::<Vec<_>>();

    for (transform, directional_light, cascades_config, mut cascades) in &mut lights {
        if !directional_light.shadows_enabled {
            continue;
        }

        // It is very important to the numerical and thus visual stability of shadows that
        // light_to_world has orthogonal upper-left 3x3 and zero translation.
        // Even though only the direction (i.e. rotation) of the light matters, we don't constrain
        // users to not change any other aspects of the transform - there's no guarantee
        // `transform.compute_matrix()` will give us a matrix with our desired properties.
        // Instead, we directly create a good matrix from just the rotation.
        let world_from_light = Mat4::from_quat(transform.compute_transform().rotation);
        let light_to_world_inverse = world_from_light.inverse();

        for (view_entity, projection, view_to_world) in views.iter().copied() {
            let camera_to_light_view = light_to_world_inverse * view_to_world;
            let view_cascades = cascades_config
                .bounds
                .iter()
                .enumerate()
                .map(|(idx, far_bound)| {
                    // Negate bounds as -z is camera forward direction.
                    let z_near = if idx > 0 {
                        (1.0 - cascades_config.overlap_proportion)
                            * -cascades_config.bounds[idx - 1]
                    } else {
                        -cascades_config.minimum_distance
                    };
                    let z_far = -far_bound;

                    let corners = projection.get_frustum_corners(z_near, z_far);

                    calculate_cascade(
                        corners,
                        directional_light_shadow_map.size as f32,
                        world_from_light,
                        camera_to_light_view,
                    )
                })
                .collect();
            cascades.cascades.insert(view_entity, view_cascades);
        }
    }
}

/// Returns a [`Cascade`] for the frustum defined by `frustum_corners`.
///
/// The corner vertices should be specified in the following order:
/// first the bottom right, top right, top left, bottom left for the near plane, then similar for the far plane.
fn calculate_cascade(
    frustum_corners: [Vec3A; 8],
    cascade_texture_size: f32,
    world_from_light: Mat4,
    light_from_camera: Mat4,
) -> Cascade {
    let mut min = Vec3A::splat(f32::MAX);
    let mut max = Vec3A::splat(f32::MIN);
    for corner_camera_view in frustum_corners {
        let corner_light_view = light_from_camera.transform_point3a(corner_camera_view);
        min = min.min(corner_light_view);
        max = max.max(corner_light_view);
    }

    // NOTE: Use the larger of the frustum slice far plane diagonal and body diagonal lengths as this
    //       will be the maximum possible projection size. Use the ceiling to get an integer which is
    //       very important for floating point stability later. It is also important that these are
    //       calculated using the original camera space corner positions for floating point precision
    //       as even though the lengths using corner_light_view above should be the same, precision can
    //       introduce small but significant differences.
    // NOTE: The size remains the same unless the view frustum or cascade configuration is modified.
    let cascade_diameter = (frustum_corners[0] - frustum_corners[6])
        .length()
        .max((frustum_corners[4] - frustum_corners[6]).length())
        .ceil();

    // NOTE: If we ensure that cascade_texture_size is a power of 2, then as we made cascade_diameter an
    //       integer, cascade_texel_size is then an integer multiple of a power of 2 and can be
    //       exactly represented in a floating point value.
    let cascade_texel_size = cascade_diameter / cascade_texture_size;
    // NOTE: For shadow stability it is very important that the near_plane_center is at integer
    //       multiples of the texel size to be exactly representable in a floating point value.
    let near_plane_center = Vec3A::new(
        (0.5 * (min.x + max.x) / cascade_texel_size).floor() * cascade_texel_size,
        (0.5 * (min.y + max.y) / cascade_texel_size).floor() * cascade_texel_size,
        // NOTE: max.z is the near plane for right-handed y-up
        max.z,
    );

    // It is critical for `world_to_cascade` to be stable. So rather than forming `cascade_to_world`
    // and inverting it, which risks instability due to numerical precision, we directly form
    // `world_to_cascade` as the reference material suggests.
    let light_to_world_transpose = world_from_light.transpose();
    let cascade_from_world = Mat4::from_cols(
        light_to_world_transpose.x_axis,
        light_to_world_transpose.y_axis,
        light_to_world_transpose.z_axis,
        (-near_plane_center).extend(1.0),
    );

    // Right-handed orthographic projection, centered at `near_plane_center`.
    // NOTE: This is different from the reference material, as we use reverse Z.
    let r = (max.z - min.z).recip();
    let clip_from_cascade = Mat4::from_cols(
        Vec4::new(2.0 / cascade_diameter, 0.0, 0.0, 0.0),
        Vec4::new(0.0, 2.0 / cascade_diameter, 0.0, 0.0),
        Vec4::new(0.0, 0.0, r, 0.0),
        Vec4::new(0.0, 0.0, 1.0, 1.0),
    );

    let clip_from_world = clip_from_cascade * cascade_from_world;
    Cascade {
        world_from_cascade: cascade_from_world.inverse(),
        clip_from_cascade,
        clip_from_world,
        texel_size: cascade_texel_size,
    }
}
/// Add this component to make a [`Mesh3d`] not cast shadows.
#[derive(Debug, Component, Reflect, Default)]
#[reflect(Component, Default, Debug)]
pub struct NotShadowCaster;
/// Add this component to make a [`Mesh3d`] not receive shadows.
///
/// **Note:** If you're using diffuse transmission, setting [`NotShadowReceiver`] will
/// cause both “regular” shadows as well as diffusely transmitted shadows to be disabled,
/// even when [`TransmittedShadowReceiver`] is being used.
#[derive(Debug, Component, Reflect, Default)]
#[reflect(Component, Default, Debug)]
pub struct NotShadowReceiver;
/// Add this component to make a [`Mesh3d`] using a PBR material with [`diffuse_transmission`](crate::pbr_material::StandardMaterial::diffuse_transmission)`> 0.0`
/// receive shadows on its diffuse transmission lobe. (i.e. its “backside”)
///
/// Not enabled by default, as it requires carefully setting up [`thickness`](crate::pbr_material::StandardMaterial::thickness)
/// (and potentially even baking a thickness texture!) to match the geometry of the mesh, in order to avoid self-shadow artifacts.
///
/// **Note:** Using [`NotShadowReceiver`] overrides this component.
#[derive(Debug, Component, Reflect, Default)]
#[reflect(Component, Default, Debug)]
pub struct TransmittedShadowReceiver;

/// Add this component to a [`Camera3d`](bevy_core_pipeline::core_3d::Camera3d)
/// to control how to anti-alias shadow edges.
///
/// The different modes use different approaches to
/// [Percentage Closer Filtering](https://developer.nvidia.com/gpugems/gpugems/part-ii-lighting-and-shadows/chapter-11-shadow-map-antialiasing).
#[derive(Debug, Component, ExtractComponent, Reflect, Clone, Copy, PartialEq, Eq, Default)]
#[reflect(Component, Default, Debug, PartialEq)]
pub enum ShadowFilteringMethod {
    /// Hardware 2x2.
    ///
    /// Fast but poor quality.
    Hardware2x2,
    /// Approximates a fixed Gaussian blur, good when TAA isn't in use.
    ///
    /// Good quality, good performance.
    ///
    /// For directional and spot lights, this uses a [method by Ignacio Castaño
    /// for *The Witness*] using 9 samples and smart filtering to achieve the same
    /// as a regular 5x5 filter kernel.
    ///
    /// [method by Ignacio Castaño for *The Witness*]: https://web.archive.org/web/20230210095515/http://the-witness.net/news/2013/09/shadow-mapping-summary-part-1/
    #[default]
    Gaussian,
    /// A randomized filter that varies over time, good when TAA is in use.
    ///
    /// Good quality when used with
    /// [`TemporalAntiAliasing`](bevy_core_pipeline::experimental::taa::TemporalAntiAliasing)
    /// and good performance.
    ///
    /// For directional and spot lights, this uses a [method by Jorge Jimenez for
    /// *Call of Duty: Advanced Warfare*] using 8 samples in spiral pattern,
    /// randomly-rotated by interleaved gradient noise with spatial variation.
    ///
    /// [method by Jorge Jimenez for *Call of Duty: Advanced Warfare*]: https://www.iryoku.com/next-generation-post-processing-in-call-of-duty-advanced-warfare/
    Temporal,
}

/// System sets used to run light-related systems.
#[derive(Debug, Hash, PartialEq, Eq, Clone, SystemSet)]
pub enum SimulationLightSystems {
    AddClusters,
    AssignLightsToClusters,
    /// System order ambiguities between systems in this set are ignored:
    /// each [`build_directional_light_cascades`] system is independent of the others,
    /// and should operate on distinct sets of entities.
    UpdateDirectionalLightCascades,
    UpdateLightFrusta,
    /// System order ambiguities between systems in this set are ignored:
    /// the order of systems within this set is irrelevant, as the various visibility-checking systesms
    /// assumes that their operations are irreversible during the frame.
    CheckLightVisibility,
}

// Sort lights by
// - those with volumetric (and shadows) enabled first, so that the volumetric
//   lighting pass can quickly find the volumetric lights;
// - then those with shadows enabled second, so that the index can be used to
//   render at most `directional_light_shadow_maps_count` directional light
//   shadows;
// - then by entity as a stable key to ensure that a consistent set of lights
//   are chosen if the light count limit is exceeded.
pub(crate) fn directional_light_order(
    (entity_1, volumetric_1, shadows_enabled_1): (&Entity, &bool, &bool),
    (entity_2, volumetric_2, shadows_enabled_2): (&Entity, &bool, &bool),
) -> core::cmp::Ordering {
    volumetric_2
        .cmp(volumetric_1) // volumetric before shadows
        .then_with(|| shadows_enabled_2.cmp(shadows_enabled_1)) // shadow casters before non-casters
        .then_with(|| entity_1.cmp(entity_2)) // stable
}

pub fn update_directional_light_frusta(
    mut views: Query<
        (
            &Cascades,
            &DirectionalLight,
            &ViewVisibility,
            &mut CascadesFrusta,
        ),
        (
            // Prevents this query from conflicting with camera queries.
            Without<Camera>,
        ),
    >,
) {
    for (cascades, directional_light, visibility, mut frusta) in &mut views {
        // The frustum is used for culling meshes to the light for shadow mapping
        // so if shadow mapping is disabled for this light, then the frustum is
        // not needed.
        if !directional_light.shadows_enabled || !visibility.get() {
            continue;
        }

        frusta.frusta = cascades
            .cascades
            .iter()
            .map(|(view, cascades)| {
                (
                    *view,
                    cascades
                        .iter()
                        .map(|c| Frustum::from_clip_from_world(&c.clip_from_world))
                        .collect::<Vec<_>>(),
                )
            })
            .collect();
    }
}

// NOTE: Run this after assign_lights_to_clusters!
pub fn update_point_light_frusta(
    global_lights: Res<GlobalVisibleClusterableObjects>,
    mut views: Query<
        (Entity, &GlobalTransform, &PointLight, &mut CubemapFrusta),
        Or<(Changed<GlobalTransform>, Changed<PointLight>)>,
    >,
) {
    let view_rotations = CUBE_MAP_FACES
        .iter()
        .map(|CubeMapFace { target, up }| Transform::IDENTITY.looking_at(*target, *up))
        .collect::<Vec<_>>();

    for (entity, transform, point_light, mut cubemap_frusta) in &mut views {
        // The frusta are used for culling meshes to the light for shadow mapping
        // so if shadow mapping is disabled for this light, then the frusta are
        // not needed.
        // Also, if the light is not relevant for any cluster, it will not be in the
        // global lights set and so there is no need to update its frusta.
        if !point_light.shadows_enabled || !global_lights.entities.contains(&entity) {
            continue;
        }

        let clip_from_view = Mat4::perspective_infinite_reverse_rh(
            core::f32::consts::FRAC_PI_2,
            1.0,
            point_light.shadow_map_near_z,
        );

        // ignore scale because we don't want to effectively scale light radius and range
        // by applying those as a view transform to shadow map rendering of objects
        // and ignore rotation because we want the shadow map projections to align with the axes
        let view_translation = Transform::from_translation(transform.translation());
        let view_backward = transform.back();

        for (view_rotation, frustum) in view_rotations.iter().zip(cubemap_frusta.iter_mut()) {
            let world_from_view = view_translation * *view_rotation;
            let clip_from_world = clip_from_view * world_from_view.compute_matrix().inverse();

            *frustum = Frustum::from_clip_from_world_custom_far(
                &clip_from_world,
                &transform.translation(),
                &view_backward,
                point_light.range,
            );
        }
    }
}

pub fn update_spot_light_frusta(
    global_lights: Res<GlobalVisibleClusterableObjects>,
    mut views: Query<
        (Entity, &GlobalTransform, &SpotLight, &mut Frustum),
        Or<(Changed<GlobalTransform>, Changed<SpotLight>)>,
    >,
) {
    for (entity, transform, spot_light, mut frustum) in &mut views {
        // The frusta are used for culling meshes to the light for shadow mapping
        // so if shadow mapping is disabled for this light, then the frusta are
        // not needed.
        // Also, if the light is not relevant for any cluster, it will not be in the
        // global lights set and so there is no need to update its frusta.
        if !spot_light.shadows_enabled || !global_lights.entities.contains(&entity) {
            continue;
        }

        // ignore scale because we don't want to effectively scale light radius and range
        // by applying those as a view transform to shadow map rendering of objects
        let view_backward = transform.back();

        let spot_world_from_view = spot_light_world_from_view(transform);
        let spot_clip_from_view =
            spot_light_clip_from_view(spot_light.outer_angle, spot_light.shadow_map_near_z);
        let clip_from_world = spot_clip_from_view * spot_world_from_view.inverse();

        *frustum = Frustum::from_clip_from_world_custom_far(
            &clip_from_world,
            &transform.translation(),
            &view_backward,
            spot_light.range,
        );
    }
}

fn shrink_entities(visible_entities: &mut Vec<Entity>) {
    // Check that visible entities capacity() is no more than two times greater than len()
    let capacity = visible_entities.capacity();
    let reserved = capacity
        .checked_div(visible_entities.len())
        .map_or(0, |reserve| {
            if reserve > 2 {
                capacity / (reserve / 2)
            } else {
                capacity
            }
        });

    visible_entities.shrink_to(reserved);
}

pub fn check_dir_light_mesh_visibility(
    mut commands: Commands,
    mut directional_lights: Query<
        (
            &DirectionalLight,
            &CascadesFrusta,
            &mut CascadesVisibleEntities,
            Option<&RenderLayers>,
            &ViewVisibility,
        ),
        Without<SpotLight>,
    >,
    visible_entity_query: Query<
        (
            Entity,
            &InheritedVisibility,
            Option<&RenderLayers>,
            Option<&Aabb>,
            Option<&GlobalTransform>,
            Has<VisibilityRange>,
            Has<NoFrustumCulling>,
        ),
        (
            Without<NotShadowCaster>,
            Without<DirectionalLight>,
            With<Mesh3d>,
        ),
    >,
    visible_entity_ranges: Option<Res<VisibleEntityRanges>>,
    mut defer_visible_entities_queue: Local<Parallel<Vec<Entity>>>,
    mut view_visible_entities_queue: Local<Parallel<Vec<Vec<Entity>>>>,
) {
    let visible_entity_ranges = visible_entity_ranges.as_deref();

    for (directional_light, frusta, mut visible_entities, maybe_view_mask, light_view_visibility) in
        &mut directional_lights
    {
        let mut views_to_remove = Vec::new();
        for (view, cascade_view_entities) in &mut visible_entities.entities {
            match frusta.frusta.get(view) {
                Some(view_frusta) => {
                    cascade_view_entities.resize(view_frusta.len(), Default::default());
                    cascade_view_entities.iter_mut().for_each(|x| x.clear());
                }
                None => views_to_remove.push(*view),
            };
        }
        for (view, frusta) in &frusta.frusta {
            visible_entities
                .entities
                .entry(*view)
                .or_insert_with(|| vec![VisibleMeshEntities::default(); frusta.len()]);
        }

        for v in views_to_remove {
            visible_entities.entities.remove(&v);
        }

        // NOTE: If shadow mapping is disabled for the light then it must have no visible entities
        if !directional_light.shadows_enabled || !light_view_visibility.get() {
            continue;
        }

        let view_mask = maybe_view_mask.unwrap_or_default();

        for (view, view_frusta) in &frusta.frusta {
            visible_entity_query.par_iter().for_each_init(
                || {
                    let mut entities = view_visible_entities_queue.borrow_local_mut();
                    entities.resize(view_frusta.len(), Vec::default());
                    (defer_visible_entities_queue.borrow_local_mut(), entities)
                },
                |(defer_visible_entities_local_queue, view_visible_entities_local_queue),
                 (
                    entity,
                    inherited_visibility,
                    maybe_entity_mask,
                    maybe_aabb,
                    maybe_transform,
                    has_visibility_range,
                    has_no_frustum_culling,
                )| {
                    if !inherited_visibility.get() {
                        return;
                    }

                    let entity_mask = maybe_entity_mask.unwrap_or_default();
                    if !view_mask.intersects(entity_mask) {
                        return;
                    }

                    // Check visibility ranges.
                    if has_visibility_range
                        && visible_entity_ranges.is_some_and(|visible_entity_ranges| {
                            !visible_entity_ranges.entity_is_in_range_of_view(entity, *view)
                        })
                    {
                        return;
                    }

                    if let (Some(aabb), Some(transform)) = (maybe_aabb, maybe_transform) {
                        let mut visible = false;
                        for (frustum, frustum_visible_entities) in view_frusta
                            .iter()
                            .zip(view_visible_entities_local_queue.iter_mut())
                        {
                            // Disable near-plane culling, as a shadow caster could lie before the near plane.
                            if !has_no_frustum_culling
                                && !frustum.intersects_obb(aabb, &transform.affine(), false, true)
                            {
                                continue;
                            }
                            visible = true;

                            frustum_visible_entities.push(entity);
                        }
                        if visible {
                            defer_visible_entities_local_queue.push(entity);
                        }
                    } else {
                        defer_visible_entities_local_queue.push(entity);
                        for frustum_visible_entities in view_visible_entities_local_queue.iter_mut()
                        {
                            frustum_visible_entities.push(entity);
                        }
                    }
                },
            );
            // collect entities from parallel queue
            for entities in view_visible_entities_queue.iter_mut() {
                visible_entities
                    .entities
                    .get_mut(view)
                    .unwrap()
                    .iter_mut()
                    .zip(entities.iter_mut())
                    .for_each(|(dst, source)| {
                        dst.append(source);
                    });
            }
        }

        for (_, cascade_view_entities) in &mut visible_entities.entities {
            cascade_view_entities
                .iter_mut()
                .map(DerefMut::deref_mut)
                .for_each(shrink_entities);
        }
    }

    // Defer marking view visibility so this system can run in parallel with check_point_light_mesh_visibility
    // TODO: use resource to avoid unnecessary memory alloc
    let mut defer_queue = core::mem::take(defer_visible_entities_queue.deref_mut());
    commands.queue(move |world: &mut World| {
        let mut query = world.query::<&mut ViewVisibility>();
        for entities in defer_queue.iter_mut() {
            let mut iter = query.iter_many_mut(world, entities.iter());
            while let Some(mut view_visibility) = iter.fetch_next() {
                view_visibility.set();
            }
        }
    });
}

#[allow(clippy::too_many_arguments)]
pub fn check_point_light_mesh_visibility(
    visible_point_lights: Query<&VisibleClusterableObjects>,
    mut point_lights: Query<(
        &PointLight,
        &GlobalTransform,
        &CubemapFrusta,
        &mut CubemapVisibleEntities,
        Option<&RenderLayers>,
    )>,
    mut spot_lights: Query<(
        &SpotLight,
        &GlobalTransform,
        &Frustum,
        &mut VisibleMeshEntities,
        Option<&RenderLayers>,
    )>,
    mut visible_entity_query: Query<
        (
            Entity,
            &InheritedVisibility,
            &mut ViewVisibility,
            Option<&RenderLayers>,
            Option<&Aabb>,
            Option<&GlobalTransform>,
            Has<VisibilityRange>,
            Has<NoFrustumCulling>,
        ),
        (
            Without<NotShadowCaster>,
            Without<DirectionalLight>,
            With<Mesh3d>,
        ),
    >,
    visible_entity_ranges: Option<Res<VisibleEntityRanges>>,
    mut cubemap_visible_entities_queue: Local<Parallel<[Vec<Entity>; 6]>>,
    mut spot_visible_entities_queue: Local<Parallel<Vec<Entity>>>,
    mut checked_lights: Local<EntityHashSet>,
) {
    checked_lights.clear();

    let visible_entity_ranges = visible_entity_ranges.as_deref();
    for visible_lights in &visible_point_lights {
        for light_entity in visible_lights.entities.iter().copied() {
            if !checked_lights.insert(light_entity) {
                continue;
            }

            // Point lights
            if let Ok((
                point_light,
                transform,
                cubemap_frusta,
                mut cubemap_visible_entities,
                maybe_view_mask,
            )) = point_lights.get_mut(light_entity)
            {
                for visible_entities in cubemap_visible_entities.iter_mut() {
                    visible_entities.entities.clear();
                }

                // NOTE: If shadow mapping is disabled for the light then it must have no visible entities
                if !point_light.shadows_enabled {
                    continue;
                }

                let view_mask = maybe_view_mask.unwrap_or_default();
                let light_sphere = Sphere {
                    center: Vec3A::from(transform.translation()),
                    radius: point_light.range,
                };

                visible_entity_query.par_iter_mut().for_each_init(
                    || cubemap_visible_entities_queue.borrow_local_mut(),
                    |cubemap_visible_entities_local_queue,
                     (
                        entity,
                        inherited_visibility,
                        mut view_visibility,
                        maybe_entity_mask,
                        maybe_aabb,
                        maybe_transform,
                        has_visibility_range,
                        has_no_frustum_culling,
                    )| {
                        if !inherited_visibility.get() {
                            return;
                        }
                        let entity_mask = maybe_entity_mask.unwrap_or_default();
                        if !view_mask.intersects(entity_mask) {
                            return;
                        }
                        if has_visibility_range
                            && visible_entity_ranges.is_some_and(|visible_entity_ranges| {
                                !visible_entity_ranges.entity_is_in_range_of_any_view(entity)
                            })
                        {
                            return;
                        }

                        // If we have an aabb and transform, do frustum culling
                        if let (Some(aabb), Some(transform)) = (maybe_aabb, maybe_transform) {
                            let model_to_world = transform.affine();
                            // Do a cheap sphere vs obb test to prune out most meshes outside the sphere of the light
                            if !has_no_frustum_culling
                                && !light_sphere.intersects_obb(aabb, &model_to_world)
                            {
                                return;
                            }

                            for (frustum, visible_entities) in cubemap_frusta
                                .iter()
                                .zip(cubemap_visible_entities_local_queue.iter_mut())
                            {
                                if has_no_frustum_culling
                                    || frustum.intersects_obb(aabb, &model_to_world, true, true)
                                {
                                    view_visibility.set();
                                    visible_entities.push(entity);
                                }
                            }
                        } else {
                            view_visibility.set();
                            for visible_entities in cubemap_visible_entities_local_queue.iter_mut()
                            {
                                visible_entities.push(entity);
                            }
                        }
                    },
                );

                for entities in cubemap_visible_entities_queue.iter_mut() {
                    cubemap_visible_entities
                        .iter_mut()
                        .zip(entities.iter_mut())
                        .for_each(|(dst, source)| dst.entities.append(source));
                }

                for visible_entities in cubemap_visible_entities.iter_mut() {
                    shrink_entities(visible_entities);
                }
            }

            // Spot lights
            if let Ok((point_light, transform, frustum, mut visible_entities, maybe_view_mask)) =
                spot_lights.get_mut(light_entity)
            {
                visible_entities.clear();

                // NOTE: If shadow mapping is disabled for the light then it must have no visible entities
                if !point_light.shadows_enabled {
                    continue;
                }

                let view_mask = maybe_view_mask.unwrap_or_default();
                let light_sphere = Sphere {
                    center: Vec3A::from(transform.translation()),
                    radius: point_light.range,
                };

                visible_entity_query.par_iter_mut().for_each_init(
                    || spot_visible_entities_queue.borrow_local_mut(),
                    |spot_visible_entities_local_queue,
                     (
                        entity,
                        inherited_visibility,
                        mut view_visibility,
                        maybe_entity_mask,
                        maybe_aabb,
                        maybe_transform,
                        has_visibility_range,
                        has_no_frustum_culling,
                    )| {
                        if !inherited_visibility.get() {
                            return;
                        }

                        let entity_mask = maybe_entity_mask.unwrap_or_default();
                        if !view_mask.intersects(entity_mask) {
                            return;
                        }
                        // Check visibility ranges.
                        if has_visibility_range
                            && visible_entity_ranges.is_some_and(|visible_entity_ranges| {
                                !visible_entity_ranges.entity_is_in_range_of_any_view(entity)
                            })
                        {
                            return;
                        }

                        if let (Some(aabb), Some(transform)) = (maybe_aabb, maybe_transform) {
                            let model_to_world = transform.affine();
                            // Do a cheap sphere vs obb test to prune out most meshes outside the sphere of the light
                            if !has_no_frustum_culling
                                && !light_sphere.intersects_obb(aabb, &model_to_world)
                            {
                                return;
                            }

                            if has_no_frustum_culling
                                || frustum.intersects_obb(aabb, &model_to_world, true, true)
                            {
                                view_visibility.set();
                                spot_visible_entities_local_queue.push(entity);
                            }
                        } else {
                            view_visibility.set();
                            spot_visible_entities_local_queue.push(entity);
                        }
                    },
                );

                for entities in spot_visible_entities_queue.iter_mut() {
                    visible_entities.append(entities);
                }

                shrink_entities(visible_entities.deref_mut());
            }
        }
    }
}<|MERGE_RESOLUTION|>--- conflicted
+++ resolved
@@ -1,13 +1,10 @@
 use core::ops::DerefMut;
 
-<<<<<<< HEAD
-use bevy_ecs::entity::{EntityHashMap, EntityHashSet};
-use bevy_ecs::prelude::*;
-use bevy_math::{Mat4, Vec3A, Vec4};
-=======
-use bevy_ecs::{entity::EntityHashMap, prelude::*};
+use bevy_ecs::{
+    entity::{EntityHashMap, EntityHashSet},
+    prelude::*,
+};
 use bevy_math::{ops, Mat4, Vec3A, Vec4};
->>>>>>> 3e405ed5
 use bevy_reflect::prelude::*;
 use bevy_render::{
     camera::{Camera, CameraProjection},
