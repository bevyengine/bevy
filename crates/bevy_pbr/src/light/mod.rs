--- conflicted
+++ resolved
@@ -658,10 +658,7 @@
 }
 
 pub fn check_dir_light_mesh_visibility(
-<<<<<<< HEAD
     mut commands: Commands,
-=======
->>>>>>> 91cd84fe
     mut directional_lights: Query<
         (
             &DirectionalLight,
@@ -692,7 +689,6 @@
     mut view_visible_entities_queue: Local<Parallel<Vec<Vec<Entity>>>>,
 ) {
     let visible_entity_ranges = visible_entity_ranges.as_deref();
-
     directional_lights.iter_mut().for_each(
         |(
             directional_light,
@@ -814,43 +810,6 @@
                 .for_each(shrink_entities);
         }
     }
-}
-
-pub fn check_point_light_mesh_visibility(
-    visible_point_lights: Query<&VisibleClusterableObjects>,
-    mut point_lights: Query<(
-        &PointLight,
-        &GlobalTransform,
-        &CubemapFrusta,
-        &mut CubemapVisibleEntities,
-        Option<&RenderLayers>,
-    )>,
-    mut spot_lights: Query<(
-        &SpotLight,
-        &GlobalTransform,
-        &Frustum,
-        &mut VisibleEntities,
-        Option<&RenderLayers>,
-    )>,
-    mut visible_entity_query: Query<
-        (
-            Entity,
-            &InheritedVisibility,
-            &mut ViewVisibility,
-            Option<&RenderLayers>,
-            Option<&Aabb>,
-            Option<&GlobalTransform>,
-            Has<VisibilityRange>,
-        ),
-        (
-            Without<NotShadowCaster>,
-            Without<DirectionalLight>,
-            With<Handle<Mesh>>,
-        ),
-    >,
-    visible_entity_ranges: Option<Res<VisibleEntityRanges>>,
-) {
-    let visible_entity_ranges = visible_entity_ranges.as_deref();
 
     // TODO: use resource to avoid unnecessary memory alloc
     let mut defer_queue = std::mem::take(visible_entities_queue.deref_mut());
