--- conflicted
+++ resolved
@@ -569,13 +569,8 @@
     mut materials: ResMut<Assets<WireframeMaterial>>,
     global_material: Res<GlobalWireframeMaterial>,
 ) {
-<<<<<<< HEAD
     if let Some(global_material) = materials.get_cloned_mut(&global_material.handle) {
-        global_material.color = config.default_color.into();
-=======
-    if let Some(global_material) = materials.get_mut(&global_material.handle) {
         global_material.color = config.default_color;
->>>>>>> dc473792
     }
 }
 
