use crate::MeshPipeline;
use crate::{DrawMesh, MeshPipelineKey, MeshUniform, SetMeshBindGroup, SetMeshViewBindGroup};
use bevy_app::Plugin;
use bevy_asset::{load_internal_asset, Handle, HandleUntyped};
use bevy_core_pipeline::core_3d::{Core3DDepthFormat, Opaque3d};
use bevy_ecs::{prelude::*, reflect::ReflectComponent};
use bevy_reflect::std_traits::ReflectDefault;
use bevy_reflect::{Reflect, TypeUuid};
use bevy_render::extract_component::{ExtractComponent, ExtractComponentPlugin};
use bevy_render::render_resource::GpuArrayBufferIndex;
use bevy_render::Render;
use bevy_render::{
    extract_resource::{ExtractResource, ExtractResourcePlugin},
    mesh::{Mesh, MeshVertexBufferLayout},
    render_asset::RenderAssets,
    render_phase::{AddRenderCommand, DrawFunctions, RenderPhase, SetItemPipeline},
    render_resource::{
        PipelineCache, PolygonMode, RenderPipelineDescriptor, Shader, SpecializedMeshPipeline,
        SpecializedMeshPipelineError, SpecializedMeshPipelines,
    },
    view::{ExtractedView, Msaa, VisibleEntities},
    RenderApp, RenderSet,
};
use bevy_utils::tracing::error;

pub const WIREFRAME_SHADER_HANDLE: HandleUntyped =
    HandleUntyped::weak_from_u64(Shader::TYPE_UUID, 192598014480025766);

#[derive(Debug, Default)]
pub struct WireframePlugin;

impl Plugin for WireframePlugin {
    fn build(&self, app: &mut bevy_app::App) {
        load_internal_asset!(
            app,
            WIREFRAME_SHADER_HANDLE,
            "render/wireframe.wgsl",
            Shader::from_wgsl
        );

        app.register_type::<Wireframe>()
            .register_type::<WireframeConfig>()
            .init_resource::<WireframeConfig>()
            .add_plugins((
                ExtractResourcePlugin::<WireframeConfig>::default(),
                ExtractComponentPlugin::<Wireframe>::default(),
            ));

        if let Ok(render_app) = app.get_sub_app_mut(RenderApp) {
            render_app
                .add_render_command::<Opaque3d, DrawWireframes>()
                .init_resource::<SpecializedMeshPipelines<WireframePipeline>>()
                .add_systems(Render, queue_wireframes.in_set(RenderSet::Queue));
        }
    }

    fn finish(&self, app: &mut bevy_app::App) {
        if let Ok(render_app) = app.get_sub_app_mut(RenderApp) {
            render_app.init_resource::<WireframePipeline>();
        }
    }
}

/// Controls whether an entity should rendered in wireframe-mode if the [`WireframePlugin`] is enabled
#[derive(Component, Debug, Clone, Default, ExtractComponent, Reflect)]
#[reflect(Component, Default)]
pub struct Wireframe;

#[derive(Resource, Debug, Clone, Default, ExtractResource, Reflect)]
#[reflect(Resource)]
pub struct WireframeConfig {
    /// Whether to show wireframes for all meshes. If `false`, only meshes with a [Wireframe] component will be rendered.
    pub global: bool,
}

#[derive(Resource, Clone)]
pub struct WireframePipeline {
    mesh_pipeline: MeshPipeline,
    shader: Handle<Shader>,
}
impl FromWorld for WireframePipeline {
    fn from_world(render_world: &mut World) -> Self {
        WireframePipeline {
            mesh_pipeline: render_world.resource::<MeshPipeline>().clone(),
            shader: WIREFRAME_SHADER_HANDLE.typed(),
        }
    }
}

impl SpecializedMeshPipeline for WireframePipeline {
    type Key = MeshPipelineKey;

    fn specialize(
        &self,
        key: Self::Key,
        layout: &MeshVertexBufferLayout,
    ) -> Result<RenderPipelineDescriptor, SpecializedMeshPipelineError> {
        let mut descriptor = self.mesh_pipeline.specialize(key, layout)?;
        descriptor.vertex.shader = self.shader.clone_weak();
        descriptor
            .vertex
            .shader_defs
            .push("MESH_BINDGROUP_1".into());
        descriptor.fragment.as_mut().unwrap().shader = self.shader.clone_weak();
        descriptor.primitive.polygon_mode = PolygonMode::Line;
        descriptor.depth_stencil.as_mut().unwrap().bias.slope_scale = 1.0;
        Ok(descriptor)
    }
}

#[allow(clippy::too_many_arguments)]
fn queue_wireframes(
    opaque_3d_draw_functions: Res<DrawFunctions<Opaque3d>>,
    render_meshes: Res<RenderAssets<Mesh>>,
    wireframe_config: Res<WireframeConfig>,
    wireframe_pipeline: Res<WireframePipeline>,
    mut pipelines: ResMut<SpecializedMeshPipelines<WireframePipeline>>,
    pipeline_cache: Res<PipelineCache>,
    msaa: Res<Msaa>,
    mut material_meshes: ParamSet<(
        Query<(
            Entity,
            &Handle<Mesh>,
            &MeshUniform,
            &GpuArrayBufferIndex<MeshUniform>,
        )>,
        Query<
            (
                Entity,
                &Handle<Mesh>,
                &MeshUniform,
                &GpuArrayBufferIndex<MeshUniform>,
            ),
            With<Wireframe>,
        >,
    )>,
    mut views: Query<(&ExtractedView, &VisibleEntities, &mut RenderPhase<Opaque3d>)>,
    depth_format: Res<Core3DDepthFormat>,
) {
    let draw_custom = opaque_3d_draw_functions.read().id::<DrawWireframes>();
    let msaa_key = MeshPipelineKey::from_msaa_samples(msaa.samples())
        | MeshPipelineKey::from_depth_format(depth_format.0);
    for (view, visible_entities, mut opaque_phase) in &mut views {
        let rangefinder = view.rangefinder3d();

        let view_key = msaa_key | MeshPipelineKey::from_hdr(view.hdr);
<<<<<<< HEAD

        let add_render_phase =
            |(entity, mesh_handle, mesh_uniform): (Entity, &Handle<Mesh>, &MeshUniform)| {
                if let Some(mesh) = render_meshes.get(mesh_handle) {
                    let key = view_key
                        | MeshPipelineKey::from_primitive_topology(mesh.primitive_topology);
                    let pipeline_id = pipelines.specialize(
                        &pipeline_cache,
                        &wireframe_pipeline,
                        key,
                        &mesh.layout,
                    );
                    let pipeline_id = match pipeline_id {
                        Ok(id) => id,
                        Err(err) => {
                            error!("{}", err);
                            return;
                        }
                    };
                    opaque_phase.add(Opaque3d {
                        entity,
                        pipeline: pipeline_id,
                        draw_function: draw_custom,
                        distance: rangefinder.distance(&mesh_uniform.transform),
                    });
                }
            };
=======
        let add_render_phase = |(entity, mesh_handle, mesh_uniform, batch_indices): (
            Entity,
            &Handle<Mesh>,
            &MeshUniform,
            &GpuArrayBufferIndex<MeshUniform>,
        )| {
            if let Some(mesh) = render_meshes.get(mesh_handle) {
                let key =
                    view_key | MeshPipelineKey::from_primitive_topology(mesh.primitive_topology);
                let pipeline_id =
                    pipelines.specialize(&pipeline_cache, &wireframe_pipeline, key, &mesh.layout);
                let pipeline_id = match pipeline_id {
                    Ok(id) => id,
                    Err(err) => {
                        error!("{}", err);
                        return;
                    }
                };
                opaque_phase.add(Opaque3d {
                    entity,
                    pipeline: pipeline_id,
                    draw_function: draw_custom,
                    distance: rangefinder.distance(&mesh_uniform.transform),
                    per_object_binding_dynamic_offset: batch_indices
                        .dynamic_offset
                        .unwrap_or_default(),
                });
            }
        };
>>>>>>> 43fe83b7

        if wireframe_config.global {
            let query = material_meshes.p0();
            visible_entities
                .entities
                .iter()
                .filter_map(|visible_entity| query.get(*visible_entity).ok())
                .for_each(add_render_phase);
        } else {
            let query = material_meshes.p1();
            visible_entities
                .entities
                .iter()
                .filter_map(|visible_entity| query.get(*visible_entity).ok())
                .for_each(add_render_phase);
        }
    }
}

type DrawWireframes = (
    SetItemPipeline,
    SetMeshViewBindGroup<0>,
    SetMeshBindGroup<1>,
    DrawMesh,
);<|MERGE_RESOLUTION|>--- conflicted
+++ resolved
@@ -144,35 +144,7 @@
         let rangefinder = view.rangefinder3d();
 
         let view_key = msaa_key | MeshPipelineKey::from_hdr(view.hdr);
-<<<<<<< HEAD
-
-        let add_render_phase =
-            |(entity, mesh_handle, mesh_uniform): (Entity, &Handle<Mesh>, &MeshUniform)| {
-                if let Some(mesh) = render_meshes.get(mesh_handle) {
-                    let key = view_key
-                        | MeshPipelineKey::from_primitive_topology(mesh.primitive_topology);
-                    let pipeline_id = pipelines.specialize(
-                        &pipeline_cache,
-                        &wireframe_pipeline,
-                        key,
-                        &mesh.layout,
-                    );
-                    let pipeline_id = match pipeline_id {
-                        Ok(id) => id,
-                        Err(err) => {
-                            error!("{}", err);
-                            return;
-                        }
-                    };
-                    opaque_phase.add(Opaque3d {
-                        entity,
-                        pipeline: pipeline_id,
-                        draw_function: draw_custom,
-                        distance: rangefinder.distance(&mesh_uniform.transform),
-                    });
-                }
-            };
-=======
+
         let add_render_phase = |(entity, mesh_handle, mesh_uniform, batch_indices): (
             Entity,
             &Handle<Mesh>,
@@ -202,7 +174,6 @@
                 });
             }
         };
->>>>>>> 43fe83b7
 
         if wireframe_config.global {
             let query = material_meshes.p0();
