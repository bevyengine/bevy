use crate::MeshPipeline;
use crate::{DrawMesh, MeshPipelineKey, MeshUniform, SetMeshBindGroup, SetMeshViewBindGroup};
use bevy_app::Plugin;
use bevy_asset::{load_internal_asset, Handle, HandleUntyped};
use bevy_core_pipeline::core_3d::Opaque3d;
use bevy_ecs::{prelude::*, reflect::ReflectComponent};
use bevy_reflect::std_traits::ReflectDefault;
use bevy_reflect::{Reflect, TypeUuid};
use bevy_render::Extract;
use bevy_render::{
    extract_resource::{ExtractResource, ExtractResourcePlugin},
    mesh::{Mesh, MeshVertexBufferLayout},
    render_asset::RenderAssets,
    render_phase::{AddRenderCommand, DrawFunctions, RenderPhase, SetItemPipeline},
    render_resource::{
        PipelineCache, PolygonMode, RenderPipelineDescriptor, Shader, SpecializedMeshPipeline,
        SpecializedMeshPipelineError, SpecializedMeshPipelines,
    },
    view::{ExtractedView, Msaa, VisibleEntities},
    RenderApp, RenderStage,
};
use bevy_utils::tracing::error;

pub const WIREFRAME_SHADER_HANDLE: HandleUntyped =
    HandleUntyped::weak_from_u64(Shader::TYPE_UUID, 192598014480025766);

#[derive(Debug, Default)]
pub struct WireframePlugin;

impl Plugin for WireframePlugin {
    fn build(&self, app: &mut bevy_app::App) {
        load_internal_asset!(
            app,
            WIREFRAME_SHADER_HANDLE,
            "render/wireframe.wgsl",
            Shader::from_wgsl
        );

        app.register_type::<Wireframe>()
            .register_type::<WireframeConfig>()
            .init_resource::<WireframeConfig>()
            .add_plugin(ExtractResourcePlugin::<WireframeConfig>::default());

        if let Ok(render_app) = app.get_sub_app_mut(RenderApp) {
            render_app
                .add_render_command::<Opaque3d, DrawWireframes>()
                .init_resource::<WireframePipeline>()
                .init_resource::<SpecializedMeshPipelines<WireframePipeline>>()
                .add_system_to_stage(RenderStage::Extract, extract_wireframes)
                .add_system_to_stage(RenderStage::Queue, queue_wireframes);
        }
    }
}

fn extract_wireframes(mut commands: Commands, query: Extract<Query<Entity, With<Wireframe>>>) {
    for entity in &query {
        commands.get_or_spawn(entity).insert(Wireframe);
    }
}

/// Controls whether an entity should rendered in wireframe-mode if the [`WireframePlugin`] is enabled
#[derive(Component, Debug, Clone, Default, Reflect)]
#[reflect(Component, Default)]
pub struct Wireframe;

#[derive(Resource, Debug, Clone, Default, ExtractResource, Reflect)]
#[reflect(Resource)]
pub struct WireframeConfig {
    /// Whether to show wireframes for all meshes. If `false`, only meshes with a [Wireframe] component will be rendered.
    pub global: bool,
}

#[derive(Resource, Clone)]
pub struct WireframePipeline {
    mesh_pipeline: MeshPipeline,
    shader: Handle<Shader>,
}
impl FromWorld for WireframePipeline {
    fn from_world(render_world: &mut World) -> Self {
        WireframePipeline {
            mesh_pipeline: render_world.resource::<MeshPipeline>().clone(),
            shader: WIREFRAME_SHADER_HANDLE.typed(),
        }
    }
}

impl SpecializedMeshPipeline for WireframePipeline {
    type Key = MeshPipelineKey;

    fn specialize(
        &self,
        key: Self::Key,
        layout: &MeshVertexBufferLayout,
    ) -> Result<RenderPipelineDescriptor, SpecializedMeshPipelineError> {
        let mut descriptor = self.mesh_pipeline.specialize(key, layout)?;
        descriptor.vertex.shader = self.shader.clone_weak();
        descriptor.fragment.as_mut().unwrap().shader = self.shader.clone_weak();
        descriptor.primitive.polygon_mode = PolygonMode::Line;
        descriptor.depth_stencil.as_mut().unwrap().bias.slope_scale = 1.0;
        Ok(descriptor)
    }
}

#[allow(clippy::too_many_arguments)]
fn queue_wireframes(
    opaque_3d_draw_functions: Res<DrawFunctions<Opaque3d>>,
    render_meshes: Res<RenderAssets<Mesh>>,
    wireframe_config: Res<WireframeConfig>,
    wireframe_pipeline: Res<WireframePipeline>,
    mut pipelines: ResMut<SpecializedMeshPipelines<WireframePipeline>>,
<<<<<<< HEAD
    mut pipeline_cache: ResMut<PipelineCache>,
=======
    pipeline_cache: Res<PipelineCache>,
    msaa: Res<Msaa>,
>>>>>>> 88b353c4
    mut material_meshes: ParamSet<(
        Query<(Entity, &Handle<Mesh>, &MeshUniform)>,
        Query<(Entity, &Handle<Mesh>, &MeshUniform), With<Wireframe>>,
    )>,
    mut views: Query<(
        &ExtractedView,
        &VisibleEntities,
        &mut RenderPhase<Opaque3d>,
        &Msaa,
    )>,
) {
    let draw_custom = opaque_3d_draw_functions.read().id::<DrawWireframes>();
    for (view, visible_entities, mut opaque_phase, msaa) in &mut views {
        let rangefinder = view.rangefinder3d();

        let view_key =
            MeshPipelineKey::from_msaa_samples(msaa.samples) | MeshPipelineKey::from_hdr(view.hdr);
        let add_render_phase =
            |(entity, mesh_handle, mesh_uniform): (Entity, &Handle<Mesh>, &MeshUniform)| {
                if let Some(mesh) = render_meshes.get(mesh_handle) {
                    let key = view_key
                        | MeshPipelineKey::from_primitive_topology(mesh.primitive_topology);
                    let pipeline_id = pipelines.specialize(
                        &pipeline_cache,
                        &wireframe_pipeline,
                        key,
                        &mesh.layout,
                    );
                    let pipeline_id = match pipeline_id {
                        Ok(id) => id,
                        Err(err) => {
                            error!("{}", err);
                            return;
                        }
                    };
                    opaque_phase.add(Opaque3d {
                        entity,
                        pipeline: pipeline_id,
                        draw_function: draw_custom,
                        distance: rangefinder.distance(&mesh_uniform.transform),
                    });
                }
            };

        if wireframe_config.global {
            let query = material_meshes.p0();
            visible_entities
                .entities
                .iter()
                .filter_map(|visible_entity| query.get(*visible_entity).ok())
                .for_each(add_render_phase);
        } else {
            let query = material_meshes.p1();
            visible_entities
                .entities
                .iter()
                .filter_map(|visible_entity| query.get(*visible_entity).ok())
                .for_each(add_render_phase);
        }
    }
}

type DrawWireframes = (
    SetItemPipeline,
    SetMeshViewBindGroup<0>,
    SetMeshBindGroup<1>,
    DrawMesh,
);<|MERGE_RESOLUTION|>--- conflicted
+++ resolved
@@ -108,12 +108,8 @@
     wireframe_config: Res<WireframeConfig>,
     wireframe_pipeline: Res<WireframePipeline>,
     mut pipelines: ResMut<SpecializedMeshPipelines<WireframePipeline>>,
-<<<<<<< HEAD
     mut pipeline_cache: ResMut<PipelineCache>,
-=======
-    pipeline_cache: Res<PipelineCache>,
     msaa: Res<Msaa>,
->>>>>>> 88b353c4
     mut material_meshes: ParamSet<(
         Query<(Entity, &Handle<Mesh>, &MeshUniform)>,
         Query<(Entity, &Handle<Mesh>, &MeshUniform), With<Wireframe>>,
