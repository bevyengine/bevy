//! Volumetric fog and volumetric lighting, also known as light shafts or god
//! rays.
//!
//! This module implements a more physically-accurate, but slower, form of fog
//! than the [`crate::fog`] module does. Notably, this *volumetric fog* allows
//! for light beams from directional lights to shine through, creating what is
//! known as *light shafts* or *god rays*.
//!
//! To add volumetric fog to a scene, add [`VolumetricFog`] to the
//! camera, and add [`VolumetricLight`] to directional lights that you wish to
//! be volumetric. [`VolumetricFog`] feature numerous settings that
//! allow you to define the accuracy of the simulation, as well as the look of
//! the fog. Currently, only interaction with directional lights that have
//! shadow maps is supported. Note that the overhead of the effect scales
//! directly with the number of directional lights in use, so apply
//! [`VolumetricLight`] sparingly for the best results.
//!
//! The overall algorithm, which is implemented as a postprocessing effect, is a
//! combination of the techniques described in [Scratchapixel] and [this blog
//! post]. It uses raymarching in screen space, transformed into shadow map
//! space for sampling and combined with physically-based modeling of absorption
//! and scattering. Bevy employs the widely-used [Henyey-Greenstein phase
//! function] to model asymmetry; this essentially allows light shafts to fade
//! into and out of existence as the user views them.
//!
//! [Scratchapixel]: https://www.scratchapixel.com/lessons/3d-basic-rendering/volume-rendering-for-developers/intro-volume-rendering.html
//!
//! [this blog post]: https://www.alexandre-pestana.com/volumetric-lights/
//!
//! [Henyey-Greenstein phase function]: https://www.pbr-book.org/4ed/Volume_Scattering/Phase_Functions#TheHenyeyndashGreensteinPhaseFunction

#![allow(deprecated)]

use bevy_app::{App, Plugin};
use bevy_asset::{load_internal_asset, Assets, Handle};
use bevy_color::Color;
use bevy_core_pipeline::core_3d::{
    graph::{Core3d, Node3d},
    prepare_core_3d_depth_textures,
};
use bevy_ecs::{
    bundle::Bundle, component::Component, reflect::ReflectComponent,
    schedule::IntoSystemConfigs as _,
};
use bevy_math::{
    primitives::{Cuboid, Plane3d},
    Vec2, Vec3,
};
use bevy_reflect::std_traits::ReflectDefault;
use bevy_reflect::Reflect;
use bevy_render::{
    mesh::{Mesh, Meshable},
    render_graph::{RenderGraphApp, ViewNodeRunner},
    render_resource::{Shader, SpecializedRenderPipelines},
    texture::Image,
    view::{InheritedVisibility, ViewVisibility, Visibility},
    ExtractSchedule, Render, RenderApp, RenderSet,
};
use bevy_transform::components::{GlobalTransform, Transform};
use render::{
    VolumetricFogNode, VolumetricFogPipeline, VolumetricFogUniformBuffer, CUBE_MESH, PLANE_MESH,
    VOLUMETRIC_FOG_HANDLE,
};

use crate::graph::NodePbr;

pub mod render;

/// A plugin that implements volumetric fog.
pub struct VolumetricFogPlugin;

/// Add this component to a [`DirectionalLight`](crate::DirectionalLight) with a shadow map
/// (`shadows_enabled: true`) to make volumetric fog interact with it.
///
/// This allows the light to generate light shafts/god rays.
#[derive(Clone, Copy, Component, Default, Debug, Reflect)]
#[reflect(Component, Default, Debug)]
pub struct VolumetricLight;

/// When placed on a [`bevy_core_pipeline::core_3d::Camera3d`], enables
/// volumetric fog and volumetric lighting, also known as light shafts or god
/// rays.
#[derive(Clone, Copy, Component, Debug, Reflect)]
#[reflect(Component, Default, Debug)]
pub struct VolumetricFog {
    /// Color of the ambient light.
    ///
    /// This is separate from Bevy's [`AmbientLight`](crate::light::AmbientLight) because an
    /// [`EnvironmentMapLight`](crate::environment_map::EnvironmentMapLight) is
    /// still considered an ambient light for the purposes of volumetric fog. If you're using a
    /// [`EnvironmentMapLight`](crate::environment_map::EnvironmentMapLight), for best results,
    /// this should be a good approximation of the average color of the environment map.
    ///
    /// Defaults to white.
    pub ambient_color: Color,

    /// The brightness of the ambient light.
    ///
    /// If there's no [`EnvironmentMapLight`](crate::environment_map::EnvironmentMapLight),
    /// set this to 0.
    ///
    /// Defaults to 0.1.
    pub ambient_intensity: f32,

    /// The maximum distance to offset the ray origin randomly by, in meters.
    ///
    /// This is intended for use with temporal antialiasing. It helps fog look
    /// less blocky by varying the start position of the ray, using interleaved
    /// gradient noise.
    pub jitter: f32,

    /// The number of raymarching steps to perform.
    ///
    /// Higher values produce higher-quality results with less banding, but
    /// reduce performance.
    ///
    /// The default value is 64.
    pub step_count: u32,
}

#[deprecated(since = "0.15.0", note = "Renamed to `VolumetricFog`")]
pub type VolumetricFogSettings = VolumetricFog;

/// A convenient [`Bundle`] that contains all components necessary to generate a
/// fog volume.
#[derive(Bundle, Clone, Debug, Default)]
#[deprecated(
    since = "0.5.0",
    note = "Use `FogVolume` directly instead. This bundle will be removed in favor or required components in a future release."
)]
pub struct FogVolumeBundle {
    /// The actual fog volume.
    pub fog_volume: FogVolume,
    /// Visibility.
    pub visibility: Visibility,
    /// Inherited visibility.
    pub inherited_visibility: InheritedVisibility,
    /// View visibility.
    pub view_visibility: ViewVisibility,
    /// The local transform. Set this to change the position, and scale of the
    /// fog's axis-aligned bounding box (AABB).
    pub transform: Transform,
    /// The global transform.
    pub global_transform: GlobalTransform,
}

#[derive(Clone, Component, Debug, Reflect)]
<<<<<<< HEAD
#[reflect(Component)]
#[require(
    Transform,
    GlobalTransform,
    Visibility,
    InheritedVisibility,
    ViewVisibility
)]
=======
#[reflect(Component, Default, Debug)]
>>>>>>> 378dcacf
pub struct FogVolume {
    /// The color of the fog.
    ///
    /// Note that the fog must be lit by a [`VolumetricLight`] or ambient light
    /// in order for this color to appear.
    ///
    /// Defaults to white.
    pub fog_color: Color,

    /// The density of fog, which measures how dark the fog is.
    ///
    /// The default value is 0.1.
    pub density_factor: f32,

    /// Optional 3D voxel density texture for the fog.
    pub density_texture: Option<Handle<Image>>,

    /// Configurable offset of the density texture in UVW coordinates.
    ///
    /// This can be used to scroll a repeating density texture in a direction over time
    /// to create effects like fog moving in the wind. Make sure to configure the texture
    /// to use `ImageAddressMode::Repeat` if this is your intention.
    ///
    /// Has no effect when no density texture is present.
    ///
    /// The default value is (0, 0, 0).
    pub density_texture_offset: Vec3,

    /// The absorption coefficient, which measures what fraction of light is
    /// absorbed by the fog at each step.
    ///
    /// Increasing this value makes the fog darker.
    ///
    /// The default value is 0.3.
    pub absorption: f32,

    /// The scattering coefficient, which measures the fraction of light that's
    /// scattered toward, and away from, the viewer.
    ///
    /// The default value is 0.3.
    pub scattering: f32,

    /// Measures the fraction of light that's scattered *toward* the camera, as
    /// opposed to *away* from the camera.
    ///
    /// Increasing this value makes light shafts become more prominent when the
    /// camera is facing toward their source and less prominent when the camera
    /// is facing away. Essentially, a high value here means the light shafts
    /// will fade into view as the camera focuses on them and fade away when the
    /// camera is pointing away.
    ///
    /// The default value is 0.8.
    pub scattering_asymmetry: f32,

    /// Applies a nonphysical color to the light.
    ///
    /// This can be useful for artistic purposes but is nonphysical.
    ///
    /// The default value is white.
    pub light_tint: Color,

    /// Scales the light by a fixed fraction.
    ///
    /// This can be useful for artistic purposes but is nonphysical.
    ///
    /// The default value is 1.0, which results in no adjustment.
    pub light_intensity: f32,
}

impl Plugin for VolumetricFogPlugin {
    fn build(&self, app: &mut App) {
        load_internal_asset!(
            app,
            VOLUMETRIC_FOG_HANDLE,
            "volumetric_fog.wgsl",
            Shader::from_wgsl
        );

        let mut meshes = app.world_mut().resource_mut::<Assets<Mesh>>();
        meshes.insert(&PLANE_MESH, Plane3d::new(Vec3::Z, Vec2::ONE).mesh().into());
        meshes.insert(&CUBE_MESH, Cuboid::new(1.0, 1.0, 1.0).mesh().into());

        app.register_type::<VolumetricFog>()
            .register_type::<VolumetricLight>();

        let Some(render_app) = app.get_sub_app_mut(RenderApp) else {
            return;
        };

        render_app
            .init_resource::<SpecializedRenderPipelines<VolumetricFogPipeline>>()
            .init_resource::<VolumetricFogUniformBuffer>()
            .add_systems(ExtractSchedule, render::extract_volumetric_fog)
            .add_systems(
                Render,
                (
                    render::prepare_volumetric_fog_pipelines.in_set(RenderSet::Prepare),
                    render::prepare_volumetric_fog_uniforms.in_set(RenderSet::Prepare),
                    render::prepare_view_depth_textures_for_volumetric_fog
                        .in_set(RenderSet::Prepare)
                        .before(prepare_core_3d_depth_textures),
                ),
            );
    }

    fn finish(&self, app: &mut App) {
        let Some(render_app) = app.get_sub_app_mut(RenderApp) else {
            return;
        };

        render_app
            .init_resource::<VolumetricFogPipeline>()
            .add_render_graph_node::<ViewNodeRunner<VolumetricFogNode>>(
                Core3d,
                NodePbr::VolumetricFog,
            )
            .add_render_graph_edges(
                Core3d,
                // Volumetric fog is a postprocessing effect. Run it after the
                // main pass but before bloom.
                (Node3d::EndMainPass, NodePbr::VolumetricFog, Node3d::Bloom),
            );
    }
}

impl Default for VolumetricFog {
    fn default() -> Self {
        Self {
            step_count: 64,
            // Matches `AmbientLight` defaults.
            ambient_color: Color::WHITE,
            ambient_intensity: 0.1,
            jitter: 0.0,
        }
    }
}

impl Default for FogVolume {
    fn default() -> Self {
        Self {
            absorption: 0.3,
            scattering: 0.3,
            density_factor: 0.1,
            density_texture: None,
            density_texture_offset: Vec3::ZERO,
            scattering_asymmetry: 0.5,
            fog_color: Color::WHITE,
            light_tint: Color::WHITE,
            light_intensity: 1.0,
        }
    }
}<|MERGE_RESOLUTION|>--- conflicted
+++ resolved
@@ -145,8 +145,7 @@
 }
 
 #[derive(Clone, Component, Debug, Reflect)]
-<<<<<<< HEAD
-#[reflect(Component)]
+#[reflect(Component, Default, Debug)]
 #[require(
     Transform,
     GlobalTransform,
@@ -154,9 +153,6 @@
     InheritedVisibility,
     ViewVisibility
 )]
-=======
-#[reflect(Component, Default, Debug)]
->>>>>>> 378dcacf
 pub struct FogVolume {
     /// The color of the fog.
     ///
