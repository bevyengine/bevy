//! Volumetric fog and volumetric lighting, also known as light shafts or god
//! rays.
//!
//! This module implements a more physically-accurate, but slower, form of fog
//! than the [`crate::fog`] module does. Notably, this *volumetric fog* allows
//! for light beams from directional lights to shine through, creating what is
//! known as *light shafts* or *god rays*.
//!
//! To add volumetric fog to a scene, add [`VolumetricFog`] to the
//! camera, and add [`VolumetricLight`] to directional lights that you wish to
//! be volumetric. [`VolumetricFog`] feature numerous settings that
//! allow you to define the accuracy of the simulation, as well as the look of
//! the fog. Currently, only interaction with directional lights that have
//! shadow maps is supported. Note that the overhead of the effect scales
//! directly with the number of directional lights in use, so apply
//! [`VolumetricLight`] sparingly for the best results.
//!
//! The overall algorithm, which is implemented as a postprocessing effect, is a
//! combination of the techniques described in [Scratchapixel] and [this blog
//! post]. It uses raymarching in screen space, transformed into shadow map
//! space for sampling and combined with physically-based modeling of absorption
//! and scattering. Bevy employs the widely-used [Henyey-Greenstein phase
//! function] to model asymmetry; this essentially allows light shafts to fade
//! into and out of existence as the user views them.
//!
//! [Scratchapixel]: https://www.scratchapixel.com/lessons/3d-basic-rendering/volume-rendering-for-developers/intro-volume-rendering.html
//!
//! [this blog post]: https://www.alexandre-pestana.com/volumetric-lights/
//!
//! [Henyey-Greenstein phase function]: https://www.pbr-book.org/4ed/Volume_Scattering/Phase_Functions#TheHenyeyndashGreensteinPhaseFunction

use bevy_app::{App, Plugin};
use bevy_asset::{load_internal_asset, Assets, Handle};
use bevy_color::Color;
use bevy_core_pipeline::core_3d::{
    graph::{Core3d, Node3d},
    prepare_core_3d_depth_textures,
};
<<<<<<< HEAD
use bevy_ecs::{component::Component, reflect::ReflectComponent, schedule::IntoSystemConfigs as _};
=======
use bevy_ecs::{
    bundle::Bundle,
    component::{require, Component},
    reflect::ReflectComponent,
    schedule::IntoSystemConfigs as _,
};
>>>>>>> 2931e350
use bevy_image::Image;
use bevy_math::{
    primitives::{Cuboid, Plane3d},
    Vec2, Vec3,
};
use bevy_reflect::{std_traits::ReflectDefault, Reflect};
use bevy_render::{
    mesh::{Mesh, Meshable},
    render_graph::{RenderGraphApp, ViewNodeRunner},
    render_resource::{Shader, SpecializedRenderPipelines},
    sync_component::SyncComponentPlugin,
    view::Visibility,
    ExtractSchedule, Render, RenderApp, RenderSet,
};
use bevy_transform::components::Transform;
use render::{
    VolumetricFogNode, VolumetricFogPipeline, VolumetricFogUniformBuffer, CUBE_MESH, PLANE_MESH,
    VOLUMETRIC_FOG_HANDLE,
};

use crate::graph::NodePbr;

pub mod render;

/// A plugin that implements volumetric fog.
pub struct VolumetricFogPlugin;

/// Add this component to a [`DirectionalLight`](crate::DirectionalLight) with a shadow map
/// (`shadows_enabled: true`) to make volumetric fog interact with it.
///
/// This allows the light to generate light shafts/god rays.
#[derive(Clone, Copy, Component, Default, Debug, Reflect)]
#[reflect(Component, Default, Debug)]
pub struct VolumetricLight;

/// When placed on a [`bevy_core_pipeline::core_3d::Camera3d`], enables
/// volumetric fog and volumetric lighting, also known as light shafts or god
/// rays.
#[derive(Clone, Copy, Component, Debug, Reflect)]
#[reflect(Component, Default, Debug)]
pub struct VolumetricFog {
    /// Color of the ambient light.
    ///
    /// This is separate from Bevy's [`AmbientLight`](crate::light::AmbientLight) because an
    /// [`EnvironmentMapLight`](crate::environment_map::EnvironmentMapLight) is
    /// still considered an ambient light for the purposes of volumetric fog. If you're using a
    /// [`EnvironmentMapLight`](crate::environment_map::EnvironmentMapLight), for best results,
    /// this should be a good approximation of the average color of the environment map.
    ///
    /// Defaults to white.
    pub ambient_color: Color,

    /// The brightness of the ambient light.
    ///
    /// If there's no [`EnvironmentMapLight`](crate::environment_map::EnvironmentMapLight),
    /// set this to 0.
    ///
    /// Defaults to 0.1.
    pub ambient_intensity: f32,

    /// The maximum distance to offset the ray origin randomly by, in meters.
    ///
    /// This is intended for use with temporal antialiasing. It helps fog look
    /// less blocky by varying the start position of the ray, using interleaved
    /// gradient noise.
    pub jitter: f32,

    /// The number of raymarching steps to perform.
    ///
    /// Higher values produce higher-quality results with less banding, but
    /// reduce performance.
    ///
    /// The default value is 64.
    pub step_count: u32,
}

#[derive(Clone, Component, Debug, Reflect)]
#[reflect(Component, Default, Debug)]
#[require(Transform, Visibility)]
pub struct FogVolume {
    /// The color of the fog.
    ///
    /// Note that the fog must be lit by a [`VolumetricLight`] or ambient light
    /// in order for this color to appear.
    ///
    /// Defaults to white.
    pub fog_color: Color,

    /// The density of fog, which measures how dark the fog is.
    ///
    /// The default value is 0.1.
    pub density_factor: f32,

    /// Optional 3D voxel density texture for the fog.
    pub density_texture: Option<Handle<Image>>,

    /// Configurable offset of the density texture in UVW coordinates.
    ///
    /// This can be used to scroll a repeating density texture in a direction over time
    /// to create effects like fog moving in the wind. Make sure to configure the texture
    /// to use `ImageAddressMode::Repeat` if this is your intention.
    ///
    /// Has no effect when no density texture is present.
    ///
    /// The default value is (0, 0, 0).
    pub density_texture_offset: Vec3,

    /// The absorption coefficient, which measures what fraction of light is
    /// absorbed by the fog at each step.
    ///
    /// Increasing this value makes the fog darker.
    ///
    /// The default value is 0.3.
    pub absorption: f32,

    /// The scattering coefficient, which measures the fraction of light that's
    /// scattered toward, and away from, the viewer.
    ///
    /// The default value is 0.3.
    pub scattering: f32,

    /// Measures the fraction of light that's scattered *toward* the camera, as
    /// opposed to *away* from the camera.
    ///
    /// Increasing this value makes light shafts become more prominent when the
    /// camera is facing toward their source and less prominent when the camera
    /// is facing away. Essentially, a high value here means the light shafts
    /// will fade into view as the camera focuses on them and fade away when the
    /// camera is pointing away.
    ///
    /// The default value is 0.8.
    pub scattering_asymmetry: f32,

    /// Applies a nonphysical color to the light.
    ///
    /// This can be useful for artistic purposes but is nonphysical.
    ///
    /// The default value is white.
    pub light_tint: Color,

    /// Scales the light by a fixed fraction.
    ///
    /// This can be useful for artistic purposes but is nonphysical.
    ///
    /// The default value is 1.0, which results in no adjustment.
    pub light_intensity: f32,
}

impl Plugin for VolumetricFogPlugin {
    fn build(&self, app: &mut App) {
        load_internal_asset!(
            app,
            VOLUMETRIC_FOG_HANDLE,
            "volumetric_fog.wgsl",
            Shader::from_wgsl
        );

        let mut meshes = app.world_mut().resource_mut::<Assets<Mesh>>();
        meshes.insert(&PLANE_MESH, Plane3d::new(Vec3::Z, Vec2::ONE).mesh().into());
        meshes.insert(&CUBE_MESH, Cuboid::new(1.0, 1.0, 1.0).mesh().into());

        app.register_type::<VolumetricFog>()
            .register_type::<VolumetricLight>();

        app.add_plugins(SyncComponentPlugin::<FogVolume>::default());

        let Some(render_app) = app.get_sub_app_mut(RenderApp) else {
            return;
        };

        render_app
            .init_resource::<SpecializedRenderPipelines<VolumetricFogPipeline>>()
            .init_resource::<VolumetricFogUniformBuffer>()
            .add_systems(ExtractSchedule, render::extract_volumetric_fog)
            .add_systems(
                Render,
                (
                    render::prepare_volumetric_fog_pipelines.in_set(RenderSet::Prepare),
                    render::prepare_volumetric_fog_uniforms.in_set(RenderSet::Prepare),
                    render::prepare_view_depth_textures_for_volumetric_fog
                        .in_set(RenderSet::Prepare)
                        .before(prepare_core_3d_depth_textures),
                ),
            );
    }

    fn finish(&self, app: &mut App) {
        let Some(render_app) = app.get_sub_app_mut(RenderApp) else {
            return;
        };

        render_app
            .init_resource::<VolumetricFogPipeline>()
            .add_render_graph_node::<ViewNodeRunner<VolumetricFogNode>>(
                Core3d,
                NodePbr::VolumetricFog,
            )
            .add_render_graph_edges(
                Core3d,
                // Volumetric fog is a postprocessing effect. Run it after the
                // main pass but before bloom.
                (Node3d::EndMainPass, NodePbr::VolumetricFog, Node3d::Bloom),
            );
    }
}

impl Default for VolumetricFog {
    fn default() -> Self {
        Self {
            step_count: 64,
            // Matches `AmbientLight` defaults.
            ambient_color: Color::WHITE,
            ambient_intensity: 0.1,
            jitter: 0.0,
        }
    }
}

impl Default for FogVolume {
    fn default() -> Self {
        Self {
            absorption: 0.3,
            scattering: 0.3,
            density_factor: 0.1,
            density_texture: None,
            density_texture_offset: Vec3::ZERO,
            scattering_asymmetry: 0.5,
            fog_color: Color::WHITE,
            light_tint: Color::WHITE,
            light_intensity: 1.0,
        }
    }
}<|MERGE_RESOLUTION|>--- conflicted
+++ resolved
@@ -36,16 +36,12 @@
     graph::{Core3d, Node3d},
     prepare_core_3d_depth_textures,
 };
-<<<<<<< HEAD
-use bevy_ecs::{component::Component, reflect::ReflectComponent, schedule::IntoSystemConfigs as _};
-=======
 use bevy_ecs::{
     bundle::Bundle,
     component::{require, Component},
     reflect::ReflectComponent,
     schedule::IntoSystemConfigs as _,
 };
->>>>>>> 2931e350
 use bevy_image::Image;
 use bevy_math::{
     primitives::{Cuboid, Plane3d},
