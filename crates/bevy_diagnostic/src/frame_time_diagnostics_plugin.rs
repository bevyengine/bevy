--- conflicted
+++ resolved
@@ -13,11 +13,7 @@
 
 impl Plugin for FrameTimeDiagnosticsPlugin {
     fn build(&self, app: &mut bevy_app::App) {
-<<<<<<< HEAD
-        app.add_startup_system(Self::setup_system.system())
-=======
         app.add_startup_system(Self::setup_system)
->>>>>>> 997eae61
             .insert_resource(FrameTimeDiagnosticsState { frame_count: 0.0 })
             .add_system(Self::diagnostic_system);
     }
