--- conflicted
+++ resolved
@@ -13,23 +13,11 @@
 pub struct FrameTimeDiagnosticsPlugin;
 
 impl Plugin for FrameTimeDiagnosticsPlugin {
-<<<<<<< HEAD
     fn build(&self, app: &mut bevy_app::App) {
         app.register_diagnostic(Diagnostic::new(Self::FRAME_TIME).with_suffix("ms"))
             .register_diagnostic(Diagnostic::new(Self::FPS))
             .register_diagnostic(Diagnostic::new(Self::FRAME_COUNT).with_smoothing_factor(0.0))
             .add_systems(Update, Self::diagnostic_system);
-=======
-    fn build(&self, app: &mut App) {
-        app.register_diagnostic(
-            Diagnostic::new(Self::FRAME_TIME, "frame_time", 20).with_suffix("ms"),
-        )
-        .register_diagnostic(Diagnostic::new(Self::FPS, "fps", 20))
-        .register_diagnostic(
-            Diagnostic::new(Self::FRAME_COUNT, "frame_count", 1).with_smoothing_factor(0.0),
-        )
-        .add_systems(Update, Self::diagnostic_system);
->>>>>>> 8a523de8
     }
 }
 
