--- conflicted
+++ resolved
@@ -23,17 +23,10 @@
         DiagnosticId::from_u128(73441630925388532774622109383099159699);
 
     pub fn setup_system(mut diagnostics: ResMut<Diagnostics>) {
-<<<<<<< HEAD
         diagnostics.add(Diagnostic::new(Self::FRAME_TIME, "frame_time", 20, 6).with_suffix("ms")); // TODO: let user pick num_of_decimals
         diagnostics.add(Diagnostic::new(Self::FPS, "fps", 20, 6)); // TODO: let user pick num_of_decimals
         diagnostics.add(Diagnostic::new(Self::FRAME_COUNT, "frame_count", 1, 6));
         // TODO: let user pick num_of_decimals
-=======
-        diagnostics.add(Diagnostic::new(Self::FRAME_TIME, "frame_time", 20).with_suffix("ms"));
-        diagnostics.add(Diagnostic::new(Self::FPS, "fps", 20));
-        diagnostics
-            .add(Diagnostic::new(Self::FRAME_COUNT, "frame_count", 1).with_smoothing_factor(0.0));
->>>>>>> 5640ec85
     }
 
     pub fn diagnostic_system(
