--- conflicted
+++ resolved
@@ -1,14 +1,11 @@
 // FIXME(3492): remove once docs are ready
 #![allow(missing_docs)]
 #![cfg_attr(docsrs, feature(doc_auto_cfg))]
-<<<<<<< HEAD
 #![forbid(unsafe_code)]
-=======
 #![doc(
     html_logo_url = "https://bevyengine.org/assets/icon.png",
     html_favicon_url = "https://bevyengine.org/assets/icon.png"
 )]
->>>>>>> b3597401
 
 //! This crate provides a straightforward solution for integrating diagnostics in the [Bevy game engine](https://bevyengine.org/).
 //! It allows users to easily add diagnostic functionality to their Bevy applications, enhancing
