--- conflicted
+++ resolved
@@ -127,28 +127,8 @@
         time: Res<Time<Real>>,
         diagnostics: Res<DiagnosticsStore>,
     ) {
-<<<<<<< HEAD
-        if state.timer.tick(time.raw_delta()).finished() {
+        if state.timer.tick(time.delta()).finished() {
             Self::log_diagnostics(&state, &diagnostics);
-=======
-        if state.timer.tick(time.delta()).finished() {
-            if let Some(ref filter) = state.filter {
-                for diagnostic in filter.iter().flat_map(|id| {
-                    diagnostics
-                        .get(*id)
-                        .filter(|diagnostic| diagnostic.is_enabled)
-                }) {
-                    Self::log_diagnostic(diagnostic);
-                }
-            } else {
-                for diagnostic in diagnostics
-                    .iter()
-                    .filter(|diagnostic| diagnostic.is_enabled)
-                {
-                    Self::log_diagnostic(diagnostic);
-                }
-            }
->>>>>>> 8a523de8
         }
     }
 
@@ -157,30 +137,10 @@
         time: Res<Time<Real>>,
         diagnostics: Res<DiagnosticsStore>,
     ) {
-<<<<<<< HEAD
-        if state.timer.tick(time.raw_delta()).finished() {
+        if state.timer.tick(time.delta()).finished() {
             Self::for_each_diagnostic(&state, &diagnostics, |diagnostic| {
                 debug!("{:#?}\n", diagnostic);
             });
-=======
-        if state.timer.tick(time.delta()).finished() {
-            if let Some(ref filter) = state.filter {
-                for diagnostic in filter.iter().flat_map(|id| {
-                    diagnostics
-                        .get(*id)
-                        .filter(|diagnostic| diagnostic.is_enabled)
-                }) {
-                    debug!("{:#?}\n", diagnostic);
-                }
-            } else {
-                for diagnostic in diagnostics
-                    .iter()
-                    .filter(|diagnostic| diagnostic.is_enabled)
-                {
-                    debug!("{:#?}\n", diagnostic);
-                }
-            }
->>>>>>> 8a523de8
         }
     }
 }