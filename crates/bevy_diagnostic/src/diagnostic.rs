--- conflicted
+++ resolved
@@ -74,17 +74,11 @@
         &self.path
     }
 
-<<<<<<< HEAD
     /// Returns an iterator over path components.
     pub fn components(&self) -> impl Iterator<Item = &str> + '_ {
         self.path.split('/')
     }
 }
-=======
-/// Unique identifier for a [`Diagnostic`].
-#[derive(Debug, Copy, Clone, Hash, Eq, PartialEq, PartialOrd, Ord)]
-pub struct DiagnosticId(pub Uuid);
->>>>>>> 8a523de8
 
 impl From<DiagnosticPath> for String {
     fn from(path: DiagnosticPath) -> Self {
