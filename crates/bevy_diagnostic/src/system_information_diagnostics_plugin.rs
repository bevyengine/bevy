--- conflicted
+++ resolved
@@ -90,10 +90,6 @@
     use bevy_platform::{cell::SyncCell, time::Instant};
     use bevy_tasks::{AsyncComputeTaskPool, Task};
     use log::info;
-<<<<<<< HEAD
-    use std::sync::{Mutex, PoisonError};
-=======
->>>>>>> c3bcbba1
     use sysinfo::{CpuRefreshKind, MemoryRefreshKind, RefreshKind, System};
 
     use crate::{Diagnostic, Diagnostics, DiagnosticsStore};
@@ -186,52 +182,7 @@
         receiver: SyncCell<Receiver<SysinfoRefreshData>>,
         waker: Arc<AtomicWaker>,
     }
-
-<<<<<<< HEAD
-        let last_refresh = last_refresh.get_or_insert_with(Instant::now);
-
-        let thread_pool = AsyncComputeTaskPool::get();
-
-        // Only queue a new system refresh task when necessary
-        // Queuing earlier than that will not give new data
-        if last_refresh.elapsed() > sysinfo::MINIMUM_CPU_UPDATE_INTERVAL
-            // These tasks don't yield and will take up all of the task pool's
-            // threads if we don't limit their amount.
-            && tasks.tasks.len() * 2 < available_parallelism()
-        {
-            let sys = Arc::clone(sysinfo);
-            let task = thread_pool.spawn(async move {
-                let mut sys = sys.lock().unwrap_or_else(PoisonError::into_inner);
-                let pid = sysinfo::get_current_pid().expect("Failed to get current process ID");
-                sys.refresh_processes(sysinfo::ProcessesToUpdate::Some(&[pid]), true);
-
-                sys.refresh_cpu_specifics(CpuRefreshKind::nothing().with_cpu_usage());
-                sys.refresh_memory();
-                let system_cpu_usage = sys.global_cpu_usage().into();
-                let total_mem = sys.total_memory() as f64;
-                let used_mem = sys.used_memory() as f64;
-                let system_mem_usage = used_mem / total_mem * 100.0;
-
-                let process_mem_usage = sys
-                    .process(pid)
-                    .map(|p| p.memory() as f64 * BYTES_TO_GIB)
-                    .unwrap_or(0.0);
-
-                let process_cpu_usage = sys
-                    .process(pid)
-                    .map(|p| p.cpu_usage() as f64 / sys.cpus().len() as f64)
-                    .unwrap_or(0.0);
-
-                SysinfoRefreshData {
-                    system_cpu_usage,
-                    system_mem_usage,
-                    process_cpu_usage,
-                    process_mem_usage,
-                }
-            });
-            tasks.tasks.push(task);
-            *last_refresh = Instant::now();
-=======
+  
     struct DiagnosticTask {
         system: System,
         last_refresh: Instant,
@@ -252,7 +203,6 @@
                 sender,
                 waker: Arc::default(),
             }
->>>>>>> c3bcbba1
         }
     }
 
