[package]
name = "bevy_diagnostic"
version = "0.9.0"
edition = "2021"
description = "Provides diagnostic functionality for Bevy Engine"
homepage = "https://bevyengine.org"
repository = "https://github.com/bevyengine/bevy"
license = "MIT OR Apache-2.0"
keywords = ["bevy"]


[dependencies]
# bevy
<<<<<<< HEAD
bevy_app = { path = "../bevy_app", version = "0.9.0-dev" }
bevy_ecs = { path = "../bevy_ecs", version = "0.9.0-dev" }
bevy_log = { path = "../bevy_log", version = "0.9.0-dev" }
bevy_time = { path = "../bevy_time", version = "0.9.0-dev" }
bevy_utils = { path = "../bevy_utils", version = "0.9.0-dev" }

# iOS or MacOS
[target.'cfg(any(target_os="ios",target_os="macos"))'.dependencies.sysinfo]
version = "0.26.2"
features = ["apple-app-store"]
default-features = false

# use the unknown ci feature for RPi
[target.'cfg(all(target_os="linux",any(target_arch="aarch64",target_arch="arm")))'.dependencies.sysinfo]
version = "0.26.2"
features = [
    "unknown-ci",
] # this features prevents linking to the C interface, which causes the build issues
default-features = false

# general case
[dependencies.sysinfo]
version = "0.26.2"
=======
bevy_app = { path = "../bevy_app", version = "0.9.0" }
bevy_core = { path = "../bevy_core", version = "0.9.0" }
bevy_ecs = { path = "../bevy_ecs", version = "0.9.0" }
bevy_log = { path = "../bevy_log", version = "0.9.0" }
bevy_time = { path = "../bevy_time", version = "0.9.0" }
bevy_utils = { path = "../bevy_utils", version = "0.9.0" }
>>>>>>> e89b0432
<|MERGE_RESOLUTION|>--- conflicted
+++ resolved
@@ -10,23 +10,16 @@
 
 
 [dependencies]
-# bevy
-<<<<<<< HEAD
-bevy_app = { path = "../bevy_app", version = "0.9.0-dev" }
-bevy_ecs = { path = "../bevy_ecs", version = "0.9.0-dev" }
-bevy_log = { path = "../bevy_log", version = "0.9.0-dev" }
-bevy_time = { path = "../bevy_time", version = "0.9.0-dev" }
-bevy_utils = { path = "../bevy_utils", version = "0.9.0-dev" }
 
 # iOS or MacOS
 [target.'cfg(any(target_os="ios",target_os="macos"))'.dependencies.sysinfo]
-version = "0.26.2"
+version = "0.26.8"
 features = ["apple-app-store"]
 default-features = false
 
 # use the unknown ci feature for RPi
 [target.'cfg(all(target_os="linux",any(target_arch="aarch64",target_arch="arm")))'.dependencies.sysinfo]
-version = "0.26.2"
+version = "0.26.8"
 features = [
     "unknown-ci",
 ] # this features prevents linking to the C interface, which causes the build issues
@@ -34,12 +27,11 @@
 
 # general case
 [dependencies.sysinfo]
-version = "0.26.2"
-=======
+version = "0.26.8"
+
 bevy_app = { path = "../bevy_app", version = "0.9.0" }
 bevy_core = { path = "../bevy_core", version = "0.9.0" }
 bevy_ecs = { path = "../bevy_ecs", version = "0.9.0" }
 bevy_log = { path = "../bevy_log", version = "0.9.0" }
 bevy_time = { path = "../bevy_time", version = "0.9.0" }
 bevy_utils = { path = "../bevy_utils", version = "0.9.0" }
->>>>>>> e89b0432
