[package]
name = "bevy_text"
version = "0.16.0-dev"
edition = "2021"
description = "Provides text functionality for Bevy Engine"
homepage = "https://bevyengine.org"
repository = "https://github.com/bevyengine/bevy"
license = "MIT OR Apache-2.0"
keywords = ["bevy"]

[features]
default_font = []

[dependencies]
# bevy
<<<<<<< HEAD
bevy_app = { path = "../bevy_app", version = "0.15.0-dev" }
bevy_asset = { path = "../bevy_asset", version = "0.15.0-dev" }
bevy_color = { path = "../bevy_color", version = "0.15.0-dev" }
bevy_derive = { path = "../bevy_derive", version = "0.15.0-dev" }
bevy_ecs = { path = "../bevy_ecs", version = "0.15.0-dev" }
bevy_image = { path = "../bevy_image", version = "0.15.0-dev" }
bevy_math = { path = "../bevy_math", version = "0.15.0-dev" }
bevy_reflect = { path = "../bevy_reflect", version = "0.15.0-dev", features = [
=======
bevy_app = { path = "../bevy_app", version = "0.16.0-dev" }
bevy_asset = { path = "../bevy_asset", version = "0.16.0-dev" }
bevy_color = { path = "../bevy_color", version = "0.16.0-dev" }
bevy_derive = { path = "../bevy_derive", version = "0.16.0-dev" }
bevy_ecs = { path = "../bevy_ecs", version = "0.16.0-dev" }
bevy_hierarchy = { path = "../bevy_hierarchy", version = "0.16.0-dev" }
bevy_image = { path = "../bevy_image", version = "0.16.0-dev" }
bevy_math = { path = "../bevy_math", version = "0.16.0-dev" }
bevy_reflect = { path = "../bevy_reflect", version = "0.16.0-dev", features = [
>>>>>>> fa64e0f2
  "bevy",
] }
bevy_render = { path = "../bevy_render", version = "0.16.0-dev" }
bevy_sprite = { path = "../bevy_sprite", version = "0.16.0-dev" }
bevy_transform = { path = "../bevy_transform", version = "0.16.0-dev" }
bevy_window = { path = "../bevy_window", version = "0.16.0-dev" }
bevy_utils = { path = "../bevy_utils", version = "0.16.0-dev" }

# other
cosmic-text = { version = "0.12", features = ["shape-run-cache"] }
thiserror = { version = "2", default-features = false }
serde = { version = "1", features = ["derive"] }
smallvec = "1.13"
unicode-bidi = "0.3.13"
sys-locale = "0.3.0"
tracing = { version = "0.1", default-features = false, features = ["std"] }

[dev-dependencies]
approx = "0.5.1"

[lints]
workspace = true

[package.metadata.docs.rs]
rustdoc-args = ["-Zunstable-options", "--generate-link-to-definition"]
all-features = true<|MERGE_RESOLUTION|>--- conflicted
+++ resolved
@@ -13,26 +13,14 @@
 
 [dependencies]
 # bevy
-<<<<<<< HEAD
-bevy_app = { path = "../bevy_app", version = "0.15.0-dev" }
-bevy_asset = { path = "../bevy_asset", version = "0.15.0-dev" }
-bevy_color = { path = "../bevy_color", version = "0.15.0-dev" }
-bevy_derive = { path = "../bevy_derive", version = "0.15.0-dev" }
-bevy_ecs = { path = "../bevy_ecs", version = "0.15.0-dev" }
-bevy_image = { path = "../bevy_image", version = "0.15.0-dev" }
-bevy_math = { path = "../bevy_math", version = "0.15.0-dev" }
-bevy_reflect = { path = "../bevy_reflect", version = "0.15.0-dev", features = [
-=======
 bevy_app = { path = "../bevy_app", version = "0.16.0-dev" }
 bevy_asset = { path = "../bevy_asset", version = "0.16.0-dev" }
 bevy_color = { path = "../bevy_color", version = "0.16.0-dev" }
 bevy_derive = { path = "../bevy_derive", version = "0.16.0-dev" }
 bevy_ecs = { path = "../bevy_ecs", version = "0.16.0-dev" }
-bevy_hierarchy = { path = "../bevy_hierarchy", version = "0.16.0-dev" }
 bevy_image = { path = "../bevy_image", version = "0.16.0-dev" }
 bevy_math = { path = "../bevy_math", version = "0.16.0-dev" }
 bevy_reflect = { path = "../bevy_reflect", version = "0.16.0-dev", features = [
->>>>>>> fa64e0f2
   "bevy",
 ] }
 bevy_render = { path = "../bevy_render", version = "0.16.0-dev" }
