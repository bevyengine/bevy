[package]
name = "bevy_text"
version = "0.18.0-dev"
edition = "2024"
description = "Provides text functionality for Bevy Engine"
homepage = "https://bevy.org"
repository = "https://github.com/bevyengine/bevy"
license = "MIT OR Apache-2.0"
keywords = ["bevy"]

[features]
default_font = []

[dependencies]
# bevy
bevy_app = { path = "../bevy_app", version = "0.18.0-dev" }
bevy_asset = { path = "../bevy_asset", version = "0.18.0-dev" }
bevy_color = { path = "../bevy_color", version = "0.18.0-dev" }
bevy_derive = { path = "../bevy_derive", version = "0.18.0-dev" }
bevy_ecs = { path = "../bevy_ecs", version = "0.18.0-dev" }
bevy_image = { path = "../bevy_image", version = "0.18.0-dev" }
bevy_log = { path = "../bevy_log", version = "0.18.0-dev" }
bevy_math = { path = "../bevy_math", version = "0.18.0-dev" }
bevy_reflect = { path = "../bevy_reflect", version = "0.18.0-dev" }
bevy_utils = { path = "../bevy_utils", version = "0.18.0-dev" }
bevy_platform = { path = "../bevy_platform", version = "0.18.0-dev", default-features = false, features = [
  "std",
  "serialize",
] }

# other
<<<<<<< HEAD
wgpu-types = { version = "27", default-features = false }
cosmic-text = { version = "0.14", features = ["shape-run-cache"] }
=======
wgpu-types = { version = "26", default-features = false }
cosmic-text = { version = "0.15", features = ["shape-run-cache"] }
>>>>>>> eb498a06
thiserror = { version = "2", default-features = false }
serde = { version = "1", features = ["derive"] }
smallvec = { version = "1", default-features = false }
sys-locale = "0.3.0"
tracing = { version = "0.1", default-features = false, features = ["std"] }

[lints]
workspace = true

[package.metadata.docs.rs]
rustdoc-args = ["-Zunstable-options", "--generate-link-to-definition"]
all-features = true<|MERGE_RESOLUTION|>--- conflicted
+++ resolved
@@ -29,13 +29,8 @@
 ] }
 
 # other
-<<<<<<< HEAD
-wgpu-types = { version = "27", default-features = false }
-cosmic-text = { version = "0.14", features = ["shape-run-cache"] }
-=======
 wgpu-types = { version = "26", default-features = false }
 cosmic-text = { version = "0.15", features = ["shape-run-cache"] }
->>>>>>> eb498a06
 thiserror = { version = "2", default-features = false }
 serde = { version = "1", features = ["derive"] }
 smallvec = { version = "1", default-features = false }
