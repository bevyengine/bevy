--- conflicted
+++ resolved
@@ -1,28 +1,3 @@
-<<<<<<< HEAD
-use bevy_asset::{AssetEvent, AssetId, Assets, RenderAssetUsages};
-use bevy_ecs::{
-    message::MessageReader,
-    resource::Resource,
-    system::{Local, Query, ResMut},
-};
-use bevy_image::prelude::*;
-use bevy_math::{IVec2, UVec2};
-use bevy_platform::collections::{HashMap, HashSet};
-use bevy_reflect::TypePath;
-use wgpu_types::{Extent3d, TextureDimension, TextureFormat};
-
-use crate::{
-    error::TextError, ComputedFontSize, ComputedTextStyle, Font, FontAtlas, FontSmoothing,
-    GlyphAtlasInfo,
-};
-
-/// A map of font faces to their corresponding [`FontAtlasSet`]s.
-#[derive(Debug, Default, Resource)]
-pub struct FontAtlasSets {
-    // PERF: in theory this could be optimized with Assets storage ... consider making some fast "simple" AssetMap
-    pub(crate) sets: HashMap<AssetId<Font>, FontAtlasSet>,
-}
-=======
 use crate::{Font, FontAtlas, FontSmoothing, TextFont};
 use bevy_asset::{AssetEvent, AssetId};
 use bevy_derive::{Deref, DerefMut};
@@ -34,17 +9,6 @@
 /// Allows an `f32` font size to be used as a key in a `HashMap`, by its binary representation.
 #[derive(Debug, Hash, PartialEq, Eq, Clone, Copy)]
 pub struct FontAtlasKey(pub AssetId<Font>, pub u32, pub FontSmoothing);
->>>>>>> 2146899c
-
-impl From<&TextFont> for FontAtlasKey {
-    fn from(font: &TextFont) -> Self {
-        FontAtlasKey(
-            font.font.id(),
-            font.font_size.to_bits(),
-            font.font_smoothing,
-        )
-    }
-}
 
 /// Set of rasterized fonts stored in [`FontAtlas`]es.
 #[derive(Debug, Default, Resource, Deref, DerefMut)]
@@ -68,220 +32,6 @@
             font_atlas_sets.retain(|key, _| key.0 != *id);
         }
     }
-<<<<<<< HEAD
-}
-
-/// Identifies a font size and smoothing method in a [`FontAtlasSet`].
-///
-/// Allows an `f32` font size to be used as a key in a `HashMap`, by its binary representation.
-#[derive(Debug, Hash, PartialEq, Eq, Copy, Clone)]
-pub struct FontAtlasKey(pub u32, pub FontSmoothing);
-
-/// A map of font sizes to their corresponding [`FontAtlas`]es, for a given font face.
-///
-/// Provides the interface for adding and retrieving rasterized glyphs, and manages the [`FontAtlas`]es.
-///
-/// There is at most one `FontAtlasSet` for each font, stored in the `FontAtlasSets` resource.
-/// `FontAtlasSet`s are added and updated by the [`queue_text`](crate::pipeline::TextPipeline::queue_text) function.
-///
-/// A `FontAtlasSet` contains one or more [`FontAtlas`]es for each font size.
-#[derive(Debug, TypePath)]
-pub struct FontAtlasSet {
-    font_atlases: HashMap<FontAtlasKey, Vec<FontAtlas>>,
-}
-
-impl Default for FontAtlasSet {
-    fn default() -> Self {
-        FontAtlasSet {
-            font_atlases: HashMap::with_capacity_and_hasher(1, Default::default()),
-        }
-    }
-}
-
-impl FontAtlasSet {
-    /// Returns an iterator over the [`FontAtlas`]es in this set
-    pub fn iter(&self) -> impl Iterator<Item = (&FontAtlasKey, &Vec<FontAtlas>)> {
-        self.font_atlases.iter()
-    }
-
-    /// Checks if the given subpixel-offset glyph is contained in any of the [`FontAtlas`]es in this set
-    pub fn has_glyph(&self, cache_key: cosmic_text::CacheKey, font_size: &FontAtlasKey) -> bool {
-        self.font_atlases
-            .get(font_size)
-            .is_some_and(|font_atlas| font_atlas.iter().any(|atlas| atlas.has_glyph(cache_key)))
-    }
-
-    /// Adds the given subpixel-offset glyph to the [`FontAtlas`]es in this set
-    pub fn add_glyph_to_atlas(
-        &mut self,
-        texture_atlases: &mut Assets<TextureAtlasLayout>,
-        textures: &mut Assets<Image>,
-        font_system: &mut cosmic_text::FontSystem,
-        swash_cache: &mut cosmic_text::SwashCache,
-        layout_glyph: &cosmic_text::LayoutGlyph,
-        font_smoothing: FontSmoothing,
-    ) -> Result<GlyphAtlasInfo, TextError> {
-        let physical_glyph = layout_glyph.physical((0., 0.), 1.0);
-
-        let font_atlases = self
-            .font_atlases
-            .entry(FontAtlasKey(
-                physical_glyph.cache_key.font_size_bits,
-                font_smoothing,
-            ))
-            .or_insert_with(|| {
-                vec![FontAtlas::new(
-                    textures,
-                    texture_atlases,
-                    UVec2::splat(512),
-                    font_smoothing,
-                )]
-            });
-
-        let (glyph_texture, offset) = Self::get_outlined_glyph_texture(
-            font_system,
-            swash_cache,
-            &physical_glyph,
-            font_smoothing,
-        )?;
-        let mut add_char_to_font_atlas = |atlas: &mut FontAtlas| -> Result<(), TextError> {
-            atlas.add_glyph(
-                textures,
-                texture_atlases,
-                physical_glyph.cache_key,
-                &glyph_texture,
-                offset,
-            )
-        };
-        if !font_atlases
-            .iter_mut()
-            .any(|atlas| add_char_to_font_atlas(atlas).is_ok())
-        {
-            // Find the largest dimension of the glyph, either its width or its height
-            let glyph_max_size: u32 = glyph_texture
-                .texture_descriptor
-                .size
-                .height
-                .max(glyph_texture.width());
-            // Pick the higher of 512 or the smallest power of 2 greater than glyph_max_size
-            let containing = (1u32 << (32 - glyph_max_size.leading_zeros())).max(512);
-            font_atlases.push(FontAtlas::new(
-                textures,
-                texture_atlases,
-                UVec2::splat(containing),
-                font_smoothing,
-            ));
-
-            font_atlases.last_mut().unwrap().add_glyph(
-                textures,
-                texture_atlases,
-                physical_glyph.cache_key,
-                &glyph_texture,
-                offset,
-            )?;
-        }
-
-        Ok(self
-            .get_glyph_atlas_info(physical_glyph.cache_key, font_smoothing)
-            .unwrap())
-    }
-
-    /// Generates the [`GlyphAtlasInfo`] for the given subpixel-offset glyph.
-    pub fn get_glyph_atlas_info(
-        &mut self,
-        cache_key: cosmic_text::CacheKey,
-        font_smoothing: FontSmoothing,
-    ) -> Option<GlyphAtlasInfo> {
-        self.font_atlases
-            .get(&FontAtlasKey(cache_key.font_size_bits, font_smoothing))
-            .and_then(|font_atlases| {
-                font_atlases.iter().find_map(|atlas| {
-                    atlas
-                        .get_glyph_index(cache_key)
-                        .map(|location| GlyphAtlasInfo {
-                            location,
-                            texture_atlas: atlas.texture_atlas.id(),
-                            texture: atlas.texture.id(),
-                        })
-                })
-            })
-    }
-
-    /// Returns the number of font atlases in this set.
-    pub fn len(&self) -> usize {
-        self.font_atlases.len()
-    }
-
-    /// Returns `true` if the set has no font atlases.
-    pub fn is_empty(&self) -> bool {
-        self.font_atlases.len() == 0
-    }
-
-    /// Get the texture of the glyph as a rendered image, and its offset
-    pub fn get_outlined_glyph_texture(
-        font_system: &mut cosmic_text::FontSystem,
-        swash_cache: &mut cosmic_text::SwashCache,
-        physical_glyph: &cosmic_text::PhysicalGlyph,
-        font_smoothing: FontSmoothing,
-    ) -> Result<(Image, IVec2), TextError> {
-        // NOTE: Ideally, we'd ask COSMIC Text to honor the font smoothing setting directly.
-        // However, since it currently doesn't support that, we render the glyph with antialiasing
-        // and apply a threshold to the alpha channel to simulate the effect.
-        //
-        // This has the side effect of making regular vector fonts look quite ugly when font smoothing
-        // is turned off, but for fonts that are specifically designed for pixel art, it works well.
-        //
-        // See: https://github.com/pop-os/cosmic-text/issues/279
-        let image = swash_cache
-            .get_image_uncached(font_system, physical_glyph.cache_key)
-            .ok_or(TextError::FailedToGetGlyphImage(physical_glyph.cache_key))?;
-
-        let cosmic_text::Placement {
-            left,
-            top,
-            width,
-            height,
-        } = image.placement;
-
-        let data = match image.content {
-            cosmic_text::SwashContent::Mask => {
-                if font_smoothing == FontSmoothing::None {
-                    image
-                        .data
-                        .iter()
-                        // Apply a 50% threshold to the alpha channel
-                        .flat_map(|a| [255, 255, 255, if *a > 127 { 255 } else { 0 }])
-                        .collect()
-                } else {
-                    image
-                        .data
-                        .iter()
-                        .flat_map(|a| [255, 255, 255, *a])
-                        .collect()
-                }
-            }
-            cosmic_text::SwashContent::Color => image.data,
-            cosmic_text::SwashContent::SubpixelMask => {
-                // TODO: implement
-                todo!()
-            }
-        };
-
-        Ok((
-            Image::new(
-                Extent3d {
-                    width,
-                    height,
-                    depth_or_array_layers: 1,
-                },
-                TextureDimension::D2,
-                data,
-                TextureFormat::Rgba8UnormSrgb,
-                RenderAssetUsages::MAIN_WORLD,
-            ),
-            IVec2::new(left, top),
-        ))
-    }
 }
 
 /// Maximum number of fonts
@@ -299,20 +49,17 @@
 /// even if the number of in use fonts is greater than [`MaxFonts`].
 pub fn free_unused_font_atlases(
     // list of unused fonts in order from least to most recently used
-    mut least_recently_used: Local<Vec<(AssetId<Font>, FontAtlasKey)>>,
+    mut least_recently_used: Local<Vec<FontAtlasKey>>,
     // fonts that were in use the previous frame
-    mut previous_active_fonts: Local<HashSet<(AssetId<Font>, FontAtlasKey)>>,
-    mut active_fonts: Local<HashSet<(AssetId<Font>, FontAtlasKey)>>,
-    mut font_atlas_sets: ResMut<FontAtlasSets>,
+    mut previous_active_fonts: Local<HashSet<FontAtlasKey>>,
+    mut active_fonts: Local<HashSet<FontAtlasKey>>,
+    mut font_atlas_set: ResMut<FontAtlasSet>,
     max_fonts: ResMut<MaxFonts>,
     active_font_query: Query<(&ComputedTextStyle, &ComputedFontSize)>,
 ) {
     // collect keys for all fonts currently in use by a text entity
     active_fonts.extend(active_font_query.iter().map(|(style, font_size)| {
-        (
-            style.font,
-            FontAtlasKey(font_size.0.to_bits(), style.font_smoothing),
-        )
+        FontAtlasKey(style.font.id(), font_size.0.to_bits(), style.font_smoothing)
     }));
 
     // remove any keys for fonts in use from the least recently used list
@@ -328,18 +75,14 @@
 
     // If the total number of fonts is greater than max_fonts, free fonts from the least rcently used list
     // until the total is lower than max_fonts or the least recently used list is empty.
-    let number_of_fonts_to_free = font_atlas_sets
+    let number_of_fonts_to_free = font_atlas_set
         .font_count()
         .saturating_sub(max_fonts.0)
         .min(least_recently_used.len());
-    for (font, key) in least_recently_used.drain(..number_of_fonts_to_free) {
-        if let Some(font_atlas_set) = font_atlas_sets.get_mut(font) {
-            font_atlas_set.font_atlases.remove(&key);
-        }
+    for font_atlas_key in least_recently_used.drain(..number_of_fonts_to_free) {
+        font_atlas_set.remove(&font_atlas_key);
     }
 
     previous_active_fonts.clear();
     core::mem::swap(&mut *previous_active_fonts, &mut *active_fonts);
-=======
->>>>>>> 2146899c
 }