use crate::{Font, FontAtlas, FontSmoothing, TextFont};
use bevy_asset::{AssetEvent, AssetId};
use bevy_derive::{Deref, DerefMut};
use bevy_ecs::{message::MessageReader, resource::Resource, system::ResMut};
use bevy_platform::collections::HashMap;

/// Identifies the font atlases for a particular font in [`FontAtlasSet`]
///
/// The `u32` value is bitcast from the font's `f32` size.
#[derive(Debug, Hash, PartialEq, Eq)]
pub struct FontAtlasKey(pub AssetId<Font>, pub u32, pub FontSmoothing);

impl From<&TextFont> for FontAtlasKey {
    fn from(font: &TextFont) -> Self {
        FontAtlasKey(
            font.font.id(),
            font.font_size.to_bits(),
            font.font_smoothing,
        )
    }
}

/// Set of rasterized fonts stored in [`FontAtlas`]es.
#[derive(Debug, Default, Resource, Deref, DerefMut)]
pub struct FontAtlasSet(HashMap<FontAtlasKey, Vec<FontAtlas>>);

impl FontAtlasSet {
    /// Checks if the given subpixel-offset glyph is contained in any of the [`FontAtlas`]es for the font identified by the given [`FontAtlasKey`].
    pub fn has_glyph(&self, cache_key: cosmic_text::CacheKey, font_key: &FontAtlasKey) -> bool {
        self.get(font_key)
            .is_some_and(|font_atlas| font_atlas.iter().any(|atlas| atlas.has_glyph(cache_key)))
    }
}

/// System that automatically frees the unused texture atlases when a font asset is removed.
pub fn free_unused_font_atlases_system(
    mut font_atlas_sets: ResMut<FontAtlasSet>,
    mut font_events: MessageReader<AssetEvent<Font>>,
) {
    for event in font_events.read() {
        if let AssetEvent::Removed { id } = event {
            font_atlas_sets.retain(|key, _| key.0 != *id);
        }
    }
<<<<<<< HEAD
=======
}

/// Identifies a font size and smoothing method in a [`FontAtlasSet`].
///
/// Allows an `f32` font size to be used as a key in a `HashMap`, by its binary representation.
#[derive(Debug, Hash, PartialEq, Eq, Copy, Clone)]
pub struct FontAtlasKey(pub u32, pub FontSmoothing);

/// A map of font sizes to their corresponding [`FontAtlas`]es, for a given font face.
///
/// Provides the interface for adding and retrieving rasterized glyphs, and manages the [`FontAtlas`]es.
///
/// There is at most one `FontAtlasSet` for each font, stored in the `FontAtlasSets` resource.
/// `FontAtlasSet`s are added and updated by the [`queue_text`](crate::pipeline::TextPipeline::queue_text) function.
///
/// A `FontAtlasSet` contains one or more [`FontAtlas`]es for each font size.
#[derive(Debug, TypePath)]
pub struct FontAtlasSet {
    font_atlases: HashMap<FontAtlasKey, Vec<FontAtlas>>,
}

impl Default for FontAtlasSet {
    fn default() -> Self {
        FontAtlasSet {
            font_atlases: HashMap::with_capacity_and_hasher(1, Default::default()),
        }
    }
}

impl FontAtlasSet {
    /// Returns an iterator over the [`FontAtlas`]es in this set
    pub fn iter(&self) -> impl Iterator<Item = (&FontAtlasKey, &Vec<FontAtlas>)> {
        self.font_atlases.iter()
    }

    /// Checks if the given subpixel-offset glyph is contained in any of the [`FontAtlas`]es in this set
    pub fn has_glyph(&self, cache_key: cosmic_text::CacheKey, font_size: &FontAtlasKey) -> bool {
        self.font_atlases
            .get(font_size)
            .is_some_and(|font_atlas| font_atlas.iter().any(|atlas| atlas.has_glyph(cache_key)))
    }

    /// Adds the given subpixel-offset glyph to the [`FontAtlas`]es in this set
    pub fn add_glyph_to_atlas(
        &mut self,
        texture_atlases: &mut Assets<TextureAtlasLayout>,
        textures: &mut Assets<Image>,
        font_system: &mut cosmic_text::FontSystem,
        swash_cache: &mut cosmic_text::SwashCache,
        layout_glyph: &cosmic_text::LayoutGlyph,
        font_smoothing: FontSmoothing,
    ) -> Result<GlyphAtlasInfo, TextError> {
        let physical_glyph = layout_glyph.physical((0., 0.), 1.0);

        let font_atlases = self
            .font_atlases
            .entry(FontAtlasKey(
                physical_glyph.cache_key.font_size_bits,
                font_smoothing,
            ))
            .or_insert_with(|| {
                vec![FontAtlas::new(
                    textures,
                    texture_atlases,
                    UVec2::splat(512),
                    font_smoothing,
                )]
            });

        let (glyph_texture, offset) = Self::get_outlined_glyph_texture(
            font_system,
            swash_cache,
            &physical_glyph,
            font_smoothing,
        )?;
        let mut add_char_to_font_atlas = |atlas: &mut FontAtlas| -> Result<(), TextError> {
            atlas.add_glyph(
                textures,
                texture_atlases,
                physical_glyph.cache_key,
                &glyph_texture,
                offset,
            )
        };
        if !font_atlases
            .iter_mut()
            .any(|atlas| add_char_to_font_atlas(atlas).is_ok())
        {
            // Find the largest dimension of the glyph, either its width or its height
            let glyph_max_size: u32 = glyph_texture
                .texture_descriptor
                .size
                .height
                .max(glyph_texture.width());
            // Pick the higher of 512 or the smallest power of 2 greater than glyph_max_size
            let containing = (1u32 << (32 - glyph_max_size.leading_zeros())).max(512);
            font_atlases.push(FontAtlas::new(
                textures,
                texture_atlases,
                UVec2::splat(containing),
                font_smoothing,
            ));

            font_atlases.last_mut().unwrap().add_glyph(
                textures,
                texture_atlases,
                physical_glyph.cache_key,
                &glyph_texture,
                offset,
            )?;
        }

        Ok(self
            .get_glyph_atlas_info(physical_glyph.cache_key, font_smoothing)
            .unwrap())
    }

    /// Generates the [`GlyphAtlasInfo`] for the given subpixel-offset glyph.
    pub fn get_glyph_atlas_info(
        &mut self,
        cache_key: cosmic_text::CacheKey,
        font_smoothing: FontSmoothing,
    ) -> Option<GlyphAtlasInfo> {
        self.font_atlases
            .get(&FontAtlasKey(cache_key.font_size_bits, font_smoothing))
            .and_then(|font_atlases| {
                font_atlases.iter().find_map(|atlas| {
                    atlas
                        .get_glyph_index(cache_key)
                        .map(|location| GlyphAtlasInfo {
                            location,
                            texture_atlas: atlas.texture_atlas.id(),
                            texture: atlas.texture.id(),
                        })
                })
            })
    }

    /// Returns the number of font atlases in this set.
    pub fn len(&self) -> usize {
        self.font_atlases.len()
    }

    /// Returns `true` if the set has no font atlases.
    pub fn is_empty(&self) -> bool {
        self.font_atlases.len() == 0
    }

    /// Get the texture of the glyph as a rendered image, and its offset
    pub fn get_outlined_glyph_texture(
        font_system: &mut cosmic_text::FontSystem,
        swash_cache: &mut cosmic_text::SwashCache,
        physical_glyph: &cosmic_text::PhysicalGlyph,
        font_smoothing: FontSmoothing,
    ) -> Result<(Image, IVec2), TextError> {
        // NOTE: Ideally, we'd ask COSMIC Text to honor the font smoothing setting directly.
        // However, since it currently doesn't support that, we render the glyph with antialiasing
        // and apply a threshold to the alpha channel to simulate the effect.
        //
        // This has the side effect of making regular vector fonts look quite ugly when font smoothing
        // is turned off, but for fonts that are specifically designed for pixel art, it works well.
        //
        // See: https://github.com/pop-os/cosmic-text/issues/279
        let image = swash_cache
            .get_image_uncached(font_system, physical_glyph.cache_key)
            .ok_or(TextError::FailedToGetGlyphImage(physical_glyph.cache_key))?;

        let cosmic_text::Placement {
            left,
            top,
            width,
            height,
        } = image.placement;

        let data = match image.content {
            cosmic_text::SwashContent::Mask => {
                if font_smoothing == FontSmoothing::None {
                    image
                        .data
                        .iter()
                        // Apply a 50% threshold to the alpha channel
                        .flat_map(|a| [255, 255, 255, if *a > 127 { 255 } else { 0 }])
                        .collect()
                } else {
                    image
                        .data
                        .iter()
                        .flat_map(|a| [255, 255, 255, *a])
                        .collect()
                }
            }
            cosmic_text::SwashContent::Color => image.data,
            cosmic_text::SwashContent::SubpixelMask => {
                // TODO: implement
                todo!()
            }
        };

        Ok((
            Image::new(
                Extent3d {
                    width,
                    height,
                    depth_or_array_layers: 1,
                },
                TextureDimension::D2,
                data,
                TextureFormat::Rgba8UnormSrgb,
                RenderAssetUsages::MAIN_WORLD,
            ),
            IVec2::new(left, top),
        ))
    }
>>>>>>> 7205b918
}<|MERGE_RESOLUTION|>--- conflicted
+++ resolved
@@ -6,8 +6,8 @@
 
 /// Identifies the font atlases for a particular font in [`FontAtlasSet`]
 ///
-/// The `u32` value is bitcast from the font's `f32` size.
-#[derive(Debug, Hash, PartialEq, Eq)]
+/// Allows an `f32` font size to be used as a key in a `HashMap`, by its binary representation.
+#[derive(Debug, Hash, PartialEq, Eq, Clone, Copy)]
 pub struct FontAtlasKey(pub AssetId<Font>, pub u32, pub FontSmoothing);
 
 impl From<&TextFont> for FontAtlasKey {
@@ -42,220 +42,4 @@
             font_atlas_sets.retain(|key, _| key.0 != *id);
         }
     }
-<<<<<<< HEAD
-=======
-}
-
-/// Identifies a font size and smoothing method in a [`FontAtlasSet`].
-///
-/// Allows an `f32` font size to be used as a key in a `HashMap`, by its binary representation.
-#[derive(Debug, Hash, PartialEq, Eq, Copy, Clone)]
-pub struct FontAtlasKey(pub u32, pub FontSmoothing);
-
-/// A map of font sizes to their corresponding [`FontAtlas`]es, for a given font face.
-///
-/// Provides the interface for adding and retrieving rasterized glyphs, and manages the [`FontAtlas`]es.
-///
-/// There is at most one `FontAtlasSet` for each font, stored in the `FontAtlasSets` resource.
-/// `FontAtlasSet`s are added and updated by the [`queue_text`](crate::pipeline::TextPipeline::queue_text) function.
-///
-/// A `FontAtlasSet` contains one or more [`FontAtlas`]es for each font size.
-#[derive(Debug, TypePath)]
-pub struct FontAtlasSet {
-    font_atlases: HashMap<FontAtlasKey, Vec<FontAtlas>>,
-}
-
-impl Default for FontAtlasSet {
-    fn default() -> Self {
-        FontAtlasSet {
-            font_atlases: HashMap::with_capacity_and_hasher(1, Default::default()),
-        }
-    }
-}
-
-impl FontAtlasSet {
-    /// Returns an iterator over the [`FontAtlas`]es in this set
-    pub fn iter(&self) -> impl Iterator<Item = (&FontAtlasKey, &Vec<FontAtlas>)> {
-        self.font_atlases.iter()
-    }
-
-    /// Checks if the given subpixel-offset glyph is contained in any of the [`FontAtlas`]es in this set
-    pub fn has_glyph(&self, cache_key: cosmic_text::CacheKey, font_size: &FontAtlasKey) -> bool {
-        self.font_atlases
-            .get(font_size)
-            .is_some_and(|font_atlas| font_atlas.iter().any(|atlas| atlas.has_glyph(cache_key)))
-    }
-
-    /// Adds the given subpixel-offset glyph to the [`FontAtlas`]es in this set
-    pub fn add_glyph_to_atlas(
-        &mut self,
-        texture_atlases: &mut Assets<TextureAtlasLayout>,
-        textures: &mut Assets<Image>,
-        font_system: &mut cosmic_text::FontSystem,
-        swash_cache: &mut cosmic_text::SwashCache,
-        layout_glyph: &cosmic_text::LayoutGlyph,
-        font_smoothing: FontSmoothing,
-    ) -> Result<GlyphAtlasInfo, TextError> {
-        let physical_glyph = layout_glyph.physical((0., 0.), 1.0);
-
-        let font_atlases = self
-            .font_atlases
-            .entry(FontAtlasKey(
-                physical_glyph.cache_key.font_size_bits,
-                font_smoothing,
-            ))
-            .or_insert_with(|| {
-                vec![FontAtlas::new(
-                    textures,
-                    texture_atlases,
-                    UVec2::splat(512),
-                    font_smoothing,
-                )]
-            });
-
-        let (glyph_texture, offset) = Self::get_outlined_glyph_texture(
-            font_system,
-            swash_cache,
-            &physical_glyph,
-            font_smoothing,
-        )?;
-        let mut add_char_to_font_atlas = |atlas: &mut FontAtlas| -> Result<(), TextError> {
-            atlas.add_glyph(
-                textures,
-                texture_atlases,
-                physical_glyph.cache_key,
-                &glyph_texture,
-                offset,
-            )
-        };
-        if !font_atlases
-            .iter_mut()
-            .any(|atlas| add_char_to_font_atlas(atlas).is_ok())
-        {
-            // Find the largest dimension of the glyph, either its width or its height
-            let glyph_max_size: u32 = glyph_texture
-                .texture_descriptor
-                .size
-                .height
-                .max(glyph_texture.width());
-            // Pick the higher of 512 or the smallest power of 2 greater than glyph_max_size
-            let containing = (1u32 << (32 - glyph_max_size.leading_zeros())).max(512);
-            font_atlases.push(FontAtlas::new(
-                textures,
-                texture_atlases,
-                UVec2::splat(containing),
-                font_smoothing,
-            ));
-
-            font_atlases.last_mut().unwrap().add_glyph(
-                textures,
-                texture_atlases,
-                physical_glyph.cache_key,
-                &glyph_texture,
-                offset,
-            )?;
-        }
-
-        Ok(self
-            .get_glyph_atlas_info(physical_glyph.cache_key, font_smoothing)
-            .unwrap())
-    }
-
-    /// Generates the [`GlyphAtlasInfo`] for the given subpixel-offset glyph.
-    pub fn get_glyph_atlas_info(
-        &mut self,
-        cache_key: cosmic_text::CacheKey,
-        font_smoothing: FontSmoothing,
-    ) -> Option<GlyphAtlasInfo> {
-        self.font_atlases
-            .get(&FontAtlasKey(cache_key.font_size_bits, font_smoothing))
-            .and_then(|font_atlases| {
-                font_atlases.iter().find_map(|atlas| {
-                    atlas
-                        .get_glyph_index(cache_key)
-                        .map(|location| GlyphAtlasInfo {
-                            location,
-                            texture_atlas: atlas.texture_atlas.id(),
-                            texture: atlas.texture.id(),
-                        })
-                })
-            })
-    }
-
-    /// Returns the number of font atlases in this set.
-    pub fn len(&self) -> usize {
-        self.font_atlases.len()
-    }
-
-    /// Returns `true` if the set has no font atlases.
-    pub fn is_empty(&self) -> bool {
-        self.font_atlases.len() == 0
-    }
-
-    /// Get the texture of the glyph as a rendered image, and its offset
-    pub fn get_outlined_glyph_texture(
-        font_system: &mut cosmic_text::FontSystem,
-        swash_cache: &mut cosmic_text::SwashCache,
-        physical_glyph: &cosmic_text::PhysicalGlyph,
-        font_smoothing: FontSmoothing,
-    ) -> Result<(Image, IVec2), TextError> {
-        // NOTE: Ideally, we'd ask COSMIC Text to honor the font smoothing setting directly.
-        // However, since it currently doesn't support that, we render the glyph with antialiasing
-        // and apply a threshold to the alpha channel to simulate the effect.
-        //
-        // This has the side effect of making regular vector fonts look quite ugly when font smoothing
-        // is turned off, but for fonts that are specifically designed for pixel art, it works well.
-        //
-        // See: https://github.com/pop-os/cosmic-text/issues/279
-        let image = swash_cache
-            .get_image_uncached(font_system, physical_glyph.cache_key)
-            .ok_or(TextError::FailedToGetGlyphImage(physical_glyph.cache_key))?;
-
-        let cosmic_text::Placement {
-            left,
-            top,
-            width,
-            height,
-        } = image.placement;
-
-        let data = match image.content {
-            cosmic_text::SwashContent::Mask => {
-                if font_smoothing == FontSmoothing::None {
-                    image
-                        .data
-                        .iter()
-                        // Apply a 50% threshold to the alpha channel
-                        .flat_map(|a| [255, 255, 255, if *a > 127 { 255 } else { 0 }])
-                        .collect()
-                } else {
-                    image
-                        .data
-                        .iter()
-                        .flat_map(|a| [255, 255, 255, *a])
-                        .collect()
-                }
-            }
-            cosmic_text::SwashContent::Color => image.data,
-            cosmic_text::SwashContent::SubpixelMask => {
-                // TODO: implement
-                todo!()
-            }
-        };
-
-        Ok((
-            Image::new(
-                Extent3d {
-                    width,
-                    height,
-                    depth_or_array_layers: 1,
-                },
-                TextureDimension::D2,
-                data,
-                TextureFormat::Rgba8UnormSrgb,
-                RenderAssetUsages::MAIN_WORLD,
-            ),
-            IVec2::new(left, top),
-        ))
-    }
->>>>>>> 7205b918
 }