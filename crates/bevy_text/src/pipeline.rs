<<<<<<< HEAD
use crate::{
    compute_text_bounds, error::TextError, glyph_brush::GlyphBrush, scale_value, BreakLineOn, Font,
    FontAtlasSets, FontAtlasWarning, PositionedGlyph, TextAlignment, TextSection, TextSettings,
    YAxisOrientation,
};
use ab_glyph::PxScale;
use bevy_asset::{AssetId, Assets, Handle};
=======
use ab_glyph::{Font as AbglyphFont, PxScale};
use bevy_asset::{Assets, Handle, HandleId};
>>>>>>> ee3cc8ca
use bevy_ecs::component::Component;
use bevy_ecs::system::Resource;
use bevy_math::Vec2;
use bevy_render::texture::Image;
use bevy_sprite::TextureAtlas;
use bevy_utils::HashMap;
<<<<<<< HEAD
use glyph_brush_layout::{FontId, GlyphPositioner, SectionGeometry, SectionText};

=======

use glyph_brush_layout::{FontId, GlyphPositioner, SectionGeometry, SectionText, ToSectionText};

use crate::{
    compute_text_bounds, error::TextError, glyph_brush::GlyphBrush, scale_value, BreakLineOn, Font,
    FontAtlasSet, FontAtlasWarning, PositionedGlyph, Text, TextAlignment, TextSection,
    TextSettings, YAxisOrientation,
};

>>>>>>> ee3cc8ca
#[derive(Default, Resource)]
pub struct TextPipeline {
    brush: GlyphBrush,
    map_font_id: HashMap<AssetId<Font>, FontId>,
}

/// Render information for a corresponding [`Text`](crate::Text) component.
///
///  Contains scaled glyphs and their size. Generated via [`TextPipeline::queue_text`].
#[derive(Component, Clone, Default, Debug)]
pub struct TextLayoutInfo {
    pub glyphs: Vec<PositionedGlyph>,
    pub size: Vec2,
}

impl TextPipeline {
    pub fn get_or_insert_font_id(&mut self, handle: &Handle<Font>, font: &Font) -> FontId {
        let brush = &mut self.brush;
        *self
            .map_font_id
            .entry(handle.id())
            .or_insert_with(|| brush.add_font(handle.id(), font.font.clone()))
    }

    #[allow(clippy::too_many_arguments)]
    pub fn queue_text(
        &mut self,
        fonts: &Assets<Font>,
        sections: &[TextSection],
        scale_factor: f64,
        text_alignment: TextAlignment,
        linebreak_behavior: BreakLineOn,
        bounds: Vec2,
        font_atlas_sets: &mut FontAtlasSets,
        texture_atlases: &mut Assets<TextureAtlas>,
        textures: &mut Assets<Image>,
        text_settings: &TextSettings,
        font_atlas_warning: &mut FontAtlasWarning,
        y_axis_orientation: YAxisOrientation,
    ) -> Result<TextLayoutInfo, TextError> {
        let mut scaled_fonts = Vec::with_capacity(sections.len());
        let sections = sections
            .iter()
            .map(|section| {
                let font = fonts
                    .get(&section.style.font)
                    .ok_or(TextError::NoSuchFont)?;
                let font_id = self.get_or_insert_font_id(&section.style.font, font);
                let font_size = scale_value(section.style.font_size, scale_factor);

                scaled_fonts.push(ab_glyph::Font::as_scaled(&font.font, font_size));

                let section = SectionText {
                    font_id,
                    scale: PxScale::from(font_size),
                    text: &section.value,
                };

                Ok(section)
            })
            .collect::<Result<Vec<_>, _>>()?;

        let section_glyphs =
            self.brush
                .compute_glyphs(&sections, bounds, text_alignment, linebreak_behavior)?;

        if section_glyphs.is_empty() {
            return Ok(TextLayoutInfo::default());
        }

        let size = compute_text_bounds(&section_glyphs, |index| scaled_fonts[index]).size();

        let glyphs = self.brush.process_glyphs(
            section_glyphs,
            &sections,
            font_atlas_sets,
            fonts,
            texture_atlases,
            textures,
            text_settings,
            font_atlas_warning,
            y_axis_orientation,
        )?;

        Ok(TextLayoutInfo { glyphs, size })
    }
}

#[derive(Debug, Clone)]
pub struct TextMeasureSection {
    pub text: Box<str>,
    pub scale: f32,
    pub font_id: FontId,
}

#[derive(Debug, Clone, Default)]
pub struct TextMeasureInfo {
    pub fonts: Box<[ab_glyph::FontArc]>,
    pub sections: Box<[TextMeasureSection]>,
    pub text_alignment: TextAlignment,
    pub linebreak_behavior: glyph_brush_layout::BuiltInLineBreaker,
    pub min: Vec2,
    pub max: Vec2,
}

impl TextMeasureInfo {
    pub fn from_text(
        text: &Text,
        fonts: &Assets<Font>,
        scale_factor: f64,
    ) -> Result<TextMeasureInfo, TextError> {
        let sections = &text.sections;
        for section in sections {
            if !fonts.contains(&section.style.font) {
                return Err(TextError::NoSuchFont);
            }
        }
        let (auto_fonts, sections) = sections
            .iter()
            .enumerate()
            .map(|(i, section)| {
                // SAFETY: we exited early earlier in this function if
                // one of the fonts was missing.
                let font = unsafe { fonts.get(&section.style.font).unwrap_unchecked() };
                (
                    font.font.clone(),
                    TextMeasureSection {
                        font_id: FontId(i),
                        scale: scale_value(section.style.font_size, scale_factor),
                        text: section.value.clone().into_boxed_str(),
                    },
                )
            })
            .unzip();

        Ok(Self::new(
            auto_fonts,
            sections,
            text.alignment,
            text.linebreak_behavior.into(),
        ))
    }
    fn new(
        fonts: Vec<ab_glyph::FontArc>,
        sections: Vec<TextMeasureSection>,
        text_alignment: TextAlignment,
        linebreak_behavior: glyph_brush_layout::BuiltInLineBreaker,
    ) -> Self {
        let mut info = Self {
            fonts: fonts.into_boxed_slice(),
            sections: sections.into_boxed_slice(),
            text_alignment,
            linebreak_behavior,
            min: Vec2::ZERO,
            max: Vec2::ZERO,
        };

        let min = info.compute_size(Vec2::new(0.0, f32::INFINITY));
        let max = info.compute_size(Vec2::INFINITY);
        info.min = min;
        info.max = max;
        info
    }

    pub fn compute_size(&self, bounds: Vec2) -> Vec2 {
        let sections = &self.sections;
        let geom = SectionGeometry {
            bounds: (bounds.x, bounds.y),
            ..Default::default()
        };
        let section_glyphs = glyph_brush_layout::Layout::default()
            .h_align(self.text_alignment.into())
            .line_breaker(self.linebreak_behavior)
            .calculate_glyphs(&self.fonts, &geom, sections);

        compute_text_bounds(&section_glyphs, |index| {
            let font = &self.fonts[index];
            let font_size = self.sections[index].scale;
            font.into_scaled(font_size)
        })
        .size()
    }
}
impl ToSectionText for TextMeasureSection {
    #[inline(always)]
    fn to_section_text(&self) -> SectionText<'_> {
        SectionText {
            text: &self.text,
            scale: PxScale::from(self.scale),
            font_id: self.font_id,
        }
    }
}<|MERGE_RESOLUTION|>--- conflicted
+++ resolved
@@ -1,35 +1,18 @@
-<<<<<<< HEAD
 use crate::{
     compute_text_bounds, error::TextError, glyph_brush::GlyphBrush, scale_value, BreakLineOn, Font,
-    FontAtlasSets, FontAtlasWarning, PositionedGlyph, TextAlignment, TextSection, TextSettings,
-    YAxisOrientation,
+    FontAtlasSets, FontAtlasWarning, PositionedGlyph, Text, TextAlignment, TextSection,
+    TextSettings, YAxisOrientation,
 };
 use ab_glyph::PxScale;
 use bevy_asset::{AssetId, Assets, Handle};
-=======
-use ab_glyph::{Font as AbglyphFont, PxScale};
-use bevy_asset::{Assets, Handle, HandleId};
->>>>>>> ee3cc8ca
 use bevy_ecs::component::Component;
 use bevy_ecs::system::Resource;
 use bevy_math::Vec2;
 use bevy_render::texture::Image;
 use bevy_sprite::TextureAtlas;
 use bevy_utils::HashMap;
-<<<<<<< HEAD
-use glyph_brush_layout::{FontId, GlyphPositioner, SectionGeometry, SectionText};
-
-=======
-
 use glyph_brush_layout::{FontId, GlyphPositioner, SectionGeometry, SectionText, ToSectionText};
 
-use crate::{
-    compute_text_bounds, error::TextError, glyph_brush::GlyphBrush, scale_value, BreakLineOn, Font,
-    FontAtlasSet, FontAtlasWarning, PositionedGlyph, Text, TextAlignment, TextSection,
-    TextSettings, YAxisOrientation,
-};
-
->>>>>>> ee3cc8ca
 #[derive(Default, Resource)]
 pub struct TextPipeline {
     brush: GlyphBrush,
@@ -208,7 +191,7 @@
         compute_text_bounds(&section_glyphs, |index| {
             let font = &self.fonts[index];
             let font_size = self.sections[index].scale;
-            font.into_scaled(font_size)
+            ab_glyph::Font::into_scaled(font, font_size)
         })
         .size()
     }
