use alloc::sync::Arc;

use bevy_asset::{AssetId, Assets};
use bevy_color::Color;
use bevy_derive::{Deref, DerefMut};
use bevy_ecs::{
    component::Component, entity::Entity, reflect::ReflectComponent, resource::Resource,
    system::ResMut,
};
use bevy_image::prelude::*;
use bevy_log::{once, warn};
use bevy_math::{Rect, UVec2, Vec2};
use bevy_platform::collections::HashMap;
use bevy_reflect::{std_traits::ReflectDefault, Reflect};

use cosmic_text::{Attrs, Buffer, Family, Metrics, Shaping, Wrap};

use crate::{
<<<<<<< HEAD
    error::TextError, ComputedTextBlock, Font, FontAtlasSets, FontSmoothing, Justify, LineBreak,
    LineHeight, PositionedGlyph, TextBounds, TextEntity, TextFont, TextLayout,
=======
    add_glyph_to_atlas, error::TextError, get_glyph_atlas_info, ComputedTextBlock, Font,
    FontAtlasKey, FontAtlasSet, FontSmoothing, Justify, LineBreak, PositionedGlyph, TextBounds,
    TextEntity, TextFont, TextLayout,
>>>>>>> e389fe02
};

/// A wrapper resource around a [`cosmic_text::FontSystem`]
///
/// The font system is used to retrieve fonts and their information, including glyph outlines.
///
/// This resource is updated by the [`TextPipeline`] resource.
#[derive(Resource, Deref, DerefMut)]
pub struct CosmicFontSystem(pub cosmic_text::FontSystem);

impl Default for CosmicFontSystem {
    fn default() -> Self {
        let locale = sys_locale::get_locale().unwrap_or_else(|| String::from("en-US"));
        let db = cosmic_text::fontdb::Database::new();
        // TODO: consider using `cosmic_text::FontSystem::new()` (load system fonts by default)
        Self(cosmic_text::FontSystem::new_with_locale_and_db(locale, db))
    }
}

/// A wrapper resource around a [`cosmic_text::SwashCache`]
///
/// The swash cache rasterizer is used to rasterize glyphs
///
/// This resource is updated by the [`TextPipeline`] resource.
#[derive(Resource)]
pub struct SwashCache(pub cosmic_text::SwashCache);

impl Default for SwashCache {
    fn default() -> Self {
        Self(cosmic_text::SwashCache::new())
    }
}

/// Information about a font collected as part of preparing for text layout.
#[derive(Clone)]
pub struct FontFaceInfo {
    /// Width class: <https://docs.microsoft.com/en-us/typography/opentype/spec/os2#uswidthclass>
    pub stretch: cosmic_text::fontdb::Stretch,
    /// Allows italic or oblique faces to be selected
    pub style: cosmic_text::fontdb::Style,
    /// The degree of blackness or stroke thickness
    pub weight: cosmic_text::fontdb::Weight,
    /// Font family name
    pub family_name: Arc<str>,
}

/// The `TextPipeline` is used to layout and render text blocks (see `Text`/`Text2d`).
///
/// See the [crate-level documentation](crate) for more information.
#[derive(Default, Resource)]
pub struct TextPipeline {
    /// Identifies a font [`ID`](cosmic_text::fontdb::ID) by its [`Font`] [`Asset`](bevy_asset::Asset).
    pub map_handle_to_font_id: HashMap<AssetId<Font>, (cosmic_text::fontdb::ID, Arc<str>)>,
    /// Buffered vec for collecting spans.
    ///
    /// See [this dark magic](https://users.rust-lang.org/t/how-to-cache-a-vectors-capacity/94478/10).
    spans_buffer: Vec<(
        usize,
        &'static str,
        &'static TextFont,
        FontFaceInfo,
        LineHeight,
    )>,
    /// Buffered vec for collecting info for glyph assembly.
    glyph_info: Vec<(AssetId<Font>, FontSmoothing, f32, f32, f32, f32)>,
}

impl TextPipeline {
    /// Utilizes [`cosmic_text::Buffer`] to shape and layout text
    ///
    /// Negative or 0.0 font sizes will not be laid out.
    pub fn update_buffer<'a>(
        &mut self,
        fonts: &Assets<Font>,
        text_spans: impl Iterator<Item = (Entity, usize, &'a str, &'a TextFont, Color, LineHeight)>,
        linebreak: LineBreak,
        justify: Justify,
        bounds: TextBounds,
        scale_factor: f64,
        computed: &mut ComputedTextBlock,
        font_system: &mut CosmicFontSystem,
    ) -> Result<(), TextError> {
        let font_system = &mut font_system.0;

        // Collect span information into a vec. This is necessary because font loading requires mut access
        // to FontSystem, which the cosmic-text Buffer also needs.
        let mut max_font_size: f32 = 0.;
        let mut max_line_height: f32 = 0.0;
        let mut spans: Vec<(usize, &str, &TextFont, FontFaceInfo, Color, LineHeight)> =
            core::mem::take(&mut self.spans_buffer)
                .into_iter()
                .map(
                    |_| -> (usize, &str, &TextFont, FontFaceInfo, Color, LineHeight) {
                        unreachable!()
                    },
                )
                .collect();

        computed.entities.clear();

        for (span_index, (entity, depth, span, text_font, color, line_height)) in
            text_spans.enumerate()
        {
            // Save this span entity in the computed text block.
            computed.entities.push(TextEntity { entity, depth });

            if span.is_empty() {
                continue;
            }
            // Return early if a font is not loaded yet.
            if !fonts.contains(text_font.font.id()) {
                spans.clear();
                self.spans_buffer = spans
                    .into_iter()
                    .map(
                        |_| -> (
                            usize,
                            &'static str,
                            &'static TextFont,
                            FontFaceInfo,
                            LineHeight,
                        ) { unreachable!() },
                    )
                    .collect();

                return Err(TextError::NoSuchFont);
            }

            // Get max font size for use in cosmic Metrics.
            max_font_size = max_font_size.max(text_font.font_size);
            max_line_height = max_line_height.max(line_height.eval(text_font.font_size));

            // Load Bevy fonts into cosmic-text's font system.
            let face_info = load_font_to_fontdb(
                text_font,
                font_system,
                &mut self.map_handle_to_font_id,
                fonts,
            );

            // Save spans that aren't zero-sized.
            if scale_factor <= 0.0 || text_font.font_size <= 0.0 {
                once!(warn!(
                    "Text span {entity} has a font size <= 0.0. Nothing will be displayed.",
                ));

                continue;
            }
            spans.push((span_index, span, text_font, face_info, color, line_height));
        }

        let mut metrics = Metrics::new(max_font_size, max_line_height).scale(scale_factor as f32);
        // Metrics of 0.0 cause `Buffer::set_metrics` to panic. We hack around this by 'falling
        // through' to call `Buffer::set_rich_text` with zero spans so any cached text will be cleared without
        // deallocating the buffer.
        metrics.font_size = metrics.font_size.max(0.000001);
        metrics.line_height = metrics.line_height.max(0.000001);

        // Map text sections to cosmic-text spans, and ignore sections with negative or zero fontsizes,
        // since they cannot be rendered by cosmic-text.
        //
        // The section index is stored in the metadata of the spans, and could be used
        // to look up the section the span came from and is not used internally
        // in cosmic-text.
        let spans_iter = spans.iter().map(
            |(span_index, span, text_font, font_info, color, line_height)| {
                (
                    *span,
                    get_attrs(
                        *span_index,
                        text_font,
                        *line_height,
                        *color,
                        font_info,
                        scale_factor,
                    ),
                )
            },
        );

        // Update the buffer.
        let buffer = &mut computed.buffer;
        buffer.set_metrics_and_size(font_system, metrics, bounds.width, bounds.height);

        buffer.set_wrap(
            font_system,
            match linebreak {
                LineBreak::WordBoundary => Wrap::Word,
                LineBreak::AnyCharacter => Wrap::Glyph,
                LineBreak::WordOrCharacter => Wrap::WordOrGlyph,
                LineBreak::NoWrap => Wrap::None,
            },
        );

        buffer.set_rich_text(
            font_system,
            spans_iter,
            &Attrs::new(),
            Shaping::Advanced,
            Some(justify.into()),
        );

        buffer.shape_until_scroll(font_system, false);

        // Workaround for alignment not working for unbounded text.
        // See https://github.com/pop-os/cosmic-text/issues/343
        if bounds.width.is_none() && justify != Justify::Left {
            let dimensions = buffer_dimensions(buffer);
            // `set_size` causes a re-layout to occur.
            buffer.set_size(font_system, Some(dimensions.x), bounds.height);
        }

        // Recover the spans buffer.
        spans.clear();
        self.spans_buffer = spans
            .into_iter()
            .map(
                |_| -> (
                    usize,
                    &'static str,
                    &'static TextFont,
                    FontFaceInfo,
                    LineHeight,
                ) { unreachable!() },
            )
            .collect();

        Ok(())
    }

    /// Queues text for rendering
    ///
    /// Produces a [`TextLayoutInfo`], containing [`PositionedGlyph`]s
    /// which contain information for rendering the text.
    pub fn queue_text<'a>(
        &mut self,
        layout_info: &mut TextLayoutInfo,
        fonts: &Assets<Font>,
        text_spans: impl Iterator<Item = (Entity, usize, &'a str, &'a TextFont, Color, LineHeight)>,
        scale_factor: f64,
        layout: &TextLayout,
        bounds: TextBounds,
        font_atlas_set: &mut FontAtlasSet,
        texture_atlases: &mut Assets<TextureAtlasLayout>,
        textures: &mut Assets<Image>,
        computed: &mut ComputedTextBlock,
        font_system: &mut CosmicFontSystem,
        swash_cache: &mut SwashCache,
    ) -> Result<(), TextError> {
        layout_info.glyphs.clear();
        layout_info.section_geometry.clear();
        layout_info.size = Default::default();

        // Clear this here at the focal point of text rendering to ensure the field's lifecycle has strong boundaries.
        computed.needs_rerender = false;

        // Extract font ids from the iterator while traversing it.
        let mut glyph_info = core::mem::take(&mut self.glyph_info);
        glyph_info.clear();
<<<<<<< HEAD
        let text_spans = text_spans.inspect(|(_, _, _, text_font, _, _)| {
            glyph_info.push((text_font.font.id(), text_font.font_smoothing));
=======
        let text_spans = text_spans.inspect(|(_, _, _, text_font, _)| {
            glyph_info.push((
                text_font.font.id(),
                text_font.font_smoothing,
                text_font.font_size,
                0.,
                0.,
                0.,
            ));
>>>>>>> e389fe02
        });

        let update_result = self.update_buffer(
            fonts,
            text_spans,
            layout.linebreak,
            layout.justify,
            bounds,
            scale_factor,
            computed,
            font_system,
        );

        self.glyph_info = glyph_info;

        update_result?;

        for (font, _, size, strikethrough_offset, stroke, underline_offset) in
            self.glyph_info.iter_mut()
        {
            let Some((id, _)) = self.map_handle_to_font_id.get(font) else {
                continue;
            };
            if let Some(font) = font_system.get_font(*id) {
                let swash = font.as_swash();
                let metrics = swash.metrics(&[]);
                let upem = metrics.units_per_em as f32;
                let scalar = *size * scale_factor as f32 / upem;
                *strikethrough_offset = (metrics.strikeout_offset * scalar).round();
                *stroke = (metrics.stroke_size * scalar).round().max(1.);
                *underline_offset = (metrics.underline_offset * scalar).round();
            }
        }

        let buffer = &mut computed.buffer;
        let box_size = buffer_dimensions(buffer);

        let result = buffer.layout_runs().try_for_each(|run| {
            let mut current_section: Option<usize> = None;
            let mut start = 0.;
            let mut end = 0.;
            let result = run
                .glyphs
                .iter()
                .map(move |layout_glyph| (layout_glyph, run.line_y, run.line_i))
                .try_for_each(|(layout_glyph, line_y, line_i)| {
                    match current_section {
                        Some(section) => {
                            if section != layout_glyph.metadata {
                                layout_info.section_geometry.push((
                                    section,
                                    Rect::new(
                                        start,
                                        run.line_top,
                                        end,
                                        run.line_top + run.line_height,
                                    ),
                                    (run.line_y - self.glyph_info[section].3).round(),
                                    self.glyph_info[section].4,
                                    (run.line_y - self.glyph_info[section].5).round(),
                                ));
                                start = end.max(layout_glyph.x);
                                current_section = Some(layout_glyph.metadata);
                            }
                            end = layout_glyph.x + layout_glyph.w;
                        }
                        None => {
                            current_section = Some(layout_glyph.metadata);
                            start = layout_glyph.x;
                            end = start + layout_glyph.w;
                        }
                    }

                    let mut temp_glyph;
                    let span_index = layout_glyph.metadata;
                    let font_id = self.glyph_info[span_index].0;
                    let font_smoothing = self.glyph_info[span_index].1;

                    let layout_glyph = if font_smoothing == FontSmoothing::None {
                        // If font smoothing is disabled, round the glyph positions and sizes,
                        // effectively discarding all subpixel layout.
                        temp_glyph = layout_glyph.clone();
                        temp_glyph.x = temp_glyph.x.round();
                        temp_glyph.y = temp_glyph.y.round();
                        temp_glyph.w = temp_glyph.w.round();
                        temp_glyph.x_offset = temp_glyph.x_offset.round();
                        temp_glyph.y_offset = temp_glyph.y_offset.round();
                        temp_glyph.line_height_opt = temp_glyph.line_height_opt.map(f32::round);

                        &temp_glyph
                    } else {
                        layout_glyph
                    };

                    let physical_glyph = layout_glyph.physical((0., 0.), 1.);

                    let font_atlases = font_atlas_set
                        .entry(FontAtlasKey(
                            font_id,
                            physical_glyph.cache_key.font_size_bits,
                            font_smoothing,
                        ))
                        .or_default();

                    let atlas_info = get_glyph_atlas_info(font_atlases, physical_glyph.cache_key)
                        .map(Ok)
                        .unwrap_or_else(|| {
                            add_glyph_to_atlas(
                                font_atlases,
                                texture_atlases,
                                textures,
                                &mut font_system.0,
                                &mut swash_cache.0,
                                layout_glyph,
                                font_smoothing,
                            )
                        })?;

                    let texture_atlas = texture_atlases.get(atlas_info.texture_atlas).unwrap();
                    let location = atlas_info.location;
                    let glyph_rect = texture_atlas.textures[location.glyph_index];
                    let left = location.offset.x as f32;
                    let top = location.offset.y as f32;
                    let glyph_size = UVec2::new(glyph_rect.width(), glyph_rect.height());

                    // offset by half the size because the origin is center
                    let x = glyph_size.x as f32 / 2.0 + left + physical_glyph.x as f32;
                    let y =
                        line_y.round() + physical_glyph.y as f32 - top + glyph_size.y as f32 / 2.0;

                    let position = Vec2::new(x, y);

                    let pos_glyph = PositionedGlyph {
                        position,
                        size: glyph_size.as_vec2(),
                        atlas_info,
                        span_index,
                        byte_index: layout_glyph.start,
                        byte_length: layout_glyph.end - layout_glyph.start,
                        line_index: line_i,
                    };
                    layout_info.glyphs.push(pos_glyph);
                    Ok(())
                });
            if let Some(section) = current_section {
                layout_info.section_geometry.push((
                    section,
                    Rect::new(start, run.line_top, end, run.line_top + run.line_height),
                    (run.line_y - self.glyph_info[section].3).round(),
                    self.glyph_info[section].4,
                    (run.line_y - self.glyph_info[section].5).round(),
                ));
            }

            result
        });

        // Check result.
        result?;

        layout_info.size = box_size;
        Ok(())
    }

    /// Queues text for measurement
    ///
    /// Produces a [`TextMeasureInfo`] which can be used by a layout system
    /// to measure the text area on demand.
    pub fn create_text_measure<'a>(
        &mut self,
        entity: Entity,
        fonts: &Assets<Font>,
        text_spans: impl Iterator<Item = (Entity, usize, &'a str, &'a TextFont, Color, LineHeight)>,
        scale_factor: f64,
        layout: &TextLayout,
        computed: &mut ComputedTextBlock,
        font_system: &mut CosmicFontSystem,
    ) -> Result<TextMeasureInfo, TextError> {
        const MIN_WIDTH_CONTENT_BOUNDS: TextBounds = TextBounds::new_horizontal(0.0);

        // Clear this here at the focal point of measured text rendering to ensure the field's lifecycle has
        // strong boundaries.
        computed.needs_rerender = false;

        self.update_buffer(
            fonts,
            text_spans,
            layout.linebreak,
            layout.justify,
            MIN_WIDTH_CONTENT_BOUNDS,
            scale_factor,
            computed,
            font_system,
        )?;

        let buffer = &mut computed.buffer;
        let min_width_content_size = buffer_dimensions(buffer);

        let max_width_content_size = {
            let font_system = &mut font_system.0;
            buffer.set_size(font_system, None, None);
            buffer_dimensions(buffer)
        };

        Ok(TextMeasureInfo {
            min: min_width_content_size,
            max: max_width_content_size,
            entity,
        })
    }

    /// Returns the [`cosmic_text::fontdb::ID`] for a given [`Font`] asset.
    pub fn get_font_id(&self, asset_id: AssetId<Font>) -> Option<cosmic_text::fontdb::ID> {
        self.map_handle_to_font_id
            .get(&asset_id)
            .cloned()
            .map(|(id, _)| id)
    }
}

/// Render information for a corresponding text block.
///
/// Contains scaled glyphs and their size. Generated via [`TextPipeline::queue_text`] when an entity has
/// [`TextLayout`] and [`ComputedTextBlock`] components.
#[derive(Component, Clone, Default, Debug, Reflect)]
#[reflect(Component, Default, Debug, Clone)]
pub struct TextLayoutInfo {
    /// The target scale factor for this text layout
    pub scale_factor: f32,
    /// Scaled and positioned glyphs in screenspace
    pub glyphs: Vec<PositionedGlyph>,
    /// Geometry of each text segment: (section index, bounding rect, strikethrough offset, stroke thickness, underline offset)
    /// A text section spanning more than one line will have multiple segments.
    pub section_geometry: Vec<(usize, Rect, f32, f32, f32)>,
    /// The glyphs resulting size
    pub size: Vec2,
}

/// Size information for a corresponding [`ComputedTextBlock`] component.
///
/// Generated via [`TextPipeline::create_text_measure`].
#[derive(Debug)]
pub struct TextMeasureInfo {
    /// Minimum size for a text area in pixels, to be used when laying out widgets with taffy
    pub min: Vec2,
    /// Maximum size for a text area in pixels, to be used when laying out widgets with taffy
    pub max: Vec2,
    /// The entity that is measured.
    pub entity: Entity,
}

impl TextMeasureInfo {
    /// Computes the size of the text area within the provided bounds.
    pub fn compute_size(
        &mut self,
        bounds: TextBounds,
        computed: &mut ComputedTextBlock,
        font_system: &mut CosmicFontSystem,
    ) -> Vec2 {
        // Note that this arbitrarily adjusts the buffer layout. We assume the buffer is always 'refreshed'
        // whenever a canonical state is required.
        computed
            .buffer
            .set_size(&mut font_system.0, bounds.width, bounds.height);
        buffer_dimensions(&computed.buffer)
    }
}

/// Add the font to the cosmic text's `FontSystem`'s in-memory font database
pub fn load_font_to_fontdb(
    text_font: &TextFont,
    font_system: &mut cosmic_text::FontSystem,
    map_handle_to_font_id: &mut HashMap<AssetId<Font>, (cosmic_text::fontdb::ID, Arc<str>)>,
    fonts: &Assets<Font>,
) -> FontFaceInfo {
    let font_handle = text_font.font.clone();
    let (face_id, family_name) = map_handle_to_font_id
        .entry(font_handle.id())
        .or_insert_with(|| {
            let font = fonts.get(font_handle.id()).expect(
                "Tried getting a font that was not available, probably due to not being loaded yet",
            );
            let data = Arc::clone(&font.data);
            let ids = font_system
                .db_mut()
                .load_font_source(cosmic_text::fontdb::Source::Binary(data));

            // TODO: it is assumed this is the right font face
            let face_id = *ids.last().unwrap();
            let face = font_system.db().face(face_id).unwrap();

            let family_name = Arc::from(face.families[0].0.as_str());
            (face_id, family_name)
        });

    let face = font_system.db().face(*face_id).unwrap();

    FontFaceInfo {
        stretch: face.stretch,
        style: face.style,
        weight: face.weight,
        family_name: family_name.clone(),
    }
}

/// Translates [`TextFont`] to [`Attrs`].
fn get_attrs<'a>(
    span_index: usize,
    text_font: &TextFont,
    line_height: LineHeight,
    color: Color,
    face_info: &'a FontFaceInfo,
    scale_factor: f64,
) -> Attrs<'a> {
    Attrs::new()
        .metadata(span_index)
        .family(Family::Name(&face_info.family_name))
        .stretch(face_info.stretch)
        .style(face_info.style)
        .weight(face_info.weight)
        .metrics(
            Metrics {
                font_size: text_font.font_size,
                line_height: line_height.eval(text_font.font_size),
            }
            .scale(scale_factor as f32),
        )
        .color(cosmic_text::Color(color.to_linear().as_u32()))
}

/// Calculate the size of the text area for the given buffer.
fn buffer_dimensions(buffer: &Buffer) -> Vec2 {
    let (width, height) = buffer
        .layout_runs()
        .map(|run| (run.line_w, run.line_height))
        .reduce(|(w1, h1), (w2, h2)| (w1.max(w2), h1 + h2))
        .unwrap_or((0.0, 0.0));

    Vec2::new(width, height).ceil()
}

/// Discards stale data cached in `FontSystem`.
pub(crate) fn trim_cosmic_cache(mut font_system: ResMut<CosmicFontSystem>) {
    // A trim age of 2 was found to reduce frame time variance vs age of 1 when tested with dynamic text.
    // See https://github.com/bevyengine/bevy/pull/15037
    //
    // We assume only text updated frequently benefits from the shape cache (e.g. animated text, or
    // text that is dynamically measured for UI).
    font_system.0.shape_run_cache.trim(2);
}<|MERGE_RESOLUTION|>--- conflicted
+++ resolved
@@ -16,14 +16,9 @@
 use cosmic_text::{Attrs, Buffer, Family, Metrics, Shaping, Wrap};
 
 use crate::{
-<<<<<<< HEAD
-    error::TextError, ComputedTextBlock, Font, FontAtlasSets, FontSmoothing, Justify, LineBreak,
-    LineHeight, PositionedGlyph, TextBounds, TextEntity, TextFont, TextLayout,
-=======
     add_glyph_to_atlas, error::TextError, get_glyph_atlas_info, ComputedTextBlock, Font,
-    FontAtlasKey, FontAtlasSet, FontSmoothing, Justify, LineBreak, PositionedGlyph, TextBounds,
-    TextEntity, TextFont, TextLayout,
->>>>>>> e389fe02
+    FontAtlasKey, FontAtlasSet, FontSmoothing, Justify, LineBreak, LineHeight, PositionedGlyph,
+    TextBounds, TextEntity, TextFont, TextLayout,
 };
 
 /// A wrapper resource around a [`cosmic_text::FontSystem`]
@@ -283,11 +278,7 @@
         // Extract font ids from the iterator while traversing it.
         let mut glyph_info = core::mem::take(&mut self.glyph_info);
         glyph_info.clear();
-<<<<<<< HEAD
         let text_spans = text_spans.inspect(|(_, _, _, text_font, _, _)| {
-            glyph_info.push((text_font.font.id(), text_font.font_smoothing));
-=======
-        let text_spans = text_spans.inspect(|(_, _, _, text_font, _)| {
             glyph_info.push((
                 text_font.font.id(),
                 text_font.font_smoothing,
@@ -296,7 +287,6 @@
                 0.,
                 0.,
             ));
->>>>>>> e389fe02
         });
 
         let update_result = self.update_buffer(
