use crate::{
    compute_text_bounds, error::TextError, glyph_brush::GlyphBrush, scale_value, BreakLineOn, Font,
    FontAtlasSets, FontAtlasWarning, PositionedGlyph, Text, TextAlignment, TextSection,
    TextSettings, YAxisOrientation,
};
use ab_glyph::PxScale;
use bevy_asset::{AssetId, Assets, Handle};
use bevy_ecs::component::Component;
use bevy_ecs::prelude::ReflectComponent;
use bevy_ecs::system::Resource;
use bevy_math::Vec2;
use bevy_reflect::prelude::ReflectDefault;
use bevy_reflect::Reflect;
use bevy_render::texture::Image;
use bevy_sprite::TextureAtlas;
use bevy_utils::HashMap;
use glyph_brush_layout::{FontId, GlyphPositioner, SectionGeometry, SectionText, ToSectionText};

#[derive(Default, Resource)]
pub struct TextPipeline {
    brush: GlyphBrush,
    map_font_id: HashMap<AssetId<Font>, FontId>,
}

/// Render information for a corresponding [`Text`](crate::Text) component.
///
///  Contains scaled glyphs and their size. Generated via [`TextPipeline::queue_text`].
#[derive(Component, Clone, Default, Debug, Reflect)]
#[reflect(Component, Default)]
pub struct TextLayoutInfo {
    pub glyphs: Vec<PositionedGlyph>,
    pub logical_size: Vec2,
}

impl TextPipeline {
    pub fn get_or_insert_font_id(&mut self, handle: &Handle<Font>, font: &Font) -> FontId {
        let brush = &mut self.brush;
        *self
            .map_font_id
            .entry(handle.id())
            .or_insert_with(|| brush.add_font(handle.id(), font.font.clone()))
    }

    #[allow(clippy::too_many_arguments)]
    pub fn queue_text(
        &mut self,
        fonts: &Assets<Font>,
        sections: &[TextSection],
        scale_factor: f32,
        text_alignment: TextAlignment,
        linebreak_behavior: BreakLineOn,
        bounds: Vec2,
        font_atlas_sets: &mut FontAtlasSets,
        texture_atlases: &mut Assets<TextureAtlas>,
        textures: &mut Assets<Image>,
        text_settings: &TextSettings,
        font_atlas_warning: &mut FontAtlasWarning,
        y_axis_orientation: YAxisOrientation,
    ) -> Result<TextLayoutInfo, TextError> {
        let mut scaled_fonts = Vec::with_capacity(sections.len());
        let sections = sections
            .iter()
            .map(|section| {
                let font = fonts
                    .get(&section.style.font)
                    .ok_or(TextError::NoSuchFont)?;
                let font_id = self.get_or_insert_font_id(&section.style.font, font);
                let font_size = scale_value(section.style.font_size, scale_factor);

                scaled_fonts.push(ab_glyph::Font::as_scaled(&font.font, font_size));

                let section = SectionText {
                    font_id,
                    scale: PxScale::from(font_size),
                    text: &section.value,
                };

                Ok(section)
            })
            .collect::<Result<Vec<_>, _>>()?;

        let section_glyphs =
            self.brush
                .compute_glyphs(&sections, bounds, text_alignment, linebreak_behavior)?;

        if section_glyphs.is_empty() {
            return Ok(TextLayoutInfo::default());
        }

        let size = compute_text_bounds(&section_glyphs, |index| scaled_fonts[index]).size();

        let glyphs = self.brush.process_glyphs(
            section_glyphs,
            &sections,
            font_atlas_sets,
            fonts,
            texture_atlases,
            textures,
            text_settings,
            font_atlas_warning,
            y_axis_orientation,
        )?;

        Ok(TextLayoutInfo {
            glyphs,
            logical_size: size,
        })
    }
}

#[derive(Debug, Clone)]
pub struct TextMeasureSection {
    pub text: Box<str>,
    pub scale: f32,
    pub font_id: FontId,
}

#[derive(Debug, Clone, Default)]
pub struct TextMeasureInfo {
    pub fonts: Box<[ab_glyph::FontArc]>,
    pub sections: Box<[TextMeasureSection]>,
    pub text_alignment: TextAlignment,
    pub linebreak_behavior: glyph_brush_layout::BuiltInLineBreaker,
    pub min: Vec2,
    pub max: Vec2,
}

impl TextMeasureInfo {
    pub fn from_text(
        text: &Text,
        fonts: &Assets<Font>,
<<<<<<< HEAD
        sections: &[TextSection],
        scale_factor: f32,
        text_alignment: TextAlignment,
        linebreak_behaviour: BreakLineOn,
=======
        scale_factor: f64,
>>>>>>> a9622408
    ) -> Result<TextMeasureInfo, TextError> {
        let sections = &text.sections;
        for section in sections {
            if !fonts.contains(&section.style.font) {
                return Err(TextError::NoSuchFont);
            }
        }
        let (auto_fonts, sections) = sections
            .iter()
            .enumerate()
            .map(|(i, section)| {
                // SAFETY: we exited early earlier in this function if
                // one of the fonts was missing.
                let font = unsafe { fonts.get(&section.style.font).unwrap_unchecked() };
                (
                    font.font.clone(),
                    TextMeasureSection {
                        font_id: FontId(i),
                        scale: scale_value(section.style.font_size, scale_factor),
                        text: section.value.clone().into_boxed_str(),
                    },
                )
            })
            .unzip();

        Ok(Self::new(
            auto_fonts,
            sections,
            text.alignment,
            text.linebreak_behavior.into(),
        ))
    }
    fn new(
        fonts: Vec<ab_glyph::FontArc>,
        sections: Vec<TextMeasureSection>,
        text_alignment: TextAlignment,
        linebreak_behavior: glyph_brush_layout::BuiltInLineBreaker,
    ) -> Self {
        let mut info = Self {
            fonts: fonts.into_boxed_slice(),
            sections: sections.into_boxed_slice(),
            text_alignment,
            linebreak_behavior,
            min: Vec2::ZERO,
            max: Vec2::ZERO,
        };

        let min = info.compute_size(Vec2::new(0.0, f32::INFINITY));
        let max = info.compute_size(Vec2::INFINITY);
        info.min = min;
        info.max = max;
        info
    }

    pub fn compute_size(&self, bounds: Vec2) -> Vec2 {
        let sections = &self.sections;
        let geom = SectionGeometry {
            bounds: (bounds.x, bounds.y),
            ..Default::default()
        };
        let section_glyphs = glyph_brush_layout::Layout::default()
            .h_align(self.text_alignment.into())
            .line_breaker(self.linebreak_behavior)
            .calculate_glyphs(&self.fonts, &geom, sections);

        compute_text_bounds(&section_glyphs, |index| {
            let font = &self.fonts[index];
            let font_size = self.sections[index].scale;
            ab_glyph::Font::into_scaled(font, font_size)
        })
        .size()
    }
}
impl ToSectionText for TextMeasureSection {
    #[inline(always)]
    fn to_section_text(&self) -> SectionText<'_> {
        SectionText {
            text: &self.text,
            scale: PxScale::from(self.scale),
            font_id: self.font_id,
        }
    }
}<|MERGE_RESOLUTION|>--- conflicted
+++ resolved
@@ -129,14 +129,7 @@
     pub fn from_text(
         text: &Text,
         fonts: &Assets<Font>,
-<<<<<<< HEAD
-        sections: &[TextSection],
         scale_factor: f32,
-        text_alignment: TextAlignment,
-        linebreak_behaviour: BreakLineOn,
-=======
-        scale_factor: f64,
->>>>>>> a9622408
     ) -> Result<TextMeasureInfo, TextError> {
         let sections = &text.sections;
         for section in sections {
