use alloc::sync::Arc;

use bevy_asset::{AssetId, Assets};
use bevy_ecs::{
    component::Component,
    entity::Entity,
    reflect::ReflectComponent,
    system::{ResMut, Resource},
};
use bevy_math::{UVec2, Vec2};
use bevy_reflect::{std_traits::ReflectDefault, Reflect};
use bevy_render::texture::Image;
use bevy_sprite::TextureAtlasLayout;
use bevy_utils::HashMap;

use cosmic_text::{Attrs, Buffer, Family, Metrics, Shaping, Wrap};

use crate::{
    error::TextError, ComputedTextBlock, Font, FontAtlasSets, FontSmoothing, JustifyText,
<<<<<<< HEAD
    LineBreak, PositionedGlyph, TextBlock, TextBounds, TextEntity, TextFont, YAxisOrientation,
=======
    LineBreak, PositionedGlyph, TextBounds, TextEntity, TextLayout, TextStyle, YAxisOrientation,
>>>>>>> aa5e93d0
};

/// A wrapper resource around a [`cosmic_text::FontSystem`]
///
/// The font system is used to retrieve fonts and their information, including glyph outlines.
///
/// This resource is updated by the [`TextPipeline`] resource.
#[derive(Resource)]
pub struct CosmicFontSystem(pub cosmic_text::FontSystem);

impl Default for CosmicFontSystem {
    fn default() -> Self {
        let locale = sys_locale::get_locale().unwrap_or_else(|| String::from("en-US"));
        let db = cosmic_text::fontdb::Database::new();
        // TODO: consider using `cosmic_text::FontSystem::new()` (load system fonts by default)
        Self(cosmic_text::FontSystem::new_with_locale_and_db(locale, db))
    }
}

/// A wrapper resource around a [`cosmic_text::SwashCache`]
///
/// The swash cache rasterizer is used to rasterize glyphs
///
/// This resource is updated by the [`TextPipeline`] resource.
#[derive(Resource)]
pub struct SwashCache(pub cosmic_text::SwashCache);

impl Default for SwashCache {
    fn default() -> Self {
        Self(cosmic_text::SwashCache::new())
    }
}

/// Information about a font collected as part of preparing for text layout.
#[derive(Clone)]
struct FontFaceInfo {
    stretch: cosmic_text::fontdb::Stretch,
    style: cosmic_text::fontdb::Style,
    weight: cosmic_text::fontdb::Weight,
    family_name: Arc<str>,
}

/// The `TextPipeline` is used to layout and render text blocks (see `Text`/[`Text2d`](crate::Text2d)).
///
/// See the [crate-level documentation](crate) for more information.
#[derive(Default, Resource)]
pub struct TextPipeline {
    /// Identifies a font [`ID`](cosmic_text::fontdb::ID) by its [`Font`] [`Asset`](bevy_asset::Asset).
    map_handle_to_font_id: HashMap<AssetId<Font>, (cosmic_text::fontdb::ID, Arc<str>)>,
    /// Buffered vec for collecting spans.
    ///
    /// See [this dark magic](https://users.rust-lang.org/t/how-to-cache-a-vectors-capacity/94478/10).
    spans_buffer: Vec<(usize, &'static str, &'static TextFont, FontFaceInfo)>,
    /// Buffered vec for collecting info for glyph assembly.
    glyph_info: Vec<(AssetId<Font>, FontSmoothing)>,
}

impl TextPipeline {
    /// Utilizes [`cosmic_text::Buffer`] to shape and layout text
    ///
    /// Negative or 0.0 font sizes will not be laid out.
    #[allow(clippy::too_many_arguments)]
    pub fn update_buffer<'a>(
        &mut self,
        fonts: &Assets<Font>,
        text_spans: impl Iterator<Item = (Entity, usize, &'a str, &'a TextFont)>,
        linebreak: LineBreak,
        justify: JustifyText,
        bounds: TextBounds,
        scale_factor: f64,
        computed: &mut ComputedTextBlock,
        font_system: &mut CosmicFontSystem,
    ) -> Result<(), TextError> {
        let font_system = &mut font_system.0;

        // Collect span information into a vec. This is necessary because font loading requires mut access
        // to FontSystem, which the cosmic-text Buffer also needs.
        let mut font_size: f32 = 0.;
        let mut spans: Vec<(usize, &str, &TextFont, FontFaceInfo)> =
            core::mem::take(&mut self.spans_buffer)
                .into_iter()
                .map(|_| -> (usize, &str, &TextFont, FontFaceInfo) { unreachable!() })
                .collect();

        computed.entities.clear();

        for (span_index, (entity, depth, span, style)) in text_spans.enumerate() {
            // Return early if a font is not loaded yet.
            if !fonts.contains(style.font.id()) {
                spans.clear();
                self.spans_buffer = spans
                    .into_iter()
                    .map(
                        |_| -> (usize, &'static str, &'static TextFont, FontFaceInfo) {
                            unreachable!()
                        },
                    )
                    .collect();

                return Err(TextError::NoSuchFont);
            }

            // Save this span entity in the computed text block.
            computed.entities.push(TextEntity { entity, depth });

            // Get max font size for use in cosmic Metrics.
            font_size = font_size.max(style.font_size);

            // Load Bevy fonts into cosmic-text's font system.
            let face_info =
                load_font_to_fontdb(style, font_system, &mut self.map_handle_to_font_id, fonts);

            // Save spans that aren't zero-sized.
            if scale_factor <= 0.0 || style.font_size <= 0.0 {
                continue;
            }
            spans.push((span_index, span, style, face_info));
        }

        let line_height = font_size * 1.2;
        let mut metrics = Metrics::new(font_size, line_height).scale(scale_factor as f32);
        // Metrics of 0.0 cause `Buffer::set_metrics` to panic. We hack around this by 'falling
        // through' to call `Buffer::set_rich_text` with zero spans so any cached text will be cleared without
        // deallocating the buffer.
        metrics.font_size = metrics.font_size.max(0.000001);
        metrics.line_height = metrics.line_height.max(0.000001);

        // Map text sections to cosmic-text spans, and ignore sections with negative or zero fontsizes,
        // since they cannot be rendered by cosmic-text.
        //
        // The section index is stored in the metadata of the spans, and could be used
        // to look up the section the span came from and is not used internally
        // in cosmic-text.
        let spans_iter = spans.iter().map(|(span_index, span, style, font_info)| {
            (
                *span,
                get_attrs(*span_index, style, font_info, scale_factor),
            )
        });

        // Update the buffer.
        let buffer = &mut computed.buffer;
        buffer.set_metrics(font_system, metrics);
        buffer.set_size(font_system, bounds.width, bounds.height);

        buffer.set_wrap(
            font_system,
            match linebreak {
                LineBreak::WordBoundary => Wrap::Word,
                LineBreak::AnyCharacter => Wrap::Glyph,
                LineBreak::WordOrCharacter => Wrap::WordOrGlyph,
                LineBreak::NoWrap => Wrap::None,
            },
        );

        buffer.set_rich_text(font_system, spans_iter, Attrs::new(), Shaping::Advanced);

        // PERF: https://github.com/pop-os/cosmic-text/issues/166:
        // Setting alignment afterwards appears to invalidate some layouting performed by `set_text` which is presumably not free?
        for buffer_line in buffer.lines.iter_mut() {
            buffer_line.set_align(Some(justify.into()));
        }
        buffer.shape_until_scroll(font_system, false);

        // Recover the spans buffer.
        spans.clear();
        self.spans_buffer = spans
            .into_iter()
            .map(|_| -> (usize, &'static str, &'static TextFont, FontFaceInfo) { unreachable!() })
            .collect();

        Ok(())
    }

    /// Queues text for rendering
    ///
    /// Produces a [`TextLayoutInfo`], containing [`PositionedGlyph`]s
    /// which contain information for rendering the text.
    #[allow(clippy::too_many_arguments)]
    pub fn queue_text<'a>(
        &mut self,
        layout_info: &mut TextLayoutInfo,
        fonts: &Assets<Font>,
        text_spans: impl Iterator<Item = (Entity, usize, &'a str, &'a TextFont)>,
        scale_factor: f64,
        layout: &TextLayout,
        bounds: TextBounds,
        font_atlas_sets: &mut FontAtlasSets,
        texture_atlases: &mut Assets<TextureAtlasLayout>,
        textures: &mut Assets<Image>,
        y_axis_orientation: YAxisOrientation,
        computed: &mut ComputedTextBlock,
        font_system: &mut CosmicFontSystem,
        swash_cache: &mut SwashCache,
    ) -> Result<(), TextError> {
        layout_info.glyphs.clear();
        layout_info.size = Default::default();

        // Clear this here at the focal point of text rendering to ensure the field's lifecycle has strong boundaries.
        computed.needs_rerender = false;

        // Extract font ids from the iterator while traversing it.
        let mut glyph_info = core::mem::take(&mut self.glyph_info);
        glyph_info.clear();
        let text_spans = text_spans.inspect(|(_, _, _, style)| {
            glyph_info.push((style.font.id(), style.font_smoothing));
        });

        let update_result = self.update_buffer(
            fonts,
            text_spans,
            layout.linebreak,
            layout.justify,
            bounds,
            scale_factor,
            computed,
            font_system,
        );
        if let Err(err) = update_result {
            self.glyph_info = glyph_info;
            return Err(err);
        }

        let buffer = &mut computed.buffer;
        let box_size = buffer_dimensions(buffer);

        let result = buffer
            .layout_runs()
            .flat_map(|run| {
                run.glyphs
                    .iter()
                    .map(move |layout_glyph| (layout_glyph, run.line_y))
            })
            .try_for_each(|(layout_glyph, line_y)| {
                let mut temp_glyph;
                let span_index = layout_glyph.metadata;
                let font_id = glyph_info[span_index].0;
                let font_smoothing = glyph_info[span_index].1;

                let layout_glyph = if font_smoothing == FontSmoothing::None {
                    // If font smoothing is disabled, round the glyph positions and sizes,
                    // effectively discarding all subpixel layout.
                    temp_glyph = layout_glyph.clone();
                    temp_glyph.x = temp_glyph.x.round();
                    temp_glyph.y = temp_glyph.y.round();
                    temp_glyph.w = temp_glyph.w.round();
                    temp_glyph.x_offset = temp_glyph.x_offset.round();
                    temp_glyph.y_offset = temp_glyph.y_offset.round();
                    temp_glyph.line_height_opt = temp_glyph.line_height_opt.map(f32::round);

                    &temp_glyph
                } else {
                    layout_glyph
                };

                let font_atlas_set = font_atlas_sets.sets.entry(font_id).or_default();

                let physical_glyph = layout_glyph.physical((0., 0.), 1.);

                let atlas_info = font_atlas_set
                    .get_glyph_atlas_info(physical_glyph.cache_key, font_smoothing)
                    .map(Ok)
                    .unwrap_or_else(|| {
                        font_atlas_set.add_glyph_to_atlas(
                            texture_atlases,
                            textures,
                            &mut font_system.0,
                            &mut swash_cache.0,
                            layout_glyph,
                            font_smoothing,
                        )
                    })?;

                let texture_atlas = texture_atlases.get(&atlas_info.texture_atlas).unwrap();
                let location = atlas_info.location;
                let glyph_rect = texture_atlas.textures[location.glyph_index];
                let left = location.offset.x as f32;
                let top = location.offset.y as f32;
                let glyph_size = UVec2::new(glyph_rect.width(), glyph_rect.height());

                // offset by half the size because the origin is center
                let x = glyph_size.x as f32 / 2.0 + left + physical_glyph.x as f32;
                let y = line_y.round() + physical_glyph.y as f32 - top + glyph_size.y as f32 / 2.0;
                let y = match y_axis_orientation {
                    YAxisOrientation::TopToBottom => y,
                    YAxisOrientation::BottomToTop => box_size.y - y,
                };

                let position = Vec2::new(x, y);

                // TODO: recreate the byte index, that keeps track of where a cursor is,
                // when glyphs are not limited to single byte representation, relevant for #1319
                let pos_glyph =
                    PositionedGlyph::new(position, glyph_size.as_vec2(), atlas_info, span_index);
                layout_info.glyphs.push(pos_glyph);
                Ok(())
            });

        // Return the scratch vec.
        self.glyph_info = glyph_info;

        // Check result.
        result?;

        layout_info.size = box_size;
        Ok(())
    }

    /// Queues text for measurement
    ///
    /// Produces a [`TextMeasureInfo`] which can be used by a layout system
    /// to measure the text area on demand.
    #[allow(clippy::too_many_arguments)]
    pub fn create_text_measure<'a>(
        &mut self,
        entity: Entity,
        fonts: &Assets<Font>,
        text_spans: impl Iterator<Item = (Entity, usize, &'a str, &'a TextFont)>,
        scale_factor: f64,
        layout: &TextLayout,
        computed: &mut ComputedTextBlock,
        font_system: &mut CosmicFontSystem,
    ) -> Result<TextMeasureInfo, TextError> {
        const MIN_WIDTH_CONTENT_BOUNDS: TextBounds = TextBounds::new_horizontal(0.0);

        // Clear this here at the focal point of measured text rendering to ensure the field's lifecycle has
        // strong boundaries.
        computed.needs_rerender = false;

        self.update_buffer(
            fonts,
            text_spans,
            layout.linebreak,
            layout.justify,
            MIN_WIDTH_CONTENT_BOUNDS,
            scale_factor,
            computed,
            font_system,
        )?;

        let buffer = &mut computed.buffer;
        let min_width_content_size = buffer_dimensions(buffer);

        let max_width_content_size = {
            let font_system = &mut font_system.0;
            buffer.set_size(font_system, None, None);
            buffer_dimensions(buffer)
        };

        Ok(TextMeasureInfo {
            min: min_width_content_size,
            max: max_width_content_size,
            entity,
        })
    }

    /// Returns the [`cosmic_text::fontdb::ID`] for a given [`Font`] asset.
    pub fn get_font_id(&self, asset_id: AssetId<Font>) -> Option<cosmic_text::fontdb::ID> {
        self.map_handle_to_font_id
            .get(&asset_id)
            .cloned()
            .map(|(id, _)| id)
    }
}

/// Render information for a corresponding text block.
///
/// Contains scaled glyphs and their size. Generated via [`TextPipeline::queue_text`] when an entity has
/// [`TextLayout`] and [`ComputedTextBlock`] components.
#[derive(Component, Clone, Default, Debug, Reflect)]
#[reflect(Component, Default, Debug)]
pub struct TextLayoutInfo {
    /// Scaled and positioned glyphs in screenspace
    pub glyphs: Vec<PositionedGlyph>,
    /// The glyphs resulting size
    pub size: Vec2,
}

/// Size information for a corresponding [`ComputedTextBlock`] component.
///
/// Generated via [`TextPipeline::create_text_measure`].
#[derive(Debug)]
pub struct TextMeasureInfo {
    /// Minimum size for a text area in pixels, to be used when laying out widgets with taffy
    pub min: Vec2,
    /// Maximum size for a text area in pixels, to be used when laying out widgets with taffy
    pub max: Vec2,
    /// The entity that is measured.
    pub entity: Entity,
}

impl TextMeasureInfo {
    /// Computes the size of the text area within the provided bounds.
    pub fn compute_size(
        &mut self,
        bounds: TextBounds,
        computed: &mut ComputedTextBlock,
        font_system: &mut cosmic_text::FontSystem,
    ) -> Vec2 {
        // Note that this arbitrarily adjusts the buffer layout. We assume the buffer is always 'refreshed'
        // whenever a canonical state is required.
        computed
            .buffer
            .set_size(font_system, bounds.width, bounds.height);
        buffer_dimensions(&computed.buffer)
    }
}

fn load_font_to_fontdb(
    style: &TextFont,
    font_system: &mut cosmic_text::FontSystem,
    map_handle_to_font_id: &mut HashMap<AssetId<Font>, (cosmic_text::fontdb::ID, Arc<str>)>,
    fonts: &Assets<Font>,
) -> FontFaceInfo {
    let font_handle = style.font.clone();
    let (face_id, family_name) = map_handle_to_font_id
        .entry(font_handle.id())
        .or_insert_with(|| {
            let font = fonts.get(font_handle.id()).expect(
                "Tried getting a font that was not available, probably due to not being loaded yet",
            );
            let data = Arc::clone(&font.data);
            let ids = font_system
                .db_mut()
                .load_font_source(cosmic_text::fontdb::Source::Binary(data));

            // TODO: it is assumed this is the right font face
            let face_id = *ids.last().unwrap();
            let face = font_system.db().face(face_id).unwrap();
            let family_name = Arc::from(face.families[0].0.as_str());

            (face_id, family_name)
        });
    let face = font_system.db().face(*face_id).unwrap();

    FontFaceInfo {
        stretch: face.stretch,
        style: face.style,
        weight: face.weight,
        family_name: family_name.clone(),
    }
}

/// Translates [`TextStyle`] to [`Attrs`].
fn get_attrs<'a>(
    span_index: usize,
    style: &TextFont,
    color: Color,
    face_info: &'a FontFaceInfo,
    scale_factor: f64,
) -> Attrs<'a> {
    let attrs = Attrs::new()
        .metadata(span_index)
        .family(Family::Name(&face_info.family_name))
        .stretch(face_info.stretch)
        .style(face_info.style)
        .weight(face_info.weight)
        .metrics(Metrics::relative(style.font_size, 1.2).scale(scale_factor as f32))
        .color(cosmic_text::Color(color.to_linear().as_u32()));
    attrs
}

/// Calculate the size of the text area for the given buffer.
fn buffer_dimensions(buffer: &Buffer) -> Vec2 {
    let (width, height) = buffer
        .layout_runs()
        .map(|run| (run.line_w, run.line_height))
        .reduce(|(w1, h1), (w2, h2)| (w1.max(w2), h1 + h2))
        .unwrap_or((0.0, 0.0));

    Vec2::new(width, height).ceil()
}

/// Discards stale data cached in `FontSystem`.
pub(crate) fn trim_cosmic_cache(mut font_system: ResMut<CosmicFontSystem>) {
    // A trim age of 2 was found to reduce frame time variance vs age of 1 when tested with dynamic text.
    // See https://github.com/bevyengine/bevy/pull/15037
    //
    // We assume only text updated frequently benefits from the shape cache (e.g. animated text, or
    // text that is dynamically measured for UI).
    font_system.0.shape_run_cache.trim(2);
}<|MERGE_RESOLUTION|>--- conflicted
+++ resolved
@@ -1,6 +1,7 @@
 use alloc::sync::Arc;
 
 use bevy_asset::{AssetId, Assets};
+use bevy_color::Color;
 use bevy_ecs::{
     component::Component,
     entity::Entity,
@@ -17,11 +18,7 @@
 
 use crate::{
     error::TextError, ComputedTextBlock, Font, FontAtlasSets, FontSmoothing, JustifyText,
-<<<<<<< HEAD
-    LineBreak, PositionedGlyph, TextBlock, TextBounds, TextEntity, TextFont, YAxisOrientation,
-=======
-    LineBreak, PositionedGlyph, TextBounds, TextEntity, TextLayout, TextStyle, YAxisOrientation,
->>>>>>> aa5e93d0
+    LineBreak, PositionedGlyph, TextBounds, TextEntity, TextFont, TextLayout, YAxisOrientation,
 };
 
 /// A wrapper resource around a [`cosmic_text::FontSystem`]
@@ -87,7 +84,7 @@
     pub fn update_buffer<'a>(
         &mut self,
         fonts: &Assets<Font>,
-        text_spans: impl Iterator<Item = (Entity, usize, &'a str, &'a TextFont)>,
+        text_spans: impl Iterator<Item = (Entity, usize, &'a str, &'a TextFont, Color)>,
         linebreak: LineBreak,
         justify: JustifyText,
         bounds: TextBounds,
@@ -100,15 +97,15 @@
         // Collect span information into a vec. This is necessary because font loading requires mut access
         // to FontSystem, which the cosmic-text Buffer also needs.
         let mut font_size: f32 = 0.;
-        let mut spans: Vec<(usize, &str, &TextFont, FontFaceInfo)> =
+        let mut spans: Vec<(usize, &str, &TextFont, FontFaceInfo, Color)> =
             core::mem::take(&mut self.spans_buffer)
                 .into_iter()
-                .map(|_| -> (usize, &str, &TextFont, FontFaceInfo) { unreachable!() })
+                .map(|_| -> (usize, &str, &TextFont, FontFaceInfo, Color) { unreachable!() })
                 .collect();
 
         computed.entities.clear();
 
-        for (span_index, (entity, depth, span, style)) in text_spans.enumerate() {
+        for (span_index, (entity, depth, span, style, color)) in text_spans.enumerate() {
             // Return early if a font is not loaded yet.
             if !fonts.contains(style.font.id()) {
                 spans.clear();
@@ -138,7 +135,7 @@
             if scale_factor <= 0.0 || style.font_size <= 0.0 {
                 continue;
             }
-            spans.push((span_index, span, style, face_info));
+            spans.push((span_index, span, style, face_info, color));
         }
 
         let line_height = font_size * 1.2;
@@ -155,12 +152,14 @@
         // The section index is stored in the metadata of the spans, and could be used
         // to look up the section the span came from and is not used internally
         // in cosmic-text.
-        let spans_iter = spans.iter().map(|(span_index, span, style, font_info)| {
-            (
-                *span,
-                get_attrs(*span_index, style, font_info, scale_factor),
-            )
-        });
+        let spans_iter = spans
+            .iter()
+            .map(|(span_index, span, style, font_info, color)| {
+                (
+                    *span,
+                    get_attrs(*span_index, style, *color, font_info, scale_factor),
+                )
+            });
 
         // Update the buffer.
         let buffer = &mut computed.buffer;
@@ -205,7 +204,7 @@
         &mut self,
         layout_info: &mut TextLayoutInfo,
         fonts: &Assets<Font>,
-        text_spans: impl Iterator<Item = (Entity, usize, &'a str, &'a TextFont)>,
+        text_spans: impl Iterator<Item = (Entity, usize, &'a str, &'a TextFont, Color)>,
         scale_factor: f64,
         layout: &TextLayout,
         bounds: TextBounds,
@@ -226,7 +225,7 @@
         // Extract font ids from the iterator while traversing it.
         let mut glyph_info = core::mem::take(&mut self.glyph_info);
         glyph_info.clear();
-        let text_spans = text_spans.inspect(|(_, _, _, style)| {
+        let text_spans = text_spans.inspect(|(_, _, _, style, _)| {
             glyph_info.push((style.font.id(), style.font_smoothing));
         });
 
@@ -339,7 +338,7 @@
         &mut self,
         entity: Entity,
         fonts: &Assets<Font>,
-        text_spans: impl Iterator<Item = (Entity, usize, &'a str, &'a TextFont)>,
+        text_spans: impl Iterator<Item = (Entity, usize, &'a str, &'a TextFont, Color)>,
         scale_factor: f64,
         layout: &TextLayout,
         computed: &mut ComputedTextBlock,
