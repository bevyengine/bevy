--- conflicted
+++ resolved
@@ -188,10 +188,6 @@
 
         // Update the buffer.
         let buffer = &mut computed.buffer;
-<<<<<<< HEAD
-=======
-        buffer.set_size(font_system, bounds.width, bounds.height);
->>>>>>> e8520c1f
 
         buffer.set_wrap(
             font_system,
@@ -213,14 +209,10 @@
 
         // Workaround for alignment not working for unbounded text.
         // See https://github.com/pop-os/cosmic-text/issues/343
-        if bounds.width.is_none() && justify != Justify::Left {
-            buffer.set_metrics(font_system, metrics);
-            let dimensions = buffer_dimensions(buffer);
-            // `set_size` causes a re-layout to occur.
-            buffer.set_size(font_system, Some(dimensions.x), bounds.height);
-        } else {
-            buffer.set_metrics_and_size(font_system, metrics, bounds.width, bounds.height);
-        }
+        let width = (bounds.width.is_none() && justify != Justify::Left)
+            .then(|| buffer_dimensions(buffer).x)
+            .or(bounds.width);
+        buffer.set_size(font_system, width, bounds.height);
 
         // Recover the spans buffer.
         spans.clear();
