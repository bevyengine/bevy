//! This crate provides the tools for positioning and rendering text in Bevy.
//!
//! # `Font`
//!
//! Fonts contain information for drawing glyphs, which are shapes that typically represent a single character,
//! but in some cases part of a "character" (grapheme clusters) or more than one character (ligatures).
//!
//! A font *face* is part of a font family,
//! and is distinguished by its style (e.g. italic), its weight (e.g. bold) and its stretch (e.g. condensed).
//!
//! In Bevy, [`Font`]s are loaded by the [`FontLoader`] as [assets](bevy_asset::AssetPlugin).
//!
//! # `TextPipeline`
//!
//! The [`TextPipeline`] resource does all of the heavy lifting for rendering text.
//!
//! UI `Text` is first measured by creating a [`TextMeasureInfo`] in [`TextPipeline::create_text_measure`],
//! which is called by the `measure_text_system` system of `bevy_ui`.
//!
//! Note that text measurement is only relevant in a UI context.
//!
//! With the actual text bounds defined, the `bevy_ui::widget::text::text_system` system (in a UI context)
//! or `bevy_sprite::text2d::update_text2d_layout` system (in a 2d world space context)
//! passes it into [`TextPipeline::queue_text`], which:
//!
//! 1. updates a [`Buffer`](cosmic_text::Buffer) from the [`TextSpan`]s, generating new [`FontAtlas`]es if necessary.
//! 2. iterates over each glyph in the [`Buffer`](cosmic_text::Buffer) to create a [`PositionedGlyph`],
//!    retrieving glyphs from the cache, or rasterizing to a [`FontAtlas`] if necessary.
//! 3. [`PositionedGlyph`]s are stored in a [`TextLayoutInfo`],
//!    which contains all the information that downstream systems need for rendering.

extern crate alloc;

mod bounds;
mod context;
mod error;
mod font;
mod font_atlas;
mod font_atlas_set;
mod font_loader;
mod glyph;
mod layout;
mod text;
mod text_access;
mod text_hierarchy;

pub use bounds::*;
pub use context::*;
pub use error::*;
pub use font::*;
pub use font_atlas::*;
pub use font_atlas_set::*;
pub use font_loader::*;
pub use glyph::*;
pub use layout::*;
pub use text::*;
pub use text_access::*;
pub use text_hierarchy::*;

/// The text prelude.
///
/// This includes the most common types in this crate, re-exported for your convenience.
pub mod prelude {
    #[doc(hidden)]
    pub use crate::{
<<<<<<< HEAD
        Font, LineBreak, TextAlign, TextColor, TextError, TextFont, TextLayout, TextSpan,
=======
        Font, Justify, LineBreak, Strikethrough, TextColor, TextError, TextFont, TextLayout,
        TextSpan, Underline,
>>>>>>> 16a6a96a
    };
}

use bevy_app::prelude::*;
use bevy_asset::{AssetApp, AssetEventSystems};
use bevy_ecs::prelude::*;

/// The raw data for the default font used by `bevy_text`
#[cfg(feature = "default_font")]
pub const DEFAULT_FONT_DATA: &[u8] = include_bytes!("FiraMono-subset.ttf");

/// Adds text rendering support to an app.
///
/// When the `bevy_text` feature is enabled with the `bevy` crate, this
/// plugin is included by default in the `DefaultPlugins`.
#[derive(Default)]
pub struct TextPlugin;

/// System set in [`PostUpdate`] where all 2d text update systems are executed.
#[derive(Debug, Hash, PartialEq, Eq, Clone, SystemSet)]
pub struct Text2dUpdateSystems;

/// Deprecated alias for [`Text2dUpdateSystems`].
#[deprecated(since = "0.17.0", note = "Renamed to `Text2dUpdateSystems`.")]
pub type Update2dText = Text2dUpdateSystems;

#[derive(Debug, Hash, PartialEq, Eq, Clone, SystemSet)]
pub enum TextSystems {
    /// Update text hierarchy and check for changes
    Hierarchy,
    /// Register new font assets with Parley's `FontContext` after loading
    RegisterFontAssets,
}

impl Plugin for TextPlugin {
    fn build(&self, app: &mut App) {
        app.init_asset::<Font>()
            .init_asset_loader::<FontLoader>()
            .init_resource::<FontAtlasSet>()
            .init_resource::<TextIterScratch>()
            .init_resource::<FontCx>()
            .init_resource::<LayoutCx>()
            .init_resource::<ScaleCx>()
            .add_systems(
                PostUpdate,
                (
                    update_text_entities_system,
                    detect_text_spans_needs_rerender,
                )
                    .chain()
                    .in_set(TextSystems::Hierarchy),
            )
            .add_systems(
                PostUpdate,
                register_font_assets_system
                    .in_set(TextSystems::RegisterFontAssets)
                    .after(AssetEventSystems),
            );

        #[cfg(feature = "default_font")]
        {
            use bevy_asset::{AssetId, Assets};
            let mut assets = app.world_mut().resource_mut::<Assets<_>>();
            let asset = Font::try_from_bytes(DEFAULT_FONT_DATA.to_vec());
            assets.insert(AssetId::default(), asset).unwrap();
        };
    }
}<|MERGE_RESOLUTION|>--- conflicted
+++ resolved
@@ -63,12 +63,8 @@
 pub mod prelude {
     #[doc(hidden)]
     pub use crate::{
-<<<<<<< HEAD
-        Font, LineBreak, TextAlign, TextColor, TextError, TextFont, TextLayout, TextSpan,
-=======
-        Font, Justify, LineBreak, Strikethrough, TextColor, TextError, TextFont, TextLayout,
+        Font, LineBreak, Strikethrough, TextAlign, TextColor, TextError, TextFont, TextLayout,
         TextSpan, Underline,
->>>>>>> 16a6a96a
     };
 }
 
