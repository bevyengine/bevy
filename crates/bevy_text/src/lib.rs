mod error;
mod font;
mod font_atlas;
mod font_atlas_set;
mod font_loader;
mod glyph_brush;
mod pipeline;
mod text;
mod text2d;

pub use error::*;
pub use font::*;
pub use font_atlas::*;
pub use font_atlas_set::*;
pub use font_loader::*;
pub use glyph_brush::*;
pub use pipeline::*;
pub use text::*;
pub use text2d::*;

pub mod prelude {
    #[doc(hidden)]
    pub use crate::{
        Font, HorizontalAlign, Text, Text2dBundle, TextAlignment, TextError, TextSection,
        TextStyle, VerticalAlign,
    };
}

use bevy_app::prelude::*;
use bevy_asset::AddAsset;
<<<<<<< HEAD
use bevy_ecs::{entity::Entity, schedule::ParallelSystemDescriptorCoercion, system::Resource};
=======
use bevy_ecs::schedule::ParallelSystemDescriptorCoercion;
>>>>>>> 7a925552
use bevy_render::{RenderApp, RenderStage};
use bevy_sprite::SpriteSystem;
use bevy_window::ModifiesWindows;
use std::num::NonZeroUsize;

#[derive(Default)]
pub struct TextPlugin;

/// [`TextPlugin`] settings
#[derive(Resource)]
pub struct TextSettings {
    /// Maximum number of font atlases supported in a ['FontAtlasSet']
    pub max_font_atlases: NonZeroUsize,
    /// Allows font size to be set dynamically exceeding the amount set in max_font_atlases.
    /// Note each font size has to be generated which can have a strong performance impact.
    pub allow_dynamic_font_size: bool,
}

impl Default for TextSettings {
    fn default() -> Self {
        Self {
            max_font_atlases: NonZeroUsize::new(16).unwrap(),
            allow_dynamic_font_size: false,
        }
    }
}

impl Plugin for TextPlugin {
    fn build(&self, app: &mut App) {
        app.add_asset::<Font>()
            .add_asset::<FontAtlasSet>()
            .register_type::<Text>()
            .register_type::<TextSection>()
            .register_type::<TextAlignment>()
            .register_type::<VerticalAlign>()
            .register_type::<HorizontalAlign>()
            .init_asset_loader::<FontLoader>()
<<<<<<< HEAD
            .init_resource::<TextSettings>()
            .insert_resource(DefaultTextPipeline::default())
=======
            .insert_resource(TextPipeline::default())
>>>>>>> 7a925552
            .add_system_to_stage(
                CoreStage::PostUpdate,
                update_text2d_layout.after(ModifiesWindows),
            );

        if let Ok(render_app) = app.get_sub_app_mut(RenderApp) {
            render_app.add_system_to_stage(
                RenderStage::Extract,
                extract_text2d_sprite.after(SpriteSystem::ExtractSprites),
            );
        }
    }
}<|MERGE_RESOLUTION|>--- conflicted
+++ resolved
@@ -28,11 +28,7 @@
 
 use bevy_app::prelude::*;
 use bevy_asset::AddAsset;
-<<<<<<< HEAD
-use bevy_ecs::{entity::Entity, schedule::ParallelSystemDescriptorCoercion, system::Resource};
-=======
-use bevy_ecs::schedule::ParallelSystemDescriptorCoercion;
->>>>>>> 7a925552
+use bevy_ecs::{schedule::ParallelSystemDescriptorCoercion, system::Resource};
 use bevy_render::{RenderApp, RenderStage};
 use bevy_sprite::SpriteSystem;
 use bevy_window::ModifiesWindows;
@@ -70,12 +66,8 @@
             .register_type::<VerticalAlign>()
             .register_type::<HorizontalAlign>()
             .init_asset_loader::<FontLoader>()
-<<<<<<< HEAD
             .init_resource::<TextSettings>()
-            .insert_resource(DefaultTextPipeline::default())
-=======
             .insert_resource(TextPipeline::default())
->>>>>>> 7a925552
             .add_system_to_stage(
                 CoreStage::PostUpdate,
                 update_text2d_layout.after(ModifiesWindows),
