--- conflicted
+++ resolved
@@ -126,11 +126,7 @@
             )
             .add_systems(
                 PostUpdate,
-<<<<<<< HEAD
-                (remove_dropped_font_atlas_sets.before(AssetEventSystems),),
-=======
-                free_unused_font_atlases_system.before(AssetEventSystems),
->>>>>>> 2146899c
+                (free_unused_font_atlases_system.before(AssetEventSystems),),
             )
             .add_systems(Last, (trim_cosmic_cache, free_unused_font_atlases));
 
