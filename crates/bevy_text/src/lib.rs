//! This crate provides the tools for positioning and rendering text in Bevy.
//!
//! # `Font`
//!
//! Fonts contain information for drawing glyphs, which are shapes that typically represent a single character,
//! but in some cases part of a "character" (grapheme clusters) or more than one character (ligatures).
//!
//! A font *face* is part of a font family,
//! and is distinguished by its style (e.g. italic), its weight (e.g. bold) and its stretch (e.g. condensed).
//!
//! In Bevy, [`Font`]s are loaded by the [`FontLoader`] as [assets](bevy_asset::AssetPlugin).
//!
//! # `TextPipeline`
//!
//! The [`TextPipeline`] resource does all of the heavy lifting for rendering text.
//!
//! UI `Text` is first measured by creating a [`TextMeasureInfo`] in [`TextPipeline::create_text_measure`],
//! which is called by the `measure_text_system` system of `bevy_ui`.
//!
//! Note that text measurement is only relevant in a UI context.
//!
//! With the actual text bounds defined, the `bevy_ui::widget::text::text_system` system (in a UI context)
//! or `bevy_sprite::text2d::update_text2d_layout` system (in a 2d world space context)
//! passes it into [`TextPipeline::queue_text`], which:
//!
//! 1. updates a [`Buffer`](cosmic_text::Buffer) from the [`TextSpan`]s, generating new [`FontAtlas`]es if necessary.
//! 2. iterates over each glyph in the [`Buffer`](cosmic_text::Buffer) to create a [`PositionedGlyph`],
//!    retrieving glyphs from the cache, or rasterizing to a [`FontAtlas`] if necessary.
//! 3. [`PositionedGlyph`]s are stored in a [`TextLayoutInfo`],
//!    which contains all the information that downstream systems need for rendering.

extern crate alloc;

mod bounds;
mod error;
mod font;
mod font_atlas;
mod font_atlas_set;
mod font_loader;
mod glyph;
mod pipeline;
mod text;
mod text_access;

pub use bounds::*;
pub use error::*;
pub use font::*;
pub use font_atlas::*;
pub use font_atlas_set::*;
pub use font_loader::*;
pub use glyph::*;
pub use pipeline::*;
pub use text::*;
pub use text_access::*;

/// The text prelude.
///
/// This includes the most common types in this crate, re-exported for your convenience.
pub mod prelude {
    #[doc(hidden)]
    pub use crate::{
<<<<<<< HEAD
        Font, Justify, LineBreak, Strikeout, TextColor, TextError, TextFont, TextLayout, TextSpan,
        Underline,
=======
        Font, Justify, LineBreak, Strikethrough, TextColor, TextError, TextFont, TextLayout,
        TextSpan,
>>>>>>> 5bb335de
    };
}

use bevy_app::prelude::*;
use bevy_asset::{AssetApp, AssetEventSystems};
use bevy_ecs::prelude::*;

/// The raw data for the default font used by `bevy_text`
#[cfg(feature = "default_font")]
pub const DEFAULT_FONT_DATA: &[u8] = include_bytes!("FiraMono-subset.ttf");

/// Adds text rendering support to an app.
///
/// When the `bevy_text` feature is enabled with the `bevy` crate, this
/// plugin is included by default in the `DefaultPlugins`.
#[derive(Default)]
pub struct TextPlugin;

/// System set in [`PostUpdate`] where all 2d text update systems are executed.
#[derive(Debug, Hash, PartialEq, Eq, Clone, SystemSet)]
pub struct Text2dUpdateSystems;

/// Deprecated alias for [`Text2dUpdateSystems`].
#[deprecated(since = "0.17.0", note = "Renamed to `Text2dUpdateSystems`.")]
pub type Update2dText = Text2dUpdateSystems;

impl Plugin for TextPlugin {
    fn build(&self, app: &mut App) {
        app.init_asset::<Font>()
            .init_asset_loader::<FontLoader>()
            .init_resource::<FontAtlasSet>()
            .init_resource::<TextPipeline>()
            .init_resource::<CosmicFontSystem>()
            .init_resource::<SwashCache>()
            .init_resource::<TextIterScratch>()
            .add_systems(
                PostUpdate,
                free_unused_font_atlases_system.before(AssetEventSystems),
            )
            .add_systems(Last, trim_cosmic_cache);

        #[cfg(feature = "default_font")]
        {
            use bevy_asset::{AssetId, Assets};
            let mut assets = app.world_mut().resource_mut::<Assets<_>>();
            let asset = Font::try_from_bytes(DEFAULT_FONT_DATA.to_vec()).unwrap();
            assets.insert(AssetId::default(), asset).unwrap();
        };
    }
}<|MERGE_RESOLUTION|>--- conflicted
+++ resolved
@@ -59,13 +59,8 @@
 pub mod prelude {
     #[doc(hidden)]
     pub use crate::{
-<<<<<<< HEAD
-        Font, Justify, LineBreak, Strikeout, TextColor, TextError, TextFont, TextLayout, TextSpan,
-        Underline,
-=======
         Font, Justify, LineBreak, Strikethrough, TextColor, TextError, TextFont, TextLayout,
-        TextSpan,
->>>>>>> 5bb335de
+        TextSpan, Underline,
     };
 }
 
