--- conflicted
+++ resolved
@@ -65,13 +65,8 @@
 pub mod prelude {
     #[doc(hidden)]
     pub use crate::{
-<<<<<<< HEAD
-        Font, JustifyText, LineBreak, Text2d, TextBlock, TextError, TextReader2d, TextSpan,
-        TextFont, TextWriter2d,
-=======
-        Font, JustifyText, LineBreak, Text2d, TextError, TextLayout, TextReader2d, TextSpan,
-        TextStyle, TextWriter2d,
->>>>>>> aa5e93d0
+        Font, JustifyText, LineBreak, Text2d, TextError, TextFont, TextLayout, TextReader2d,
+        TextSpan, TextWriter2d,
     };
 }
 
