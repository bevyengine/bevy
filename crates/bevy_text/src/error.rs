use thiserror::Error;

#[derive(Debug, PartialEq, Eq, Error)]
/// Errors related to the textsystem
pub enum TextError {
    /// Font was not found, this could be that the font has not yet been loaded, or
    /// that the font failed to load for some other reason
    #[error("font not found")]
    NoSuchFont,
    /// Failed to add glyph to a newly created atlas for some reason
    #[error("failed to add glyph to newly-created atlas {0:?}")]
    FailedToAddGlyph(u16),
    /// Failed to get scaled glyph image for cache key
<<<<<<< HEAD
    #[error("failed to get scaled glyph image for cache key")]
    FailedToGetGlyphImage,
=======
    #[error("failed to get scaled glyph image for cache key: {0:?}")]
    FailedToGetGlyphImage(CacheKey),
    /// Missing texture atlas layout for the font
    #[error("missing texture atlas layout for the font")]
    MissingAtlasLayout,
    /// Missing texture for the font atlas
    #[error("missing texture for the font atlas")]
    MissingAtlasTexture,
    /// Failed to find glyph in atlas after it was added
    #[error("failed to find glyph in atlas after it was added")]
    InconsistentAtlasState,
>>>>>>> c7f607a5
}<|MERGE_RESOLUTION|>--- conflicted
+++ resolved
@@ -11,10 +11,6 @@
     #[error("failed to add glyph to newly-created atlas {0:?}")]
     FailedToAddGlyph(u16),
     /// Failed to get scaled glyph image for cache key
-<<<<<<< HEAD
-    #[error("failed to get scaled glyph image for cache key")]
-    FailedToGetGlyphImage,
-=======
     #[error("failed to get scaled glyph image for cache key: {0:?}")]
     FailedToGetGlyphImage(CacheKey),
     /// Missing texture atlas layout for the font
@@ -26,5 +22,4 @@
     /// Failed to find glyph in atlas after it was added
     #[error("failed to find glyph in atlas after it was added")]
     InconsistentAtlasState,
->>>>>>> c7f607a5
 }