--- conflicted
+++ resolved
@@ -58,14 +58,9 @@
         )?;
 
         let render_resource_context = &**context.render_resource_context;
-<<<<<<< HEAD
 
         if let Some(RenderResourceId::Buffer(vertex_attribute_buffer_id)) = render_resource_context
-            .get_asset_resource(bevy_sprite::QUAD_HANDLE, mesh::VERTEX_ATTRIBUTE_BUFFER_ID)
-=======
-        if let Some(RenderResourceId::Buffer(quad_vertex_buffer)) = render_resource_context
-            .get_asset_resource(&bevy_sprite::QUAD_HANDLE, mesh::VERTEX_BUFFER_ASSET_INDEX)
->>>>>>> c743a96f
+            .get_asset_resource(&bevy_sprite::QUAD_HANDLE, mesh::VERTEX_ATTRIBUTE_BUFFER_ID)
         {
             draw.set_vertex_buffer(0, vertex_attribute_buffer_id, 0);
         } else {
