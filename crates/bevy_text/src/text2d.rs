use bevy_asset::Assets;
use bevy_ecs::{
    bundle::Bundle,
    change_detection::{DetectChanges, Ref},
    component::Component,
    entity::Entity,
    event::EventReader,
    reflect::ReflectComponent,
    system::{Commands, Local, Query, Res, ResMut},
};
use bevy_math::{Vec2, Vec3};
use bevy_reflect::Reflect;
use bevy_render::{
    prelude::Color,
    texture::Image,
    view::{ComputedVisibility, Visibility},
    Extract,
};
use bevy_sprite::{Anchor, ExtractedSprite, ExtractedSprites, TextureAtlas};
use bevy_transform::prelude::{GlobalTransform, Transform};
use bevy_utils::HashSet;
use bevy_window::{WindowId, WindowScaleFactorChanged, Windows};

use crate::{
    Font, FontAtlasSet, FontAtlasWarning, Text, TextError, TextLayoutInfo, TextPipeline,
    TextSettings, YAxisOrientation,
};

/// The maximum width and height of text. The text will wrap according to the specified size.
/// Characters out of the bounds after wrapping will be truncated. Text is aligned according to the
/// specified `TextAlignment`.
///
/// Note: only characters that are completely out of the bounds will be truncated, so this is not a
/// reliable limit if it is necessary to contain the text strictly in the bounds. Currently this
/// component is mainly useful for text wrapping only.
#[derive(Component, Copy, Clone, Debug, Reflect)]
#[reflect(Component)]
pub struct Text2dBounds {
    pub size: Vec2,
}

impl Default for Text2dBounds {
    #[inline]
    fn default() -> Self {
        Self::UNBOUNDED
    }
}

impl Text2dBounds {
    /// Unbounded text will not be truncated or wrapped.
    pub const UNBOUNDED: Self = Self {
        size: Vec2::splat(f32::INFINITY),
    };
}

/// The bundle of components needed to draw text in a 2D scene via a 2D `Camera2dBundle`.
/// [Example usage.](https://github.com/bevyengine/bevy/blob/latest/examples/2d/text2d.rs)
#[derive(Bundle, Clone, Debug, Default)]
pub struct Text2dBundle {
    pub text: Text,
    pub text_anchor: Anchor,
    pub transform: Transform,
    pub global_transform: GlobalTransform,
    pub text_2d_bounds: Text2dBounds,
    pub visibility: Visibility,
    pub computed_visibility: ComputedVisibility,
}

pub fn extract_text2d_sprite(
    mut extracted_sprites: ResMut<ExtractedSprites>,
    texture_atlases: Extract<Res<Assets<TextureAtlas>>>,
    windows: Extract<Res<Windows>>,
    text2d_query: Extract<
        Query<(
            Entity,
            &ComputedVisibility,
            &Text,
            &TextLayoutInfo,
            &Anchor,
            &GlobalTransform,
        )>,
    >,
) {
    let scale_factor = windows.scale_factor(WindowId::primary()) as f32;

    for (entity, computed_visibility, text, text_layout_info, anchor, text_transform) in
        text2d_query.iter()
    {
        if !computed_visibility.is_visible() {
            continue;
        }

        let text_glyphs = &text_layout_info.glyphs;
        let text_anchor = anchor.as_vec() * Vec2::new(1., -1.) - 0.5;
        let alignment_offset = text_layout_info.size * text_anchor;
        let mut color = Color::WHITE;
        let mut current_section = usize::MAX;
        for text_glyph in text_glyphs {
            if text_glyph.section_index != current_section {
                color = text.sections[text_glyph.section_index]
                    .style
                    .color
                    .as_rgba_linear();
                current_section = text_glyph.section_index;
            }
            let atlas = texture_atlases
                .get(&text_glyph.atlas_info.texture_atlas)
                .unwrap();
            let handle = atlas.texture.clone_weak();
            let index = text_glyph.atlas_info.glyph_index;
            let rect = Some(atlas.textures[index]);

            let glyph_transform =
                Transform::from_translation((alignment_offset + text_glyph.position).extend(0.));

            let transform = *text_transform
                * GlobalTransform::from_scale(Vec3::splat(scale_factor.recip()))
                * glyph_transform;

            extracted_sprites.sprites.push(ExtractedSprite {
                entity,
                transform,
                color,
                rect,
                custom_size: None,
                image_handle_id: handle.id(),
                flip_x: false,
                flip_y: false,
                anchor: Anchor::Center.as_vec(),
            });
        }
    }
}

/// Updates the layout and size information whenever the text or style is changed.
/// This information is computed by the `TextPipeline` on insertion, then stored.
///
/// ## World Resources
///
/// [`ResMut<Assets<Image>>`](Assets<Image>) -- This system only adds new [`Image`] assets.
/// It does not modify or observe existing ones.
#[allow(clippy::too_many_arguments)]
pub fn update_text2d_layout(
    mut commands: Commands,
    // Text items which should be reprocessed again, generally when the font hasn't loaded yet.
    mut queue: Local<HashSet<Entity>>,
    mut textures: ResMut<Assets<Image>>,
    fonts: Res<Assets<Font>>,
    windows: Res<Windows>,
    text_settings: Res<TextSettings>,
    mut font_atlas_warning: ResMut<FontAtlasWarning>,
    mut scale_factor_changed: EventReader<WindowScaleFactorChanged>,
    mut texture_atlases: ResMut<Assets<TextureAtlas>>,
    mut font_atlas_set_storage: ResMut<Assets<FontAtlasSet>>,
    mut text_pipeline: ResMut<TextPipeline>,
    mut text_query: Query<(
        Entity,
<<<<<<< HEAD
        Changed<Text>,
        &Text,
        &Text2dBounds,
=======
        Ref<Text>,
        Option<&Text2dBounds>,
        &mut Text2dSize,
>>>>>>> 0ca9c618
        Option<&mut TextLayoutInfo>,
    )>,
) {
    // We need to consume the entire iterator, hence `last`
    let factor_changed = scale_factor_changed.iter().last().is_some();
    let scale_factor = windows.scale_factor(WindowId::primary());

<<<<<<< HEAD
    for (entity, text_changed, text, bounds, text_layout_info) in &mut text_query {
        if factor_changed || text_changed || queue.remove(&entity) {
            let text_bounds = Vec2::new(
                scale_value(bounds.size.x, scale_factor),
                scale_value(bounds.size.y, scale_factor),
            );
=======
    for (entity, text, maybe_bounds, mut calculated_size, text_layout_info) in &mut text_query {
        if factor_changed || text.is_changed() || queue.remove(&entity) {
            let text_bounds = match maybe_bounds {
                Some(bounds) => Vec2::new(
                    scale_value(bounds.size.x, scale_factor),
                    scale_value(bounds.size.y, scale_factor),
                ),
                None => Vec2::new(f32::MAX, f32::MAX),
            };
>>>>>>> 0ca9c618

            match text_pipeline.queue_text(
                &fonts,
                &text.sections,
                scale_factor,
                text.alignment,
                text_bounds,
                &mut font_atlas_set_storage,
                &mut texture_atlases,
                &mut textures,
                text_settings.as_ref(),
                &mut font_atlas_warning,
                YAxisOrientation::BottomToTop,
            ) {
                Err(TextError::NoSuchFont) => {
                    // There was an error processing the text layout, let's add this entity to the
                    // queue for further processing
                    queue.insert(entity);
                }
                Err(e @ TextError::FailedToAddGlyph(_)) => {
                    panic!("Fatal error when processing text: {e}.");
                }
                Ok(info) => match text_layout_info {
                    Some(mut t) => *t = info,
                    None => {
                        commands.entity(entity).insert(info);
                    }
                },
            }
        }
    }
}

pub fn scale_value(value: f32, factor: f64) -> f32 {
    (value as f64 * factor) as f32
}<|MERGE_RESOLUTION|>--- conflicted
+++ resolved
@@ -155,15 +155,8 @@
     mut text_pipeline: ResMut<TextPipeline>,
     mut text_query: Query<(
         Entity,
-<<<<<<< HEAD
-        Changed<Text>,
-        &Text,
+        Ref<Text>,
         &Text2dBounds,
-=======
-        Ref<Text>,
-        Option<&Text2dBounds>,
-        &mut Text2dSize,
->>>>>>> 0ca9c618
         Option<&mut TextLayoutInfo>,
     )>,
 ) {
@@ -171,24 +164,12 @@
     let factor_changed = scale_factor_changed.iter().last().is_some();
     let scale_factor = windows.scale_factor(WindowId::primary());
 
-<<<<<<< HEAD
-    for (entity, text_changed, text, bounds, text_layout_info) in &mut text_query {
-        if factor_changed || text_changed || queue.remove(&entity) {
+    for (entity, text, bounds, text_layout_info) in &mut text_query {
+        if factor_changed || text.is_changed() || queue.remove(&entity) {
             let text_bounds = Vec2::new(
                 scale_value(bounds.size.x, scale_factor),
                 scale_value(bounds.size.y, scale_factor),
             );
-=======
-    for (entity, text, maybe_bounds, mut calculated_size, text_layout_info) in &mut text_query {
-        if factor_changed || text.is_changed() || queue.remove(&entity) {
-            let text_bounds = match maybe_bounds {
-                Some(bounds) => Vec2::new(
-                    scale_value(bounds.size.x, scale_factor),
-                    scale_value(bounds.size.y, scale_factor),
-                ),
-                None => Vec2::new(f32::MAX, f32::MAX),
-            };
->>>>>>> 0ca9c618
 
             match text_pipeline.queue_text(
                 &fonts,
