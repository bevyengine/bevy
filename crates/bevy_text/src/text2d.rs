--- conflicted
+++ resolved
@@ -222,6 +222,8 @@
 /// [`ResMut<Assets<Image>>`](Assets<Image>) -- This system only adds new [`Image`] assets.
 /// It does not modify or observe existing ones.
 pub fn update_text2d_layout(
+    // True if text computation was skipped the previous frame.
+    mut skipped: Local<bool>,
     mut last_scale_factor: Local<f32>,
     // Text items which should be reprocessed again, generally when the font hasn't loaded yet.
     mut queue: Local<EntityHashSet>,
@@ -238,40 +240,21 @@
         &mut TextLayoutInfo,
         &mut ComputedTextBlock,
     )>,
-<<<<<<< HEAD
-    // True if text computation was skipped the previous frame.
-    mut skipped: Local<bool>,
-=======
     mut text_reader: Text2dReader,
     mut font_system: ResMut<CosmicFontSystem>,
     mut swash_cache: ResMut<SwashCache>,
->>>>>>> ec795a20
 ) {
     // TODO: Support window-independent scaling: https://github.com/bevyengine/bevy/issues/5621
     let Ok(scale_factor) = windows
         .get_single()
         .map(|window| window.resolution.scale_factor())
-        else {
-            // Skip text computation if no primary window found.
-            *skipped = true;
-            return;
-        };
-
-<<<<<<< HEAD
-    for (entity, text, bounds, text_layout_info) in &mut text_query {
-        if factor_changed
-            || text.is_changed()
-            || bounds.is_changed()
-            || queue.remove(&entity)
-            || *skipped
-        {
-            let text_bounds = Vec2::new(
-                scale_value(bounds.size.x, scale_factor),
-                scale_value(bounds.size.y, scale_factor),
-            );
-=======
+    else {
+        // Skip text computation if no primary window found.
+        *skipped = true;
+        return;
+    };
+
     let inverse_scale_factor = scale_factor.recip();
->>>>>>> ec795a20
 
     let factor_changed = *last_scale_factor != scale_factor;
     *last_scale_factor = scale_factor;
@@ -281,6 +264,7 @@
             || computed.needs_rerender()
             || bounds.is_changed()
             || (!queue.is_empty() && queue.remove(&entity))
+            || *skipped
         {
             let text_bounds = TextBounds {
                 width: if block.linebreak == LineBreak::NoWrap {
