--- conflicted
+++ resolved
@@ -206,29 +206,23 @@
                 Err(e @ (TextError::FailedToAddGlyph(_) | TextError::FailedToGetGlyphImage(_))) => {
                     panic!("Fatal error when processing text: {e}.");
                 }
-<<<<<<< HEAD
-                Ok(mut info) => {
-                    if let Some(min_x) = info
+
+                Ok(()) => {
+                    if let Some(min_x) = text_layout_info
                         .glyphs
                         .iter()
                         .map(|glyph| FloatOrd(glyph.position.x - 0.5 * glyph.size.x))
                         .min()
                     {
-                        for glyph in info.glyphs.iter_mut() {
+                        for glyph in text_layout_info.glyphs.iter_mut() {
                             glyph.position.x -= min_x.0;
                         }
                     }
 
-                    info.size.x = scale_value(info.size.x, inverse_scale_factor);
-                    info.size.y = scale_value(info.size.y, inverse_scale_factor);
-                    *text_layout_info = info;
-=======
-                Ok(()) => {
                     text_layout_info.size.x =
                         scale_value(text_layout_info.size.x, inverse_scale_factor);
                     text_layout_info.size.y =
                         scale_value(text_layout_info.size.y, inverse_scale_factor);
->>>>>>> 82128d77
                 }
             }
         }
