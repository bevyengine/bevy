--- conflicted
+++ resolved
@@ -85,12 +85,7 @@
     windows: Extract<Query<&Window, With<PrimaryWindow>>>,
     text2d_query: Extract<
         Query<(
-<<<<<<< HEAD
-            Entity,
             &ViewVisibility,
-=======
-            &ComputedVisibility,
->>>>>>> c2b85f9b
             &Text,
             &TextLayoutInfo,
             &Anchor,
@@ -105,13 +100,7 @@
         .unwrap_or(1.0);
     let scaling = GlobalTransform::from_scale(Vec3::splat(scale_factor.recip()));
 
-<<<<<<< HEAD
-    for (entity, view_visibility, text, text_layout_info, anchor, global_transform) in
-=======
-    for (computed_visibility, text, text_layout_info, anchor, global_transform) in
->>>>>>> c2b85f9b
-        text2d_query.iter()
-    {
+    for (view_visibility, text, text_layout_info, anchor, global_transform) in text2d_query.iter() {
         if !view_visibility.get() {
             continue;
         }
