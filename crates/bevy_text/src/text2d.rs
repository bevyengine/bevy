--- conflicted
+++ resolved
@@ -18,11 +18,7 @@
 use bevy_math::Vec2;
 use bevy_reflect::Reflect;
 use bevy_render::{
-<<<<<<< HEAD
-=======
-    prelude::LegacyColor,
     primitives::Aabb,
->>>>>>> 58ee3e89
     texture::Image,
     view::{InheritedVisibility, NoFrustumCulling, ViewVisibility, Visibility},
     Extract,
