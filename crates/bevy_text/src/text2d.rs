use crate::{
    BreakLineOn, Font, FontAtlasSets, FontAtlasWarning, PositionedGlyph, Text, TextError,
    TextLayoutInfo, TextPipeline, TextSettings, YAxisOrientation,
};
use bevy_asset::Assets;
use bevy_ecs::{
    bundle::Bundle,
    change_detection::{DetectChanges, Ref},
    component::Component,
    entity::Entity,
    event::EventReader,
    prelude::With,
    reflect::ReflectComponent,
    system::{Commands, Local, Query, Res, ResMut},
};
use bevy_math::Vec2;
use bevy_reflect::Reflect;
use bevy_render::{
    prelude::Color,
    texture::Image,
    view::{InheritedVisibility, ViewVisibility, Visibility},
    Extract,
};
use bevy_sprite::{Anchor, ExtractedSprite, ExtractedSprites, TextureAtlasLayout};
use bevy_transform::prelude::{GlobalTransform, Transform};
use bevy_utils::HashSet;
use bevy_window::{PrimaryWindow, Window, WindowScaleFactorChanged};

/// The maximum width and height of text. The text will wrap according to the specified size.
/// Characters out of the bounds after wrapping will be truncated. Text is aligned according to the
/// specified [`TextAlignment`](crate::text::TextAlignment).
///
/// Note: only characters that are completely out of the bounds will be truncated, so this is not a
/// reliable limit if it is necessary to contain the text strictly in the bounds. Currently this
/// component is mainly useful for text wrapping only.
#[derive(Component, Copy, Clone, Debug, Reflect)]
#[reflect(Component)]
pub struct Text2dBounds {
    /// The maximum width and height of text in logical pixels.
    pub size: Vec2,
}

impl Default for Text2dBounds {
    #[inline]
    fn default() -> Self {
        Self::UNBOUNDED
    }
}

impl Text2dBounds {
    /// Unbounded text will not be truncated or wrapped.
    pub const UNBOUNDED: Self = Self {
        size: Vec2::splat(f32::INFINITY),
    };
}

/// The bundle of components needed to draw text in a 2D scene via a 2D `Camera2dBundle`.
/// [Example usage.](https://github.com/bevyengine/bevy/blob/latest/examples/2d/text2d.rs)
#[derive(Bundle, Clone, Debug, Default)]
pub struct Text2dBundle {
    /// Contains the text.
    pub text: Text,
    /// How the text is positioned relative to its transform.
    pub text_anchor: Anchor,
    /// The maximum width and height of the text.
    pub text_2d_bounds: Text2dBounds,
    /// The transform of the text.
    pub transform: Transform,
    /// The global transform of the text.
    pub global_transform: GlobalTransform,
    /// The visibility properties of the text.
    pub visibility: Visibility,
    /// Inherited visibility of an entity.
    pub inherited_visibility: InheritedVisibility,
    /// Algorithmically-computed indication of whether an entity is visible and should be extracted for rendering
    pub view_visibility: ViewVisibility,
    /// Contains the size of the text and its glyph's position and scale data. Generated via [`TextPipeline::queue_text`]
    pub text_layout_info: TextLayoutInfo,
}

pub fn extract_text2d_sprite(
    mut commands: Commands,
    mut extracted_sprites: ResMut<ExtractedSprites>,
    texture_atlases: Extract<Res<Assets<TextureAtlasLayout>>>,
    windows: Extract<Query<&Window, With<PrimaryWindow>>>,
    text2d_query: Extract<
        Query<(
            &ViewVisibility,
            &Text,
            &TextLayoutInfo,
            &Anchor,
            &GlobalTransform,
        )>,
    >,
) {
    // TODO: Support window-independent scaling: https://github.com/bevyengine/bevy/issues/5621
    let scale_factor = windows
        .get_single()
        .map(|window| window.resolution.scale_factor() as f32)
        .unwrap_or(1.0);
    let scaling = GlobalTransform::from_scale(Vec2::splat(scale_factor.recip()).extend(1.));

    for (view_visibility, text, text_layout_info, anchor, global_transform) in text2d_query.iter() {
        if !view_visibility.get() {
            continue;
        }

        let text_anchor = -(anchor.as_vec() + 0.5);
        let alignment_translation = text_layout_info.logical_size * text_anchor;
        let transform = *global_transform
            * GlobalTransform::from_translation(alignment_translation.extend(0.))
            * scaling;
        let mut color = Color::WHITE;
        let mut current_section = usize::MAX;
        for PositionedGlyph {
            position,
            atlas_info,
            section_index,
            ..
        } in &text_layout_info.glyphs
        {
            if *section_index != current_section {
                color = text.sections[*section_index].style.color.as_rgba_linear();
                current_section = *section_index;
            }
            let atlas = texture_atlases.get(&atlas_info.texture_atlas).unwrap();

<<<<<<< HEAD
            extracted_sprites.sprites.push(ExtractedSprite {
                entity,
                transform: transform * GlobalTransform::from_translation(position.extend(0.)),
                color,
                rect: Some(atlas.textures[atlas_info.glyph_index]),
                custom_size: None,
                image_handle_id: atlas_info.texture.id(),
                flip_x: false,
                flip_y: false,
                anchor: Anchor::Center.as_vec(),
            });
=======
            extracted_sprites.sprites.insert(
                commands.spawn_empty().id(),
                ExtractedSprite {
                    transform: transform * GlobalTransform::from_translation(position.extend(0.)),
                    color,
                    rect: Some(atlas.textures[atlas_info.glyph_index]),
                    custom_size: None,
                    image_handle_id: atlas.texture.id(),
                    flip_x: false,
                    flip_y: false,
                    anchor: Anchor::Center.as_vec(),
                },
            );
>>>>>>> f8cbc735
        }
    }
}

/// Updates the layout and size information whenever the text or style is changed.
/// This information is computed by the `TextPipeline` on insertion, then stored.
///
/// ## World Resources
///
/// [`ResMut<Assets<Image>>`](Assets<Image>) -- This system only adds new [`Image`] assets.
/// It does not modify or observe existing ones.
#[allow(clippy::too_many_arguments)]
pub fn update_text2d_layout(
    // Text items which should be reprocessed again, generally when the font hasn't loaded yet.
    mut queue: Local<HashSet<Entity>>,
    mut textures: ResMut<Assets<Image>>,
    fonts: Res<Assets<Font>>,
    text_settings: Res<TextSettings>,
    mut font_atlas_warning: ResMut<FontAtlasWarning>,
    windows: Query<&Window, With<PrimaryWindow>>,
    mut scale_factor_changed: EventReader<WindowScaleFactorChanged>,
<<<<<<< HEAD
    mut texture_atlases: ResMut<Assets<TextureAtlasLayout>>,
    mut font_atlas_set_storage: ResMut<Assets<FontAtlasSet>>,
=======
    mut texture_atlases: ResMut<Assets<TextureAtlas>>,
    mut font_atlas_sets: ResMut<FontAtlasSets>,
>>>>>>> f8cbc735
    mut text_pipeline: ResMut<TextPipeline>,
    mut text_query: Query<(Entity, Ref<Text>, Ref<Text2dBounds>, &mut TextLayoutInfo)>,
) {
    // We need to consume the entire iterator, hence `last`
    let factor_changed = scale_factor_changed.read().last().is_some();

    // TODO: Support window-independent scaling: https://github.com/bevyengine/bevy/issues/5621
    let scale_factor = windows
        .get_single()
        .map(|window| window.resolution.scale_factor())
        .unwrap_or(1.0);

    let inverse_scale_factor = scale_factor.recip();

    for (entity, text, bounds, mut text_layout_info) in &mut text_query {
        if factor_changed || text.is_changed() || bounds.is_changed() || queue.remove(&entity) {
            let text_bounds = Vec2::new(
                if text.linebreak_behavior == BreakLineOn::NoWrap {
                    f32::INFINITY
                } else {
                    scale_value(bounds.size.x, scale_factor)
                },
                scale_value(bounds.size.y, scale_factor),
            );
            match text_pipeline.queue_text(
                &fonts,
                &text.sections,
                scale_factor,
                text.alignment,
                text.linebreak_behavior,
                text_bounds,
                &mut font_atlas_sets,
                &mut texture_atlases,
                &mut textures,
                text_settings.as_ref(),
                &mut font_atlas_warning,
                YAxisOrientation::BottomToTop,
            ) {
                Err(TextError::NoSuchFont) => {
                    // There was an error processing the text layout, let's add this entity to the
                    // queue for further processing
                    queue.insert(entity);
                }
                Err(e @ TextError::FailedToAddGlyph(_)) => {
                    panic!("Fatal error when processing text: {e}.");
                }
                Ok(mut info) => {
                    info.logical_size.x = scale_value(info.logical_size.x, inverse_scale_factor);
                    info.logical_size.y = scale_value(info.logical_size.y, inverse_scale_factor);
                    *text_layout_info = info;
                }
            }
        }
    }
}

pub fn scale_value(value: f32, factor: f64) -> f32 {
    (value as f64 * factor) as f32
}<|MERGE_RESOLUTION|>--- conflicted
+++ resolved
@@ -125,19 +125,6 @@
             }
             let atlas = texture_atlases.get(&atlas_info.texture_atlas).unwrap();
 
-<<<<<<< HEAD
-            extracted_sprites.sprites.push(ExtractedSprite {
-                entity,
-                transform: transform * GlobalTransform::from_translation(position.extend(0.)),
-                color,
-                rect: Some(atlas.textures[atlas_info.glyph_index]),
-                custom_size: None,
-                image_handle_id: atlas_info.texture.id(),
-                flip_x: false,
-                flip_y: false,
-                anchor: Anchor::Center.as_vec(),
-            });
-=======
             extracted_sprites.sprites.insert(
                 commands.spawn_empty().id(),
                 ExtractedSprite {
@@ -145,13 +132,12 @@
                     color,
                     rect: Some(atlas.textures[atlas_info.glyph_index]),
                     custom_size: None,
-                    image_handle_id: atlas.texture.id(),
+                    image_handle_id: atlas_info.texture.id(),
                     flip_x: false,
                     flip_y: false,
                     anchor: Anchor::Center.as_vec(),
                 },
             );
->>>>>>> f8cbc735
         }
     }
 }
@@ -173,13 +159,8 @@
     mut font_atlas_warning: ResMut<FontAtlasWarning>,
     windows: Query<&Window, With<PrimaryWindow>>,
     mut scale_factor_changed: EventReader<WindowScaleFactorChanged>,
-<<<<<<< HEAD
     mut texture_atlases: ResMut<Assets<TextureAtlasLayout>>,
-    mut font_atlas_set_storage: ResMut<Assets<FontAtlasSet>>,
-=======
-    mut texture_atlases: ResMut<Assets<TextureAtlas>>,
     mut font_atlas_sets: ResMut<FontAtlasSets>,
->>>>>>> f8cbc735
     mut text_pipeline: ResMut<TextPipeline>,
     mut text_query: Query<(Entity, Ref<Text>, Ref<Text2dBounds>, &mut TextLayoutInfo)>,
 ) {
