use crate::{
    BreakLineOn, Font, FontAtlasSets, FontAtlasWarning, PositionedGlyph, Text, TextError,
    TextLayoutInfo, TextPipeline, TextSettings, YAxisOrientation,
};
use bevy_asset::Assets;
use bevy_ecs::{
    bundle::Bundle,
    change_detection::{DetectChanges, Ref},
    component::Component,
    entity::Entity,
    event::EventReader,
    prelude::With,
    reflect::ReflectComponent,
    system::{Commands, Local, Query, Res, ResMut},
};
use bevy_math::Vec2;
use bevy_reflect::Reflect;
use bevy_render::{
    prelude::Color,
    texture::Image,
    view::{InheritedVisibility, ViewVisibility, Visibility},
    Extract,
};
use bevy_sprite::{Anchor, ExtractedSprite, ExtractedSprites, TextureAtlas};
use bevy_transform::prelude::{GlobalTransform2d, Transform2d};
use bevy_utils::HashSet;
use bevy_window::{PrimaryWindow, Window, WindowScaleFactorChanged};

/// The maximum width and height of text. The text will wrap according to the specified size.
/// Characters out of the bounds after wrapping will be truncated. Text is aligned according to the
/// specified [`TextAlignment`](crate::text::TextAlignment).
///
/// Note: only characters that are completely out of the bounds will be truncated, so this is not a
/// reliable limit if it is necessary to contain the text strictly in the bounds. Currently this
/// component is mainly useful for text wrapping only.
#[derive(Component, Copy, Clone, Debug, Reflect)]
#[reflect(Component)]
pub struct Text2dBounds {
    /// The maximum width and height of text in logical pixels.
    pub size: Vec2,
}

impl Default for Text2dBounds {
    #[inline]
    fn default() -> Self {
        Self::UNBOUNDED
    }
}

impl Text2dBounds {
    /// Unbounded text will not be truncated or wrapped.
    pub const UNBOUNDED: Self = Self {
        size: Vec2::splat(f32::INFINITY),
    };
}

/// The bundle of components needed to draw text in a 2D scene via a 2D `Camera2dBundle`.
/// [Example usage.](https://github.com/bevyengine/bevy/blob/latest/examples/2d/text2d.rs)
#[derive(Bundle, Clone, Debug, Default)]
pub struct Text2dBundle {
    /// Contains the text.
    pub text: Text,
    /// How the text is positioned relative to its transform.
    pub text_anchor: Anchor,
    /// The maximum width and height of the text.
    pub text_2d_bounds: Text2dBounds,
    /// The transform of the text.
    pub transform: Transform2d,
    /// The global transform of the text.
    pub global_transform: GlobalTransform2d,
    /// The visibility properties of the text.
    pub visibility: Visibility,
    /// Inherited visibility of an entity.
    pub inherited_visibility: InheritedVisibility,
    /// Algorithmically-computed indication of whether an entity is visible and should be extracted for rendering
    pub view_visibility: ViewVisibility,
    /// Contains the size of the text and its glyph's position and scale data. Generated via [`TextPipeline::queue_text`]
    pub text_layout_info: TextLayoutInfo,
}

pub fn extract_text2d_sprite(
    mut commands: Commands,
    mut extracted_sprites: ResMut<ExtractedSprites>,
    texture_atlases: Extract<Res<Assets<TextureAtlas>>>,
    windows: Extract<Query<&Window, With<PrimaryWindow>>>,
    text2d_query: Extract<
        Query<(
            Entity,
            &ViewVisibility,
            &Text,
            &TextLayoutInfo,
            &Anchor,
            &GlobalTransform2d,
        )>,
    >,
) {
    // TODO: Support window-independent scaling: https://github.com/bevyengine/bevy/issues/5621
    let scale_factor = windows
        .get_single()
        .map(|window| window.resolution.scale_factor() as f32)
        .unwrap_or(1.0);
<<<<<<< HEAD
    let scaling = GlobalTransform2d::from_scale(Vec2::splat(scale_factor.recip()));
=======
    let scaling = GlobalTransform::from_scale(Vec2::splat(scale_factor.recip()).extend(1.));
>>>>>>> 9cfada3f

    for (original_entity, view_visibility, text, text_layout_info, anchor, global_transform) in
        text2d_query.iter()
    {
        if !view_visibility.get() {
            continue;
        }

        let text_anchor = -(anchor.as_vec() + 0.5);
<<<<<<< HEAD
        let alignment_translation = text_layout_info.size * text_anchor;
        let transform = *global_transform * scaling;
=======
        let alignment_translation = text_layout_info.logical_size * text_anchor;
        let transform = *global_transform
            * GlobalTransform::from_translation(alignment_translation.extend(0.))
            * scaling;
>>>>>>> 9cfada3f
        let mut color = Color::WHITE;
        let mut current_section = usize::MAX;
        for PositionedGlyph {
            position,
            atlas_info,
            section_index,
            ..
        } in &text_layout_info.glyphs
        {
            if *section_index != current_section {
                color = text.sections[*section_index].style.color.as_rgba_linear();
                current_section = *section_index;
            }
            let atlas = texture_atlases.get(&atlas_info.texture_atlas).unwrap();

            let entity = commands.spawn_empty().id();
            extracted_sprites.sprites.insert(
                entity,
<<<<<<< HEAD
                transform: transform
                    * GlobalTransform2d::from_translation(*position + alignment_translation),
                color,
                rect: Some(atlas.textures[atlas_info.glyph_index]),
                custom_size: None,
                image_handle_id: atlas.texture.id(),
                flip_x: false,
                flip_y: false,
                anchor: Anchor::Center.as_vec(),
            });
=======
                ExtractedSprite {
                    transform: transform * GlobalTransform::from_translation(position.extend(0.)),
                    color,
                    rect: Some(atlas.textures[atlas_info.glyph_index]),
                    custom_size: None,
                    image_handle_id: atlas.texture.id(),
                    flip_x: false,
                    flip_y: false,
                    anchor: Anchor::Center.as_vec(),
                    original_entity: Some(original_entity),
                },
            );
>>>>>>> 9cfada3f
        }
    }
}

/// Updates the layout and size information whenever the text or style is changed.
/// This information is computed by the `TextPipeline` on insertion, then stored.
///
/// ## World Resources
///
/// [`ResMut<Assets<Image>>`](Assets<Image>) -- This system only adds new [`Image`] assets.
/// It does not modify or observe existing ones.
#[allow(clippy::too_many_arguments)]
pub fn update_text2d_layout(
    // Text items which should be reprocessed again, generally when the font hasn't loaded yet.
    mut queue: Local<HashSet<Entity>>,
    mut textures: ResMut<Assets<Image>>,
    fonts: Res<Assets<Font>>,
    text_settings: Res<TextSettings>,
    mut font_atlas_warning: ResMut<FontAtlasWarning>,
    windows: Query<&Window, With<PrimaryWindow>>,
    mut scale_factor_changed: EventReader<WindowScaleFactorChanged>,
    mut texture_atlases: ResMut<Assets<TextureAtlas>>,
    mut font_atlas_sets: ResMut<FontAtlasSets>,
    mut text_pipeline: ResMut<TextPipeline>,
    mut text_query: Query<(Entity, Ref<Text>, Ref<Text2dBounds>, &mut TextLayoutInfo)>,
) {
    // We need to consume the entire iterator, hence `last`
    let factor_changed = scale_factor_changed.read().last().is_some();

    // TODO: Support window-independent scaling: https://github.com/bevyengine/bevy/issues/5621
    let scale_factor = windows
        .get_single()
        .map(|window| window.resolution.scale_factor())
        .unwrap_or(1.0);

    let inverse_scale_factor = scale_factor.recip();

    for (entity, text, bounds, mut text_layout_info) in &mut text_query {
        if factor_changed || text.is_changed() || bounds.is_changed() || queue.remove(&entity) {
            let text_bounds = Vec2::new(
                if text.linebreak_behavior == BreakLineOn::NoWrap {
                    f32::INFINITY
                } else {
                    scale_value(bounds.size.x, scale_factor)
                },
                scale_value(bounds.size.y, scale_factor),
            );
            match text_pipeline.queue_text(
                &fonts,
                &text.sections,
                scale_factor,
                text.alignment,
                text.linebreak_behavior,
                text_bounds,
                &mut font_atlas_sets,
                &mut texture_atlases,
                &mut textures,
                text_settings.as_ref(),
                &mut font_atlas_warning,
                YAxisOrientation::BottomToTop,
            ) {
                Err(TextError::NoSuchFont) => {
                    // There was an error processing the text layout, let's add this entity to the
                    // queue for further processing
                    queue.insert(entity);
                }
                Err(e @ TextError::FailedToAddGlyph(_)) => {
                    panic!("Fatal error when processing text: {e}.");
                }
                Ok(mut info) => {
                    info.logical_size.x = scale_value(info.logical_size.x, inverse_scale_factor);
                    info.logical_size.y = scale_value(info.logical_size.y, inverse_scale_factor);
                    *text_layout_info = info;
                }
            }
        }
    }
}

pub fn scale_value(value: f32, factor: f64) -> f32 {
    (value as f64 * factor) as f32
}<|MERGE_RESOLUTION|>--- conflicted
+++ resolved
@@ -13,6 +13,7 @@
     reflect::ReflectComponent,
     system::{Commands, Local, Query, Res, ResMut},
 };
+use bevy_math::Vec2;
 use bevy_math::Vec2;
 use bevy_reflect::Reflect;
 use bevy_render::{
@@ -99,11 +100,7 @@
         .get_single()
         .map(|window| window.resolution.scale_factor() as f32)
         .unwrap_or(1.0);
-<<<<<<< HEAD
     let scaling = GlobalTransform2d::from_scale(Vec2::splat(scale_factor.recip()));
-=======
-    let scaling = GlobalTransform::from_scale(Vec2::splat(scale_factor.recip()).extend(1.));
->>>>>>> 9cfada3f
 
     for (original_entity, view_visibility, text, text_layout_info, anchor, global_transform) in
         text2d_query.iter()
@@ -113,15 +110,8 @@
         }
 
         let text_anchor = -(anchor.as_vec() + 0.5);
-<<<<<<< HEAD
-        let alignment_translation = text_layout_info.size * text_anchor;
+        let alignment_translation = text_layout_info.logical_size * text_anchor;
         let transform = *global_transform * scaling;
-=======
-        let alignment_translation = text_layout_info.logical_size * text_anchor;
-        let transform = *global_transform
-            * GlobalTransform::from_translation(alignment_translation.extend(0.))
-            * scaling;
->>>>>>> 9cfada3f
         let mut color = Color::WHITE;
         let mut current_section = usize::MAX;
         for PositionedGlyph {
@@ -140,20 +130,9 @@
             let entity = commands.spawn_empty().id();
             extracted_sprites.sprites.insert(
                 entity,
-<<<<<<< HEAD
-                transform: transform
+                ExtractedSprite {
+                    transform: transform
                     * GlobalTransform2d::from_translation(*position + alignment_translation),
-                color,
-                rect: Some(atlas.textures[atlas_info.glyph_index]),
-                custom_size: None,
-                image_handle_id: atlas.texture.id(),
-                flip_x: false,
-                flip_y: false,
-                anchor: Anchor::Center.as_vec(),
-            });
-=======
-                ExtractedSprite {
-                    transform: transform * GlobalTransform::from_translation(position.extend(0.)),
                     color,
                     rect: Some(atlas.textures[atlas_info.glyph_index]),
                     custom_size: None,
@@ -164,7 +143,6 @@
                     original_entity: Some(original_entity),
                 },
             );
->>>>>>> 9cfada3f
         }
     }
 }
