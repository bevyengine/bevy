--- conflicted
+++ resolved
@@ -4,15 +4,13 @@
     TextBackgroundColor, TextBounds, TextColor, TextError, TextFont, TextLayout, TextLayoutInfo,
     TextPipeline, TextReader, TextRoot, TextSpanAccess, TextWriter,
 };
-<<<<<<< HEAD
+
 use bevy_asset::{AssetId, Assets};
-=======
-use bevy_asset::Assets;
 use bevy_camera::primitives::Aabb;
 use bevy_camera::visibility::{
     self, NoFrustumCulling, ViewVisibility, Visibility, VisibilityClass,
 };
->>>>>>> d95313bd
+
 use bevy_color::LinearRgba;
 use bevy_derive::{Deref, DerefMut};
 use bevy_ecs::entity::EntityHashSet;
