use crate::pipeline::CosmicFontSystem;
use crate::{
<<<<<<< HEAD
    ComputedTextBlock, Font, FontAtlasSets, LineBreak, PositionedGlyph, SwashCache, TextBlock,
    TextBounds, TextError, TextLayoutInfo, TextPipeline, TextReader, TextRoot, TextSpanAccess,
    TextFont, TextWriter, YAxisOrientation,
=======
    ComputedTextBlock, Font, FontAtlasSets, LineBreak, PositionedGlyph, SwashCache, TextBounds,
    TextError, TextLayout, TextLayoutInfo, TextPipeline, TextReader, TextRoot, TextSpanAccess,
    TextStyle, TextWriter, YAxisOrientation,
>>>>>>> aa5e93d0
};
use bevy_asset::Assets;
use bevy_color::LinearRgba;
use bevy_derive::{Deref, DerefMut};
use bevy_ecs::component::Component;
use bevy_ecs::{
    change_detection::{DetectChanges, Ref},
    entity::Entity,
    event::EventReader,
    prelude::{ReflectComponent, With},
    query::{Changed, Without},
    system::{Commands, Local, Query, Res, ResMut},
};
use bevy_math::Vec2;
use bevy_reflect::{prelude::ReflectDefault, Reflect};
use bevy_render::sync_world::TemporaryRenderEntity;
use bevy_render::view::Visibility;
use bevy_render::{
    primitives::Aabb,
    texture::Image,
    view::{NoFrustumCulling, ViewVisibility},
    Extract,
};
use bevy_sprite::{Anchor, ExtractedSprite, ExtractedSprites, SpriteSource, TextureAtlasLayout};
use bevy_transform::components::Transform;
use bevy_transform::prelude::GlobalTransform;
use bevy_utils::HashSet;
use bevy_window::{PrimaryWindow, Window, WindowScaleFactorChanged};

/// The top-level 2D text component.
///
/// Adding `Text2d` to an entity will pull in required components for setting up 2d text.
/// [Example usage.](https://github.com/bevyengine/bevy/blob/latest/examples/2d/text2d.rs)
///
/// The string in this component is the first 'text span' in a hierarchy of text spans that are collected into
/// a [`ComputedTextBlock`]. See [`TextSpan`](crate::TextSpan) for the component used by children of entities with [`Text2d`].
///
/// With `Text2d` the `justify` field of [`TextLayout`] only affects the internal alignment of a block of text and not its
/// relative position, which is controlled by the [`Anchor`] component.
/// This means that for a block of text consisting of only one line that doesn't wrap, the `justify` field will have no effect.
///
/*
```
# use bevy_asset::Handle;
# use bevy_color::Color;
# use bevy_color::palettes::basic::BLUE;
# use bevy_ecs::World;
# use bevy_text::{Font, JustifyText, Text2d, TextLayout, TextStyle};
#
# let font_handle: Handle<Font> = Default::default();
# let mut world = World::default();
#
// Basic usage.
world.spawn(Text2d::new("hello world!"));

// With non-default style.
world.spawn((
    Text2d::new("hello world!"),
    TextStyle {
        font: font_handle.clone().into(),
        font_size: 60.0,
        color: BLUE.into(),
    }
));

// With text justification.
world.spawn((
    Text2d::new("hello world\nand bevy!"),
    TextLayout::new_with_justify(JustifyText::Center)
));
```
*/
#[derive(Component, Clone, Debug, Default, Deref, DerefMut, Reflect)]
#[reflect(Component, Default, Debug)]
#[require(
<<<<<<< HEAD
    TextBlock,
    TextFont,
=======
    TextLayout,
    TextStyle,
>>>>>>> aa5e93d0
    TextBounds,
    Anchor,
    SpriteSource,
    Visibility,
    Transform
)]
pub struct Text2d(pub String);

impl Text2d {
    /// Makes a new 2d text component.
    pub fn new(text: impl Into<String>) -> Self {
        Self(text.into())
    }
}

impl TextRoot for Text2d {}

impl TextSpanAccess for Text2d {
    fn read_span(&self) -> &str {
        self.as_str()
    }
    fn write_span(&mut self) -> &mut String {
        &mut *self
    }
}

impl From<&str> for Text2d {
    fn from(value: &str) -> Self {
        Self(String::from(value))
    }
}

impl From<String> for Text2d {
    fn from(value: String) -> Self {
        Self(value)
    }
}

/// 2d alias for [`TextReader`].
pub type TextReader2d<'w, 's> = TextReader<'w, 's, Text2d>;

/// 2d alias for [`TextWriter`].
pub type TextWriter2d<'w, 's> = TextWriter<'w, 's, Text2d>;

/// This system extracts the sprites from the 2D text components and adds them to the
/// "render world".
pub fn extract_text2d_sprite(
    mut commands: Commands,
    mut extracted_sprites: ResMut<ExtractedSprites>,
    texture_atlases: Extract<Res<Assets<TextureAtlasLayout>>>,
    windows: Extract<Query<&Window, With<PrimaryWindow>>>,
    text2d_query: Extract<
        Query<(
            Entity,
            &ViewVisibility,
            &ComputedTextBlock,
            &TextLayoutInfo,
            &Anchor,
            &GlobalTransform,
        )>,
    >,
    text_styles: Extract<Query<&TextFont>>,
) {
    // TODO: Support window-independent scaling: https://github.com/bevyengine/bevy/issues/5621
    let scale_factor = windows
        .get_single()
        .map(|window| window.resolution.scale_factor())
        .unwrap_or(1.0);
    let scaling = GlobalTransform::from_scale(Vec2::splat(scale_factor.recip()).extend(1.));

    for (
        original_entity,
        view_visibility,
        computed_block,
        text_layout_info,
        anchor,
        global_transform,
    ) in text2d_query.iter()
    {
        if !view_visibility.get() {
            continue;
        }

        let text_anchor = -(anchor.as_vec() + 0.5);
        let alignment_translation = text_layout_info.size * text_anchor;
        let transform = *global_transform
            * GlobalTransform::from_translation(alignment_translation.extend(0.))
            * scaling;
        let mut color = LinearRgba::WHITE;
        let mut current_span = usize::MAX;
        for PositionedGlyph {
            position,
            atlas_info,
            span_index,
            ..
        } in &text_layout_info.glyphs
        {
            if *span_index != current_span {
                color = text_styles
                    .get(
                        computed_block
                            .entities()
                            .get(*span_index)
                            .map(|t| t.entity)
                            .unwrap_or(Entity::PLACEHOLDER),
                    )
                    .map(|style| LinearRgba::from(style.color))
                    .unwrap_or_default();
                current_span = *span_index;
            }
            let atlas = texture_atlases.get(&atlas_info.texture_atlas).unwrap();

            extracted_sprites.sprites.insert(
                (
                    commands.spawn(TemporaryRenderEntity).id(),
                    original_entity.into(),
                ),
                ExtractedSprite {
                    transform: transform * GlobalTransform::from_translation(position.extend(0.)),
                    color,
                    rect: Some(atlas.textures[atlas_info.location.glyph_index].as_rect()),
                    custom_size: None,
                    image_handle_id: atlas_info.texture.id(),
                    flip_x: false,
                    flip_y: false,
                    anchor: Anchor::Center.as_vec(),
                    original_entity: Some(original_entity),
                },
            );
        }
    }
}

/// Updates the layout and size information whenever the text or style is changed.
/// This information is computed by the [`TextPipeline`] on insertion, then stored.
///
/// ## World Resources
///
/// [`ResMut<Assets<Image>>`](Assets<Image>) -- This system only adds new [`Image`] assets.
/// It does not modify or observe existing ones.
#[allow(clippy::too_many_arguments)]
pub fn update_text2d_layout(
    // Text items which should be reprocessed again, generally when the font hasn't loaded yet.
    mut queue: Local<HashSet<Entity>>,
    mut textures: ResMut<Assets<Image>>,
    fonts: Res<Assets<Font>>,
    windows: Query<&Window, With<PrimaryWindow>>,
    mut scale_factor_changed: EventReader<WindowScaleFactorChanged>,
    mut texture_atlases: ResMut<Assets<TextureAtlasLayout>>,
    mut font_atlas_sets: ResMut<FontAtlasSets>,
    mut text_pipeline: ResMut<TextPipeline>,
    mut text_query: Query<(
        Entity,
        Ref<TextLayout>,
        Ref<TextBounds>,
        &mut TextLayoutInfo,
        &mut ComputedTextBlock,
    )>,
    mut text_reader: TextReader2d,
    mut font_system: ResMut<CosmicFontSystem>,
    mut swash_cache: ResMut<SwashCache>,
) {
    // We need to consume the entire iterator, hence `last`
    let factor_changed = scale_factor_changed.read().last().is_some();

    // TODO: Support window-independent scaling: https://github.com/bevyengine/bevy/issues/5621
    let scale_factor = windows
        .get_single()
        .map(|window| window.resolution.scale_factor())
        .unwrap_or(1.0);

    let inverse_scale_factor = scale_factor.recip();

    for (entity, block, bounds, text_layout_info, mut computed) in &mut text_query {
        if factor_changed
            || computed.needs_rerender()
            || bounds.is_changed()
            || queue.remove(&entity)
        {
            let text_bounds = TextBounds {
                width: if block.linebreak == LineBreak::NoWrap {
                    None
                } else {
                    bounds.width.map(|width| scale_value(width, scale_factor))
                },
                height: bounds
                    .height
                    .map(|height| scale_value(height, scale_factor)),
            };

            let text_layout_info = text_layout_info.into_inner();
            match text_pipeline.queue_text(
                text_layout_info,
                &fonts,
                text_reader.iter(entity),
                scale_factor.into(),
                &block,
                text_bounds,
                &mut font_atlas_sets,
                &mut texture_atlases,
                &mut textures,
                YAxisOrientation::BottomToTop,
                computed.as_mut(),
                &mut font_system,
                &mut swash_cache,
            ) {
                Err(TextError::NoSuchFont) => {
                    // There was an error processing the text layout, let's add this entity to the
                    // queue for further processing
                    queue.insert(entity);
                }
                Err(e @ (TextError::FailedToAddGlyph(_) | TextError::FailedToGetGlyphImage(_))) => {
                    panic!("Fatal error when processing text: {e}.");
                }
                Ok(()) => {
                    text_layout_info.size.x =
                        scale_value(text_layout_info.size.x, inverse_scale_factor);
                    text_layout_info.size.y =
                        scale_value(text_layout_info.size.y, inverse_scale_factor);
                }
            }
        }
    }
}

/// Scales `value` by `factor`.
pub fn scale_value(value: f32, factor: f32) -> f32 {
    value * factor
}

/// System calculating and inserting an [`Aabb`] component to entities with some
/// [`TextLayoutInfo`] and [`Anchor`] components, and without a [`NoFrustumCulling`] component.
///
/// Used in system set [`VisibilitySystems::CalculateBounds`](bevy_render::view::VisibilitySystems::CalculateBounds).
pub fn calculate_bounds_text2d(
    mut commands: Commands,
    mut text_to_update_aabb: Query<
        (Entity, &TextLayoutInfo, &Anchor, Option<&mut Aabb>),
        (Changed<TextLayoutInfo>, Without<NoFrustumCulling>),
    >,
) {
    for (entity, layout_info, anchor, aabb) in &mut text_to_update_aabb {
        // `Anchor::as_vec` gives us an offset relative to the text2d bounds, by negating it and scaling
        // by the logical size we compensate the transform offset in local space to get the center.
        let center = (-anchor.as_vec() * layout_info.size).extend(0.0).into();
        // Distance in local space from the center to the x and y limits of the text2d bounds.
        let half_extents = (layout_info.size / 2.0).extend(0.0).into();
        if let Some(mut aabb) = aabb {
            *aabb = Aabb {
                center,
                half_extents,
            };
        } else {
            commands.entity(entity).try_insert(Aabb {
                center,
                half_extents,
            });
        }
    }
}

#[cfg(test)]
mod tests {

    use bevy_app::{App, Update};
    use bevy_asset::{load_internal_binary_asset, Handle};
    use bevy_ecs::{event::Events, schedule::IntoSystemConfigs};

    use crate::{detect_text_needs_rerender, TextIterScratch};

    use super::*;

    const FIRST_TEXT: &str = "Sample text.";
    const SECOND_TEXT: &str = "Another, longer sample text.";

    fn setup() -> (App, Entity) {
        let mut app = App::new();
        app.init_resource::<Assets<Font>>()
            .init_resource::<Assets<Image>>()
            .init_resource::<Assets<TextureAtlasLayout>>()
            .init_resource::<FontAtlasSets>()
            .init_resource::<Events<WindowScaleFactorChanged>>()
            .init_resource::<TextPipeline>()
            .init_resource::<CosmicFontSystem>()
            .init_resource::<SwashCache>()
            .init_resource::<TextIterScratch>()
            .add_systems(
                Update,
                (
                    detect_text_needs_rerender::<Text2d>,
                    update_text2d_layout,
                    calculate_bounds_text2d,
                )
                    .chain(),
            );

        // A font is needed to ensure the text is laid out with an actual size.
        load_internal_binary_asset!(
            app,
            Handle::default(),
            "FiraMono-subset.ttf",
            |bytes: &[u8], _path: String| { Font::try_from_bytes(bytes.to_vec()).unwrap() }
        );

        let entity = app.world_mut().spawn(Text2d::new(FIRST_TEXT)).id();

        (app, entity)
    }

    #[test]
    fn calculate_bounds_text2d_create_aabb() {
        let (mut app, entity) = setup();

        assert!(!app
            .world()
            .get_entity(entity)
            .expect("Could not find entity")
            .contains::<Aabb>());

        // Creates the AABB after text layouting.
        app.update();

        let aabb = app
            .world()
            .get_entity(entity)
            .expect("Could not find entity")
            .get::<Aabb>()
            .expect("Text should have an AABB");

        // Text2D AABB does not have a depth.
        assert_eq!(aabb.center.z, 0.0);
        assert_eq!(aabb.half_extents.z, 0.0);

        // AABB has an actual size.
        assert!(aabb.half_extents.x > 0.0 && aabb.half_extents.y > 0.0);
    }

    #[test]
    fn calculate_bounds_text2d_update_aabb() {
        let (mut app, entity) = setup();

        // Creates the initial AABB after text layouting.
        app.update();

        let first_aabb = *app
            .world()
            .get_entity(entity)
            .expect("Could not find entity")
            .get::<Aabb>()
            .expect("Could not find initial AABB");

        let mut entity_ref = app
            .world_mut()
            .get_entity_mut(entity)
            .expect("Could not find entity");
        *entity_ref
            .get_mut::<Text2d>()
            .expect("Missing Text2d on entity") = Text2d::new(SECOND_TEXT);

        // Recomputes the AABB.
        app.update();

        let second_aabb = *app
            .world()
            .get_entity(entity)
            .expect("Could not find entity")
            .get::<Aabb>()
            .expect("Could not find second AABB");

        // Check that the height is the same, but the width is greater.
        approx::assert_abs_diff_eq!(first_aabb.half_extents.y, second_aabb.half_extents.y);
        assert!(FIRST_TEXT.len() < SECOND_TEXT.len());
        assert!(first_aabb.half_extents.x < second_aabb.half_extents.x);
    }
}<|MERGE_RESOLUTION|>--- conflicted
+++ resolved
@@ -1,14 +1,8 @@
 use crate::pipeline::CosmicFontSystem;
 use crate::{
-<<<<<<< HEAD
-    ComputedTextBlock, Font, FontAtlasSets, LineBreak, PositionedGlyph, SwashCache, TextBlock,
-    TextBounds, TextError, TextLayoutInfo, TextPipeline, TextReader, TextRoot, TextSpanAccess,
-    TextFont, TextWriter, YAxisOrientation,
-=======
     ComputedTextBlock, Font, FontAtlasSets, LineBreak, PositionedGlyph, SwashCache, TextBounds,
-    TextError, TextLayout, TextLayoutInfo, TextPipeline, TextReader, TextRoot, TextSpanAccess,
-    TextStyle, TextWriter, YAxisOrientation,
->>>>>>> aa5e93d0
+    TextColor, TextError, TextFont, TextLayout, TextLayoutInfo, TextPipeline, TextReader, TextRoot,
+    TextSpanAccess, TextWriter, YAxisOrientation,
 };
 use bevy_asset::Assets;
 use bevy_color::LinearRgba;
@@ -84,13 +78,9 @@
 #[derive(Component, Clone, Debug, Default, Deref, DerefMut, Reflect)]
 #[reflect(Component, Default, Debug)]
 #[require(
-<<<<<<< HEAD
-    TextBlock,
+    TextLayout,
     TextFont,
-=======
-    TextLayout,
-    TextStyle,
->>>>>>> aa5e93d0
+    TextColor,
     TextBounds,
     Anchor,
     SpriteSource,
@@ -152,7 +142,7 @@
             &GlobalTransform,
         )>,
     >,
-    text_styles: Extract<Query<&TextFont>>,
+    text_styles: Extract<Query<(&TextFont, &TextColor)>>,
 ) {
     // TODO: Support window-independent scaling: https://github.com/bevyengine/bevy/issues/5621
     let scale_factor = windows
@@ -197,7 +187,7 @@
                             .map(|t| t.entity)
                             .unwrap_or(Entity::PLACEHOLDER),
                     )
-                    .map(|style| LinearRgba::from(style.color))
+                    .map(|(_, text_color)| LinearRgba::from(text_color.0))
                     .unwrap_or_default();
                 current_span = *span_index;
             }
