--- conflicted
+++ resolved
@@ -1,12 +1,6 @@
-<<<<<<< HEAD
-use ab_glyph::{Font as _, FontArc, Glyph, PxScaleFont, ScaleFont as _};
-use bevy_asset::{Assets, Handle};
-use bevy_math::{Rect, Vec2};
-=======
 use ab_glyph::{Font as _, FontArc, Glyph, ScaleFont as _, PxScaleFont};
 use bevy_asset::{Assets, Handle};
 use bevy_math::{Vec2, Rect};
->>>>>>> 6838c7d3
 use bevy_render::texture::Image;
 use bevy_sprite::TextureAtlas;
 use bevy_utils::tracing::warn;
@@ -17,7 +11,7 @@
 
 use crate::{
     error::TextError, BreakLineOn, Font, FontAtlasSet, FontAtlasWarning, GlyphAtlasInfo,
-    TextAlignment, TextSettings, YAxisOrientation, text,
+    TextAlignment, TextSettings, YAxisOrientation,
 };
 
 pub struct GlyphBrush {
@@ -132,17 +126,12 @@
                 let x = bounds.min.x + size.x / 2.0 - text_bounds.min.x;
 
                 let y = match y_axis_orientation {
-<<<<<<< HEAD
                     YAxisOrientation::BottomToTop => {
                         text_bounds.max.y - bounds.max.y + size.y / 2.0
                     }
                     YAxisOrientation::TopToBottom => {
                         bounds.min.y + size.y / 2.0 - text_bounds.min.y
                     }
-=======
-                    YAxisOrientation::BottomToTop => text_bounds.max.y - bounds.max.y + size.y / 2.0,
-                    YAxisOrientation::TopToBottom => bounds.min.y + size.y / 2.0 - text_bounds.min.y,
->>>>>>> 6838c7d3
                 };
 
                 let position = adjust.position(Vec2::new(x, y));
@@ -229,7 +218,6 @@
         let glyph = &sg.glyph;
         text_bounds = text_bounds.union(Rect {
             min: Vec2::new(glyph.position.x, 0.),
-<<<<<<< HEAD
             max: Vec2::new(
                 glyph.position.x + scaled_font.h_advance(glyph.id),
                 glyph.position.y - scaled_font.descent(),
@@ -237,12 +225,6 @@
         });
     }
 
-=======
-            max: Vec2::new(glyph.position.x + scaled_font.h_advance(glyph.id), glyph.position.y - scaled_font.descent())
-        });
-    }
-    
->>>>>>> 6838c7d3
     text_bounds.min = text_bounds.min.floor();
     text_bounds.max = text_bounds.max.ceil();
     text_bounds
