--- conflicted
+++ resolved
@@ -430,14 +430,11 @@
 #[reflect(Serialize, Deserialize, Clone, Default)]
 pub struct Strikethrough;
 
-<<<<<<< HEAD
-/// Draw the text with underline.
+/// Add to a text entity to draw its text with underline.
 #[derive(Component, Copy, Clone, Debug, Reflect, Default, Serialize, Deserialize)]
 #[reflect(Serialize, Deserialize, Clone, Default)]
 pub struct Underline;
 
-=======
->>>>>>> f35d22a0
 /// Determines which antialiasing method to use when rendering text. By default, text is
 /// rendered with grayscale antialiasing, but this can be changed to achieve a pixelated look.
 ///
