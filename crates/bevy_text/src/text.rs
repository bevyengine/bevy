<<<<<<< HEAD
pub use cosmic_text::{
    self, FamilyOwned as FontFamily, Stretch as FontStretch, Style as FontStyle,
    Weight as FontWeight,
};

use crate::{Font, TextSpanAccess, TextSpanComponent};
=======
use crate::{Font, TextLayoutInfo, TextSpanAccess, TextSpanComponent};
>>>>>>> a16adc75
use bevy_asset::Handle;
use bevy_color::Color;
use bevy_derive::{Deref, DerefMut};
use bevy_ecs::{prelude::*, reflect::ReflectComponent};
use bevy_reflect::prelude::*;
use bevy_utils::once;
use cosmic_text::{Buffer, Metrics};
use serde::{Deserialize, Serialize};
use smallvec::SmallVec;
use tracing::warn;

/// Wrapper for [`cosmic_text::Buffer`]
#[derive(Deref, DerefMut, Debug, Clone)]
pub struct CosmicBuffer(pub Buffer);

impl Default for CosmicBuffer {
    fn default() -> Self {
        Self(Buffer::new_empty(Metrics::new(0.0, 0.000001)))
    }
}

/// A sub-entity of a [`TextBuffer`].
///
/// Returned by [`TextBuffer::entities`].
#[derive(Debug, Copy, Clone, Reflect)]
#[reflect(Debug, Clone)]
pub struct TextEntity {
    /// The entity.
    pub entity: Entity,
    /// Records the hierarchy depth of the entity within a `TextBuffer`.
    pub depth: usize,
}

/// Computed information for a text block.
///
/// See [`ComputedTextLayout`](crate::ComputedTextLayout).
///
/// Automatically updated by 2d and UI text systems.
#[derive(Component, Debug, Clone, Reflect)]
#[reflect(Component, Debug, Default, Clone)]
pub struct TextBuffer {
    /// Buffer for managing text layout and creating [`ComputedTextLayout`](crate::ComputedTextLayout).
    ///
    /// This is private because buffer contents are always refreshed from ECS state when writing glyphs to
    /// `ComputedTextLayout`. If you want to control the buffer contents manually or use the `cosmic-text`
    /// editor, then you need to manually implement the conversion to `ComputedTextLayout`.
    #[reflect(ignore, clone)]
    pub(crate) buffer: CosmicBuffer,
    /// Entities for all text spans in the block, including the root-level text.
    ///
    /// The [`TextEntity::depth`] field can be used to reconstruct the hierarchy.
    pub(crate) entities: SmallVec<[TextEntity; 1]>,
    /// Flag set when any change has been made to this block that should cause it to be rerendered.
    ///
    /// Includes:
    /// - Changes to [`JustifyText`] and [`LineBreak`].
    /// - [`TextFont`] or `Text2d`/`Text`/`TextSpan` changes anywhere in the block's entity hierarchy.
    // TODO: This encompasses both structural changes like font size or justification and non-structural
    // changes like text color and font smoothing. This field currently causes UI to 'remeasure' text, even if
    // the actual changes are non-structural and can be handled by only rerendering and not remeasuring. A full
    // solution would probably require splitting TextLayout and TextFont into structural/non-structural
    // components for more granular change detection. A cost/benefit analysis is needed.
    pub(crate) needs_rerender: bool,
}

impl TextBuffer {
    /// Accesses entities in this block.
    ///
    /// Can be used to look up [`TextFont`] components for glyphs in [`ComputedTextLayout`](crate::ComputedTextLayout) using the `span_index`
    /// stored there.
    pub fn entities(&self) -> &[TextEntity] {
        &self.entities
    }

    /// Indicates if the text needs to be refreshed in [`ComputedTextLayout`](crate::ComputedTextLayout).
    ///
    /// Updated automatically by [`detect_text_needs_rerender`] and cleared
    /// by [`TextPipeline`](crate::TextPipeline) methods.
    pub fn needs_rerender(&self) -> bool {
        self.needs_rerender
    }
    /// Accesses the underlying buffer which can be used for `cosmic-text` APIs such as accessing layout information
    /// or calculating a cursor position.
    ///
    /// Mutable access is not offered because changes would be overwritten during the automated layout calculation.
    /// If you want to control the buffer contents manually or use the `cosmic-text`
    /// editor, then you need to not use `TextBuffer` and instead manually implement the conversion to
    /// `ComputedTextLayout`.
    pub fn buffer(&self) -> &CosmicBuffer {
        &self.buffer
    }
}

impl Default for TextBuffer {
    fn default() -> Self {
        Self {
            buffer: CosmicBuffer::default(),
            entities: SmallVec::default(),
            needs_rerender: true,
        }
    }
}

/// A span of text in a tree of spans.
///
/// `TextSpan` is only valid as a child of an entity with [`TextBuffer`], which is provided by `Text`
/// for text in `bevy_ui` or `Text2d` for text in 2d world-space.
///
/// Spans are collected in hierarchy traversal order into a [`TextBuffer`] for layout.
///
/// ```
/// # use bevy_asset::Handle;
/// # use bevy_color::Color;
/// # use bevy_color::palettes::basic::{RED, BLUE};
/// # use bevy_ecs::world::World;
/// # use bevy_text::{Font, TextFont, JustifyText, LineBreak, TextSpan, TextColor};
///
/// # let font_handle: Handle<Font> = Default::default();
/// # let mut world = World::default();
/// #
/// world.spawn((
///     // `Text` or `Text2d` are needed, and will provide default instances
///     // of the following components.
///     JustifyText::default(),
///     LineBreak::default(),
///     TextFont {
///         font: font_handle.clone().into(),
///         font_size: 60.0,
///         ..Default::default()
///     },
///     TextColor(BLUE.into()),
/// ))
/// .with_child((
///     // Children must be `TextSpan`, not `Text` or `Text2d`.
///     TextSpan::new("Hello!"),
///     TextFont {
///         font: font_handle.into(),
///         font_size: 60.0,
///         ..Default::default()
///     },
///     TextColor(RED.into()),
/// ));
/// ```
#[derive(Component, Debug, Default, Clone, Deref, DerefMut, Reflect)]
#[reflect(Component, Default, Debug, Clone)]
#[require(TextFont, TextColor)]
pub struct TextSpan(pub String);

impl TextSpan {
    /// Makes a new text span component.
    pub fn new(text: impl Into<String>) -> Self {
        Self(text.into())
    }
}

impl TextSpanComponent for TextSpan {}

impl TextSpanAccess for TextSpan {
    fn read_span(&self) -> &str {
        self.as_str()
    }
    fn write_span(&mut self) -> &mut String {
        &mut *self
    }
}

impl From<&str> for TextSpan {
    fn from(value: &str) -> Self {
        Self(String::from(value))
    }
}

impl From<String> for TextSpan {
    fn from(value: String) -> Self {
        Self(value)
    }
}

/// Describes the horizontal alignment of multiple lines of text relative to each other.
///
/// This only affects the internal positioning of the lines of text within a text entity and
/// does not affect the text entity's position.
///
/// _Has no affect on a single line text entity_, unless used together with a
/// [`TextBounds`](super::bounds::TextBounds) component with an explicit `width` value.
#[derive(
    Debug, Default, Clone, Copy, PartialEq, Eq, Hash, Reflect, Serialize, Deserialize, Component,
)]
#[reflect(Serialize, Deserialize, Clone, PartialEq, Hash)]
pub enum JustifyText {
    /// Leftmost character is immediately to the right of the render position.
    /// Bounds start from the render position and advance rightwards.
    #[default]
    Left,
    /// Leftmost & rightmost characters are equidistant to the render position.
    /// Bounds start from the render position and advance equally left & right.
    Center,
    /// Rightmost character is immediately to the left of the render position.
    /// Bounds start from the render position and advance leftwards.
    Right,
    /// Words are spaced so that leftmost & rightmost characters
    /// align with their margins.
    /// Bounds start from the render position and advance equally left & right.
    Justified,
}

impl From<JustifyText> for cosmic_text::Align {
    fn from(justify: JustifyText) -> Self {
        match justify {
            JustifyText::Left => cosmic_text::Align::Left,
            JustifyText::Center => cosmic_text::Align::Center,
            JustifyText::Right => cosmic_text::Align::Right,
            JustifyText::Justified => cosmic_text::Align::Justified,
        }
    }
}

/// `TextFont` determines the style of a text span within a [`ComputedTextLayout`](crate::ComputedTextLayout), specifically
/// the font face, the font size, and the color.
#[derive(Component, Clone, Debug, Reflect)]
#[reflect(Component, Default, Debug, Clone)]
pub struct TextFont {
    /// The specific font face to use, as a `Handle` to a [`Font`] asset.
    ///
    /// If the `font` is not specified, then
    /// * if `default_font` feature is enabled (enabled by default in `bevy` crate),
    ///   `FiraMono-subset.ttf` compiled into the library is used.
    /// * otherwise no text will be rendered, unless a custom font is loaded into the default font
    ///   handle.
    pub font: Handle<Font>,
    /// The vertical height of rasterized glyphs in the font atlas in pixels.
    ///
    /// This is multiplied by the window scale factor and `UiScale`, but not the text entity
    /// transform or camera projection.
    ///
    /// A new font atlas is generated for every combination of font handle and scaled font size
    /// which can have a strong performance impact.
    pub font_size: f32,
    /// The vertical height of a line of text, from the top of one line to the top of the
    /// next.
    ///
    /// Defaults to `LineHeight::RelativeToFont(1.2)`
    pub line_height: LineHeight,
    /// The antialiasing method to use when rendering text.
    pub font_smoothing: FontSmoothing,
}

impl TextFont {
    /// Returns a new [`TextFont`] with the specified font face handle.
    pub fn from_font(font: Handle<Font>) -> Self {
        Self::default().with_font(font)
    }

    /// Returns a new [`TextFont`] with the specified font size.
    pub fn from_font_size(font_size: f32) -> Self {
        Self::default().with_font_size(font_size)
    }

    /// Returns this [`TextFont`] with the specified font face handle.
    pub fn with_font(mut self, font: Handle<Font>) -> Self {
        self.font = font;
        self
    }

    /// Returns this [`TextFont`] with the specified font size.
    pub const fn with_font_size(mut self, font_size: f32) -> Self {
        self.font_size = font_size;
        self
    }

    /// Returns this [`TextFont`] with the specified [`FontSmoothing`].
    pub const fn with_font_smoothing(mut self, font_smoothing: FontSmoothing) -> Self {
        self.font_smoothing = font_smoothing;
        self
    }

    /// Returns this [`TextFont`] with the specified [`LineHeight`].
    pub const fn with_line_height(mut self, line_height: LineHeight) -> Self {
        self.line_height = line_height;
        self
    }
}

impl Default for TextFont {
    fn default() -> Self {
        Self {
            font: Default::default(),
            font_size: 20.0,
            line_height: LineHeight::default(),
            font_smoothing: Default::default(),
        }
    }
}

/// Specifies the height of each line of text for `Text` and `Text2d`
///
/// Default is 1.2x the font size
#[derive(Debug, Clone, Copy, Reflect)]
#[reflect(Debug, Clone)]
pub enum LineHeight {
    /// Set line height to a specific number of pixels
    Px(f32),
    /// Set line height to a multiple of the font size
    RelativeToFont(f32),
}

impl LineHeight {
    pub(crate) fn eval(self, font_size: f32) -> f32 {
        match self {
            LineHeight::Px(px) => px,
            LineHeight::RelativeToFont(scale) => scale * font_size,
        }
    }
}

impl Default for LineHeight {
    fn default() -> Self {
        LineHeight::RelativeToFont(1.2)
    }
}

/// The color of the text for this section.
#[derive(Component, Copy, Clone, Debug, Deref, DerefMut, Reflect, PartialEq)]
#[reflect(Component, Default, Debug, PartialEq, Clone)]
pub struct TextColor(pub Color);

impl Default for TextColor {
    fn default() -> Self {
        Self::WHITE
    }
}

impl<T: Into<Color>> From<T> for TextColor {
    fn from(color: T) -> Self {
        Self(color.into())
    }
}

impl TextColor {
    /// Black colored text
    pub const BLACK: Self = TextColor(Color::BLACK);
    /// White colored text
    pub const WHITE: Self = TextColor(Color::WHITE);
}

/// The background color of the text for this section.
#[derive(Component, Copy, Clone, Debug, Deref, DerefMut, Reflect, PartialEq)]
#[reflect(Component, Default, Debug, PartialEq, Clone)]
pub struct TextBackgroundColor(pub Color);

impl Default for TextBackgroundColor {
    fn default() -> Self {
        Self(Color::BLACK)
    }
}

impl<T: Into<Color>> From<T> for TextBackgroundColor {
    fn from(color: T) -> Self {
        Self(color.into())
    }
}

impl TextBackgroundColor {
    /// Black background
    pub const BLACK: Self = TextBackgroundColor(Color::BLACK);
    /// White background
    pub const WHITE: Self = TextBackgroundColor(Color::WHITE);
}

/// Determines how lines will be broken when preventing text from running out of bounds.
#[derive(
    Debug, Clone, Copy, PartialEq, Eq, Hash, Default, Reflect, Serialize, Deserialize, Component,
)]
#[reflect(Serialize, Deserialize, Clone, PartialEq, Hash, Default)]
pub enum LineBreak {
    /// Uses the [Unicode Line Breaking Algorithm](https://www.unicode.org/reports/tr14/).
    /// Lines will be broken up at the nearest suitable word boundary, usually a space.
    /// This behavior suits most cases, as it keeps words intact across linebreaks.
    #[default]
    WordBoundary,
    /// Lines will be broken without discrimination on any character that would leave bounds.
    /// This is closer to the behavior one might expect from text in a terminal.
    /// However it may lead to words being broken up across linebreaks.
    AnyCharacter,
    /// Wraps at the word level, or fallback to character level if a word can’t fit on a line by itself
    WordOrCharacter,
    /// No soft wrapping, where text is automatically broken up into separate lines when it overflows a boundary, will ever occur.
    /// Hard wrapping, where text contains an explicit linebreak such as the escape sequence `\n`, is still enabled.
    NoWrap,
}

/// Determines which antialiasing method to use when rendering text. By default, text is
/// rendered with grayscale antialiasing, but this can be changed to achieve a pixelated look.
///
/// **Note:** Subpixel antialiasing is not currently supported.
#[derive(Debug, Clone, Copy, PartialEq, Eq, Hash, Default, Reflect, Serialize, Deserialize)]
#[reflect(Serialize, Deserialize, Clone, PartialEq, Hash, Default)]
#[doc(alias = "antialiasing")]
#[doc(alias = "pixelated")]
pub enum FontSmoothing {
    /// No antialiasing. Useful for when you want to render text with a pixel art aesthetic.
    ///
    /// Combine this with `UiAntiAlias::Off` and `Msaa::Off` on your 2D camera for a fully pixelated look.
    ///
    /// **Note:** Due to limitations of the underlying text rendering library,
    /// this may require specially-crafted pixel fonts to look good, especially at small sizes.
    None,
    /// The default grayscale antialiasing. Produces text that looks smooth,
    /// even at small font sizes and low resolutions with modern vector fonts.
    #[default]
    AntiAliased,
    // TODO: Add subpixel antialias support
    // SubpixelAntiAliased,
}

/// System that detects changes to text blocks and sets `TextBuffer::should_rerender`.
///
/// Generic over the root text component and text span component. For example, [`Text2d`](crate::Text2d)/[`TextSpan`] for
/// 2d or `Text`/[`TextSpan`] for UI.
pub fn detect_text_needs_rerender<Root: Component>(
    changed_roots: Query<
        Entity,
        (
            Or<(
                Changed<Root>,
                Changed<TextFont>,
                Changed<JustifyText>,
                Changed<LineBreak>,
                Changed<Children>,
            )>,
            With<Root>,
            With<TextFont>,
            With<JustifyText>,
            With<LineBreak>,
        ),
    >,
    changed_spans: Query<
        (Entity, Option<&ChildOf>, Has<JustifyText>, Has<LineBreak>),
        (
            Or<(
                Changed<TextSpan>,
                Changed<TextFont>,
                Changed<Children>,
                Changed<ChildOf>, // Included to detect broken text block hierarchies.
                Added<JustifyText>,
                Added<LineBreak>,
            )>,
            With<TextSpan>,
            With<TextFont>,
        ),
    >,
    mut buffers: Query<(Option<&ChildOf>, Option<&mut TextBuffer>, Has<TextSpan>)>,
) {
    // Root entity:
    // - Root component changed.
    // - TextFont on root changed.
    // - TextLayout changed.
    // - Root children changed (can include additions and removals).
    for root in changed_roots.iter() {
        let Ok((_, Some(mut computed), _)) = buffers.get_mut(root) else {
            once!(warn!("found entity {} with a root text component ({}) but no ComputedTextLayout; this warning only \
                prints once", root, core::any::type_name::<Root>()));
            continue;
        };
        computed.needs_rerender = true;
    }

    // Span entity:
    // - Span component changed.
    // - Span TextFont changed.
    // - Span children changed (can include additions and removals).
    for (entity, maybe_span_child_of, has_justify_text, has_line_break) in changed_spans.iter() {
        if has_justify_text {
            once!(warn!("found entity {} with a TextSpan that has a JustifyText, which should only be on root \
                text entities (that have {}); this warning only prints once",
                entity, core::any::type_name::<Root>()));
        }

        if has_line_break {
            once!(warn!("found entity {} with a TextSpan that has a LineBreak, which should only be on root \
                text entities (that have {}); this warning only prints once",
                entity, core::any::type_name::<Root>()));
        }

        let Some(span_child_of) = maybe_span_child_of else {
            once!(warn!(
                "found entity {} with a TextSpan that has no parent; it should have an ancestor \
                with a root text component ({}); this warning only prints once",
                entity,
                core::any::type_name::<Root>()
            ));
            continue;
        };
        let mut parent: Entity = span_child_of.parent();

        // Search for the nearest ancestor with TextBuffer.
        // Note: We assume the perf cost from duplicate visits in the case that multiple spans in a block are visited
        // is outweighed by the expense of tracking visited spans.
        loop {
            let Ok((maybe_child_of, maybe_computed, has_span)) = buffers.get_mut(parent) else {
                once!(warn!("found entity {} with a TextSpan that is part of a broken hierarchy with a ChildOf \
                    component that points at non-existent entity {}; this warning only prints once",
                    entity, parent));
                break;
            };
            if let Some(mut computed) = maybe_computed {
                computed.needs_rerender = true;
                break;
            }
            if !has_span {
                once!(warn!("found entity {} with a TextSpan that has an ancestor ({}) that does not have a text \
                span component or a TextBuffer component; this warning only prints once",
                    entity, parent));
                break;
            }
            let Some(next_child_of) = maybe_child_of else {
                once!(warn!(
                    "found entity {} with a TextSpan that has no ancestor with the root text \
                    component ({}); this warning only prints once",
                    entity,
                    core::any::type_name::<Root>()
                ));
                break;
            };
            parent = next_child_of.parent();
        }
    }
}<|MERGE_RESOLUTION|>--- conflicted
+++ resolved
@@ -1,13 +1,4 @@
-<<<<<<< HEAD
-pub use cosmic_text::{
-    self, FamilyOwned as FontFamily, Stretch as FontStretch, Style as FontStyle,
-    Weight as FontWeight,
-};
-
 use crate::{Font, TextSpanAccess, TextSpanComponent};
-=======
-use crate::{Font, TextLayoutInfo, TextSpanAccess, TextSpanComponent};
->>>>>>> a16adc75
 use bevy_asset::Handle;
 use bevy_color::Color;
 use bevy_derive::{Deref, DerefMut};
