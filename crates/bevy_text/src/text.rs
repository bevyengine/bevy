use crate::Font;
use crate::{PositionedGlyph, TextSpanAccess, TextSpanComponent};
use bevy_asset::Handle;
use bevy_color::Color;
use bevy_derive::{Deref, DerefMut};
use bevy_ecs::{prelude::*, reflect::ReflectComponent};
use bevy_log::once;
use bevy_log::warn;
use bevy_math::{Rect, Vec2};
use bevy_reflect::prelude::*;
<<<<<<< HEAD
use bevy_utils::default;
use parley::Layout;
=======
use bevy_utils::{default, once};
use core::fmt::{Debug, Formatter};
use core::str::from_utf8;
use cosmic_text::{Buffer, Metrics};
>>>>>>> c7f607a5
use serde::{Deserialize, Serialize};
use smallvec::SmallVec;

/// A sub-entity of a [`ComputedTextBlock`].
///
/// Returned by [`ComputedTextBlock::entities`].
#[derive(Debug, Copy, Clone, Reflect)]
#[reflect(Debug, Clone)]
pub struct TextEntity {
    /// The entity.
    pub entity: Entity,
    /// Records the hierarchy depth of the entity within a `TextLayout`.
    pub depth: usize,
}

/// Computed information for a text block.
///
/// See [`TextLayout`].
///
/// Automatically updated by 2d and UI text systems.
#[derive(Component, Debug, Clone, Reflect)]
#[reflect(Component, Debug, Default, Clone)]
pub struct ComputedTextBlock {
    /// Entities for all text spans in the block, including the root-level text.
    ///
    /// The [`TextEntity::depth`] field can be used to reconstruct the hierarchy.
    pub entities: SmallVec<[TextEntity; 1]>,
    /// Flag set when any change has been made to this block that should cause it to be rerendered.
    ///
    /// Includes:
    /// - [`TextLayout`] changes.
    /// - [`TextFont`] or `Text2d`/`Text`/`TextSpan` changes anywhere in the block's entity hierarchy.
    // TODO: This encompasses both structural changes like font size or justification and non-structural
    // changes like text color and font smoothing. This field currently causes UI to 'remeasure' text, even if
    // the actual changes are non-structural and can be handled by only rerendering and not remeasuring. A full
    // solution would probably require splitting TextLayout and TextFont into structural/non-structural
    // components for more granular change detection. A cost/benefit analysis is needed.
    pub needs_rerender: bool,
}

impl ComputedTextBlock {
    /// Accesses entities in this block.
    ///
    /// Can be used to look up [`TextFont`] components for glyphs in [`TextLayoutInfo`] using the `span_index`
    /// stored there.
    pub fn entities(&self) -> &[TextEntity] {
        &self.entities
    }

    /// Indicates if the text needs to be refreshed in [`TextLayoutInfo`].
    ///
    /// Updated automatically by [`detect_text_needs_rerender`] and cleared
    /// by [`TextPipeline`](crate::TextPipeline) methods.
    pub fn needs_rerender(&self) -> bool {
        self.needs_rerender
    }
}

impl Default for ComputedTextBlock {
    fn default() -> Self {
        Self {
            entities: SmallVec::default(),
            needs_rerender: true,
        }
    }
}

/// Component with text format settings for a block of text.
///
/// A block of text is composed of text spans, which each have a separate string value and [`TextFont`]. Text
/// spans associated with a text block are collected into [`ComputedTextBlock`] for layout, and then inserted
/// to [`TextLayoutInfo`] for rendering.
///
/// See `Text2d` in `bevy_sprite` for the core component of 2d text, and `Text` in `bevy_ui` for UI text.
#[derive(Component, Debug, Copy, Clone, Default, Reflect)]
#[reflect(Component, Default, Debug, Clone)]
#[require(TextLayoutInfo)]
pub struct TextLayout {
    /// The text's internal alignment.
    /// Should not affect its position within a container.
    pub justify: Justify,
    /// How the text should linebreak when running out of the bounds determined by `max_size`.
    pub linebreak: LineBreak,
}

impl TextLayout {
    /// Makes a new [`TextLayout`].
    pub const fn new(justify: Justify, linebreak: LineBreak) -> Self {
        Self { justify, linebreak }
    }

    /// Makes a new [`TextLayout`] with the specified [`Justify`].
    pub fn new_with_justify(justify: Justify) -> Self {
        Self::default().with_justify(justify)
    }

    /// Makes a new [`TextLayout`] with the specified [`LineBreak`].
    pub fn new_with_linebreak(linebreak: LineBreak) -> Self {
        Self::default().with_linebreak(linebreak)
    }

    /// Makes a new [`TextLayout`] with soft wrapping disabled.
    /// Hard wrapping, where text contains an explicit linebreak such as the escape sequence `\n`, will still occur.
    pub fn new_with_no_wrap() -> Self {
        Self::default().with_no_wrap()
    }

    /// Returns this [`TextLayout`] with the specified [`Justify`].
    pub const fn with_justify(mut self, justify: Justify) -> Self {
        self.justify = justify;
        self
    }

    /// Returns this [`TextLayout`] with the specified [`LineBreak`].
    pub const fn with_linebreak(mut self, linebreak: LineBreak) -> Self {
        self.linebreak = linebreak;
        self
    }

    /// Returns this [`TextLayout`] with soft wrapping disabled.
    /// Hard wrapping, where text contains an explicit linebreak such as the escape sequence `\n`, will still occur.
    pub const fn with_no_wrap(mut self) -> Self {
        self.linebreak = LineBreak::NoWrap;
        self
    }
}

/// A span of text in a tree of spans.
///
/// A `TextSpan` is only valid when it exists as a child of a parent that has either `Text` or
/// `Text2d`. The parent's `Text` / `Text2d` component contains the base text content. Any children
/// with `TextSpan` extend this text by appending their content to the parent's text in sequence to
/// form a [`ComputedTextBlock`]. The parent's [`TextLayout`] determines the layout of the block
/// but each node has its own [`TextFont`] and [`TextColor`].
#[derive(Component, Debug, Default, Clone, Deref, DerefMut, Reflect)]
#[reflect(Component, Default, Debug, Clone)]
#[require(TextFont, TextColor, LineHeight)]
pub struct TextSpan(pub String);

impl TextSpan {
    /// Makes a new text span component.
    pub fn new(text: impl Into<String>) -> Self {
        Self(text.into())
    }
}

impl TextSpanComponent for TextSpan {}

impl TextSpanAccess for TextSpan {
    fn read_span(&self) -> &str {
        self.as_str()
    }
    fn write_span(&mut self) -> &mut String {
        &mut *self
    }
}

impl From<&str> for TextSpan {
    fn from(value: &str) -> Self {
        Self(String::from(value))
    }
}

impl From<String> for TextSpan {
    fn from(value: String) -> Self {
        Self(value)
    }
}

/// Describes the horizontal alignment of multiple lines of text relative to each other.
///
/// This only affects the internal positioning of the lines of text within a text entity and
/// does not affect the text entity's position.
///
/// _Has no affect on a single line text entity_, unless used together with a
/// [`TextBounds`](super::bounds::TextBounds) component with an explicit `width` value.
#[derive(Debug, Default, Clone, Copy, PartialEq, Eq, Hash, Reflect, Serialize, Deserialize)]
#[reflect(Serialize, Deserialize, Clone, PartialEq, Hash)]
#[doc(alias = "JustifyText")]
pub enum Justify {
    /// Leftmost character is immediately to the right of the render position.
    /// Bounds start from the render position and advance rightwards.
    #[default]
    Left,
    /// Leftmost & rightmost characters are equidistant to the render position.
    /// Bounds start from the render position and advance equally left & right.
    Center,
    /// Rightmost character is immediately to the left of the render position.
    /// Bounds start from the render position and advance leftwards.
    Right,
    /// Words are spaced so that leftmost & rightmost characters
    /// align with their margins.
    /// Bounds start from the render position and advance equally left & right.
    Justified,
    /// `TextAlignment::Left` for LTR text and `TextAlignment::Right` for RTL text.
    Start,
    /// `TextAlignment::Left` for RTL text and `TextAlignment::Right` for LTR text.
    End,
}

impl From<Justify> for parley::Alignment {
    fn from(justify: Justify) -> Self {
        match justify {
            Justify::Start => parley::Alignment::Start,
            Justify::End => parley::Alignment::End,
            Justify::Left => parley::Alignment::Left,
            Justify::Center => parley::Alignment::Center,
            Justify::Right => parley::Alignment::Right,
            Justify::Justified => parley::Alignment::Justify,
        }
    }
}

/// `TextFont` determines the style of a text span within a [`ComputedTextBlock`], specifically
/// the font face, the font size, the line height, and the antialiasing method.
#[derive(Component, Clone, Debug, Reflect, PartialEq)]
#[reflect(Component, Default, Debug, Clone)]
pub struct TextFont {
    /// The specific font face to use, as a `Handle` to a [`Font`] asset.
    ///
    /// If the `font` is not specified, then
    /// * if `default_font` feature is enabled (enabled by default in `bevy` crate),
    ///   `FiraMono-subset.ttf` compiled into the library is used.
    /// * otherwise no text will be rendered, unless a custom font is loaded into the default font
    ///   handle.
    pub font: Handle<Font>,
    /// The vertical height of rasterized glyphs in the font atlas in pixels.
    ///
    /// This is multiplied by the window scale factor and `UiScale`, but not the text entity
    /// transform or camera projection.
    ///
    /// A new font atlas is generated for every combination of font handle and scaled font size
    /// which can have a strong performance impact.
    pub font_size: f32,
    /// The antialiasing method to use when rendering text.
    pub font_smoothing: FontSmoothing,
    /// OpenType features for .otf fonts that support them.
    pub font_features: FontFeatures,
}

impl TextFont {
    /// Returns a new [`TextFont`] with the specified font size.
    pub fn from_font_size(font_size: f32) -> Self {
        Self::default().with_font_size(font_size)
    }

    /// Returns this [`TextFont`] with the specified font face handle.
    pub fn with_font(mut self, font: Handle<Font>) -> Self {
        self.font = font;
        self
    }

    /// Returns this [`TextFont`] with the specified font size.
    pub const fn with_font_size(mut self, font_size: f32) -> Self {
        self.font_size = font_size;
        self
    }

    /// Returns this [`TextFont`] with the specified [`FontSmoothing`].
    pub const fn with_font_smoothing(mut self, font_smoothing: FontSmoothing) -> Self {
        self.font_smoothing = font_smoothing;
        self
    }
}

impl From<Handle<Font>> for TextFont {
    fn from(font: Handle<Font>) -> Self {
        Self { font, ..default() }
    }
}

impl Default for TextFont {
    fn default() -> Self {
        Self {
            font: Default::default(),
            font_size: 20.0,
            font_features: FontFeatures::default(),
            font_smoothing: Default::default(),
        }
    }
}

/// An OpenType font feature tag.
#[derive(Copy, Clone, PartialEq, Eq, PartialOrd, Ord, Hash, Reflect)]
pub struct FontFeatureTag([u8; 4]);

impl FontFeatureTag {
    /// Replaces character combinations like fi, fl with ligatures.
    pub const STANDARD_LIGATURES: FontFeatureTag = FontFeatureTag::new(b"liga");

    /// Enables ligatures based on character context.
    pub const CONTEXTUAL_LIGATURES: FontFeatureTag = FontFeatureTag::new(b"clig");

    /// Enables optional ligatures for stylistic use (e.g., ct, st).
    pub const DISCRETIONARY_LIGATURES: FontFeatureTag = FontFeatureTag::new(b"dlig");

    /// Adjust glyph shapes based on surrounding letters.
    pub const CONTEXTUAL_ALTERNATES: FontFeatureTag = FontFeatureTag::new(b"calt");

    /// Use alternate glyph designs.
    pub const STYLISTIC_ALTERNATES: FontFeatureTag = FontFeatureTag::new(b"salt");

    /// Replaces lowercase letters with small caps.
    pub const SMALL_CAPS: FontFeatureTag = FontFeatureTag::new(b"smcp");

    /// Replaces uppercase letters with small caps.
    pub const CAPS_TO_SMALL_CAPS: FontFeatureTag = FontFeatureTag::new(b"c2sc");

    /// Replaces characters with swash versions (often decorative).
    pub const SWASH: FontFeatureTag = FontFeatureTag::new(b"swsh");

    /// Enables alternate glyphs for large sizes or titles.
    pub const TITLING_ALTERNATES: FontFeatureTag = FontFeatureTag::new(b"titl");

    /// Converts numbers like 1/2 into true fractions (½).
    pub const FRACTIONS: FontFeatureTag = FontFeatureTag::new(b"frac");

    /// Formats characters like 1st, 2nd properly.
    pub const ORDINALS: FontFeatureTag = FontFeatureTag::new(b"ordn");

    /// Uses a slashed version of zero (0) to differentiate from O.
    pub const SLASHED_ZERO: FontFeatureTag = FontFeatureTag::new(b"ordn");

    /// Replaces figures with superscript figures, e.g. for indicating footnotes.
    pub const SUPERSCRIPT: FontFeatureTag = FontFeatureTag::new(b"sups");

    /// Replaces figures with subscript figures.
    pub const SUBSCRIPT: FontFeatureTag = FontFeatureTag::new(b"subs");

    /// Changes numbers to "oldstyle" form, which fit better in the flow of sentences or other text.
    pub const OLDSTYLE_FIGURES: FontFeatureTag = FontFeatureTag::new(b"onum");

    /// Changes numbers to "lining" form, which are better suited for standalone numbers. When
    /// enabled, the bottom of all numbers will be aligned with each other.
    pub const LINING_FIGURES: FontFeatureTag = FontFeatureTag::new(b"lnum");

    /// Changes numbers to be of proportional width. When enabled, numbers may have varying widths.
    pub const PROPORTIONAL_FIGURES: FontFeatureTag = FontFeatureTag::new(b"pnum");

    /// Changes numbers to be of uniform (tabular) width. When enabled, all numbers will have the
    /// same width.
    pub const TABULAR_FIGURES: FontFeatureTag = FontFeatureTag::new(b"tnum");

    /// Varies the stroke thickness. Values must be in the range of 0 to 1000.
    pub const WEIGHT: FontFeatureTag = FontFeatureTag::new(b"wght");

    /// Varies the width of text from narrower to wider. Must be a value greater than 0. A value of
    /// 100 is typically considered standard width.
    pub const WIDTH: FontFeatureTag = FontFeatureTag::new(b"wdth");

    /// Varies between upright and slanted text. Must be a value greater than -90 and less than +90.
    /// A value of 0 is upright.
    pub const SLANT: FontFeatureTag = FontFeatureTag::new(b"slnt");

    /// Create a new [`FontFeatureTag`] from raw bytes.
    pub const fn new(src: &[u8; 4]) -> Self {
        Self(*src)
    }
}

impl Debug for FontFeatureTag {
    fn fmt(&self, f: &mut Formatter<'_>) -> core::fmt::Result {
        // OpenType tags are always ASCII, so this match will succeed for valid tags. This gives us
        // human-readable debug output, e.g. FontFeatureTag("liga").
        match from_utf8(&self.0) {
            Ok(s) => write!(f, "FontFeatureTag(\"{}\")", s),
            Err(_) => write!(f, "FontFeatureTag({:?})", self.0),
        }
    }
}

/// OpenType features for .otf fonts that support them.
///
/// Examples features include ligatures, small-caps, and fractional number display. For the complete
/// list of OpenType features, see the spec at
/// `<https://learn.microsoft.com/en-us/typography/opentype/spec/featurelist>`.
///
/// # Usage:
/// ```
/// use bevy_text::{FontFeatureTag, FontFeatures};
///
/// // Create using the builder
/// let font_features = FontFeatures::builder()
///   .enable(FontFeatureTag::STANDARD_LIGATURES)
///   .set(FontFeatureTag::WEIGHT, 300)
///   .build();
///
/// // Create from a list
/// let more_font_features: FontFeatures = [
///   FontFeatureTag::STANDARD_LIGATURES,
///   FontFeatureTag::OLDSTYLE_FIGURES,
///   FontFeatureTag::TABULAR_FIGURES
/// ].into();
/// ```
#[derive(Clone, Debug, Default, Reflect, PartialEq)]
pub struct FontFeatures {
    features: Vec<(FontFeatureTag, u32)>,
}

impl FontFeatures {
    /// Create a new [`FontFeaturesBuilder`].
    pub fn builder() -> FontFeaturesBuilder {
        FontFeaturesBuilder::default()
    }
}

/// A builder for [`FontFeatures`].
#[derive(Clone, Default)]
pub struct FontFeaturesBuilder {
    features: Vec<(FontFeatureTag, u32)>,
}

impl FontFeaturesBuilder {
    /// Enable an OpenType feature.
    ///
    /// Most OpenType features are on/off switches, so this is a convenience method that sets the
    /// feature's value to "1" (enabled). For non-boolean features, see [`FontFeaturesBuilder::set`].
    pub fn enable(self, feature_tag: FontFeatureTag) -> Self {
        self.set(feature_tag, 1)
    }

    /// Set an OpenType feature to a specific value.
    ///
    /// For most features, the [`FontFeaturesBuilder::enable`] method should be used instead. A few
    /// features, such as "wght", take numeric values, so this method may be used for these cases.
    pub fn set(mut self, feature_tag: FontFeatureTag, value: u32) -> Self {
        self.features.push((feature_tag, value));
        self
    }

    /// Build a [`FontFeatures`] from the values set within this builder.
    pub fn build(self) -> FontFeatures {
        FontFeatures {
            features: self.features,
        }
    }
}

/// Allow [`FontFeatures`] to be built from a list. This is suitable for the standard case when each
/// listed feature is a boolean type. If any features require a numeric value (like "wght"), use
/// [`FontFeaturesBuilder`] instead.
impl<T> From<T> for FontFeatures
where
    T: IntoIterator<Item = FontFeatureTag>,
{
    fn from(value: T) -> Self {
        FontFeatures {
            features: value.into_iter().map(|x| (x, 1)).collect(),
        }
    }
}

impl From<&FontFeatures> for cosmic_text::FontFeatures {
    fn from(font_features: &FontFeatures) -> Self {
        cosmic_text::FontFeatures {
            features: font_features
                .features
                .iter()
                .map(|(tag, value)| cosmic_text::Feature {
                    tag: cosmic_text::FeatureTag::new(&tag.0),
                    value: *value,
                })
                .collect(),
        }
    }
}

/// Specifies the height of each line of text for `Text` and `Text2d`
///
/// Default is 1.2x the font size
#[derive(Component, Debug, Clone, Copy, PartialEq, Reflect)]
#[reflect(Component, Debug, Clone, PartialEq)]
pub enum LineHeight {
    /// Set line height to a specific number of pixels
    Px(f32),
    /// Set line height to a multiple of the font size
    RelativeToFont(f32),
}

impl LineHeight {
    /// eval
    pub fn eval(self) -> parley::LineHeight {
        match self {
            LineHeight::Px(px) => parley::LineHeight::Absolute(px),
            LineHeight::RelativeToFont(scale) => parley::LineHeight::FontSizeRelative(scale),
        }
    }
}

impl Default for LineHeight {
    fn default() -> Self {
        LineHeight::RelativeToFont(1.2)
    }
}

/// The color of the text for this section.
#[derive(Component, Copy, Clone, Debug, Deref, DerefMut, Reflect, PartialEq)]
#[reflect(Component, Default, Debug, PartialEq, Clone)]
pub struct TextColor(pub Color);

impl Default for TextColor {
    fn default() -> Self {
        Self::WHITE
    }
}

impl<T: Into<Color>> From<T> for TextColor {
    fn from(color: T) -> Self {
        Self(color.into())
    }
}

impl TextColor {
    /// Black colored text
    pub const BLACK: Self = TextColor(Color::BLACK);
    /// White colored text
    pub const WHITE: Self = TextColor(Color::WHITE);
}

/// The background color of the text for this section.
#[derive(Component, Copy, Clone, Debug, Deref, DerefMut, Reflect, PartialEq)]
#[reflect(Component, Default, Debug, PartialEq, Clone)]
pub struct TextBackgroundColor(pub Color);

impl Default for TextBackgroundColor {
    fn default() -> Self {
        Self(Color::BLACK)
    }
}

impl<T: Into<Color>> From<T> for TextBackgroundColor {
    fn from(color: T) -> Self {
        Self(color.into())
    }
}

impl TextBackgroundColor {
    /// Black background
    pub const BLACK: Self = TextBackgroundColor(Color::BLACK);
    /// White background
    pub const WHITE: Self = TextBackgroundColor(Color::WHITE);
}

/// Determines how lines will be broken when preventing text from running out of bounds.
#[derive(Debug, Clone, Copy, PartialEq, Eq, Hash, Default, Reflect, Serialize, Deserialize)]
#[reflect(Serialize, Deserialize, Clone, PartialEq, Hash, Default)]
pub enum LineBreak {
    /// Uses the [Unicode Line Breaking Algorithm](https://www.unicode.org/reports/tr14/).
    /// Lines will be broken up at the nearest suitable word boundary, usually a space.
    /// This behavior suits most cases, as it keeps words intact across linebreaks.
    #[default]
    WordBoundary,
    /// Lines will be broken without discrimination on any character that would leave bounds.
    /// This is closer to the behavior one might expect from text in a terminal.
    /// However it may lead to words being broken up across linebreaks.
    AnyCharacter,
    /// Wraps at the word level, or fallback to character level if a word can’t fit on a line by itself
    WordOrCharacter,
    /// No soft wrapping, where text is automatically broken up into separate lines when it overflows a boundary, will ever occur.
    /// Hard wrapping, where text contains an explicit linebreak such as the escape sequence `\n`, is still enabled.
    NoWrap,
}

/// A text entity with this component is drawn with strikethrough.
#[derive(Component, Copy, Clone, Debug, Reflect, Default, Serialize, Deserialize)]
#[reflect(Serialize, Deserialize, Clone, Default)]
pub struct Strikethrough;

/// Color for the text's strikethrough. If this component is not present, its `TextColor` will be used.
#[derive(Component, Copy, Clone, Debug, Deref, DerefMut, Reflect, PartialEq)]
#[reflect(Component, Default, Debug, PartialEq, Clone)]
pub struct StrikethroughColor(pub Color);

impl Default for StrikethroughColor {
    fn default() -> Self {
        Self(Color::WHITE)
    }
}

impl<T: Into<Color>> From<T> for StrikethroughColor {
    fn from(color: T) -> Self {
        Self(color.into())
    }
}

/// Add to a text entity to draw its text with underline.
#[derive(Component, Copy, Clone, Debug, Reflect, Default, Serialize, Deserialize)]
#[reflect(Serialize, Deserialize, Clone, Default)]
pub struct Underline;

/// Render information for a corresponding text block.
///
/// Contains scaled glyphs and their size. Generated via [`TextPipeline::queue_text`] when an entity has
/// [`TextLayout`] and [`ComputedTextBlock`] components.
#[derive(Component, Clone, Default, Debug, Reflect)]
#[reflect(Component, Default, Debug, Clone)]
pub struct TextLayoutInfo {
    /// The target scale factor for this text layout
    pub scale_factor: f32,
    /// Scaled and positioned glyphs in screenspace
    pub glyphs: Vec<PositionedGlyph>,
    /// Geometry of each text run used to render text decorations like background colors, strikethrough, and underline.
    /// A run in `bevy_text` is a contiguous sequence of glyphs on a line that share the same text attributes like font,
    /// font size, and line height. A text entity that extends over multiple lines will have multiple corresponding runs.
    ///
    /// The coordinates are unscaled and relative to the top left corner of the text layout.
    pub run_geometry: Vec<RunGeometry>,
    /// The glyphs resulting size
    pub size: Vec2,
}

/// Geometry of a text run used to render text decorations like background colors, strikethrough, and underline.
/// A run in `bevy_text` is a contiguous sequence of glyphs on a line that share the same text attributes like font,
/// font size, and line height.
#[derive(Default, Debug, Clone, Reflect)]
pub struct RunGeometry {
    /// The index of the text entity in [`ComputedTextBlock`] that this run belongs to.
    pub span_index: usize,
    /// Bounding box around the text run
    pub bounds: Rect,
    /// Y position of the strikethrough in the text layout.
    pub strikethrough_y: f32,
    /// Strikethrough stroke thickness.
    pub strikethrough_thickness: f32,
    /// Y position of the underline  in the text layout.
    pub underline_y: f32,
    /// Underline stroke thickness.
    pub underline_thickness: f32,
}

impl RunGeometry {
    /// Returns the center of the strikethrough in the text layout.
    pub fn strikethrough_position(&self) -> Vec2 {
        Vec2::new(
            self.bounds.center().x,
            self.strikethrough_y + 0.5 * self.strikethrough_thickness,
        )
    }

    /// Returns the size of the strikethrough.
    pub fn strikethrough_size(&self) -> Vec2 {
        Vec2::new(self.bounds.size().x, self.strikethrough_thickness)
    }

    /// Get the center of the underline in the text layout.
    pub fn underline_position(&self) -> Vec2 {
        Vec2::new(
            self.bounds.center().x,
            self.underline_y + 0.5 * self.underline_thickness,
        )
    }

    /// Returns the size of the underline.
    pub fn underline_size(&self) -> Vec2 {
        Vec2::new(self.bounds.size().x, self.underline_thickness)
    }
}

/// Color for the text's underline. If this component is not present, its `TextColor` will be used.
#[derive(Component, Copy, Clone, Debug, Deref, DerefMut, Reflect, PartialEq)]
#[reflect(Component, Default, Debug, PartialEq, Clone)]
pub struct UnderlineColor(pub Color);

impl Default for UnderlineColor {
    fn default() -> Self {
        Self(Color::WHITE)
    }
}

impl<T: Into<Color>> From<T> for UnderlineColor {
    fn from(color: T) -> Self {
        Self(color.into())
    }
}

/// Determines which antialiasing method to use when rendering text. By default, text is
/// rendered with grayscale antialiasing, but this can be changed to achieve a pixelated look.
///
/// **Note:** Subpixel antialiasing is not currently supported.
#[derive(Debug, Clone, Copy, PartialEq, Eq, Hash, Default, Reflect, Serialize, Deserialize)]
#[reflect(Serialize, Deserialize, Clone, PartialEq, Hash, Default)]
#[doc(alias = "antialiasing")]
#[doc(alias = "pixelated")]
pub enum FontSmoothing {
    /// No antialiasing. Useful for when you want to render text with a pixel art aesthetic.
    ///
    /// Combine this with `UiAntiAlias::Off` and `Msaa::Off` on your 2D camera for a fully pixelated look.
    ///
    /// **Note:** Due to limitations of the underlying text rendering library,
    /// this may require specially-crafted pixel fonts to look good, especially at small sizes.
    None,
    /// The default grayscale antialiasing. Produces text that looks smooth,
    /// even at small font sizes and low resolutions with modern vector fonts.
    #[default]
    AntiAliased,
    // TODO: Add subpixel antialias support
    // SubpixelAntiAliased,
}

/// Computed text layout
#[derive(Component, Default, Deref, DerefMut)]
pub struct ComputedTextLayout(pub Layout<u32>);

// System that detects changes to text blocks and sets `ComputedTextBlock::should_rerender`.
///
/// Generic over the root text component and text span component. For example, `Text2d`/[`TextSpan`] for
/// 2d or `Text`/[`TextSpan`] for UI.
pub fn detect_text_needs_rerender<Root: Component>(
    changed_roots: Query<
        Entity,
        (
            Or<(
                Changed<Root>,
                Changed<TextFont>,
                Changed<TextLayout>,
                Changed<LineHeight>,
                Changed<Children>,
            )>,
            With<Root>,
            With<TextFont>,
            With<TextLayout>,
        ),
    >,
    changed_spans: Query<
        (Entity, Option<&ChildOf>, Has<TextLayout>),
        (
            Or<(
                Changed<TextSpan>,
                Changed<TextFont>,
                Changed<LineHeight>,
                Changed<Children>,
                Changed<ChildOf>, // Included to detect broken text block hierarchies.
                Added<TextLayout>,
            )>,
            With<TextSpan>,
            With<TextFont>,
        ),
    >,
    mut computed: Query<(
        Option<&ChildOf>,
        Option<&mut ComputedTextBlock>,
        Has<TextSpan>,
    )>,
) {
    // Root entity:
    // - Root component changed.
    // - TextFont on root changed.
    // - TextLayout changed.
    // - Root children changed (can include additions and removals).
    for root in changed_roots.iter() {
        let Ok((_, Some(mut computed), _)) = computed.get_mut(root) else {
            once!(warn!("found entity {} with a root text component ({}) but no ComputedTextBlock; this warning only \
                prints once", root, core::any::type_name::<Root>()));
            continue;
        };
        computed.needs_rerender = true;
    }

    // Span entity:
    // - Span component changed.
    // - Span TextFont changed.
    // - Span children changed (can include additions and removals).
    for (entity, maybe_span_child_of, has_text_block) in changed_spans.iter() {
        if has_text_block {
            once!(warn!("found entity {} with a TextSpan that has a TextLayout, which should only be on root \
                text entities (that have {}); this warning only prints once",
                entity, core::any::type_name::<Root>()));
        }

        let Some(span_child_of) = maybe_span_child_of else {
            once!(warn!(
                "found entity {} with a TextSpan that has no parent; it should have an ancestor \
                with a root text component ({}); this warning only prints once",
                entity,
                core::any::type_name::<Root>()
            ));
            continue;
        };
        let mut parent: Entity = span_child_of.parent();

        // Search for the nearest ancestor with ComputedTextBlock.
        // Note: We assume the perf cost from duplicate visits in the case that multiple spans in a block are visited
        // is outweighed by the expense of tracking visited spans.
        loop {
            let Ok((maybe_child_of, maybe_computed, has_span)) = computed.get_mut(parent) else {
                once!(warn!("found entity {} with a TextSpan that is part of a broken hierarchy with a ChildOf \
                    component that points at non-existent entity {}; this warning only prints once",
                    entity, parent));
                break;
            };
            if let Some(mut computed) = maybe_computed {
                computed.needs_rerender = true;
                break;
            }
            if !has_span {
                once!(warn!("found entity {} with a TextSpan that has an ancestor ({}) that does not have a text \
                span component or a ComputedTextBlock component; this warning only prints once",
                    entity, parent));
                break;
            }
            let Some(next_child_of) = maybe_child_of else {
                once!(warn!(
                    "found entity {} with a TextSpan that has no ancestor with the root text \
                    component ({}); this warning only prints once",
                    entity,
                    core::any::type_name::<Root>()
                ));
                break;
            };
            parent = next_child_of.parent();
        }
    }
}<|MERGE_RESOLUTION|>--- conflicted
+++ resolved
@@ -8,15 +8,10 @@
 use bevy_log::warn;
 use bevy_math::{Rect, Vec2};
 use bevy_reflect::prelude::*;
-<<<<<<< HEAD
 use bevy_utils::default;
-use parley::Layout;
-=======
-use bevy_utils::{default, once};
 use core::fmt::{Debug, Formatter};
 use core::str::from_utf8;
-use cosmic_text::{Buffer, Metrics};
->>>>>>> c7f607a5
+use parley::{FontFeature, Layout};
 use serde::{Deserialize, Serialize};
 use smallvec::SmallVec;
 
@@ -388,6 +383,14 @@
     }
 }
 
+impl From<FontFeatureTag> for u32 {
+    fn from(value: FontFeatureTag) -> Self {
+        // OpenType use big-endian byte order
+        // <https://learn.microsoft.com/en-us/typography/opentype/spec/otff>
+        Self::from_be_bytes(value.0)
+    }
+}
+
 /// OpenType features for .otf fonts that support them.
 ///
 /// Examples features include ligatures, small-caps, and fractional number display. For the complete
@@ -413,7 +416,7 @@
 /// ```
 #[derive(Clone, Debug, Default, Reflect, PartialEq)]
 pub struct FontFeatures {
-    features: Vec<(FontFeatureTag, u32)>,
+    features: Vec<(FontFeatureTag, u16)>,
 }
 
 impl FontFeatures {
@@ -426,7 +429,7 @@
 /// A builder for [`FontFeatures`].
 #[derive(Clone, Default)]
 pub struct FontFeaturesBuilder {
-    features: Vec<(FontFeatureTag, u32)>,
+    features: Vec<(FontFeatureTag, u16)>,
 }
 
 impl FontFeaturesBuilder {
@@ -442,7 +445,7 @@
     ///
     /// For most features, the [`FontFeaturesBuilder::enable`] method should be used instead. A few
     /// features, such as "wght", take numeric values, so this method may be used for these cases.
-    pub fn set(mut self, feature_tag: FontFeatureTag, value: u32) -> Self {
+    pub fn set(mut self, feature_tag: FontFeatureTag, value: u16) -> Self {
         self.features.push((feature_tag, value));
         self
     }
@@ -469,18 +472,16 @@
     }
 }
 
-impl From<&FontFeatures> for cosmic_text::FontFeatures {
+impl From<&FontFeatures> for Vec<FontFeature> {
     fn from(font_features: &FontFeatures) -> Self {
-        cosmic_text::FontFeatures {
-            features: font_features
-                .features
-                .iter()
-                .map(|(tag, value)| cosmic_text::Feature {
-                    tag: cosmic_text::FeatureTag::new(&tag.0),
-                    value: *value,
-                })
-                .collect(),
-        }
+        font_features
+            .features
+            .iter()
+            .map(|(tag, value)| FontFeature {
+                tag: (*tag).into(),
+                value: *value,
+            })
+            .collect()
     }
 }
 
