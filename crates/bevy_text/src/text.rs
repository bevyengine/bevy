pub use cosmic_text::{
    self, FamilyOwned as FontFamily, Stretch as FontStretch, Style as FontStyle,
    Weight as FontWeight,
};

use crate::{Font, TextLayoutInfo, TextSpanAccess, TextSpanComponent};
use bevy_asset::Handle;
use bevy_color::Color;
use bevy_derive::{Deref, DerefMut};
use bevy_ecs::{prelude::*, reflect::ReflectComponent};
use bevy_hierarchy::{Children, Parent};
use bevy_reflect::prelude::*;
use bevy_utils::warn_once;
use cosmic_text::{Buffer, Metrics};
use serde::{Deserialize, Serialize};
use smallvec::SmallVec;

/// Wrapper for [`cosmic_text::Buffer`]
#[derive(Deref, DerefMut, Debug, Clone)]
pub struct CosmicBuffer(pub Buffer);

impl Default for CosmicBuffer {
    fn default() -> Self {
        Self(Buffer::new_empty(Metrics::new(0.0, 0.000001)))
    }
}

/// A sub-entity of a [`ComputedTextBlock`].
///
/// Returned by [`ComputedTextBlock::entities`].
#[derive(Debug, Copy, Clone)]
pub struct TextEntity {
    /// The entity.
    pub entity: Entity,
    /// Records the hierarchy depth of the entity within a `TextLayout`.
    pub depth: usize,
}

/// Computed information for a text block.
///
/// See [`TextLayout`].
///
/// Automatically updated by 2d and UI text systems.
#[derive(Component, Debug, Clone)]
pub struct ComputedTextBlock {
    /// Buffer for managing text layout and creating [`TextLayoutInfo`].
    ///
    /// This is private because buffer contents are always refreshed from ECS state when writing glyphs to
    /// `TextLayoutInfo`. If you want to control the buffer contents manually or use the `cosmic-text`
    /// editor, then you need to not use `TextLayout` and instead manually implement the conversion to
    /// `TextLayoutInfo`.
    pub(crate) buffer: CosmicBuffer,
    /// Entities for all text spans in the block, including the root-level text.
    ///
    /// The [`TextEntity::depth`] field can be used to reconstruct the hierarchy.
    pub(crate) entities: SmallVec<[TextEntity; 1]>,
    /// Flag set when any change has been made to this block that should cause it to be rerendered.
    ///
    /// Includes:
    /// - [`TextLayout`] changes.
    /// - [`TextStyle`] or `Text2d`/`Text`/`TextSpan` changes anywhere in the block's entity hierarchy.
    // TODO: This encompasses both structural changes like font size or justification and non-structural
    // changes like text color and font smoothing. This field currently causes UI to 'remeasure' text, even if
    // the actual changes are non-structural and can be handled by only rerendering and not remeasuring. A full
    // solution would probably require splitting TextLayout and TextStyle into structural/non-structural
    // components for more granular change detection. A cost/benefit analysis is needed.
    pub(crate) needs_rerender: bool,
}

impl ComputedTextBlock {
    /// Accesses entities in this block.
    ///
    /// Can be used to look up [`TextStyle`] components for glyphs in [`TextLayoutInfo`] using the `span_index`
    /// stored there.
    pub fn entities(&self) -> &[TextEntity] {
        &self.entities
    }

    /// Indicates if the text needs to be refreshed in [`TextLayoutInfo`].
    ///
    /// Updated automatically by [`detect_text_needs_rerender`] and cleared
    /// by [`TextPipeline`](crate::TextPipeline) methods.
    pub fn needs_rerender(&self) -> bool {
        self.needs_rerender
    }
}

impl Default for ComputedTextBlock {
    fn default() -> Self {
        Self {
            buffer: CosmicBuffer::default(),
            entities: SmallVec::default(),
            needs_rerender: true,
        }
    }
}

/// Component with text format settings for a block of text.
///
/// A block of text is composed of text spans, which each have a separate string value and [`TextStyle`]. Text
/// spans associated with a text block are collected into [`ComputedTextBlock`] for layout, and then inserted
/// to [`TextLayoutInfo`] for rendering.
///
/// See [`Text2d`](crate::Text2d) for the core component of 2d text, and `Text` in `bevy_ui` for UI text.
#[derive(Component, Debug, Copy, Clone, Default, Reflect)]
#[reflect(Component, Default, Debug)]
#[require(ComputedTextBlock, TextLayoutInfo)]
pub struct TextLayout {
    /// The text's internal alignment.
    /// Should not affect its position within a container.
    pub justify: JustifyText,
    /// How the text should linebreak when running out of the bounds determined by `max_size`.
    pub linebreak: LineBreak,
}

impl TextLayout {
    /// Makes a new [`TextLayout`].
    pub const fn new(justify: JustifyText, linebreak: LineBreak) -> Self {
        Self { justify, linebreak }
    }

    /// Makes a new [`TextLayout`] with the specified [`JustifyText`].
    pub fn new_with_justify(justify: JustifyText) -> Self {
        Self::default().with_justify(justify)
    }

    /// Makes a new [`TextLayout`] with the specified [`LineBreak`].
    pub fn new_with_linebreak(linebreak: LineBreak) -> Self {
        Self::default().with_linebreak(linebreak)
    }

    /// Makes a new [`TextLayout`] with soft wrapping disabled.
    /// Hard wrapping, where text contains an explicit linebreak such as the escape sequence `\n`, will still occur.
    pub fn new_with_no_wrap() -> Self {
        Self::default().with_no_wrap()
    }

    /// Returns this [`TextLayout`] with the specified [`JustifyText`].
    pub const fn with_justify(mut self, justify: JustifyText) -> Self {
        self.justify = justify;
        self
    }

    /// Returns this [`TextLayout`] with the specified [`LineBreak`].
    pub const fn with_linebreak(mut self, linebreak: LineBreak) -> Self {
        self.linebreak = linebreak;
        self
    }

    /// Returns this [`TextLayout`] with soft wrapping disabled.
    /// Hard wrapping, where text contains an explicit linebreak such as the escape sequence `\n`, will still occur.
    pub const fn with_no_wrap(mut self) -> Self {
        self.linebreak = LineBreak::NoWrap;
        self
    }
}

/// A span of UI text in a tree of spans under an entity with [`TextLayout`] and `Text` or `Text2d`.
///
/// Spans are collected in hierarchy traversal order into a [`ComputedTextBlock`] for layout.
///
/*
```
# use bevy_asset::Handle;
# use bevy_color::Color;
# use bevy_color::palettes::basic::{RED, BLUE};
# use bevy_ecs::World;
# use bevy_text::{Font, TextLayout, TextStyle, TextSection};

# let font_handle: Handle<Font> = Default::default();
# let mut world = World::default();
#
world.spawn((
    TextLayout::default(),
    TextStyle {
        font: font_handle.clone().into(),
        font_size: 60.0,
        color: BLUE.into(),
    }
))
.with_child((
    TextSpan::new("Hello!"),
    TextStyle {
        font: font_handle.into(),
        font_size: 60.0,
        color: RED.into(),
    }
));
```
*/
#[derive(Component, Debug, Default, Clone, Deref, DerefMut, Reflect)]
#[reflect(Component, Default, Debug)]
#[require(TextFont)]
pub struct TextSpan(pub String);

impl TextSpan {
    /// Makes a new text span component.
    pub fn new(text: impl Into<String>) -> Self {
        Self(text.into())
    }
}

impl TextSpanComponent for TextSpan {}

impl TextSpanAccess for TextSpan {
    fn read_span(&self) -> &str {
        self.as_str()
    }
    fn write_span(&mut self) -> &mut String {
        &mut *self
    }
}

impl From<&str> for TextSpan {
    fn from(value: &str) -> Self {
        Self(String::from(value))
    }
}

impl From<String> for TextSpan {
    fn from(value: String) -> Self {
        Self(value)
    }
}

/// Describes the horizontal alignment of multiple lines of text relative to each other.
///
/// This only affects the internal positioning of the lines of text within a text entity and
/// does not affect the text entity's position.
///
/// _Has no affect on a single line text entity._
#[derive(Debug, Default, Clone, Copy, PartialEq, Eq, Hash, Reflect, Serialize, Deserialize)]
#[reflect(Serialize, Deserialize)]
pub enum JustifyText {
    /// Leftmost character is immediately to the right of the render position.
    /// Bounds start from the render position and advance rightwards.
    #[default]
    Left,
    /// Leftmost & rightmost characters are equidistant to the render position.
    /// Bounds start from the render position and advance equally left & right.
    Center,
    /// Rightmost character is immediately to the left of the render position.
    /// Bounds start from the render position and advance leftwards.
    Right,
    /// Words are spaced so that leftmost & rightmost characters
    /// align with their margins.
    /// Bounds start from the render position and advance equally left & right.
    Justified,
}

impl From<JustifyText> for cosmic_text::Align {
    fn from(justify: JustifyText) -> Self {
        match justify {
            JustifyText::Left => cosmic_text::Align::Left,
            JustifyText::Center => cosmic_text::Align::Center,
            JustifyText::Right => cosmic_text::Align::Right,
            JustifyText::Justified => cosmic_text::Align::Justified,
        }
    }
}

/// `TextStyle` determines the style of a text span within a [`ComputedTextBlock`], specifically
/// the font face, the font size, and the color.
#[derive(Component, Clone, Debug, Reflect)]
#[reflect(Component, Default, Debug)]
pub struct TextFont {
    /// The specific font face to use, as a `Handle` to a [`Font`] asset.
    ///
    /// If the `font` is not specified, then
    /// * if `default_font` feature is enabled (enabled by default in `bevy` crate),
    ///   `FiraMono-subset.ttf` compiled into the library is used.
    /// * otherwise no text will be rendered, unless a custom font is loaded into the default font
    ///   handle.
    pub font: Handle<Font>,
    /// The vertical height of rasterized glyphs in the font atlas in pixels.
    ///
    /// This is multiplied by the window scale factor and `UiScale`, but not the text entity
    /// transform or camera projection.
    ///
    /// A new font atlas is generated for every combination of font handle and scaled font size
    /// which can have a strong performance impact.
    pub font_size: f32,
    /// The antialiasing method to use when rendering text.
    pub font_smoothing: FontSmoothing,
}

<<<<<<< HEAD
impl TextFont {
    /// Returns this [`TextBlock`] with the specified [`FontSmoothing`].
=======
impl TextStyle {
    /// Returns this [`TextStyle`] with the specified [`FontSmoothing`].
>>>>>>> aa5e93d0
    pub const fn with_font_smoothing(mut self, font_smoothing: FontSmoothing) -> Self {
        self.font_smoothing = font_smoothing;
        self
    }
}

impl Default for TextFont {
    fn default() -> Self {
        Self {
            font: Default::default(),
            font_size: 20.0,
            font_smoothing: Default::default(),
        }
    }
}

/// The color of the text for this section.
#[derive(Component, Clone, Debug, Reflect)]
#[reflect(Component, Default, Debug)]
pub struct TextColor(Color);

impl Default for TextColor {
    fn default() -> Self {
        Self(Color::WHITE)
    }
}

/// Determines how lines will be broken when preventing text from running out of bounds.
#[derive(Debug, Clone, Copy, PartialEq, Eq, Hash, Default, Reflect, Serialize, Deserialize)]
#[reflect(Serialize, Deserialize)]
pub enum LineBreak {
    /// Uses the [Unicode Line Breaking Algorithm](https://www.unicode.org/reports/tr14/).
    /// Lines will be broken up at the nearest suitable word boundary, usually a space.
    /// This behavior suits most cases, as it keeps words intact across linebreaks.
    #[default]
    WordBoundary,
    /// Lines will be broken without discrimination on any character that would leave bounds.
    /// This is closer to the behavior one might expect from text in a terminal.
    /// However it may lead to words being broken up across linebreaks.
    AnyCharacter,
    /// Wraps at the word level, or fallback to character level if a word can’t fit on a line by itself
    WordOrCharacter,
    /// No soft wrapping, where text is automatically broken up into separate lines when it overflows a boundary, will ever occur.
    /// Hard wrapping, where text contains an explicit linebreak such as the escape sequence `\n`, is still enabled.
    NoWrap,
}

/// Determines which antialiasing method to use when rendering text. By default, text is
/// rendered with grayscale antialiasing, but this can be changed to achieve a pixelated look.
///
/// **Note:** Subpixel antialiasing is not currently supported.
#[derive(Debug, Clone, Copy, PartialEq, Eq, Hash, Default, Reflect, Serialize, Deserialize)]
#[reflect(Serialize, Deserialize)]
#[doc(alias = "antialiasing")]
#[doc(alias = "pixelated")]
pub enum FontSmoothing {
    /// No antialiasing. Useful for when you want to render text with a pixel art aesthetic.
    ///
    /// Combine this with `UiAntiAlias::Off` and `Msaa::Off` on your 2D camera for a fully pixelated look.
    ///
    /// **Note:** Due to limitations of the underlying text rendering library,
    /// this may require specially-crafted pixel fonts to look good, especially at small sizes.
    None,
    /// The default grayscale antialiasing. Produces text that looks smooth,
    /// even at small font sizes and low resolutions with modern vector fonts.
    #[default]
    AntiAliased,
    // TODO: Add subpixel antialias support
    // SubpixelAntiAliased,
}

/// System that detects changes to text blocks and sets `ComputedTextBlock::should_rerender`.
///
/// Generic over the root text component and text span component. For example, [`Text2d`](crate::Text2d)/[`TextSpan`] for
/// 2d or `Text`/[`TextSpan`] for UI.
pub fn detect_text_needs_rerender<Root: Component>(
    changed_roots: Query<
        Entity,
        (
            Or<(
                Changed<Root>,
<<<<<<< HEAD
                Changed<TextFont>,
                Changed<TextBlock>,
                Changed<Children>,
            )>,
            With<Root>,
            With<TextFont>,
            With<TextBlock>,
=======
                Changed<TextStyle>,
                Changed<TextLayout>,
                Changed<Children>,
            )>,
            With<Root>,
            With<TextStyle>,
            With<TextLayout>,
>>>>>>> aa5e93d0
        ),
    >,
    changed_spans: Query<
        (Entity, Option<&Parent>, Has<TextLayout>),
        (
            Or<(
                Changed<TextSpan>,
                Changed<TextFont>,
                Changed<Children>,
                Changed<Parent>, // Included to detect broken text block hierarchies.
                Added<TextLayout>,
            )>,
            With<TextSpan>,
            With<TextFont>,
        ),
    >,
    mut computed: Query<(
        Option<&Parent>,
        Option<&mut ComputedTextBlock>,
        Has<TextSpan>,
    )>,
) {
    // Root entity:
    // - Root component changed.
    // - TextStyle on root changed.
    // - TextLayout changed.
    // - Root children changed (can include additions and removals).
    for root in changed_roots.iter() {
        let Ok((_, Some(mut computed), _)) = computed.get_mut(root) else {
            warn_once!("found entity {:?} with a root text component ({}) but no ComputedTextBlock; this warning only \
                prints once", root, core::any::type_name::<Root>());
            continue;
        };
        computed.needs_rerender = true;
    }

    // Span entity:
    // - Span component changed.
    // - Span TextStyle changed.
    // - Span children changed (can include additions and removals).
    for (entity, maybe_span_parent, has_text_block) in changed_spans.iter() {
        if has_text_block {
            warn_once!("found entity {:?} with a TextSpan that has a TextLayout, which should only be on root \
                text entities (that have {}); this warning only prints once",
                entity, core::any::type_name::<Root>());
        }

        let Some(span_parent) = maybe_span_parent else {
            warn_once!(
                "found entity {:?} with a TextSpan that has no parent; it should have an ancestor \
                with a root text component ({}); this warning only prints once",
                entity,
                core::any::type_name::<Root>()
            );
            continue;
        };
        let mut parent: Entity = **span_parent;

        // Search for the nearest ancestor with ComputedTextBlock.
        // Note: We assume the perf cost from duplicate visits in the case that multiple spans in a block are visited
        // is outweighed by the expense of tracking visited spans.
        loop {
            let Ok((maybe_parent, maybe_computed, has_span)) = computed.get_mut(parent) else {
                warn_once!("found entity {:?} with a TextSpan that is part of a broken hierarchy with a Parent \
                    component that points at non-existent entity {:?}; this warning only prints once",
                    entity, parent);
                break;
            };
            if let Some(mut computed) = maybe_computed {
                computed.needs_rerender = true;
                break;
            }
            if !has_span {
                warn_once!("found entity {:?} with a TextSpan that has an ancestor ({}) that does not have a text \
                span component or a ComputedTextBlock component; this warning only prints once",
                    entity, parent);
                break;
            }
            let Some(next_parent) = maybe_parent else {
                warn_once!(
                    "found entity {:?} with a TextSpan that has no ancestor with the root text \
                    component ({}); this warning only prints once",
                    entity,
                    core::any::type_name::<Root>()
                );
                break;
            };
            parent = **next_parent;
        }
    }
}<|MERGE_RESOLUTION|>--- conflicted
+++ resolved
@@ -58,11 +58,11 @@
     ///
     /// Includes:
     /// - [`TextLayout`] changes.
-    /// - [`TextStyle`] or `Text2d`/`Text`/`TextSpan` changes anywhere in the block's entity hierarchy.
+    /// - [`TextFont`] or `Text2d`/`Text`/`TextSpan` changes anywhere in the block's entity hierarchy.
     // TODO: This encompasses both structural changes like font size or justification and non-structural
     // changes like text color and font smoothing. This field currently causes UI to 'remeasure' text, even if
     // the actual changes are non-structural and can be handled by only rerendering and not remeasuring. A full
-    // solution would probably require splitting TextLayout and TextStyle into structural/non-structural
+    // solution would probably require splitting TextLayout and TextFont into structural/non-structural
     // components for more granular change detection. A cost/benefit analysis is needed.
     pub(crate) needs_rerender: bool,
 }
@@ -70,7 +70,7 @@
 impl ComputedTextBlock {
     /// Accesses entities in this block.
     ///
-    /// Can be used to look up [`TextStyle`] components for glyphs in [`TextLayoutInfo`] using the `span_index`
+    /// Can be used to look up [`TextFont`] components for glyphs in [`TextLayoutInfo`] using the `span_index`
     /// stored there.
     pub fn entities(&self) -> &[TextEntity] {
         &self.entities
@@ -97,7 +97,7 @@
 
 /// Component with text format settings for a block of text.
 ///
-/// A block of text is composed of text spans, which each have a separate string value and [`TextStyle`]. Text
+/// A block of text is composed of text spans, which each have a separate string value and [`TextFont`]. Text
 /// spans associated with a text block are collected into [`ComputedTextBlock`] for layout, and then inserted
 /// to [`TextLayoutInfo`] for rendering.
 ///
@@ -165,14 +165,14 @@
 # use bevy_color::Color;
 # use bevy_color::palettes::basic::{RED, BLUE};
 # use bevy_ecs::World;
-# use bevy_text::{Font, TextLayout, TextStyle, TextSection};
+# use bevy_text::{Font, TextLayout, TextFont, TextSection};
 
 # let font_handle: Handle<Font> = Default::default();
 # let mut world = World::default();
 #
 world.spawn((
     TextLayout::default(),
-    TextStyle {
+    TextFont {
         font: font_handle.clone().into(),
         font_size: 60.0,
         color: BLUE.into(),
@@ -180,7 +180,7 @@
 ))
 .with_child((
     TextSpan::new("Hello!"),
-    TextStyle {
+    TextFont {
         font: font_handle.into(),
         font_size: 60.0,
         color: RED.into(),
@@ -259,7 +259,7 @@
     }
 }
 
-/// `TextStyle` determines the style of a text span within a [`ComputedTextBlock`], specifically
+/// `TextFont` determines the style of a text span within a [`ComputedTextBlock`], specifically
 /// the font face, the font size, and the color.
 #[derive(Component, Clone, Debug, Reflect)]
 #[reflect(Component, Default, Debug)]
@@ -284,13 +284,8 @@
     pub font_smoothing: FontSmoothing,
 }
 
-<<<<<<< HEAD
 impl TextFont {
-    /// Returns this [`TextBlock`] with the specified [`FontSmoothing`].
-=======
-impl TextStyle {
-    /// Returns this [`TextStyle`] with the specified [`FontSmoothing`].
->>>>>>> aa5e93d0
+    /// Returns this [`TextFont`] with the specified [`FontSmoothing`].
     pub const fn with_font_smoothing(mut self, font_smoothing: FontSmoothing) -> Self {
         self.font_smoothing = font_smoothing;
         self
@@ -310,7 +305,7 @@
 /// The color of the text for this section.
 #[derive(Component, Clone, Debug, Reflect)]
 #[reflect(Component, Default, Debug)]
-pub struct TextColor(Color);
+pub struct TextColor(pub Color);
 
 impl Default for TextColor {
     fn default() -> Self {
@@ -372,23 +367,13 @@
         (
             Or<(
                 Changed<Root>,
-<<<<<<< HEAD
                 Changed<TextFont>,
-                Changed<TextBlock>,
+                Changed<TextLayout>,
                 Changed<Children>,
             )>,
             With<Root>,
             With<TextFont>,
-            With<TextBlock>,
-=======
-                Changed<TextStyle>,
-                Changed<TextLayout>,
-                Changed<Children>,
-            )>,
-            With<Root>,
-            With<TextStyle>,
             With<TextLayout>,
->>>>>>> aa5e93d0
         ),
     >,
     changed_spans: Query<
@@ -413,7 +398,7 @@
 ) {
     // Root entity:
     // - Root component changed.
-    // - TextStyle on root changed.
+    // - TextFont on root changed.
     // - TextLayout changed.
     // - Root children changed (can include additions and removals).
     for root in changed_roots.iter() {
@@ -427,7 +412,7 @@
 
     // Span entity:
     // - Span component changed.
-    // - Span TextStyle changed.
+    // - Span TextFont changed.
     // - Span children changed (can include additions and removals).
     for (entity, maybe_span_parent, has_text_block) in changed_spans.iter() {
         if has_text_block {
