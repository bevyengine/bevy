--- conflicted
+++ resolved
@@ -1,11 +1,6 @@
 use bevy_asset::Handle;
 use bevy_ecs::{prelude::Component, reflect::ReflectComponent};
-<<<<<<< HEAD
-use bevy_math::Size;
-use bevy_reflect::std_traits::ReflectDefault;
-=======
->>>>>>> 7d21ca37
-use bevy_reflect::{FromReflect, Reflect, ReflectDeserialize};
+use bevy_reflect::{prelude::*, FromReflect};
 use bevy_render::color::Color;
 use serde::{Deserialize, Serialize};
 
@@ -153,13 +148,4 @@
             color: Color::WHITE,
         }
     }
-<<<<<<< HEAD
-}
-
-#[derive(Component, Default, Copy, Clone, Debug, Reflect)]
-#[reflect(Component, Default)]
-pub struct Text2dSize {
-    pub size: Size,
-=======
->>>>>>> 7d21ca37
 }