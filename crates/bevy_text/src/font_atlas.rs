use ab_glyph::{GlyphId, Point};
use bevy_asset::{Assets, Handle};
use bevy_math::Vec2;
use bevy_render::{
    render_asset::RenderAssetPersistencePolicy,
    render_resource::{Extent3d, TextureDimension, TextureFormat},
    texture::Image,
};
use bevy_sprite::{DynamicTextureAtlasBuilder, TextureAtlasLayout};
use bevy_utils::HashMap;

#[cfg(feature = "subpixel_glyph_atlas")]
#[derive(Copy, Clone, Eq, PartialEq, Hash, Debug)]
pub struct SubpixelOffset {
    x: u16,
    y: u16,
}

#[cfg(feature = "subpixel_glyph_atlas")]
impl From<Point> for SubpixelOffset {
    fn from(p: Point) -> Self {
        fn f(v: f32) -> u16 {
            ((v % 1.) * (u16::MAX as f32)) as u16
        }
        Self {
            x: f(p.x),
            y: f(p.y),
        }
    }
}

#[cfg(not(feature = "subpixel_glyph_atlas"))]
#[derive(Copy, Clone, Eq, PartialEq, Hash, Debug)]
pub struct SubpixelOffset;

#[cfg(not(feature = "subpixel_glyph_atlas"))]
impl From<Point> for SubpixelOffset {
    fn from(_: Point) -> Self {
        Self
    }
}

pub struct FontAtlas {
    pub dynamic_texture_atlas_builder: DynamicTextureAtlasBuilder,
    pub glyph_to_atlas_index: HashMap<(GlyphId, SubpixelOffset), usize>,
    pub texture_atlas: Handle<TextureAtlasLayout>,
    pub texture: Handle<Image>,
}

impl FontAtlas {
    pub fn new(
        textures: &mut Assets<Image>,
        texture_atlases: &mut Assets<TextureAtlasLayout>,
        size: Vec2,
    ) -> FontAtlas {
        let texture = textures.add(Image::new_fill(
            Extent3d {
                width: size.x as u32,
                height: size.y as u32,
                depth_or_array_layers: 1,
            },
            TextureDimension::D2,
            &[0, 0, 0, 0],
            TextureFormat::Rgba8UnormSrgb,
            // Need to keep this image CPU persistent in order to add additional glyphs later on
            RenderAssetPersistencePolicy::Keep,
        ));
        let texture_atlas = TextureAtlasLayout::new_empty(size);
        Self {
            texture_atlas: texture_atlases.add(texture_atlas),
            glyph_to_atlas_index: HashMap::default(),
<<<<<<< HEAD
            dynamic_texture_atlas_builder: DynamicTextureAtlasBuilder::new(size, 1),
            texture,
=======
            dynamic_texture_atlas_builder: DynamicTextureAtlasBuilder::new(size, 0),
>>>>>>> 8a523de8
        }
    }

    pub fn get_glyph_index(
        &self,
        glyph_id: GlyphId,
        subpixel_offset: SubpixelOffset,
    ) -> Option<usize> {
        self.glyph_to_atlas_index
            .get(&(glyph_id, subpixel_offset))
            .copied()
    }

    pub fn has_glyph(&self, glyph_id: GlyphId, subpixel_offset: SubpixelOffset) -> bool {
        self.glyph_to_atlas_index
            .contains_key(&(glyph_id, subpixel_offset))
    }

    pub fn add_glyph(
        &mut self,
        textures: &mut Assets<Image>,
        texture_atlases: &mut Assets<TextureAtlasLayout>,
        glyph_id: GlyphId,
        subpixel_offset: SubpixelOffset,
        texture: &Image,
    ) -> bool {
        let texture_atlas = texture_atlases.get_mut(&self.texture_atlas).unwrap();
        if let Some(index) = self.dynamic_texture_atlas_builder.add_texture(
            texture_atlas,
            textures,
            texture,
            &self.texture,
        ) {
            self.glyph_to_atlas_index
                .insert((glyph_id, subpixel_offset), index);
            true
        } else {
            false
        }
    }
}<|MERGE_RESOLUTION|>--- conflicted
+++ resolved
@@ -69,12 +69,8 @@
         Self {
             texture_atlas: texture_atlases.add(texture_atlas),
             glyph_to_atlas_index: HashMap::default(),
-<<<<<<< HEAD
-            dynamic_texture_atlas_builder: DynamicTextureAtlasBuilder::new(size, 1),
+            dynamic_texture_atlas_builder: DynamicTextureAtlasBuilder::new(size, 0),
             texture,
-=======
-            dynamic_texture_atlas_builder: DynamicTextureAtlasBuilder::new(size, 0),
->>>>>>> 8a523de8
         }
     }
 
