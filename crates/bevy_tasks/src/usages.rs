use super::TaskPool;
use bevy_platform::sync::OnceLock;
use core::ops::Deref;

macro_rules! taskpool {
    ($(#[$attr:meta])* ($static:ident, $type:ident)) => {
        static $static: OnceLock<$type> = OnceLock::new();

        $(#[$attr])*
        #[derive(Debug)]
        pub struct $type(TaskPool);

        impl $type {
            #[doc = concat!(" Gets the global [`", stringify!($type), "`] instance, or initializes it with `f`.")]
            pub fn get_or_init(f: impl FnOnce() -> TaskPool) -> &'static Self {
                $static.get_or_init(|| Self(f()))
            }

            #[doc = concat!(" Attempts to get the global [`", stringify!($type), "`] instance, \
                or returns `None` if it is not initialized.")]
            pub fn try_get() -> Option<&'static Self> {
                $static.get()
            }

            #[doc = concat!(" Gets the global [`", stringify!($type), "`] instance.")]
            #[doc = ""]
            #[doc = " # Panics"]
            #[doc = " Panics if the global instance has not been initialized yet."]
            pub fn get() -> &'static Self {
                $static.get().expect(
                    concat!(
                        "The ",
                        stringify!($type),
                        " has not been initialized yet. Please call ",
                        stringify!($type),
                        "::get_or_init beforehand."
                    )
                )
            }
        }

        impl Deref for $type {
            type Target = TaskPool;

            fn deref(&self) -> &Self::Target {
                &self.0
            }
        }
    };
}

taskpool! {
    /// A newtype for a task pool for CPU-intensive work that must be completed to
    /// deliver the next frame
    ///
    /// See [`TaskPool`] documentation for details on Bevy tasks.
    /// [`AsyncComputeTaskPool`] should be preferred if the work does not have to be
    /// completed before the next frame.
    (COMPUTE_TASK_POOL, ComputeTaskPool)
}

taskpool! {
    /// A newtype for a task pool for CPU-intensive work that may span across multiple frames
    ///
    /// See [`TaskPool`] documentation for details on Bevy tasks.
    /// Use [`ComputeTaskPool`] if the work must be complete before advancing to the next frame.
    (ASYNC_COMPUTE_TASK_POOL, AsyncComputeTaskPool)
}

taskpool! {
    /// A newtype for a task pool for IO-intensive work (i.e. tasks that spend very little time in a
    /// "woken" state)
    ///
    /// See [`TaskPool`] documentation for details on Bevy tasks.
    (IO_TASK_POOL, IoTaskPool)
}

<<<<<<< HEAD
/// A function used by `bevy_app` to tick the global tasks pools on the main thread.
/// This will run a maximum of 100 local tasks per executor per call to this function.
///
/// # Warning
///
/// This function *must* be called on the main thread, or the task pools will not be updated appropriately.
#[cfg(not(all(target_arch = "wasm32", feature = "web")))]
pub fn tick_global_task_pools_on_main_thread() {
    for _ in 0..100 {
        if !TaskPool::try_tick_local() {
            break;
=======
crate::cfg::web! {
    if {} else {
        /// A function used by `bevy_app` to tick the global tasks pools on the main thread.
        /// This will run a maximum of 100 local tasks per executor per call to this function.
        ///
        /// # Warning
        ///
        /// This function *must* be called on the main thread, or the task pools will not be updated appropriately.
        pub fn tick_global_task_pools_on_main_thread() {
            COMPUTE_TASK_POOL
                .get()
                .unwrap()
                .with_local_executor(|compute_local_executor| {
                    ASYNC_COMPUTE_TASK_POOL
                        .get()
                        .unwrap()
                        .with_local_executor(|async_local_executor| {
                            IO_TASK_POOL
                                .get()
                                .unwrap()
                                .with_local_executor(|io_local_executor| {
                                    for _ in 0..100 {
                                        compute_local_executor.try_tick();
                                        async_local_executor.try_tick();
                                        io_local_executor.try_tick();
                                    }
                                });
                        });
                });
>>>>>>> 647b0717
        }
    }
}<|MERGE_RESOLUTION|>--- conflicted
+++ resolved
@@ -75,19 +75,6 @@
     (IO_TASK_POOL, IoTaskPool)
 }
 
-<<<<<<< HEAD
-/// A function used by `bevy_app` to tick the global tasks pools on the main thread.
-/// This will run a maximum of 100 local tasks per executor per call to this function.
-///
-/// # Warning
-///
-/// This function *must* be called on the main thread, or the task pools will not be updated appropriately.
-#[cfg(not(all(target_arch = "wasm32", feature = "web")))]
-pub fn tick_global_task_pools_on_main_thread() {
-    for _ in 0..100 {
-        if !TaskPool::try_tick_local() {
-            break;
-=======
 crate::cfg::web! {
     if {} else {
         /// A function used by `bevy_app` to tick the global tasks pools on the main thread.
@@ -97,27 +84,11 @@
         ///
         /// This function *must* be called on the main thread, or the task pools will not be updated appropriately.
         pub fn tick_global_task_pools_on_main_thread() {
-            COMPUTE_TASK_POOL
-                .get()
-                .unwrap()
-                .with_local_executor(|compute_local_executor| {
-                    ASYNC_COMPUTE_TASK_POOL
-                        .get()
-                        .unwrap()
-                        .with_local_executor(|async_local_executor| {
-                            IO_TASK_POOL
-                                .get()
-                                .unwrap()
-                                .with_local_executor(|io_local_executor| {
-                                    for _ in 0..100 {
-                                        compute_local_executor.try_tick();
-                                        async_local_executor.try_tick();
-                                        io_local_executor.try_tick();
-                                    }
-                                });
-                        });
-                });
->>>>>>> 647b0717
+            for _ in 0..100 {
+                if !TaskPool::try_tick_local() {
+                    break;
+                }
+            }
         }
     }
 }