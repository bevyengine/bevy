use alloc::{string::String, vec::Vec, fmt};
use core::{cell::{RefCell, Cell}, future::Future, marker::PhantomData, mem};
use crate::futures::now_or_never;

use crate::{block_on, Task};

crate::cfg::bevy_executor! {
    if { 
        use crate::bevy_executor::Executor;
    } else {
        use crate::edge_executor::Executor;
    }
}

static EXECUTOR: Executor = const { Executor::new() };

/// Used to create a [`TaskPool`].
#[derive(Debug, Default, Clone)]
pub struct TaskPoolBuilder {}

/// This is a dummy struct for wasm support to provide the same api as with the multithreaded
/// task pool. In the case of the multithreaded task pool this struct is used to spawn
/// tasks on a specific thread. But the wasm task pool just calls
/// `wasm_bindgen_futures::spawn_local` for spawning which just runs tasks on the main thread
/// and so the [`LocalTaskSpawner`] does nothing.
#[derive(Clone)]
<<<<<<< HEAD
pub struct ThreadSpawner;
=======
pub struct LocalTaskSpawner<'a>(PhantomData<&'a ()>);
>>>>>>> ded5b15e

impl TaskPoolBuilder {
    /// Creates a new `TaskPoolBuilder` instance
    pub fn new() -> Self {
        Self::default()
    }

    /// No op on the single threaded task pool
    pub fn num_threads(self, _num_threads: usize) -> Self {
        self
    }

    /// No op on the single threaded task pool
    pub fn stack_size(self, _stack_size: usize) -> Self {
        self
    }

    /// No op on the single threaded task pool
    pub fn thread_name(self, _thread_name: String) -> Self {
        self
    }

    /// No op on the single threaded task pool
    pub fn on_thread_spawn(self, _f: impl Fn() + Send + Sync + 'static) -> Self {
        self
    }

    /// No op on the single threaded task pool
    pub fn on_thread_destroy(self, _f: impl Fn() + Send + Sync + 'static) -> Self {
        self
    }

    /// Creates a new [`TaskPool`]
    pub fn build(self) -> TaskPool {
        TaskPool::new_internal()
    }

    pub(crate) fn build_static(self, _executor: &'static Executor) -> TaskPool {
        TaskPool::new_internal()
    }
}

/// A thread pool for executing tasks. Tasks are futures that are being automatically driven by
/// the pool on threads owned by the pool. In this case - main thread only.
#[derive(Debug, Default, Clone)]
pub struct TaskPool {}

impl TaskPool {
    /// Just create a new `ThreadExecutor` for wasm
<<<<<<< HEAD
    pub fn current_thread_spawner(&self) -> ThreadSpawner {
        ThreadSpawner
=======
    pub fn current_thread_spawner(&self) -> LocalTaskSpawner<'static> {
        LocalTaskSpawner(PhantomData)
>>>>>>> ded5b15e
    }

    /// Create a `TaskPool` with the default configuration.
    pub fn new() -> Self {
        TaskPoolBuilder::new().build()
    }

    fn new_internal() -> Self {
        Self {}
    }

    /// Return the number of threads owned by the task pool
    pub fn thread_num(&self) -> usize {
        1
    }

    /// Allows spawning non-`'static` futures on the thread pool. The function takes a callback,
    /// passing a scope object into it. The scope object provided to the callback can be used
    /// to spawn tasks. This function will await the completion of all tasks before returning.
    ///
    /// This is similar to `rayon::scope` and `crossbeam::scope`
    pub fn scope<'env, F, T>(&self, f: F) -> Vec<T>
    where
        F: for<'scope> FnOnce(&'scope mut Scope<'scope, 'env, T>),
        T: Send + 'static,
    {
        self.scope_with_executor(None, f)
    }

    /// Allows spawning non-`'static` futures on the thread pool. The function takes a callback,
    /// passing a scope object into it. The scope object provided to the callback can be used
    /// to spawn tasks. This function will await the completion of all tasks before returning.
    ///
    /// This is similar to `rayon::scope` and `crossbeam::scope`
    #[expect(unsafe_code, reason = "Required to transmute lifetimes.")]
    pub fn scope_with_executor<'env, F, T>(
        &self,
        _thread_executor: Option<LocalTaskSpawner>,
        f: F,
    ) -> Vec<T>
    where
        F: for<'scope> FnOnce(&'scope mut Scope<'scope, 'env, T>),
        T: Send + 'static,
    {
        // SAFETY: This safety comment applies to all references transmuted to 'env.
        // Any futures spawned with these references need to return before this function completes.
        // This is guaranteed because we drive all the futures spawned onto the Scope
        // to completion in this function. However, rust has no way of knowing this so we
        // transmute the lifetimes to 'env here to appease the compiler as it is unable to validate safety.
        // Any usages of the references passed into `Scope` must be accessed through
        // the transmuted reference for the rest of this function.

        // Kept around to ensure that, in the case of an unwinding panic, all scheduled Tasks are cancelled.
        let tasks: RefCell<Vec<async_task::Task<T>>> = RefCell::new(Vec::new());
        // SAFETY: As above, all futures must complete in this function so we can change the lifetime
        let tasks_ref: &'env RefCell<Vec<async_task::Task<T>>> = unsafe { mem::transmute(&tasks) };

        let pending_tasks: Cell<usize> = Cell::new(0);
        // SAFETY: As above, all futures must complete in this function so we can change the lifetime
        let pending_tasks: &'env Cell<usize> = unsafe { mem::transmute(&pending_tasks) };

        let mut scope = Scope {
            executor_ref: &EXECUTOR,
            tasks_ref,
            pending_tasks,
            scope: PhantomData,
            env: PhantomData,
        };

        // SAFETY: As above, all futures must complete in this function so we can change the lifetime
        let scope_ref: &'env mut Scope<'_, 'env, T> = unsafe { mem::transmute(&mut scope) };

        f(scope_ref);

        // Wait until the scope is complete
        block_on(EXECUTOR.run(async {
            while pending_tasks.get() != 0 {
                futures_lite::future::yield_now().await;
            }
        }));

        tasks
            .take()
            .into_iter()
            .map(now_or_never)
            .map(Option::unwrap)
            .collect()
    }

    /// Spawns a static future onto the thread pool. The returned Task is a future, which can be polled
    /// to retrieve the output of the original future. Dropping the task will attempt to cancel it.
    /// It can also be "detached", allowing it to continue running without having to be polled by the
    /// end-user.
    ///
    /// If the provided future is non-`Send`, [`TaskPool::spawn_local`] should be used instead.
    pub fn spawn<T>(
        &self,
        future: impl Future<Output = T> + 'static + MaybeSend + MaybeSync,
    ) -> Task<T>
    where
        T: 'static + MaybeSend + MaybeSync,
    {
        crate::cfg::switch! {{
            crate::cfg::web => {
                Task::wrap_future(future)
            } 
            _ => {
                let task = EXECUTOR.spawn_local(future);
                // Loop until all tasks are done
                crate::cfg::bevy_executor! {
                    if {
                        while !Executor::try_tick_local() {}
                    } else {
                        while EXECUTOR.try_tick() {}
                    }
                }

                Task::new(task)
            }
        }}
    }

    /// Spawns a static future on the JS event loop. This is exactly the same as [`TaskPool::spawn`].
    pub fn spawn_local<T>(
        &self,
        future: impl Future<Output = T> + 'static + MaybeSend + MaybeSync,
    ) -> Task<T>
    where
        T: 'static + MaybeSend + MaybeSync,
    {
        self.spawn(future)
    }
}

/// A `TaskPool` scope for running one or more non-`'static` futures.
///
/// For more information, see [`TaskPool::scope`].
pub struct Scope<'scope, 'env: 'scope, T> {
    executor_ref: &'static Executor,
    // The number of pending tasks spawned on the scope
    pending_tasks: &'scope Cell<usize>,
    // Vector to gather results of all futures spawned during scope run
    tasks_ref: &'env RefCell<Vec<async_task::Task<T>>>,

    // make `Scope` invariant over 'scope and 'env
    scope: PhantomData<&'scope mut &'scope ()>,
    env: PhantomData<&'env mut &'env ()>,
}

impl<'scope, 'env, T: Send + 'env> Scope<'scope, 'env, T> {
    /// Spawns a scoped future onto the executor. The scope *must* outlive
    /// the provided future. The results of the future will be returned as a part of
    /// [`TaskPool::scope`]'s return value.
    ///
    /// On the single threaded task pool, it just calls [`Scope::spawn_on_scope`].
    ///
    /// For more information, see [`TaskPool::scope`].
    pub fn spawn<Fut: Future<Output = T> + 'scope + MaybeSend>(&self, f: Fut) {
        self.spawn_on_scope(f);
    }

    /// Spawns a scoped future onto the executor. The scope *must* outlive
    /// the provided future. The results of the future will be returned as a part of
    /// [`TaskPool::scope`]'s return value.
    ///
    /// On the single threaded task pool, it just calls [`Scope::spawn_on_scope`].
    ///
    /// For more information, see [`TaskPool::scope`].
    pub fn spawn_on_external<Fut: Future<Output = T> + 'scope + MaybeSend>(&self, f: Fut) {
        self.spawn_on_scope(f);
    }

    /// Spawns a scoped future that runs on the thread the scope called from. The
    /// scope *must* outlive the provided future. The results of the future will be
    /// returned as a part of [`TaskPool::scope`]'s return value.
    ///
    /// For more information, see [`TaskPool::scope`].
    pub fn spawn_on_scope<Fut: Future<Output = T> + 'scope + MaybeSend>(&self, f: Fut) {
        // increment the number of pending tasks
        let pending_tasks = self.pending_tasks;
        pending_tasks.update(|i| i + 1);

        // create the job closure
        let f = async move {
            let result = f.await;

            // decrement the pending tasks count
            pending_tasks.update(|i| i - 1);

            result
        };

        let mut tasks = self.tasks_ref.borrow_mut();

        #[expect(unsafe_code, reason = "Executor::spawn_local_scoped is unsafe")]
        // SAFETY: The surrounding scope will not terminate until all local tasks are done
        // ensuring that the borrowed variables do not outlive the detached task.
        tasks.push(unsafe { self.executor_ref.spawn_local_scoped(f) });
    }
}

impl <'scope, 'env: 'scope, T> fmt::Debug for Scope<'scope, 'env, T> 
where T: fmt::Debug
{
    fn fmt(&self, f: &mut fmt::Formatter<'_>) -> fmt::Result {
        f.debug_struct("Scope")
            .field("pending_tasks", &self.pending_tasks)
            .field("tasks_ref", &self.tasks_ref)
            .finish()
    }
}

crate::cfg::std! {
    if {
        pub trait MaybeSend {}
        impl<T> MaybeSend for T {}
    
        pub trait MaybeSync {}
        impl<T> MaybeSync for T {}
    } else {
        pub trait MaybeSend: Send {}
        impl<T: Send> MaybeSend for T {}
    
        pub trait MaybeSync: Sync {}
        impl<T: Sync> MaybeSync for T {}
    }
}

#[cfg(test)]
mod test {
    use std::{time, thread};

    use super::*;

    /// This test creates a scope with a single task that goes to sleep for a
    /// nontrivial amount of time. At one point, the scope would (incorrectly)
    /// return early under these conditions, causing a crash.
    ///
    /// The correct behavior is for the scope to block until the receiver is
    /// woken by the external thread.
    #[test]
    fn scoped_spawn() {
        let (sender, recever) = async_channel::unbounded();
        let task_pool = TaskPool {};
        let thread = thread::spawn(move || {
            let duration = time::Duration::from_millis(50);
            thread::sleep(duration);
            let _ = sender.send(0);
        });
        task_pool.scope(|scope| {
            scope.spawn(async {
                recever.recv().await
            });
        });
    }
}<|MERGE_RESOLUTION|>--- conflicted
+++ resolved
@@ -24,11 +24,7 @@
 /// `wasm_bindgen_futures::spawn_local` for spawning which just runs tasks on the main thread
 /// and so the [`LocalTaskSpawner`] does nothing.
 #[derive(Clone)]
-<<<<<<< HEAD
-pub struct ThreadSpawner;
-=======
-pub struct LocalTaskSpawner<'a>(PhantomData<&'a ()>);
->>>>>>> ded5b15e
+pub struct LocalTaskSpawner;
 
 impl TaskPoolBuilder {
     /// Creates a new `TaskPoolBuilder` instance
@@ -78,13 +74,8 @@
 
 impl TaskPool {
     /// Just create a new `ThreadExecutor` for wasm
-<<<<<<< HEAD
-    pub fn current_thread_spawner(&self) -> ThreadSpawner {
-        ThreadSpawner
-=======
-    pub fn current_thread_spawner(&self) -> LocalTaskSpawner<'static> {
-        LocalTaskSpawner(PhantomData)
->>>>>>> ded5b15e
+    pub fn current_thread_spawner(&self) -> LocalTaskSpawner {
+        LocalTaskSpawner
     }
 
     /// Create a `TaskPool` with the default configuration.
