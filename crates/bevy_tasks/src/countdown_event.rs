use event_listener::Event;
use std::sync::{
    atomic::{AtomicIsize, Ordering},
    Arc,
};

#[derive(Debug)]
struct CountdownEventInner {
    /// Async primitive that can be awaited and signalled. We fire it when counter hits 0.
    event: Event,

    /// The number of decrements remaining
    counter: AtomicIsize,
}

/// A counter that starts with an initial count `n`. Once it is decremented `n` times, it will be
/// "ready". Call `listen` to get a future that can be awaited.
#[derive(Clone, Debug)]
pub struct CountdownEvent {
    inner: Arc<CountdownEventInner>,
}

impl CountdownEvent {
    /// Creates a [`CountdownEvent`] that must be decremented `n` times for listeners to be
    /// signalled
    pub fn new(n: isize) -> Self {
        let inner = CountdownEventInner {
            event: Event::new(),
            counter: AtomicIsize::new(n),
        };

        CountdownEvent {
            inner: Arc::new(inner),
        }
    }

    /// Get the number of times decrement must be called to trigger notifying all listeners
    pub fn get(&self) -> isize {
        self.inner.counter.load(Ordering::Acquire)
    }

    /// Decrement the counter by one. If this is the Nth call, trigger all listeners
    pub fn decrement(&self) {
        // If we are the last decrementer, notify listeners
        let value = self.inner.counter.fetch_sub(1, Ordering::AcqRel);
        if value <= 1 {
            self.inner.event.notify(std::usize::MAX);

            // Reset to 0 - wrapping an isize negative seems unlikely but should probably do it
            // anyways.
            self.inner.counter.store(0, Ordering::Release);
        }
    }

    /// Resets the counter. Any listens following this point will not be notified until decrement
    /// is called N times
    pub fn reset(&self, n: isize) {
        self.inner.counter.store(n, Ordering::Release);
    }

    /// Awaits decrement being called N times
    pub async fn listen(&self) {
        let mut listener = None;

        // The complexity here is due to Event not necessarily signalling awaits that are placed
        // after the await is called. So we must check the counter AFTER taking a listener.
        loop {
            // We're done, break
            if self.inner.counter.load(Ordering::Acquire) <= 0 {
                break;
            }

            match listener.take() {
                None => {
                    listener = Some(self.inner.event.listen());
                }
                Some(l) => {
                    l.await;
                }
            }
        }
    }
}

#[cfg(test)]
mod tests {
    use super::*;
    use crate::block_on;

    #[test]
    fn countdown_event_ready_after() {
        let countdown_event = CountdownEvent::new(2);
        countdown_event.decrement();
        countdown_event.decrement();
        block_on(countdown_event.listen());
    }

    #[test]
    fn countdown_event_ready() {
        let countdown_event = CountdownEvent::new(2);
        countdown_event.decrement();
        let countdown_event_clone = countdown_event.clone();
<<<<<<< HEAD
        let handle = std::thread::spawn(move || block_on(countdown_event_clone.listen()));
=======
        let handle = std::thread::spawn(move || {
            futures_lite::future::block_on(countdown_event_clone.listen());
        });
>>>>>>> c4e88fe4

        // Pause to give the new thread time to start blocking (ugly hack)
        std::thread::sleep(instant::Duration::from_millis(100));

        countdown_event.decrement();
        handle.join().unwrap();
    }

    #[test]
    fn event_resets_if_listeners_are_cleared() {
        let event = Event::new();

        // notify all listeners
        let listener1 = event.listen();
        event.notify(std::usize::MAX);
        block_on(listener1);

        // If all listeners are notified, the structure should now be cleared. We're free to listen
        // again
        let listener2 = event.listen();
        let listener3 = event.listen();

        // Verify that we are still blocked
        assert!(!listener2.wait_timeout(instant::Duration::from_millis(10)));

        // Notify all and verify the remaining listener is notified
        event.notify(std::usize::MAX);
        block_on(listener3);
    }
}<|MERGE_RESOLUTION|>--- conflicted
+++ resolved
@@ -100,13 +100,7 @@
         let countdown_event = CountdownEvent::new(2);
         countdown_event.decrement();
         let countdown_event_clone = countdown_event.clone();
-<<<<<<< HEAD
         let handle = std::thread::spawn(move || block_on(countdown_event_clone.listen()));
-=======
-        let handle = std::thread::spawn(move || {
-            futures_lite::future::block_on(countdown_event_clone.listen());
-        });
->>>>>>> c4e88fe4
 
         // Pause to give the new thread time to start blocking (ugly hack)
         std::thread::sleep(instant::Duration::from_millis(100));
