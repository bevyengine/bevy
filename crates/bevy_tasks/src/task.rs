--- conflicted
+++ resolved
@@ -54,12 +54,8 @@
 /// Tasks that panic get immediately canceled. Awaiting a canceled task also causes a panic.
 /// Wraps `async_executor::Task`
 #[derive(Debug)]
-<<<<<<< HEAD
+#[must_use = "Tasks are canceled when dropped, use `.detach()` to run them in the background."]
 pub struct Task<T>(async_task::Task<T>);
-=======
-#[must_use = "Tasks are canceled when dropped, use `.detach()` to run them in the background."]
-pub struct Task<T>(async_executor::Task<T>);
->>>>>>> 1fe3589a
 
 impl<T> Task<T> {
     /// Creates a new task from a given `async_executor::Task`
