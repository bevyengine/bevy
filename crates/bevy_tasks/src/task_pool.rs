--- conflicted
+++ resolved
@@ -216,7 +216,6 @@
         F: for<'scope> FnOnce(&'scope Scope<'scope, 'env, T>),
         T: Send + 'static,
     {
-<<<<<<< HEAD
         // SAFETY: This safety comment applies to all references transmuted to 'env.
         // Any futures spawned with these references need to return before this function completes.
         // This is guaranteed because we drive all the futures spawned onto the Scope
@@ -251,22 +250,6 @@
                 while let Ok(task) = spawned.pop() {
                     results.push(task.await);
                 }
-=======
-        TaskPool::LOCAL_EXECUTOR.with(|local_executor| {
-            // SAFETY: This function blocks until all futures complete, so this future must return
-            // before this function returns. However, rust has no way of knowing
-            // this so we must convert to 'static here to appease the compiler as it is unable to
-            // validate safety.
-            let executor: &async_executor::Executor = &self.executor;
-            let executor: &'scope async_executor::Executor = unsafe { mem::transmute(executor) };
-            let local_executor: &'scope async_executor::LocalExecutor =
-                unsafe { mem::transmute(local_executor) };
-            let mut scope = Scope {
-                executor,
-                local_executor,
-                spawned: Vec::new(),
-            };
->>>>>>> 92c90a9b
 
                 results
             };
