use std::{
    future::Future,
    mem,
    pin::Pin,
    sync::Arc,
    thread::{self, JoinHandle},
};

use futures_lite::{future, pin};

use crate::{Priority, PriorityExecutor, Task};

/// Used to create a TaskPool
#[derive(Debug, Default, Clone)]
pub struct TaskPoolBuilder {
    /// If set, we'll set up the thread pool to use at most n threads. Otherwise use
    /// the logical core count of the system
    num_threads: Option<usize>,
    /// If set, we'll use the given stack size rather than the system default
    stack_size: Option<usize>,
    /// Allows customizing the name of the threads - helpful for debugging. If set, threads will
    /// be named <thread_name> (<thread_index>), i.e. "MyThreadPool (2)"
    thread_name: Option<String>,
}

impl TaskPoolBuilder {
    /// Creates a new TaskPoolBuilder instance
    pub fn new() -> Self {
        Self::default()
    }

    /// Override the number of threads created for the pool. If unset, we default to the number
    /// of logical cores of the system
    pub fn num_threads(mut self, num_threads: usize) -> Self {
        self.num_threads = Some(num_threads);
        self
    }

    /// Override the stack size of the threads created for the pool
    pub fn stack_size(mut self, stack_size: usize) -> Self {
        self.stack_size = Some(stack_size);
        self
    }

    /// Override the name of the threads created for the pool. If set, threads will
    /// be named <thread_name> (<thread_index>), i.e. "MyThreadPool (2)"
    pub fn thread_name(mut self, thread_name: String) -> Self {
        self.thread_name = Some(thread_name);
        self
    }

    /// Creates a new ThreadPoolBuilder based on the current options.
    pub fn build(self) -> TaskPool {
        TaskPool::new_internal(
            self.num_threads,
            self.stack_size,
            self.thread_name.as_deref(),
        )
    }
}

#[derive(Debug)]
struct TaskPoolInner {
    threads: Vec<JoinHandle<()>>,
    shutdown_tx: async_channel::Sender<()>,
}

impl Drop for TaskPoolInner {
    fn drop(&mut self) {
        self.shutdown_tx.close();
<<<<<<< HEAD
=======

        let panicking = thread::panicking();
        for join_handle in self.threads.drain(..) {
            let res = join_handle.join();
            if !panicking {
                res.expect("Task thread panicked while executing.");
            }
        }
>>>>>>> 883abbb2
    }
}

/// A thread pool for executing tasks. Tasks are futures that are being automatically driven by
/// the pool on threads owned by the pool.
#[derive(Debug, Clone)]
pub struct TaskPool {
    /// The executor for the pool
    ///
    /// This has to be separate from TaskPoolInner because we have to create an Arc<Executor> to
<<<<<<< HEAD
    /// pass into the worker threads, and we must create the worker threads before we can create the
    /// Vec<Task<T>> contained within TaskPoolInner
    executor: Arc<PriorityExecutor<'static>>,
=======
    /// pass into the worker threads, and we must create the worker threads before we can create
    /// the Vec<Task<T>> contained within TaskPoolInner
    executor: Arc<async_executor::Executor<'static>>,
>>>>>>> 883abbb2

    /// Inner state of the pool
    inner: Arc<TaskPoolInner>,
}

impl TaskPool {
    thread_local! {
        static LOCAL_EXECUTOR: async_executor::LocalExecutor<'static> = async_executor::LocalExecutor::new();
    }

    /// Create a `TaskPool` with the default configuration.
    pub fn new() -> Self {
        TaskPoolBuilder::new().build()
    }

    fn new_internal(
        num_threads: Option<usize>,
        stack_size: Option<usize>,
        thread_name: Option<&str>,
    ) -> Self {
        let (shutdown_tx, shutdown_rx) = async_channel::unbounded::<()>();

        let executor = Arc::new(PriorityExecutor::new());

        let num_threads = num_threads.unwrap_or_else(num_cpus::get);

        let threads = (0..num_threads)
            .map(|i| {
                let ex = Arc::clone(&executor);
                let shutdown_rx = shutdown_rx.clone();

                let thread_name = if let Some(thread_name) = thread_name {
                    format!("{} ({})", thread_name, i)
                } else {
                    format!("TaskPool ({})", i)
                };

                let mut thread_builder = thread::Builder::new().name(thread_name.clone());

                if let Some(stack_size) = stack_size {
                    thread_builder = thread_builder.stack_size(stack_size);
                }

                thread_builder
                    .spawn(move || {
                        let shutdown_future = ex.run(shutdown_rx.recv());
                        // Use unwrap_err because we expect a Closed error
                        future::block_on(shutdown_future).unwrap_err();
                        println!("{} exits", thread_name.clone());
                    })
                    .expect("Failed to spawn thread.")
            })
            .collect();

        Self {
            executor,
            inner: Arc::new(TaskPoolInner {
                threads,
                shutdown_tx,
            }),
        }
    }

    /// Return the number of threads owned by the task pool
    pub fn thread_num(&self) -> usize {
        self.inner.threads.len()
    }

    /// Allows spawning non-`static futures on the thread pool. The function takes a callback,
    /// passing a scope object into it. The scope object provided to the callback can be used
    /// to spawn tasks. This function will await the completion of all tasks before returning.
    ///
    /// This is similar to `rayon::scope` and `crossbeam::scope`
    pub fn scope<'scope, F, T>(&self, f: F) -> Vec<T>
    where
        F: FnOnce(&mut Scope<'scope, T>) + 'scope + Send,
        T: Send + 'static,
    {
<<<<<<< HEAD
        // SAFETY: This function blocks until all futures complete, so this future must return
        // before this function returns. However, rust has no way of knowing
        // this so we must convert to 'static here to appease the compiler as it is unable to
        // validate safety.
        let executor: &PriorityExecutor = &*self.executor;
        let executor: &'scope PriorityExecutor = unsafe { mem::transmute(executor) };

        let fut = async move {
=======
        TaskPool::LOCAL_EXECUTOR.with(|local_executor| {
            // SAFETY: This function blocks until all futures complete, so this future must return
            // before this function returns. However, rust has no way of knowing
            // this so we must convert to 'static here to appease the compiler as it is unable to
            // validate safety.
            let executor: &async_executor::Executor = &*self.executor;
            let executor: &'scope async_executor::Executor = unsafe { mem::transmute(executor) };
            let local_executor: &'scope async_executor::LocalExecutor =
                unsafe { mem::transmute(local_executor) };
>>>>>>> 883abbb2
            let mut scope = Scope {
                executor,
                local_executor,
                spawned: Vec::new(),
            };

            f(&mut scope);

<<<<<<< HEAD
            let mut results = Vec::with_capacity(scope.spawned.len());
            self.executor.tick();
            for task in scope.spawned {
                results.push(task.await);
            }

            results
        };

        // Pin the future on the stack.
        pin!(fut);

        // SAFETY: This function blocks until all futures complete, so we do not read/write the
        // data from futures outside of the 'scope lifetime. However, rust has no way of knowing
        // this so we must convert to 'static here to appease the compiler as it is unable to
        // validate safety.
        let fut: Pin<&mut (dyn Future<Output=Vec<T>> + Send)> = fut;
        let fut: Pin<&'static mut (dyn Future<Output=Vec<T>> + Send + 'static)> =
            unsafe { mem::transmute(fut) };

        self.executor.tick();

        future::block_on(self.executor.spawn(Priority::FinishWithinFrame, fut))
=======
            if scope.spawned.is_empty() {
                Vec::default()
            } else if scope.spawned.len() == 1 {
                vec![future::block_on(&mut scope.spawned[0])]
            } else {
                let fut = async move {
                    let mut results = Vec::with_capacity(scope.spawned.len());
                    for task in scope.spawned {
                        results.push(task.await);
                    }

                    results
                };

                // Pin the futures on the stack.
                pin!(fut);

                // SAFETY: This function blocks until all futures complete, so we do not read/write
                // the data from futures outside of the 'scope lifetime. However,
                // rust has no way of knowing this so we must convert to 'static
                // here to appease the compiler as it is unable to validate safety.
                let fut: Pin<&mut (dyn Future<Output = Vec<T>>)> = fut;
                let fut: Pin<&'static mut (dyn Future<Output = Vec<T>> + 'static)> =
                    unsafe { mem::transmute(fut) };

                // The thread that calls scope() will participate in driving tasks in the pool
                // forward until the tasks that are spawned by this scope() call
                // complete. (If the caller of scope() happens to be a thread in
                // this thread pool, and we only have one thread in the pool, then
                // simply calling future::block_on(spawned) would deadlock.)
                let mut spawned = local_executor.spawn(fut);
                loop {
                    if let Some(result) = future::block_on(future::poll_once(&mut spawned)) {
                        break result;
                    };

                    self.executor.try_tick();
                    local_executor.try_tick();
                }
            }
        })
>>>>>>> 883abbb2
    }

    /// Spawns a static future onto the thread pool. The returned Task is a future. It can also be
    /// cancelled and "detached" allowing it to continue running without having to be polled by the
    /// end-user.
    pub fn spawn<T>(&self, future: impl Future<Output = T> + Send + 'static) -> Task<T>
    where
        T: Send + 'static,
    {
        Task::new(self.executor.spawn(Priority::IO, future))
    }

    pub fn spawn_local<T>(&self, future: impl Future<Output = T> + 'static) -> Task<T>
    where
        T: 'static,
    {
        Task::new(TaskPool::LOCAL_EXECUTOR.with(|executor| executor.spawn(future)))
    }
}

impl Default for TaskPool {
    fn default() -> Self {
        Self::new()
    }
}

#[derive(Debug)]
pub struct Scope<'scope, T> {
<<<<<<< HEAD
    executor: &'scope PriorityExecutor<'scope>,
=======
    executor: &'scope async_executor::Executor<'scope>,
    local_executor: &'scope async_executor::LocalExecutor<'scope>,
>>>>>>> 883abbb2
    spawned: Vec<async_executor::Task<T>>,
}

impl<'scope, T: Send + 'scope> Scope<'scope, T> {
    pub fn spawn<Fut: Future<Output = T> + 'scope + Send>(&mut self, f: Fut) {
        let task = self.executor.spawn(Priority::FinishWithinFrame, f);
        self.spawned.push(task);
    }

    pub fn spawn_local<Fut: Future<Output = T> + 'scope>(&mut self, f: Fut) {
        let task = self.local_executor.spawn(f);
        self.spawned.push(task);
    }
}

#[cfg(test)]
#[allow(clippy::blacklisted_name)]
mod tests {
<<<<<<< HEAD
    use std::sync::atomic::{AtomicI32, Ordering};
=======
    use super::*;
    use std::sync::{
        atomic::{AtomicBool, AtomicI32, Ordering},
        Barrier,
    };
>>>>>>> 883abbb2

    use super::*;

    #[test]
    fn test_spawn() {
        let pool = TaskPool::new();

        let foo = Box::new(42);
        let foo = &*foo;

        let count = Arc::new(AtomicI32::new(0));

        let outputs = pool.scope(|scope| {
            for _ in 0..100 {
                let count_clone = count.clone();
                scope.spawn(async move {
                    if *foo != 42 {
                        panic!("not 42!?!?")
                    } else {
                        count_clone.fetch_add(1, Ordering::Relaxed);
                        *foo
                    }
                });
            }
        });

        for output in &outputs {
            assert_eq!(*output, 42);
        }

        assert_eq!(outputs.len(), 100);
        assert_eq!(count.load(Ordering::Relaxed), 100);
    }

    #[test]
    fn test_mixed_spawn_local_and_spawn() {
        let pool = TaskPool::new();

        let foo = Box::new(42);
        let foo = &*foo;

        let local_count = Arc::new(AtomicI32::new(0));
        let non_local_count = Arc::new(AtomicI32::new(0));

        let outputs = pool.scope(|scope| {
            for i in 0..100 {
                if i % 2 == 0 {
                    let count_clone = non_local_count.clone();
                    scope.spawn(async move {
                        if *foo != 42 {
                            panic!("not 42!?!?")
                        } else {
                            count_clone.fetch_add(1, Ordering::Relaxed);
                            *foo
                        }
                    });
                } else {
                    let count_clone = local_count.clone();
                    scope.spawn_local(async move {
                        if *foo != 42 {
                            panic!("not 42!?!?")
                        } else {
                            count_clone.fetch_add(1, Ordering::Relaxed);
                            *foo
                        }
                    });
                }
            }
        });

        for output in &outputs {
            assert_eq!(*output, 42);
        }

        assert_eq!(outputs.len(), 100);
        assert_eq!(local_count.load(Ordering::Relaxed), 50);
        assert_eq!(non_local_count.load(Ordering::Relaxed), 50);
    }

    #[test]
    fn test_thread_locality() {
        let pool = Arc::new(TaskPool::new());
        let count = Arc::new(AtomicI32::new(0));
        let barrier = Arc::new(Barrier::new(101));
        let thread_check_failed = Arc::new(AtomicBool::new(false));

        for _ in 0..100 {
            let inner_barrier = barrier.clone();
            let count_clone = count.clone();
            let inner_pool = pool.clone();
            let inner_thread_check_failed = thread_check_failed.clone();
            std::thread::spawn(move || {
                inner_pool.scope(|scope| {
                    let inner_count_clone = count_clone.clone();
                    scope.spawn(async move {
                        inner_count_clone.fetch_add(1, Ordering::Release);
                    });
                    let spawner = std::thread::current().id();
                    let inner_count_clone = count_clone.clone();
                    scope.spawn_local(async move {
                        inner_count_clone.fetch_add(1, Ordering::Release);
                        if std::thread::current().id() != spawner {
                            // NOTE: This check is using an atomic rather than simply panicing the
                            // thread to avoid deadlocking the barrier on failure
                            inner_thread_check_failed.store(true, Ordering::Release);
                        }
                    });
                });
                inner_barrier.wait();
            });
        }
        barrier.wait();
        assert!(!thread_check_failed.load(Ordering::Acquire));
        assert_eq!(count.load(Ordering::Acquire), 200);
    }
}<|MERGE_RESOLUTION|>--- conflicted
+++ resolved
@@ -68,17 +68,6 @@
 impl Drop for TaskPoolInner {
     fn drop(&mut self) {
         self.shutdown_tx.close();
-<<<<<<< HEAD
-=======
-
-        let panicking = thread::panicking();
-        for join_handle in self.threads.drain(..) {
-            let res = join_handle.join();
-            if !panicking {
-                res.expect("Task thread panicked while executing.");
-            }
-        }
->>>>>>> 883abbb2
     }
 }
 
@@ -89,15 +78,9 @@
     /// The executor for the pool
     ///
     /// This has to be separate from TaskPoolInner because we have to create an Arc<Executor> to
-<<<<<<< HEAD
     /// pass into the worker threads, and we must create the worker threads before we can create the
     /// Vec<Task<T>> contained within TaskPoolInner
     executor: Arc<PriorityExecutor<'static>>,
-=======
-    /// pass into the worker threads, and we must create the worker threads before we can create
-    /// the Vec<Task<T>> contained within TaskPoolInner
-    executor: Arc<async_executor::Executor<'static>>,
->>>>>>> 883abbb2
 
     /// Inner state of the pool
     inner: Arc<TaskPoolInner>,
@@ -176,7 +159,6 @@
         F: FnOnce(&mut Scope<'scope, T>) + 'scope + Send,
         T: Send + 'static,
     {
-<<<<<<< HEAD
         // SAFETY: This function blocks until all futures complete, so this future must return
         // before this function returns. However, rust has no way of knowing
         // this so we must convert to 'static here to appease the compiler as it is unable to
@@ -185,17 +167,6 @@
         let executor: &'scope PriorityExecutor = unsafe { mem::transmute(executor) };
 
         let fut = async move {
-=======
-        TaskPool::LOCAL_EXECUTOR.with(|local_executor| {
-            // SAFETY: This function blocks until all futures complete, so this future must return
-            // before this function returns. However, rust has no way of knowing
-            // this so we must convert to 'static here to appease the compiler as it is unable to
-            // validate safety.
-            let executor: &async_executor::Executor = &*self.executor;
-            let executor: &'scope async_executor::Executor = unsafe { mem::transmute(executor) };
-            let local_executor: &'scope async_executor::LocalExecutor =
-                unsafe { mem::transmute(local_executor) };
->>>>>>> 883abbb2
             let mut scope = Scope {
                 executor,
                 local_executor,
@@ -204,7 +175,6 @@
 
             f(&mut scope);
 
-<<<<<<< HEAD
             let mut results = Vec::with_capacity(scope.spawned.len());
             self.executor.tick();
             for task in scope.spawned {
@@ -228,49 +198,6 @@
         self.executor.tick();
 
         future::block_on(self.executor.spawn(Priority::FinishWithinFrame, fut))
-=======
-            if scope.spawned.is_empty() {
-                Vec::default()
-            } else if scope.spawned.len() == 1 {
-                vec![future::block_on(&mut scope.spawned[0])]
-            } else {
-                let fut = async move {
-                    let mut results = Vec::with_capacity(scope.spawned.len());
-                    for task in scope.spawned {
-                        results.push(task.await);
-                    }
-
-                    results
-                };
-
-                // Pin the futures on the stack.
-                pin!(fut);
-
-                // SAFETY: This function blocks until all futures complete, so we do not read/write
-                // the data from futures outside of the 'scope lifetime. However,
-                // rust has no way of knowing this so we must convert to 'static
-                // here to appease the compiler as it is unable to validate safety.
-                let fut: Pin<&mut (dyn Future<Output = Vec<T>>)> = fut;
-                let fut: Pin<&'static mut (dyn Future<Output = Vec<T>> + 'static)> =
-                    unsafe { mem::transmute(fut) };
-
-                // The thread that calls scope() will participate in driving tasks in the pool
-                // forward until the tasks that are spawned by this scope() call
-                // complete. (If the caller of scope() happens to be a thread in
-                // this thread pool, and we only have one thread in the pool, then
-                // simply calling future::block_on(spawned) would deadlock.)
-                let mut spawned = local_executor.spawn(fut);
-                loop {
-                    if let Some(result) = future::block_on(future::poll_once(&mut spawned)) {
-                        break result;
-                    };
-
-                    self.executor.try_tick();
-                    local_executor.try_tick();
-                }
-            }
-        })
->>>>>>> 883abbb2
     }
 
     /// Spawns a static future onto the thread pool. The returned Task is a future. It can also be
@@ -299,12 +226,7 @@
 
 #[derive(Debug)]
 pub struct Scope<'scope, T> {
-<<<<<<< HEAD
     executor: &'scope PriorityExecutor<'scope>,
-=======
-    executor: &'scope async_executor::Executor<'scope>,
-    local_executor: &'scope async_executor::LocalExecutor<'scope>,
->>>>>>> 883abbb2
     spawned: Vec<async_executor::Task<T>>,
 }
 
@@ -323,15 +245,7 @@
 #[cfg(test)]
 #[allow(clippy::blacklisted_name)]
 mod tests {
-<<<<<<< HEAD
     use std::sync::atomic::{AtomicI32, Ordering};
-=======
-    use super::*;
-    use std::sync::{
-        atomic::{AtomicBool, AtomicI32, Ordering},
-        Barrier,
-    };
->>>>>>> 883abbb2
 
     use super::*;
 
