--- conflicted
+++ resolved
@@ -144,11 +144,7 @@
 impl TaskPool {
     /// Creates a [`LocalTaskSpawner`] for this current thread of execution.
     /// Can be used to spawn new tasks to execute exclusively on this thread.
-<<<<<<< HEAD
-    pub fn current_thread_spawner(&self) -> ThreadSpawner {
-=======
-    pub fn current_thread_spawner(&self) -> LocalTaskSpawner<'static> {
->>>>>>> ded5b15e
+    pub fn current_thread_spawner(&self) -> LocalTaskSpawner {
         self.executor.current_thread_spawner()
     }
 
@@ -314,11 +310,7 @@
     /// See [`Self::scope`] for more details in general about how scopes work.
     pub fn scope_with_executor<'env, F, T>(
         &self,
-<<<<<<< HEAD
-        external_spawner: Option<ThreadSpawner>,
-=======
-        external_spawner: Option<LocalTaskSpawner<'env>>,
->>>>>>> ded5b15e
+        external_spawner: Option<LocalTaskSpawner>,
         f: F,
     ) -> Vec<T>
     where
@@ -338,13 +330,8 @@
     #[expect(unsafe_code, reason = "Required to transmute lifetimes.")]
     fn scope_with_executor_inner<'env, F, T>(
         &self,
-<<<<<<< HEAD
-        external_spawner: ThreadSpawner,
-        scope_spawner: ThreadSpawner,
-=======
-        external_spawner: LocalTaskSpawner<'env>,
-        scope_spawner: LocalTaskSpawner<'env>,
->>>>>>> ded5b15e
+        external_spawner: LocalTaskSpawner,
+        scope_spawner: LocalTaskSpawner,
         f: F,
     ) -> Vec<T>
     where
@@ -456,15 +443,9 @@
 /// For more information, see [`TaskPool::scope`].
 #[derive(Debug)]
 pub struct Scope<'scope, 'env: 'scope, T> {
-<<<<<<< HEAD
     executor: &'static Executor,
-    external_spawner: ThreadSpawner,
-    scope_spawner: ThreadSpawner,
-=======
-    executor: &'scope Executor<'scope>,
-    external_spawner: LocalTaskSpawner<'scope>,
-    scope_spawner: LocalTaskSpawner<'scope>,
->>>>>>> ded5b15e
+    external_spawner: LocalTaskSpawner,
+    scope_spawner: LocalTaskSpawner,
     spawned: &'scope ConcurrentQueue<FallibleTask<Result<T, Box<dyn core::any::Any + Send>>>>,
     // make `Scope` invariant over 'scope and 'env
     scope: PhantomData<&'scope mut &'scope ()>,
