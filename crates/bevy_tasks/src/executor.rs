--- conflicted
+++ resolved
@@ -14,16 +14,9 @@
 };
 use derive_more::{Deref, DerefMut};
 
-<<<<<<< HEAD
-cfg_if::cfg_if! {
-    if #[cfg(feature = "std")] {
-        type ExecutorInner<'a> = crate::async_executor::Executor<'a>;
-=======
-crate::cfg::async_executor! {
+crate::cfg::bevy_executor! {
     if {
-        type ExecutorInner<'a> = async_executor::Executor<'a>;
-        type LocalExecutorInner<'a> = async_executor::LocalExecutor<'a>;
->>>>>>> 647b0717
+        type ExecutorInner<'a> = crate::bevy_executor::Executor<'a>;
     } else {
         type ExecutorInner<'a> = crate::edge_executor::Executor<'a, 64>;
     }
