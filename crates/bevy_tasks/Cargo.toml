[package]
name = "bevy_tasks"
version = "0.16.0-dev"
edition = "2024"
description = "A task executor for Bevy Engine"
homepage = "https://bevyengine.org"
repository = "https://github.com/bevyengine/bevy"
license = "MIT OR Apache-2.0"
keywords = ["bevy"]

[features]
default = ["std", "async_executor"]

# Functionality

## Enables multi-threading support.
## Without this feature, all tasks will be run on a single thread.
multi_threaded = ["std", "dep:async-channel", "dep:concurrent-queue"]

## Uses `async-executor` as a task execution backend.
## This backend is incompatible with `no_std` targets.
async_executor = ["std", "dep:async-executor"]

## Uses `edge-executor` as a task execution backend.
## Use this instead of `async-executor` if working on a `no_std` target.
edge_executor = ["dep:edge-executor"]

# Platform Compatibility

## Allows access to the `std` crate. Enabling this feature will prevent compilation
## on `no_std` targets, but provides access to certain additional features on
## supported platforms.
std = [
  "futures-lite/std",
  "async-task/std",
  "bevy_platform_support/std",
  "once_cell/std",
]
<<<<<<< HEAD

## `critical-section` provides the building blocks for synchronization primitives
## on all platforms, including `no_std`.
critical-section = [
  "bevy_platform_support/critical-section",
  "edge-executor?/critical-section",
]
=======
multi_threaded = ["std", "dep:async-channel", "dep:concurrent-queue"]
async_executor = ["std", "dep:async-executor"]
critical-section = ["bevy_platform_support/critical-section"]
>>>>>>> cc69fdd0

## Enables use of browser APIs.
## Note this is currently only applicable on `wasm32` architectures.
web = [
  "bevy_platform_support/web",
  "dep:wasm-bindgen-futures",
  "dep:pin-project",
  "dep:futures-channel",
]

[dependencies]
bevy_platform_support = { path = "../bevy_platform_support", version = "0.16.0-dev", default-features = false, features = [
  "alloc",
] }

futures-lite = { version = "2.0.1", default-features = false, features = [
  "alloc",
] }
async-task = { version = "4.4.0", default-features = false }
derive_more = { version = "1", default-features = false, features = [
  "deref",
  "deref_mut",
] }
<<<<<<< HEAD
cfg-if = "1.0.0"

=======
>>>>>>> cc69fdd0
async-executor = { version = "1.11", optional = true }
async-channel = { version = "2.3.0", optional = true }
async-io = { version = "2.0.0", optional = true }
concurrent-queue = { version = "2.0.0", optional = true }
atomic-waker = { version = "1", default-features = false }
once_cell = { version = "1.18", default-features = false, features = [
  "critical-section",
] }
crossbeam-queue = { version = "0.3", default-features = false, features = [
  "alloc",
] }

[target.'cfg(target_arch = "wasm32")'.dependencies]
wasm-bindgen-futures = { version = "0.4", optional = true }
pin-project = { version = "1", optional = true }
futures-channel = { version = "0.3", optional = true }

[target.'cfg(not(all(target_has_atomic = "8", target_has_atomic = "16", target_has_atomic = "32", target_has_atomic = "64", target_has_atomic = "ptr")))'.dependencies]
async-task = { version = "4.4.0", default-features = false, features = [
  "portable-atomic",
] }
heapless = { version = "0.8", default-features = false, features = [
  "portable-atomic",
] }
atomic-waker = { version = "1", default-features = false, features = [
  "portable-atomic",
] }

[lints]
workspace = true

[package.metadata.docs.rs]
rustdoc-args = ["-Zunstable-options", "--generate-link-to-definition"]
all-features = true<|MERGE_RESOLUTION|>--- conflicted
+++ resolved
@@ -21,10 +21,6 @@
 ## This backend is incompatible with `no_std` targets.
 async_executor = ["std", "dep:async-executor"]
 
-## Uses `edge-executor` as a task execution backend.
-## Use this instead of `async-executor` if working on a `no_std` target.
-edge_executor = ["dep:edge-executor"]
-
 # Platform Compatibility
 
 ## Allows access to the `std` crate. Enabling this feature will prevent compilation
@@ -36,19 +32,10 @@
   "bevy_platform_support/std",
   "once_cell/std",
 ]
-<<<<<<< HEAD
 
 ## `critical-section` provides the building blocks for synchronization primitives
 ## on all platforms, including `no_std`.
-critical-section = [
-  "bevy_platform_support/critical-section",
-  "edge-executor?/critical-section",
-]
-=======
-multi_threaded = ["std", "dep:async-channel", "dep:concurrent-queue"]
-async_executor = ["std", "dep:async-executor"]
 critical-section = ["bevy_platform_support/critical-section"]
->>>>>>> cc69fdd0
 
 ## Enables use of browser APIs.
 ## Note this is currently only applicable on `wasm32` architectures.
@@ -72,11 +59,7 @@
   "deref",
   "deref_mut",
 ] }
-<<<<<<< HEAD
 cfg-if = "1.0.0"
-
-=======
->>>>>>> cc69fdd0
 async-executor = { version = "1.11", optional = true }
 async-channel = { version = "2.3.0", optional = true }
 async-io = { version = "2.0.0", optional = true }
