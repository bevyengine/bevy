[package]
name = "bevy_tasks"
version = "0.6.0"
edition = "2021"
description = "A task executor for Bevy Engine"
homepage = "https://bevyengine.org"
repository = "https://github.com/bevyengine/bevy"
license = "MIT OR Apache-2.0"
keywords = ["bevy"]

<<<<<<< HEAD
# See more keys and their definitions at https://doc.rust-lang.org/cargo/reference/manifest.html
[features]
async-io = ["async-global-executor/async-io"]
tokio = ["async-global-executor/tokio"]

=======
>>>>>>> c4e88fe4
[dependencies]
async-global-executor= { version="2.0.2", default-features = false }
futures-lite = "1.12.0"
event-listener = "2.4.0"
async-executor = "1.3.0"
async-channel = "1.4.2"
num_cpus = "1.0.1"

[target.'cfg(target_arch = "wasm32")'.dependencies]
wasm-bindgen-futures = "0.4"

[dev-dependencies]
instant = { version = "0.1", features = ["wasm-bindgen"] }<|MERGE_RESOLUTION|>--- conflicted
+++ resolved
@@ -8,17 +8,14 @@
 license = "MIT OR Apache-2.0"
 keywords = ["bevy"]
 
-<<<<<<< HEAD
 # See more keys and their definitions at https://doc.rust-lang.org/cargo/reference/manifest.html
 [features]
 async-io = ["async-global-executor/async-io"]
 tokio = ["async-global-executor/tokio"]
 
-=======
->>>>>>> c4e88fe4
 [dependencies]
 async-global-executor= { version="2.0.2", default-features = false }
-futures-lite = "1.12.0"
+futures-lite = "1.12"
 event-listener = "2.4.0"
 async-executor = "1.3.0"
 async-channel = "1.4.2"
