[package]
name = "bevy_tasks"
version = "0.14.0-dev"
edition = "2021"
description = "A task executor for Bevy Engine"
homepage = "https://bevyengine.org"
repository = "https://github.com/bevyengine/bevy"
license = "MIT OR Apache-2.0"
keywords = ["bevy"]

[features]
multi-threaded = []

[dependencies]
futures-lite = "2.0.1"
async-executor = "1.7.2"
<<<<<<< HEAD
event-listener = "4.0.3"
=======
async-channel = "2.2.0"
>>>>>>> 9bd6cc0a
async-io = { version = "2.0.0", optional = true }
async-task = "4.2.0"
concurrent-queue = "2.0.0"

[target.'cfg(target_arch = "wasm32")'.dependencies]
wasm-bindgen-futures = "0.4"

[dev-dependencies]
web-time = { version = "0.2" }

[lints]
workspace = true<|MERGE_RESOLUTION|>--- conflicted
+++ resolved
@@ -14,11 +14,7 @@
 [dependencies]
 futures-lite = "2.0.1"
 async-executor = "1.7.2"
-<<<<<<< HEAD
 event-listener = "4.0.3"
-=======
-async-channel = "2.2.0"
->>>>>>> 9bd6cc0a
 async-io = { version = "2.0.0", optional = true }
 async-task = "4.2.0"
 concurrent-queue = "2.0.0"
