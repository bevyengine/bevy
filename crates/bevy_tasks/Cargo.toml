[package]
name = "bevy_tasks"
version = "0.9.0"
edition = "2021"
description = "A task executor for Bevy Engine"
homepage = "https://bevyengine.org"
repository = "https://github.com/bevyengine/bevy"
license = "MIT OR Apache-2.0"
keywords = ["bevy"]

[dependencies]
<<<<<<< HEAD
concurrent-queue = "1.2"
async-task = "4.2"
=======
futures-lite = "1.4.0"
async-executor = "1.3.0"
async-channel = "1.4.2"
async-task = "4.2.0"
>>>>>>> 688f13cd
once_cell = "1.7"

[target.'cfg(target_arch = "wasm32")'.dependencies]
wasm-bindgen-futures = "0.4"

[target.'cfg(not(target_arch = "wasm32"))'.dependencies]
futures-lite = "1.4.0"
tracing = "0.1"
st3 = "0.3"
fastrand = "1.1"
parking_lot = "0.12"
event-listener = "2.5"

[dev-dependencies]
instant = { version = "0.1", features = ["wasm-bindgen"] }<|MERGE_RESOLUTION|>--- conflicted
+++ resolved
@@ -9,15 +9,8 @@
 keywords = ["bevy"]
 
 [dependencies]
-<<<<<<< HEAD
 concurrent-queue = "1.2"
 async-task = "4.2"
-=======
-futures-lite = "1.4.0"
-async-executor = "1.3.0"
-async-channel = "1.4.2"
-async-task = "4.2.0"
->>>>>>> 688f13cd
 once_cell = "1.7"
 
 [target.'cfg(target_arch = "wasm32")'.dependencies]
