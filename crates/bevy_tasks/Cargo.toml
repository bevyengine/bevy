[package]
name = "bevy_tasks"
version = "0.16.0-dev"
edition = "2024"
description = "A task executor for Bevy Engine"
homepage = "https://bevyengine.org"
repository = "https://github.com/bevyengine/bevy"
license = "MIT OR Apache-2.0"
keywords = ["bevy"]

[features]
<<<<<<< HEAD
multi-threaded = [
  "dep:blocking",
  "dep:concurrent-queue",
  "dep:async-channel",
  "dep:async-task",
=======
default = ["std", "async_executor"]
std = [
  "futures-lite/std",
  "async-task/std",
  "edge-executor?/std",
  "bevy_platform_support/std",
]
multi_threaded = ["std", "dep:async-channel", "dep:concurrent-queue"]
async_executor = ["std", "dep:async-executor"]
edge_executor = ["dep:edge-executor"]
critical-section = [
  "bevy_platform_support/critical-section",
  "edge-executor?/critical-section",
>>>>>>> 1f6642df
]

[dependencies]
bevy_platform_support = { path = "../bevy_platform_support", version = "0.16.0-dev", default-features = false, features = [
  "alloc",
] }

futures-lite = { version = "2.0.1", default-features = false, features = [
  "alloc",
] }
async-task = { version = "4.4.0", default-features = false }
derive_more = { version = "1", default-features = false, features = [
  "deref",
  "deref_mut",
] }

async-executor = { version = "1.11", optional = true }
edge-executor = { version = "0.4.1", default-features = false, optional = true }
async-channel = { version = "2.3.0", optional = true }
async-io = { version = "2.0.0", optional = true }
concurrent-queue = { version = "2.0.0", optional = true }
blocking = { version = "1", optional = true }

[target.'cfg(target_arch = "wasm32")'.dependencies]
wasm-bindgen-futures = "0.4"
pin-project = "1"
futures-channel = "0.3"

[target.'cfg(not(all(target_has_atomic = "8", target_has_atomic = "16", target_has_atomic = "32", target_has_atomic = "64", target_has_atomic = "ptr")))'.dependencies]
async-task = { version = "4.4.0", default-features = false, features = [
  "portable-atomic",
] }
edge-executor = { version = "0.4.1", default-features = false, optional = true, features = [
  "portable-atomic",
] }

[dev-dependencies]
web-time = { version = "1.1" }

[lints]
workspace = true

[package.metadata.docs.rs]
rustdoc-args = ["-Zunstable-options", "--generate-link-to-definition"]
all-features = true<|MERGE_RESOLUTION|>--- conflicted
+++ resolved
@@ -9,13 +9,6 @@
 keywords = ["bevy"]
 
 [features]
-<<<<<<< HEAD
-multi-threaded = [
-  "dep:blocking",
-  "dep:concurrent-queue",
-  "dep:async-channel",
-  "dep:async-task",
-=======
 default = ["std", "async_executor"]
 std = [
   "futures-lite/std",
@@ -29,7 +22,6 @@
 critical-section = [
   "bevy_platform_support/critical-section",
   "edge-executor?/critical-section",
->>>>>>> 1f6642df
 ]
 
 [dependencies]
