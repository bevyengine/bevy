--- conflicted
+++ resolved
@@ -13,13 +13,9 @@
 event-listener = "2.5.2"
 async-executor = "1.3.0"
 async-channel = "1.4.2"
-<<<<<<< HEAD
 instant = { version = "0.1", features = ["wasm-bindgen"] }
 num_cpus = "1"
 once_cell = "1.7"
-=======
-num_cpus = "1.0.1"
->>>>>>> 65bd41f3
 
 [target.'cfg(target_arch = "wasm32")'.dependencies]
 wasm-bindgen-futures = "0.4"
