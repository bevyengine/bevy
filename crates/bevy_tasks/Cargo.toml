[package]
name = "bevy_tasks"
version = "0.18.0-dev"
edition = "2024"
description = "A task executor for Bevy Engine"
homepage = "https://bevy.org"
repository = "https://github.com/bevyengine/bevy"
license = "MIT OR Apache-2.0"
keywords = ["bevy"]

[features]
default = ["futures-lite"]

# Enables multi-threading support.
# Without this feature, all tasks will be run on a single thread.
multi_threaded = ["bevy_platform/std", "dep:async-channel", "bevy_executor"]

# Uses a Bevy-specific fork of `async-executor` as a task execution backend.
# This backend is incompatible with `no_std` targets.
bevy_executor = [
  "dep:fastrand",
  "dep:slab",
  "dep:thread_local",
  "dep:crossbeam-utils",
  "dep:pin-project-lite",
  "futures-lite",
  "async-task/std",
  "concurrent-queue/std",
]

# Provide an implementation of `block_on` from  `futures-lite`.
futures-lite = ["bevy_platform/std", "futures-lite/std"]

# Use async-io's implementation of block_on instead of futures-lite's implementation.
# This is preferred if your application uses async-io.
async-io = ["bevy_platform/std", "dep:async-io"]

[dependencies]
bevy_platform = { path = "../bevy_platform", version = "0.18.0-dev", default-features = false, features = [
  "alloc",
] }

futures-lite = { version = "2.0.1", default-features = false, features = [
  "alloc",
] }
async-task = { version = "4.4.0", default-features = false }
derive_more = { version = "2", default-features = false, features = [
  "deref",
  "deref_mut",
] }
slab = { version = "0.4", optional = true }
pin-project-lite = { version = "0.2", optional = true }
thread_local = { version = "1.1", optional = true }
fastrand = { version = "2.3", optional = true, default-features = false }
async-channel = { version = "2.3.0", optional = true }
async-io = { version = "2.0.0", optional = true }
atomic-waker = { version = "1", default-features = false }
concurrent-queue = { version = "2.5", default-features = false }
crossbeam-utils = { version = "0.8", default-features = false, optional = true }

[target.'cfg(target_arch = "wasm32")'.dependencies]
<<<<<<< HEAD
async-channel = "2.3.0"
pin-project-lite = "0.2"
=======
pin-project = "1"
async-channel = { version = "2.3.0", default-features = false }
>>>>>>> c738bce8

[target.'cfg(not(all(target_has_atomic = "8", target_has_atomic = "16", target_has_atomic = "32", target_has_atomic = "64", target_has_atomic = "ptr")))'.dependencies]
async-task = { version = "4.4.0", default-features = false, features = [
  "portable-atomic",
] }
heapless = { version = "0.8", default-features = false, features = [
  "portable-atomic",
] }
atomic-waker = { version = "1", default-features = false, features = [
  "portable-atomic",
] }

[dev-dependencies]
futures-lite = { version = "2.0.1", default-features = false, features = [
  "std",
] }
async-channel = "2.3.0"
async-io = "2.0.0"

[lints]
workspace = true

[package.metadata.docs.rs]
rustdoc-args = ["-Zunstable-options", "--generate-link-to-definition"]
all-features = true<|MERGE_RESOLUTION|>--- conflicted
+++ resolved
@@ -59,13 +59,8 @@
 crossbeam-utils = { version = "0.8", default-features = false, optional = true }
 
 [target.'cfg(target_arch = "wasm32")'.dependencies]
-<<<<<<< HEAD
-async-channel = "2.3.0"
 pin-project-lite = "0.2"
-=======
-pin-project = "1"
 async-channel = { version = "2.3.0", default-features = false }
->>>>>>> c738bce8
 
 [target.'cfg(not(all(target_has_atomic = "8", target_has_atomic = "16", target_has_atomic = "32", target_has_atomic = "64", target_has_atomic = "ptr")))'.dependencies]
 async-task = { version = "4.4.0", default-features = false, features = [
