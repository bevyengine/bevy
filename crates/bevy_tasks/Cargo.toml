[package]
name = "bevy_tasks"
version = "0.16.0-dev"
edition = "2024"
description = "A task executor for Bevy Engine"
homepage = "https://bevyengine.org"
repository = "https://github.com/bevyengine/bevy"
license = "MIT OR Apache-2.0"
keywords = ["bevy"]

[features]
default = ["std", "async_executor"]

# Functionality

## Enables multi-threading support.
## Without this feature, all tasks will be run on a single thread.
multi_threaded = ["std", "dep:async-channel", "dep:concurrent-queue"]

## Uses `async-executor` as a task execution backend.
## This backend is incompatible with `no_std` targets.
async_executor = ["std", "dep:async-executor"]

## Uses `edge-executor` as a task execution backend.
## Use this instead of `async-executor` if working on a `no_std` target.
edge_executor = ["dep:edge-executor"]

# Platform Compatibility

## Allows access to the `std` crate. Enabling this feature will prevent compilation
## on `no_std` targets, but provides access to certain additional features on
## supported platforms.
std = [
  "futures-lite/std",
  "async-task/std",
  "edge-executor?/std",
  "bevy_platform_support/std",
]

## `critical-section` provides the building blocks for synchronization primitives
## on all platforms, including `no_std`.
critical-section = [
  "bevy_platform_support/critical-section",
  "edge-executor?/critical-section",
]
<<<<<<< HEAD

## `portable-atomic` provides additional platform support for atomic types and
## operations, even on targets without native support.
portable-atomic = [
  "bevy_platform_support/portable-atomic",
  "edge-executor?/portable-atomic",
  "async-task/portable-atomic",
]
=======
>>>>>>> ed1143b2

## Enables use of browser APIs.
## Note this is currently only applicable on `wasm32` architectures.
web = [
  "bevy_platform_support/web",
  "dep:wasm-bindgen-futures",
  "dep:pin-project",
  "dep:futures-channel",
]

[dependencies]
bevy_platform_support = { path = "../bevy_platform_support", version = "0.16.0-dev", default-features = false, features = [
  "alloc",
] }

futures-lite = { version = "2.0.1", default-features = false, features = [
  "alloc",
] }
async-task = { version = "4.4.0", default-features = false }
derive_more = { version = "1", default-features = false, features = [
  "deref",
  "deref_mut",
] }
cfg-if = "1.0.0"

async-executor = { version = "1.11", optional = true }
edge-executor = { version = "0.4.1", default-features = false, optional = true }
async-channel = { version = "2.3.0", optional = true }
async-io = { version = "2.0.0", optional = true }
concurrent-queue = { version = "2.0.0", optional = true }

[target.'cfg(target_arch = "wasm32")'.dependencies]
wasm-bindgen-futures = { version = "0.4", optional = true }
pin-project = { version = "1", optional = true }
futures-channel = { version = "0.3", optional = true }

[target.'cfg(not(all(target_has_atomic = "8", target_has_atomic = "16", target_has_atomic = "32", target_has_atomic = "64", target_has_atomic = "ptr")))'.dependencies]
async-task = { version = "4.4.0", default-features = false, features = [
  "portable-atomic",
] }
edge-executor = { version = "0.4.1", default-features = false, optional = true, features = [
  "portable-atomic",
] }

[dev-dependencies]
web-time = { version = "1.1" }

[lints]
workspace = true

[package.metadata.docs.rs]
rustdoc-args = ["-Zunstable-options", "--generate-link-to-definition"]
all-features = true<|MERGE_RESOLUTION|>--- conflicted
+++ resolved
@@ -43,17 +43,6 @@
   "bevy_platform_support/critical-section",
   "edge-executor?/critical-section",
 ]
-<<<<<<< HEAD
-
-## `portable-atomic` provides additional platform support for atomic types and
-## operations, even on targets without native support.
-portable-atomic = [
-  "bevy_platform_support/portable-atomic",
-  "edge-executor?/portable-atomic",
-  "async-task/portable-atomic",
-]
-=======
->>>>>>> ed1143b2
 
 ## Enables use of browser APIs.
 ## Note this is currently only applicable on `wasm32` architectures.
@@ -98,9 +87,6 @@
   "portable-atomic",
 ] }
 
-[dev-dependencies]
-web-time = { version = "1.1" }
-
 [lints]
 workspace = true
 
