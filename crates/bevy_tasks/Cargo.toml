[package]
name = "bevy_tasks"
version = "0.14.0-dev"
edition = "2021"
description = "A task executor for Bevy Engine"
homepage = "https://bevyengine.org"
repository = "https://github.com/bevyengine/bevy"
license = "MIT OR Apache-2.0"
keywords = ["bevy"]

[features]
multi-threaded = ["dep:async-channel", "dep:concurrent-queue"]

[dependencies]
futures-lite = "2.0.1"
<<<<<<< HEAD
async-executor = "1.7.2"
event-listener = "5.0"
event-listener-strategy = "0.5"
=======
async-executor = "1.11"
async-channel = { version = "2.2.0", optional = true }
>>>>>>> d59c859a
async-io = { version = "2.0.0", optional = true }
concurrent-queue = { version = "2.0.0", optional = true }

[target.'cfg(target_arch = "wasm32")'.dependencies]
wasm-bindgen-futures = "0.4"

[dev-dependencies]
web-time = { version = "0.2" }

[lints]
workspace = true

[package.metadata.docs.rs]
rustdoc-args = ["-Zunstable-options", "--cfg", "docsrs"]
all-features = true<|MERGE_RESOLUTION|>--- conflicted
+++ resolved
@@ -9,20 +9,14 @@
 keywords = ["bevy"]
 
 [features]
-multi-threaded = ["dep:async-channel", "dep:concurrent-queue"]
+multi-threaded = ["dep:event-listener", "dep:concurrent-queue"]
 
 [dependencies]
 futures-lite = "2.0.1"
-<<<<<<< HEAD
-async-executor = "1.7.2"
-event-listener = "5.0"
-event-listener-strategy = "0.5"
-=======
 async-executor = "1.11"
-async-channel = { version = "2.2.0", optional = true }
->>>>>>> d59c859a
 async-io = { version = "2.0.0", optional = true }
 concurrent-queue = { version = "2.0.0", optional = true }
+event-listener = { version = "5.0", optional = true }
 
 [target.'cfg(target_arch = "wasm32")'.dependencies]
 wasm-bindgen-futures = "0.4"
