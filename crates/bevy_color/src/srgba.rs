--- conflicted
+++ resolved
@@ -1,12 +1,7 @@
 use crate::color_difference::EuclideanDistance;
 use crate::{
-<<<<<<< HEAD
-    impl_componentwise_vector_space, Alpha, ClampColor, Gray, LinearRgba, Luminance, Mix,
-    StandardColor, Xyza,
-=======
-    impl_componentwise_vector_space, Alpha, ClampColor, ColorToComponents, LinearRgba, Luminance,
+    impl_componentwise_vector_space, Alpha, ClampColor, ColorToComponents, Gray, LinearRgba, Luminance,
     Mix, StandardColor, Xyza,
->>>>>>> 4da11fda
 };
 use bevy_math::{Vec3, Vec4};
 use bevy_reflect::prelude::*;
@@ -337,11 +332,11 @@
     }
 }
 
-<<<<<<< HEAD
 impl Gray for Srgba {
     const BLACK: Self = Self::BLACK;
     const WHITE: Self = Self::WHITE;
-=======
+}
+
 impl ColorToComponents for Srgba {
     fn to_f32_array(self) -> [f32; 4] {
         [self.red, self.green, self.blue, self.alpha]
@@ -394,7 +389,6 @@
             alpha: 1.0,
         }
     }
->>>>>>> 4da11fda
 }
 
 impl From<LinearRgba> for Srgba {
