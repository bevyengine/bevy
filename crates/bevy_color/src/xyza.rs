use crate::{
<<<<<<< HEAD
    impl_componentwise_vector_space, Alpha, ClampColor, Gray, LinearRgba, Luminance, Mix,
    StandardColor,
=======
    impl_componentwise_vector_space, Alpha, ClampColor, ColorToComponents, LinearRgba, Luminance,
    Mix, StandardColor,
>>>>>>> 4da11fda
};
use bevy_math::{Vec3, Vec4};
use bevy_reflect::prelude::*;

/// [CIE 1931](https://en.wikipedia.org/wiki/CIE_1931_color_space) color space, also known as XYZ, with an alpha channel.
#[doc = include_str!("../docs/conversion.md")]
/// <div>
#[doc = include_str!("../docs/diagrams/model_graph.svg")]
/// </div>
#[derive(Debug, Clone, Copy, PartialEq, Reflect)]
#[reflect(PartialEq, Default)]
#[cfg_attr(
    feature = "serialize",
    derive(serde::Serialize, serde::Deserialize),
    reflect(Serialize, Deserialize)
)]
pub struct Xyza {
    /// The x-axis. [0.0, 1.0]
    pub x: f32,
    /// The y-axis, intended to represent luminance. [0.0, 1.0]
    pub y: f32,
    /// The z-axis. [0.0, 1.0]
    pub z: f32,
    /// The alpha channel. [0.0, 1.0]
    pub alpha: f32,
}

impl StandardColor for Xyza {}

impl_componentwise_vector_space!(Xyza, [x, y, z, alpha]);

impl Xyza {
    /// Construct a new [`Xyza`] color from components.
    ///
    /// # Arguments
    ///
    /// * `x` - x-axis. [0.0, 1.0]
    /// * `y` - y-axis. [0.0, 1.0]
    /// * `z` - z-axis. [0.0, 1.0]
    /// * `alpha` - Alpha channel. [0.0, 1.0]
    pub const fn new(x: f32, y: f32, z: f32, alpha: f32) -> Self {
        Self { x, y, z, alpha }
    }

    /// Construct a new [`Xyza`] color from (x, y, z) components, with the default alpha (1.0).
    ///
    /// # Arguments
    ///
    /// * `x` - x-axis. [0.0, 1.0]
    /// * `y` - y-axis. [0.0, 1.0]
    /// * `z` - z-axis. [0.0, 1.0]
    pub const fn xyz(x: f32, y: f32, z: f32) -> Self {
        Self {
            x,
            y,
            z,
            alpha: 1.0,
        }
    }

    /// Return a copy of this color with the 'x' channel set to the given value.
    pub const fn with_x(self, x: f32) -> Self {
        Self { x, ..self }
    }

    /// Return a copy of this color with the 'y' channel set to the given value.
    pub const fn with_y(self, y: f32) -> Self {
        Self { y, ..self }
    }

    /// Return a copy of this color with the 'z' channel set to the given value.
    pub const fn with_z(self, z: f32) -> Self {
        Self { z, ..self }
    }

    /// [D65 White Point](https://en.wikipedia.org/wiki/Illuminant_D65#Definition)
    pub const D65_WHITE: Self = Self::xyz(0.95047, 1.0, 1.08883);
}

impl Default for Xyza {
    fn default() -> Self {
        Self::new(0., 0., 0., 1.)
    }
}

impl Alpha for Xyza {
    #[inline]
    fn with_alpha(&self, alpha: f32) -> Self {
        Self { alpha, ..*self }
    }

    #[inline]
    fn alpha(&self) -> f32 {
        self.alpha
    }

    #[inline]
    fn set_alpha(&mut self, alpha: f32) {
        self.alpha = alpha;
    }
}

impl Luminance for Xyza {
    #[inline]
    fn with_luminance(&self, lightness: f32) -> Self {
        Self {
            y: lightness,
            ..*self
        }
    }

    fn luminance(&self) -> f32 {
        self.y
    }

    fn darker(&self, amount: f32) -> Self {
        Self {
            y: (self.y - amount).clamp(0., 1.),
            ..*self
        }
    }

    fn lighter(&self, amount: f32) -> Self {
        Self {
            y: (self.y + amount).min(1.),
            ..*self
        }
    }
}

impl Mix for Xyza {
    #[inline]
    fn mix(&self, other: &Self, factor: f32) -> Self {
        let n_factor = 1.0 - factor;
        Self {
            x: self.x * n_factor + other.x * factor,
            y: self.y * n_factor + other.y * factor,
            z: self.z * n_factor + other.z * factor,
            alpha: self.alpha * n_factor + other.alpha * factor,
        }
    }
}

impl ClampColor for Xyza {
    fn clamped(&self) -> Self {
        Self {
            x: self.x.clamp(0., 1.),
            y: self.y.clamp(0., 1.),
            z: self.z.clamp(0., 1.),
            alpha: self.alpha.clamp(0., 1.),
        }
    }

    fn is_within_bounds(&self) -> bool {
        (0. ..=1.).contains(&self.x)
            && (0. ..=1.).contains(&self.y)
            && (0. ..=1.).contains(&self.z)
            && (0. ..=1.).contains(&self.alpha)
    }
}

<<<<<<< HEAD
impl Gray for Xyza {
    const BLACK: Self = Self::new(0., 0., 0., 1.);
    const WHITE: Self = Self::new(0.95047, 1.0, 1.08883, 1.0);
=======
impl ColorToComponents for Xyza {
    fn to_f32_array(self) -> [f32; 4] {
        [self.x, self.y, self.z, self.alpha]
    }

    fn to_f32_array_no_alpha(self) -> [f32; 3] {
        [self.x, self.y, self.z]
    }

    fn to_vec4(self) -> Vec4 {
        Vec4::new(self.x, self.y, self.z, self.alpha)
    }

    fn to_vec3(self) -> Vec3 {
        Vec3::new(self.x, self.y, self.z)
    }

    fn from_f32_array(color: [f32; 4]) -> Self {
        Self {
            x: color[0],
            y: color[1],
            z: color[2],
            alpha: color[3],
        }
    }

    fn from_f32_array_no_alpha(color: [f32; 3]) -> Self {
        Self {
            x: color[0],
            y: color[1],
            z: color[2],
            alpha: 1.0,
        }
    }

    fn from_vec4(color: Vec4) -> Self {
        Self {
            x: color[0],
            y: color[1],
            z: color[2],
            alpha: color[3],
        }
    }

    fn from_vec3(color: Vec3) -> Self {
        Self {
            x: color[0],
            y: color[1],
            z: color[2],
            alpha: 1.0,
        }
    }
>>>>>>> 4da11fda
}

impl From<LinearRgba> for Xyza {
    fn from(
        LinearRgba {
            red,
            green,
            blue,
            alpha,
        }: LinearRgba,
    ) -> Self {
        // Linear sRGB to XYZ
        // http://www.brucelindbloom.com/index.html?Eqn_XYZ_to_RGB.html
        // http://www.brucelindbloom.com/index.html?Eqn_RGB_XYZ_Matrix.html (sRGB, RGB to XYZ [M])
        let r = red;
        let g = green;
        let b = blue;

        let x = r * 0.4124564 + g * 0.3575761 + b * 0.1804375;
        let y = r * 0.2126729 + g * 0.7151522 + b * 0.072175;
        let z = r * 0.0193339 + g * 0.119192 + b * 0.9503041;

        Xyza::new(x, y, z, alpha)
    }
}

impl From<Xyza> for LinearRgba {
    fn from(Xyza { x, y, z, alpha }: Xyza) -> Self {
        // XYZ to Linear sRGB
        // http://www.brucelindbloom.com/index.html?Eqn_XYZ_to_RGB.html
        // http://www.brucelindbloom.com/index.html?Eqn_RGB_XYZ_Matrix.html (sRGB, XYZ to RGB [M]-1)
        let r = x * 3.2404542 + y * -1.5371385 + z * -0.4985314;
        let g = x * -0.969266 + y * 1.8760108 + z * 0.041556;
        let b = x * 0.0556434 + y * -0.2040259 + z * 1.0572252;

        LinearRgba::new(r, g, b, alpha)
    }
}

#[cfg(test)]
mod tests {
    use super::*;
    use crate::{
        color_difference::EuclideanDistance, test_colors::TEST_COLORS, testing::assert_approx_eq,
        Srgba,
    };

    #[test]
    fn test_to_from_srgba() {
        let xyza = Xyza::new(0.5, 0.5, 0.5, 1.0);
        let srgba: Srgba = xyza.into();
        let xyza2: Xyza = srgba.into();
        assert_approx_eq!(xyza.x, xyza2.x, 0.001);
        assert_approx_eq!(xyza.y, xyza2.y, 0.001);
        assert_approx_eq!(xyza.z, xyza2.z, 0.001);
        assert_approx_eq!(xyza.alpha, xyza2.alpha, 0.001);
    }

    #[test]
    fn test_to_from_srgba_2() {
        for color in TEST_COLORS.iter() {
            let rgb2: Srgba = (color.xyz).into();
            let xyz2: Xyza = (color.rgb).into();
            assert!(
                color.rgb.distance(&rgb2) < 0.00001,
                "{}: {:?} != {:?}",
                color.name,
                color.rgb,
                rgb2
            );
            assert_approx_eq!(color.xyz.x, xyz2.x, 0.001);
            assert_approx_eq!(color.xyz.y, xyz2.y, 0.001);
            assert_approx_eq!(color.xyz.z, xyz2.z, 0.001);
            assert_approx_eq!(color.xyz.alpha, xyz2.alpha, 0.001);
        }
    }

    #[test]
    fn test_clamp() {
        let color_1 = Xyza::xyz(2., -1., 0.4);
        let color_2 = Xyza::xyz(0.031, 0.749, 1.);
        let mut color_3 = Xyza::xyz(-1., 1., 1.);

        assert!(!color_1.is_within_bounds());
        assert_eq!(color_1.clamped(), Xyza::xyz(1., 0., 0.4));

        assert!(color_2.is_within_bounds());
        assert_eq!(color_2, color_2.clamped());

        color_3.clamp();
        assert!(color_3.is_within_bounds());
        assert_eq!(color_3, Xyza::xyz(0., 1., 1.));
    }
}<|MERGE_RESOLUTION|>--- conflicted
+++ resolved
@@ -1,11 +1,7 @@
 use crate::{
-<<<<<<< HEAD
-    impl_componentwise_vector_space, Alpha, ClampColor, Gray, LinearRgba, Luminance, Mix,
+    impl_componentwise_vector_space, Alpha, ClampColor, ColorToComponents, Gray, LinearRgba, Luminance,
+    Mix,
     StandardColor,
-=======
-    impl_componentwise_vector_space, Alpha, ClampColor, ColorToComponents, LinearRgba, Luminance,
-    Mix, StandardColor,
->>>>>>> 4da11fda
 };
 use bevy_math::{Vec3, Vec4};
 use bevy_reflect::prelude::*;
@@ -167,11 +163,11 @@
     }
 }
 
-<<<<<<< HEAD
 impl Gray for Xyza {
     const BLACK: Self = Self::new(0., 0., 0., 1.);
     const WHITE: Self = Self::new(0.95047, 1.0, 1.08883, 1.0);
-=======
+}
+
 impl ColorToComponents for Xyza {
     fn to_f32_array(self) -> [f32; 4] {
         [self.x, self.y, self.z, self.alpha]
@@ -224,7 +220,6 @@
             alpha: 1.0,
         }
     }
->>>>>>> 4da11fda
 }
 
 impl From<LinearRgba> for Xyza {
