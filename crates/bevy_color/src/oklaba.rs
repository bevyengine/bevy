--- conflicted
+++ resolved
@@ -216,13 +216,6 @@
     }
 }
 
-<<<<<<< HEAD
-#[expect(
-    clippy::excessive_precision,
-    reason = "The code with excessive precision was copied from another codebase."
-)]
-=======
->>>>>>> 39f38a19
 impl From<LinearRgba> for Oklaba {
     fn from(value: LinearRgba) -> Self {
         let LinearRgba {
@@ -246,13 +239,6 @@
     }
 }
 
-<<<<<<< HEAD
-#[expect(
-    clippy::excessive_precision,
-    reason = "The code with excessive precision was copied from another codebase."
-)]
-=======
->>>>>>> 39f38a19
 impl From<Oklaba> for LinearRgba {
     fn from(value: Oklaba) -> Self {
         let Oklaba {
