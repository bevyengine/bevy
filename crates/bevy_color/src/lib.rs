--- conflicted
+++ resolved
@@ -250,15 +250,11 @@
             }
         }
 
-<<<<<<< HEAD
-        impl bevy_math::VectorSpace for $ty {}
-=======
         impl bevy_math::VectorSpace for $ty {
             const ZERO: Self = Self {
                 $($element: 0.0,)+
             };
         }
->>>>>>> f924b4d9
     };
 }
 
