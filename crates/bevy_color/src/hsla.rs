use crate::{
<<<<<<< HEAD
    Alpha, ClampColor, Gray, Hsva, Hue, Hwba, Lcha, LinearRgba, Luminance, Mix, Srgba,
=======
    Alpha, ClampColor, ColorToComponents, Hsva, Hue, Hwba, Lcha, LinearRgba, Luminance, Mix, Srgba,
>>>>>>> 4da11fda
    StandardColor, Xyza,
};
use bevy_math::{Vec3, Vec4};
use bevy_reflect::prelude::*;

/// Color in Hue-Saturation-Lightness (HSL) color space with alpha.
/// Further information on this color model can be found on [Wikipedia](https://en.wikipedia.org/wiki/HSL_and_HSV).
#[doc = include_str!("../docs/conversion.md")]
/// <div>
#[doc = include_str!("../docs/diagrams/model_graph.svg")]
/// </div>
#[derive(Debug, Clone, Copy, PartialEq, Reflect)]
#[reflect(PartialEq, Default)]
#[cfg_attr(
    feature = "serialize",
    derive(serde::Serialize, serde::Deserialize),
    reflect(Serialize, Deserialize)
)]
pub struct Hsla {
    /// The hue channel. [0.0, 360.0]
    pub hue: f32,
    /// The saturation channel. [0.0, 1.0]
    pub saturation: f32,
    /// The lightness channel. [0.0, 1.0]
    pub lightness: f32,
    /// The alpha channel. [0.0, 1.0]
    pub alpha: f32,
}

impl StandardColor for Hsla {}

impl Hsla {
    /// Construct a new [`Hsla`] color from components.
    ///
    /// # Arguments
    ///
    /// * `hue` - Hue channel. [0.0, 360.0]
    /// * `saturation` - Saturation channel. [0.0, 1.0]
    /// * `lightness` - Lightness channel. [0.0, 1.0]
    /// * `alpha` - Alpha channel. [0.0, 1.0]
    pub const fn new(hue: f32, saturation: f32, lightness: f32, alpha: f32) -> Self {
        Self {
            hue,
            saturation,
            lightness,
            alpha,
        }
    }

    /// Construct a new [`Hsla`] color from (h, s, l) components, with the default alpha (1.0).
    ///
    /// # Arguments
    ///
    /// * `hue` - Hue channel. [0.0, 360.0]
    /// * `saturation` - Saturation channel. [0.0, 1.0]
    /// * `lightness` - Lightness channel. [0.0, 1.0]
    pub const fn hsl(hue: f32, saturation: f32, lightness: f32) -> Self {
        Self::new(hue, saturation, lightness, 1.0)
    }

    /// Return a copy of this color with the saturation channel set to the given value.
    pub const fn with_saturation(self, saturation: f32) -> Self {
        Self { saturation, ..self }
    }

    /// Return a copy of this color with the lightness channel set to the given value.
    pub const fn with_lightness(self, lightness: f32) -> Self {
        Self { lightness, ..self }
    }

    /// Generate a deterministic but [quasi-randomly distributed](https://en.wikipedia.org/wiki/Low-discrepancy_sequence)
    /// color from a provided `index`.
    ///
    /// This can be helpful for generating debug colors.
    ///
    /// # Examples
    ///
    /// ```rust
    /// # use bevy_color::Hsla;
    /// // Unique color for an entity
    /// # let entity_index = 123;
    /// // let entity_index = entity.index();
    /// let color = Hsla::sequential_dispersed(entity_index);
    ///
    /// // Palette with 5 distinct hues
    /// let palette = (0..5).map(Hsla::sequential_dispersed).collect::<Vec<_>>();
    /// ```
    pub fn sequential_dispersed(index: u32) -> Self {
        const FRAC_U32MAX_GOLDEN_RATIO: u32 = 2654435769; // (u32::MAX / Φ) rounded up
        const RATIO_360: f32 = 360.0 / u32::MAX as f32;

        // from https://extremelearning.com.au/unreasonable-effectiveness-of-quasirandom-sequences/
        //
        // Map a sequence of integers (eg: 154, 155, 156, 157, 158) into the [0.0..1.0] range,
        // so that the closer the numbers are, the larger the difference of their image.
        let hue = index.wrapping_mul(FRAC_U32MAX_GOLDEN_RATIO) as f32 * RATIO_360;
        Self::hsl(hue, 1., 0.5)
    }
}

impl Default for Hsla {
    fn default() -> Self {
        Self::new(0., 0., 1., 1.)
    }
}

impl Mix for Hsla {
    #[inline]
    fn mix(&self, other: &Self, factor: f32) -> Self {
        let n_factor = 1.0 - factor;
        Self {
            hue: crate::color_ops::lerp_hue(self.hue, other.hue, factor),
            saturation: self.saturation * n_factor + other.saturation * factor,
            lightness: self.lightness * n_factor + other.lightness * factor,
            alpha: self.alpha * n_factor + other.alpha * factor,
        }
    }
}

impl Gray for Hsla {
    const BLACK: Self = Self::new(0., 0., 0., 1.);
    const WHITE: Self = Self::new(0., 0., 1., 1.);
}

impl Alpha for Hsla {
    #[inline]
    fn with_alpha(&self, alpha: f32) -> Self {
        Self { alpha, ..*self }
    }

    #[inline]
    fn alpha(&self) -> f32 {
        self.alpha
    }

    #[inline]
    fn set_alpha(&mut self, alpha: f32) {
        self.alpha = alpha;
    }
}

impl Hue for Hsla {
    #[inline]
    fn with_hue(&self, hue: f32) -> Self {
        Self { hue, ..*self }
    }

    #[inline]
    fn hue(&self) -> f32 {
        self.hue
    }

    #[inline]
    fn set_hue(&mut self, hue: f32) {
        self.hue = hue;
    }
}

impl Luminance for Hsla {
    #[inline]
    fn with_luminance(&self, lightness: f32) -> Self {
        Self { lightness, ..*self }
    }

    fn luminance(&self) -> f32 {
        self.lightness
    }

    fn darker(&self, amount: f32) -> Self {
        Self {
            lightness: (self.lightness - amount).clamp(0., 1.),
            ..*self
        }
    }

    fn lighter(&self, amount: f32) -> Self {
        Self {
            lightness: (self.lightness + amount).min(1.),
            ..*self
        }
    }
}

impl ClampColor for Hsla {
    fn clamped(&self) -> Self {
        Self {
            hue: self.hue.rem_euclid(360.),
            saturation: self.saturation.clamp(0., 1.),
            lightness: self.lightness.clamp(0., 1.),
            alpha: self.alpha.clamp(0., 1.),
        }
    }

    fn is_within_bounds(&self) -> bool {
        (0. ..=360.).contains(&self.hue)
            && (0. ..=1.).contains(&self.saturation)
            && (0. ..=1.).contains(&self.lightness)
            && (0. ..=1.).contains(&self.alpha)
    }
}

impl ColorToComponents for Hsla {
    fn to_f32_array(self) -> [f32; 4] {
        [self.hue, self.saturation, self.lightness, self.alpha]
    }

    fn to_f32_array_no_alpha(self) -> [f32; 3] {
        [self.hue, self.saturation, self.lightness]
    }

    fn to_vec4(self) -> Vec4 {
        Vec4::new(self.hue, self.saturation, self.lightness, self.alpha)
    }

    fn to_vec3(self) -> Vec3 {
        Vec3::new(self.hue, self.saturation, self.lightness)
    }

    fn from_f32_array(color: [f32; 4]) -> Self {
        Self {
            hue: color[0],
            saturation: color[1],
            lightness: color[2],
            alpha: color[3],
        }
    }

    fn from_f32_array_no_alpha(color: [f32; 3]) -> Self {
        Self {
            hue: color[0],
            saturation: color[1],
            lightness: color[2],
            alpha: 1.0,
        }
    }

    fn from_vec4(color: Vec4) -> Self {
        Self {
            hue: color[0],
            saturation: color[1],
            lightness: color[2],
            alpha: color[3],
        }
    }

    fn from_vec3(color: Vec3) -> Self {
        Self {
            hue: color[0],
            saturation: color[1],
            lightness: color[2],
            alpha: 1.0,
        }
    }
}

impl From<Hsla> for Hsva {
    fn from(
        Hsla {
            hue,
            saturation,
            lightness,
            alpha,
        }: Hsla,
    ) -> Self {
        // Based on https://en.wikipedia.org/wiki/HSL_and_HSV#HSL_to_HSV
        let value = lightness + saturation * lightness.min(1. - lightness);
        let saturation = if value == 0. {
            0.
        } else {
            2. * (1. - (lightness / value))
        };

        Hsva::new(hue, saturation, value, alpha)
    }
}

impl From<Hsva> for Hsla {
    fn from(
        Hsva {
            hue,
            saturation,
            value,
            alpha,
        }: Hsva,
    ) -> Self {
        // Based on https://en.wikipedia.org/wiki/HSL_and_HSV#HSV_to_HSL
        let lightness = value * (1. - saturation / 2.);
        let saturation = if lightness == 0. || lightness == 1. {
            0.
        } else {
            (value - lightness) / lightness.min(1. - lightness)
        };

        Hsla::new(hue, saturation, lightness, alpha)
    }
}

// Derived Conversions

impl From<Hwba> for Hsla {
    fn from(value: Hwba) -> Self {
        Hsva::from(value).into()
    }
}

impl From<Hsla> for Hwba {
    fn from(value: Hsla) -> Self {
        Hsva::from(value).into()
    }
}

impl From<Srgba> for Hsla {
    fn from(value: Srgba) -> Self {
        Hsva::from(value).into()
    }
}

impl From<Hsla> for Srgba {
    fn from(value: Hsla) -> Self {
        Hsva::from(value).into()
    }
}

impl From<LinearRgba> for Hsla {
    fn from(value: LinearRgba) -> Self {
        Hsva::from(value).into()
    }
}

impl From<Hsla> for LinearRgba {
    fn from(value: Hsla) -> Self {
        Hsva::from(value).into()
    }
}

impl From<Lcha> for Hsla {
    fn from(value: Lcha) -> Self {
        Hsva::from(value).into()
    }
}

impl From<Hsla> for Lcha {
    fn from(value: Hsla) -> Self {
        Hsva::from(value).into()
    }
}

impl From<Xyza> for Hsla {
    fn from(value: Xyza) -> Self {
        Hsva::from(value).into()
    }
}

impl From<Hsla> for Xyza {
    fn from(value: Hsla) -> Self {
        Hsva::from(value).into()
    }
}

#[cfg(test)]
mod tests {
    use super::*;
    use crate::{
        color_difference::EuclideanDistance, test_colors::TEST_COLORS, testing::assert_approx_eq,
    };

    #[test]
    fn test_to_from_srgba() {
        let hsla = Hsla::new(0.5, 0.5, 0.5, 1.0);
        let srgba: Srgba = hsla.into();
        let hsla2: Hsla = srgba.into();
        assert_approx_eq!(hsla.hue, hsla2.hue, 0.001);
        assert_approx_eq!(hsla.saturation, hsla2.saturation, 0.001);
        assert_approx_eq!(hsla.lightness, hsla2.lightness, 0.001);
        assert_approx_eq!(hsla.alpha, hsla2.alpha, 0.001);
    }

    #[test]
    fn test_to_from_srgba_2() {
        for color in TEST_COLORS.iter() {
            let rgb2: Srgba = (color.hsl).into();
            let hsl2: Hsla = (color.rgb).into();
            assert!(
                color.rgb.distance(&rgb2) < 0.000001,
                "{}: {:?} != {:?}",
                color.name,
                color.rgb,
                rgb2
            );
            assert_approx_eq!(color.hsl.hue, hsl2.hue, 0.001);
            assert_approx_eq!(color.hsl.saturation, hsl2.saturation, 0.001);
            assert_approx_eq!(color.hsl.lightness, hsl2.lightness, 0.001);
            assert_approx_eq!(color.hsl.alpha, hsl2.alpha, 0.001);
        }
    }

    #[test]
    fn test_to_from_linear() {
        let hsla = Hsla::new(0.5, 0.5, 0.5, 1.0);
        let linear: LinearRgba = hsla.into();
        let hsla2: Hsla = linear.into();
        assert_approx_eq!(hsla.hue, hsla2.hue, 0.001);
        assert_approx_eq!(hsla.saturation, hsla2.saturation, 0.001);
        assert_approx_eq!(hsla.lightness, hsla2.lightness, 0.001);
        assert_approx_eq!(hsla.alpha, hsla2.alpha, 0.001);
    }

    #[test]
    fn test_mix_wrap() {
        let hsla0 = Hsla::new(10., 0.5, 0.5, 1.0);
        let hsla1 = Hsla::new(20., 0.5, 0.5, 1.0);
        let hsla2 = Hsla::new(350., 0.5, 0.5, 1.0);
        assert_approx_eq!(hsla0.mix(&hsla1, 0.25).hue, 12.5, 0.001);
        assert_approx_eq!(hsla0.mix(&hsla1, 0.5).hue, 15., 0.001);
        assert_approx_eq!(hsla0.mix(&hsla1, 0.75).hue, 17.5, 0.001);

        assert_approx_eq!(hsla1.mix(&hsla0, 0.25).hue, 17.5, 0.001);
        assert_approx_eq!(hsla1.mix(&hsla0, 0.5).hue, 15., 0.001);
        assert_approx_eq!(hsla1.mix(&hsla0, 0.75).hue, 12.5, 0.001);

        assert_approx_eq!(hsla0.mix(&hsla2, 0.25).hue, 5., 0.001);
        assert_approx_eq!(hsla0.mix(&hsla2, 0.5).hue, 0., 0.001);
        assert_approx_eq!(hsla0.mix(&hsla2, 0.75).hue, 355., 0.001);

        assert_approx_eq!(hsla2.mix(&hsla0, 0.25).hue, 355., 0.001);
        assert_approx_eq!(hsla2.mix(&hsla0, 0.5).hue, 0., 0.001);
        assert_approx_eq!(hsla2.mix(&hsla0, 0.75).hue, 5., 0.001);
    }

    #[test]
    fn test_from_index() {
        let references = [
            Hsla::hsl(0.0, 1., 0.5),
            Hsla::hsl(222.49225, 1., 0.5),
            Hsla::hsl(84.984474, 1., 0.5),
            Hsla::hsl(307.4767, 1., 0.5),
            Hsla::hsl(169.96895, 1., 0.5),
        ];

        for (index, reference) in references.into_iter().enumerate() {
            let color = Hsla::sequential_dispersed(index as u32);

            assert_approx_eq!(color.hue, reference.hue, 0.001);
        }
    }

    #[test]
    fn test_clamp() {
        let color_1 = Hsla::hsl(361., 2., -1.);
        let color_2 = Hsla::hsl(250.2762, 1., 0.67);
        let mut color_3 = Hsla::hsl(-50., 1., 1.);

        assert!(!color_1.is_within_bounds());
        assert_eq!(color_1.clamped(), Hsla::hsl(1., 1., 0.));

        assert!(color_2.is_within_bounds());
        assert_eq!(color_2, color_2.clamped());

        color_3.clamp();
        assert!(color_3.is_within_bounds());
        assert_eq!(color_3, Hsla::hsl(310., 1., 1.));
    }
}<|MERGE_RESOLUTION|>--- conflicted
+++ resolved
@@ -1,9 +1,5 @@
 use crate::{
-<<<<<<< HEAD
-    Alpha, ClampColor, Gray, Hsva, Hue, Hwba, Lcha, LinearRgba, Luminance, Mix, Srgba,
-=======
-    Alpha, ClampColor, ColorToComponents, Hsva, Hue, Hwba, Lcha, LinearRgba, Luminance, Mix, Srgba,
->>>>>>> 4da11fda
+    Alpha, ClampColor, ColorToComponents, Hsva, Hue, Hwba, Lcha, LinearRgba, Luminance, Gray, Mix, Srgba,
     StandardColor, Xyza,
 };
 use bevy_math::{Vec3, Vec4};
