//! Implementation of the Hue-Whiteness-Blackness (HWB) color model as described
//! in [_HWB - A More Intuitive Hue-Based Color Model_] by _Smith et al_.
//!
//! [_HWB - A More Intuitive Hue-Based Color Model_]: https://web.archive.org/web/20240226005220/http://alvyray.com/Papers/CG/HWB_JGTv208.pdf
<<<<<<< HEAD
use crate::{Alpha, ClampColor, Gray, Hue, Lcha, LinearRgba, Mix, Srgba, StandardColor, Xyza};
=======
use crate::{
    Alpha, ClampColor, ColorToComponents, Hue, Lcha, LinearRgba, Mix, Srgba, StandardColor, Xyza,
};
use bevy_math::{Vec3, Vec4};
>>>>>>> 4da11fda
use bevy_reflect::prelude::*;

/// Color in Hue-Whiteness-Blackness (HWB) color space with alpha.
/// Further information on this color model can be found on [Wikipedia](https://en.wikipedia.org/wiki/HWB_color_model).
#[doc = include_str!("../docs/conversion.md")]
/// <div>
#[doc = include_str!("../docs/diagrams/model_graph.svg")]
/// </div>
#[derive(Debug, Clone, Copy, PartialEq, Reflect)]
#[reflect(PartialEq, Default)]
#[cfg_attr(
    feature = "serialize",
    derive(serde::Serialize, serde::Deserialize),
    reflect(Serialize, Deserialize)
)]
pub struct Hwba {
    /// The hue channel. [0.0, 360.0]
    pub hue: f32,
    /// The whiteness channel. [0.0, 1.0]
    pub whiteness: f32,
    /// The blackness channel. [0.0, 1.0]
    pub blackness: f32,
    /// The alpha channel. [0.0, 1.0]
    pub alpha: f32,
}

impl StandardColor for Hwba {}

impl Hwba {
    /// Construct a new [`Hwba`] color from components.
    ///
    /// # Arguments
    ///
    /// * `hue` - Hue channel. [0.0, 360.0]
    /// * `whiteness` - Whiteness channel. [0.0, 1.0]
    /// * `blackness` - Blackness channel. [0.0, 1.0]
    /// * `alpha` - Alpha channel. [0.0, 1.0]
    pub const fn new(hue: f32, whiteness: f32, blackness: f32, alpha: f32) -> Self {
        Self {
            hue,
            whiteness,
            blackness,
            alpha,
        }
    }

    /// Construct a new [`Hwba`] color from (h, s, l) components, with the default alpha (1.0).
    ///
    /// # Arguments
    ///
    /// * `hue` - Hue channel. [0.0, 360.0]
    /// * `whiteness` - Whiteness channel. [0.0, 1.0]
    /// * `blackness` - Blackness channel. [0.0, 1.0]
    pub const fn hwb(hue: f32, whiteness: f32, blackness: f32) -> Self {
        Self::new(hue, whiteness, blackness, 1.0)
    }

    /// Return a copy of this color with the whiteness channel set to the given value.
    pub const fn with_whiteness(self, whiteness: f32) -> Self {
        Self { whiteness, ..self }
    }

    /// Return a copy of this color with the blackness channel set to the given value.
    pub const fn with_blackness(self, blackness: f32) -> Self {
        Self { blackness, ..self }
    }
}

impl Default for Hwba {
    fn default() -> Self {
        Self::new(0., 0., 1., 1.)
    }
}

impl Mix for Hwba {
    #[inline]
    fn mix(&self, other: &Self, factor: f32) -> Self {
        let n_factor = 1.0 - factor;
        Self {
            hue: crate::color_ops::lerp_hue(self.hue, other.hue, factor),
            whiteness: self.whiteness * n_factor + other.whiteness * factor,
            blackness: self.blackness * n_factor + other.blackness * factor,
            alpha: self.alpha * n_factor + other.alpha * factor,
        }
    }
}

impl Gray for Hwba {
    const BLACK: Self = Self::new(0., 0., 1., 1.);
    const WHITE: Self = Self::new(0., 1., 0., 1.);
}

impl Alpha for Hwba {
    #[inline]
    fn with_alpha(&self, alpha: f32) -> Self {
        Self { alpha, ..*self }
    }

    #[inline]
    fn alpha(&self) -> f32 {
        self.alpha
    }

    #[inline]
    fn set_alpha(&mut self, alpha: f32) {
        self.alpha = alpha;
    }
}

impl Hue for Hwba {
    #[inline]
    fn with_hue(&self, hue: f32) -> Self {
        Self { hue, ..*self }
    }

    #[inline]
    fn hue(&self) -> f32 {
        self.hue
    }

    #[inline]
    fn set_hue(&mut self, hue: f32) {
        self.hue = hue;
    }
}

impl ClampColor for Hwba {
    fn clamped(&self) -> Self {
        Self {
            hue: self.hue.rem_euclid(360.),
            whiteness: self.whiteness.clamp(0., 1.),
            blackness: self.blackness.clamp(0., 1.),
            alpha: self.alpha.clamp(0., 1.),
        }
    }

    fn is_within_bounds(&self) -> bool {
        (0. ..=360.).contains(&self.hue)
            && (0. ..=1.).contains(&self.whiteness)
            && (0. ..=1.).contains(&self.blackness)
            && (0. ..=1.).contains(&self.alpha)
    }
}

impl ColorToComponents for Hwba {
    fn to_f32_array(self) -> [f32; 4] {
        [self.hue, self.whiteness, self.blackness, self.alpha]
    }

    fn to_f32_array_no_alpha(self) -> [f32; 3] {
        [self.hue, self.whiteness, self.blackness]
    }

    fn to_vec4(self) -> Vec4 {
        Vec4::new(self.hue, self.whiteness, self.blackness, self.alpha)
    }

    fn to_vec3(self) -> Vec3 {
        Vec3::new(self.hue, self.whiteness, self.blackness)
    }

    fn from_f32_array(color: [f32; 4]) -> Self {
        Self {
            hue: color[0],
            whiteness: color[1],
            blackness: color[2],
            alpha: color[3],
        }
    }

    fn from_f32_array_no_alpha(color: [f32; 3]) -> Self {
        Self {
            hue: color[0],
            whiteness: color[1],
            blackness: color[2],
            alpha: 1.0,
        }
    }

    fn from_vec4(color: Vec4) -> Self {
        Self {
            hue: color[0],
            whiteness: color[1],
            blackness: color[2],
            alpha: color[3],
        }
    }

    fn from_vec3(color: Vec3) -> Self {
        Self {
            hue: color[0],
            whiteness: color[1],
            blackness: color[2],
            alpha: 1.0,
        }
    }
}

impl From<Srgba> for Hwba {
    fn from(
        Srgba {
            red,
            green,
            blue,
            alpha,
        }: Srgba,
    ) -> Self {
        // Based on "HWB - A More Intuitive Hue-Based Color Model" Appendix B
        let x_max = 0f32.max(red).max(green).max(blue);
        let x_min = 1f32.min(red).min(green).min(blue);

        let chroma = x_max - x_min;

        let hue = if chroma == 0.0 {
            0.0
        } else if red == x_max {
            60.0 * (green - blue) / chroma
        } else if green == x_max {
            60.0 * (2.0 + (blue - red) / chroma)
        } else {
            60.0 * (4.0 + (red - green) / chroma)
        };
        let hue = if hue < 0.0 { 360.0 + hue } else { hue };

        let whiteness = x_min;
        let blackness = 1.0 - x_max;

        Hwba {
            hue,
            whiteness,
            blackness,
            alpha,
        }
    }
}

impl From<Hwba> for Srgba {
    fn from(
        Hwba {
            hue,
            whiteness,
            blackness,
            alpha,
        }: Hwba,
    ) -> Self {
        // Based on "HWB - A More Intuitive Hue-Based Color Model" Appendix B
        let w = whiteness;
        let v = 1. - blackness;

        let h = (hue % 360.) / 60.;
        let i = h.floor();
        let f = h - i;

        let i = i as u8;

        let f = if i % 2 == 0 { f } else { 1. - f };

        let n = w + f * (v - w);

        let (red, green, blue) = match i {
            0 => (v, n, w),
            1 => (n, v, w),
            2 => (w, v, n),
            3 => (w, n, v),
            4 => (n, w, v),
            5 => (v, w, n),
            _ => unreachable!("i is bounded in [0, 6)"),
        };

        Srgba::new(red, green, blue, alpha)
    }
}

// Derived Conversions

impl From<LinearRgba> for Hwba {
    fn from(value: LinearRgba) -> Self {
        Srgba::from(value).into()
    }
}

impl From<Hwba> for LinearRgba {
    fn from(value: Hwba) -> Self {
        Srgba::from(value).into()
    }
}

impl From<Lcha> for Hwba {
    fn from(value: Lcha) -> Self {
        Srgba::from(value).into()
    }
}

impl From<Hwba> for Lcha {
    fn from(value: Hwba) -> Self {
        Srgba::from(value).into()
    }
}

impl From<Xyza> for Hwba {
    fn from(value: Xyza) -> Self {
        Srgba::from(value).into()
    }
}

impl From<Hwba> for Xyza {
    fn from(value: Hwba) -> Self {
        Srgba::from(value).into()
    }
}

#[cfg(test)]
mod tests {
    use super::*;
    use crate::{
        color_difference::EuclideanDistance, test_colors::TEST_COLORS, testing::assert_approx_eq,
    };

    #[test]
    fn test_to_from_srgba() {
        let hwba = Hwba::new(0.0, 0.5, 0.5, 1.0);
        let srgba: Srgba = hwba.into();
        let hwba2: Hwba = srgba.into();
        assert_approx_eq!(hwba.hue, hwba2.hue, 0.001);
        assert_approx_eq!(hwba.whiteness, hwba2.whiteness, 0.001);
        assert_approx_eq!(hwba.blackness, hwba2.blackness, 0.001);
        assert_approx_eq!(hwba.alpha, hwba2.alpha, 0.001);
    }

    #[test]
    fn test_to_from_srgba_2() {
        for color in TEST_COLORS.iter() {
            let rgb2: Srgba = (color.hwb).into();
            let hwb2: Hwba = (color.rgb).into();
            assert!(
                color.rgb.distance(&rgb2) < 0.00001,
                "{}: {:?} != {:?}",
                color.name,
                color.rgb,
                rgb2
            );
            assert_approx_eq!(color.hwb.hue, hwb2.hue, 0.001);
            assert_approx_eq!(color.hwb.whiteness, hwb2.whiteness, 0.001);
            assert_approx_eq!(color.hwb.blackness, hwb2.blackness, 0.001);
            assert_approx_eq!(color.hwb.alpha, hwb2.alpha, 0.001);
        }
    }

    #[test]
    fn test_clamp() {
        let color_1 = Hwba::hwb(361., 2., -1.);
        let color_2 = Hwba::hwb(250.2762, 1., 0.67);
        let mut color_3 = Hwba::hwb(-50., 1., 1.);

        assert!(!color_1.is_within_bounds());
        assert_eq!(color_1.clamped(), Hwba::hwb(1., 1., 0.));

        assert!(color_2.is_within_bounds());
        assert_eq!(color_2, color_2.clamped());

        color_3.clamp();
        assert!(color_3.is_within_bounds());
        assert_eq!(color_3, Hwba::hwb(310., 1., 1.));
    }
}<|MERGE_RESOLUTION|>--- conflicted
+++ resolved
@@ -2,14 +2,10 @@
 //! in [_HWB - A More Intuitive Hue-Based Color Model_] by _Smith et al_.
 //!
 //! [_HWB - A More Intuitive Hue-Based Color Model_]: https://web.archive.org/web/20240226005220/http://alvyray.com/Papers/CG/HWB_JGTv208.pdf
-<<<<<<< HEAD
-use crate::{Alpha, ClampColor, Gray, Hue, Lcha, LinearRgba, Mix, Srgba, StandardColor, Xyza};
-=======
 use crate::{
-    Alpha, ClampColor, ColorToComponents, Hue, Lcha, LinearRgba, Mix, Srgba, StandardColor, Xyza,
+    Alpha, ClampColor, Gray, ColorToComponents, Hue, Lcha, LinearRgba, Mix, Srgba, StandardColor, Xyza,
 };
 use bevy_math::{Vec3, Vec4};
->>>>>>> 4da11fda
 use bevy_reflect::prelude::*;
 
 /// Color in Hue-Whiteness-Blackness (HWB) color space with alpha.
