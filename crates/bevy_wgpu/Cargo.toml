--- conflicted
+++ resolved
@@ -30,8 +30,5 @@
 log = { version = "0.4", features = ["release_max_level_info"] }
 crossbeam-channel = "0.4.2"
 crossbeam-utils = "0.7.2"
-<<<<<<< HEAD
 ahash = "0.4.4"
-=======
-parking_lot = "0.10.2"
->>>>>>> d00ce1c6
+parking_lot = "0.10.2"