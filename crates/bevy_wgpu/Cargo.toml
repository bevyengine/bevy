[package]
name = "bevy_wgpu"
version = "0.5.0"
edition = "2018"
authors = [
    "Bevy Contributors <bevyengine@gmail.com>",
    "Carter Anderson <mcanders1@gmail.com>",
]
description = "A wgpu render backend for Bevy Engine"
homepage = "https://bevyengine.org"
repository = "https://github.com/bevyengine/bevy"
license = "MIT"
keywords = ["bevy"]

[features]
default = ["bevy_winit"]
trace = ["wgpu/trace"]
use-openxr = ["bevy_openxr_core", "bevy_render/use-openxr", "wgpu/use-openxr"]

[dependencies]
# bevy
<<<<<<< HEAD
bevy_app = { path = "../bevy_app", version = "0.4.0" }
bevy_asset = { path = "../bevy_asset", version = "0.4.0" }
bevy_core = { path = "../bevy_core", version = "0.4.0" }
bevy_diagnostic = { path = "../bevy_diagnostic", version = "0.4.0" }
bevy_ecs = { path = "../bevy_ecs", version = "0.4.0" }
bevy_openxr_core = { path = "../bevy_openxr_core", version = "0.4.0", optional = true }
bevy_render = { path = "../bevy_render", version = "0.4.0" }
bevy_window = { path = "../bevy_window", version = "0.4.0" }
bevy_winit = { path = "../bevy_winit", optional = true, version = "0.4.0" }
bevy_utils = { path = "../bevy_utils", version = "0.4.0" }

# other
wgpu = { path = "../../../wgpu-rs" }
=======
bevy_app = { path = "../bevy_app", version = "0.5.0" }
bevy_asset = { path = "../bevy_asset", version = "0.5.0" }
bevy_core = { path = "../bevy_core", version = "0.5.0" }
bevy_diagnostic = { path = "../bevy_diagnostic", version = "0.5.0" }
bevy_ecs = { path = "../bevy_ecs", version = "0.5.0" }
bevy_render = { path = "../bevy_render", version = "0.5.0" }
bevy_window = { path = "../bevy_window", version = "0.5.0" }
bevy_winit = { path = "../bevy_winit", optional = true, version = "0.5.0" }
bevy_utils = { path = "../bevy_utils", version = "0.5.0" }

# other
wgpu = "0.8"
>>>>>>> 73f4a9d1
futures-lite = "1.4.0"
crossbeam-channel = "0.5.0"
crossbeam-utils = "0.8.1"
parking_lot = "0.11.0"<|MERGE_RESOLUTION|>--- conflicted
+++ resolved
@@ -19,34 +19,19 @@
 
 [dependencies]
 # bevy
-<<<<<<< HEAD
-bevy_app = { path = "../bevy_app", version = "0.4.0" }
-bevy_asset = { path = "../bevy_asset", version = "0.4.0" }
-bevy_core = { path = "../bevy_core", version = "0.4.0" }
-bevy_diagnostic = { path = "../bevy_diagnostic", version = "0.4.0" }
-bevy_ecs = { path = "../bevy_ecs", version = "0.4.0" }
-bevy_openxr_core = { path = "../bevy_openxr_core", version = "0.4.0", optional = true }
-bevy_render = { path = "../bevy_render", version = "0.4.0" }
-bevy_window = { path = "../bevy_window", version = "0.4.0" }
-bevy_winit = { path = "../bevy_winit", optional = true, version = "0.4.0" }
-bevy_utils = { path = "../bevy_utils", version = "0.4.0" }
-
-# other
-wgpu = { path = "../../../wgpu-rs" }
-=======
 bevy_app = { path = "../bevy_app", version = "0.5.0" }
 bevy_asset = { path = "../bevy_asset", version = "0.5.0" }
 bevy_core = { path = "../bevy_core", version = "0.5.0" }
 bevy_diagnostic = { path = "../bevy_diagnostic", version = "0.5.0" }
 bevy_ecs = { path = "../bevy_ecs", version = "0.5.0" }
+bevy_openxr_core = { path = "../bevy_openxr_core", version = "0.5.0", optional = true }
 bevy_render = { path = "../bevy_render", version = "0.5.0" }
 bevy_window = { path = "../bevy_window", version = "0.5.0" }
 bevy_winit = { path = "../bevy_winit", optional = true, version = "0.5.0" }
 bevy_utils = { path = "../bevy_utils", version = "0.5.0" }
 
 # other
-wgpu = "0.8"
->>>>>>> 73f4a9d1
+wgpu = { path = "../../../wgpu-rs" } # FIXME use version
 futures-lite = "1.4.0"
 crossbeam-channel = "0.5.0"
 crossbeam-utils = "0.8.1"
