--- conflicted
+++ resolved
@@ -16,18 +16,13 @@
 use bevy_utils::tracing::trace;
 use bevy_window::{Window, WindowId};
 use futures_lite::future;
-<<<<<<< HEAD
-use std::{borrow::Cow, num::NonZeroU64, ops::Range, sync::Arc};
-use wgpu::{util::DeviceExt, TextureView};
-=======
 use std::{
     borrow::Cow,
     num::{NonZeroU32, NonZeroU64},
     ops::Range,
     sync::Arc,
 };
-use wgpu::util::DeviceExt;
->>>>>>> 73f4a9d1
+use wgpu::{util::DeviceExt, TextureView};
 
 #[derive(Clone, Debug)]
 pub struct WgpuRenderResourceContext {
