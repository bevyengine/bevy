use super::WgpuRenderResourceContext;
use crate::{wgpu_type_converter::WgpuInto, WgpuRenderPass, WgpuResourceRefs};

use bevy_render::{
    pass::{
        PassDescriptor, RenderPass, RenderPassColorAttachment, RenderPassDepthStencilAttachment,
        TextureAttachment,
    },
    renderer::{
        BufferId, RenderContext, RenderResourceBinding, RenderResourceBindings,
        RenderResourceContext, TextureId,
    },
    texture::Extent3d,
};

use std::sync::Arc;

#[derive(Debug, Default)]
pub struct LazyCommandEncoder {
    command_encoder: Option<wgpu::CommandEncoder>,
}

impl LazyCommandEncoder {
    pub fn get_or_create(&mut self, device: &wgpu::Device) -> &mut wgpu::CommandEncoder {
        match self.command_encoder {
            Some(ref mut command_encoder) => command_encoder,
            None => {
                self.create(device);
                self.command_encoder.as_mut().unwrap()
            }
        }
    }

    pub fn is_some(&self) -> bool {
        self.command_encoder.is_some()
    }

    pub fn create(&mut self, device: &wgpu::Device) {
        let command_encoder =
            device.create_command_encoder(&wgpu::CommandEncoderDescriptor { label: None });
        self.command_encoder = Some(command_encoder);
    }

    pub fn take(&mut self) -> Option<wgpu::CommandEncoder> {
        self.command_encoder.take()
    }

    pub fn set(&mut self, command_encoder: wgpu::CommandEncoder) {
        self.command_encoder = Some(command_encoder);
    }
}

#[derive(Debug)]
pub struct WgpuRenderContext {
    pub device: Arc<wgpu::Device>,
    pub command_encoder: LazyCommandEncoder,
    pub render_resource_context: WgpuRenderResourceContext,
}

impl WgpuRenderContext {
    pub fn new(device: Arc<wgpu::Device>, resources: WgpuRenderResourceContext) -> Self {
        WgpuRenderContext {
            device,
            render_resource_context: resources,
            command_encoder: LazyCommandEncoder::default(),
        }
    }

<<<<<<< HEAD
    /// Consume this context, finalize the current CommandEncoder (if it exists), and take the current WgpuResources.
    /// This is intended to be called from a worker thread right before synchronizing with the main thread.
=======
    /// Consume this context, finalize the current CommandEncoder (if it exists), and take the
    /// current WgpuResources. This is intended to be called from a worker thread right before
    /// synchronizing with the main thread.
>>>>>>> 73f4a9d1
    pub fn finish(&mut self) -> Option<wgpu::CommandBuffer> {
        self.command_encoder.take().map(|encoder| encoder.finish())
    }
}

impl RenderContext for WgpuRenderContext {
    fn copy_buffer_to_buffer(
        &mut self,
        source_buffer: BufferId,
        source_offset: u64,
        destination_buffer: BufferId,
        destination_offset: u64,
        size: u64,
    ) {
        self.render_resource_context.copy_buffer_to_buffer(
            self.command_encoder.get_or_create(&self.device),
            source_buffer,
            source_offset,
            destination_buffer,
            destination_offset,
            size,
        );
    }

    fn copy_buffer_to_texture(
        &mut self,
        source_buffer: BufferId,
        source_offset: u64,
        source_bytes_per_row: u32,
        destination_texture: TextureId,
        destination_origin: [u32; 3],
        destination_mip_level: u32,
        size: Extent3d,
    ) {
        self.render_resource_context.copy_buffer_to_texture(
            self.command_encoder.get_or_create(&self.device),
            source_buffer,
            source_offset,
            source_bytes_per_row,
            destination_texture,
            destination_origin,
            destination_mip_level,
            size,
        )
    }

    fn copy_texture_to_buffer(
        &mut self,
        source_texture: TextureId,
        source_origin: [u32; 3],
        source_mip_level: u32,
        destination_buffer: BufferId,
        destination_offset: u64,
        destination_bytes_per_row: u32,
        size: Extent3d,
    ) {
        self.render_resource_context.copy_texture_to_buffer(
            self.command_encoder.get_or_create(&self.device),
            source_texture,
            source_origin,
            source_mip_level,
            destination_buffer,
            destination_offset,
            destination_bytes_per_row,
            size,
        )
    }

    fn copy_texture_to_texture(
        &mut self,
        source_texture: TextureId,
        source_origin: [u32; 3],
        source_mip_level: u32,
        destination_texture: TextureId,
        destination_origin: [u32; 3],
        destination_mip_level: u32,
        size: Extent3d,
    ) {
        self.render_resource_context.copy_texture_to_texture(
            self.command_encoder.get_or_create(&self.device),
            source_texture,
            source_origin,
            source_mip_level,
            destination_texture,
            destination_origin,
            destination_mip_level,
            size,
        )
    }

    fn resources(&self) -> &dyn RenderResourceContext {
        &self.render_resource_context
    }

    fn resources_mut(&mut self) -> &mut dyn RenderResourceContext {
        &mut self.render_resource_context
    }

    fn begin_pass(
        &mut self,
        pass_descriptor: &PassDescriptor,
        render_resource_bindings: &RenderResourceBindings,
        run_pass: &mut dyn FnMut(&mut dyn RenderPass),
    ) {
        if !self.command_encoder.is_some() {
            self.command_encoder.create(&self.device);
        }
        let resource_lock = self.render_resource_context.resources.read();
        let refs = resource_lock.refs();
        let mut encoder = self.command_encoder.take().unwrap();
        {
            let render_pass = create_render_pass(
                pass_descriptor,
                render_resource_bindings,
                &refs,
                &mut encoder,
            );
            let mut wgpu_render_pass = WgpuRenderPass {
                render_pass,
                render_context: self,
                wgpu_resources: refs,
                pipeline_descriptor: None,
            };

            run_pass(&mut wgpu_render_pass);
        }

        self.command_encoder.set(encoder);
    }
}

pub fn create_render_pass<'a, 'b>(
    pass_descriptor: &PassDescriptor,
    global_render_resource_bindings: &'b RenderResourceBindings,
    refs: &WgpuResourceRefs<'a>,
    encoder: &'a mut wgpu::CommandEncoder,
) -> wgpu::RenderPass<'a> {
    encoder.begin_render_pass(&wgpu::RenderPassDescriptor {
        label: None,
        color_attachments: &pass_descriptor
            .color_attachments
            .iter()
            .map(|c| create_wgpu_color_attachment(global_render_resource_bindings, refs, c))
            .collect::<Vec<wgpu::RenderPassColorAttachment>>(),
        depth_stencil_attachment: pass_descriptor.depth_stencil_attachment.as_ref().map(|d| {
            create_wgpu_depth_stencil_attachment(global_render_resource_bindings, refs, d)
        }),
    })
}

fn get_texture_view<'a>(
    global_render_resource_bindings: &RenderResourceBindings,
    refs: &WgpuResourceRefs<'a>,
    attachment: &TextureAttachment,
) -> &'a wgpu::TextureView {
    match attachment {
        TextureAttachment::Name(name) => match global_render_resource_bindings.get(&name) {
            Some(RenderResourceBinding::Texture(resource)) => refs.textures.get(&resource).unwrap(),
            _ => {
                panic!("Color attachment {} does not exist.", name);
            }
        },
        TextureAttachment::Id(render_resource) => refs.textures.get(&render_resource).unwrap_or_else(|| &refs.swap_chain_frames.get(&render_resource).unwrap().output.view),
        TextureAttachment::Input(_) => panic!("Encountered unset `TextureAttachment::Input`. The `RenderGraph` executor should always set `TextureAttachment::Inputs` to `TextureAttachment::RenderResource` before running. This is a bug, please report it!"),
    }
}

fn create_wgpu_color_attachment<'a>(
    global_render_resource_bindings: &RenderResourceBindings,
    refs: &WgpuResourceRefs<'a>,
    color_attachment: &RenderPassColorAttachment,
) -> wgpu::RenderPassColorAttachment<'a> {
    let view = get_texture_view(
        global_render_resource_bindings,
        refs,
        &color_attachment.attachment,
    );

    let resolve_target = color_attachment
        .resolve_target
        .as_ref()
        .map(|target| get_texture_view(global_render_resource_bindings, refs, &target));

    wgpu::RenderPassColorAttachment {
        ops: (&color_attachment.ops).wgpu_into(),
        view,
        resolve_target,
    }
}

fn create_wgpu_depth_stencil_attachment<'a>(
    global_render_resource_bindings: &RenderResourceBindings,
    refs: &WgpuResourceRefs<'a>,
    depth_stencil_attachment: &RenderPassDepthStencilAttachment,
) -> wgpu::RenderPassDepthStencilAttachment<'a> {
    let view = get_texture_view(
        global_render_resource_bindings,
        refs,
        &depth_stencil_attachment.attachment,
    );

    wgpu::RenderPassDepthStencilAttachment {
        view,
        depth_ops: depth_stencil_attachment
            .depth_ops
            .as_ref()
            .map(|ops| ops.wgpu_into()),
        stencil_ops: depth_stencil_attachment
            .stencil_ops
            .as_ref()
            .map(|ops| ops.wgpu_into()),
    }
}<|MERGE_RESOLUTION|>--- conflicted
+++ resolved
@@ -66,14 +66,9 @@
         }
     }
 
-<<<<<<< HEAD
-    /// Consume this context, finalize the current CommandEncoder (if it exists), and take the current WgpuResources.
-    /// This is intended to be called from a worker thread right before synchronizing with the main thread.
-=======
     /// Consume this context, finalize the current CommandEncoder (if it exists), and take the
     /// current WgpuResources. This is intended to be called from a worker thread right before
     /// synchronizing with the main thread.
->>>>>>> 73f4a9d1
     pub fn finish(&mut self) -> Option<wgpu::CommandBuffer> {
         self.command_encoder.take().map(|encoder| encoder.finish())
     }
