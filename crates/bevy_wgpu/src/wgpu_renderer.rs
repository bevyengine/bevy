use crate::{
    renderer::{WgpuRenderGraphExecutor, WgpuRenderResourceContext},
    WgpuOptions, WgpuPowerOptions,
};
use bevy_app::prelude::*;
use bevy_ecs::{Resources, World};
use bevy_render::{
    render_graph::{DependentNodeStager, RenderGraph, RenderGraphStager},
    renderer::RenderResourceContext,
};
use bevy_window::{WindowCreated, WindowResized, Windows};
use std::{ops::Deref, sync::Arc};

pub struct WgpuRenderer {
    pub instance: wgpu::Instance,
    pub device: Arc<wgpu::Device>,
    pub queue: wgpu::Queue,
    pub window_resized_event_reader: EventReader<WindowResized>,
    pub window_created_event_reader: EventReader<WindowCreated>,
    pub initialized: bool,
}

impl WgpuRenderer {
<<<<<<< HEAD
    pub async fn new(features : wgpu::Features) -> Self {
=======
    pub async fn new(options: WgpuOptions) -> Self {
>>>>>>> 3b2c6ce4
        let instance = wgpu::Instance::new(wgpu::BackendBit::PRIMARY);

        let adapter = instance
            .request_adapter(&wgpu::RequestAdapterOptions {
                power_preference: match options.power_pref {
                    WgpuPowerOptions::HighPerformance => wgpu::PowerPreference::HighPerformance,
                    WgpuPowerOptions::Adaptive => wgpu::PowerPreference::Default,
                    WgpuPowerOptions::LowPower => wgpu::PowerPreference::LowPower,
                },
                compatible_surface: None,
            })
            .await
            .expect("Unable to find a GPU! Make sure you have installed required drivers!");

        #[cfg(feature = "trace")]
        let trace_path = Some(std::path::Path::new("wgpu_trace"));
        #[cfg(not(feature = "trace"))]
        let trace_path = None;

        let (device, queue) = adapter
            .request_device(
                &wgpu::DeviceDescriptor {
                    features: features,
                    limits: wgpu::Limits::default(),
                    shader_validation: true,
                },
                trace_path,
            )
            .await
            .unwrap();
        let device = Arc::new(device);
        WgpuRenderer {
            instance,
            device,
            queue,
            window_resized_event_reader: Default::default(),
            window_created_event_reader: Default::default(),
            initialized: false,
        }
    }

    pub fn handle_window_created_events(&mut self, resources: &Resources) {
        let mut render_resource_context = resources
            .get_mut::<Box<dyn RenderResourceContext>>()
            .unwrap();
        let render_resource_context = render_resource_context
            .downcast_mut::<WgpuRenderResourceContext>()
            .unwrap();
        let windows = resources.get::<Windows>().unwrap();
        let window_created_events = resources.get::<Events<WindowCreated>>().unwrap();
        for window_created_event in self
            .window_created_event_reader
            .iter(&window_created_events)
        {
            let window = windows
                .get(window_created_event.id)
                .expect("Received window created event for non-existent window.");
            #[cfg(feature = "bevy_winit")]
            {
                let winit_windows = resources.get::<bevy_winit::WinitWindows>().unwrap();
                let winit_window = winit_windows.get_window(window.id()).unwrap();
                let surface = unsafe { self.instance.create_surface(winit_window.deref()) };
                render_resource_context.set_window_surface(window.id(), surface);
            }
        }
    }

    pub fn run_graph(&mut self, world: &mut World, resources: &mut Resources) {
        let mut render_graph = resources.get_mut::<RenderGraph>().unwrap();
        // stage nodes
        let mut stager = DependentNodeStager::loose_grouping();
        let stages = stager.get_stages(&render_graph).unwrap();
        let mut borrowed = stages.borrow(&mut render_graph);

        // execute stages
        let graph_executor = WgpuRenderGraphExecutor {
            max_thread_count: 2,
        };
        graph_executor.execute(
            world,
            resources,
            self.device.clone(),
            &mut self.queue,
            &mut borrowed,
        );
    }

    pub fn update(&mut self, world: &mut World, resources: &mut Resources) {
        self.handle_window_created_events(resources);
        self.run_graph(world, resources);

        let render_resource_context = resources.get::<Box<dyn RenderResourceContext>>().unwrap();
        render_resource_context.drop_all_swap_chain_textures();
        render_resource_context.remove_stale_bind_groups();
    }
}<|MERGE_RESOLUTION|>--- conflicted
+++ resolved
@@ -21,11 +21,7 @@
 }
 
 impl WgpuRenderer {
-<<<<<<< HEAD
-    pub async fn new(features : wgpu::Features) -> Self {
-=======
-    pub async fn new(options: WgpuOptions) -> Self {
->>>>>>> 3b2c6ce4
+    pub async fn new(options: WgpuOptions, features : wgpu::Features) -> Self {
         let instance = wgpu::Instance::new(wgpu::BackendBit::PRIMARY);
 
         let adapter = instance
