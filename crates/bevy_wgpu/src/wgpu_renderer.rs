use crate::{
    renderer::{WgpuRenderGraphExecutor, WgpuRenderResourceContext},
    WgpuBackend, WgpuOptions, WgpuPowerOptions,
};
use bevy_app::{prelude::*, ManualEventReader};
use bevy_ecs::{Resources, World};
use bevy_render::{
    render_graph::{DependentNodeStager, RenderGraph, RenderGraphStager},
    renderer::RenderResourceContext,
};
use bevy_window::{WindowCreated, WindowResized, Windows};
use std::{ops::Deref, sync::Arc};

pub struct WgpuRenderer {
    pub instance: wgpu::Instance,
    pub device: Arc<wgpu::Device>,
    pub queue: wgpu::Queue,
    pub window_resized_event_reader: ManualEventReader<WindowResized>,
    pub window_created_event_reader: ManualEventReader<WindowCreated>,
    pub initialized: bool,
}

impl WgpuRenderer {
<<<<<<< HEAD
    pub async fn new(options: WgpuOptions, features : wgpu::Features) -> Self {
        let instance = wgpu::Instance::new(wgpu::BackendBit::PRIMARY);
=======
    pub async fn new(options: WgpuOptions) -> Self {
        let backend = match options.backend {
            WgpuBackend::Auto => wgpu::BackendBit::PRIMARY,
            WgpuBackend::Vulkan => wgpu::BackendBit::VULKAN,
            WgpuBackend::Metal => wgpu::BackendBit::METAL,
            WgpuBackend::Dx12 => wgpu::BackendBit::DX12,
            WgpuBackend::Dx11 => wgpu::BackendBit::DX11,
            WgpuBackend::GL => wgpu::BackendBit::GL,
            WgpuBackend::BrowserWgpu => wgpu::BackendBit::BROWSER_WEBGPU,
        };
        let instance = wgpu::Instance::new(backend);
>>>>>>> cf5f3b50

        let adapter = instance
            .request_adapter(&wgpu::RequestAdapterOptions {
                power_preference: match options.power_pref {
                    WgpuPowerOptions::HighPerformance => wgpu::PowerPreference::HighPerformance,
                    WgpuPowerOptions::Adaptive => wgpu::PowerPreference::LowPower,
                    WgpuPowerOptions::LowPower => wgpu::PowerPreference::LowPower,
                },
                compatible_surface: None,
            })
            .await
            .expect("Unable to find a GPU! Make sure you have installed required drivers!");

        #[cfg(feature = "trace")]
        let trace_path = Some(std::path::Path::new("wgpu_trace"));
        #[cfg(not(feature = "trace"))]
        let trace_path = None;

        let (device, queue) = adapter
            .request_device(
                &wgpu::DeviceDescriptor {
<<<<<<< HEAD
                    features: features,
=======
                    label: None,
                    features: wgpu::Features::empty(),
>>>>>>> cf5f3b50
                    limits: wgpu::Limits::default(),
                },
                trace_path,
            )
            .await
            .unwrap();
        let device = Arc::new(device);
        WgpuRenderer {
            instance,
            device,
            queue,
            window_resized_event_reader: Default::default(),
            window_created_event_reader: Default::default(),
            initialized: false,
        }
    }

    pub fn handle_window_created_events(&mut self, resources: &Resources) {
        let mut render_resource_context = resources
            .get_mut::<Box<dyn RenderResourceContext>>()
            .unwrap();
        let render_resource_context = render_resource_context
            .downcast_mut::<WgpuRenderResourceContext>()
            .unwrap();
        let windows = resources.get::<Windows>().unwrap();
        let window_created_events = resources.get::<Events<WindowCreated>>().unwrap();
        for window_created_event in self
            .window_created_event_reader
            .iter(&window_created_events)
        {
            let window = windows
                .get(window_created_event.id)
                .expect("Received window created event for non-existent window.");
            #[cfg(feature = "bevy_winit")]
            {
                let winit_windows = resources.get::<bevy_winit::WinitWindows>().unwrap();
                let winit_window = winit_windows.get_window(window.id()).unwrap();
                let surface = unsafe { self.instance.create_surface(winit_window.deref()) };
                render_resource_context.set_window_surface(window.id(), surface);
            }
        }
    }

    pub fn run_graph(&mut self, world: &mut World, resources: &mut Resources) {
        let mut render_graph = resources.get_mut::<RenderGraph>().unwrap();
        // stage nodes
        let mut stager = DependentNodeStager::loose_grouping();
        let stages = stager.get_stages(&render_graph).unwrap();
        let mut borrowed = stages.borrow(&mut render_graph);

        // execute stages
        let graph_executor = WgpuRenderGraphExecutor {
            max_thread_count: 2,
        };
        graph_executor.execute(
            world,
            resources,
            self.device.clone(),
            &mut self.queue,
            &mut borrowed,
        );
    }

    pub fn update(&mut self, world: &mut World, resources: &mut Resources) {
        self.handle_window_created_events(resources);
        self.run_graph(world, resources);

        let render_resource_context = resources.get::<Box<dyn RenderResourceContext>>().unwrap();
        render_resource_context.drop_all_swap_chain_textures();
        render_resource_context.remove_stale_bind_groups();
    }
}<|MERGE_RESOLUTION|>--- conflicted
+++ resolved
@@ -21,11 +21,7 @@
 }
 
 impl WgpuRenderer {
-<<<<<<< HEAD
     pub async fn new(options: WgpuOptions, features : wgpu::Features) -> Self {
-        let instance = wgpu::Instance::new(wgpu::BackendBit::PRIMARY);
-=======
-    pub async fn new(options: WgpuOptions) -> Self {
         let backend = match options.backend {
             WgpuBackend::Auto => wgpu::BackendBit::PRIMARY,
             WgpuBackend::Vulkan => wgpu::BackendBit::VULKAN,
@@ -36,7 +32,6 @@
             WgpuBackend::BrowserWgpu => wgpu::BackendBit::BROWSER_WEBGPU,
         };
         let instance = wgpu::Instance::new(backend);
->>>>>>> cf5f3b50
 
         let adapter = instance
             .request_adapter(&wgpu::RequestAdapterOptions {
@@ -58,12 +53,8 @@
         let (device, queue) = adapter
             .request_device(
                 &wgpu::DeviceDescriptor {
-<<<<<<< HEAD
+                    label: None,
                     features: features,
-=======
-                    label: None,
-                    features: wgpu::Features::empty(),
->>>>>>> cf5f3b50
                     limits: wgpu::Limits::default(),
                 },
                 trace_path,
