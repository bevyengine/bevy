--- conflicted
+++ resolved
@@ -34,10 +34,6 @@
 /// Individual entities can be skipped or terminate the propagation with the [`PropagateOver`]
 /// and [`PropagateStop`] components.
 ///
-<<<<<<< HEAD
-/// By default the propagation occurs during [`Update`] schedule in the [`PropagateSet<C>`] system set.
-=======
->>>>>>> 0fc17e9b
 /// The schedule can be configured via [`HierarchyPropagatePlugin::new`].
 /// You should be sure to schedule your logic relative to this set: making changes
 /// that modify component values before this logic, and reading the propagated
@@ -100,20 +96,6 @@
 )]
 pub struct Inherited<C: Component + Clone + PartialEq>(pub C);
 
-<<<<<<< HEAD
-impl<C: Component + Clone + PartialEq, F: QueryFilter, R: Relationship> Default
-    for HierarchyPropagatePlugin<C, F, R>
-{
-    fn default() -> Self {
-        Self {
-            schedule: Update.intern(),
-            _marker: PhantomData,
-        }
-    }
-}
-
-=======
->>>>>>> 0fc17e9b
 impl<C> Default for PropagateOver<C> {
     fn default() -> Self {
         Self(Default::default())
