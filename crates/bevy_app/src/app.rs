--- conflicted
+++ resolved
@@ -7,13 +7,8 @@
     prelude::*,
     schedule::{
         apply_state_transition, common_conditions::run_once as run_once_condition,
-<<<<<<< HEAD
-        run_enter_schedule, BoxedScheduleLabel, IntoSystemConfig, IntoSystemSetConfigs,
+        run_enter_schedule, BoxedScheduleLabel, IntoSystemConfigs, IntoSystemSetConfigs,
         ScheduleEvent, ScheduleLabel,
-=======
-        run_enter_schedule, BoxedScheduleLabel, IntoSystemConfigs, IntoSystemSetConfigs,
-        ScheduleLabel,
->>>>>>> aefe1f07
     },
 };
 use bevy_utils::{tracing::debug, HashMap, HashSet};
@@ -86,16 +81,11 @@
     sub_apps: HashMap<AppLabelId, SubApp>,
     plugin_registry: Vec<Box<dyn Plugin>>,
     plugin_name_added: HashSet<String>,
-<<<<<<< HEAD
-    /// A private marker to prevent incorrect calls to `App::run()` from `Plugin::build()`
-    is_building_plugin: bool,
+    /// A private counter to prevent incorrect calls to `App::run()` from `Plugin::build()`
+    building_plugin_depth: usize,
 
     /// Tracks which system stepping events have been processed
     schedule_event_reader: ManualEventReader<ScheduleEvent>,
-=======
-    /// A private counter to prevent incorrect calls to `App::run()` from `Plugin::build()`
-    building_plugin_depth: usize,
->>>>>>> aefe1f07
 }
 
 impl Debug for App {
@@ -236,15 +226,9 @@
             sub_apps: HashMap::default(),
             plugin_registry: Vec::default(),
             plugin_name_added: Default::default(),
-<<<<<<< HEAD
-            default_schedule_label: Box::new(CoreSchedule::Main),
-            outer_schedule_label: Box::new(CoreSchedule::Outer),
-            is_building_plugin: false,
-            schedule_event_reader: ManualEventReader::<ScheduleEvent>::default(),
-=======
             main_schedule_label: Box::new(Main),
             building_plugin_depth: 0,
->>>>>>> aefe1f07
+            schedule_event_reader: ManualEventReader::<ScheduleEvent>::default(),
         }
     }
 
