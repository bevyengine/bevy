--- conflicted
+++ resolved
@@ -419,12 +419,7 @@
         if let Some(schedule) = schedules.get_mut(schedule) {
             schedule.add_systems(systems);
         } else {
-<<<<<<< HEAD
-            let mut new_schedule = Schedule::new();
-            new_schedule.set_label(schedule.dyn_clone());
-=======
             let mut new_schedule = Schedule::new(schedule);
->>>>>>> a830530b
             new_schedule.add_systems(systems);
             schedules.insert(new_schedule);
         }
@@ -440,20 +435,7 @@
         schedule: impl ScheduleLabel,
         set: impl IntoSystemSetConfigs,
     ) -> &mut Self {
-<<<<<<< HEAD
-        let mut schedules = self.world.resource_mut::<Schedules>();
-        if let Some(schedule) = schedules.get_mut(&schedule) {
-            schedule.configure_set(set);
-        } else {
-            let mut new_schedule = Schedule::new();
-            new_schedule.set_label(schedule.dyn_clone());
-            new_schedule.configure_set(set);
-            schedules.insert(schedule, new_schedule);
-        }
-        self
-=======
         self.configure_sets(schedule, set)
->>>>>>> a830530b
     }
 
     /// Configures a collection of system sets in the default schedule, adding any sets that do not exist.
@@ -468,12 +450,7 @@
         if let Some(schedule) = schedules.get_mut(schedule) {
             schedule.configure_sets(sets);
         } else {
-<<<<<<< HEAD
-            let mut new_schedule = Schedule::new();
-            new_schedule.set_label(schedule.dyn_clone());
-=======
             let mut new_schedule = Schedule::new(schedule);
->>>>>>> a830530b
             new_schedule.configure_sets(sets);
             schedules.insert(new_schedule);
         }
@@ -862,16 +839,9 @@
     /// # Warning
     /// This method will overwrite any existing schedule at that label.
     /// To avoid this behavior, use the `init_schedule` method instead.
-<<<<<<< HEAD
-    pub fn add_schedule(&mut self, label: impl ScheduleLabel, mut schedule: Schedule) -> &mut Self {
-        let mut schedules = self.world.resource_mut::<Schedules>();
-        schedule.set_label(label.dyn_clone());
-        schedules.insert(label, schedule);
-=======
     pub fn add_schedule(&mut self, schedule: Schedule) -> &mut Self {
         let mut schedules = self.world.resource_mut::<Schedules>();
         schedules.insert(schedule);
->>>>>>> a830530b
 
         self
     }
@@ -882,15 +852,8 @@
     pub fn init_schedule(&mut self, label: impl ScheduleLabel) -> &mut Self {
         let label = label.intern();
         let mut schedules = self.world.resource_mut::<Schedules>();
-<<<<<<< HEAD
-        if !schedules.contains(&label) {
-            let mut schedule = Schedule::new();
-            schedule.set_label(label.dyn_clone());
-            schedules.insert(label, schedule);
-=======
         if !schedules.contains(label) {
             schedules.insert(Schedule::new(label));
->>>>>>> a830530b
         }
         self
     }
@@ -920,15 +883,8 @@
         let label = label.intern();
         let mut schedules = self.world.resource_mut::<Schedules>();
 
-<<<<<<< HEAD
-        if schedules.get(&label).is_none() {
-            let mut schedule = Schedule::new();
-            schedule.set_label(label.dyn_clone());
-            schedules.insert(label.dyn_clone(), schedule);
-=======
         if schedules.get(label).is_none() {
             schedules.insert(Schedule::new(label));
->>>>>>> a830530b
         }
 
         let schedule = schedules.get_mut(label).unwrap();
