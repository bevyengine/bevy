use crate::{
    First, Main, MainSchedulePlugin, PlaceholderPlugin, Plugin, Plugins, PluginsState, SubApp,
    SubApps,
};
use alloc::{
    boxed::Box,
    string::{String, ToString},
    vec::Vec,
};
pub use bevy_derive::AppLabel;
use bevy_ecs::{
    component::RequiredComponentsError,
    error::{DefaultErrorHandler, ErrorHandler},
    event::{event_update_system, EventCursor},
    intern::Interned,
    prelude::*,
    schedule::{InternedSystemSet, ScheduleBuildSettings, ScheduleLabel},
    system::{IntoObserverSystem, ScheduleSystem, SystemId, SystemInput},
};
use bevy_platform::collections::HashMap;
use core::{fmt::Debug, num::NonZero, panic::AssertUnwindSafe};
use log::debug;

#[cfg(feature = "trace")]
use tracing::info_span;

#[cfg(feature = "std")]
use std::{
    panic::{catch_unwind, resume_unwind},
    process::{ExitCode, Termination},
};

bevy_ecs::define_label!(
    /// A strongly-typed class of labels used to identify an [`App`].
    #[diagnostic::on_unimplemented(
        note = "consider annotating `{Self}` with `#[derive(AppLabel)]`"
    )]
    AppLabel,
    APP_LABEL_INTERNER
);

pub use bevy_ecs::label::DynEq;

/// A shorthand for `Interned<dyn AppLabel>`.
pub type InternedAppLabel = Interned<dyn AppLabel>;

#[derive(Debug, thiserror::Error)]
pub(crate) enum AppError {
    #[error("duplicate plugin {plugin_name:?}")]
    DuplicatePlugin { plugin_name: String },
}

/// [`App`] is the primary API for writing user applications. It automates the setup of a
/// [standard lifecycle](Main) and provides interface glue for [plugins](`Plugin`).
///
/// A single [`App`] can contain multiple [`SubApp`] instances, but [`App`] methods only affect
/// the "main" one. To access a particular [`SubApp`], use [`get_sub_app`](App::get_sub_app)
/// or [`get_sub_app_mut`](App::get_sub_app_mut).
///
///
/// # Examples
///
/// Here is a simple "Hello World" Bevy app:
///
/// ```
/// # use bevy_app::prelude::*;
/// # use bevy_ecs::prelude::*;
/// #
/// fn main() {
///    App::new()
///        .add_systems(Update, hello_world_system)
///        .run();
/// }
///
/// fn hello_world_system() {
///    println!("hello world");
/// }
/// ```
pub struct App {
    pub(crate) sub_apps: SubApps,
    /// The function that will manage the app's lifecycle.
    ///
    /// Bevy provides the [`WinitPlugin`] and [`ScheduleRunnerPlugin`] for windowed and headless
    /// applications, respectively.
    ///
    /// [`WinitPlugin`]: https://docs.rs/bevy/latest/bevy/winit/struct.WinitPlugin.html
    /// [`ScheduleRunnerPlugin`]: https://docs.rs/bevy/latest/bevy/app/struct.ScheduleRunnerPlugin.html
    pub(crate) runner: RunnerFn,
    default_error_handler: Option<ErrorHandler>,
}

impl Debug for App {
    fn fmt(&self, f: &mut core::fmt::Formatter<'_>) -> core::fmt::Result {
        write!(f, "App {{ sub_apps: ")?;
        f.debug_map()
            .entries(self.sub_apps.sub_apps.iter())
            .finish()?;
        write!(f, "}}")
    }
}

impl Default for App {
    fn default() -> Self {
        let mut app = App::empty();
        app.sub_apps.main.update_schedule = Some(Main.intern());

        #[cfg(feature = "bevy_reflect")]
        {
<<<<<<< HEAD
            #[cfg(not(feature = "reflect_auto_register"))]
=======
            use bevy_ecs::observer::ObservedBy;

>>>>>>> 8f08d6bc
            app.init_resource::<AppTypeRegistry>();

            #[cfg(feature = "reflect_auto_register")]
            app.insert_resource(AppTypeRegistry::new_with_derived_types());

            app.register_type::<Name>();
            app.register_type::<ChildOf>();
            app.register_type::<Children>();
            app.register_type::<ObservedBy>();
        }

        #[cfg(feature = "reflect_functions")]
        app.init_resource::<AppFunctionRegistry>();

        app.add_plugins(MainSchedulePlugin);
        app.add_systems(
            First,
            event_update_system
                .in_set(bevy_ecs::event::EventUpdateSystems)
                .run_if(bevy_ecs::event::event_update_condition),
        );
        app.add_event::<AppExit>();

        app
    }
}

impl App {
    /// Creates a new [`App`] with some default structure to enable core engine features.
    /// This is the preferred constructor for most use cases.
    pub fn new() -> App {
        App::default()
    }

    /// Creates a new empty [`App`] with minimal default configuration.
    ///
    /// Use this constructor if you want to customize scheduling, exit handling, cleanup, etc.
    pub fn empty() -> App {
        Self {
            sub_apps: SubApps {
                main: SubApp::new(),
                sub_apps: HashMap::default(),
            },
            runner: Box::new(run_once),
            default_error_handler: None,
        }
    }

    /// Runs the default schedules of all sub-apps (starting with the "main" app) once.
    pub fn update(&mut self) {
        if self.is_building_plugins() {
            panic!("App::update() was called while a plugin was building.");
        }

        self.sub_apps.update();
    }

    /// Runs the [`App`] by calling its [runner](Self::set_runner).
    ///
    /// This will (re)build the [`App`] first. For general usage, see the example on the item
    /// level documentation.
    ///
    /// # Caveats
    ///
    /// Calls to [`App::run()`] will never return on iOS and Web.
    ///
    /// Headless apps can generally expect this method to return control to the caller when
    /// it completes, but that is not the case for windowed apps. Windowed apps are typically
    /// driven by an event loop and some platforms expect the program to terminate when the
    /// event loop ends.
    ///
    /// By default, *Bevy* uses the `winit` crate for window creation.
    ///
    /// # Panics
    ///
    /// Panics if not all plugins have been built.
    pub fn run(&mut self) -> AppExit {
        #[cfg(feature = "trace")]
        let _bevy_app_run_span = info_span!("bevy_app").entered();
        if self.is_building_plugins() {
            panic!("App::run() was called while a plugin was building.");
        }

        let runner = core::mem::replace(&mut self.runner, Box::new(run_once));
        let app = core::mem::replace(self, App::empty());
        (runner)(app)
    }

    /// Sets the function that will be called when the app is run.
    ///
    /// The runner function `f` is called only once by [`App::run`]. If the
    /// presence of a main loop in the app is desired, it is the responsibility of the runner
    /// function to provide it.
    ///
    /// The runner function is usually not set manually, but by Bevy integrated plugins
    /// (e.g. `WinitPlugin`).
    ///
    /// # Examples
    ///
    /// ```
    /// # use bevy_app::prelude::*;
    /// #
    /// fn my_runner(mut app: App) -> AppExit {
    ///     loop {
    ///         println!("In main loop");
    ///         app.update();
    ///         if let Some(exit) = app.should_exit() {
    ///             return exit;
    ///         }
    ///     }
    /// }
    ///
    /// App::new()
    ///     .set_runner(my_runner);
    /// ```
    pub fn set_runner(&mut self, f: impl FnOnce(App) -> AppExit + 'static) -> &mut Self {
        self.runner = Box::new(f);
        self
    }

    /// Returns the state of all plugins. This is usually called by the event loop, but can be
    /// useful for situations where you want to use [`App::update`].
    // TODO: &mut self -> &self
    #[inline]
    pub fn plugins_state(&mut self) -> PluginsState {
        let mut overall_plugins_state = match self.main_mut().plugins_state {
            PluginsState::Adding => {
                let mut state = PluginsState::Ready;
                let plugins = core::mem::take(&mut self.main_mut().plugin_registry);
                for plugin in &plugins {
                    // plugins installed to main need to see all sub-apps
                    if !plugin.ready(self) {
                        state = PluginsState::Adding;
                        break;
                    }
                }
                self.main_mut().plugin_registry = plugins;
                state
            }
            state => state,
        };

        // overall state is the earliest state of any sub-app
        self.sub_apps.iter_mut().skip(1).for_each(|s| {
            overall_plugins_state = overall_plugins_state.min(s.plugins_state());
        });

        overall_plugins_state
    }

    /// Runs [`Plugin::finish`] for each plugin. This is usually called by the event loop once all
    /// plugins are ready, but can be useful for situations where you want to use [`App::update`].
    pub fn finish(&mut self) {
        // plugins installed to main should see all sub-apps
        let plugins = core::mem::take(&mut self.main_mut().plugin_registry);
        for plugin in &plugins {
            plugin.finish(self);
        }
        let main = self.main_mut();
        main.plugin_registry = plugins;
        main.plugins_state = PluginsState::Finished;
        self.sub_apps.iter_mut().skip(1).for_each(SubApp::finish);
    }

    /// Runs [`Plugin::cleanup`] for each plugin. This is usually called by the event loop after
    /// [`App::finish`], but can be useful for situations where you want to use [`App::update`].
    pub fn cleanup(&mut self) {
        // plugins installed to main should see all sub-apps
        let plugins = core::mem::take(&mut self.main_mut().plugin_registry);
        for plugin in &plugins {
            plugin.cleanup(self);
        }
        let main = self.main_mut();
        main.plugin_registry = plugins;
        main.plugins_state = PluginsState::Cleaned;
        self.sub_apps.iter_mut().skip(1).for_each(SubApp::cleanup);
    }

    /// Returns `true` if any of the sub-apps are building plugins.
    pub(crate) fn is_building_plugins(&self) -> bool {
        self.sub_apps.iter().any(SubApp::is_building_plugins)
    }

    /// Adds one or more systems to the given schedule in this app's [`Schedules`].
    ///
    /// # Examples
    ///
    /// ```
    /// # use bevy_app::prelude::*;
    /// # use bevy_ecs::prelude::*;
    /// #
    /// # let mut app = App::new();
    /// # fn system_a() {}
    /// # fn system_b() {}
    /// # fn system_c() {}
    /// # fn should_run() -> bool { true }
    /// #
    /// app.add_systems(Update, (system_a, system_b, system_c));
    /// app.add_systems(Update, (system_a, system_b).run_if(should_run));
    /// ```
    pub fn add_systems<M>(
        &mut self,
        schedule: impl ScheduleLabel,
        systems: impl IntoScheduleConfigs<ScheduleSystem, M>,
    ) -> &mut Self {
        self.main_mut().add_systems(schedule, systems);
        self
    }

    /// Registers a system and returns a [`SystemId`] so it can later be called by [`World::run_system`].
    ///
    /// It's possible to register the same systems more than once, they'll be stored separately.
    ///
    /// This is different from adding systems to a [`Schedule`] with [`App::add_systems`],
    /// because the [`SystemId`] that is returned can be used anywhere in the [`World`] to run the associated system.
    /// This allows for running systems in a push-based fashion.
    /// Using a [`Schedule`] is still preferred for most cases
    /// due to its better performance and ability to run non-conflicting systems simultaneously.
    pub fn register_system<I, O, M>(
        &mut self,
        system: impl IntoSystem<I, O, M> + 'static,
    ) -> SystemId<I, O>
    where
        I: SystemInput + 'static,
        O: 'static,
    {
        self.main_mut().register_system(system)
    }

    /// Configures a collection of system sets in the provided schedule, adding any sets that do not exist.
    #[track_caller]
    pub fn configure_sets<M>(
        &mut self,
        schedule: impl ScheduleLabel,
        sets: impl IntoScheduleConfigs<InternedSystemSet, M>,
    ) -> &mut Self {
        self.main_mut().configure_sets(schedule, sets);
        self
    }

    /// Initializes [`BufferedEvent`] handling for `T` by inserting an event queue resource ([`Events::<T>`])
    /// and scheduling an [`event_update_system`] in [`First`].
    ///
    /// See [`Events`] for information on how to define events.
    ///
    /// # Examples
    ///
    /// ```
    /// # use bevy_app::prelude::*;
    /// # use bevy_ecs::prelude::*;
    /// #
    /// # #[derive(Event, BufferedEvent)]
    /// # struct MyEvent;
    /// # let mut app = App::new();
    /// #
    /// app.add_event::<MyEvent>();
    /// ```
    pub fn add_event<T>(&mut self) -> &mut Self
    where
        T: BufferedEvent,
    {
        self.main_mut().add_event::<T>();
        self
    }

    /// Inserts the [`Resource`] into the app, overwriting any existing resource of the same type.
    ///
    /// There is also an [`init_resource`](Self::init_resource) for resources that have
    /// [`Default`] or [`FromWorld`] implementations.
    ///
    /// # Examples
    ///
    /// ```
    /// # use bevy_app::prelude::*;
    /// # use bevy_ecs::prelude::*;
    /// #
    /// #[derive(Resource)]
    /// struct MyCounter {
    ///     counter: usize,
    /// }
    ///
    /// App::new()
    ///    .insert_resource(MyCounter { counter: 0 });
    /// ```
    pub fn insert_resource<R: Resource>(&mut self, resource: R) -> &mut Self {
        self.main_mut().insert_resource(resource);
        self
    }

    /// Inserts the [`Resource`], initialized with its default value, into the app,
    /// if there is no existing instance of `R`.
    ///
    /// `R` must implement [`FromWorld`].
    /// If `R` implements [`Default`], [`FromWorld`] will be automatically implemented and
    /// initialize the [`Resource`] with [`Default::default`].
    ///
    /// # Examples
    ///
    /// ```
    /// # use bevy_app::prelude::*;
    /// # use bevy_ecs::prelude::*;
    /// #
    /// #[derive(Resource)]
    /// struct MyCounter {
    ///     counter: usize,
    /// }
    ///
    /// impl Default for MyCounter {
    ///     fn default() -> MyCounter {
    ///         MyCounter {
    ///             counter: 100
    ///         }
    ///     }
    /// }
    ///
    /// App::new()
    ///     .init_resource::<MyCounter>();
    /// ```
    pub fn init_resource<R: Resource + FromWorld>(&mut self) -> &mut Self {
        self.main_mut().init_resource::<R>();
        self
    }

    /// Inserts the [`!Send`](Send) resource into the app, overwriting any existing resource
    /// of the same type.
    ///
    /// There is also an [`init_non_send_resource`](Self::init_non_send_resource) for
    /// resources that implement [`Default`]
    ///
    /// # Examples
    ///
    /// ```
    /// # use bevy_app::prelude::*;
    /// # use bevy_ecs::prelude::*;
    /// #
    /// struct MyCounter {
    ///     counter: usize,
    /// }
    ///
    /// App::new()
    ///     .insert_non_send_resource(MyCounter { counter: 0 });
    /// ```
    pub fn insert_non_send_resource<R: 'static>(&mut self, resource: R) -> &mut Self {
        self.world_mut().insert_non_send_resource(resource);
        self
    }

    /// Inserts the [`!Send`](Send) resource into the app if there is no existing instance of `R`.
    ///
    /// `R` must implement [`FromWorld`].
    /// If `R` implements [`Default`], [`FromWorld`] will be automatically implemented and
    /// initialize the [`Resource`] with [`Default::default`].
    pub fn init_non_send_resource<R: 'static + FromWorld>(&mut self) -> &mut Self {
        self.world_mut().init_non_send_resource::<R>();
        self
    }

    pub(crate) fn add_boxed_plugin(
        &mut self,
        plugin: Box<dyn Plugin>,
    ) -> Result<&mut Self, AppError> {
        debug!("added plugin: {}", plugin.name());
        if plugin.is_unique() && self.main_mut().plugin_names.contains(plugin.name()) {
            Err(AppError::DuplicatePlugin {
                plugin_name: plugin.name().to_string(),
            })?;
        }

        // Reserve position in the plugin registry. If the plugin adds more plugins,
        // they'll all end up in insertion order.
        let index = self.main().plugin_registry.len();
        self.main_mut()
            .plugin_registry
            .push(Box::new(PlaceholderPlugin));

        self.main_mut().plugin_build_depth += 1;

        let f = AssertUnwindSafe(|| plugin.build(self));

        #[cfg(feature = "std")]
        let result = catch_unwind(f);

        #[cfg(not(feature = "std"))]
        f();

        self.main_mut()
            .plugin_names
            .insert(plugin.name().to_string());
        self.main_mut().plugin_build_depth -= 1;

        #[cfg(feature = "std")]
        if let Err(payload) = result {
            resume_unwind(payload);
        }

        self.main_mut().plugin_registry[index] = plugin;
        Ok(self)
    }

    /// Returns `true` if the [`Plugin`] has already been added.
    pub fn is_plugin_added<T>(&self) -> bool
    where
        T: Plugin,
    {
        self.main().is_plugin_added::<T>()
    }

    /// Returns a vector of references to all plugins of type `T` that have been added.
    ///
    /// This can be used to read the settings of any existing plugins.
    /// This vector will be empty if no plugins of that type have been added.
    /// If multiple copies of the same plugin are added to the [`App`], they will be listed in insertion order in this vector.
    ///
    /// ```
    /// # use bevy_app::prelude::*;
    /// # #[derive(Default)]
    /// # struct ImagePlugin {
    /// #    default_sampler: bool,
    /// # }
    /// # impl Plugin for ImagePlugin {
    /// #    fn build(&self, app: &mut App) {}
    /// # }
    /// # let mut app = App::new();
    /// # app.add_plugins(ImagePlugin::default());
    /// let default_sampler = app.get_added_plugins::<ImagePlugin>()[0].default_sampler;
    /// ```
    pub fn get_added_plugins<T>(&self) -> Vec<&T>
    where
        T: Plugin,
    {
        self.main().get_added_plugins::<T>()
    }

    /// Installs a [`Plugin`] collection.
    ///
    /// Bevy prioritizes modularity as a core principle. **All** engine features are implemented
    /// as plugins, even the complex ones like rendering.
    ///
    /// [`Plugin`]s can be grouped into a set by using a [`PluginGroup`].
    ///
    /// There are built-in [`PluginGroup`]s that provide core engine functionality.
    /// The [`PluginGroup`]s available by default are `DefaultPlugins` and `MinimalPlugins`.
    ///
    /// To customize the plugins in the group (reorder, disable a plugin, add a new plugin
    /// before / after another plugin), call [`build()`](super::PluginGroup::build) on the group,
    /// which will convert it to a [`PluginGroupBuilder`](crate::PluginGroupBuilder).
    ///
    /// You can also specify a group of [`Plugin`]s by using a tuple over [`Plugin`]s and
    /// [`PluginGroup`]s. See [`Plugins`] for more details.
    ///
    /// ## Examples
    /// ```
    /// # use bevy_app::{prelude::*, PluginGroupBuilder, NoopPluginGroup as MinimalPlugins};
    /// #
    /// # // Dummies created to avoid using `bevy_log`,
    /// # // which pulls in too many dependencies and breaks rust-analyzer
    /// # pub struct LogPlugin;
    /// # impl Plugin for LogPlugin {
    /// #     fn build(&self, app: &mut App) {}
    /// # }
    /// App::new()
    ///     .add_plugins(MinimalPlugins);
    /// App::new()
    ///     .add_plugins((MinimalPlugins, LogPlugin));
    /// ```
    ///
    /// # Panics
    ///
    /// Panics if one of the plugins had already been added to the application.
    ///
    /// [`PluginGroup`]:super::PluginGroup
    #[track_caller]
    pub fn add_plugins<M>(&mut self, plugins: impl Plugins<M>) -> &mut Self {
        if matches!(
            self.plugins_state(),
            PluginsState::Cleaned | PluginsState::Finished
        ) {
            panic!(
                "Plugins cannot be added after App::cleanup() or App::finish() has been called."
            );
        }
        plugins.add_to_app(self);
        self
    }

    /// Registers the type `T` in the [`AppTypeRegistry`] resource,
    /// adding reflect data as specified in the [`Reflect`](bevy_reflect::Reflect) derive:
    /// ```ignore (No serde "derive" feature)
    /// #[derive(Component, Serialize, Deserialize, Reflect)]
    /// #[reflect(Component, Serialize, Deserialize)] // will register ReflectComponent, ReflectSerialize, ReflectDeserialize
    /// ```
    ///
    /// See [`bevy_reflect::TypeRegistry::register`] for more information.
    #[cfg(feature = "bevy_reflect")]
    pub fn register_type<T: bevy_reflect::GetTypeRegistration>(&mut self) -> &mut Self {
        self.main_mut().register_type::<T>();
        self
    }

    /// Associates type data `D` with type `T` in the [`AppTypeRegistry`] resource.
    ///
    /// Most of the time [`register_type`](Self::register_type) can be used instead to register a
    /// type you derived [`Reflect`](bevy_reflect::Reflect) for. However, in cases where you want to
    /// add a piece of type data that was not included in the list of `#[reflect(...)]` type data in
    /// the derive, or where the type is generic and cannot register e.g. `ReflectSerialize`
    /// unconditionally without knowing the specific type parameters, this method can be used to
    /// insert additional type data.
    ///
    /// # Example
    /// ```
    /// use bevy_app::App;
    /// use bevy_reflect::{ReflectSerialize, ReflectDeserialize};
    ///
    /// App::new()
    ///     .register_type::<Option<String>>()
    ///     .register_type_data::<Option<String>, ReflectSerialize>()
    ///     .register_type_data::<Option<String>, ReflectDeserialize>();
    /// ```
    ///
    /// See [`bevy_reflect::TypeRegistry::register_type_data`].
    #[cfg(feature = "bevy_reflect")]
    pub fn register_type_data<
        T: bevy_reflect::Reflect + bevy_reflect::TypePath,
        D: bevy_reflect::TypeData + bevy_reflect::FromType<T>,
    >(
        &mut self,
    ) -> &mut Self {
        self.main_mut().register_type_data::<T, D>();
        self
    }

    /// Registers the given function into the [`AppFunctionRegistry`] resource.
    ///
    /// The given function will internally be stored as a [`DynamicFunction`]
    /// and mapped according to its [name].
    ///
    /// Because the function must have a name,
    /// anonymous functions (e.g. `|a: i32, b: i32| { a + b }`) and closures must instead
    /// be registered using [`register_function_with_name`] or converted to a [`DynamicFunction`]
    /// and named using [`DynamicFunction::with_name`].
    /// Failure to do so will result in a panic.
    ///
    /// Only types that implement [`IntoFunction`] may be registered via this method.
    ///
    /// See [`FunctionRegistry::register`] for more information.
    ///
    /// # Panics
    ///
    /// Panics if a function has already been registered with the given name
    /// or if the function is missing a name (such as when it is an anonymous function).
    ///
    /// # Examples
    ///
    /// ```
    /// use bevy_app::App;
    ///
    /// fn add(a: i32, b: i32) -> i32 {
    ///     a + b
    /// }
    ///
    /// App::new().register_function(add);
    /// ```
    ///
    /// Functions cannot be registered more than once.
    ///
    /// ```should_panic
    /// use bevy_app::App;
    ///
    /// fn add(a: i32, b: i32) -> i32 {
    ///     a + b
    /// }
    ///
    /// App::new()
    ///     .register_function(add)
    ///     // Panic! A function has already been registered with the name "my_function"
    ///     .register_function(add);
    /// ```
    ///
    /// Anonymous functions and closures should be registered using [`register_function_with_name`] or given a name using [`DynamicFunction::with_name`].
    ///
    /// ```should_panic
    /// use bevy_app::App;
    ///
    /// // Panic! Anonymous functions cannot be registered using `register_function`
    /// App::new().register_function(|a: i32, b: i32| a + b);
    /// ```
    ///
    /// [`register_function_with_name`]: Self::register_function_with_name
    /// [`DynamicFunction`]: bevy_reflect::func::DynamicFunction
    /// [name]: bevy_reflect::func::FunctionInfo::name
    /// [`DynamicFunction::with_name`]: bevy_reflect::func::DynamicFunction::with_name
    /// [`IntoFunction`]: bevy_reflect::func::IntoFunction
    /// [`FunctionRegistry::register`]: bevy_reflect::func::FunctionRegistry::register
    #[cfg(feature = "reflect_functions")]
    pub fn register_function<F, Marker>(&mut self, function: F) -> &mut Self
    where
        F: bevy_reflect::func::IntoFunction<'static, Marker> + 'static,
    {
        self.main_mut().register_function(function);
        self
    }

    /// Registers the given function or closure into the [`AppFunctionRegistry`] resource using the given name.
    ///
    /// To avoid conflicts, it's recommended to use a unique name for the function.
    /// This can be achieved by "namespacing" the function with a unique identifier,
    /// such as the name of your crate.
    ///
    /// For example, to register a function, `add`, from a crate, `my_crate`,
    /// you could use the name, `"my_crate::add"`.
    ///
    /// Another approach could be to use the [type name] of the function,
    /// however, it should be noted that anonymous functions do _not_ have unique type names.
    ///
    /// For named functions (e.g. `fn add(a: i32, b: i32) -> i32 { a + b }`) where a custom name is not needed,
    /// it's recommended to use [`register_function`] instead as the generated name is guaranteed to be unique.
    ///
    /// Only types that implement [`IntoFunction`] may be registered via this method.
    ///
    /// See [`FunctionRegistry::register_with_name`] for more information.
    ///
    /// # Panics
    ///
    /// Panics if a function has already been registered with the given name.
    ///
    /// # Examples
    ///
    /// ```
    /// use bevy_app::App;
    ///
    /// fn mul(a: i32, b: i32) -> i32 {
    ///     a * b
    /// }
    ///
    /// let div = |a: i32, b: i32| a / b;
    ///
    /// App::new()
    ///     // Registering an anonymous function with a unique name
    ///     .register_function_with_name("my_crate::add", |a: i32, b: i32| {
    ///         a + b
    ///     })
    ///     // Registering an existing function with its type name
    ///     .register_function_with_name(std::any::type_name_of_val(&mul), mul)
    ///     // Registering an existing function with a custom name
    ///     .register_function_with_name("my_crate::mul", mul)
    ///     // Be careful not to register anonymous functions with their type name.
    ///     // This code works but registers the function with a non-unique name like `foo::bar::{{closure}}`
    ///     .register_function_with_name(std::any::type_name_of_val(&div), div);
    /// ```
    ///
    /// Names must be unique.
    ///
    /// ```should_panic
    /// use bevy_app::App;
    ///
    /// fn one() {}
    /// fn two() {}
    ///
    /// App::new()
    ///     .register_function_with_name("my_function", one)
    ///     // Panic! A function has already been registered with the name "my_function"
    ///     .register_function_with_name("my_function", two);
    /// ```
    ///
    /// [type name]: std::any::type_name
    /// [`register_function`]: Self::register_function
    /// [`IntoFunction`]: bevy_reflect::func::IntoFunction
    /// [`FunctionRegistry::register_with_name`]: bevy_reflect::func::FunctionRegistry::register_with_name
    #[cfg(feature = "reflect_functions")]
    pub fn register_function_with_name<F, Marker>(
        &mut self,
        name: impl Into<alloc::borrow::Cow<'static, str>>,
        function: F,
    ) -> &mut Self
    where
        F: bevy_reflect::func::IntoFunction<'static, Marker> + 'static,
    {
        self.main_mut().register_function_with_name(name, function);
        self
    }

    /// Registers the given component `R` as a [required component] for `T`.
    ///
    /// When `T` is added to an entity, `R` and its own required components will also be added
    /// if `R` was not already provided. The [`Default`] `constructor` will be used for the creation of `R`.
    /// If a custom constructor is desired, use [`App::register_required_components_with`] instead.
    ///
    /// For the non-panicking version, see [`App::try_register_required_components`].
    ///
    /// Note that requirements must currently be registered before `T` is inserted into the world
    /// for the first time. Commonly, this is done in plugins. This limitation may be fixed in the future.
    ///
    /// [required component]: Component#required-components
    ///
    /// # Panics
    ///
    /// Panics if `R` is already a directly required component for `T`, or if `T` has ever been added
    /// on an entity before the registration.
    ///
    /// Indirect requirements through other components are allowed. In those cases, any existing requirements
    /// will only be overwritten if the new requirement is more specific.
    ///
    /// # Example
    ///
    /// ```
    /// # use bevy_app::{App, NoopPluginGroup as MinimalPlugins, Startup};
    /// # use bevy_ecs::prelude::*;
    /// #[derive(Component)]
    /// struct A;
    ///
    /// #[derive(Component, Default, PartialEq, Eq, Debug)]
    /// struct B(usize);
    ///
    /// #[derive(Component, Default, PartialEq, Eq, Debug)]
    /// struct C(u32);
    ///
    /// # let mut app = App::new();
    /// # app.add_plugins(MinimalPlugins).add_systems(Startup, setup);
    /// // Register B as required by A and C as required by B.
    /// app.register_required_components::<A, B>();
    /// app.register_required_components::<B, C>();
    ///
    /// fn setup(mut commands: Commands) {
    ///     // This will implicitly also insert B and C with their Default constructors.
    ///     commands.spawn(A);
    /// }
    ///
    /// fn validate(query: Option<Single<(&A, &B, &C)>>) {
    ///     let (a, b, c) = query.unwrap().into_inner();
    ///     assert_eq!(b, &B(0));
    ///     assert_eq!(c, &C(0));
    /// }
    /// # app.update();
    /// ```
    pub fn register_required_components<T: Component, R: Component + Default>(
        &mut self,
    ) -> &mut Self {
        self.world_mut().register_required_components::<T, R>();
        self
    }

    /// Registers the given component `R` as a [required component] for `T`.
    ///
    /// When `T` is added to an entity, `R` and its own required components will also be added
    /// if `R` was not already provided. The given `constructor` will be used for the creation of `R`.
    /// If a [`Default`] constructor is desired, use [`App::register_required_components`] instead.
    ///
    /// For the non-panicking version, see [`App::try_register_required_components_with`].
    ///
    /// Note that requirements must currently be registered before `T` is inserted into the world
    /// for the first time. Commonly, this is done in plugins. This limitation may be fixed in the future.
    ///
    /// [required component]: Component#required-components
    ///
    /// # Panics
    ///
    /// Panics if `R` is already a directly required component for `T`, or if `T` has ever been added
    /// on an entity before the registration.
    ///
    /// Indirect requirements through other components are allowed. In those cases, any existing requirements
    /// will only be overwritten if the new requirement is more specific.
    ///
    /// # Example
    ///
    /// ```
    /// # use bevy_app::{App, NoopPluginGroup as MinimalPlugins, Startup};
    /// # use bevy_ecs::prelude::*;
    /// #[derive(Component)]
    /// struct A;
    ///
    /// #[derive(Component, Default, PartialEq, Eq, Debug)]
    /// struct B(usize);
    ///
    /// #[derive(Component, Default, PartialEq, Eq, Debug)]
    /// struct C(u32);
    ///
    /// # let mut app = App::new();
    /// # app.add_plugins(MinimalPlugins).add_systems(Startup, setup);
    /// // Register B and C as required by A and C as required by B.
    /// // A requiring C directly will overwrite the indirect requirement through B.
    /// app.register_required_components::<A, B>();
    /// app.register_required_components_with::<B, C>(|| C(1));
    /// app.register_required_components_with::<A, C>(|| C(2));
    ///
    /// fn setup(mut commands: Commands) {
    ///     // This will implicitly also insert B with its Default constructor and C
    ///     // with the custom constructor defined by A.
    ///     commands.spawn(A);
    /// }
    ///
    /// fn validate(query: Option<Single<(&A, &B, &C)>>) {
    ///     let (a, b, c) = query.unwrap().into_inner();
    ///     assert_eq!(b, &B(0));
    ///     assert_eq!(c, &C(2));
    /// }
    /// # app.update();
    /// ```
    pub fn register_required_components_with<T: Component, R: Component>(
        &mut self,
        constructor: fn() -> R,
    ) -> &mut Self {
        self.world_mut()
            .register_required_components_with::<T, R>(constructor);
        self
    }

    /// Tries to register the given component `R` as a [required component] for `T`.
    ///
    /// When `T` is added to an entity, `R` and its own required components will also be added
    /// if `R` was not already provided. The [`Default`] `constructor` will be used for the creation of `R`.
    /// If a custom constructor is desired, use [`App::register_required_components_with`] instead.
    ///
    /// For the panicking version, see [`App::register_required_components`].
    ///
    /// Note that requirements must currently be registered before `T` is inserted into the world
    /// for the first time. Commonly, this is done in plugins. This limitation may be fixed in the future.
    ///
    /// [required component]: Component#required-components
    ///
    /// # Errors
    ///
    /// Returns a [`RequiredComponentsError`] if `R` is already a directly required component for `T`, or if `T` has ever been added
    /// on an entity before the registration.
    ///
    /// Indirect requirements through other components are allowed. In those cases, any existing requirements
    /// will only be overwritten if the new requirement is more specific.
    ///
    /// # Example
    ///
    /// ```
    /// # use bevy_app::{App, NoopPluginGroup as MinimalPlugins, Startup};
    /// # use bevy_ecs::prelude::*;
    /// #[derive(Component)]
    /// struct A;
    ///
    /// #[derive(Component, Default, PartialEq, Eq, Debug)]
    /// struct B(usize);
    ///
    /// #[derive(Component, Default, PartialEq, Eq, Debug)]
    /// struct C(u32);
    ///
    /// # let mut app = App::new();
    /// # app.add_plugins(MinimalPlugins).add_systems(Startup, setup);
    /// // Register B as required by A and C as required by B.
    /// app.register_required_components::<A, B>();
    /// app.register_required_components::<B, C>();
    ///
    /// // Duplicate registration! This will fail.
    /// assert!(app.try_register_required_components::<A, B>().is_err());
    ///
    /// fn setup(mut commands: Commands) {
    ///     // This will implicitly also insert B and C with their Default constructors.
    ///     commands.spawn(A);
    /// }
    ///
    /// fn validate(query: Option<Single<(&A, &B, &C)>>) {
    ///     let (a, b, c) = query.unwrap().into_inner();
    ///     assert_eq!(b, &B(0));
    ///     assert_eq!(c, &C(0));
    /// }
    /// # app.update();
    /// ```
    pub fn try_register_required_components<T: Component, R: Component + Default>(
        &mut self,
    ) -> Result<(), RequiredComponentsError> {
        self.world_mut().try_register_required_components::<T, R>()
    }

    /// Tries to register the given component `R` as a [required component] for `T`.
    ///
    /// When `T` is added to an entity, `R` and its own required components will also be added
    /// if `R` was not already provided. The given `constructor` will be used for the creation of `R`.
    /// If a [`Default`] constructor is desired, use [`App::register_required_components`] instead.
    ///
    /// For the panicking version, see [`App::register_required_components_with`].
    ///
    /// Note that requirements must currently be registered before `T` is inserted into the world
    /// for the first time. Commonly, this is done in plugins. This limitation may be fixed in the future.
    ///
    /// [required component]: Component#required-components
    ///
    /// # Errors
    ///
    /// Returns a [`RequiredComponentsError`] if `R` is already a directly required component for `T`, or if `T` has ever been added
    /// on an entity before the registration.
    ///
    /// Indirect requirements through other components are allowed. In those cases, any existing requirements
    /// will only be overwritten if the new requirement is more specific.
    ///
    /// # Example
    ///
    /// ```
    /// # use bevy_app::{App, NoopPluginGroup as MinimalPlugins, Startup};
    /// # use bevy_ecs::prelude::*;
    /// #[derive(Component)]
    /// struct A;
    ///
    /// #[derive(Component, Default, PartialEq, Eq, Debug)]
    /// struct B(usize);
    ///
    /// #[derive(Component, Default, PartialEq, Eq, Debug)]
    /// struct C(u32);
    ///
    /// # let mut app = App::new();
    /// # app.add_plugins(MinimalPlugins).add_systems(Startup, setup);
    /// // Register B and C as required by A and C as required by B.
    /// // A requiring C directly will overwrite the indirect requirement through B.
    /// app.register_required_components::<A, B>();
    /// app.register_required_components_with::<B, C>(|| C(1));
    /// app.register_required_components_with::<A, C>(|| C(2));
    ///
    /// // Duplicate registration! Even if the constructors were different, this would fail.
    /// assert!(app.try_register_required_components_with::<B, C>(|| C(1)).is_err());
    ///
    /// fn setup(mut commands: Commands) {
    ///     // This will implicitly also insert B with its Default constructor and C
    ///     // with the custom constructor defined by A.
    ///     commands.spawn(A);
    /// }
    ///
    /// fn validate(query: Option<Single<(&A, &B, &C)>>) {
    ///     let (a, b, c) = query.unwrap().into_inner();
    ///     assert_eq!(b, &B(0));
    ///     assert_eq!(c, &C(2));
    /// }
    /// # app.update();
    /// ```
    pub fn try_register_required_components_with<T: Component, R: Component>(
        &mut self,
        constructor: fn() -> R,
    ) -> Result<(), RequiredComponentsError> {
        self.world_mut()
            .try_register_required_components_with::<T, R>(constructor)
    }

    /// Registers a component type as "disabling",
    /// using [default query filters](bevy_ecs::entity_disabling::DefaultQueryFilters) to exclude entities with the component from queries.
    ///
    /// # Warning
    ///
    /// As discussed in the [module docs](bevy_ecs::entity_disabling), this can have performance implications,
    /// as well as create interoperability issues, and should be used with caution.
    pub fn register_disabling_component<C: Component>(&mut self) {
        self.world_mut().register_disabling_component::<C>();
    }

    /// Returns a reference to the main [`SubApp`]'s [`World`]. This is the same as calling
    /// [`app.main().world()`].
    ///
    /// [`app.main().world()`]: SubApp::world
    pub fn world(&self) -> &World {
        self.main().world()
    }

    /// Returns a mutable reference to the main [`SubApp`]'s [`World`]. This is the same as calling
    /// [`app.main_mut().world_mut()`].
    ///
    /// [`app.main_mut().world_mut()`]: SubApp::world_mut
    pub fn world_mut(&mut self) -> &mut World {
        self.main_mut().world_mut()
    }

    /// Returns a reference to the main [`SubApp`].
    pub fn main(&self) -> &SubApp {
        &self.sub_apps.main
    }

    /// Returns a mutable reference to the main [`SubApp`].
    pub fn main_mut(&mut self) -> &mut SubApp {
        &mut self.sub_apps.main
    }

    /// Returns a reference to the [`SubApps`] collection.
    pub fn sub_apps(&self) -> &SubApps {
        &self.sub_apps
    }

    /// Returns a mutable reference to the [`SubApps`] collection.
    pub fn sub_apps_mut(&mut self) -> &mut SubApps {
        &mut self.sub_apps
    }

    /// Returns a reference to the [`SubApp`] with the given label.
    ///
    /// # Panics
    ///
    /// Panics if the [`SubApp`] doesn't exist.
    pub fn sub_app(&self, label: impl AppLabel) -> &SubApp {
        let str = label.intern();
        self.get_sub_app(label).unwrap_or_else(|| {
            panic!("No sub-app with label '{:?}' exists.", str);
        })
    }

    /// Returns a reference to the [`SubApp`] with the given label.
    ///
    /// # Panics
    ///
    /// Panics if the [`SubApp`] doesn't exist.
    pub fn sub_app_mut(&mut self, label: impl AppLabel) -> &mut SubApp {
        let str = label.intern();
        self.get_sub_app_mut(label).unwrap_or_else(|| {
            panic!("No sub-app with label '{:?}' exists.", str);
        })
    }

    /// Returns a reference to the [`SubApp`] with the given label, if it exists.
    pub fn get_sub_app(&self, label: impl AppLabel) -> Option<&SubApp> {
        self.sub_apps.sub_apps.get(&label.intern())
    }

    /// Returns a mutable reference to the [`SubApp`] with the given label, if it exists.
    pub fn get_sub_app_mut(&mut self, label: impl AppLabel) -> Option<&mut SubApp> {
        self.sub_apps.sub_apps.get_mut(&label.intern())
    }

    /// Inserts a [`SubApp`] with the given label.
    pub fn insert_sub_app(&mut self, label: impl AppLabel, mut sub_app: SubApp) {
        if let Some(handler) = self.default_error_handler {
            sub_app
                .world_mut()
                .get_resource_or_insert_with(|| DefaultErrorHandler(handler));
        }
        self.sub_apps.sub_apps.insert(label.intern(), sub_app);
    }

    /// Removes the [`SubApp`] with the given label, if it exists.
    pub fn remove_sub_app(&mut self, label: impl AppLabel) -> Option<SubApp> {
        self.sub_apps.sub_apps.remove(&label.intern())
    }

    /// Extract data from the main world into the [`SubApp`] with the given label and perform an update if it exists.
    pub fn update_sub_app_by_label(&mut self, label: impl AppLabel) {
        self.sub_apps.update_subapp_by_label(label);
    }

    /// Inserts a new `schedule` under the provided `label`, overwriting any existing
    /// schedule with the same label.
    pub fn add_schedule(&mut self, schedule: Schedule) -> &mut Self {
        self.main_mut().add_schedule(schedule);
        self
    }

    /// Initializes an empty `schedule` under the provided `label`, if it does not exist.
    ///
    /// See [`add_schedule`](Self::add_schedule) to insert an existing schedule.
    pub fn init_schedule(&mut self, label: impl ScheduleLabel) -> &mut Self {
        self.main_mut().init_schedule(label);
        self
    }

    /// Returns a reference to the [`Schedule`] with the provided `label` if it exists.
    pub fn get_schedule(&self, label: impl ScheduleLabel) -> Option<&Schedule> {
        self.main().get_schedule(label)
    }

    /// Returns a mutable reference to the [`Schedule`] with the provided `label` if it exists.
    pub fn get_schedule_mut(&mut self, label: impl ScheduleLabel) -> Option<&mut Schedule> {
        self.main_mut().get_schedule_mut(label)
    }

    /// Runs function `f` with the [`Schedule`] associated with `label`.
    ///
    /// **Note:** This will create the schedule if it does not already exist.
    pub fn edit_schedule(
        &mut self,
        label: impl ScheduleLabel,
        f: impl FnMut(&mut Schedule),
    ) -> &mut Self {
        self.main_mut().edit_schedule(label, f);
        self
    }

    /// Applies the provided [`ScheduleBuildSettings`] to all schedules.
    pub fn configure_schedules(
        &mut self,
        schedule_build_settings: ScheduleBuildSettings,
    ) -> &mut Self {
        self.main_mut().configure_schedules(schedule_build_settings);
        self
    }

    /// When doing [ambiguity checking](ScheduleBuildSettings) this
    /// ignores systems that are ambiguous on [`Component`] T.
    ///
    /// This settings only applies to the main world. To apply this to other worlds call the
    /// [corresponding method](World::allow_ambiguous_component) on World
    ///
    /// ## Example
    ///
    /// ```
    /// # use bevy_app::prelude::*;
    /// # use bevy_ecs::prelude::*;
    /// # use bevy_ecs::schedule::{LogLevel, ScheduleBuildSettings};
    /// # use bevy_utils::default;
    ///
    /// #[derive(Component)]
    /// struct A;
    ///
    /// // these systems are ambiguous on A
    /// fn system_1(_: Query<&mut A>) {}
    /// fn system_2(_: Query<&A>) {}
    ///
    /// let mut app = App::new();
    /// app.configure_schedules(ScheduleBuildSettings {
    ///   ambiguity_detection: LogLevel::Error,
    ///   ..default()
    /// });
    ///
    /// app.add_systems(Update, ( system_1, system_2 ));
    /// app.allow_ambiguous_component::<A>();
    ///
    /// // running the app does not error.
    /// app.update();
    /// ```
    pub fn allow_ambiguous_component<T: Component>(&mut self) -> &mut Self {
        self.main_mut().allow_ambiguous_component::<T>();
        self
    }

    /// When doing [ambiguity checking](ScheduleBuildSettings) this
    /// ignores systems that are ambiguous on [`Resource`] T.
    ///
    /// This settings only applies to the main world. To apply this to other worlds call the
    /// [corresponding method](World::allow_ambiguous_resource) on World
    ///
    /// ## Example
    ///
    /// ```
    /// # use bevy_app::prelude::*;
    /// # use bevy_ecs::prelude::*;
    /// # use bevy_ecs::schedule::{LogLevel, ScheduleBuildSettings};
    /// # use bevy_utils::default;
    ///
    /// #[derive(Resource)]
    /// struct R;
    ///
    /// // these systems are ambiguous on R
    /// fn system_1(_: ResMut<R>) {}
    /// fn system_2(_: Res<R>) {}
    ///
    /// let mut app = App::new();
    /// app.configure_schedules(ScheduleBuildSettings {
    ///   ambiguity_detection: LogLevel::Error,
    ///   ..default()
    /// });
    /// app.insert_resource(R);
    ///
    /// app.add_systems(Update, ( system_1, system_2 ));
    /// app.allow_ambiguous_resource::<R>();
    ///
    /// // running the app does not error.
    /// app.update();
    /// ```
    pub fn allow_ambiguous_resource<T: Resource>(&mut self) -> &mut Self {
        self.main_mut().allow_ambiguous_resource::<T>();
        self
    }

    /// Suppress warnings and errors that would result from systems in these sets having ambiguities
    /// (conflicting access but indeterminate order) with systems in `set`.
    ///
    /// When possible, do this directly in the `.add_systems(Update, a.ambiguous_with(b))` call.
    /// However, sometimes two independent plugins `A` and `B` are reported as ambiguous, which you
    /// can only suppress as the consumer of both.
    #[track_caller]
    pub fn ignore_ambiguity<M1, M2, S1, S2>(
        &mut self,
        schedule: impl ScheduleLabel,
        a: S1,
        b: S2,
    ) -> &mut Self
    where
        S1: IntoSystemSet<M1>,
        S2: IntoSystemSet<M2>,
    {
        self.main_mut().ignore_ambiguity(schedule, a, b);
        self
    }

    /// Attempts to determine if an [`AppExit`] was raised since the last update.
    ///
    /// Will attempt to return the first [`Error`](AppExit::Error) it encounters.
    /// This should be called after every [`update()`](App::update) otherwise you risk
    /// dropping possible [`AppExit`] events.
    pub fn should_exit(&self) -> Option<AppExit> {
        let mut reader = EventCursor::default();

        let events = self.world().get_resource::<Events<AppExit>>()?;
        let mut events = reader.read(events);

        if events.len() != 0 {
            return Some(
                events
                    .find(|exit| exit.is_error())
                    .cloned()
                    .unwrap_or(AppExit::Success),
            );
        }

        None
    }

    /// Spawns an [`Observer`] entity, which will watch for and respond to the given event.
    ///
    /// `observer` can be any system whose first parameter is [`On`].
    ///
    /// # Examples
    ///
    /// ```rust
    /// # use bevy_app::prelude::*;
    /// # use bevy_ecs::prelude::*;
    /// # use bevy_utils::default;
    /// #
    /// # let mut app = App::new();
    /// #
    /// # #[derive(Event)]
    /// # struct Party {
    /// #   friends_allowed: bool,
    /// # };
    /// #
    /// # #[derive(Event, EntityEvent)]
    /// # struct Invite;
    /// #
    /// # #[derive(Component)]
    /// # struct Friend;
    /// #
    ///
    /// app.add_observer(|trigger: On<Party>, friends: Query<Entity, With<Friend>>, mut commands: Commands| {
    ///     if trigger.event().friends_allowed {
    ///         for friend in friends.iter() {
    ///             commands.trigger_targets(Invite, friend);
    ///         }
    ///     }
    /// });
    /// ```
    pub fn add_observer<E: Event, B: Bundle, M>(
        &mut self,
        observer: impl IntoObserverSystem<E, B, M>,
    ) -> &mut Self {
        self.world_mut().add_observer(observer);
        self
    }

    /// Gets the error handler to set for new supapps.
    ///
    /// Note that the error handler of existing subapps may differ.
    pub fn get_error_handler(&self) -> Option<ErrorHandler> {
        self.default_error_handler
    }

    /// Set the [default error handler] for the all subapps (including the main one and future ones)
    /// that do not have one.
    ///
    /// May only be called once and should be set by the application, not by libraries.
    ///
    /// The handler will be called when an error is produced and not otherwise handled.
    ///
    /// # Panics
    /// Panics if called multiple times.
    ///
    /// # Example
    /// ```
    /// # use bevy_app::*;
    /// # use bevy_ecs::error::warn;
    /// # fn MyPlugins(_: &mut App) {}
    /// App::new()
    ///     .set_error_handler(warn)
    ///     .add_plugins(MyPlugins)
    ///     .run();
    /// ```
    ///
    /// [default error handler]: bevy_ecs::error::DefaultErrorHandler
    pub fn set_error_handler(&mut self, handler: ErrorHandler) -> &mut Self {
        assert!(
            self.default_error_handler.is_none(),
            "`set_error_handler` called multiple times on same `App`"
        );
        self.default_error_handler = Some(handler);
        for sub_app in self.sub_apps.iter_mut() {
            sub_app
                .world_mut()
                .get_resource_or_insert_with(|| DefaultErrorHandler(handler));
        }
        self
    }
}

type RunnerFn = Box<dyn FnOnce(App) -> AppExit>;

fn run_once(mut app: App) -> AppExit {
    while app.plugins_state() == PluginsState::Adding {
        #[cfg(not(all(target_arch = "wasm32", feature = "web")))]
        bevy_tasks::tick_global_task_pools_on_main_thread();
    }
    app.finish();
    app.cleanup();

    app.update();

    app.should_exit().unwrap_or(AppExit::Success)
}

/// A [`BufferedEvent`] that indicates the [`App`] should exit. If one or more of these are present at the end of an update,
/// the [runner](App::set_runner) will end and ([maybe](App::run)) return control to the caller.
///
/// This event can be used to detect when an exit is requested. Make sure that systems listening
/// for this event run before the current update ends.
///
/// # Portability
/// This type is roughly meant to map to a standard definition of a process exit code (0 means success, not 0 means error). Due to portability concerns
/// (see [`ExitCode`](https://doc.rust-lang.org/std/process/struct.ExitCode.html) and [`process::exit`](https://doc.rust-lang.org/std/process/fn.exit.html#))
/// we only allow error codes between 1 and [255](u8::MAX).
#[derive(Event, BufferedEvent, Debug, Clone, Default, PartialEq, Eq)]
pub enum AppExit {
    /// [`App`] exited without any problems.
    #[default]
    Success,
    /// The [`App`] experienced an unhandleable error.
    /// Holds the exit code we expect our app to return.
    Error(NonZero<u8>),
}

impl AppExit {
    /// Creates a [`AppExit::Error`] with an error code of 1.
    #[must_use]
    pub const fn error() -> Self {
        Self::Error(NonZero::<u8>::MIN)
    }

    /// Returns `true` if `self` is a [`AppExit::Success`].
    #[must_use]
    pub const fn is_success(&self) -> bool {
        matches!(self, AppExit::Success)
    }

    /// Returns `true` if `self` is a [`AppExit::Error`].
    #[must_use]
    pub const fn is_error(&self) -> bool {
        matches!(self, AppExit::Error(_))
    }

    /// Creates a [`AppExit`] from a code.
    ///
    /// When `code` is 0 a [`AppExit::Success`] is constructed otherwise a
    /// [`AppExit::Error`] is constructed.
    #[must_use]
    pub const fn from_code(code: u8) -> Self {
        match NonZero::<u8>::new(code) {
            Some(code) => Self::Error(code),
            None => Self::Success,
        }
    }
}

impl From<u8> for AppExit {
    fn from(value: u8) -> Self {
        Self::from_code(value)
    }
}

#[cfg(feature = "std")]
impl Termination for AppExit {
    fn report(self) -> ExitCode {
        match self {
            AppExit::Success => ExitCode::SUCCESS,
            // We leave logging an error to our users
            AppExit::Error(value) => ExitCode::from(value.get()),
        }
    }
}

#[cfg(test)]
mod tests {
    use core::marker::PhantomData;
    use std::sync::Mutex;

    use bevy_ecs::{
        change_detection::{DetectChanges, ResMut},
        component::Component,
        entity::Entity,
        event::{BufferedEvent, Event, EventWriter, Events},
        lifecycle::RemovedComponents,
        query::With,
        resource::Resource,
        schedule::{IntoScheduleConfigs, ScheduleLabel},
        system::{Commands, Query},
        world::{FromWorld, World},
    };

    use crate::{App, AppExit, Plugin, SubApp, Update};

    struct PluginA;
    impl Plugin for PluginA {
        fn build(&self, _app: &mut App) {}
    }
    struct PluginB;
    impl Plugin for PluginB {
        fn build(&self, _app: &mut App) {}
    }
    struct PluginC<T>(T);
    impl<T: Send + Sync + 'static> Plugin for PluginC<T> {
        fn build(&self, _app: &mut App) {}
    }
    struct PluginD;
    impl Plugin for PluginD {
        fn build(&self, _app: &mut App) {}
        fn is_unique(&self) -> bool {
            false
        }
    }

    struct PluginE;

    impl Plugin for PluginE {
        fn build(&self, _app: &mut App) {}

        fn finish(&self, app: &mut App) {
            if app.is_plugin_added::<PluginA>() {
                panic!("cannot run if PluginA is already registered");
            }
        }
    }

    #[test]
    fn can_add_two_plugins() {
        App::new().add_plugins((PluginA, PluginB));
    }

    #[test]
    #[should_panic]
    fn cant_add_twice_the_same_plugin() {
        App::new().add_plugins((PluginA, PluginA));
    }

    #[test]
    fn can_add_twice_the_same_plugin_with_different_type_param() {
        App::new().add_plugins((PluginC(0), PluginC(true)));
    }

    #[test]
    fn can_add_twice_the_same_plugin_not_unique() {
        App::new().add_plugins((PluginD, PluginD));
    }

    #[test]
    #[should_panic]
    fn cant_call_app_run_from_plugin_build() {
        struct PluginRun;
        struct InnerPlugin;
        impl Plugin for InnerPlugin {
            fn build(&self, _: &mut App) {}
        }
        impl Plugin for PluginRun {
            fn build(&self, app: &mut App) {
                app.add_plugins(InnerPlugin).run();
            }
        }
        App::new().add_plugins(PluginRun);
    }

    #[derive(ScheduleLabel, Hash, Clone, PartialEq, Eq, Debug)]
    struct EnterMainMenu;

    fn bar(mut commands: Commands) {
        commands.spawn_empty();
    }

    fn foo(mut commands: Commands) {
        commands.spawn_empty();
    }

    #[test]
    fn add_systems_should_create_schedule_if_it_does_not_exist() {
        let mut app = App::new();
        app.add_systems(EnterMainMenu, (foo, bar));

        app.world_mut().run_schedule(EnterMainMenu);
        assert_eq!(app.world().entities().len(), 2);
    }

    #[test]
    #[should_panic]
    fn test_is_plugin_added_works_during_finish() {
        let mut app = App::new();
        app.add_plugins(PluginA);
        app.add_plugins(PluginE);
        app.finish();
    }

    #[test]
    fn test_derive_app_label() {
        use super::AppLabel;

        #[derive(AppLabel, Debug, Default, Clone, Copy, PartialEq, Eq, Hash)]
        struct UnitLabel;

        #[derive(AppLabel, Debug, Default, Clone, Copy, PartialEq, Eq, Hash)]
        struct TupleLabel(u32, u32);

        #[derive(AppLabel, Debug, Default, Clone, Copy, PartialEq, Eq, Hash)]
        struct StructLabel {
            a: u32,
            b: u32,
        }

        #[derive(AppLabel, Debug, Default, Clone, Copy, PartialEq, Eq, Hash)]
        struct EmptyTupleLabel();

        #[derive(AppLabel, Debug, Default, Clone, Copy, PartialEq, Eq, Hash)]
        struct EmptyStructLabel {}

        #[derive(AppLabel, Debug, Default, Clone, Copy, PartialEq, Eq, Hash)]
        enum EnumLabel {
            #[default]
            Unit,
            Tuple(u32, u32),
            Struct {
                a: u32,
                b: u32,
            },
        }

        #[derive(AppLabel, Debug, Default, Clone, Copy, PartialEq, Eq, Hash)]
        struct GenericLabel<T>(PhantomData<T>);

        assert_eq!(UnitLabel.intern(), UnitLabel.intern());
        assert_eq!(EnumLabel::Unit.intern(), EnumLabel::Unit.intern());
        assert_ne!(UnitLabel.intern(), EnumLabel::Unit.intern());
        assert_ne!(UnitLabel.intern(), TupleLabel(0, 0).intern());
        assert_ne!(EnumLabel::Unit.intern(), EnumLabel::Tuple(0, 0).intern());

        assert_eq!(TupleLabel(0, 0).intern(), TupleLabel(0, 0).intern());
        assert_eq!(
            EnumLabel::Tuple(0, 0).intern(),
            EnumLabel::Tuple(0, 0).intern()
        );
        assert_ne!(TupleLabel(0, 0).intern(), TupleLabel(0, 1).intern());
        assert_ne!(
            EnumLabel::Tuple(0, 0).intern(),
            EnumLabel::Tuple(0, 1).intern()
        );
        assert_ne!(TupleLabel(0, 0).intern(), EnumLabel::Tuple(0, 0).intern());
        assert_ne!(
            TupleLabel(0, 0).intern(),
            StructLabel { a: 0, b: 0 }.intern()
        );
        assert_ne!(
            EnumLabel::Tuple(0, 0).intern(),
            EnumLabel::Struct { a: 0, b: 0 }.intern()
        );

        assert_eq!(
            StructLabel { a: 0, b: 0 }.intern(),
            StructLabel { a: 0, b: 0 }.intern()
        );
        assert_eq!(
            EnumLabel::Struct { a: 0, b: 0 }.intern(),
            EnumLabel::Struct { a: 0, b: 0 }.intern()
        );
        assert_ne!(
            StructLabel { a: 0, b: 0 }.intern(),
            StructLabel { a: 0, b: 1 }.intern()
        );
        assert_ne!(
            EnumLabel::Struct { a: 0, b: 0 }.intern(),
            EnumLabel::Struct { a: 0, b: 1 }.intern()
        );
        assert_ne!(
            StructLabel { a: 0, b: 0 }.intern(),
            EnumLabel::Struct { a: 0, b: 0 }.intern()
        );
        assert_ne!(
            StructLabel { a: 0, b: 0 }.intern(),
            EnumLabel::Struct { a: 0, b: 0 }.intern()
        );
        assert_ne!(StructLabel { a: 0, b: 0 }.intern(), UnitLabel.intern(),);
        assert_ne!(
            EnumLabel::Struct { a: 0, b: 0 }.intern(),
            EnumLabel::Unit.intern()
        );

        assert_eq!(
            GenericLabel::<u32>(PhantomData).intern(),
            GenericLabel::<u32>(PhantomData).intern()
        );
        assert_ne!(
            GenericLabel::<u32>(PhantomData).intern(),
            GenericLabel::<u64>(PhantomData).intern()
        );
    }

    #[test]
    fn test_update_clears_trackers_once() {
        #[derive(Component, Copy, Clone)]
        struct Foo;

        let mut app = App::new();
        app.world_mut().spawn_batch(core::iter::repeat_n(Foo, 5));

        fn despawn_one_foo(mut commands: Commands, foos: Query<Entity, With<Foo>>) {
            if let Some(e) = foos.iter().next() {
                commands.entity(e).despawn();
            };
        }
        fn check_despawns(mut removed_foos: RemovedComponents<Foo>) {
            let mut despawn_count = 0;
            for _ in removed_foos.read() {
                despawn_count += 1;
            }

            assert_eq!(despawn_count, 2);
        }

        app.add_systems(Update, despawn_one_foo);
        app.update(); // Frame 0
        app.update(); // Frame 1
        app.add_systems(Update, check_despawns.after(despawn_one_foo));
        app.update(); // Should see despawns from frames 1 & 2, but not frame 0
    }

    #[test]
    fn test_extract_sees_changes() {
        use super::AppLabel;

        #[derive(AppLabel, Clone, Copy, Hash, PartialEq, Eq, Debug)]
        struct MySubApp;

        #[derive(Resource)]
        struct Foo(usize);

        let mut app = App::new();
        app.world_mut().insert_resource(Foo(0));
        app.add_systems(Update, |mut foo: ResMut<Foo>| {
            foo.0 += 1;
        });

        let mut sub_app = SubApp::new();
        sub_app.set_extract(|main_world, _sub_world| {
            assert!(main_world.get_resource_ref::<Foo>().unwrap().is_changed());
        });

        app.insert_sub_app(MySubApp, sub_app);

        app.update();
    }

    #[test]
    fn runner_returns_correct_exit_code() {
        fn raise_exits(mut exits: EventWriter<AppExit>) {
            // Exit codes chosen by a fair dice roll.
            // Unlikely to overlap with default values.
            exits.write(AppExit::Success);
            exits.write(AppExit::from_code(4));
            exits.write(AppExit::from_code(73));
        }

        let exit = App::new().add_systems(Update, raise_exits).run();

        assert_eq!(exit, AppExit::from_code(4));
    }

    /// Custom runners should be in charge of when `app::update` gets called as they may need to
    /// coordinate some state.
    /// bug: <https://github.com/bevyengine/bevy/issues/10385>
    /// fix: <https://github.com/bevyengine/bevy/pull/10389>
    #[test]
    fn regression_test_10385() {
        use super::{Res, Resource};
        use crate::PreUpdate;

        #[derive(Resource)]
        struct MyState {}

        fn my_runner(mut app: App) -> AppExit {
            let my_state = MyState {};
            app.world_mut().insert_resource(my_state);

            for _ in 0..5 {
                app.update();
            }

            AppExit::Success
        }

        fn my_system(_: Res<MyState>) {
            // access state during app update
        }

        // Should not panic due to missing resource
        App::new()
            .set_runner(my_runner)
            .add_systems(PreUpdate, my_system)
            .run();
    }

    #[test]
    fn app_exit_size() {
        // There wont be many of them so the size isn't an issue but
        // it's nice they're so small let's keep it that way.
        assert_eq!(size_of::<AppExit>(), size_of::<u8>());
    }

    #[test]
    fn initializing_resources_from_world() {
        #[derive(Resource)]
        struct TestResource;
        impl FromWorld for TestResource {
            fn from_world(_world: &mut World) -> Self {
                TestResource
            }
        }

        #[derive(Resource)]
        struct NonSendTestResource {
            _marker: PhantomData<Mutex<()>>,
        }
        impl FromWorld for NonSendTestResource {
            fn from_world(_world: &mut World) -> Self {
                NonSendTestResource {
                    _marker: PhantomData,
                }
            }
        }

        App::new()
            .init_non_send_resource::<NonSendTestResource>()
            .init_resource::<TestResource>();
    }

    #[test]
    /// Plugin should not be considered inserted while it's being built
    ///
    /// bug: <https://github.com/bevyengine/bevy/issues/13815>
    fn plugin_should_not_be_added_during_build_time() {
        pub struct Foo;

        impl Plugin for Foo {
            fn build(&self, app: &mut App) {
                assert!(!app.is_plugin_added::<Self>());
            }
        }

        App::new().add_plugins(Foo);
    }
    #[test]
    fn events_should_be_updated_once_per_update() {
        #[derive(Event, BufferedEvent, Clone)]
        struct TestEvent;

        let mut app = App::new();
        app.add_event::<TestEvent>();

        // Starts empty
        let test_events = app.world().resource::<Events<TestEvent>>();
        assert_eq!(test_events.len(), 0);
        assert_eq!(test_events.iter_current_update_events().count(), 0);
        app.update();

        // Sending one event
        app.world_mut().send_event(TestEvent);

        let test_events = app.world().resource::<Events<TestEvent>>();
        assert_eq!(test_events.len(), 1);
        assert_eq!(test_events.iter_current_update_events().count(), 1);
        app.update();

        // Sending two events on the next frame
        app.world_mut().send_event(TestEvent);
        app.world_mut().send_event(TestEvent);

        let test_events = app.world().resource::<Events<TestEvent>>();
        assert_eq!(test_events.len(), 3); // Events are double-buffered, so we see 1 + 2 = 3
        assert_eq!(test_events.iter_current_update_events().count(), 2);
        app.update();

        // Sending zero events
        let test_events = app.world().resource::<Events<TestEvent>>();
        assert_eq!(test_events.len(), 2); // Events are double-buffered, so we see 2 + 0 = 2
        assert_eq!(test_events.iter_current_update_events().count(), 0);
    }
}<|MERGE_RESOLUTION|>--- conflicted
+++ resolved
@@ -106,12 +106,9 @@
 
         #[cfg(feature = "bevy_reflect")]
         {
-<<<<<<< HEAD
+            use bevy_ecs::observer::ObservedBy;
+
             #[cfg(not(feature = "reflect_auto_register"))]
-=======
-            use bevy_ecs::observer::ObservedBy;
-
->>>>>>> 8f08d6bc
             app.init_resource::<AppTypeRegistry>();
 
             #[cfg(feature = "reflect_auto_register")]
