--- conflicted
+++ resolved
@@ -61,8 +61,7 @@
     /// the application's event loop and advancing the [`Schedule`].
     /// Typically, it is not configured manually, but set by one of Bevy's built-in plugins.
     /// See `bevy::winit::WinitPlugin` and [`ScheduleRunnerPlugin`](crate::schedule_runner::ScheduleRunnerPlugin).
-<<<<<<< HEAD
-    pub runner: Box<dyn Fn(App)>,
+    pub runner: Box<dyn Fn(App) + Send>, // Send bound is required to make App Send
     /// The schedule that systems are added to by default.
     ///
     /// This is initially set to [`CoreSchedule::Main`].
@@ -71,11 +70,6 @@
     ///
     /// This is initially set to [`CoreSchedule::Outer`].
     pub outer_schedule_label: BoxedScheduleLabel,
-=======
-    pub runner: Box<dyn Fn(App) + Send>, // Send bound is required to make App Send
-    /// A container of [`Stage`]s set to be run in a linear order.
-    pub schedule: Schedule,
->>>>>>> 02637b60
     sub_apps: HashMap<AppLabelId, SubApp>,
     plugin_registry: Vec<Box<dyn Plugin>>,
     plugin_name_added: HashSet<String>,
@@ -228,23 +222,14 @@
     ///
     /// The active schedule of the app must be set before this method is called.
     pub fn update(&mut self) {
-<<<<<<< HEAD
-        #[cfg(feature = "trace")]
-        let _bevy_frame_update_span = info_span!("frame").entered();
-
-        self.run_schedule(&self.outer_schedule_label.dyn_clone());
-
-        for sub_app in self.sub_apps.values_mut() {
-=======
         {
             #[cfg(feature = "trace")]
             let _bevy_frame_update_span = info_span!("main app").entered();
-            self.schedule.run(&mut self.world);
+            self.run_schedule(&self.outer_schedule_label.dyn_clone());
         }
         for (_label, sub_app) in self.sub_apps.iter_mut() {
             #[cfg(feature = "trace")]
             let _sub_app_span = info_span!("sub app", name = ?_label).entered();
->>>>>>> 02637b60
             sub_app.extract(&mut self.world);
             sub_app.run();
         }
