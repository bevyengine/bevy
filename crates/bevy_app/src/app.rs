use crate::{
    First, Main, MainSchedulePlugin, Plugin, PluginGroup, Startup, StateTransition, Update,
};
pub use bevy_derive::AppLabel;
use bevy_ecs::{
    prelude::*,
    schedule::{
        apply_state_transition, common_conditions::run_once as run_once_condition,
        run_enter_schedule, BoxedScheduleLabel, IntoSystemConfigs, IntoSystemSetConfigs,
        ScheduleLabel,
    },
};
use bevy_utils::{tracing::debug, HashMap, HashSet};
use std::{
    fmt::Debug,
    panic::{catch_unwind, resume_unwind, AssertUnwindSafe},
};

#[cfg(feature = "trace")]
use bevy_utils::tracing::info_span;
bevy_utils::define_label!(
    /// A strongly-typed class of labels used to identify an [`App`].
    AppLabel,
    /// A strongly-typed identifier for an [`AppLabel`].
    AppLabelId,
);

/// The [`Resource`] that stores the [`App`]'s [`TypeRegistry`](bevy_reflect::TypeRegistry).
#[cfg(feature = "bevy_reflect")]
#[derive(Resource, Clone, bevy_derive::Deref, bevy_derive::DerefMut, Default)]
pub struct AppTypeRegistry(pub bevy_reflect::TypeRegistryArc);

pub(crate) enum AppError {
    DuplicatePlugin { plugin_name: String },
}

#[allow(clippy::needless_doctest_main)]
/// A container of app logic and data.
///
/// Bundles together the necessary elements like [`World`] and [`Schedule`] to create
/// an ECS-based application. It also stores a pointer to a [runner function](Self::set_runner).
/// The runner is responsible for managing the application's event loop and applying the
/// [`Schedule`] to the [`World`] to drive application logic.
///
/// # Examples
///
/// Here is a simple "Hello World" Bevy app:
///
/// ```
/// # use bevy_app::prelude::*;
/// # use bevy_ecs::prelude::*;
/// #
/// fn main() {
///    App::new()
///        .add_systems(Update, hello_world_system)
///        .run();
/// }
///
/// fn hello_world_system() {
///    println!("hello world");
/// }
/// ```
pub struct App {
    /// The main ECS [`World`] of the [`App`].
    /// This stores and provides access to all the main data of the application.
    /// The systems of the [`App`] will run using this [`World`].
    /// If additional separate [`World`]-[`Schedule`] pairs are needed, you can use [`sub_app`](App::insert_sub_app)s.
    pub world: World,
    /// The [runner function](Self::set_runner) is primarily responsible for managing
    /// the application's event loop and advancing the [`Schedule`].
    /// Typically, it is not configured manually, but set by one of Bevy's built-in plugins.
    /// See `bevy::winit::WinitPlugin` and [`ScheduleRunnerPlugin`](crate::schedule_runner::ScheduleRunnerPlugin).
    pub runner: Box<dyn Fn(App) + Send>, // Send bound is required to make App Send
    /// The schedule that systems are added to by default.
    ///
    /// The schedule that runs the main loop of schedule execution.
    ///
    /// This is initially set to [`Main`].
    pub main_schedule_label: BoxedScheduleLabel,
    sub_apps: HashMap<AppLabelId, SubApp>,
    plugin_registry: Vec<Box<dyn Plugin>>,
    plugin_name_added: HashSet<String>,
    /// A private counter to prevent incorrect calls to `App::run()` from `Plugin::build()`
    building_plugin_depth: usize,
}

impl Debug for App {
    fn fmt(&self, f: &mut std::fmt::Formatter<'_>) -> std::fmt::Result {
        write!(f, "App {{ sub_apps: ")?;
        f.debug_map()
            .entries(self.sub_apps.iter().map(|(k, v)| (k, v)))
            .finish()?;
        write!(f, "}}")
    }
}

/// A [`SubApp`] contains its own [`Schedule`] and [`World`] separate from the main [`App`].
/// This is useful for situations where data and data processing should be kept completely separate
/// from the main application. The primary use of this feature in bevy is to enable pipelined rendering.
///
/// # Example
///
/// ```rust
/// # use bevy_app::{App, AppLabel, SubApp, Main};
/// # use bevy_ecs::prelude::*;
/// # use bevy_ecs::schedule::ScheduleLabel;
///
/// #[derive(Resource, Default)]
/// struct Val(pub i32);
///
/// #[derive(Debug, Clone, Copy, Hash, PartialEq, Eq, AppLabel)]
/// struct ExampleApp;
///
/// let mut app = App::new();
///
/// // initialize the main app with a value of 0;
/// app.insert_resource(Val(10));
///
/// // create a app with a resource and a single schedule
/// let mut sub_app = App::empty();
/// // add an outer schedule that runs the main schedule
/// sub_app.insert_resource(Val(100));
///
/// // initialize main schedule
/// sub_app.add_systems(Main, |counter: Res<Val>| {
///     // since we assigned the value from the main world in extract
///     // we see that value instead of 100
///     assert_eq!(counter.0, 10);
/// });
///
/// // add the sub_app to the app
/// app.insert_sub_app(ExampleApp, SubApp::new(sub_app, |main_world, sub_app| {
///     // extract the value from the main app to the sub app
///     sub_app.world.resource_mut::<Val>().0 = main_world.resource::<Val>().0;
/// }));
///
/// // This will run the schedules once, since we're using the default runner
/// app.run();
/// ```
pub struct SubApp {
    /// The [`SubApp`]'s instance of [`App`]
    pub app: App,

    /// A function that allows access to both the [`SubApp`] [`World`] and the main [`App`]. This is
    /// useful for moving data between the sub app and the main app.
    extract: Box<dyn Fn(&mut World, &mut App) + Send>,
}

impl SubApp {
    /// Creates a new [`SubApp`].
    ///
    /// The provided function `extract` is normally called by the [`update`](App::update) method.
    /// After extract is called, the [`Schedule`] of the sub app is run. The [`World`]
    /// parameter represents the main app world, while the [`App`] parameter is just a mutable
    /// reference to the `SubApp` itself.
    pub fn new(app: App, extract: impl Fn(&mut World, &mut App) + Send + 'static) -> Self {
        Self {
            app,
            extract: Box::new(extract),
        }
    }

    /// Runs the [`SubApp`]'s default schedule.
    pub fn run(&mut self) {
        self.app.world.run_schedule(&*self.app.main_schedule_label);
        self.app.world.clear_trackers();
    }

    /// Extracts data from main world to this sub-app.
    pub fn extract(&mut self, main_world: &mut World) {
        (self.extract)(main_world, &mut self.app);
    }
}

impl Debug for SubApp {
    fn fmt(&self, f: &mut std::fmt::Formatter<'_>) -> std::fmt::Result {
        write!(f, "SubApp {{ app: ")?;
        f.debug_map()
            .entries(self.app.sub_apps.iter().map(|(k, v)| (k, v)))
            .finish()?;
        write!(f, "}}")
    }
}

impl Default for App {
    fn default() -> Self {
        let mut app = App::empty();
        #[cfg(feature = "bevy_reflect")]
        app.init_resource::<AppTypeRegistry>();

        app.add_plugin(MainSchedulePlugin);
        app.add_event::<AppExit>();

        #[cfg(feature = "bevy_ci_testing")]
        {
            crate::ci_testing::setup_app(&mut app);
        }

        app
    }
}

impl App {
    /// Creates a new [`App`] with some default structure to enable core engine features.
    /// This is the preferred constructor for most use cases.
    pub fn new() -> App {
        App::default()
    }

    /// Creates a new empty [`App`] with minimal default configuration.
    ///
    /// This constructor should be used if you wish to provide custom scheduling, exit handling, cleanup, etc.
    pub fn empty() -> App {
        let mut world = World::new();
        world.init_resource::<Schedules>();
        Self {
            world,
            runner: Box::new(run_once),
            sub_apps: HashMap::default(),
            plugin_registry: Vec::default(),
            plugin_name_added: Default::default(),
            main_schedule_label: Box::new(Main),
            building_plugin_depth: 0,
        }
    }

    /// Advances the execution of the [`Schedule`] by one cycle.
    ///
    /// This method also updates sub apps.
    /// See [`insert_sub_app`](Self::insert_sub_app) for more details.
    ///
    /// The schedule run by this method is determined by the [`main_schedule_label`](App) field.
    /// By default this is [`Main`].
    ///
    /// # Panics
    ///
    /// The active schedule of the app must be set before this method is called.
    pub fn update(&mut self) {
        #[cfg(feature = "trace")]
        let _bevy_update_span = info_span!("update").entered();
        {
            #[cfg(feature = "trace")]
<<<<<<< HEAD
            let _bevy_main_update_span = info_span!("main app").entered();
            self.world.run_schedule_ref(&*self.main_schedule_label);
=======
            let _bevy_frame_update_span = info_span!("main app").entered();
            self.world.run_schedule(&*self.main_schedule_label);
>>>>>>> a1e442cd
        }
        for (_label, sub_app) in self.sub_apps.iter_mut() {
            #[cfg(feature = "trace")]
            let _sub_app_span = info_span!("sub app", name = ?_label).entered();
            sub_app.extract(&mut self.world);
            sub_app.run();
        }

        self.world.clear_trackers();
    }

    /// Starts the application by calling the app's [runner function](Self::set_runner).
    ///
    /// Finalizes the [`App`] configuration. For general usage, see the example on the item
    /// level documentation.
    ///
    /// # `run()` might not return
    ///
    /// Calls to [`App::run()`] might never return.
    ///
    /// In simple and *headless* applications, one can expect that execution will
    /// proceed, normally, after calling [`run()`](App::run()) but this is not the case for
    /// windowed applications.
    ///
    /// Windowed apps are typically driven by an *event loop* or *message loop* and
    /// some window-manager APIs expect programs to terminate when their primary
    /// window is closed and that event loop terminates – behavior of processes that
    /// do not is often platform dependent or undocumented.
    ///
    /// By default, *Bevy* uses the `winit` crate for window creation. See
    /// [`WinitSettings::return_from_run`](https://docs.rs/bevy/latest/bevy/winit/struct.WinitSettings.html#structfield.return_from_run)
    /// for further discussion of this topic and for a mechanism to require that [`App::run()`]
    /// *does* return – albeit one that carries its own caveats and disclaimers.
    ///
    /// # Panics
    ///
    /// Panics if called from `Plugin::build()`, because it would prevent other plugins to properly build.
    pub fn run(&mut self) {
        #[cfg(feature = "trace")]
        let _bevy_app_run_span = info_span!("bevy_app").entered();

        let mut app = std::mem::replace(self, App::empty());
        if app.building_plugin_depth > 0 {
            panic!("App::run() was called from within Plugin::build(), which is not allowed.");
        }

        Self::setup(&mut app);

        let runner = std::mem::replace(&mut app.runner, Box::new(run_once));
        (runner)(app);
    }

    /// Run [`Plugin::setup`] for each plugin. This is usually called by [`App::run`], but can
    /// be useful for situations where you want to use [`App::update`].
    pub fn setup(&mut self) {
        // temporarily remove the plugin registry to run each plugin's setup function on app.
        let plugin_registry = std::mem::take(&mut self.plugin_registry);
        for plugin in &plugin_registry {
            plugin.setup(self);
        }
        self.plugin_registry = plugin_registry;
    }

    /// Adds [`State<S>`] and [`NextState<S>`] resources, [`OnEnter`] and [`OnExit`] schedules
    /// for each state variant (if they don't already exist), an instance of [`apply_state_transition::<S>`] in
    /// [`StateTransition`] so that transitions happen before [`Update`] and
    /// a instance of [`run_enter_schedule::<S>`] in [`StateTransition`] with a
    /// [`run_once`](`run_once_condition`) condition to run the on enter schedule of the
    /// initial state.
    ///
    /// If you would like to control how other systems run based on the current state,
    /// you can emulate this behavior using the [`in_state`] [`Condition`](bevy_ecs::schedule::Condition).
    ///
    /// Note that you can also apply state transitions at other points in the schedule
    /// by adding the [`apply_state_transition`] system manually.
    pub fn add_state<S: States>(&mut self) -> &mut Self {
        self.init_resource::<State<S>>()
            .init_resource::<NextState<S>>()
            .add_systems(
                StateTransition,
                (
                    run_enter_schedule::<S>.run_if(run_once_condition()),
                    apply_state_transition::<S>,
                )
                    .chain(),
            );

        // The OnEnter, OnExit, and OnTransition schedules are lazily initialized
        // (i.e. when the first system is added to them), and World::try_run_schedule is used to fail
        // gracefully if they aren't present.

        self
    }

    /// Adds a system to the default system set and schedule of the app's [`Schedules`].
    ///
    /// Refer to the [system module documentation](bevy_ecs::system) to see how a system
    /// can be defined.
    ///
    /// # Examples
    ///
    /// ```
    /// # use bevy_app::prelude::*;
    /// # use bevy_ecs::prelude::*;
    /// #
    /// # fn my_system() {}
    /// # let mut app = App::new();
    /// #
    /// app.add_system(my_system);
    /// ```
    #[deprecated(
        since = "0.11.0",
        note = "Please use `add_systems` instead. If you didn't change the default base set, you should use `add_systems(Update, your_system).`"
    )]
    pub fn add_system<M>(&mut self, system: impl IntoSystemConfigs<M>) -> &mut Self {
        self.add_systems(Update, system)
    }

    /// Adds a system to the given schedule in this app's [`Schedules`].
    ///
    /// # Examples
    ///
    /// ```
    /// # use bevy_app::prelude::*;
    /// # use bevy_ecs::prelude::*;
    /// #
    /// # let mut app = App::new();
    /// # fn system_a() {}
    /// # fn system_b() {}
    /// # fn system_c() {}
    /// # fn should_run() -> bool { true }
    /// #
    /// app.add_systems(Update, (system_a, system_b, system_c));
    /// app.add_systems(Update, (system_a, system_b).run_if(should_run));
    /// ```
    pub fn add_systems<M>(
        &mut self,
        schedule: impl ScheduleLabel,
        systems: impl IntoSystemConfigs<M>,
    ) -> &mut Self {
        let mut schedules = self.world.resource_mut::<Schedules>();

        if let Some(schedule) = schedules.get_mut(&schedule) {
            schedule.add_systems(systems);
        } else {
            let mut new_schedule = Schedule::new();
            new_schedule.add_systems(systems);
            schedules.insert(schedule, new_schedule);
        }

        self
    }

    /// Adds a system to [`Startup`].
    ///
    /// These systems will run exactly once, at the start of the [`App`]'s lifecycle.
    /// To add a system that runs every frame, see [`add_system`](Self::add_system).
    ///
    /// # Examples
    ///
    /// ```
    /// # use bevy_app::prelude::*;
    /// # use bevy_ecs::prelude::*;
    /// #
    /// fn my_startup_system(_commands: Commands) {
    ///     println!("My startup system");
    /// }
    ///
    /// App::new()
    ///     .add_systems(Startup, my_startup_system);
    /// ```
    #[deprecated(
        since = "0.11.0",
        note = "Please use `add_systems` instead. If you didn't change the default base set, you should use `add_systems(Startup, your_system).`"
    )]
    pub fn add_startup_system<M>(&mut self, system: impl IntoSystemConfigs<M>) -> &mut Self {
        self.add_systems(Startup, system)
    }

    /// Adds a collection of systems to [`Startup`].
    ///
    /// # Examples
    ///
    /// ```
    /// # use bevy_app::prelude::*;
    /// # use bevy_ecs::prelude::*;
    /// #
    /// # let mut app = App::new();
    /// # fn startup_system_a() {}
    /// # fn startup_system_b() {}
    /// # fn startup_system_c() {}
    /// #
    /// app.add_systems(Startup, (
    ///     startup_system_a,
    ///     startup_system_b,
    ///     startup_system_c,
    /// ));
    /// ```
    #[deprecated(
        since = "0.11.0",
        note = "Please use `add_systems` instead. If you didn't change the default base set, you should use `add_systems(Startup, your_system).`"
    )]
    pub fn add_startup_systems<M>(&mut self, systems: impl IntoSystemConfigs<M>) -> &mut Self {
        self.add_systems(Startup, systems.into_configs())
    }

    /// Configures a system set in the default schedule, adding the set if it does not exist.
    pub fn configure_set(
        &mut self,
        schedule: impl ScheduleLabel,
        set: impl IntoSystemSetConfig,
    ) -> &mut Self {
        let mut schedules = self.world.resource_mut::<Schedules>();
        if let Some(schedule) = schedules.get_mut(&schedule) {
            schedule.configure_set(set);
        } else {
            let mut new_schedule = Schedule::new();
            new_schedule.configure_set(set);
            schedules.insert(schedule, new_schedule);
        }
        self
    }

    /// Configures a collection of system sets in the default schedule, adding any sets that do not exist.
    pub fn configure_sets(
        &mut self,
        schedule: impl ScheduleLabel,
        sets: impl IntoSystemSetConfigs,
    ) -> &mut Self {
        let mut schedules = self.world.resource_mut::<Schedules>();
        if let Some(schedule) = schedules.get_mut(&schedule) {
            schedule.configure_sets(sets);
        } else {
            let mut new_schedule = Schedule::new();
            new_schedule.configure_sets(sets);
            schedules.insert(schedule, new_schedule);
        }
        self
    }

    /// Setup the application to manage events of type `T`.
    ///
    /// This is done by adding a [`Resource`] of type [`Events::<T>`],
    /// and inserting an [`update_system`](Events::update_system) into [`First`].
    ///
    /// See [`Events`] for defining events.
    ///
    /// # Examples
    ///
    /// ```
    /// # use bevy_app::prelude::*;
    /// # use bevy_ecs::prelude::*;
    /// #
    /// # struct MyEvent;
    /// # let mut app = App::new();
    /// #
    /// app.add_event::<MyEvent>();
    /// ```
    pub fn add_event<T>(&mut self) -> &mut Self
    where
        T: Event,
    {
        if !self.world.contains_resource::<Events<T>>() {
            self.init_resource::<Events<T>>()
                .add_systems(First, Events::<T>::update_system);
        }
        self
    }

    /// Inserts a [`Resource`] to the current [`App`] and overwrites any [`Resource`] previously added of the same type.
    ///
    /// A [`Resource`] in Bevy represents globally unique data. [`Resource`]s must be added to Bevy apps
    /// before using them. This happens with [`insert_resource`](Self::insert_resource).
    ///
    /// See [`init_resource`](Self::init_resource) for [`Resource`]s that implement [`Default`] or [`FromWorld`].
    ///
    /// # Examples
    ///
    /// ```
    /// # use bevy_app::prelude::*;
    /// # use bevy_ecs::prelude::*;
    /// #
    /// #[derive(Resource)]
    /// struct MyCounter {
    ///     counter: usize,
    /// }
    ///
    /// App::new()
    ///    .insert_resource(MyCounter { counter: 0 });
    /// ```
    pub fn insert_resource<R: Resource>(&mut self, resource: R) -> &mut Self {
        self.world.insert_resource(resource);
        self
    }

    /// Inserts a non-send resource to the app.
    ///
    /// You usually want to use [`insert_resource`](Self::insert_resource),
    /// but there are some special cases when a resource cannot be sent across threads.
    ///
    /// # Examples
    ///
    /// ```
    /// # use bevy_app::prelude::*;
    /// # use bevy_ecs::prelude::*;
    /// #
    /// struct MyCounter {
    ///     counter: usize,
    /// }
    ///
    /// App::new()
    ///     .insert_non_send_resource(MyCounter { counter: 0 });
    /// ```
    pub fn insert_non_send_resource<R: 'static>(&mut self, resource: R) -> &mut Self {
        self.world.insert_non_send_resource(resource);
        self
    }

    /// Initialize a [`Resource`] with standard starting values by adding it to the [`World`].
    ///
    /// If the [`Resource`] already exists, nothing happens.
    ///
    /// The [`Resource`] must implement the [`FromWorld`] trait.
    /// If the [`Default`] trait is implemented, the [`FromWorld`] trait will use
    /// the [`Default::default`] method to initialize the [`Resource`].
    ///
    /// # Examples
    ///
    /// ```
    /// # use bevy_app::prelude::*;
    /// # use bevy_ecs::prelude::*;
    /// #
    /// #[derive(Resource)]
    /// struct MyCounter {
    ///     counter: usize,
    /// }
    ///
    /// impl Default for MyCounter {
    ///     fn default() -> MyCounter {
    ///         MyCounter {
    ///             counter: 100
    ///         }
    ///     }
    /// }
    ///
    /// App::new()
    ///     .init_resource::<MyCounter>();
    /// ```
    pub fn init_resource<R: Resource + FromWorld>(&mut self) -> &mut Self {
        self.world.init_resource::<R>();
        self
    }

    /// Initialize a non-send [`Resource`] with standard starting values by adding it to the [`World`].
    ///
    /// The [`Resource`] must implement the [`FromWorld`] trait.
    /// If the [`Default`] trait is implemented, the [`FromWorld`] trait will use
    /// the [`Default::default`] method to initialize the [`Resource`].
    pub fn init_non_send_resource<R: 'static + FromWorld>(&mut self) -> &mut Self {
        self.world.init_non_send_resource::<R>();
        self
    }

    /// Sets the function that will be called when the app is run.
    ///
    /// The runner function `run_fn` is called only once by [`App::run`]. If the
    /// presence of a main loop in the app is desired, it is the responsibility of the runner
    /// function to provide it.
    ///
    /// The runner function is usually not set manually, but by Bevy integrated plugins
    /// (e.g. `WinitPlugin`).
    ///
    /// # Examples
    ///
    /// ```
    /// # use bevy_app::prelude::*;
    /// #
    /// fn my_runner(mut app: App) {
    ///     loop {
    ///         println!("In main loop");
    ///         app.update();
    ///     }
    /// }
    ///
    /// App::new()
    ///     .set_runner(my_runner);
    /// ```
    pub fn set_runner(&mut self, run_fn: impl Fn(App) + 'static + Send) -> &mut Self {
        self.runner = Box::new(run_fn);
        self
    }

    /// Adds a single [`Plugin`].
    ///
    /// One of Bevy's core principles is modularity. All Bevy engine features are implemented
    /// as [`Plugin`]s. This includes internal features like the renderer.
    ///
    /// Bevy also provides a few sets of default [`Plugin`]s. See [`add_plugins`](Self::add_plugins).
    ///
    /// # Examples
    ///
    /// ```
    /// # use bevy_app::prelude::*;
    /// #
    /// # // Dummies created to avoid using `bevy_log`,
    /// # // which pulls in too many dependencies and breaks rust-analyzer
    /// # pub mod bevy_log {
    /// #     use bevy_app::prelude::*;
    /// #     #[derive(Default)]
    /// #     pub struct LogPlugin;
    /// #     impl Plugin for LogPlugin{
    /// #        fn build(&self, app: &mut App) {}
    /// #     }
    /// # }
    /// App::new().add_plugin(bevy_log::LogPlugin::default());
    /// ```
    ///
    /// # Panics
    ///
    /// Panics if the plugin was already added to the application.
    pub fn add_plugin<T>(&mut self, plugin: T) -> &mut Self
    where
        T: Plugin,
    {
        match self.add_boxed_plugin(Box::new(plugin)) {
            Ok(app) => app,
            Err(AppError::DuplicatePlugin { plugin_name }) => panic!(
                "Error adding plugin {plugin_name}: : plugin was already added in application"
            ),
        }
    }

    /// Boxed variant of [`add_plugin`](App::add_plugin) that can be used from a [`PluginGroup`]
    pub(crate) fn add_boxed_plugin(
        &mut self,
        plugin: Box<dyn Plugin>,
    ) -> Result<&mut Self, AppError> {
        debug!("added plugin: {}", plugin.name());
        if plugin.is_unique() && !self.plugin_name_added.insert(plugin.name().to_string()) {
            Err(AppError::DuplicatePlugin {
                plugin_name: plugin.name().to_string(),
            })?;
        }
        self.building_plugin_depth += 1;
        let result = catch_unwind(AssertUnwindSafe(|| plugin.build(self)));
        self.building_plugin_depth -= 1;
        if let Err(payload) = result {
            resume_unwind(payload);
        }
        self.plugin_registry.push(plugin);
        Ok(self)
    }

    /// Checks if a [`Plugin`] has already been added.
    ///
    /// This can be used by plugins to check if a plugin they depend upon has already been
    /// added.
    pub fn is_plugin_added<T>(&self) -> bool
    where
        T: Plugin,
    {
        self.plugin_registry
            .iter()
            .any(|p| p.downcast_ref::<T>().is_some())
    }

    /// Returns a vector of references to any plugins of type `T` that have been added.
    ///
    /// This can be used to read the settings of any already added plugins.
    /// This vector will be length zero if no plugins of that type have been added.
    /// If multiple copies of the same plugin are added to the [`App`], they will be listed in insertion order in this vector.
    ///
    /// ```rust
    /// # use bevy_app::prelude::*;
    /// # #[derive(Default)]
    /// # struct ImagePlugin {
    /// #    default_sampler: bool,
    /// # }
    /// # impl Plugin for ImagePlugin {
    /// #    fn build(&self, app: &mut App) {}
    /// # }
    /// # let mut app = App::new();
    /// # app.add_plugin(ImagePlugin::default());
    /// let default_sampler = app.get_added_plugins::<ImagePlugin>()[0].default_sampler;
    /// ```
    pub fn get_added_plugins<T>(&self) -> Vec<&T>
    where
        T: Plugin,
    {
        self.plugin_registry
            .iter()
            .filter_map(|p| p.downcast_ref())
            .collect()
    }

    /// Adds a group of [`Plugin`]s.
    ///
    /// [`Plugin`]s can be grouped into a set by using a [`PluginGroup`].
    ///
    /// There are built-in [`PluginGroup`]s that provide core engine functionality.
    /// The [`PluginGroup`]s available by default are `DefaultPlugins` and `MinimalPlugins`.
    ///
    /// To customize the plugins in the group (reorder, disable a plugin, add a new plugin
    /// before / after another plugin), call [`build()`](PluginGroup::build) on the group,
    /// which will convert it to a [`PluginGroupBuilder`](crate::PluginGroupBuilder).
    ///
    /// ## Examples
    /// ```
    /// # use bevy_app::{prelude::*, PluginGroupBuilder, NoopPluginGroup as MinimalPlugins};
    /// #
    /// App::new()
    ///     .add_plugins(MinimalPlugins);
    /// ```
    ///
    /// # Panics
    ///
    /// Panics if one of the plugin in the group was already added to the application.
    pub fn add_plugins<T: PluginGroup>(&mut self, group: T) -> &mut Self {
        let builder = group.build();
        builder.finish(self);
        self
    }

    /// Registers the type `T` in the [`TypeRegistry`](bevy_reflect::TypeRegistry) resource,
    /// adding reflect data as specified in the [`Reflect`](bevy_reflect::Reflect) derive:
    /// ```rust,ignore
    /// #[derive(Reflect)]
    /// #[reflect(Component, Serialize, Deserialize)] // will register ReflectComponent, ReflectSerialize, ReflectDeserialize
    /// ```
    ///
    /// See [`bevy_reflect::TypeRegistry::register`].
    #[cfg(feature = "bevy_reflect")]
    pub fn register_type<T: bevy_reflect::GetTypeRegistration>(&mut self) -> &mut Self {
        let registry = self.world.resource_mut::<AppTypeRegistry>();
        registry.write().register::<T>();
        self
    }

    /// Adds the type data `D` to type `T` in the [`TypeRegistry`](bevy_reflect::TypeRegistry) resource.
    ///
    /// Most of the time [`App::register_type`] can be used instead to register a type you derived [`Reflect`](bevy_reflect::Reflect) for.
    /// However, in cases where you want to add a piece of type data that was not included in the list of `#[reflect(...)]` type data in the derive,
    /// or where the type is generic and cannot register e.g. `ReflectSerialize` unconditionally without knowing the specific type parameters,
    /// this method can be used to insert additional type data.
    ///
    /// # Example
    /// ```rust
    /// use bevy_app::App;
    /// use bevy_reflect::{ReflectSerialize, ReflectDeserialize};
    ///
    /// App::new()
    ///     .register_type::<Option<String>>()
    ///     .register_type_data::<Option<String>, ReflectSerialize>()
    ///     .register_type_data::<Option<String>, ReflectDeserialize>();
    /// ```
    ///
    /// See [`bevy_reflect::TypeRegistry::register_type_data`].
    #[cfg(feature = "bevy_reflect")]
    pub fn register_type_data<
        T: bevy_reflect::Reflect + 'static,
        D: bevy_reflect::TypeData + bevy_reflect::FromType<T>,
    >(
        &mut self,
    ) -> &mut Self {
        let registry = self.world.resource_mut::<AppTypeRegistry>();
        registry.write().register_type_data::<T, D>();
        self
    }

    /// Retrieves a `SubApp` stored inside this [`App`].
    ///
    /// # Panics
    ///
    /// Panics if the `SubApp` doesn't exist.
    pub fn sub_app_mut(&mut self, label: impl AppLabel) -> &mut App {
        match self.get_sub_app_mut(label) {
            Ok(app) => app,
            Err(label) => panic!("Sub-App with label '{:?}' does not exist", label.as_str()),
        }
    }

    /// Retrieves a `SubApp` inside this [`App`] with the given label, if it exists. Otherwise returns
    /// an [`Err`] containing the given label.
    pub fn get_sub_app_mut(&mut self, label: impl AppLabel) -> Result<&mut App, AppLabelId> {
        let label = label.as_label();
        self.sub_apps
            .get_mut(&label)
            .map(|sub_app| &mut sub_app.app)
            .ok_or(label)
    }

    /// Retrieves a `SubApp` stored inside this [`App`].
    ///
    /// # Panics
    ///
    /// Panics if the `SubApp` doesn't exist.
    pub fn sub_app(&self, label: impl AppLabel) -> &App {
        match self.get_sub_app(label) {
            Ok(app) => app,
            Err(label) => panic!("Sub-App with label '{:?}' does not exist", label.as_str()),
        }
    }

    /// Inserts an existing sub app into the app
    pub fn insert_sub_app(&mut self, label: impl AppLabel, sub_app: SubApp) {
        self.sub_apps.insert(label.as_label(), sub_app);
    }

    /// Removes a sub app from the app. Returns [`None`] if the label doesn't exist.
    pub fn remove_sub_app(&mut self, label: impl AppLabel) -> Option<SubApp> {
        self.sub_apps.remove(&label.as_label())
    }

    /// Retrieves a `SubApp` inside this [`App`] with the given label, if it exists. Otherwise returns
    /// an [`Err`] containing the given label.
    pub fn get_sub_app(&self, label: impl AppLabel) -> Result<&App, impl AppLabel> {
        self.sub_apps
            .get(&label.as_label())
            .map(|sub_app| &sub_app.app)
            .ok_or(label)
    }

    /// Adds a new `schedule` to the [`App`] under the provided `label`.
    ///
    /// # Warning
    /// This method will overwrite any existing schedule at that label.
    /// To avoid this behavior, use the `init_schedule` method instead.
    pub fn add_schedule(&mut self, label: impl ScheduleLabel, schedule: Schedule) -> &mut Self {
        let mut schedules = self.world.resource_mut::<Schedules>();
        schedules.insert(label, schedule);

        self
    }

    /// Initializes a new empty `schedule` to the [`App`] under the provided `label` if it does not exists.
    ///
    /// See [`App::add_schedule`] to pass in a pre-constructed schedule.
    pub fn init_schedule(&mut self, label: impl ScheduleLabel) -> &mut Self {
        let mut schedules = self.world.resource_mut::<Schedules>();
        if !schedules.contains(&label) {
            schedules.insert(label, Schedule::new());
        }
        self
    }

    /// Gets read-only access to the [`Schedule`] with the provided `label` if it exists.
    pub fn get_schedule(&self, label: impl ScheduleLabel) -> Option<&Schedule> {
        let schedules = self.world.get_resource::<Schedules>()?;
        schedules.get(&label)
    }

    /// Gets read-write access to a [`Schedule`] with the provided `label` if it exists.
    pub fn get_schedule_mut(&mut self, label: impl ScheduleLabel) -> Option<&mut Schedule> {
        let schedules = self.world.get_resource_mut::<Schedules>()?;
        // We need to call .into_inner here to satisfy the borrow checker:
        // it can reason about reborrows using ordinary references but not the `Mut` smart pointer.
        schedules.into_inner().get_mut(&label)
    }

    /// Applies the function to the [`Schedule`] associated with `label`.
    ///
    /// **Note:** This will create the schedule if it does not already exist.
    pub fn edit_schedule(
        &mut self,
        label: impl ScheduleLabel,
        mut f: impl FnMut(&mut Schedule),
    ) -> &mut Self {
        let mut schedules = self.world.resource_mut::<Schedules>();

        if schedules.get(&label).is_none() {
            schedules.insert(label.dyn_clone(), Schedule::new());
        }

        let schedule = schedules.get_mut(&label).unwrap();
        // Call the function f, passing in the schedule retrieved
        f(schedule);

        self
    }
}

fn run_once(mut app: App) {
    app.update();
}

/// An event that indicates the [`App`] should exit. This will fully exit the app process at the
/// start of the next tick of the schedule.
///
/// You can also use this event to detect that an exit was requested. In order to receive it, systems
/// subscribing to this event should run after it was emitted and before the schedule of the same
/// frame is over. This is important since [`App::run()`] might never return.
///
/// If you don't require access to other components or resources, consider implementing the [`Drop`]
/// trait on components/resources for code that runs on exit. That saves you from worrying about
/// system schedule ordering, and is idiomatic Rust.
#[derive(Debug, Clone, Default)]
pub struct AppExit;

#[cfg(test)]
mod tests {
    use bevy_ecs::{
        schedule::{OnEnter, States},
        system::Commands,
    };

    use crate::{App, Plugin};

    struct PluginA;
    impl Plugin for PluginA {
        fn build(&self, _app: &mut crate::App) {}
    }
    struct PluginB;
    impl Plugin for PluginB {
        fn build(&self, _app: &mut crate::App) {}
    }
    struct PluginC<T>(T);
    impl<T: Send + Sync + 'static> Plugin for PluginC<T> {
        fn build(&self, _app: &mut crate::App) {}
    }
    struct PluginD;
    impl Plugin for PluginD {
        fn build(&self, _app: &mut crate::App) {}
        fn is_unique(&self) -> bool {
            false
        }
    }

    #[test]
    fn can_add_two_plugins() {
        App::new().add_plugin(PluginA).add_plugin(PluginB);
    }

    #[test]
    #[should_panic]
    fn cant_add_twice_the_same_plugin() {
        App::new().add_plugin(PluginA).add_plugin(PluginA);
    }

    #[test]
    fn can_add_twice_the_same_plugin_with_different_type_param() {
        App::new().add_plugin(PluginC(0)).add_plugin(PluginC(true));
    }

    #[test]
    fn can_add_twice_the_same_plugin_not_unique() {
        App::new().add_plugin(PluginD).add_plugin(PluginD);
    }

    #[test]
    #[should_panic]
    fn cant_call_app_run_from_plugin_build() {
        struct PluginRun;
        struct InnerPlugin;
        impl Plugin for InnerPlugin {
            fn build(&self, _: &mut crate::App) {}
        }
        impl Plugin for PluginRun {
            fn build(&self, app: &mut crate::App) {
                app.add_plugin(InnerPlugin).run();
            }
        }
        App::new().add_plugin(PluginRun);
    }

    #[derive(States, PartialEq, Eq, Debug, Default, Hash, Clone)]
    enum AppState {
        #[default]
        MainMenu,
    }
    fn bar(mut commands: Commands) {
        commands.spawn_empty();
    }

    fn foo(mut commands: Commands) {
        commands.spawn_empty();
    }

    #[test]
    fn add_systems_should_create_schedule_if_it_does_not_exist() {
        let mut app = App::new();
        app.add_state::<AppState>()
            .add_systems(OnEnter(AppState::MainMenu), (foo, bar));

        app.world.run_schedule(OnEnter(AppState::MainMenu));
        assert_eq!(app.world.entities().len(), 2);
    }

    #[test]
    fn add_systems_should_create_schedule_if_it_does_not_exist2() {
        let mut app = App::new();
        app.add_systems(OnEnter(AppState::MainMenu), (foo, bar))
            .add_state::<AppState>();

        app.world.run_schedule(OnEnter(AppState::MainMenu));
        assert_eq!(app.world.entities().len(), 2);
    }
}<|MERGE_RESOLUTION|>--- conflicted
+++ resolved
@@ -240,13 +240,8 @@
         let _bevy_update_span = info_span!("update").entered();
         {
             #[cfg(feature = "trace")]
-<<<<<<< HEAD
             let _bevy_main_update_span = info_span!("main app").entered();
-            self.world.run_schedule_ref(&*self.main_schedule_label);
-=======
-            let _bevy_frame_update_span = info_span!("main app").entered();
             self.world.run_schedule(&*self.main_schedule_label);
->>>>>>> a1e442cd
         }
         for (_label, sub_app) in self.sub_apps.iter_mut() {
             #[cfg(feature = "trace")]
