--- conflicted
+++ resolved
@@ -7,14 +7,8 @@
     prelude::*,
     schedule::{
         apply_state_transition, common_conditions::run_once as run_once_condition,
-<<<<<<< HEAD
         run_enter_schedule, BoxedScheduleLabel, IntoSystemConfigs, IntoSystemSetConfigs,
         ScheduleBuildSettings, ScheduleLabel, SetupTransitionScheduleLabels,
-=======
-        initialize_state_and_enter, remove_state_from_world, run_enter_schedule,
-        BoxedScheduleLabel, IntoSystemConfigs, IntoSystemSetConfigs, ScheduleBuildSettings,
-        ScheduleLabel,
->>>>>>> 1d24c585
     },
 };
 use bevy_utils::{tracing::debug, HashMap, HashSet};
@@ -365,7 +359,6 @@
         self
     }
 
-<<<<<<< HEAD
     /// Adds a [`State<S>`] and [`NextState<S>`] whenever entering a matching `Parent` state
     /// from a `Parent` state that does not match and runs OnEnter/OnExit when those occur.
     ///
@@ -418,29 +411,6 @@
             StateTransition,
             apply_state_transition::<S>.run_if(in_state(condition)),
         );
-=======
-    /// Adds [`State<S>`] and [`NextState<S>`] resources, [`OnEnter`] and [`OnExit`] schedules
-    /// for each state variant (if they don't already exist), an instance of [`apply_state_transition::<S>`] in
-    /// [`StateTransition`] so that transitions happen before [`Update`](crate::Update) and
-    /// a instance of [`run_enter_schedule::<S>`] in [`StateTransition`] with a
-    /// [`run_once`](`run_once_condition`) condition to run the on enter schedule of the
-    /// initial state.
-    ///
-    /// If you would like to control how other systems run based on the current state,
-    /// you can emulate this behavior using the [`in_state`] [`Condition`](bevy_ecs::schedule::Condition).
-    ///
-    /// Note that you can also apply state transitions at other points in the schedule
-    /// by adding the [`apply_state_transition`] system manually.
-    pub fn add_sub_state<S: States, Parent: States>(&mut self, condition: Parent) -> &mut Self {
-        self.add_systems(OnEnter(condition.clone()), initialize_state_and_enter::<S>)
-            .add_systems(OnExit(condition), remove_state_from_world::<S>)
-            .add_systems(StateTransition, apply_state_transition::<S>);
-
-        // The OnEnter, OnExit, and OnTransition schedules are lazily initialized
-        // (i.e. when the first system is added to them), and World::try_run_schedule is used to fail
-        // gracefully if they aren't present.
->>>>>>> 1d24c585
-
         self
     }
 
