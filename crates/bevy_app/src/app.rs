--- conflicted
+++ resolved
@@ -919,8 +919,7 @@
 
 #[cfg(test)]
 mod tests {
-<<<<<<< HEAD
-    use std::{iter, marker::PhantomData, mem};
+    use std::{iter, marker::PhantomData, mem, sync::Mutex};
 
     use bevy_ecs::{
         change_detection::{DetectChanges, ResMut},
@@ -931,15 +930,8 @@
         removal_detection::RemovedComponents,
         schedule::{IntoSystemConfigs, ScheduleLabel},
         system::{Commands, Query, Resource},
+        world::{FromWorld, World},
     };
-=======
-    use std::sync::Mutex;
-    use std::{marker::PhantomData, mem};
-
-    use bevy_ecs::prelude::{Resource, World};
-    use bevy_ecs::world::FromWorld;
-    use bevy_ecs::{event::EventWriter, schedule::ScheduleLabel, system::Commands};
->>>>>>> 93f34324
 
     use crate::{App, AppExit, Plugin, SubApp, Update};
 
