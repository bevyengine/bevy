--- conflicted
+++ resolved
@@ -1274,7 +1274,6 @@
     }
 
     #[test]
-<<<<<<< HEAD
     /// Plugin should not be considered inserted while it's being built
     ///
     /// bug: <https://github.com/bevyengine/bevy/issues/13815>
@@ -1288,7 +1287,8 @@
         }
 
         App::new().add_plugins(Foo);
-=======
+
+    #[test]
     fn events_should_be_updated_once_per_update() {
         #[derive(Event, Clone)]
         struct TestEvent;
@@ -1323,6 +1323,5 @@
         let test_events = app.world().resource::<Events<TestEvent>>();
         assert_eq!(test_events.len(), 2); // Events are double-buffered, so we see 2 + 0 = 2
         assert_eq!(test_events.iter_current_update_events().count(), 0);
->>>>>>> 2825ac8a
     }
 }