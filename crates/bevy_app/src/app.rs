--- conflicted
+++ resolved
@@ -397,13 +397,8 @@
     ) -> &mut Self {
         let stage_label = stage_label.as_label();
         assert!(
-<<<<<<< HEAD
             !stage_label.is::<StartupStage>(),
-            "add systems to a startup stage using App::add_startup_system_to_stage"
-=======
-            stage_label.type_id() != TypeId::of::<StartupStage>(),
             "use `add_startup_system_to_stage` instead of `add_system_to_stage` to add a system to a StartupStage"
->>>>>>> 927441d0
         );
         self.schedule.add_system_to_stage(stage_label, system);
         self
@@ -437,13 +432,8 @@
     ) -> &mut Self {
         let stage_label = stage_label.as_label();
         assert!(
-<<<<<<< HEAD
-            !stage_label.is::<StartupStage>(),
-            "add system sets to a startup stage using App::add_startup_system_set_to_stage"
-=======
-            stage_label.type_id() != TypeId::of::<StartupStage>(),
+            stage_label.is::<StartupStage>(),
             "use `add_startup_system_set_to_stage` instead of `add_system_set_to_stage` to add system sets to a StartupStage"
->>>>>>> 927441d0
         );
         self.schedule
             .add_system_set_to_stage(stage_label, system_set);
