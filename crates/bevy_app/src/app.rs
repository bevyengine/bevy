--- conflicted
+++ resolved
@@ -1112,12 +1112,8 @@
 
 #[cfg(test)]
 mod tests {
-<<<<<<< HEAD
-    use core::{iter, marker::PhantomData, mem::size_of};
+    use core::{iter, marker::PhantomData};
     use std::sync::Mutex;
-=======
-    use std::{iter, marker::PhantomData, sync::Mutex};
->>>>>>> 13ca08f3
 
     use bevy_ecs::{
         change_detection::{DetectChanges, ResMut},
