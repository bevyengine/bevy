use crate::{CoreSchedule, CoreSet, Plugin, PluginGroup, StartupSet};
pub use bevy_derive::AppLabel;
use bevy_ecs::{
    prelude::*,
    scheduling::{apply_state_transition, BoxedScheduleLabel, ScheduleLabel},
};
use bevy_utils::{tracing::debug, HashMap, HashSet};
use std::fmt::Debug;

#[cfg(feature = "trace")]
use bevy_utils::tracing::info_span;
bevy_utils::define_label!(
    /// A strongly-typed class of labels used to identify an [`App`].
    AppLabel,
    /// A strongly-typed identifier for an [`AppLabel`].
    AppLabelId,
);

/// The [`Resource`] that stores the [`App`]'s [`TypeRegistry`](bevy_reflect::TypeRegistry).
#[cfg(feature = "bevy_reflect")]
#[derive(Resource, Clone, bevy_derive::Deref, bevy_derive::DerefMut, Default)]
pub struct AppTypeRegistry(pub bevy_reflect::TypeRegistryArc);

pub(crate) enum AppError {
    DuplicatePlugin { plugin_name: String },
}

#[allow(clippy::needless_doctest_main)]
/// A container of app logic and data.
///
/// Bundles together the necessary elements like [`World`] and [`Schedule`] to create
/// an ECS-based application. It also stores a pointer to a [runner function](Self::set_runner).
/// The runner is responsible for managing the application's event loop and applying the
/// [`Schedule`] to the [`World`] to drive application logic.
///
/// # Examples
///
/// Here is a simple "Hello World" Bevy app:
///
/// ```
/// # use bevy_app::prelude::*;
/// # use bevy_ecs::prelude::*;
/// #
/// fn main() {
///    App::new()
///        .add_system(hello_world_system)
///        .run();
/// }
///
/// fn hello_world_system() {
///    println!("hello world");
/// }
/// ```
pub struct App {
    /// The main ECS [`World`] of the [`App`].
    /// This stores and provides access to all the main data of the application.
    /// The systems of the [`App`] will run using this [`World`].
    /// If additional separate [`World`]-[`Schedule`] pairs are needed, you can use [`sub_app`](App::insert_sub_app)s.
    pub world: World,
    /// The [runner function](Self::set_runner) is primarily responsible for managing
    /// the application's event loop and advancing the [`Schedule`].
    /// Typically, it is not configured manually, but set by one of Bevy's built-in plugins.
    /// See `bevy::winit::WinitPlugin` and [`ScheduleRunnerPlugin`](crate::schedule_runner::ScheduleRunnerPlugin).
    pub runner: Box<dyn Fn(App) + Send>, // Send bound is required to make App Send
    /// The schedule that systems are added to by default.
    ///
    /// This is initially set to [`CoreSchedule::Main`].
    pub default_schedule_label: BoxedScheduleLabel,
    /// The schedule that controls the outer loop of schedule execution.
    ///
    /// This is initially set to [`CoreSchedule::Outer`].
    pub outer_schedule_label: BoxedScheduleLabel,
    sub_apps: HashMap<AppLabelId, SubApp>,
    plugin_registry: Vec<Box<dyn Plugin>>,
    plugin_name_added: HashSet<String>,
    /// A private marker to prevent incorrect calls to `App::run()` from `Plugin::build()`
    is_building_plugin: bool,
}

impl Debug for App {
    fn fmt(&self, f: &mut std::fmt::Formatter<'_>) -> std::fmt::Result {
        write!(f, "App {{ sub_apps: ")?;
        f.debug_map()
            .entries(self.sub_apps.iter().map(|(k, v)| (k, v)))
            .finish()?;
        write!(f, "}}")
    }
}

/// A [`SubApp`] contains its own [`Schedule`] and [`World`] separate from the main [`App`].
/// This is useful for situations where data and data processing should be kept completely separate
/// from the main application. The primary use of this feature in bevy is to enable pipelined rendering.
///
/// # Example
///
/// ```rust
/// # use bevy_app::{App, AppLabel, SubApp};
/// # use bevy_ecs::prelude::*;
///
/// #[derive(Resource, Default)]
/// struct Val(pub i32);
///
/// #[derive(Debug, Clone, Copy, Hash, PartialEq, Eq, AppLabel)]
/// struct ExampleApp;
///
/// #[derive(Debug, Hash, PartialEq, Eq, Clone, ScheduleLabel)]
/// struct ExampleSchedule;
///
/// let mut app = App::empty();
/// // initialize the main app with a value of 0;
/// app.insert_resource(Val(10));
///
/// // create a app with a resource and a single schedule
/// let mut sub_app = App::empty();
/// sub_app.insert_resource(Val(100));
/// let mut example_schedule = Schedule::single_threaded();
/// example_schedule.add_system(|counter: Res<Val>| {
///     // since we assigned the value from the main world in extract
///     // we see that value instead of 100
///     assert_eq!(counter.0, 10);
/// });
/// sub_app.add_schedule(ExampleSchedule, example_schedule);
///
/// // add the sub_app to the app
/// app.insert_sub_app(ExampleApp, SubApp::new(sub_app, |main_world, sub_app| {
///     sub_app.world.resource_mut::<Val>().0 = main_world.resource::<Val>().0;
/// }));
///
/// // This will run the schedules once, since we're using the default runner
/// app.run();
/// ```
pub struct SubApp {
    /// The [`SubApp`]'s instance of [`App`]
    pub app: App,

    /// A function that allows access to both the [`SubApp`] [`World`] and the main [`App`]. This is
    /// useful for moving data between the sub app and the main app.
    extract: Box<dyn Fn(&mut World, &mut App) + Send>,
}

impl SubApp {
<<<<<<< HEAD
    /// Runs the `SubApp`'s default schedule.
=======
    /// Creates a new [`SubApp`].
    ///
    /// The provided function `extract` is normally called by the [`update`](App::update) method.
    /// After extract is called, the [`Schedule`] of the sub app is run. The [`World`]
    /// parameter represents the main app world, while the [`App`] parameter is just a mutable
    /// reference to the `SubApp` itself.
    pub fn new(app: App, extract: impl Fn(&mut World, &mut App) + Send + 'static) -> Self {
        Self {
            app,
            extract: Box::new(extract),
        }
    }

    /// Runs the `SubApp`'s schedule.
>>>>>>> 6b388633
    pub fn run(&mut self) {
        self.app
            .world
            .run_schedule_ref(&*self.app.outer_schedule_label);
        self.app.world.clear_trackers();
    }

    /// Extracts data from main world to this sub-app.
    pub fn extract(&mut self, main_world: &mut World) {
        (self.extract)(main_world, &mut self.app);
    }
}

impl Debug for SubApp {
    fn fmt(&self, f: &mut std::fmt::Formatter<'_>) -> std::fmt::Result {
        write!(f, "SubApp {{ app: ")?;
        f.debug_map()
            .entries(self.app.sub_apps.iter().map(|(k, v)| (k, v)))
            .finish()?;
        write!(f, "}}")
    }
}

impl Default for App {
    fn default() -> Self {
        let mut app = App::empty();
        #[cfg(feature = "bevy_reflect")]
        app.init_resource::<AppTypeRegistry>();

        app.add_default_schedules();

        app.add_event::<AppExit>();

        #[cfg(feature = "bevy_ci_testing")]
        {
            crate::ci_testing::setup_app(&mut app);
        }

        app
    }
}

impl App {
    /// Creates a new [`App`] with some default structure to enable core engine features.
    /// This is the preferred constructor for most use cases.
    ///
    /// This calls [`App::add_default_schedules`] and [`App::add_defaults_sets`].
    pub fn new() -> App {
        App::default()
    }

    /// Creates a new empty [`App`] with minimal default configuration.
    ///
    /// This constructor should be used if you wish to provide custom scheduling, exit handling, cleanup, etc.
    pub fn empty() -> App {
        let mut world = World::new();
        world.init_resource::<Schedules>();
        Self {
            world,
            runner: Box::new(run_once),
            sub_apps: HashMap::default(),
            plugin_registry: Vec::default(),
            plugin_name_added: Default::default(),
            default_schedule_label: Box::new(CoreSchedule::Main),
            outer_schedule_label: Box::new(CoreSchedule::Outer),
            is_building_plugin: false,
        }
    }

    /// Advances the execution of the [`Schedule`] by one cycle.
    ///
    /// This method also updates sub apps.
<<<<<<< HEAD
    /// See [`add_sub_app`](Self::add_sub_app) and [`run_once`](Schedule::run_once) for more details.
    ///
    /// The schedule run by this method is determined by the [`outer_schedule_label`](App) field.
    /// In normal usage, this is [`CoreSchedule::Outer`], which will run [`CoreSchedule::Startup`]
    /// the first time the app is run, then [`CoreSchedule::Main`] on every call of this method.
    ///
    /// # Panics
    ///
    /// The active schedule of the app must be set before this method is called.
=======
    ///
    /// See [`insert_sub_app`](Self::insert_sub_app) and [`run_once`](Schedule::run_once) for more details.
>>>>>>> 6b388633
    pub fn update(&mut self) {
        {
            #[cfg(feature = "trace")]
            let _bevy_frame_update_span = info_span!("main app").entered();
            self.world.run_schedule_ref(&*self.outer_schedule_label);
        }
        for (_label, sub_app) in self.sub_apps.iter_mut() {
            #[cfg(feature = "trace")]
            let _sub_app_span = info_span!("sub app", name = ?_label).entered();
            sub_app.extract(&mut self.world);
            sub_app.run();
        }

        self.world.clear_trackers();
    }

    /// Starts the application by calling the app's [runner function](Self::set_runner).
    ///
    /// Finalizes the [`App`] configuration. For general usage, see the example on the item
    /// level documentation.
    ///
    /// # `run()` might not return
    ///
    /// Calls to [`App::run()`] might never return.
    ///
    /// In simple and *headless* applications, one can expect that execution will
    /// proceed, normally, after calling [`run()`](App::run()) but this is not the case for
    /// windowed applications.
    ///
    /// Windowed apps are typically driven by an *event loop* or *message loop* and
    /// some window-manager APIs expect programs to terminate when their primary
    /// window is closed and that event loop terminates – behaviour of processes that
    /// do not is often platform dependent or undocumented.
    ///
    /// By default, *Bevy* uses the `winit` crate for window creation. See
    /// [`WinitSettings::return_from_run`](https://docs.rs/bevy/latest/bevy/winit/struct.WinitSettings.html#structfield.return_from_run)
    /// for further discussion of this topic and for a mechanism to require that [`App::run()`]
    /// *does* return – albeit one that carries its own caveats and disclaimers.
    ///
    /// # Panics
    ///
    /// Panics if called from `Plugin::build()`, because it would prevent other plugins to properly build.
    pub fn run(&mut self) {
        #[cfg(feature = "trace")]
        let _bevy_app_run_span = info_span!("bevy_app").entered();

        let mut app = std::mem::replace(self, App::empty());
        if app.is_building_plugin {
            panic!("App::run() was called from within Plugin::Build(), which is not allowed.");
        }

        // temporarily remove the plugin registry to run each plugin's setup function on app.
        let mut plugin_registry = std::mem::take(&mut app.plugin_registry);
        for plugin in &plugin_registry {
            plugin.setup(&mut app);
        }
        std::mem::swap(&mut app.plugin_registry, &mut plugin_registry);

        let runner = std::mem::replace(&mut app.runner, Box::new(run_once));
        (runner)(app);
    }

    /// Adds [`State<S>`] and [`NextState<S>`] resources, [`OnEnter`] and [`OnExit`] schedules
    /// for each state variant, and an instance of [`apply_state_transition::<S>`] in
    /// [`CoreSet::StateTransitions`] so that transitions happen before [`CoreSet::Update`].
    ///
    /// This also adds an [`OnUpdate`] system set for each state variant,
    /// which run during [`CoreSet::StateTransitions`] after the transitions are applied.
    /// These systems sets only run if the [`State<S>`] resource matches their label.
    ///
    /// If you would like to control how other systems run based on the current state,
    /// you can emulate this behavior using the [`state_equals`] [`Condition`](bevy_ecs::schedule::Condition).
    ///
    /// Note that you can also apply state transitions at other points in the schedule
    /// by adding the [`apply_state_transition`] system manually.
    pub fn add_state<S: States>(&mut self) -> &mut Self {
        self.init_resource::<State<S>>();
        self.init_resource::<NextState<S>>();
        self.add_system(apply_state_transition::<S>.in_set(CoreSet::StateTransitions));

        let main_schedule = self.get_schedule_mut(CoreSchedule::Main).unwrap();
        for variant in S::variants() {
            main_schedule.configure_set(
                OnUpdate(variant)
                    .in_set(CoreSet::StateTransitions)
                    .run_if(state_equals(variant))
                    .after(apply_state_transition::<S>),
            );
        }

        // These are two different for loops to avoid conflicting access to self
        for variant in S::variants() {
            self.add_schedule(OnEnter(variant), Schedule::new());
            self.add_schedule(OnExit(variant), Schedule::new());
        }

        self
    }

    /// Adds a system to the default system set and schedule of the app's [`Schedules`].
    ///
    /// Refer to the [system module documentation](bevy_ecs::system) to see how a system
    /// can be defined.
    ///
    /// # Examples
    ///
    /// ```
    /// # use bevy_app::prelude::*;
    /// # use bevy_ecs::prelude::*;
    /// #
    /// # fn my_system() {}
    /// # let mut app = App::new();
    /// #
    /// app.add_system(my_system);
    /// ```
    pub fn add_system<P>(&mut self, system: impl IntoSystemConfig<P>) -> &mut Self {
        let mut schedules = self.world.resource_mut::<Schedules>();

        if let Some(default_schedule) = schedules.get_mut(&*self.default_schedule_label) {
            default_schedule.add_system(system);
        } else {
            let schedule_label = &self.default_schedule_label;
            panic!("Default schedule {schedule_label:?} does not exist.")
        }

        self
    }

    /// Adds a system to the default system set and schedule of the app's [`Schedules`].
    ///
    /// # Examples
    ///
    /// ```
    /// # use bevy_app::prelude::*;
    /// # use bevy_ecs::prelude::*;
    /// #
    /// # let mut app = App::new();
    /// # fn system_a() {}
    /// # fn system_b() {}
    /// # fn system_c() {}
    /// #
    /// app.add_systems((system_a, system_b, system_c));
    /// ```
    pub fn add_systems<P>(&mut self, systems: impl IntoSystemConfigs<P>) -> &mut Self {
        let mut schedules = self.world.resource_mut::<Schedules>();

        if let Some(default_schedule) = schedules.get_mut(&*self.default_schedule_label) {
            default_schedule.add_systems(systems);
        } else {
            let schedule_label = &self.default_schedule_label;
            panic!("Default schedule {schedule_label:?} does not exist.")
        }

        self
    }

    /// Adds a system to the provided [`Schedule`].
    pub fn add_system_to_schedule<P>(
        &mut self,
        schedule_label: impl ScheduleLabel,
        system: impl IntoSystemConfig<P>,
    ) -> &mut Self {
        let mut schedules = self.world.resource_mut::<Schedules>();

        if let Some(schedule) = schedules.get_mut(&schedule_label) {
            schedule.add_system(system);
        } else {
            panic!("Provided schedule {schedule_label:?} does not exist.")
        }

        self
    }

    /// Adds a collection of system to the provided [`Schedule`].
    pub fn add_systems_to_schedule<P>(
        &mut self,
        schedule_label: impl ScheduleLabel,
        systems: impl IntoSystemConfigs<P>,
    ) -> &mut Self {
        let mut schedules = self.world.resource_mut::<Schedules>();

        if let Some(schedule) = schedules.get_mut(&schedule_label) {
            schedule.add_systems(systems);
        } else {
            panic!("Provided schedule {schedule_label:?} does not exist.")
        }

        self
    }

    /// Adds a system to [`CoreSchedule::Startup`].
    ///
    /// These systems will run exactly once, at the start of the [`App`]'s lifecycle.
    /// To add a system that runs every frame, see [`add_system`](Self::add_system).
    ///
    /// # Examples
    ///
    /// ```
    /// # use bevy_app::prelude::*;
    /// # use bevy_ecs::prelude::*;
    /// #
    /// fn my_startup_system(_commands: Commands) {
    ///     println!("My startup system");
    /// }
    ///
    /// App::new()
    ///     .add_startup_system(my_startup_system);
    /// ```
    pub fn add_startup_system<P>(&mut self, system: impl IntoSystemConfig<P>) -> &mut Self {
        self.add_system_to_schedule(CoreSchedule::Startup, system)
    }

    /// Adds a collection of systems to [`CoreSchedule::Startup`].
    ///
    /// # Examples
    ///
    /// ```
    /// # use bevy_app::prelude::*;
    /// # use bevy_ecs::prelude::*;
    /// #
    /// # let mut app = App::new();
    /// # fn startup_system_a() {}
    /// # fn startup_system_b() {}
    /// # fn startup_system_c() {}
    /// #
    /// app.add_startup_systems(
    ///     (
    ///         startup_system_a,
    ///         startup_system_b,
    ///         startup_system_c,
    ///     )
    /// );
    /// ```
    pub fn add_startup_systems<P>(&mut self, systems: impl IntoSystemConfigs<P>) -> &mut Self {
        self.add_systems_to_schedule(CoreSchedule::Startup, systems)
    }

    /// Configures a system set in the default schedule, adding it if it does not exist.
    pub fn configure_set(&mut self, set: impl IntoSystemSetConfig) -> &mut Self {
        self.world
            .resource_mut::<Schedules>()
            .get_mut(&*self.default_schedule_label)
            .unwrap()
            .configure_set(set);
        self
    }

    /// Adds standardized schedules and labels to an [`App`].
    ///
    /// Adding these schedules is necessary to make almost all core engine features work.
    ///  This is typically done implicitly by calling `App::default`, which is in turn called by
    /// [`App::new`].
    ///
    /// The schedules added are defined in the [`CoreSchedule`] enum,
    /// and have a starting configuration defined by:
    ///
    /// - [`CoreSchedule::Outer`]: uses [`CoreSchedule::outer_schedule`]
    /// - [`CoreSchedule::Startup`]: uses [`StartupSet::base_schedule`]
    /// - [`CoreSchedule::Main`]: uses [`CoreSet::base_schedule`]
    /// - [`CoreSchedule::FixedTimestep`]: no starting configuration
    ///
    /// # Examples
    ///
    /// ```
    /// use bevy_app::App;
    /// use bevy_ecs::scheduling::Schedules;
    ///
    /// let app = App::empty()
    ///     .init_resource::<Schedules>()
    ///     .add_default_schedules()
    ///     .add_default_sets();
    /// ```
    pub fn add_default_schedules(&mut self) -> &mut Self {
        self.add_schedule(CoreSchedule::Outer, CoreSchedule::outer_schedule());
        self.add_schedule(CoreSchedule::Startup, StartupSet::base_schedule());
        self.add_schedule(CoreSchedule::Main, CoreSet::base_schedule());
        self.init_schedule(CoreSchedule::FixedTimestep);

        self
    }

    /// Setup the application to manage events of type `T`.
    ///
    /// This is done by adding a [`Resource`] of type [`Events::<T>`],
    /// and inserting an [`update_system`](Events::update_system) into [`CoreStage::First`].
    ///
    /// See [`Events`] for defining events.
    ///
    /// # Examples
    ///
    /// ```
    /// # use bevy_app::prelude::*;
    /// # use bevy_ecs::prelude::*;
    /// #
    /// # struct MyEvent;
    /// # let mut app = App::new();
    /// #
    /// app.add_event::<MyEvent>();
    /// ```
    pub fn add_event<T>(&mut self) -> &mut Self
    where
        T: Event,
    {
        if !self.world.contains_resource::<Events<T>>() {
            self.init_resource::<Events<T>>()
                .add_system(Events::<T>::update_system.in_set(CoreSet::First));
        }
        self
    }

    /// Inserts a [`Resource`] to the current [`App`] and overwrites any [`Resource`] previously added of the same type.
    ///
    /// A [`Resource`] in Bevy represents globally unique data. [`Resource`]s must be added to Bevy apps
    /// before using them. This happens with [`insert_resource`](Self::insert_resource).
    ///
    /// See [`init_resource`](Self::init_resource) for [`Resource`]s that implement [`Default`] or [`FromWorld`].
    ///
    /// # Examples
    ///
    /// ```
    /// # use bevy_app::prelude::*;
    /// # use bevy_ecs::prelude::*;
    /// #
    /// #[derive(Resource)]
    /// struct MyCounter {
    ///     counter: usize,
    /// }
    ///
    /// App::new()
    ///    .insert_resource(MyCounter { counter: 0 });
    /// ```
    pub fn insert_resource<R: Resource>(&mut self, resource: R) -> &mut Self {
        self.world.insert_resource(resource);
        self
    }

    /// Inserts a non-send resource to the app.
    ///
    /// You usually want to use [`insert_resource`](Self::insert_resource),
    /// but there are some special cases when a resource cannot be sent across threads.
    ///
    /// # Examples
    ///
    /// ```
    /// # use bevy_app::prelude::*;
    /// # use bevy_ecs::prelude::*;
    /// #
    /// struct MyCounter {
    ///     counter: usize,
    /// }
    ///
    /// App::new()
    ///     .insert_non_send_resource(MyCounter { counter: 0 });
    /// ```
    pub fn insert_non_send_resource<R: 'static>(&mut self, resource: R) -> &mut Self {
        self.world.insert_non_send_resource(resource);
        self
    }

    /// Initialize a [`Resource`] with standard starting values by adding it to the [`World`].
    ///
    /// If the [`Resource`] already exists, nothing happens.
    ///
    /// The [`Resource`] must implement the [`FromWorld`] trait.
    /// If the [`Default`] trait is implemented, the [`FromWorld`] trait will use
    /// the [`Default::default`] method to initialize the [`Resource`].
    ///
    /// # Examples
    ///
    /// ```
    /// # use bevy_app::prelude::*;
    /// # use bevy_ecs::prelude::*;
    /// #
    /// #[derive(Resource)]
    /// struct MyCounter {
    ///     counter: usize,
    /// }
    ///
    /// impl Default for MyCounter {
    ///     fn default() -> MyCounter {
    ///         MyCounter {
    ///             counter: 100
    ///         }
    ///     }
    /// }
    ///
    /// App::new()
    ///     .init_resource::<MyCounter>();
    /// ```
    pub fn init_resource<R: Resource + FromWorld>(&mut self) -> &mut Self {
        self.world.init_resource::<R>();
        self
    }

    /// Initialize a non-send [`Resource`] with standard starting values by adding it to the [`World`].
    ///
    /// The [`Resource`] must implement the [`FromWorld`] trait.
    /// If the [`Default`] trait is implemented, the [`FromWorld`] trait will use
    /// the [`Default::default`] method to initialize the [`Resource`].
    pub fn init_non_send_resource<R: 'static + FromWorld>(&mut self) -> &mut Self {
        self.world.init_non_send_resource::<R>();
        self
    }

    /// Sets the function that will be called when the app is run.
    ///
    /// The runner function `run_fn` is called only once by [`App::run`]. If the
    /// presence of a main loop in the app is desired, it is the responsibility of the runner
    /// function to provide it.
    ///
    /// The runner function is usually not set manually, but by Bevy integrated plugins
    /// (e.g. `WinitPlugin`).
    ///
    /// # Examples
    ///
    /// ```
    /// # use bevy_app::prelude::*;
    /// #
    /// fn my_runner(mut app: App) {
    ///     loop {
    ///         println!("In main loop");
    ///         app.update();
    ///     }
    /// }
    ///
    /// App::new()
    ///     .set_runner(my_runner);
    /// ```
    pub fn set_runner(&mut self, run_fn: impl Fn(App) + 'static + Send) -> &mut Self {
        self.runner = Box::new(run_fn);
        self
    }

    /// Adds a single [`Plugin`].
    ///
    /// One of Bevy's core principles is modularity. All Bevy engine features are implemented
    /// as [`Plugin`]s. This includes internal features like the renderer.
    ///
    /// Bevy also provides a few sets of default [`Plugin`]s. See [`add_plugins`](Self::add_plugins).
    ///
    /// # Examples
    ///
    /// ```
    /// # use bevy_app::prelude::*;
    /// #
    /// # // Dummies created to avoid using `bevy_log`,
    /// # // which pulls in too many dependencies and breaks rust-analyzer
    /// # pub mod bevy_log {
    /// #     use bevy_app::prelude::*;
    /// #     #[derive(Default)]
    /// #     pub struct LogPlugin;
    /// #     impl Plugin for LogPlugin{
    /// #        fn build(&self, app: &mut App) {}
    /// #     }
    /// # }
    /// App::new().add_plugin(bevy_log::LogPlugin::default());
    /// ```
    ///
    /// # Panics
    ///
    /// Panics if the plugin was already added to the application.
    pub fn add_plugin<T>(&mut self, plugin: T) -> &mut Self
    where
        T: Plugin,
    {
        match self.add_boxed_plugin(Box::new(plugin)) {
            Ok(app) => app,
            Err(AppError::DuplicatePlugin { plugin_name }) => panic!(
                "Error adding plugin {plugin_name}: : plugin was already added in application"
            ),
        }
    }

    /// Boxed variant of `add_plugin`, can be used from a [`PluginGroup`]
    pub(crate) fn add_boxed_plugin(
        &mut self,
        plugin: Box<dyn Plugin>,
    ) -> Result<&mut Self, AppError> {
        debug!("added plugin: {}", plugin.name());
        if plugin.is_unique() && !self.plugin_name_added.insert(plugin.name().to_string()) {
            Err(AppError::DuplicatePlugin {
                plugin_name: plugin.name().to_string(),
            })?;
        }
        self.is_building_plugin = true;
        plugin.build(self);
        self.is_building_plugin = false;
        self.plugin_registry.push(plugin);
        Ok(self)
    }

    /// Checks if a [`Plugin`] has already been added.
    ///
    /// This can be used by plugins to check if a plugin they depend upon has already been
    /// added.
    pub fn is_plugin_added<T>(&self) -> bool
    where
        T: Plugin,
    {
        self.plugin_registry
            .iter()
            .any(|p| p.downcast_ref::<T>().is_some())
    }

    /// Returns a vector of references to any plugins of type `T` that have been added.
    ///
    /// This can be used to read the settings of any already added plugins.
    /// This vector will be length zero if no plugins of that type have been added.
    /// If multiple copies of the same plugin are added to the [`App`], they will be listed in insertion order in this vector.
    ///
    /// ```rust
    /// # use bevy_app::prelude::*;
    /// # #[derive(Default)]
    /// # struct ImagePlugin {
    /// #    default_sampler: bool,
    /// # }
    /// # impl Plugin for ImagePlugin {
    /// #    fn build(&self, app: &mut App) {}
    /// # }
    /// # let mut app = App::new();
    /// # app.add_plugin(ImagePlugin::default());
    /// let default_sampler = app.get_added_plugins::<ImagePlugin>()[0].default_sampler;
    /// ```
    pub fn get_added_plugins<T>(&self) -> Vec<&T>
    where
        T: Plugin,
    {
        self.plugin_registry
            .iter()
            .filter_map(|p| p.downcast_ref())
            .collect()
    }

    /// Adds a group of [`Plugin`]s.
    ///
    /// [`Plugin`]s can be grouped into a set by using a [`PluginGroup`].
    ///
    /// There are built-in [`PluginGroup`]s that provide core engine functionality.
    /// The [`PluginGroup`]s available by default are `DefaultPlugins` and `MinimalPlugins`.
    ///
    /// To customize the plugins in the group (reorder, disable a plugin, add a new plugin
    /// before / after another plugin), call [`build()`](PluginGroup::build) on the group,
    /// which will convert it to a [`PluginGroupBuilder`](crate::PluginGroupBuilder).
    ///
    /// ## Examples
    /// ```
    /// # use bevy_app::{prelude::*, PluginGroupBuilder, NoopPluginGroup as MinimalPlugins};
    /// #
    /// App::new()
    ///     .add_plugins(MinimalPlugins);
    /// ```
    ///
    /// # Panics
    ///
    /// Panics if one of the plugin in the group was already added to the application.
    pub fn add_plugins<T: PluginGroup>(&mut self, group: T) -> &mut Self {
        let builder = group.build();
        builder.finish(self);
        self
    }

    /// Registers the type `T` in the [`TypeRegistry`](bevy_reflect::TypeRegistry) resource,
    /// adding reflect data as specified in the [`Reflect`](bevy_reflect::Reflect) derive:
    /// ```rust,ignore
    /// #[derive(Reflect)]
    /// #[reflect(Component, Serialize, Deserialize)] // will register ReflectComponent, ReflectSerialize, ReflectDeserialize
    /// ```
    ///
    /// See [`bevy_reflect::TypeRegistry::register`].
    #[cfg(feature = "bevy_reflect")]
    pub fn register_type<T: bevy_reflect::GetTypeRegistration>(&mut self) -> &mut Self {
        {
            let registry = self.world.resource_mut::<AppTypeRegistry>();
            registry.write().register::<T>();
        }
        self
    }

    /// Adds the type data `D` to type `T` in the [`TypeRegistry`](bevy_reflect::TypeRegistry) resource.
    ///
    /// Most of the time [`App::register_type`] can be used instead to register a type you derived [`Reflect`](bevy_reflect::Reflect) for.
    /// However, in cases where you want to add a piece of type data that was not included in the list of `#[reflect(...)]` type data in the derive,
    /// or where the type is generic and cannot register e.g. `ReflectSerialize` unconditionally without knowing the specific type parameters,
    /// this method can be used to insert additional type data.
    ///
    /// # Example
    /// ```rust
    /// use bevy_app::App;
    /// use bevy_reflect::{ReflectSerialize, ReflectDeserialize};
    ///
    /// App::new()
    ///     .register_type::<Option<String>>()
    ///     .register_type_data::<Option<String>, ReflectSerialize>()
    ///     .register_type_data::<Option<String>, ReflectDeserialize>();
    /// ```
    ///
    /// See [`bevy_reflect::TypeRegistry::register_type_data`].
    #[cfg(feature = "bevy_reflect")]
    pub fn register_type_data<
        T: bevy_reflect::Reflect + 'static,
        D: bevy_reflect::TypeData + bevy_reflect::FromType<T>,
    >(
        &mut self,
    ) -> &mut Self {
        {
            let registry = self.world.resource_mut::<AppTypeRegistry>();
            registry.write().register_type_data::<T, D>();
        }
        self
    }

    /// Retrieves a `SubApp` stored inside this [`App`].
    ///
    /// # Panics
    ///
    /// Panics if the `SubApp` doesn't exist.
    pub fn sub_app_mut(&mut self, label: impl AppLabel) -> &mut App {
        match self.get_sub_app_mut(label) {
            Ok(app) => app,
            Err(label) => panic!("Sub-App with label '{:?}' does not exist", label.as_str()),
        }
    }

    /// Retrieves a `SubApp` inside this [`App`] with the given label, if it exists. Otherwise returns
    /// an [`Err`] containing the given label.
    pub fn get_sub_app_mut(&mut self, label: impl AppLabel) -> Result<&mut App, AppLabelId> {
        let label = label.as_label();
        self.sub_apps
            .get_mut(&label)
            .map(|sub_app| &mut sub_app.app)
            .ok_or(label)
    }

    /// Retrieves a `SubApp` stored inside this [`App`].
    ///
    /// # Panics
    ///
    /// Panics if the `SubApp` doesn't exist.
    pub fn sub_app(&self, label: impl AppLabel) -> &App {
        match self.get_sub_app(label) {
            Ok(app) => app,
            Err(label) => panic!("Sub-App with label '{:?}' does not exist", label.as_str()),
        }
    }

    /// Inserts an existing sub app into the app
    pub fn insert_sub_app(&mut self, label: impl AppLabel, sub_app: SubApp) {
        self.sub_apps.insert(label.as_label(), sub_app);
    }

    /// Removes a sub app from the app. Returns [`None`] if the label doesn't exist.
    pub fn remove_sub_app(&mut self, label: impl AppLabel) -> Option<SubApp> {
        self.sub_apps.remove(&label.as_label())
    }

    /// Retrieves a `SubApp` inside this [`App`] with the given label, if it exists. Otherwise returns
    /// an [`Err`] containing the given label.
    pub fn get_sub_app(&self, label: impl AppLabel) -> Result<&App, impl AppLabel> {
        self.sub_apps
            .get(&label.as_label())
            .map(|sub_app| &sub_app.app)
            .ok_or(label)
    }
}

/// Methods for working with schedules
impl App {
    /// Adds a new `schedule` to the [`App`] under the provided `label`.
    ///
    /// # Warning
    /// This method will overwrite any existing schedule at that label.
    /// To avoid this behavior, use the `init_schedule` method instead.
    pub fn add_schedule(&mut self, label: impl ScheduleLabel, schedule: Schedule) -> &mut Self {
        let mut schedules = self.world.resource_mut::<Schedules>();
        schedules.insert(label, schedule);

        self
    }

    /// Initializes a new empty `schedule` to the [`App`] under the provided `label` if it does not exists.
    ///
    /// See [`App::add_schedule`] to pass in a pre-constructed schedule.
    pub fn init_schedule(&mut self, label: impl ScheduleLabel) -> &mut Self {
        let mut schedules = self.world.resource_mut::<Schedules>();
        if !schedules.contains(&label) {
            schedules.insert(label, Schedule::new());
        }
        self
    }

    /// Runs the [`Schedule`] with the provided `label` on the app's [`World`] a single time.
    pub fn run_schedule(&mut self, label: impl ScheduleLabel) -> &mut Self {
        self.world.run_schedule(label);

        self
    }

    /// Gets read-only access to the [`Schedule`] with the provided `label` if it exists.
    pub fn get_schedule(&self, label: impl ScheduleLabel) -> Option<&Schedule> {
        let schedules = self.world.get_resource::<Schedules>()?;
        schedules.get(&label)
    }

    /// Gets read-write access to a [`Schedule`] with the provided `label` if it exists.
    pub fn get_schedule_mut(&mut self, label: impl ScheduleLabel) -> Option<&mut Schedule> {
        let schedules = self.world.get_resource_mut::<Schedules>()?;
        // We need to call .into_inner here to satisfy the borrow checker:
        // it can reason about reborrows using ordinary references but not the `Mut` smart pointer.
        schedules.into_inner().get_mut(&label)
    }

    /// Applies the function to the [`Schedule`] associated with `label`.
    ///
    /// **Note:** This will create the schedule if it does not already exist.
    pub fn edit_schedule(
        &mut self,
        label: &impl ScheduleLabel,
        mut f: impl FnMut(&mut Schedule),
    ) -> &mut Self {
        let mut schedules = self.world.resource_mut::<Schedules>();

        if schedules.get(label).is_none() {
            schedules.insert(label.dyn_clone(), Schedule::new());
        }

        let schedule = schedules.get_mut(label).unwrap();
        // Call the function f, passing in the schedule retrieved
        f(schedule);

        self
    }
}

fn run_once(mut app: App) {
    app.update();
}

/// An event that indicates the [`App`] should exit. This will fully exit the app process at the
/// start of the next tick of the schedule.
///
/// You can also use this event to detect that an exit was requested. In order to receive it, systems
/// subscribing to this event should run after it was emitted and before the schedule of the same
/// frame is over. This is important since [`App::run()`] might never return.
///
/// If you don't require access to other components or resources, consider implementing the [`Drop`]
/// trait on components/resources for code that runs on exit. That saves you from worrying about
/// system schedule ordering, and is idiomatic Rust.
#[derive(Debug, Clone, Default)]
pub struct AppExit;

#[cfg(test)]
mod tests {
    use crate::{App, Plugin};

    struct PluginA;
    impl Plugin for PluginA {
        fn build(&self, _app: &mut crate::App) {}
    }
    struct PluginB;
    impl Plugin for PluginB {
        fn build(&self, _app: &mut crate::App) {}
    }
    struct PluginC<T>(T);
    impl<T: Send + Sync + 'static> Plugin for PluginC<T> {
        fn build(&self, _app: &mut crate::App) {}
    }
    struct PluginD;
    impl Plugin for PluginD {
        fn build(&self, _app: &mut crate::App) {}
        fn is_unique(&self) -> bool {
            false
        }
    }

    #[test]
    fn can_add_two_plugins() {
        App::new().add_plugin(PluginA).add_plugin(PluginB);
    }

    #[test]
    #[should_panic]
    fn cant_add_twice_the_same_plugin() {
        App::new().add_plugin(PluginA).add_plugin(PluginA);
    }

    #[test]
    fn can_add_twice_the_same_plugin_with_different_type_param() {
        App::new().add_plugin(PluginC(0)).add_plugin(PluginC(true));
    }

    #[test]
    fn can_add_twice_the_same_plugin_not_unique() {
        App::new().add_plugin(PluginD).add_plugin(PluginD);
    }

    #[test]
    #[should_panic]
    fn cant_call_app_run_from_plugin_build() {
        struct PluginRun;
        impl Plugin for PluginRun {
            fn build(&self, app: &mut crate::App) {
                app.run();
            }
        }
        App::new().add_plugin(PluginRun);
    }
}<|MERGE_RESOLUTION|>--- conflicted
+++ resolved
@@ -139,9 +139,6 @@
 }
 
 impl SubApp {
-<<<<<<< HEAD
-    /// Runs the `SubApp`'s default schedule.
-=======
     /// Creates a new [`SubApp`].
     ///
     /// The provided function `extract` is normally called by the [`update`](App::update) method.
@@ -155,8 +152,7 @@
         }
     }
 
-    /// Runs the `SubApp`'s schedule.
->>>>>>> 6b388633
+    /// Runs the `SubApp`'s default schedule.
     pub fn run(&mut self) {
         self.app
             .world
@@ -229,8 +225,7 @@
     /// Advances the execution of the [`Schedule`] by one cycle.
     ///
     /// This method also updates sub apps.
-<<<<<<< HEAD
-    /// See [`add_sub_app`](Self::add_sub_app) and [`run_once`](Schedule::run_once) for more details.
+    /// See [`insert_sub_app`](Self::insert_sub_app) and [`run_once`](Schedule::run_once) for more details.
     ///
     /// The schedule run by this method is determined by the [`outer_schedule_label`](App) field.
     /// In normal usage, this is [`CoreSchedule::Outer`], which will run [`CoreSchedule::Startup`]
@@ -239,10 +234,6 @@
     /// # Panics
     ///
     /// The active schedule of the app must be set before this method is called.
-=======
-    ///
-    /// See [`insert_sub_app`](Self::insert_sub_app) and [`run_once`](Schedule::run_once) for more details.
->>>>>>> 6b388633
     pub fn update(&mut self) {
         {
             #[cfg(feature = "trace")]
