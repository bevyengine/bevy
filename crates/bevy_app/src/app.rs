use crate::{CoreStage, Plugin, PluginGroup, StartupSchedule, StartupStage};
pub use bevy_derive::AppLabel;
use bevy_ecs::{
    event::{Event, Events},
    prelude::FromWorld,
    schedule::{
        IntoSystemDescriptor, Schedule, ShouldRun, Stage, StageLabel, State, StateData, SystemSet,
        SystemStage,
    },
    system::Resource,
    world::World,
};
use bevy_utils::{tracing::debug, HashMap, HashSet};
use std::fmt::Debug;

#[cfg(feature = "trace")]
use bevy_utils::tracing::info_span;
bevy_utils::define_label!(
    /// A strongly-typed class of labels used to identify an [`App`].
    AppLabel,
    /// A strongly-typed identifier for an [`AppLabel`].
    AppLabelId,
);

/// The [`Resource`] that stores the [`App`]'s [`TypeRegistry`](bevy_reflect::TypeRegistry).
#[cfg(feature = "bevy_reflect")]
#[derive(Resource, Clone, bevy_derive::Deref, bevy_derive::DerefMut, Default)]
pub struct AppTypeRegistry(pub bevy_reflect::TypeRegistryArc);

pub(crate) enum AppError {
    DuplicatePlugin { plugin_name: String },
}

#[allow(clippy::needless_doctest_main)]
/// A container of app logic and data.
///
/// Bundles together the necessary elements like [`World`] and [`Schedule`] to create
/// an ECS-based application. It also stores a pointer to a [runner function](Self::set_runner).
/// The runner is responsible for managing the application's event loop and applying the
/// [`Schedule`] to the [`World`] to drive application logic.
///
/// # Examples
///
/// Here is a simple "Hello World" Bevy app:
///
/// ```
/// # use bevy_app::prelude::*;
/// # use bevy_ecs::prelude::*;
/// #
/// fn main() {
///    App::new()
///        .add_system(hello_world_system)
///        .run();
/// }
///
/// fn hello_world_system() {
///    println!("hello world");
/// }
/// ```
pub struct App {
    /// The main ECS [`World`] of the [`App`].
    /// This stores and provides access to all the main data of the application.
    /// The systems of the [`App`] will run using this [`World`].
    /// If additional separate [`World`]-[`Schedule`] pairs are needed, you can use [`sub_app`](App::add_sub_app)s.
    pub world: World,
    /// The [runner function](Self::set_runner) is primarily responsible for managing
    /// the application's event loop and advancing the [`Schedule`].
    /// Typically, it is not configured manually, but set by one of Bevy's built-in plugins.
    /// See `bevy::winit::WinitPlugin` and [`ScheduleRunnerPlugin`](crate::schedule_runner::ScheduleRunnerPlugin).
    pub runner: Box<dyn Fn(App) + Send>, // Send bound is required to make App Send
    /// A container of [`Stage`]s set to be run in a linear order.
    pub schedule: Schedule,
    sub_apps: HashMap<AppLabelId, SubApp>,
    plugin_registry: Vec<Box<dyn Plugin>>,
    plugin_name_added: HashSet<String>,
    /// A private marker to prevent incorrect calls to `App::run()` from `Plugin::build()`
    is_building_plugin: bool,
}

impl Debug for App {
    fn fmt(&self, f: &mut std::fmt::Formatter<'_>) -> std::fmt::Result {
        write!(f, "App {{ sub_apps: ")?;
        f.debug_map()
            .entries(self.sub_apps.iter().map(|(k, v)| (k, v)))
            .finish()?;
        write!(f, "}}")
    }
}

/// Each `SubApp` has its own [`Schedule`] and [`World`], enabling a separation of concerns.
<<<<<<< HEAD
pub struct SubApp {
    /// The [`SubApp`]'s instance of [`App`]
    pub app: App,
    extract: Box<dyn Fn(&mut World, &mut App) + Send>,
}

impl SubApp {
    /// run the `SubApp`'s schedule
=======
struct SubApp {
    app: App,
    extract: Box<dyn Fn(&mut World, &mut App)>,
}

impl SubApp {
    /// Runs the `SubApp`'s schedule.
>>>>>>> 1b9c1564
    pub fn run(&mut self) {
        self.app.schedule.run(&mut self.app.world);
        self.app.world.clear_trackers();
    }

<<<<<<< HEAD
    /// extract data from main world to sub app
=======
    /// Extracts data from main world to this sub-app.
>>>>>>> 1b9c1564
    pub fn extract(&mut self, main_world: &mut World) {
        (self.extract)(main_world, &mut self.app);
    }
}

impl Debug for SubApp {
    fn fmt(&self, f: &mut std::fmt::Formatter<'_>) -> std::fmt::Result {
        write!(f, "SubApp {{ app: ")?;
        f.debug_map()
            .entries(self.app.sub_apps.iter().map(|(k, v)| (k, v)))
            .finish()?;
        write!(f, "}}")
    }
}

impl Default for App {
    fn default() -> Self {
        let mut app = App::empty();
        #[cfg(feature = "bevy_reflect")]
        app.init_resource::<AppTypeRegistry>();

        app.add_default_stages().add_event::<AppExit>();

        #[cfg(feature = "bevy_ci_testing")]
        {
            crate::ci_testing::setup_app(&mut app);
        }

        app
    }
}

impl App {
    /// Creates a new [`App`] with some default structure to enable core engine features.
    /// This is the preferred constructor for most use cases.
    pub fn new() -> App {
        App::default()
    }

    /// Creates a new empty [`App`] with minimal default configuration.
    ///
    /// This constructor should be used if you wish to provide a custom schedule, exit handling, cleanup, etc.
    pub fn empty() -> App {
        Self {
            world: Default::default(),
            schedule: Default::default(),
            runner: Box::new(run_once),
            sub_apps: HashMap::default(),
            plugin_registry: Vec::default(),
            plugin_name_added: Default::default(),
            is_building_plugin: false,
        }
    }

    /// Advances the execution of the [`Schedule`] by one cycle.
    ///
    /// This method also updates sub apps.
    ///
    /// See [`add_sub_app`](Self::add_sub_app) and [`run_once`](Schedule::run_once) for more details.
    pub fn update(&mut self) {
        {
            #[cfg(feature = "trace")]
            let _bevy_frame_update_span = info_span!("main app").entered();
            self.schedule.run(&mut self.world);
        }
        for sub_app in self.sub_apps.values_mut() {
            sub_app.extract(&mut self.world);
            sub_app.run();
        }

        self.world.clear_trackers();
    }

    /// Starts the application by calling the app's [runner function](Self::set_runner).
    ///
    /// Finalizes the [`App`] configuration. For general usage, see the example on the item
    /// level documentation.
    ///
    /// # Panics
    ///
    /// Panics if called from `Plugin::build()`, because it would prevent other plugins to properly build.
    pub fn run(&mut self) {
        #[cfg(feature = "trace")]
        let _bevy_app_run_span = info_span!("bevy_app").entered();

        let mut app = std::mem::replace(self, App::empty());
<<<<<<< HEAD
=======
        if app.is_building_plugin {
            panic!("App::run() was called from within Plugin::Build(), which is not allowed.");
        }
>>>>>>> 1b9c1564

        // temporarily remove the plugin registry to run each plugin's setup function on app.
        let mut plugin_registry = std::mem::take(&mut app.plugin_registry);
        for plugin in &plugin_registry {
            plugin.setup(&mut app);
        }
        std::mem::swap(&mut app.plugin_registry, &mut plugin_registry);

        let runner = std::mem::replace(&mut app.runner, Box::new(run_once));
        (runner)(app);
    }

    /// Adds a [`Stage`] with the given `label` to the last position of the app's
    /// [`Schedule`].
    ///
    /// # Examples
    ///
    /// ```
    /// # use bevy_app::prelude::*;
    /// # use bevy_ecs::prelude::*;
    /// # let mut app = App::new();
    /// #
    /// #[derive(StageLabel)]
    /// struct MyStage;
    /// app.add_stage(MyStage, SystemStage::parallel());
    /// ```
    pub fn add_stage<S: Stage>(&mut self, label: impl StageLabel, stage: S) -> &mut Self {
        self.schedule.add_stage(label, stage);
        self
    }

    /// Adds a [`Stage`] with the given `label` to the app's [`Schedule`], located
    /// immediately after the stage labeled by `target`.
    ///
    /// # Examples
    ///
    /// ```
    /// # use bevy_app::prelude::*;
    /// # use bevy_ecs::prelude::*;
    /// # let mut app = App::new();
    /// #
    /// #[derive(StageLabel)]
    /// struct MyStage;
    /// app.add_stage_after(CoreStage::Update, MyStage, SystemStage::parallel());
    /// ```
    pub fn add_stage_after<S: Stage>(
        &mut self,
        target: impl StageLabel,
        label: impl StageLabel,
        stage: S,
    ) -> &mut Self {
        self.schedule.add_stage_after(target, label, stage);
        self
    }

    /// Adds a [`Stage`] with the given `label` to the app's [`Schedule`], located
    /// immediately before the stage labeled by `target`.
    ///
    /// # Examples
    ///
    /// ```
    /// # use bevy_app::prelude::*;
    /// # use bevy_ecs::prelude::*;
    /// # let mut app = App::new();
    /// #
    /// #[derive(StageLabel)]
    /// struct MyStage;
    /// app.add_stage_before(CoreStage::Update, MyStage, SystemStage::parallel());
    /// ```
    pub fn add_stage_before<S: Stage>(
        &mut self,
        target: impl StageLabel,
        label: impl StageLabel,
        stage: S,
    ) -> &mut Self {
        self.schedule.add_stage_before(target, label, stage);
        self
    }

    /// Adds a [`Stage`] with the given `label` to the last position of the
    /// [startup schedule](Self::add_default_stages).
    ///
    /// # Examples
    ///
    /// ```
    /// # use bevy_app::prelude::*;
    /// # use bevy_ecs::prelude::*;
    /// # let mut app = App::new();
    /// #
    /// #[derive(StageLabel)]
    /// struct MyStartupStage;
    /// app.add_startup_stage(MyStartupStage, SystemStage::parallel());
    /// ```
    pub fn add_startup_stage<S: Stage>(&mut self, label: impl StageLabel, stage: S) -> &mut Self {
        self.schedule
            .stage(StartupSchedule, |schedule: &mut Schedule| {
                schedule.add_stage(label, stage)
            });
        self
    }

    /// Adds a [startup stage](Self::add_default_stages) with the given `label`, immediately
    /// after the stage labeled by `target`.
    ///
    /// The `target` label must refer to a stage inside the startup schedule.
    ///
    /// # Examples
    ///
    /// ```
    /// # use bevy_app::prelude::*;
    /// # use bevy_ecs::prelude::*;
    /// # let mut app = App::new();
    /// #
    /// #[derive(StageLabel)]
    /// struct MyStartupStage;
    /// app.add_startup_stage_after(
    ///     StartupStage::Startup,
    ///     MyStartupStage,
    ///     SystemStage::parallel()
    /// );
    /// ```
    pub fn add_startup_stage_after<S: Stage>(
        &mut self,
        target: impl StageLabel,
        label: impl StageLabel,
        stage: S,
    ) -> &mut Self {
        self.schedule
            .stage(StartupSchedule, |schedule: &mut Schedule| {
                schedule.add_stage_after(target, label, stage)
            });
        self
    }

    /// Adds a [startup stage](Self::add_default_stages) with the given `label`, immediately
    /// before the stage labeled by `target`.
    ///
    /// The `target` label must refer to a stage inside the startup schedule.
    ///
    /// # Examples
    ///
    /// ```
    /// # use bevy_app::prelude::*;
    /// # use bevy_ecs::prelude::*;
    /// # let mut app = App::new();
    /// #
    /// #[derive(StageLabel)]
    /// struct MyStartupStage;
    /// app.add_startup_stage_before(
    ///     StartupStage::Startup,
    ///     MyStartupStage,
    ///     SystemStage::parallel()
    /// );
    /// ```
    pub fn add_startup_stage_before<S: Stage>(
        &mut self,
        target: impl StageLabel,
        label: impl StageLabel,
        stage: S,
    ) -> &mut Self {
        self.schedule
            .stage(StartupSchedule, |schedule: &mut Schedule| {
                schedule.add_stage_before(target, label, stage)
            });
        self
    }

    /// Fetches the [`Stage`] of type `T` marked with `label` from the [`Schedule`], then
    /// executes the provided `func` passing the fetched stage to it as an argument.
    ///
    /// The `func` argument should be a function or a closure that accepts a mutable reference
    /// to a struct implementing `Stage` and returns the same type. That means that it should
    /// also assume that the stage has already been fetched successfully.
    ///
    /// See [`stage`](Schedule::stage) for more details.
    ///
    /// # Examples
    ///
    /// Here the closure is used to add a system to the update stage:
    ///
    /// ```
    /// # use bevy_app::prelude::*;
    /// # use bevy_ecs::prelude::*;
    /// #
    /// # let mut app = App::new();
    /// # fn my_system() {}
    /// #
    /// app.stage(CoreStage::Update, |stage: &mut SystemStage| {
    ///     stage.add_system(my_system)
    /// });
    /// ```
    pub fn stage<T: Stage, F: FnOnce(&mut T) -> &mut T>(
        &mut self,
        label: impl StageLabel,
        func: F,
    ) -> &mut Self {
        self.schedule.stage(label, func);
        self
    }

    /// Adds a system to the [update stage](Self::add_default_stages) of the app's [`Schedule`].
    ///
    /// Refer to the [system module documentation](bevy_ecs::system) to see how a system
    /// can be defined.
    ///
    /// # Examples
    ///
    /// ```
    /// # use bevy_app::prelude::*;
    /// # use bevy_ecs::prelude::*;
    /// #
    /// # fn my_system() {}
    /// # let mut app = App::new();
    /// #
    /// app.add_system(my_system);
    /// ```
    pub fn add_system<Params>(&mut self, system: impl IntoSystemDescriptor<Params>) -> &mut Self {
        self.add_system_to_stage(CoreStage::Update, system)
    }

    /// Adds a [`SystemSet`] to the [update stage](Self::add_default_stages).
    ///
    /// # Examples
    ///
    /// ```
    /// # use bevy_app::prelude::*;
    /// # use bevy_ecs::prelude::*;
    /// #
    /// # let mut app = App::new();
    /// # fn system_a() {}
    /// # fn system_b() {}
    /// # fn system_c() {}
    /// #
    /// app.add_system_set(
    ///     SystemSet::new()
    ///         .with_system(system_a)
    ///         .with_system(system_b)
    ///         .with_system(system_c),
    /// );
    /// ```
    pub fn add_system_set(&mut self, system_set: SystemSet) -> &mut Self {
        self.add_system_set_to_stage(CoreStage::Update, system_set)
    }

    /// Adds a system to the [`Stage`] identified by `stage_label`.
    ///
    /// # Examples
    ///
    /// ```
    /// # use bevy_app::prelude::*;
    /// # use bevy_ecs::prelude::*;
    /// #
    /// # let mut app = App::new();
    /// # fn my_system() {}
    /// #
    /// app.add_system_to_stage(CoreStage::PostUpdate, my_system);
    /// ```
    pub fn add_system_to_stage<Params>(
        &mut self,
        stage_label: impl StageLabel,
        system: impl IntoSystemDescriptor<Params>,
    ) -> &mut Self {
        use std::any::TypeId;
        assert!(
            stage_label.type_id() != TypeId::of::<StartupStage>(),
            "use `add_startup_system_to_stage` instead of `add_system_to_stage` to add a system to a StartupStage"
        );
        self.schedule.add_system_to_stage(stage_label, system);
        self
    }

    /// Adds a [`SystemSet`] to the [`Stage`] identified by `stage_label`.
    ///
    /// # Examples
    ///
    /// ```
    /// # use bevy_app::prelude::*;
    /// # use bevy_ecs::prelude::*;
    /// #
    /// # let mut app = App::new();
    /// # fn system_a() {}
    /// # fn system_b() {}
    /// # fn system_c() {}
    /// #
    /// app.add_system_set_to_stage(
    ///     CoreStage::PostUpdate,
    ///     SystemSet::new()
    ///         .with_system(system_a)
    ///         .with_system(system_b)
    ///         .with_system(system_c),
    /// );
    /// ```
    pub fn add_system_set_to_stage(
        &mut self,
        stage_label: impl StageLabel,
        system_set: SystemSet,
    ) -> &mut Self {
        use std::any::TypeId;
        assert!(
            stage_label.type_id() != TypeId::of::<StartupStage>(),
            "use `add_startup_system_set_to_stage` instead of `add_system_set_to_stage` to add system sets to a StartupStage"
        );
        self.schedule
            .add_system_set_to_stage(stage_label, system_set);
        self
    }

    /// Adds a system to the [startup stage](Self::add_default_stages) of the app's [`Schedule`].
    ///
    /// * For adding a system that runs every frame, see [`add_system`](Self::add_system).
    /// * For adding a system to a specific stage, see [`add_system_to_stage`](Self::add_system_to_stage).
    ///
    /// # Examples
    ///
    /// ```
    /// # use bevy_app::prelude::*;
    /// # use bevy_ecs::prelude::*;
    /// #
    /// fn my_startup_system(_commands: Commands) {
    ///     println!("My startup system");
    /// }
    ///
    /// App::new()
    ///     .add_startup_system(my_startup_system);
    /// ```
    pub fn add_startup_system<Params>(
        &mut self,
        system: impl IntoSystemDescriptor<Params>,
    ) -> &mut Self {
        self.add_startup_system_to_stage(StartupStage::Startup, system)
    }

    /// Adds a [`SystemSet`] to the [startup stage](Self::add_default_stages).
    ///
    /// # Examples
    ///
    /// ```
    /// # use bevy_app::prelude::*;
    /// # use bevy_ecs::prelude::*;
    /// #
    /// # let mut app = App::new();
    /// # fn startup_system_a() {}
    /// # fn startup_system_b() {}
    /// # fn startup_system_c() {}
    /// #
    /// app.add_startup_system_set(
    ///     SystemSet::new()
    ///         .with_system(startup_system_a)
    ///         .with_system(startup_system_b)
    ///         .with_system(startup_system_c),
    /// );
    /// ```
    pub fn add_startup_system_set(&mut self, system_set: SystemSet) -> &mut Self {
        self.add_startup_system_set_to_stage(StartupStage::Startup, system_set)
    }

    /// Adds a system to the [startup schedule](Self::add_default_stages), in the stage
    /// identified by `stage_label`.
    ///
    /// `stage_label` must refer to a stage inside the startup schedule.
    ///
    /// # Examples
    ///
    /// ```
    /// # use bevy_app::prelude::*;
    /// # use bevy_ecs::prelude::*;
    /// #
    /// # let mut app = App::new();
    /// # fn my_startup_system() {}
    /// #
    /// app.add_startup_system_to_stage(StartupStage::PreStartup, my_startup_system);
    /// ```
    pub fn add_startup_system_to_stage<Params>(
        &mut self,
        stage_label: impl StageLabel,
        system: impl IntoSystemDescriptor<Params>,
    ) -> &mut Self {
        self.schedule
            .stage(StartupSchedule, |schedule: &mut Schedule| {
                schedule.add_system_to_stage(stage_label, system)
            });
        self
    }

    /// Adds a [`SystemSet`] to the [startup schedule](Self::add_default_stages), in the stage
    /// identified by `stage_label`.
    ///
    /// `stage_label` must refer to a stage inside the startup schedule.
    ///
    /// # Examples
    ///
    /// ```
    /// # use bevy_app::prelude::*;
    /// # use bevy_ecs::prelude::*;
    /// #
    /// # let mut app = App::new();
    /// # fn startup_system_a() {}
    /// # fn startup_system_b() {}
    /// # fn startup_system_c() {}
    /// #
    /// app.add_startup_system_set_to_stage(
    ///     StartupStage::PreStartup,
    ///     SystemSet::new()
    ///         .with_system(startup_system_a)
    ///         .with_system(startup_system_b)
    ///         .with_system(startup_system_c),
    /// );
    /// ```
    pub fn add_startup_system_set_to_stage(
        &mut self,
        stage_label: impl StageLabel,
        system_set: SystemSet,
    ) -> &mut Self {
        self.schedule
            .stage(StartupSchedule, |schedule: &mut Schedule| {
                schedule.add_system_set_to_stage(stage_label, system_set)
            });
        self
    }

    /// Adds a new [`State`] with the given `initial` value.
    /// This inserts a new `State<T>` resource and adds a new "driver" to [`CoreStage::Update`].
    /// Each stage that uses `State<T>` for system run criteria needs a driver. If you need to use
    /// your state in a different stage, consider using [`Self::add_state_to_stage`] or manually
    /// adding [`State::get_driver`] to additional stages you need it in.
    pub fn add_state<T>(&mut self, initial: T) -> &mut Self
    where
        T: StateData,
    {
        self.add_state_to_stage(CoreStage::Update, initial)
    }

    /// Adds a new [`State`] with the given `initial` value.
    /// This inserts a new `State<T>` resource and adds a new "driver" to the given stage.
    /// Each stage that uses `State<T>` for system run criteria needs a driver. If you need to use
    /// your state in more than one stage, consider manually adding [`State::get_driver`] to the
    /// stages you need it in.
    pub fn add_state_to_stage<T>(&mut self, stage: impl StageLabel, initial: T) -> &mut Self
    where
        T: StateData,
    {
        self.insert_resource(State::new(initial))
            .add_system_set_to_stage(stage, State::<T>::get_driver())
    }

    /// Adds utility stages to the [`Schedule`], giving it a standardized structure.
    ///
    /// Adding those stages is necessary to make some core engine features work, like
    /// adding systems without specifying a stage, or registering events. This is however
    /// done by default by calling `App::default`, which is in turn called by
    /// [`App::new`].
    ///
    /// # The stages
    ///
    /// All the added stages, with the exception of the startup stage, run every time the
    /// schedule is invoked. The stages are the following, in order of execution:
    ///
    /// - **First:** Runs at the very start of the schedule execution cycle, even before the
    ///   startup stage.
    /// - **Startup:** This is actually a schedule containing sub-stages. Runs only once
    ///   when the app starts.
    ///     - **Pre-startup:** Intended for systems that need to run before other startup systems.
    ///     - **Startup:** The main startup stage. Startup systems are added here by default.
    ///     - **Post-startup:** Intended for systems that need to run after other startup systems.
    /// - **Pre-update:** Often used by plugins to prepare their internal state before the
    ///   update stage begins.
    /// - **Update:** Intended for user defined logic. Systems are added here by default.
    /// - **Post-update:** Often used by plugins to finalize their internal state after the
    ///   world changes that happened during the update stage.
    /// - **Last:** Runs right before the end of the schedule execution cycle.
    ///
    /// The labels for those stages are defined in the [`CoreStage`] and [`StartupStage`] `enum`s.
    ///
    /// # Examples
    ///
    /// ```
    /// # use bevy_app::prelude::*;
    /// #
    /// let app = App::empty().add_default_stages();
    /// ```
    pub fn add_default_stages(&mut self) -> &mut Self {
        self.add_stage(CoreStage::First, SystemStage::parallel())
            .add_stage(
                StartupSchedule,
                Schedule::default()
                    .with_run_criteria(ShouldRun::once)
                    .with_stage(StartupStage::PreStartup, SystemStage::parallel())
                    .with_stage(StartupStage::Startup, SystemStage::parallel())
                    .with_stage(StartupStage::PostStartup, SystemStage::parallel()),
            )
            .add_stage(CoreStage::PreUpdate, SystemStage::parallel())
            .add_stage(CoreStage::Update, SystemStage::parallel())
            .add_stage(CoreStage::PostUpdate, SystemStage::parallel())
            .add_stage(CoreStage::Last, SystemStage::parallel())
    }

    /// Setup the application to manage events of type `T`.
    ///
    /// This is done by adding a [`Resource`] of type [`Events::<T>`],
    /// and inserting an [`update_system`](Events::update_system) into [`CoreStage::First`].
    ///
    /// See [`Events`] for defining events.
    ///
    /// # Examples
    ///
    /// ```
    /// # use bevy_app::prelude::*;
    /// # use bevy_ecs::prelude::*;
    /// #
    /// # struct MyEvent;
    /// # let mut app = App::new();
    /// #
    /// app.add_event::<MyEvent>();
    /// ```
    pub fn add_event<T>(&mut self) -> &mut Self
    where
        T: Event,
    {
        if !self.world.contains_resource::<Events<T>>() {
            self.init_resource::<Events<T>>()
                .add_system_to_stage(CoreStage::First, Events::<T>::update_system);
        }
        self
    }

    /// Inserts a [`Resource`] to the current [`App`] and overwrites any [`Resource`] previously added of the same type.
    ///
    /// A [`Resource`] in Bevy represents globally unique data. [`Resource`]s must be added to Bevy apps
    /// before using them. This happens with [`insert_resource`](Self::insert_resource).
    ///
    /// See [`init_resource`](Self::init_resource) for [`Resource`]s that implement [`Default`] or [`FromWorld`].
    ///
    /// # Examples
    ///
    /// ```
    /// # use bevy_app::prelude::*;
    /// # use bevy_ecs::prelude::*;
    /// #
    /// #[derive(Resource)]
    /// struct MyCounter {
    ///     counter: usize,
    /// }
    ///
    /// App::new()
    ///    .insert_resource(MyCounter { counter: 0 });
    /// ```
    pub fn insert_resource<R: Resource>(&mut self, resource: R) -> &mut Self {
        self.world.insert_resource(resource);
        self
    }

    /// Inserts a non-send resource to the app.
    ///
    /// You usually want to use [`insert_resource`](Self::insert_resource),
    /// but there are some special cases when a resource cannot be sent across threads.
    ///
    /// # Examples
    ///
    /// ```
    /// # use bevy_app::prelude::*;
    /// # use bevy_ecs::prelude::*;
    /// #
    /// struct MyCounter {
    ///     counter: usize,
    /// }
    ///
    /// App::new()
    ///     .insert_non_send_resource(MyCounter { counter: 0 });
    /// ```
    pub fn insert_non_send_resource<R: 'static>(&mut self, resource: R) -> &mut Self {
        self.world.insert_non_send_resource(resource);
        self
    }

    /// Initialize a [`Resource`] with standard starting values by adding it to the [`World`].
    ///
    /// If the [`Resource`] already exists, nothing happens.
    ///
    /// The [`Resource`] must implement the [`FromWorld`] trait.
    /// If the [`Default`] trait is implemented, the [`FromWorld`] trait will use
    /// the [`Default::default`] method to initialize the [`Resource`].
    ///
    /// # Examples
    ///
    /// ```
    /// # use bevy_app::prelude::*;
    /// # use bevy_ecs::prelude::*;
    /// #
    /// #[derive(Resource)]
    /// struct MyCounter {
    ///     counter: usize,
    /// }
    ///
    /// impl Default for MyCounter {
    ///     fn default() -> MyCounter {
    ///         MyCounter {
    ///             counter: 100
    ///         }
    ///     }
    /// }
    ///
    /// App::new()
    ///     .init_resource::<MyCounter>();
    /// ```
    pub fn init_resource<R: Resource + FromWorld>(&mut self) -> &mut Self {
        self.world.init_resource::<R>();
        self
    }

    /// Initialize a non-send [`Resource`] with standard starting values by adding it to the [`World`].
    ///
    /// The [`Resource`] must implement the [`FromWorld`] trait.
    /// If the [`Default`] trait is implemented, the [`FromWorld`] trait will use
    /// the [`Default::default`] method to initialize the [`Resource`].
    pub fn init_non_send_resource<R: 'static + FromWorld>(&mut self) -> &mut Self {
        self.world.init_non_send_resource::<R>();
        self
    }

    /// Sets the function that will be called when the app is run.
    ///
    /// The runner function `run_fn` is called only once by [`App::run`]. If the
    /// presence of a main loop in the app is desired, it is the responsibility of the runner
    /// function to provide it.
    ///
    /// The runner function is usually not set manually, but by Bevy integrated plugins
    /// (e.g. `WinitPlugin`).
    ///
    /// # Examples
    ///
    /// ```
    /// # use bevy_app::prelude::*;
    /// #
    /// fn my_runner(mut app: App) {
    ///     loop {
    ///         println!("In main loop");
    ///         app.update();
    ///     }
    /// }
    ///
    /// App::new()
    ///     .set_runner(my_runner);
    /// ```
    pub fn set_runner(&mut self, run_fn: impl Fn(App) + 'static + Send) -> &mut Self {
        self.runner = Box::new(run_fn);
        self
    }

    /// Adds a single [`Plugin`].
    ///
    /// One of Bevy's core principles is modularity. All Bevy engine features are implemented
    /// as [`Plugin`]s. This includes internal features like the renderer.
    ///
    /// Bevy also provides a few sets of default [`Plugin`]s. See [`add_plugins`](Self::add_plugins).
    ///
    /// # Examples
    ///
    /// ```
    /// # use bevy_app::prelude::*;
    /// #
    /// # // Dummies created to avoid using `bevy_log`,
    /// # // which pulls in too many dependencies and breaks rust-analyzer
    /// # pub mod bevy_log {
    /// #     use bevy_app::prelude::*;
    /// #     #[derive(Default)]
    /// #     pub struct LogPlugin;
    /// #     impl Plugin for LogPlugin{
    /// #        fn build(&self, app: &mut App) {}
    /// #     }
    /// # }
    /// App::new().add_plugin(bevy_log::LogPlugin::default());
    /// ```
    ///
    /// # Panics
    ///
    /// Panics if the plugin was already added to the application.
    pub fn add_plugin<T>(&mut self, plugin: T) -> &mut Self
    where
        T: Plugin,
    {
        match self.add_boxed_plugin(Box::new(plugin)) {
            Ok(app) => app,
            Err(AppError::DuplicatePlugin { plugin_name }) => panic!(
                "Error adding plugin {}: : plugin was already added in application",
                plugin_name
            ),
        }
    }

    /// Boxed variant of `add_plugin`, can be used from a [`PluginGroup`]
    pub(crate) fn add_boxed_plugin(
        &mut self,
        plugin: Box<dyn Plugin>,
    ) -> Result<&mut Self, AppError> {
        debug!("added plugin: {}", plugin.name());
        if plugin.is_unique() && !self.plugin_name_added.insert(plugin.name().to_string()) {
            Err(AppError::DuplicatePlugin {
                plugin_name: plugin.name().to_string(),
            })?;
        }
        self.is_building_plugin = true;
        plugin.build(self);
        self.is_building_plugin = false;
        self.plugin_registry.push(plugin);
        Ok(self)
    }

    /// Checks if a [`Plugin`] has already been added.
    ///
    /// This can be used by plugins to check if a plugin they depend upon has already been
    /// added.
    pub fn is_plugin_added<T>(&self) -> bool
    where
        T: Plugin,
    {
        self.plugin_registry
            .iter()
            .any(|p| p.downcast_ref::<T>().is_some())
    }

    /// Returns a vector of references to any plugins of type `T` that have been added.
    ///
    /// This can be used to read the settings of any already added plugins.
    /// This vector will be length zero if no plugins of that type have been added.
    /// If multiple copies of the same plugin are added to the [`App`], they will be listed in insertion order in this vector.
    ///
    /// ```rust
    /// # use bevy_app::prelude::*;
    /// # #[derive(Default)]
    /// # struct ImagePlugin {
    /// #    default_sampler: bool,
    /// # }
    /// # impl Plugin for ImagePlugin {
    /// #    fn build(&self, app: &mut App) {}
    /// # }
    /// # let mut app = App::new();
    /// # app.add_plugin(ImagePlugin::default());
    /// let default_sampler = app.get_added_plugins::<ImagePlugin>()[0].default_sampler;
    /// ```
    pub fn get_added_plugins<T>(&self) -> Vec<&T>
    where
        T: Plugin,
    {
        self.plugin_registry
            .iter()
            .filter_map(|p| p.downcast_ref())
            .collect()
    }

    /// Adds a group of [`Plugin`]s.
    ///
    /// [`Plugin`]s can be grouped into a set by using a [`PluginGroup`].
    ///
    /// There are built-in [`PluginGroup`]s that provide core engine functionality.
    /// The [`PluginGroup`]s available by default are `DefaultPlugins` and `MinimalPlugins`.
    ///
    /// To customize the plugins in the group (reorder, disable a plugin, add a new plugin
    /// before / after another plugin), call [`build()`](PluginGroup::build) on the group,
    /// which will convert it to a [`PluginGroupBuilder`](crate::PluginGroupBuilder).
    ///
    /// ## Examples
    /// ```
    /// # use bevy_app::{prelude::*, PluginGroupBuilder, NoopPluginGroup as MinimalPlugins};
    /// #
    /// App::new()
    ///     .add_plugins(MinimalPlugins);
    /// ```
    ///
    /// # Panics
    ///
    /// Panics if one of the plugin in the group was already added to the application.
    pub fn add_plugins<T: PluginGroup>(&mut self, group: T) -> &mut Self {
        let builder = group.build();
        builder.finish(self);
        self
    }

    /// Registers the type `T` in the [`TypeRegistry`](bevy_reflect::TypeRegistry) resource,
    /// adding reflect data as specified in the [`Reflect`](bevy_reflect::Reflect) derive:
    /// ```rust,ignore
    /// #[derive(Reflect)]
    /// #[reflect(Component, Serialize, Deserialize)] // will register ReflectComponent, ReflectSerialize, ReflectDeserialize
    /// ```
    ///
    /// See [`bevy_reflect::TypeRegistry::register`].
    #[cfg(feature = "bevy_reflect")]
    pub fn register_type<T: bevy_reflect::GetTypeRegistration>(&mut self) -> &mut Self {
        {
            let registry = self.world.resource_mut::<AppTypeRegistry>();
            registry.write().register::<T>();
        }
        self
    }

    /// Adds the type data `D` to type `T` in the [`TypeRegistry`](bevy_reflect::TypeRegistry) resource.
    ///
    /// Most of the time [`App::register_type`] can be used instead to register a type you derived [`Reflect`](bevy_reflect::Reflect) for.
    /// However, in cases where you want to add a piece of type data that was not included in the list of `#[reflect(...)]` type data in the derive,
    /// or where the type is generic and cannot register e.g. `ReflectSerialize` unconditionally without knowing the specific type parameters,
    /// this method can be used to insert additional type data.
    ///
    /// # Example
    /// ```rust
    /// use bevy_app::App;
    /// use bevy_reflect::{ReflectSerialize, ReflectDeserialize};
    ///
    /// App::new()
    ///     .register_type::<Option<String>>()
    ///     .register_type_data::<Option<String>, ReflectSerialize>()
    ///     .register_type_data::<Option<String>, ReflectDeserialize>();
    /// ```
    ///
    /// See [`bevy_reflect::TypeRegistry::register_type_data`].
    #[cfg(feature = "bevy_reflect")]
    pub fn register_type_data<
        T: bevy_reflect::Reflect + 'static,
        D: bevy_reflect::TypeData + bevy_reflect::FromType<T>,
    >(
        &mut self,
    ) -> &mut Self {
        {
            let registry = self.world.resource_mut::<AppTypeRegistry>();
            registry.write().register_type_data::<T, D>();
        }
        self
    }

    /// Adds an [`App`] as a child of the current one.
    ///
    /// The provided function `extract` is normally called by the [`update`](Self::update) method.
    /// After extract is called, the [`Schedule`] of the sub app is run. The [`World`]
    /// parameter represents the main app world, while the [`App`] parameter is just a mutable
    /// reference to the `SubApp` itself.
    pub fn add_sub_app(
        &mut self,
        label: impl AppLabel,
        app: App,
<<<<<<< HEAD
        extract: impl Fn(&mut World, &mut App) + 'static + Send,
=======
        extract: impl Fn(&mut World, &mut App) + 'static,
>>>>>>> 1b9c1564
    ) -> &mut Self {
        self.sub_apps.insert(
            label.as_label(),
            SubApp {
                app,
                extract: Box::new(extract),
            },
        );
        self
    }

    /// Retrieves a `SubApp` stored inside this [`App`].
    ///
    /// # Panics
    ///
    /// Panics if the `SubApp` doesn't exist.
    pub fn sub_app_mut(&mut self, label: impl AppLabel) -> &mut App {
        match self.get_sub_app_mut(label) {
            Ok(app) => app,
            Err(label) => panic!("Sub-App with label '{:?}' does not exist", label.as_str()),
        }
    }

    /// Retrieves a `SubApp` inside this [`App`] with the given label, if it exists. Otherwise returns
    /// an [`Err`] containing the given label.
    pub fn get_sub_app_mut(&mut self, label: impl AppLabel) -> Result<&mut App, AppLabelId> {
        let label = label.as_label();
        self.sub_apps
            .get_mut(&label)
            .map(|sub_app| &mut sub_app.app)
            .ok_or(label)
    }

    /// Retrieves a `SubApp` stored inside this [`App`].
    ///
    /// # Panics
    ///
    /// Panics if the `SubApp` doesn't exist.
    pub fn sub_app(&self, label: impl AppLabel) -> &App {
        match self.get_sub_app(label) {
            Ok(app) => app,
            Err(label) => panic!("Sub-App with label '{:?}' does not exist", label.as_str()),
        }
    }

    /// Inserts an existing sub app into the app
    pub fn insert_sub_app(&mut self, label: impl AppLabel, sub_app: SubApp) {
        self.sub_apps.insert(label.as_label(), sub_app);
    }

    /// Removes a sub app from the app. Returns None if the label doesn't exist.
    pub fn remove_sub_app(&mut self, label: impl AppLabel) -> Option<SubApp> {
        self.sub_apps.remove(&label.as_label())
    }

    /// Retrieves a `SubApp` inside this [`App`] with the given label, if it exists. Otherwise returns
    /// an [`Err`] containing the given label.
    pub fn get_sub_app(&self, label: impl AppLabel) -> Result<&App, impl AppLabel> {
        self.sub_apps
            .get(&label.as_label())
            .map(|sub_app| &sub_app.app)
            .ok_or(label)
    }
}

fn run_once(mut app: App) {
    app.update();
}

/// An event that indicates the [`App`] should exit. This will fully exit the app process at the
/// start of the next tick of the schedule.
///
/// You can also use this event to detect that an exit was requested. In order to receive it, systems
/// subscribing to this event should run after it was emitted and before the schedule of the same
/// frame is over.
#[derive(Debug, Clone, Default)]
pub struct AppExit;

#[cfg(test)]
mod tests {
    use crate::{App, Plugin};

    struct PluginA;
    impl Plugin for PluginA {
        fn build(&self, _app: &mut crate::App) {}
    }
    struct PluginB;
    impl Plugin for PluginB {
        fn build(&self, _app: &mut crate::App) {}
    }
    struct PluginC<T>(T);
    impl<T: Send + Sync + 'static> Plugin for PluginC<T> {
        fn build(&self, _app: &mut crate::App) {}
    }
    struct PluginD;
    impl Plugin for PluginD {
        fn build(&self, _app: &mut crate::App) {}
        fn is_unique(&self) -> bool {
            false
        }
    }

    #[test]
    fn can_add_two_plugins() {
        App::new().add_plugin(PluginA).add_plugin(PluginB);
    }

    #[test]
    #[should_panic]
    fn cant_add_twice_the_same_plugin() {
        App::new().add_plugin(PluginA).add_plugin(PluginA);
    }

    #[test]
    fn can_add_twice_the_same_plugin_with_different_type_param() {
        App::new().add_plugin(PluginC(0)).add_plugin(PluginC(true));
    }

    #[test]
    fn can_add_twice_the_same_plugin_not_unique() {
        App::new().add_plugin(PluginD).add_plugin(PluginD);
    }

    #[test]
    #[should_panic]
    fn cant_call_app_run_from_plugin_build() {
        struct PluginRun;
        impl Plugin for PluginRun {
            fn build(&self, app: &mut crate::App) {
                app.run();
            }
        }
        App::new().add_plugin(PluginRun);
    }
}<|MERGE_RESOLUTION|>--- conflicted
+++ resolved
@@ -88,7 +88,6 @@
 }
 
 /// Each `SubApp` has its own [`Schedule`] and [`World`], enabling a separation of concerns.
-<<<<<<< HEAD
 pub struct SubApp {
     /// The [`SubApp`]'s instance of [`App`]
     pub app: App,
@@ -96,26 +95,13 @@
 }
 
 impl SubApp {
-    /// run the `SubApp`'s schedule
-=======
-struct SubApp {
-    app: App,
-    extract: Box<dyn Fn(&mut World, &mut App)>,
-}
-
-impl SubApp {
     /// Runs the `SubApp`'s schedule.
->>>>>>> 1b9c1564
     pub fn run(&mut self) {
         self.app.schedule.run(&mut self.app.world);
         self.app.world.clear_trackers();
     }
 
-<<<<<<< HEAD
-    /// extract data from main world to sub app
-=======
     /// Extracts data from main world to this sub-app.
->>>>>>> 1b9c1564
     pub fn extract(&mut self, main_world: &mut World) {
         (self.extract)(main_world, &mut self.app);
     }
@@ -202,12 +188,9 @@
         let _bevy_app_run_span = info_span!("bevy_app").entered();
 
         let mut app = std::mem::replace(self, App::empty());
-<<<<<<< HEAD
-=======
         if app.is_building_plugin {
             panic!("App::run() was called from within Plugin::Build(), which is not allowed.");
         }
->>>>>>> 1b9c1564
 
         // temporarily remove the plugin registry to run each plugin's setup function on app.
         let mut plugin_registry = std::mem::take(&mut app.plugin_registry);
@@ -1045,11 +1028,7 @@
         &mut self,
         label: impl AppLabel,
         app: App,
-<<<<<<< HEAD
         extract: impl Fn(&mut World, &mut App) + 'static + Send,
-=======
-        extract: impl Fn(&mut World, &mut App) + 'static,
->>>>>>> 1b9c1564
     ) -> &mut Self {
         self.sub_apps.insert(
             label.as_label(),
