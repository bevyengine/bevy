use crate::{
    First, Main, MainSchedulePlugin, PlaceholderPlugin, Plugin, Plugins, PluginsState, SubApp,
    SubApps,
};
use alloc::{
    boxed::Box,
<<<<<<< HEAD
    string::{String, ToString as _},
=======
    string::{String, ToString},
    vec::Vec,
>>>>>>> d6076490
};
pub use bevy_derive::AppLabel;
use bevy_ecs::{
    component::RequiredComponentsError,
    event::{event_update_system, EventCursor},
    intern::Interned,
    prelude::*,
    schedule::{ScheduleBuildSettings, ScheduleLabel},
    system::{IntoObserverSystem, SystemId, SystemInput},
};
use bevy_utils::HashMap;
use core::{fmt::Debug, num::NonZero, panic::AssertUnwindSafe};
use log::debug;
use thiserror::Error;

#[cfg(feature = "trace")]
use tracing::info_span;

#[cfg(feature = "std")]
use std::{
    panic::{catch_unwind, resume_unwind},
    process::{ExitCode, Termination},
};

bevy_ecs::define_label!(
    /// A strongly-typed class of labels used to identify an [`App`].
    AppLabel,
    APP_LABEL_INTERNER
);

pub use bevy_ecs::label::DynEq;

/// A shorthand for `Interned<dyn AppLabel>`.
pub type InternedAppLabel = Interned<dyn AppLabel>;

#[derive(Debug, Error)]
pub(crate) enum AppError {
    #[error("duplicate plugin {plugin_name:?}")]
    DuplicatePlugin { plugin_name: String },
}

/// [`App`] is the primary API for writing user applications. It automates the setup of a
/// [standard lifecycle](Main) and provides interface glue for [plugins](`Plugin`).
///
/// A single [`App`] can contain multiple [`SubApp`] instances, but [`App`] methods only affect
/// the "main" one. To access a particular [`SubApp`], use [`get_sub_app`](App::get_sub_app)
/// or [`get_sub_app_mut`](App::get_sub_app_mut).
///
///
/// # Examples
///
/// Here is a simple "Hello World" Bevy app:
///
/// ```
/// # use bevy_app::prelude::*;
/// # use bevy_ecs::prelude::*;
/// #
/// fn main() {
///    App::new()
///        .add_systems(Update, hello_world_system)
///        .run();
/// }
///
/// fn hello_world_system() {
///    println!("hello world");
/// }
/// ```
pub struct App {
    pub(crate) sub_apps: SubApps,
    /// The function that will manage the app's lifecycle.
    ///
    /// Bevy provides the [`WinitPlugin`] and [`ScheduleRunnerPlugin`] for windowed and headless
    /// applications, respectively.
    ///
    /// [`WinitPlugin`]: https://docs.rs/bevy/latest/bevy/winit/struct.WinitPlugin.html
    /// [`ScheduleRunnerPlugin`]: https://docs.rs/bevy/latest/bevy/app/struct.ScheduleRunnerPlugin.html
    pub(crate) runner: RunnerFn,
}

impl Debug for App {
    fn fmt(&self, f: &mut core::fmt::Formatter<'_>) -> core::fmt::Result {
        write!(f, "App {{ sub_apps: ")?;
        f.debug_map()
            .entries(self.sub_apps.sub_apps.iter())
            .finish()?;
        write!(f, "}}")
    }
}

impl Default for App {
    fn default() -> Self {
        let mut app = App::empty();
        app.sub_apps.main.update_schedule = Some(Main.intern());

        #[cfg(feature = "bevy_reflect")]
        {
            app.init_resource::<AppTypeRegistry>();
            app.register_type::<Name>();
        }

        #[cfg(feature = "reflect_functions")]
        app.init_resource::<AppFunctionRegistry>();

        app.add_plugins(MainSchedulePlugin);
        app.add_systems(
            First,
            event_update_system
                .in_set(bevy_ecs::event::EventUpdates)
                .run_if(bevy_ecs::event::event_update_condition),
        );
        app.add_event::<AppExit>();

        app
    }
}

impl App {
    /// Creates a new [`App`] with some default structure to enable core engine features.
    /// This is the preferred constructor for most use cases.
    pub fn new() -> App {
        App::default()
    }

    /// Creates a new empty [`App`] with minimal default configuration.
    ///
    /// Use this constructor if you want to customize scheduling, exit handling, cleanup, etc.
    pub fn empty() -> App {
        Self {
            sub_apps: SubApps {
                main: SubApp::new(),
                sub_apps: HashMap::default(),
            },
            runner: Box::new(run_once),
        }
    }

    /// Runs the default schedules of all sub-apps (starting with the "main" app) once.
    pub fn update(&mut self) {
        if self.is_building_plugins() {
            panic!("App::update() was called while a plugin was building.");
        }

        self.sub_apps.update();
    }

    /// Runs the [`App`] by calling its [runner](Self::set_runner).
    ///
    /// This will (re)build the [`App`] first. For general usage, see the example on the item
    /// level documentation.
    ///
    /// # Caveats
    ///
    /// Calls to [`App::run()`] will never return on iOS and Web.
    ///
    /// Headless apps can generally expect this method to return control to the caller when
    /// it completes, but that is not the case for windowed apps. Windowed apps are typically
    /// driven by an event loop and some platforms expect the program to terminate when the
    /// event loop ends.
    ///
    /// By default, *Bevy* uses the `winit` crate for window creation.
    ///
    /// # Panics
    ///
    /// Panics if not all plugins have been built.
    pub fn run(&mut self) -> AppExit {
        #[cfg(feature = "trace")]
        let _bevy_app_run_span = info_span!("bevy_app").entered();
        if self.is_building_plugins() {
            panic!("App::run() was called while a plugin was building.");
        }

        let runner = core::mem::replace(&mut self.runner, Box::new(run_once));
        let app = core::mem::replace(self, App::empty());
        (runner)(app)
    }

    /// Sets the function that will be called when the app is run.
    ///
    /// The runner function `f` is called only once by [`App::run`]. If the
    /// presence of a main loop in the app is desired, it is the responsibility of the runner
    /// function to provide it.
    ///
    /// The runner function is usually not set manually, but by Bevy integrated plugins
    /// (e.g. `WinitPlugin`).
    ///
    /// # Examples
    ///
    /// ```
    /// # use bevy_app::prelude::*;
    /// #
    /// fn my_runner(mut app: App) -> AppExit {
    ///     loop {
    ///         println!("In main loop");
    ///         app.update();
    ///         if let Some(exit) = app.should_exit() {
    ///             return exit;
    ///         }
    ///     }
    /// }
    ///
    /// App::new()
    ///     .set_runner(my_runner);
    /// ```
    pub fn set_runner(&mut self, f: impl FnOnce(App) -> AppExit + 'static) -> &mut Self {
        self.runner = Box::new(f);
        self
    }

    /// Returns the state of all plugins. This is usually called by the event loop, but can be
    /// useful for situations where you want to use [`App::update`].
    // TODO: &mut self -> &self
    #[inline]
    pub fn plugins_state(&mut self) -> PluginsState {
        let mut overall_plugins_state = match self.main_mut().plugins_state {
            PluginsState::Adding => {
                let mut state = PluginsState::Ready;
                let plugins = core::mem::take(&mut self.main_mut().plugin_registry);
                for plugin in &plugins {
                    // plugins installed to main need to see all sub-apps
                    if !plugin.ready(self) {
                        state = PluginsState::Adding;
                        break;
                    }
                }
                self.main_mut().plugin_registry = plugins;
                state
            }
            state => state,
        };

        // overall state is the earliest state of any sub-app
        self.sub_apps.iter_mut().skip(1).for_each(|s| {
            overall_plugins_state = overall_plugins_state.min(s.plugins_state());
        });

        overall_plugins_state
    }

    /// Runs [`Plugin::finish`] for each plugin. This is usually called by the event loop once all
    /// plugins are ready, but can be useful for situations where you want to use [`App::update`].
    pub fn finish(&mut self) {
        // plugins installed to main should see all sub-apps
        let plugins = core::mem::take(&mut self.main_mut().plugin_registry);
        for plugin in &plugins {
            plugin.finish(self);
        }
        let main = self.main_mut();
        main.plugin_registry = plugins;
        main.plugins_state = PluginsState::Finished;
        self.sub_apps.iter_mut().skip(1).for_each(SubApp::finish);
    }

    /// Runs [`Plugin::cleanup`] for each plugin. This is usually called by the event loop after
    /// [`App::finish`], but can be useful for situations where you want to use [`App::update`].
    pub fn cleanup(&mut self) {
        // plugins installed to main should see all sub-apps
        let plugins = core::mem::take(&mut self.main_mut().plugin_registry);
        for plugin in &plugins {
            plugin.cleanup(self);
        }
        let main = self.main_mut();
        main.plugin_registry = plugins;
        main.plugins_state = PluginsState::Cleaned;
        self.sub_apps.iter_mut().skip(1).for_each(SubApp::cleanup);
    }

    /// Returns `true` if any of the sub-apps are building plugins.
    pub(crate) fn is_building_plugins(&self) -> bool {
        self.sub_apps.iter().any(SubApp::is_building_plugins)
    }

    /// Adds one or more systems to the given schedule in this app's [`Schedules`].
    ///
    /// # Examples
    ///
    /// ```
    /// # use bevy_app::prelude::*;
    /// # use bevy_ecs::prelude::*;
    /// #
    /// # let mut app = App::new();
    /// # fn system_a() {}
    /// # fn system_b() {}
    /// # fn system_c() {}
    /// # fn should_run() -> bool { true }
    /// #
    /// app.add_systems(Update, (system_a, system_b, system_c));
    /// app.add_systems(Update, (system_a, system_b).run_if(should_run));
    /// ```
    pub fn add_systems<M>(
        &mut self,
        schedule: impl ScheduleLabel,
        systems: impl IntoSystemConfigs<M>,
    ) -> &mut Self {
        self.main_mut().add_systems(schedule, systems);
        self
    }

    /// Registers a system and returns a [`SystemId`] so it can later be called by [`World::run_system`].
    ///
    /// It's possible to register the same systems more than once, they'll be stored separately.
    ///
    /// This is different from adding systems to a [`Schedule`] with [`App::add_systems`],
    /// because the [`SystemId`] that is returned can be used anywhere in the [`World`] to run the associated system.
    /// This allows for running systems in a push-based fashion.
    /// Using a [`Schedule`] is still preferred for most cases
    /// due to its better performance and ability to run non-conflicting systems simultaneously.
    pub fn register_system<I, O, M>(
        &mut self,
        system: impl IntoSystem<I, O, M> + 'static,
    ) -> SystemId<I, O>
    where
        I: SystemInput + 'static,
        O: 'static,
    {
        self.main_mut().register_system(system)
    }

    /// Configures a collection of system sets in the provided schedule, adding any sets that do not exist.
    #[track_caller]
    pub fn configure_sets(
        &mut self,
        schedule: impl ScheduleLabel,
        sets: impl IntoSystemSetConfigs,
    ) -> &mut Self {
        self.main_mut().configure_sets(schedule, sets);
        self
    }

    /// Initializes `T` event handling by inserting an event queue resource ([`Events::<T>`])
    /// and scheduling an [`event_update_system`] in [`First`].
    ///
    /// See [`Events`] for information on how to define events.
    ///
    /// # Examples
    ///
    /// ```
    /// # use bevy_app::prelude::*;
    /// # use bevy_ecs::prelude::*;
    /// #
    /// # #[derive(Event)]
    /// # struct MyEvent;
    /// # let mut app = App::new();
    /// #
    /// app.add_event::<MyEvent>();
    /// ```
    pub fn add_event<T>(&mut self) -> &mut Self
    where
        T: Event,
    {
        self.main_mut().add_event::<T>();
        self
    }

    /// Inserts the [`Resource`] into the app, overwriting any existing resource of the same type.
    ///
    /// There is also an [`init_resource`](Self::init_resource) for resources that have
    /// [`Default`] or [`FromWorld`] implementations.
    ///
    /// # Examples
    ///
    /// ```
    /// # use bevy_app::prelude::*;
    /// # use bevy_ecs::prelude::*;
    /// #
    /// #[derive(Resource)]
    /// struct MyCounter {
    ///     counter: usize,
    /// }
    ///
    /// App::new()
    ///    .insert_resource(MyCounter { counter: 0 });
    /// ```
    pub fn insert_resource<R: Resource>(&mut self, resource: R) -> &mut Self {
        self.main_mut().insert_resource(resource);
        self
    }

    /// Inserts the [`Resource`], initialized with its default value, into the app,
    /// if there is no existing instance of `R`.
    ///
    /// `R` must implement [`FromWorld`].
    /// If `R` implements [`Default`], [`FromWorld`] will be automatically implemented and
    /// initialize the [`Resource`] with [`Default::default`].
    ///
    /// # Examples
    ///
    /// ```
    /// # use bevy_app::prelude::*;
    /// # use bevy_ecs::prelude::*;
    /// #
    /// #[derive(Resource)]
    /// struct MyCounter {
    ///     counter: usize,
    /// }
    ///
    /// impl Default for MyCounter {
    ///     fn default() -> MyCounter {
    ///         MyCounter {
    ///             counter: 100
    ///         }
    ///     }
    /// }
    ///
    /// App::new()
    ///     .init_resource::<MyCounter>();
    /// ```
    pub fn init_resource<R: Resource + FromWorld>(&mut self) -> &mut Self {
        self.main_mut().init_resource::<R>();
        self
    }

    /// Inserts the [`!Send`](Send) resource into the app, overwriting any existing resource
    /// of the same type.
    ///
    /// There is also an [`init_non_send_resource`](Self::init_non_send_resource) for
    /// resources that implement [`Default`]
    ///
    /// # Examples
    ///
    /// ```
    /// # use bevy_app::prelude::*;
    /// # use bevy_ecs::prelude::*;
    /// #
    /// struct MyCounter {
    ///     counter: usize,
    /// }
    ///
    /// App::new()
    ///     .insert_non_send_resource(MyCounter { counter: 0 });
    /// ```
    pub fn insert_non_send_resource<R: 'static>(&mut self, resource: R) -> &mut Self {
        self.world_mut().insert_non_send_resource(resource);
        self
    }

    /// Inserts the [`!Send`](Send) resource into the app if there is no existing instance of `R`.
    ///
    /// `R` must implement [`FromWorld`].
    /// If `R` implements [`Default`], [`FromWorld`] will be automatically implemented and
    /// initialize the [`Resource`] with [`Default::default`].
    pub fn init_non_send_resource<R: 'static + FromWorld>(&mut self) -> &mut Self {
        self.world_mut().init_non_send_resource::<R>();
        self
    }

    pub(crate) fn add_boxed_plugin(
        &mut self,
        plugin: Box<dyn Plugin>,
    ) -> Result<&mut Self, AppError> {
        debug!("added plugin: {}", plugin.name());
        if plugin.is_unique() && self.main_mut().plugin_names.contains(plugin.name()) {
            Err(AppError::DuplicatePlugin {
                plugin_name: plugin.name().to_string(),
            })?;
        }

        // Reserve position in the plugin registry. If the plugin adds more plugins,
        // they'll all end up in insertion order.
        let index = self.main().plugin_registry.len();
        self.main_mut()
            .plugin_registry
            .push(Box::new(PlaceholderPlugin));

        self.main_mut().plugin_build_depth += 1;

        let f = AssertUnwindSafe(|| plugin.build(self));

        #[cfg(feature = "std")]
        let result = catch_unwind(f);

        #[cfg(not(feature = "std"))]
        f();

        self.main_mut()
            .plugin_names
            .insert(plugin.name().to_string());
        self.main_mut().plugin_build_depth -= 1;

        #[cfg(feature = "std")]
        if let Err(payload) = result {
            resume_unwind(payload);
        }

        self.main_mut().plugin_registry[index] = plugin;
        Ok(self)
    }

    /// Returns `true` if the [`Plugin`] has already been added.
    pub fn is_plugin_added<T>(&self) -> bool
    where
        T: Plugin,
    {
        self.main().is_plugin_added::<T>()
    }

    /// Returns a vector of references to all plugins of type `T` that have been added.
    ///
    /// This can be used to read the settings of any existing plugins.
    /// This vector will be empty if no plugins of that type have been added.
    /// If multiple copies of the same plugin are added to the [`App`], they will be listed in insertion order in this vector.
    ///
    /// ```
    /// # use bevy_app::prelude::*;
    /// # #[derive(Default)]
    /// # struct ImagePlugin {
    /// #    default_sampler: bool,
    /// # }
    /// # impl Plugin for ImagePlugin {
    /// #    fn build(&self, app: &mut App) {}
    /// # }
    /// # let mut app = App::new();
    /// # app.add_plugins(ImagePlugin::default());
    /// let default_sampler = app.get_added_plugins::<ImagePlugin>()[0].default_sampler;
    /// ```
    pub fn get_added_plugins<T>(&self) -> Vec<&T>
    where
        T: Plugin,
    {
        self.main().get_added_plugins::<T>()
    }

    /// Installs a [`Plugin`] collection.
    ///
    /// Bevy prioritizes modularity as a core principle. **All** engine features are implemented
    /// as plugins, even the complex ones like rendering.
    ///
    /// [`Plugin`]s can be grouped into a set by using a [`PluginGroup`].
    ///
    /// There are built-in [`PluginGroup`]s that provide core engine functionality.
    /// The [`PluginGroup`]s available by default are `DefaultPlugins` and `MinimalPlugins`.
    ///
    /// To customize the plugins in the group (reorder, disable a plugin, add a new plugin
    /// before / after another plugin), call [`build()`](super::PluginGroup::build) on the group,
    /// which will convert it to a [`PluginGroupBuilder`](crate::PluginGroupBuilder).
    ///
    /// You can also specify a group of [`Plugin`]s by using a tuple over [`Plugin`]s and
    /// [`PluginGroup`]s. See [`Plugins`] for more details.
    ///
    /// ## Examples
    /// ```
    /// # use bevy_app::{prelude::*, PluginGroupBuilder, NoopPluginGroup as MinimalPlugins};
    /// #
    /// # // Dummies created to avoid using `bevy_log`,
    /// # // which pulls in too many dependencies and breaks rust-analyzer
    /// # pub struct LogPlugin;
    /// # impl Plugin for LogPlugin {
    /// #     fn build(&self, app: &mut App) {}
    /// # }
    /// App::new()
    ///     .add_plugins(MinimalPlugins);
    /// App::new()
    ///     .add_plugins((MinimalPlugins, LogPlugin));
    /// ```
    ///
    /// # Panics
    ///
    /// Panics if one of the plugins had already been added to the application.
    ///
    /// [`PluginGroup`]:super::PluginGroup
    #[track_caller]
    pub fn add_plugins<M>(&mut self, plugins: impl Plugins<M>) -> &mut Self {
        if matches!(
            self.plugins_state(),
            PluginsState::Cleaned | PluginsState::Finished
        ) {
            panic!(
                "Plugins cannot be added after App::cleanup() or App::finish() has been called."
            );
        }
        plugins.add_to_app(self);
        self
    }

    /// Registers the type `T` in the [`AppTypeRegistry`] resource,
    /// adding reflect data as specified in the [`Reflect`](bevy_reflect::Reflect) derive:
    /// ```ignore (No serde "derive" feature)
    /// #[derive(Component, Serialize, Deserialize, Reflect)]
    /// #[reflect(Component, Serialize, Deserialize)] // will register ReflectComponent, ReflectSerialize, ReflectDeserialize
    /// ```
    ///
    /// See [`bevy_reflect::TypeRegistry::register`] for more information.
    #[cfg(feature = "bevy_reflect")]
    pub fn register_type<T: bevy_reflect::GetTypeRegistration>(&mut self) -> &mut Self {
        self.main_mut().register_type::<T>();
        self
    }

    /// Associates type data `D` with type `T` in the [`AppTypeRegistry`] resource.
    ///
    /// Most of the time [`register_type`](Self::register_type) can be used instead to register a
    /// type you derived [`Reflect`](bevy_reflect::Reflect) for. However, in cases where you want to
    /// add a piece of type data that was not included in the list of `#[reflect(...)]` type data in
    /// the derive, or where the type is generic and cannot register e.g. `ReflectSerialize`
    /// unconditionally without knowing the specific type parameters, this method can be used to
    /// insert additional type data.
    ///
    /// # Example
    /// ```
    /// use bevy_app::App;
    /// use bevy_reflect::{ReflectSerialize, ReflectDeserialize};
    ///
    /// App::new()
    ///     .register_type::<Option<String>>()
    ///     .register_type_data::<Option<String>, ReflectSerialize>()
    ///     .register_type_data::<Option<String>, ReflectDeserialize>();
    /// ```
    ///
    /// See [`bevy_reflect::TypeRegistry::register_type_data`].
    #[cfg(feature = "bevy_reflect")]
    pub fn register_type_data<
        T: bevy_reflect::Reflect + bevy_reflect::TypePath,
        D: bevy_reflect::TypeData + bevy_reflect::FromType<T>,
    >(
        &mut self,
    ) -> &mut Self {
        self.main_mut().register_type_data::<T, D>();
        self
    }

    /// Registers the given function into the [`AppFunctionRegistry`] resource.
    ///
    /// The given function will internally be stored as a [`DynamicFunction`]
    /// and mapped according to its [name].
    ///
    /// Because the function must have a name,
    /// anonymous functions (e.g. `|a: i32, b: i32| { a + b }`) and closures must instead
    /// be registered using [`register_function_with_name`] or converted to a [`DynamicFunction`]
    /// and named using [`DynamicFunction::with_name`].
    /// Failure to do so will result in a panic.
    ///
    /// Only types that implement [`IntoFunction`] may be registered via this method.
    ///
    /// See [`FunctionRegistry::register`] for more information.
    ///
    /// # Panics
    ///
    /// Panics if a function has already been registered with the given name
    /// or if the function is missing a name (such as when it is an anonymous function).
    ///
    /// # Examples
    ///
    /// ```
    /// use bevy_app::App;
    ///
    /// fn add(a: i32, b: i32) -> i32 {
    ///     a + b
    /// }
    ///
    /// App::new().register_function(add);
    /// ```
    ///
    /// Functions cannot be registered more than once.
    ///
    /// ```should_panic
    /// use bevy_app::App;
    ///
    /// fn add(a: i32, b: i32) -> i32 {
    ///     a + b
    /// }
    ///
    /// App::new()
    ///     .register_function(add)
    ///     // Panic! A function has already been registered with the name "my_function"
    ///     .register_function(add);
    /// ```
    ///
    /// Anonymous functions and closures should be registered using [`register_function_with_name`] or given a name using [`DynamicFunction::with_name`].
    ///
    /// ```should_panic
    /// use bevy_app::App;
    ///
    /// // Panic! Anonymous functions cannot be registered using `register_function`
    /// App::new().register_function(|a: i32, b: i32| a + b);
    /// ```
    ///
    /// [`register_function_with_name`]: Self::register_function_with_name
    /// [`DynamicFunction`]: bevy_reflect::func::DynamicFunction
    /// [name]: bevy_reflect::func::FunctionInfo::name
    /// [`DynamicFunction::with_name`]: bevy_reflect::func::DynamicFunction::with_name
    /// [`IntoFunction`]: bevy_reflect::func::IntoFunction
    /// [`FunctionRegistry::register`]: bevy_reflect::func::FunctionRegistry::register
    #[cfg(feature = "reflect_functions")]
    pub fn register_function<F, Marker>(&mut self, function: F) -> &mut Self
    where
        F: bevy_reflect::func::IntoFunction<'static, Marker> + 'static,
    {
        self.main_mut().register_function(function);
        self
    }

    /// Registers the given function or closure into the [`AppFunctionRegistry`] resource using the given name.
    ///
    /// To avoid conflicts, it's recommended to use a unique name for the function.
    /// This can be achieved by "namespacing" the function with a unique identifier,
    /// such as the name of your crate.
    ///
    /// For example, to register a function, `add`, from a crate, `my_crate`,
    /// you could use the name, `"my_crate::add"`.
    ///
    /// Another approach could be to use the [type name] of the function,
    /// however, it should be noted that anonymous functions do _not_ have unique type names.
    ///
    /// For named functions (e.g. `fn add(a: i32, b: i32) -> i32 { a + b }`) where a custom name is not needed,
    /// it's recommended to use [`register_function`] instead as the generated name is guaranteed to be unique.
    ///
    /// Only types that implement [`IntoFunction`] may be registered via this method.
    ///
    /// See [`FunctionRegistry::register_with_name`] for more information.
    ///
    /// # Panics
    ///
    /// Panics if a function has already been registered with the given name.
    ///
    /// # Examples
    ///
    /// ```
    /// use bevy_app::App;
    ///
    /// fn mul(a: i32, b: i32) -> i32 {
    ///     a * b
    /// }
    ///
    /// let div = |a: i32, b: i32| a / b;
    ///
    /// App::new()
    ///     // Registering an anonymous function with a unique name
    ///     .register_function_with_name("my_crate::add", |a: i32, b: i32| {
    ///         a + b
    ///     })
    ///     // Registering an existing function with its type name
    ///     .register_function_with_name(std::any::type_name_of_val(&mul), mul)
    ///     // Registering an existing function with a custom name
    ///     .register_function_with_name("my_crate::mul", mul)
    ///     // Be careful not to register anonymous functions with their type name.
    ///     // This code works but registers the function with a non-unique name like `foo::bar::{{closure}}`
    ///     .register_function_with_name(std::any::type_name_of_val(&div), div);
    /// ```
    ///
    /// Names must be unique.
    ///
    /// ```should_panic
    /// use bevy_app::App;
    ///
    /// fn one() {}
    /// fn two() {}
    ///
    /// App::new()
    ///     .register_function_with_name("my_function", one)
    ///     // Panic! A function has already been registered with the name "my_function"
    ///     .register_function_with_name("my_function", two);
    /// ```
    ///
    /// [type name]: std::any::type_name
    /// [`register_function`]: Self::register_function
    /// [`IntoFunction`]: bevy_reflect::func::IntoFunction
    /// [`FunctionRegistry::register_with_name`]: bevy_reflect::func::FunctionRegistry::register_with_name
    #[cfg(feature = "reflect_functions")]
    pub fn register_function_with_name<F, Marker>(
        &mut self,
        name: impl Into<alloc::borrow::Cow<'static, str>>,
        function: F,
    ) -> &mut Self
    where
        F: bevy_reflect::func::IntoFunction<'static, Marker> + 'static,
    {
        self.main_mut().register_function_with_name(name, function);
        self
    }

    /// Registers the given component `R` as a [required component] for `T`.
    ///
    /// When `T` is added to an entity, `R` and its own required components will also be added
    /// if `R` was not already provided. The [`Default`] `constructor` will be used for the creation of `R`.
    /// If a custom constructor is desired, use [`App::register_required_components_with`] instead.
    ///
    /// For the non-panicking version, see [`App::try_register_required_components`].
    ///
    /// Note that requirements must currently be registered before `T` is inserted into the world
    /// for the first time. Commonly, this is done in plugins. This limitation may be fixed in the future.
    ///
    /// [required component]: Component#required-components
    ///
    /// # Panics
    ///
    /// Panics if `R` is already a directly required component for `T`, or if `T` has ever been added
    /// on an entity before the registration.
    ///
    /// Indirect requirements through other components are allowed. In those cases, any existing requirements
    /// will only be overwritten if the new requirement is more specific.
    ///
    /// # Example
    ///
    /// ```
    /// # use bevy_app::{App, NoopPluginGroup as MinimalPlugins, Startup};
    /// # use bevy_ecs::prelude::*;
    /// #[derive(Component)]
    /// struct A;
    ///
    /// #[derive(Component, Default, PartialEq, Eq, Debug)]
    /// struct B(usize);
    ///
    /// #[derive(Component, Default, PartialEq, Eq, Debug)]
    /// struct C(u32);
    ///
    /// # let mut app = App::new();
    /// # app.add_plugins(MinimalPlugins).add_systems(Startup, setup);
    /// // Register B as required by A and C as required by B.
    /// app.register_required_components::<A, B>();
    /// app.register_required_components::<B, C>();
    ///
    /// fn setup(mut commands: Commands) {
    ///     // This will implicitly also insert B and C with their Default constructors.
    ///     commands.spawn(A);
    /// }
    ///
    /// fn validate(query: Option<Single<(&A, &B, &C)>>) {
    ///     let (a, b, c) = query.unwrap().into_inner();
    ///     assert_eq!(b, &B(0));
    ///     assert_eq!(c, &C(0));
    /// }
    /// # app.update();
    /// ```
    pub fn register_required_components<T: Component, R: Component + Default>(
        &mut self,
    ) -> &mut Self {
        self.world_mut().register_required_components::<T, R>();
        self
    }

    /// Registers the given component `R` as a [required component] for `T`.
    ///
    /// When `T` is added to an entity, `R` and its own required components will also be added
    /// if `R` was not already provided. The given `constructor` will be used for the creation of `R`.
    /// If a [`Default`] constructor is desired, use [`App::register_required_components`] instead.
    ///
    /// For the non-panicking version, see [`App::try_register_required_components_with`].
    ///
    /// Note that requirements must currently be registered before `T` is inserted into the world
    /// for the first time. Commonly, this is done in plugins. This limitation may be fixed in the future.
    ///
    /// [required component]: Component#required-components
    ///
    /// # Panics
    ///
    /// Panics if `R` is already a directly required component for `T`, or if `T` has ever been added
    /// on an entity before the registration.
    ///
    /// Indirect requirements through other components are allowed. In those cases, any existing requirements
    /// will only be overwritten if the new requirement is more specific.
    ///
    /// # Example
    ///
    /// ```
    /// # use bevy_app::{App, NoopPluginGroup as MinimalPlugins, Startup};
    /// # use bevy_ecs::prelude::*;
    /// #[derive(Component)]
    /// struct A;
    ///
    /// #[derive(Component, Default, PartialEq, Eq, Debug)]
    /// struct B(usize);
    ///
    /// #[derive(Component, Default, PartialEq, Eq, Debug)]
    /// struct C(u32);
    ///
    /// # let mut app = App::new();
    /// # app.add_plugins(MinimalPlugins).add_systems(Startup, setup);
    /// // Register B and C as required by A and C as required by B.
    /// // A requiring C directly will overwrite the indirect requirement through B.
    /// app.register_required_components::<A, B>();
    /// app.register_required_components_with::<B, C>(|| C(1));
    /// app.register_required_components_with::<A, C>(|| C(2));
    ///
    /// fn setup(mut commands: Commands) {
    ///     // This will implicitly also insert B with its Default constructor and C
    ///     // with the custom constructor defined by A.
    ///     commands.spawn(A);
    /// }
    ///
    /// fn validate(query: Option<Single<(&A, &B, &C)>>) {
    ///     let (a, b, c) = query.unwrap().into_inner();
    ///     assert_eq!(b, &B(0));
    ///     assert_eq!(c, &C(2));
    /// }
    /// # app.update();
    /// ```
    pub fn register_required_components_with<T: Component, R: Component>(
        &mut self,
        constructor: fn() -> R,
    ) -> &mut Self {
        self.world_mut()
            .register_required_components_with::<T, R>(constructor);
        self
    }

    /// Tries to register the given component `R` as a [required component] for `T`.
    ///
    /// When `T` is added to an entity, `R` and its own required components will also be added
    /// if `R` was not already provided. The [`Default`] `constructor` will be used for the creation of `R`.
    /// If a custom constructor is desired, use [`App::register_required_components_with`] instead.
    ///
    /// For the panicking version, see [`App::register_required_components`].
    ///
    /// Note that requirements must currently be registered before `T` is inserted into the world
    /// for the first time. Commonly, this is done in plugins. This limitation may be fixed in the future.
    ///
    /// [required component]: Component#required-components
    ///
    /// # Errors
    ///
    /// Returns a [`RequiredComponentsError`] if `R` is already a directly required component for `T`, or if `T` has ever been added
    /// on an entity before the registration.
    ///
    /// Indirect requirements through other components are allowed. In those cases, any existing requirements
    /// will only be overwritten if the new requirement is more specific.
    ///
    /// # Example
    ///
    /// ```
    /// # use bevy_app::{App, NoopPluginGroup as MinimalPlugins, Startup};
    /// # use bevy_ecs::prelude::*;
    /// #[derive(Component)]
    /// struct A;
    ///
    /// #[derive(Component, Default, PartialEq, Eq, Debug)]
    /// struct B(usize);
    ///
    /// #[derive(Component, Default, PartialEq, Eq, Debug)]
    /// struct C(u32);
    ///
    /// # let mut app = App::new();
    /// # app.add_plugins(MinimalPlugins).add_systems(Startup, setup);
    /// // Register B as required by A and C as required by B.
    /// app.register_required_components::<A, B>();
    /// app.register_required_components::<B, C>();
    ///
    /// // Duplicate registration! This will fail.
    /// assert!(app.try_register_required_components::<A, B>().is_err());
    ///
    /// fn setup(mut commands: Commands) {
    ///     // This will implicitly also insert B and C with their Default constructors.
    ///     commands.spawn(A);
    /// }
    ///
    /// fn validate(query: Option<Single<(&A, &B, &C)>>) {
    ///     let (a, b, c) = query.unwrap().into_inner();
    ///     assert_eq!(b, &B(0));
    ///     assert_eq!(c, &C(0));
    /// }
    /// # app.update();
    /// ```
    pub fn try_register_required_components<T: Component, R: Component + Default>(
        &mut self,
    ) -> Result<(), RequiredComponentsError> {
        self.world_mut().try_register_required_components::<T, R>()
    }

    /// Tries to register the given component `R` as a [required component] for `T`.
    ///
    /// When `T` is added to an entity, `R` and its own required components will also be added
    /// if `R` was not already provided. The given `constructor` will be used for the creation of `R`.
    /// If a [`Default`] constructor is desired, use [`App::register_required_components`] instead.
    ///
    /// For the panicking version, see [`App::register_required_components_with`].
    ///
    /// Note that requirements must currently be registered before `T` is inserted into the world
    /// for the first time. Commonly, this is done in plugins. This limitation may be fixed in the future.
    ///
    /// [required component]: Component#required-components
    ///
    /// # Errors
    ///
    /// Returns a [`RequiredComponentsError`] if `R` is already a directly required component for `T`, or if `T` has ever been added
    /// on an entity before the registration.
    ///
    /// Indirect requirements through other components are allowed. In those cases, any existing requirements
    /// will only be overwritten if the new requirement is more specific.
    ///
    /// # Example
    ///
    /// ```
    /// # use bevy_app::{App, NoopPluginGroup as MinimalPlugins, Startup};
    /// # use bevy_ecs::prelude::*;
    /// #[derive(Component)]
    /// struct A;
    ///
    /// #[derive(Component, Default, PartialEq, Eq, Debug)]
    /// struct B(usize);
    ///
    /// #[derive(Component, Default, PartialEq, Eq, Debug)]
    /// struct C(u32);
    ///
    /// # let mut app = App::new();
    /// # app.add_plugins(MinimalPlugins).add_systems(Startup, setup);
    /// // Register B and C as required by A and C as required by B.
    /// // A requiring C directly will overwrite the indirect requirement through B.
    /// app.register_required_components::<A, B>();
    /// app.register_required_components_with::<B, C>(|| C(1));
    /// app.register_required_components_with::<A, C>(|| C(2));
    ///
    /// // Duplicate registration! Even if the constructors were different, this would fail.
    /// assert!(app.try_register_required_components_with::<B, C>(|| C(1)).is_err());
    ///
    /// fn setup(mut commands: Commands) {
    ///     // This will implicitly also insert B with its Default constructor and C
    ///     // with the custom constructor defined by A.
    ///     commands.spawn(A);
    /// }
    ///
    /// fn validate(query: Option<Single<(&A, &B, &C)>>) {
    ///     let (a, b, c) = query.unwrap().into_inner();
    ///     assert_eq!(b, &B(0));
    ///     assert_eq!(c, &C(2));
    /// }
    /// # app.update();
    /// ```
    pub fn try_register_required_components_with<T: Component, R: Component>(
        &mut self,
        constructor: fn() -> R,
    ) -> Result<(), RequiredComponentsError> {
        self.world_mut()
            .try_register_required_components_with::<T, R>(constructor)
    }

    /// Returns a reference to the main [`SubApp`]'s [`World`]. This is the same as calling
    /// [`app.main().world()`].
    ///
    /// [`app.main().world()`]: SubApp::world
    pub fn world(&self) -> &World {
        self.main().world()
    }

    /// Returns a mutable reference to the main [`SubApp`]'s [`World`]. This is the same as calling
    /// [`app.main_mut().world_mut()`].
    ///
    /// [`app.main_mut().world_mut()`]: SubApp::world_mut
    pub fn world_mut(&mut self) -> &mut World {
        self.main_mut().world_mut()
    }

    /// Returns a reference to the main [`SubApp`].
    pub fn main(&self) -> &SubApp {
        &self.sub_apps.main
    }

    /// Returns a mutable reference to the main [`SubApp`].
    pub fn main_mut(&mut self) -> &mut SubApp {
        &mut self.sub_apps.main
    }

    /// Returns a reference to the [`SubApps`] collection.
    pub fn sub_apps(&self) -> &SubApps {
        &self.sub_apps
    }

    /// Returns a mutable reference to the [`SubApps`] collection.
    pub fn sub_apps_mut(&mut self) -> &mut SubApps {
        &mut self.sub_apps
    }

    /// Returns a reference to the [`SubApp`] with the given label.
    ///
    /// # Panics
    ///
    /// Panics if the [`SubApp`] doesn't exist.
    pub fn sub_app(&self, label: impl AppLabel) -> &SubApp {
        let str = label.intern();
        self.get_sub_app(label).unwrap_or_else(|| {
            panic!("No sub-app with label '{:?}' exists.", str);
        })
    }

    /// Returns a reference to the [`SubApp`] with the given label.
    ///
    /// # Panics
    ///
    /// Panics if the [`SubApp`] doesn't exist.
    pub fn sub_app_mut(&mut self, label: impl AppLabel) -> &mut SubApp {
        let str = label.intern();
        self.get_sub_app_mut(label).unwrap_or_else(|| {
            panic!("No sub-app with label '{:?}' exists.", str);
        })
    }

    /// Returns a reference to the [`SubApp`] with the given label, if it exists.
    pub fn get_sub_app(&self, label: impl AppLabel) -> Option<&SubApp> {
        self.sub_apps.sub_apps.get(&label.intern())
    }

    /// Returns a mutable reference to the [`SubApp`] with the given label, if it exists.
    pub fn get_sub_app_mut(&mut self, label: impl AppLabel) -> Option<&mut SubApp> {
        self.sub_apps.sub_apps.get_mut(&label.intern())
    }

    /// Inserts a [`SubApp`] with the given label.
    pub fn insert_sub_app(&mut self, label: impl AppLabel, sub_app: SubApp) {
        self.sub_apps.sub_apps.insert(label.intern(), sub_app);
    }

    /// Removes the [`SubApp`] with the given label, if it exists.
    pub fn remove_sub_app(&mut self, label: impl AppLabel) -> Option<SubApp> {
        self.sub_apps.sub_apps.remove(&label.intern())
    }

    /// Extract data from the main world into the [`SubApp`] with the given label and perform an update if it exists.
    pub fn update_sub_app_by_label(&mut self, label: impl AppLabel) {
        self.sub_apps.update_subapp_by_label(label);
    }

    /// Inserts a new `schedule` under the provided `label`, overwriting any existing
    /// schedule with the same label.
    pub fn add_schedule(&mut self, schedule: Schedule) -> &mut Self {
        self.main_mut().add_schedule(schedule);
        self
    }

    /// Initializes an empty `schedule` under the provided `label`, if it does not exist.
    ///
    /// See [`add_schedule`](Self::add_schedule) to insert an existing schedule.
    pub fn init_schedule(&mut self, label: impl ScheduleLabel) -> &mut Self {
        self.main_mut().init_schedule(label);
        self
    }

    /// Returns a reference to the [`Schedule`] with the provided `label` if it exists.
    pub fn get_schedule(&self, label: impl ScheduleLabel) -> Option<&Schedule> {
        self.main().get_schedule(label)
    }

    /// Returns a mutable reference to the [`Schedule`] with the provided `label` if it exists.
    pub fn get_schedule_mut(&mut self, label: impl ScheduleLabel) -> Option<&mut Schedule> {
        self.main_mut().get_schedule_mut(label)
    }

    /// Runs function `f` with the [`Schedule`] associated with `label`.
    ///
    /// **Note:** This will create the schedule if it does not already exist.
    pub fn edit_schedule(
        &mut self,
        label: impl ScheduleLabel,
        f: impl FnMut(&mut Schedule),
    ) -> &mut Self {
        self.main_mut().edit_schedule(label, f);
        self
    }

    /// Applies the provided [`ScheduleBuildSettings`] to all schedules.
    pub fn configure_schedules(
        &mut self,
        schedule_build_settings: ScheduleBuildSettings,
    ) -> &mut Self {
        self.main_mut().configure_schedules(schedule_build_settings);
        self
    }

    /// When doing [ambiguity checking](ScheduleBuildSettings) this
    /// ignores systems that are ambiguous on [`Component`] T.
    ///
    /// This settings only applies to the main world. To apply this to other worlds call the
    /// [corresponding method](World::allow_ambiguous_component) on World
    ///
    /// ## Example
    ///
    /// ```
    /// # use bevy_app::prelude::*;
    /// # use bevy_ecs::prelude::*;
    /// # use bevy_ecs::schedule::{LogLevel, ScheduleBuildSettings};
    /// # use bevy_utils::default;
    ///
    /// #[derive(Component)]
    /// struct A;
    ///
    /// // these systems are ambiguous on A
    /// fn system_1(_: Query<&mut A>) {}
    /// fn system_2(_: Query<&A>) {}
    ///
    /// let mut app = App::new();
    /// app.configure_schedules(ScheduleBuildSettings {
    ///   ambiguity_detection: LogLevel::Error,
    ///   ..default()
    /// });
    ///
    /// app.add_systems(Update, ( system_1, system_2 ));
    /// app.allow_ambiguous_component::<A>();
    ///
    /// // running the app does not error.
    /// app.update();
    /// ```
    pub fn allow_ambiguous_component<T: Component>(&mut self) -> &mut Self {
        self.main_mut().allow_ambiguous_component::<T>();
        self
    }

    /// When doing [ambiguity checking](ScheduleBuildSettings) this
    /// ignores systems that are ambiguous on [`Resource`] T.
    ///
    /// This settings only applies to the main world. To apply this to other worlds call the
    /// [corresponding method](World::allow_ambiguous_resource) on World
    ///
    /// ## Example
    ///
    /// ```
    /// # use bevy_app::prelude::*;
    /// # use bevy_ecs::prelude::*;
    /// # use bevy_ecs::schedule::{LogLevel, ScheduleBuildSettings};
    /// # use bevy_utils::default;
    ///
    /// #[derive(Resource)]
    /// struct R;
    ///
    /// // these systems are ambiguous on R
    /// fn system_1(_: ResMut<R>) {}
    /// fn system_2(_: Res<R>) {}
    ///
    /// let mut app = App::new();
    /// app.configure_schedules(ScheduleBuildSettings {
    ///   ambiguity_detection: LogLevel::Error,
    ///   ..default()
    /// });
    /// app.insert_resource(R);
    ///
    /// app.add_systems(Update, ( system_1, system_2 ));
    /// app.allow_ambiguous_resource::<R>();
    ///
    /// // running the app does not error.
    /// app.update();
    /// ```
    pub fn allow_ambiguous_resource<T: Resource>(&mut self) -> &mut Self {
        self.main_mut().allow_ambiguous_resource::<T>();
        self
    }

    /// Suppress warnings and errors that would result from systems in these sets having ambiguities
    /// (conflicting access but indeterminate order) with systems in `set`.
    ///
    /// When possible, do this directly in the `.add_systems(Update, a.ambiguous_with(b))` call.
    /// However, sometimes two independent plugins `A` and `B` are reported as ambiguous, which you
    /// can only suppress as the consumer of both.
    #[track_caller]
    pub fn ignore_ambiguity<M1, M2, S1, S2>(
        &mut self,
        schedule: impl ScheduleLabel,
        a: S1,
        b: S2,
    ) -> &mut Self
    where
        S1: IntoSystemSet<M1>,
        S2: IntoSystemSet<M2>,
    {
        self.main_mut().ignore_ambiguity(schedule, a, b);
        self
    }

    /// Attempts to determine if an [`AppExit`] was raised since the last update.
    ///
    /// Will attempt to return the first [`Error`](AppExit::Error) it encounters.
    /// This should be called after every [`update()`](App::update) otherwise you risk
    /// dropping possible [`AppExit`] events.
    pub fn should_exit(&self) -> Option<AppExit> {
        let mut reader = EventCursor::default();

        let events = self.world().get_resource::<Events<AppExit>>()?;
        let mut events = reader.read(events);

        if events.len() != 0 {
            return Some(
                events
                    .find(|exit| exit.is_error())
                    .cloned()
                    .unwrap_or(AppExit::Success),
            );
        }

        None
    }

    /// Spawns an [`Observer`] entity, which will watch for and respond to the given event.
    ///
    /// # Examples
    ///
    /// ```rust
    /// # use bevy_app::prelude::*;
    /// # use bevy_ecs::prelude::*;
    /// # use bevy_utils::default;
    /// #
    /// # let mut app = App::new();
    /// #
    /// # #[derive(Event)]
    /// # struct Party {
    /// #   friends_allowed: bool,
    /// # };
    /// #
    /// # #[derive(Event)]
    /// # struct Invite;
    /// #
    /// # #[derive(Component)]
    /// # struct Friend;
    /// #
    /// // An observer system can be any system where the first parameter is a trigger
    /// app.add_observer(|trigger: Trigger<Party>, friends: Query<Entity, With<Friend>>, mut commands: Commands| {
    ///     if trigger.event().friends_allowed {
    ///         for friend in friends.iter() {
    ///             commands.trigger_targets(Invite, friend);
    ///         }
    ///     }
    /// });
    /// ```
    pub fn add_observer<E: Event, B: Bundle, M>(
        &mut self,
        observer: impl IntoObserverSystem<E, B, M>,
    ) -> &mut Self {
        self.world_mut().add_observer(observer);
        self
    }
}

type RunnerFn = Box<dyn FnOnce(App) -> AppExit>;

fn run_once(mut app: App) -> AppExit {
    while app.plugins_state() == PluginsState::Adding {
        #[cfg(all(not(target_arch = "wasm32"), feature = "bevy_tasks"))]
        bevy_tasks::tick_global_task_pools_on_main_thread();
    }
    app.finish();
    app.cleanup();

    app.update();

    app.should_exit().unwrap_or(AppExit::Success)
}

/// An event that indicates the [`App`] should exit. If one or more of these are present at the end of an update,
/// the [runner](App::set_runner) will end and ([maybe](App::run)) return control to the caller.
///
/// This event can be used to detect when an exit is requested. Make sure that systems listening
/// for this event run before the current update ends.
///
/// # Portability
/// This type is roughly meant to map to a standard definition of a process exit code (0 means success, not 0 means error). Due to portability concerns
/// (see [`ExitCode`](https://doc.rust-lang.org/std/process/struct.ExitCode.html) and [`process::exit`](https://doc.rust-lang.org/std/process/fn.exit.html#))
/// we only allow error codes between 1 and [255](u8::MAX).
#[derive(Event, Debug, Clone, Default, PartialEq, Eq)]
pub enum AppExit {
    /// [`App`] exited without any problems.
    #[default]
    Success,
    /// The [`App`] experienced an unhandleable error.
    /// Holds the exit code we expect our app to return.
    Error(NonZero<u8>),
}

impl AppExit {
    /// Creates a [`AppExit::Error`] with a error code of 1.
    #[must_use]
    pub const fn error() -> Self {
        Self::Error(NonZero::<u8>::MIN)
    }

    /// Returns `true` if `self` is a [`AppExit::Success`].
    #[must_use]
    pub const fn is_success(&self) -> bool {
        matches!(self, AppExit::Success)
    }

    /// Returns `true` if `self` is a [`AppExit::Error`].
    #[must_use]
    pub const fn is_error(&self) -> bool {
        matches!(self, AppExit::Error(_))
    }

    /// Creates a [`AppExit`] from a code.
    ///
    /// When `code` is 0 a [`AppExit::Success`] is constructed otherwise a
    /// [`AppExit::Error`] is constructed.
    #[must_use]
    pub const fn from_code(code: u8) -> Self {
        match NonZero::<u8>::new(code) {
            Some(code) => Self::Error(code),
            None => Self::Success,
        }
    }
}

impl From<u8> for AppExit {
    #[must_use]
    fn from(value: u8) -> Self {
        Self::from_code(value)
    }
}

#[cfg(feature = "std")]
impl Termination for AppExit {
    fn report(self) -> ExitCode {
        match self {
            AppExit::Success => ExitCode::SUCCESS,
            // We leave logging an error to our users
            AppExit::Error(value) => ExitCode::from(value.get()),
        }
    }
}

#[cfg(test)]
mod tests {
    use core::{iter, marker::PhantomData};
    use std::sync::Mutex;

    use bevy_ecs::{
        change_detection::{DetectChanges as _, ResMut},
        component::Component,
        entity::Entity,
        event::{Event, EventWriter, Events},
        query::With,
        removal_detection::RemovedComponents,
        schedule::{IntoSystemConfigs as _, ScheduleLabel},
        system::{Commands, Query, Resource},
        world::{FromWorld, World},
    };

    use crate::{App, AppExit, Plugin, SubApp, Update};

    struct PluginA;
    impl Plugin for PluginA {
        fn build(&self, _app: &mut App) {}
    }
    struct PluginB;
    impl Plugin for PluginB {
        fn build(&self, _app: &mut App) {}
    }
    struct PluginC<T>(T);
    impl<T: Send + Sync + 'static> Plugin for PluginC<T> {
        fn build(&self, _app: &mut App) {}
    }
    struct PluginD;
    impl Plugin for PluginD {
        fn build(&self, _app: &mut App) {}
        fn is_unique(&self) -> bool {
            false
        }
    }

    struct PluginE;

    impl Plugin for PluginE {
        fn build(&self, _app: &mut App) {}

        fn finish(&self, app: &mut App) {
            if app.is_plugin_added::<PluginA>() {
                panic!("cannot run if PluginA is already registered");
            }
        }
    }

    #[test]
    fn can_add_two_plugins() {
        App::new().add_plugins((PluginA, PluginB));
    }

    #[test]
    #[should_panic]
    fn cant_add_twice_the_same_plugin() {
        App::new().add_plugins((PluginA, PluginA));
    }

    #[test]
    fn can_add_twice_the_same_plugin_with_different_type_param() {
        App::new().add_plugins((PluginC(0), PluginC(true)));
    }

    #[test]
    fn can_add_twice_the_same_plugin_not_unique() {
        App::new().add_plugins((PluginD, PluginD));
    }

    #[test]
    #[should_panic]
    fn cant_call_app_run_from_plugin_build() {
        struct PluginRun;
        struct InnerPlugin;
        impl Plugin for InnerPlugin {
            fn build(&self, _: &mut App) {}
        }
        impl Plugin for PluginRun {
            fn build(&self, app: &mut App) {
                app.add_plugins(InnerPlugin).run();
            }
        }
        App::new().add_plugins(PluginRun);
    }

    #[derive(ScheduleLabel, Hash, Clone, PartialEq, Eq, Debug)]
    struct EnterMainMenu;

    fn bar(mut commands: Commands) {
        commands.spawn_empty();
    }

    fn foo(mut commands: Commands) {
        commands.spawn_empty();
    }

    #[test]
    fn add_systems_should_create_schedule_if_it_does_not_exist() {
        let mut app = App::new();
        app.add_systems(EnterMainMenu, (foo, bar));

        app.world_mut().run_schedule(EnterMainMenu);
        assert_eq!(app.world().entities().len(), 2);
    }

    #[test]
    #[should_panic]
    fn test_is_plugin_added_works_during_finish() {
        let mut app = App::new();
        app.add_plugins(PluginA);
        app.add_plugins(PluginE);
        app.finish();
    }

    #[test]
    fn test_derive_app_label() {
        use super::AppLabel;
        use crate::{self as bevy_app};

        #[derive(AppLabel, Debug, Default, Clone, Copy, PartialEq, Eq, Hash)]
        struct UnitLabel;

        #[derive(AppLabel, Debug, Default, Clone, Copy, PartialEq, Eq, Hash)]
        struct TupleLabel(u32, u32);

        #[derive(AppLabel, Debug, Default, Clone, Copy, PartialEq, Eq, Hash)]
        struct StructLabel {
            a: u32,
            b: u32,
        }

        #[derive(AppLabel, Debug, Default, Clone, Copy, PartialEq, Eq, Hash)]
        struct EmptyTupleLabel();

        #[derive(AppLabel, Debug, Default, Clone, Copy, PartialEq, Eq, Hash)]
        struct EmptyStructLabel {}

        #[derive(AppLabel, Debug, Default, Clone, Copy, PartialEq, Eq, Hash)]
        enum EnumLabel {
            #[default]
            Unit,
            Tuple(u32, u32),
            Struct {
                a: u32,
                b: u32,
            },
        }

        #[derive(AppLabel, Debug, Default, Clone, Copy, PartialEq, Eq, Hash)]
        struct GenericLabel<T>(PhantomData<T>);

        assert_eq!(UnitLabel.intern(), UnitLabel.intern());
        assert_eq!(EnumLabel::Unit.intern(), EnumLabel::Unit.intern());
        assert_ne!(UnitLabel.intern(), EnumLabel::Unit.intern());
        assert_ne!(UnitLabel.intern(), TupleLabel(0, 0).intern());
        assert_ne!(EnumLabel::Unit.intern(), EnumLabel::Tuple(0, 0).intern());

        assert_eq!(TupleLabel(0, 0).intern(), TupleLabel(0, 0).intern());
        assert_eq!(
            EnumLabel::Tuple(0, 0).intern(),
            EnumLabel::Tuple(0, 0).intern()
        );
        assert_ne!(TupleLabel(0, 0).intern(), TupleLabel(0, 1).intern());
        assert_ne!(
            EnumLabel::Tuple(0, 0).intern(),
            EnumLabel::Tuple(0, 1).intern()
        );
        assert_ne!(TupleLabel(0, 0).intern(), EnumLabel::Tuple(0, 0).intern());
        assert_ne!(
            TupleLabel(0, 0).intern(),
            StructLabel { a: 0, b: 0 }.intern()
        );
        assert_ne!(
            EnumLabel::Tuple(0, 0).intern(),
            EnumLabel::Struct { a: 0, b: 0 }.intern()
        );

        assert_eq!(
            StructLabel { a: 0, b: 0 }.intern(),
            StructLabel { a: 0, b: 0 }.intern()
        );
        assert_eq!(
            EnumLabel::Struct { a: 0, b: 0 }.intern(),
            EnumLabel::Struct { a: 0, b: 0 }.intern()
        );
        assert_ne!(
            StructLabel { a: 0, b: 0 }.intern(),
            StructLabel { a: 0, b: 1 }.intern()
        );
        assert_ne!(
            EnumLabel::Struct { a: 0, b: 0 }.intern(),
            EnumLabel::Struct { a: 0, b: 1 }.intern()
        );
        assert_ne!(
            StructLabel { a: 0, b: 0 }.intern(),
            EnumLabel::Struct { a: 0, b: 0 }.intern()
        );
        assert_ne!(
            StructLabel { a: 0, b: 0 }.intern(),
            EnumLabel::Struct { a: 0, b: 0 }.intern()
        );
        assert_ne!(StructLabel { a: 0, b: 0 }.intern(), UnitLabel.intern(),);
        assert_ne!(
            EnumLabel::Struct { a: 0, b: 0 }.intern(),
            EnumLabel::Unit.intern()
        );

        assert_eq!(
            GenericLabel::<u32>(PhantomData).intern(),
            GenericLabel::<u32>(PhantomData).intern()
        );
        assert_ne!(
            GenericLabel::<u32>(PhantomData).intern(),
            GenericLabel::<u64>(PhantomData).intern()
        );
    }

    #[test]
    fn test_update_clears_trackers_once() {
        #[derive(Component, Copy, Clone)]
        struct Foo;

        let mut app = App::new();
        app.world_mut().spawn_batch(iter::repeat(Foo).take(5));

        fn despawn_one_foo(mut commands: Commands, foos: Query<Entity, With<Foo>>) {
            if let Some(e) = foos.iter().next() {
                commands.entity(e).despawn();
            };
        }
        fn check_despawns(mut removed_foos: RemovedComponents<Foo>) {
            let mut despawn_count = 0;
            for _ in removed_foos.read() {
                despawn_count += 1;
            }

            assert_eq!(despawn_count, 2);
        }

        app.add_systems(Update, despawn_one_foo);
        app.update(); // Frame 0
        app.update(); // Frame 1
        app.add_systems(Update, check_despawns.after(despawn_one_foo));
        app.update(); // Should see despawns from frames 1 & 2, but not frame 0
    }

    #[test]
    fn test_extract_sees_changes() {
        use super::AppLabel;
        use crate::{self as bevy_app};

        #[derive(AppLabel, Clone, Copy, Hash, PartialEq, Eq, Debug)]
        struct MySubApp;

        #[derive(Resource)]
        struct Foo(usize);

        let mut app = App::new();
        app.world_mut().insert_resource(Foo(0));
        app.add_systems(Update, |mut foo: ResMut<Foo>| {
            foo.0 += 1;
        });

        let mut sub_app = SubApp::new();
        sub_app.set_extract(|main_world, _sub_world| {
            assert!(main_world.get_resource_ref::<Foo>().unwrap().is_changed());
        });

        app.insert_sub_app(MySubApp, sub_app);

        app.update();
    }

    #[test]
    fn runner_returns_correct_exit_code() {
        fn raise_exits(mut exits: EventWriter<AppExit>) {
            // Exit codes chosen by a fair dice roll.
            // Unlikely to overlap with default values.
            exits.send(AppExit::Success);
            exits.send(AppExit::from_code(4));
            exits.send(AppExit::from_code(73));
        }

        let exit = App::new().add_systems(Update, raise_exits).run();

        assert_eq!(exit, AppExit::from_code(4));
    }

    /// Custom runners should be in charge of when `app::update` gets called as they may need to
    /// coordinate some state.
    /// bug: <https://github.com/bevyengine/bevy/issues/10385>
    /// fix: <https://github.com/bevyengine/bevy/pull/10389>
    #[test]
    fn regression_test_10385() {
        use super::{Res, Resource};
        use crate::PreUpdate;

        #[derive(Resource)]
        struct MyState {}

        fn my_runner(mut app: App) -> AppExit {
            let my_state = MyState {};
            app.world_mut().insert_resource(my_state);

            for _ in 0..5 {
                app.update();
            }

            AppExit::Success
        }

        fn my_system(_: Res<MyState>) {
            // access state during app update
        }

        // Should not panic due to missing resource
        App::new()
            .set_runner(my_runner)
            .add_systems(PreUpdate, my_system)
            .run();
    }

    #[test]
    fn app_exit_size() {
        // There wont be many of them so the size isn't a issue but
        // it's nice they're so small let's keep it that way.
        assert_eq!(size_of::<AppExit>(), size_of::<u8>());
    }

    #[test]
    fn initializing_resources_from_world() {
        #[derive(Resource)]
        struct TestResource;
        impl FromWorld for TestResource {
            fn from_world(_world: &mut World) -> Self {
                TestResource
            }
        }

        #[derive(Resource)]
        struct NonSendTestResource {
            _marker: PhantomData<Mutex<()>>,
        }
        impl FromWorld for NonSendTestResource {
            fn from_world(_world: &mut World) -> Self {
                NonSendTestResource {
                    _marker: PhantomData,
                }
            }
        }

        App::new()
            .init_non_send_resource::<NonSendTestResource>()
            .init_resource::<TestResource>();
    }

    #[test]
    /// Plugin should not be considered inserted while it's being built
    ///
    /// bug: <https://github.com/bevyengine/bevy/issues/13815>
    fn plugin_should_not_be_added_during_build_time() {
        pub struct Foo;

        impl Plugin for Foo {
            fn build(&self, app: &mut App) {
                assert!(!app.is_plugin_added::<Self>());
            }
        }

        App::new().add_plugins(Foo);
    }
    #[test]
    fn events_should_be_updated_once_per_update() {
        #[derive(Event, Clone)]
        struct TestEvent;

        let mut app = App::new();
        app.add_event::<TestEvent>();

        // Starts empty
        let test_events = app.world().resource::<Events<TestEvent>>();
        assert_eq!(test_events.len(), 0);
        assert_eq!(test_events.iter_current_update_events().count(), 0);
        app.update();

        // Sending one event
        app.world_mut().send_event(TestEvent);

        let test_events = app.world().resource::<Events<TestEvent>>();
        assert_eq!(test_events.len(), 1);
        assert_eq!(test_events.iter_current_update_events().count(), 1);
        app.update();

        // Sending two events on the next frame
        app.world_mut().send_event(TestEvent);
        app.world_mut().send_event(TestEvent);

        let test_events = app.world().resource::<Events<TestEvent>>();
        assert_eq!(test_events.len(), 3); // Events are double-buffered, so we see 1 + 2 = 3
        assert_eq!(test_events.iter_current_update_events().count(), 2);
        app.update();

        // Sending zero events
        let test_events = app.world().resource::<Events<TestEvent>>();
        assert_eq!(test_events.len(), 2); // Events are double-buffered, so we see 2 + 0 = 2
        assert_eq!(test_events.iter_current_update_events().count(), 0);
    }
}<|MERGE_RESOLUTION|>--- conflicted
+++ resolved
@@ -4,12 +4,8 @@
 };
 use alloc::{
     boxed::Box,
-<<<<<<< HEAD
     string::{String, ToString as _},
-=======
-    string::{String, ToString},
     vec::Vec,
->>>>>>> d6076490
 };
 pub use bevy_derive::AppLabel;
 use bevy_ecs::{
