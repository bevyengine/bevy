--- conflicted
+++ resolved
@@ -1,18 +1,3 @@
-<<<<<<< HEAD
-pub use bevy_derive::AppLabel;
-
-use crate::{CoreStage, Events, Plugin, PluginGroup, PluginGroupBuilder, StartupStage};
-use bevy_ecs::{
-    component::{Component, ComponentDescriptor},
-    prelude::{FromWorld, IntoExclusiveSystem, IntoSystem},
-    schedule::{
-        IntoSystemDescriptor, RunOnce, Schedule, Stage, StageLabel, State, SystemSet, SystemStage,
-    },
-    world::World,
-};
-use bevy_utils::{tracing::debug, HashMap};
-use std::{fmt::Debug, hash::Hash};
-=======
 use crate::{CoreStage, Events, Plugin, PluginGroup, PluginGroupBuilder, StartupStage};
 use bevy_ecs::{
     prelude::{FromWorld, IntoExclusiveSystem},
@@ -23,9 +8,8 @@
     system::Resource,
     world::World,
 };
-use bevy_utils::tracing::debug;
+use bevy_utils::{tracing::debug, HashMap};
 use std::fmt::Debug;
->>>>>>> 997eae61
 
 #[cfg(feature = "trace")]
 use bevy_utils::tracing::info_span;
@@ -48,11 +32,7 @@
 ///
 /// fn main() {
 ///    App::new()
-<<<<<<< HEAD
-///        .add_system(hello_world_system.system())
-=======
 ///        .add_system(hello_world_system)
->>>>>>> 997eae61
 ///        .run();
 /// }
 ///
@@ -101,10 +81,7 @@
             world: Default::default(),
             schedule: Default::default(),
             runner: Box::new(run_once),
-<<<<<<< HEAD
             sub_apps: HashMap::default(),
-=======
->>>>>>> 997eae61
         }
     }
 
@@ -122,7 +99,6 @@
         }
     }
 
-<<<<<<< HEAD
     /// Start the application (through main runner)
     ///
     /// Runs the application main loop.
@@ -139,12 +115,6 @@
     ///     // finally, call:
     ///     .run();
     /// ```
-=======
-    /// Starts the application by calling the app's [runner function](Self::set_runner).
-    ///
-    /// Finalizes the [`App`] configuration. For general usage, see the example on the item
-    /// level documentation.
->>>>>>> 997eae61
     pub fn run(&mut self) {
         #[cfg(feature = "trace")]
         let bevy_app_run_span = info_span!("bevy_app");
@@ -156,41 +126,11 @@
         (runner)(app);
     }
 
-<<<<<<< HEAD
-=======
-    /// Adds a [`Stage`] with the given `label` to the last position of the app's
-    /// [`Schedule`].
-    ///
-    /// # Example
-    ///
-    /// ```
-    /// # use bevy_app::prelude::*;
-    /// # use bevy_ecs::prelude::*;
-    /// # let mut app = App::new();
-    /// #
-    /// app.add_stage("my_stage", SystemStage::parallel());
-    /// ```
->>>>>>> 997eae61
     pub fn add_stage<S: Stage>(&mut self, label: impl StageLabel, stage: S) -> &mut Self {
         self.schedule.add_stage(label, stage);
         self
     }
 
-<<<<<<< HEAD
-=======
-    /// Adds a [`Stage`] with the given `label` to the app's [`Schedule`], located
-    /// immediately after the stage labeled by `target`.
-    ///
-    /// # Example
-    ///
-    /// ```
-    /// # use bevy_app::prelude::*;
-    /// # use bevy_ecs::prelude::*;
-    /// # let mut app = App::new();
-    /// #
-    /// app.add_stage_after(CoreStage::Update, "my_stage", SystemStage::parallel());
-    /// ```
->>>>>>> 997eae61
     pub fn add_stage_after<S: Stage>(
         &mut self,
         target: impl StageLabel,
@@ -201,21 +141,6 @@
         self
     }
 
-<<<<<<< HEAD
-=======
-    /// Adds a [`Stage`] with the given `label` to the app's [`Schedule`], located
-    /// immediately before the stage labeled by `target`.
-    ///
-    /// # Example
-    ///
-    /// ```
-    /// # use bevy_app::prelude::*;
-    /// # use bevy_ecs::prelude::*;
-    /// # let mut app = App::new();
-    /// #
-    /// app.add_stage_before(CoreStage::Update, "my_stage", SystemStage::parallel());
-    /// ```
->>>>>>> 997eae61
     pub fn add_stage_before<S: Stage>(
         &mut self,
         target: impl StageLabel,
@@ -226,21 +151,6 @@
         self
     }
 
-<<<<<<< HEAD
-=======
-    /// Adds a [`Stage`] with the given `label` to the last position of the
-    /// [startup schedule](Self::add_default_stages).
-    ///
-    /// # Example
-    ///
-    /// ```
-    /// # use bevy_app::prelude::*;
-    /// # use bevy_ecs::prelude::*;
-    /// # let mut app = App::new();
-    /// #
-    /// app.add_startup_stage("my_startup_stage", SystemStage::parallel());
-    /// ```
->>>>>>> 997eae61
     pub fn add_startup_stage<S: Stage>(&mut self, label: impl StageLabel, stage: S) -> &mut Self {
         self.schedule
             .stage(CoreStage::Startup, |schedule: &mut Schedule| {
@@ -249,8 +159,6 @@
         self
     }
 
-<<<<<<< HEAD
-=======
     /// Adds a [startup stage](Self::add_default_stages) with the given `label`, immediately
     /// after the stage labeled by `target`.
     ///
@@ -269,7 +177,6 @@
     ///     SystemStage::parallel()
     /// );
     /// ```
->>>>>>> 997eae61
     pub fn add_startup_stage_after<S: Stage>(
         &mut self,
         target: impl StageLabel,
@@ -283,8 +190,6 @@
         self
     }
 
-<<<<<<< HEAD
-=======
     /// Adds a [startup stage](Self::add_default_stages) with the given `label`, immediately
     /// before the stage labeled by `target`.
     ///
@@ -303,7 +208,6 @@
     ///     SystemStage::parallel()
     /// );
     /// ```
->>>>>>> 997eae61
     pub fn add_startup_stage_before<S: Stage>(
         &mut self,
         target: impl StageLabel,
@@ -317,8 +221,6 @@
         self
     }
 
-<<<<<<< HEAD
-=======
     /// Fetches the [`Stage`] of type `T` marked with `label` from the [`Schedule`], then
     /// executes the provided `func` passing the fetched stage to it as an argument.
     ///
@@ -343,7 +245,6 @@
     ///     stage.add_system(my_system)
     /// });
     /// ```
->>>>>>> 997eae61
     pub fn stage<T: Stage, F: FnOnce(&mut T) -> &mut T>(
         &mut self,
         label: impl StageLabel,
@@ -353,23 +254,6 @@
         self
     }
 
-<<<<<<< HEAD
-    /// Adds a system that runs every time `app.update()` is called by the runner
-    ///
-    /// Systems are the main building block in the Bevy ECS app model. You can define
-    /// normal rust functions, and call `.system()` to make them be Bevy systems.
-    ///
-    /// System functions can have parameters, through which one can query and
-    /// mutate Bevy ECS states.
-    /// See [The Bevy Book](https://bevyengine.org/learn/book/introduction/) for more information.
-    ///
-    /// Systems are run in parallel, and the execution order is not deterministic.
-    /// If you want more fine-grained control for order, see [`App::add_system_to_stage`].
-    ///
-    /// For adding a system that runs only at app startup, see [`App::add_startup_system`].
-    ///
-    /// ## Example
-=======
     /// Adds a system to the [update stage](Self::add_default_stages) of the app's [`Schedule`].
     ///
     /// Refer to the [system module documentation](bevy_ecs::system) to see how a system
@@ -377,31 +261,19 @@
     ///
     /// # Example
     ///
->>>>>>> 997eae61
-    /// ```
-    /// # use bevy_app::prelude::*;
-    /// # use bevy_ecs::prelude::*;
-    /// #
-<<<<<<< HEAD
-    /// fn my_system(_commands: Commands) {
-    ///     println!("My system, triggered once per frame");
-    /// }
-    ///
-    /// App::new()
-    ///     .add_system(my_system.system());
-=======
+    /// ```
+    /// # use bevy_app::prelude::*;
+    /// # use bevy_ecs::prelude::*;
+    /// #
     /// # fn my_system() {}
     /// # let mut app = App::new();
     /// #
     /// app.add_system(my_system);
->>>>>>> 997eae61
     /// ```
     pub fn add_system<Params>(&mut self, system: impl IntoSystemDescriptor<Params>) -> &mut Self {
         self.add_system_to_stage(CoreStage::Update, system)
     }
 
-<<<<<<< HEAD
-=======
     /// Adds a [`SystemSet`] to the [update stage](Self::add_default_stages).
     ///
     /// # Example
@@ -422,13 +294,10 @@
     ///         .with_system(system_c),
     /// );
     /// ```
->>>>>>> 997eae61
     pub fn add_system_set(&mut self, system_set: SystemSet) -> &mut Self {
         self.add_system_set_to_stage(CoreStage::Update, system_set)
     }
 
-<<<<<<< HEAD
-=======
     /// Adds a system to the [`Stage`] identified by `stage_label`.
     ///
     /// # Example
@@ -442,7 +311,6 @@
     /// #
     /// app.add_system_to_stage(CoreStage::PostUpdate, my_system);
     /// ```
->>>>>>> 997eae61
     pub fn add_system_to_stage<Params>(
         &mut self,
         stage_label: impl StageLabel,
@@ -452,52 +320,14 @@
         self
     }
 
-<<<<<<< HEAD
-    pub fn add_system_set_to_stage(
-        &mut self,
-        stage_label: impl StageLabel,
-        system_set: SystemSet,
-    ) -> &mut Self {
-        self.schedule
-            .add_system_set_to_stage(stage_label, system_set);
-        self
-    }
-
-    /// Adds a system that is run once at application startup
-    ///
-    /// Startup systems run exactly once BEFORE all other systems. These are generally used for
-    /// app initialization code (ex: adding entities and resources).
-    ///
-    /// * For adding a system that runs for every frame, see [`App::add_system`].
-    /// * For adding a system to specific stage, see [`App::add_system_to_stage`].
-    ///
-    /// ## Example
-=======
     /// Adds a [`SystemSet`] to the [`Stage`] identified by `stage_label`.
     ///
     /// # Example
     ///
->>>>>>> 997eae61
-    /// ```
-    /// # use bevy_app::prelude::*;
-    /// # use bevy_ecs::prelude::*;
-    /// #
-<<<<<<< HEAD
-    /// fn my_startup_system(_commands: Commands) {
-    ///     println!("My startup system");
-    /// }
-    ///
-    /// App::new()
-    ///     .add_startup_system(my_startup_system.system());
-    /// ```
-    pub fn add_startup_system<Params>(
-        &mut self,
-        system: impl IntoSystemDescriptor<Params>,
-    ) -> &mut Self {
-        self.add_startup_system_to_stage(StartupStage::Startup, system)
-    }
-
-=======
+    /// ```
+    /// # use bevy_app::prelude::*;
+    /// # use bevy_ecs::prelude::*;
+    /// #
     /// # let mut app = App::new();
     /// # fn system_a() {}
     /// # fn system_b() {}
@@ -565,13 +395,10 @@
     ///         .with_system(startup_system_c),
     /// );
     /// ```
->>>>>>> 997eae61
     pub fn add_startup_system_set(&mut self, system_set: SystemSet) -> &mut Self {
         self.add_startup_system_set_to_stage(StartupStage::Startup, system_set)
     }
 
-<<<<<<< HEAD
-=======
     /// Adds a system to the [startup schedule](Self::add_default_stages), in the stage
     /// identified by `stage_label`.
     ///
@@ -588,7 +415,6 @@
     /// #
     /// app.add_startup_system_to_stage(StartupStage::PreStartup, my_startup_system);
     /// ```
->>>>>>> 997eae61
     pub fn add_startup_system_to_stage<Params>(
         &mut self,
         stage_label: impl StageLabel,
@@ -601,8 +427,6 @@
         self
     }
 
-<<<<<<< HEAD
-=======
     /// Adds a [`SystemSet`] to the [startup schedule](Self::add_default_stages), in the stage
     /// identified by `stage_label`.
     ///
@@ -627,7 +451,6 @@
     ///         .with_system(startup_system_c),
     /// );
     /// ```
->>>>>>> 997eae61
     pub fn add_startup_system_set_to_stage(
         &mut self,
         stage_label: impl StageLabel,
@@ -647,11 +470,7 @@
     /// adding [State::get_driver] to additional stages you need it in.
     pub fn add_state<T>(&mut self, initial: T) -> &mut Self
     where
-<<<<<<< HEAD
-        T: Component + Debug + Clone + Eq + Hash,
-=======
         T: StateData,
->>>>>>> 997eae61
     {
         self.add_state_to_stage(CoreStage::Update, initial)
     }
@@ -663,18 +482,12 @@
     /// stages you need it in.
     pub fn add_state_to_stage<T>(&mut self, stage: impl StageLabel, initial: T) -> &mut Self
     where
-<<<<<<< HEAD
-        T: Component + Debug + Clone + Eq + Hash,
-=======
         T: StateData,
->>>>>>> 997eae61
     {
         self.insert_resource(State::new(initial))
             .add_system_set_to_stage(stage, State::<T>::get_driver())
     }
 
-<<<<<<< HEAD
-=======
     /// Adds utility stages to the [`Schedule`], giving it a standardized structure.
     ///
     /// Adding those stages is necessary to make some core engine features work, like
@@ -710,7 +523,6 @@
     /// #
     /// let app = App::empty().add_default_stages();
     /// ```
->>>>>>> 997eae61
     pub fn add_default_stages(&mut self) -> &mut Self {
         self.add_stage(CoreStage::First, SystemStage::parallel())
             .add_stage(
@@ -731,14 +543,6 @@
     ///
     /// This is done by adding a `Resource` of type `Events::<T>`,
     /// and inserting a `Events::<T>::update_system` system into `CoreStage::First`.
-<<<<<<< HEAD
-    pub fn add_event<T>(&mut self) -> &mut Self
-    where
-        T: Component,
-    {
-        self.insert_resource(Events::<T>::default())
-            .add_system_to_stage(CoreStage::First, Events::<T>::update_system.system())
-=======
     ///
     /// See [`Events`](bevy_ecs::event::Events) for defining events.
     ///
@@ -759,21 +563,14 @@
     {
         self.init_resource::<Events<T>>()
             .add_system_to_stage(CoreStage::First, Events::<T>::update_system)
->>>>>>> 997eae61
     }
 
     /// Inserts a resource to the current [App] and overwrites any resource previously added of the same type.
     ///
     /// A resource in Bevy represents globally unique data. Resources must be added to Bevy Apps
-<<<<<<< HEAD
-    /// before using them. This happens with [`App::insert_resource`].
-    ///
-    /// See also `init_resource` for resources that implement `Default` or [`FromResources`].
-=======
     /// before using them. This happens with [`insert_resource`](Self::insert_resource).
     ///
     /// See also `init_resource` for resources that implement `Default` or [`FromWorld`].
->>>>>>> 997eae61
     ///
     /// ## Example
     /// ```
@@ -788,11 +585,7 @@
     /// ```
     pub fn insert_resource<T>(&mut self, resource: T) -> &mut Self
     where
-<<<<<<< HEAD
-        T: Component,
-=======
         T: Resource,
->>>>>>> 997eae61
     {
         self.world.insert_resource(resource);
         self
@@ -822,18 +615,11 @@
         self
     }
 
-<<<<<<< HEAD
-    /// Initialize a resource in the current [App], if it does not exist yet
-    ///
-    /// Adds a resource that implements `Default` or [`FromResources`] trait.
-    /// If the resource already exists, `init_resource` does nothing.
-=======
     /// Initialize a resource in the current [`App`], if it does not exist yet
     ///
     /// If the resource already exists, nothing happens.
     ///
     /// Adds a resource that implements `Default` or [`FromWorld`] trait.
->>>>>>> 997eae61
     ///
     /// ## Example
     /// ```
@@ -868,12 +654,9 @@
         self
     }
 
-<<<<<<< HEAD
-=======
     /// Initialize a non-send resource in the current [`App`], if it does not exist yet.
     ///
     /// Adds a resource that implements `Default` or [`FromWorld`] trait.
->>>>>>> 997eae61
     pub fn init_non_send_resource<R>(&mut self) -> &mut Self
     where
         R: FromWorld + 'static,
@@ -886,14 +669,6 @@
         self
     }
 
-<<<<<<< HEAD
-    /// Sets the main runner loop function for this Bevy App
-    ///
-    /// Usually the main loop is handled by Bevy integrated plugins ([`WinitPlugin`]), but
-    /// in some cases one might wish to implement their own main loop.
-    ///
-    /// This method sets the main loop function, overwriting a previous runner if any.
-=======
     /// Sets the function that will be called when the app is run.
     ///
     /// The runner function (`run_fn`) is called only once by [`App::run`]. If the
@@ -902,7 +677,6 @@
     ///
     /// The runner function is usually not set manually, but by Bevy integrated plugins
     /// (e.g. winit plugin).
->>>>>>> 997eae61
     ///
     /// ## Example
     /// ```
@@ -928,11 +702,7 @@
     /// One of Bevy's core principles is modularity. All Bevy engine features are implemented
     /// as plugins. This includes internal features like the renderer.
     ///
-<<<<<<< HEAD
-    /// Bevy also provides a few sets of default plugins. See [`App::add_plugins`].
-=======
     /// Bevy also provides a few sets of default plugins. See [`add_plugins`](Self::add_plugins).
->>>>>>> 997eae61
     ///
     /// ## Example
     /// ```
@@ -954,11 +724,7 @@
     /// Bevy plugins can be grouped into a set of plugins. Bevy provides
     /// built-in PluginGroups that provide core engine functionality.
     ///
-<<<<<<< HEAD
     /// The plugin groups available by default are [`DefaultPlugins`] and [`MinimalPlugins`].
-=======
-    /// The plugin groups available by default are `DefaultPlugins` and `MinimalPlugins`.
->>>>>>> 997eae61
     ///
     /// ## Example
     /// ```
@@ -1001,11 +767,7 @@
     /// #
     /// # struct MyOwnPlugin;
     /// # impl Plugin for MyOwnPlugin {
-<<<<<<< HEAD
     /// #     fn build(&self, app: &mut App) { }
-=======
-    /// #     fn build(&self, app: &mut App){;}
->>>>>>> 997eae61
     /// # }
     /// #
     /// App::new()
@@ -1025,21 +787,7 @@
         self
     }
 
-<<<<<<< HEAD
-    /// Registers a new component using the given [ComponentDescriptor]. Components do not need to
-    /// be manually registered. This just provides a way to override default configuration.
-    /// Attempting to register a component with a type that has already been used by [World]
-    /// will result in an error.
-    ///
-    /// See [World::register_component]
-    pub fn register_component(&mut self, descriptor: ComponentDescriptor) -> &mut Self {
-        self.world.register_component(descriptor).unwrap();
-        self
-    }
-
-=======
     /// Adds the type `T` to the type registry resource.
->>>>>>> 997eae61
     #[cfg(feature = "bevy_reflect")]
     pub fn register_type<T: bevy_reflect::GetTypeRegistration>(&mut self) -> &mut Self {
         {
@@ -1051,7 +799,6 @@
         }
         self
     }
-<<<<<<< HEAD
 
     pub fn add_sub_app(
         &mut self,
@@ -1085,8 +832,6 @@
             .map(|sub_app| &mut sub_app.app)
             .ok_or(label)
     }
-=======
->>>>>>> 997eae61
 }
 
 fn run_once(mut app: App) {
