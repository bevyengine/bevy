use crate::{
    app::{App, AppExit},
    plugin::Plugin,
    CoreStage, PluginGroup, PluginGroupBuilder, StartupStage,
};
use bevy_ecs::{
    component::{Component, ComponentDescriptor},
    event::Events,
    schedule::{
        RunOnce, Schedule, Stage, StageLabel, State, SystemDescriptor, SystemSet, SystemStage,
    },
    system::{IntoExclusiveSystem, IntoSystem},
    world::{FromWorld, World},
};
use bevy_utils::tracing::debug;
use std::{fmt::Debug, hash::Hash};

/// Configure [`App`]s using the builder pattern.
pub struct AppBuilder {
    /// The app being configured.
    pub app: App,
}

impl Default for AppBuilder {
    fn default() -> Self {
        let mut app_builder = AppBuilder {
            app: App::default(),
        };

        #[cfg(feature = "bevy_reflect")]
        app_builder.init_resource::<bevy_reflect::TypeRegistryArc>();

        app_builder
            .add_default_stages()
            .add_event::<AppExit>()
            .add_system_to_stage(CoreStage::Last, World::clear_trackers.exclusive_system());

        #[cfg(feature = "bevy_ci_testing")]
        {
            crate::ci_testing::setup_app(&mut app_builder);
        }
        app_builder
    }
}

impl AppBuilder {
    /// Returns an `AppBuilder` without any configuration.
    ///
    /// For an `AppBuilder` with [default stages](AppBuilder::add_default_stages) included,
    /// use `AppBuilder::default`.
    pub fn empty() -> AppBuilder {
        AppBuilder {
            app: App::default(),
        }
    }

    /// Starts the application by calling the app's [runner function](Self::set_runner).
    ///
    /// ## Example
    /// ```
    /// # use bevy_app::prelude::*;
    /// #
    /// App::build()
    ///     // all required plugin insertions, systems, etc inserted here
    ///     // finally, call:
    ///     .run();
    /// ```
    pub fn run(&mut self) {
        let app = std::mem::take(&mut self.app);
        app.run();
    }

    /// Returns a shared reference to the ECS [`World`] stored in the app.
    pub fn world(&mut self) -> &World {
        &self.app.world
    }

    /// Returns a unique, mutable reference to the ECS [`World`] stored in the app.
    pub fn world_mut(&mut self) -> &mut World {
        &mut self.app.world
    }

    /// Stores the given [`World`] as the app's world.
    pub fn set_world(&mut self, world: World) -> &mut Self {
        self.app.world = world;
        self
    }

    /// Adds a [`Stage`] with the given `label` to the last position of the app's
    /// [`Schedule`].
    pub fn add_stage<S: Stage>(&mut self, label: impl StageLabel, stage: S) -> &mut Self {
        self.app.schedule.add_stage(label, stage);
        self
    }

    /// Adds a [`Stage`] with the given `label` to the app's [`Schedule`], located
    /// immediately after the stage labeled by `target`.
    pub fn add_stage_after<S: Stage>(
        &mut self,
        target: impl StageLabel,
        label: impl StageLabel,
        stage: S,
    ) -> &mut Self {
        self.app.schedule.add_stage_after(target, label, stage);
        self
    }

    /// Adds a [`Stage`] with the given `label` to the app's [`Schedule`], located
    /// immediately before the stage labeled by `target`.
    pub fn add_stage_before<S: Stage>(
        &mut self,
        target: impl StageLabel,
        label: impl StageLabel,
        stage: S,
    ) -> &mut Self {
        self.app.schedule.add_stage_before(target, label, stage);
        self
    }

    /// Adds a [`Stage`] with the given `label` to the last position of the
    /// [startup schedule](Self::add_default_stages).
    pub fn add_startup_stage<S: Stage>(&mut self, label: impl StageLabel, stage: S) -> &mut Self {
        self.app
            .schedule
            .stage(CoreStage::Startup, |schedule: &mut Schedule| {
                schedule.add_stage(label, stage)
            });
        self
    }

    /// Adds a [startup stage](Self::add_default_stages) with the given `label` of type
    /// [`StartupStage`], immediately after the stage labeled by `target`.
    pub fn add_startup_stage_after<S: Stage>(
        &mut self,
        target: impl StageLabel,
        label: impl StageLabel,
        stage: S,
    ) -> &mut Self {
        self.app
            .schedule
            .stage(CoreStage::Startup, |schedule: &mut Schedule| {
                schedule.add_stage_after(target, label, stage)
            });
        self
    }

    /// Adds a [startup stage](Self::add_default_stages) with the given `label` of type
    /// [`StartupStage`], immediately before the stage labeled by `target`.
    pub fn add_startup_stage_before<S: Stage>(
        &mut self,
        target: impl StageLabel,
        label: impl StageLabel,
        stage: S,
    ) -> &mut Self {
        self.app
            .schedule
            .stage(CoreStage::Startup, |schedule: &mut Schedule| {
                schedule.add_stage_before(target, label, stage)
            });
        self
    }

    /// Fetches the [`Stage`] of type `T` marked with `label` from the [`Schedule`], then
    /// executes `func` using the stage as parameter.
    ///
    /// See [`Schedule::stage`] for more details.
    pub fn stage<T: Stage, F: FnOnce(&mut T) -> &mut T>(
        &mut self,
        label: impl StageLabel,
        func: F,
    ) -> &mut Self {
        self.app.schedule.stage(label, func);
        self
    }

    /// Adds a system to the [update stage](Self::add_default_stages) of the app's [`Schedule`].
    ///
    /// For adding a system that runs only at app startup, see [`AppBuilder::add_startup_system`].
    ///
    /// ## Example
    /// ```
    /// # use bevy_app::prelude::*;
    /// # use bevy_ecs::prelude::*;
    /// #
    /// fn my_system(_commands: Commands) {
    ///     println!("My system, triggered once per frame");
    /// }
    ///
    /// App::build()
    ///     .add_system(my_system.system());
    /// ```
    pub fn add_system(&mut self, system: impl Into<SystemDescriptor>) -> &mut Self {
        self.add_system_to_stage(CoreStage::Update, system)
    }

    /// Adds a [`SystemSet`] to the [update stage](Self::add_default_stages).
    pub fn add_system_set(&mut self, system_set: SystemSet) -> &mut Self {
        self.add_system_set_to_stage(CoreStage::Update, system_set)
    }

    /// Adds a system to the [`Stage`] identified by `stage_label`.
    pub fn add_system_to_stage(
        &mut self,
        stage_label: impl StageLabel,
        system: impl Into<SystemDescriptor>,
    ) -> &mut Self {
        self.app.schedule.add_system_to_stage(stage_label, system);
        self
    }

    /// Adds a [`SystemSet`] to the [`Stage`] identified by `stage_label`.
    pub fn add_system_set_to_stage(
        &mut self,
        stage_label: impl StageLabel,
        system_set: SystemSet,
    ) -> &mut Self {
        self.app
            .schedule
            .add_system_set_to_stage(stage_label, system_set);
        self
    }

    /// Adds a system to the [startup stage](Self::add_default_stages) of the app's [`Schedule`].
    ///
    /// * For adding a system that runs for every frame, see [`AppBuilder::add_system`].
    /// * For adding a system to specific stage, see [`AppBuilder::add_system_to_stage`].
    ///
    /// ## Example
    /// ```
    /// # use bevy_app::prelude::*;
    /// # use bevy_ecs::prelude::*;
    /// #
    /// fn my_startup_system(_commands: Commands) {
    ///     println!("My startup system");
    /// }
    ///
    /// App::build()
    ///     .add_startup_system(my_startup_system.system());
    /// ```
    pub fn add_startup_system(&mut self, system: impl Into<SystemDescriptor>) -> &mut Self {
        self.add_startup_system_to_stage(StartupStage::Startup, system)
    }

<<<<<<< HEAD
    /// Adds a system to the [startup stage](Self::add_default_stages) identified by
    /// `stage_label`.
=======
    pub fn add_startup_system_set(&mut self, system_set: SystemSet) -> &mut Self {
        self.add_startup_system_set_to_stage(StartupStage::Startup, system_set)
    }

>>>>>>> 3106dc49
    pub fn add_startup_system_to_stage(
        &mut self,
        stage_label: impl StageLabel,
        system: impl Into<SystemDescriptor>,
    ) -> &mut Self {
        self.app
            .schedule
            .stage(CoreStage::Startup, |schedule: &mut Schedule| {
                schedule.add_system_to_stage(stage_label, system)
            });
        self
    }

    pub fn add_startup_system_set_to_stage(
        &mut self,
        stage_label: impl StageLabel,
        system_set: SystemSet,
    ) -> &mut Self {
        self.app
            .schedule
            .stage(CoreStage::Startup, |schedule: &mut Schedule| {
                schedule.add_system_set_to_stage(stage_label, system_set)
            });
        self
    }

    /// Adds a new [State] with the given `initial` value.
    /// This inserts a new `State<T>` resource and adds a new "driver" to [CoreStage::Update].
    /// Each stage that uses `State<T>` for system run criteria needs a driver. If you need to use
    /// your state in a different stage, consider using [Self::add_state_to_stage] or manually
    /// adding [State::get_driver] to additional stages you need it in.
    pub fn add_state<T>(&mut self, initial: T) -> &mut Self
    where
        T: Component + Debug + Clone + Eq + Hash,
    {
        self.add_state_to_stage(CoreStage::Update, initial)
    }

    /// Adds a new [State] with the given `initial` value.
    /// This inserts a new `State<T>` resource and adds a new "driver" to the given stage.
    /// Each stage that uses `State<T>` for system run criteria needs a driver. If you need to use
    /// your state in more than one stage, consider manually adding [State::get_driver] to the
    /// stages you need it in.
    pub fn add_state_to_stage<T>(&mut self, stage: impl StageLabel, initial: T) -> &mut Self
    where
        T: Component + Debug + Clone + Eq + Hash,
    {
        self.insert_resource(State::new(initial))
            .add_system_set_to_stage(stage, State::<T>::get_driver())
    }

    /// Adds utility stages to the [`Schedule`], giving it a standardized structure.
    ///
    /// Adding those stages is necessary to make work some core engine features, like
    /// adding systems without specifying a stage, or registering events. This is however
    /// done by default by calling `AppBuilder::default`, which is in turn called by
    /// [`App::build`].
    ///
    /// # The stages
    ///
    /// All the added stages, with the exception of the startup stage, run every time the
    /// schedule is invoked. The most relevant stages are the following, in order of execution:
    /// - **First:** Runs at the very start of the schedule execution cycle, even before the
    ///   startup stage.
    /// - **Startup:** It is actually a schedule containing sub-stages. Runs only once
    ///   when the app starts.
    /// - **Update:** Stage intended for user defined logic.
    /// - **Last:** Runs right before the end of the schedule execution cycle.
    ///
    /// The labels for those stages are defined in the [`CoreStage`] and [`StartupStage`]
    /// `enum`s.
    pub fn add_default_stages(&mut self) -> &mut Self {
        self.add_stage(CoreStage::First, SystemStage::parallel())
            .add_stage(
                CoreStage::Startup,
                Schedule::default()
                    .with_run_criteria(RunOnce::default())
                    .with_stage(StartupStage::PreStartup, SystemStage::parallel())
                    .with_stage(StartupStage::Startup, SystemStage::parallel())
                    .with_stage(StartupStage::PostStartup, SystemStage::parallel()),
            )
            .add_stage(CoreStage::PreUpdate, SystemStage::parallel())
            .add_stage(CoreStage::Update, SystemStage::parallel())
            .add_stage(CoreStage::PostUpdate, SystemStage::parallel())
            .add_stage(CoreStage::Last, SystemStage::parallel())
    }

    /// Setup the application to manage events of type `T`.
    ///
    /// This is done by adding a `Resource` of type `Events::<T>`,
    /// and inserting a `Events::<T>::update_system` system into `CoreStage::First`.
    pub fn add_event<T>(&mut self) -> &mut Self
    where
        T: Component,
    {
        self.insert_resource(Events::<T>::default())
            .add_system_to_stage(CoreStage::First, Events::<T>::update_system.system())
    }

    /// Inserts a resource to the current [App] and overwrites any resource previously added of the same type.
    ///
    /// A resource in Bevy represents globally unique data. Resources must be added to Bevy Apps
    /// before using them. This happens with [`AppBuilder::insert_resource`].
    ///
    /// See also `init_resource` for resources that implement `Default` or `FromResources`.
    ///
    /// ## Example
    /// ```
    /// # use bevy_app::prelude::*;
    /// #
    /// struct MyCounter {
    ///     counter: usize,
    /// }
    ///
    /// App::build()
    ///    .insert_resource(MyCounter { counter: 0 });
    /// ```
    pub fn insert_resource<T>(&mut self, resource: T) -> &mut Self
    where
        T: Component,
    {
        self.app.world.insert_resource(resource);
        self
    }

    /// Inserts a non-send resource to the app
    ///
    /// You usually want to use `insert_resource`, but there are some special cases when a resource must
    /// be non-send.
    ///
    /// ## Example
    /// ```
    /// # use bevy_app::prelude::*;
    /// #
    /// struct MyCounter {
    ///     counter: usize,
    /// }
    ///
    /// App::build()
    ///     .insert_non_send_resource(MyCounter { counter: 0 });
    /// ```
    pub fn insert_non_send_resource<T>(&mut self, resource: T) -> &mut Self
    where
        T: 'static,
    {
        self.app.world.insert_non_send(resource);
        self
    }

    /// Initialize a resource in the current [`App`], if it does not exist yet
    ///
    /// Adds a resource that implements `Default` or `FromResources` trait.
    /// If the resource already exists, `init_resource` does nothing.
    ///
    /// ## Example
    /// ```
    /// # use bevy_app::prelude::*;
    /// #
    /// struct MyCounter {
    ///     counter: usize,
    /// }
    ///
    /// impl Default for MyCounter {
    ///     fn default() -> MyCounter {
    ///         MyCounter {
    ///             counter: 100
    ///         }
    ///     }
    /// }
    ///
    /// App::build()
    ///     .init_resource::<MyCounter>();
    /// ```
    pub fn init_resource<R>(&mut self) -> &mut Self
    where
        R: FromWorld + Send + Sync + 'static,
    {
        // PERF: We could avoid double hashing here, since the `from_resources` call is guaranteed
        // not to modify the map. However, we would need to be borrowing resources both
        // mutably and immutably, so we would need to be extremely certain this is correct
        if !self.world_mut().contains_resource::<R>() {
            let resource = R::from_world(self.world_mut());
            self.insert_resource(resource);
        }
        self
    }

    /// Initialize a non-send resource in the current [`App`], if it does not exist yet.
    ///
    /// Adds a resource that implements `Default` or `FromResources` trait.
    /// If the resource already exists, it does nothing.
    pub fn init_non_send_resource<R>(&mut self) -> &mut Self
    where
        R: FromWorld + 'static,
    {
        // See perf comment in init_resource
        if self.app.world.get_non_send_resource::<R>().is_none() {
            let resource = R::from_world(self.world_mut());
            self.app.world.insert_non_send(resource);
        }
        self
    }

    /// Sets the function that will be called when the app is run.
    ///
    /// The runner function (`run_fn`) is called only once by [`AppBuilder::run`]. If the
    /// presence of a main loop in the app is desired, it is responsibility of the runner
    /// function to provide it.
    ///
    /// The runner function is usually not set manually, but by Bevy integrated plugins
    /// (e.g. winit plugin).
    ///
    /// ## Example
    /// ```
    /// # use bevy_app::prelude::*;
    /// #
    /// fn my_runner(mut app: App) {
    ///     loop {
    ///         println!("In main loop");
    ///         app.update();
    ///     }
    /// }
    ///
    /// App::build()
    ///     .set_runner(my_runner);
    /// ```
    pub fn set_runner(&mut self, run_fn: impl Fn(App) + 'static) -> &mut Self {
        self.app.runner = Box::new(run_fn);
        self
    }

    /// Adds a single plugin
    ///
    /// One of Bevy's core principles is modularity. All Bevy engine features are implemented
    /// as plugins. This includes internal features like the renderer.
    ///
    /// Bevy also provides a few sets of default plugins. See [`AppBuilder::add_plugins`].
    ///
    /// ## Example
    /// ```
    /// # use bevy_app::prelude::*;
    /// #
    /// App::build().add_plugin(bevy_log::LogPlugin::default());
    /// ```
    pub fn add_plugin<T>(&mut self, plugin: T) -> &mut Self
    where
        T: Plugin,
    {
        debug!("added plugin: {}", plugin.name());
        plugin.build(self);
        self
    }

    /// Adds a group of plugins
    ///
    /// Bevy plugins can be grouped into a set of plugins. Bevy provides
    /// built-in PluginGroups that provide core engine functionality.
    ///
    /// The plugin groups available by default are [`DefaultPlugins`] and [`MinimalPlugins`].
    ///
    /// ## Example
    /// ```
    /// # use bevy_app::{prelude::*, PluginGroupBuilder};
    /// #
    /// # // Dummy created to avoid using bevy_internal, which pulls in to many dependencies.
    /// # struct MinimalPlugins;
    /// # impl PluginGroup for MinimalPlugins {
    /// #     fn build(&mut self, group: &mut PluginGroupBuilder){;}
    /// # }
    /// #
    /// App::build()
    ///     .add_plugins(MinimalPlugins);
    /// ```
    pub fn add_plugins<T: PluginGroup>(&mut self, mut group: T) -> &mut Self {
        let mut plugin_group_builder = PluginGroupBuilder::default();
        group.build(&mut plugin_group_builder);
        plugin_group_builder.finish(self);
        self
    }

    /// Adds a group of plugins with an initializer method
    ///
    /// Can be used to add a group of plugins, where the group is modified
    /// before insertion into Bevy application. For example, you can add
    /// extra plugins at a specific place in the plugin group, or deactivate
    /// specific plugins while keeping the rest.
    ///
    /// ## Example
    /// ```
    /// # use bevy_app::{prelude::*, PluginGroupBuilder};
    /// #
    /// # // Dummies created to avoid using bevy_internal which pulls in to many dependencies.
    /// # struct DefaultPlugins;
    /// # impl PluginGroup for DefaultPlugins {
    /// #     fn build(&mut self, group: &mut PluginGroupBuilder){
    /// #         group.add(bevy_log::LogPlugin::default());
    /// #     }
    /// # }
    /// #
    /// # struct MyOwnPlugin;
    /// # impl Plugin for MyOwnPlugin {
    /// #     fn build(&self, app: &mut AppBuilder){;}
    /// # }
    /// #
    /// App::build()
    ///      .add_plugins_with(DefaultPlugins, |group| {
    ///             group.add_before::<bevy_log::LogPlugin, _>(MyOwnPlugin)
    ///         });
    /// ```
    pub fn add_plugins_with<T, F>(&mut self, mut group: T, func: F) -> &mut Self
    where
        T: PluginGroup,
        F: FnOnce(&mut PluginGroupBuilder) -> &mut PluginGroupBuilder,
    {
        let mut plugin_group_builder = PluginGroupBuilder::default();
        group.build(&mut plugin_group_builder);
        func(&mut plugin_group_builder);
        plugin_group_builder.finish(self);
        self
    }

    /// Registers a new component using the given [ComponentDescriptor].
    ///
    /// Components do not need to be manually registered. This just provides a way to
    /// override default configuration. Attempting to register a component with a type
    /// that has already been used by [World] will result in an error.
    ///
    /// See [World::register_component]
    pub fn register_component(&mut self, descriptor: ComponentDescriptor) -> &mut Self {
        self.world_mut().register_component(descriptor).unwrap();
        self
    }

    /// Adds the type `T` to the type registry resource.
    #[cfg(feature = "bevy_reflect")]
    pub fn register_type<T: bevy_reflect::GetTypeRegistration>(&mut self) -> &mut Self {
        {
            let registry = self
                .world_mut()
                .get_resource_mut::<bevy_reflect::TypeRegistryArc>()
                .unwrap();
            registry.write().register::<T>();
        }
        self
    }
}<|MERGE_RESOLUTION|>--- conflicted
+++ resolved
@@ -241,15 +241,12 @@
         self.add_startup_system_to_stage(StartupStage::Startup, system)
     }
 
-<<<<<<< HEAD
+    pub fn add_startup_system_set(&mut self, system_set: SystemSet) -> &mut Self {
+        self.add_startup_system_set_to_stage(StartupStage::Startup, system_set)
+    }
+  
     /// Adds a system to the [startup stage](Self::add_default_stages) identified by
     /// `stage_label`.
-=======
-    pub fn add_startup_system_set(&mut self, system_set: SystemSet) -> &mut Self {
-        self.add_startup_system_set_to_stage(StartupStage::Startup, system_set)
-    }
-
->>>>>>> 3106dc49
     pub fn add_startup_system_to_stage(
         &mut self,
         stage_label: impl StageLabel,
