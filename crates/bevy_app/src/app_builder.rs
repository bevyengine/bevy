--- conflicted
+++ resolved
@@ -1,19 +1,13 @@
-use std::hash::Hash;
-
 use crate::{
     app::{App, AppExit},
     plugin::Plugin,
     CoreStage, PluginGroup, PluginGroupBuilder, StartupStage,
 };
 use bevy_ecs::{
-<<<<<<< HEAD
-    component::Component,
+    component::{Component, ComponentDescriptor},
+    event::Events,
     prelude::Index,
     query::indexing::index_maintanance_system,
-=======
-    component::{Component, ComponentDescriptor},
-    event::Events,
->>>>>>> cf221f96
     schedule::{
         RunOnce, Schedule, Stage, StageLabel, State, SystemDescriptor, SystemSet, SystemStage,
     },
