use crate::{
    app::{App, AppExit},
    event::Events,
    plugin::Plugin,
    CoreStage, PluginGroup, PluginGroupBuilder, StartupStage,
};
use bevy_ecs::{
    clear_trackers_system, FromResources, IntoExclusiveSystem, IntoSystem, Resource, Resources,
    RunOnce, Schedule, Stage, StageLabel, StateStage, SystemDescriptor, SystemSet, SystemStage,
    World,
};
use bevy_utils::tracing::debug;

/// Configure [App]s using the builder pattern
pub struct AppBuilder {
    pub app: App,
}

impl Default for AppBuilder {
    fn default() -> Self {
        let mut app_builder = AppBuilder {
            app: App::default(),
        };

        app_builder
            .add_default_stages()
            .add_event::<AppExit>()
            .add_system_to_stage(CoreStage::Last, clear_trackers_system.exclusive_system());
        app_builder
    }
}

impl AppBuilder {
    pub fn empty() -> AppBuilder {
        AppBuilder {
            app: App::default(),
        }
    }

    pub fn resources(&self) -> &Resources {
        &self.app.resources
    }

    pub fn resources_mut(&mut self) -> &mut Resources {
        &mut self.app.resources
    }

    /// Start the application (through main runner)
    ///
    /// Runs the application main loop.
    ///
    /// Usually the main loop is handled by bevy integrated plugins (`winit`), but
    /// but one can also set the runner function through [`AppBuilder::set_runner`].
    ///
    /// ## Example
    /// ```
    /// # use bevy_app::prelude::*;
    /// #
    /// App::build()
    ///     // all required plugin insertions, systems, etc inserted here
    ///     // finally, call:
    ///     .run();
    /// ```
    pub fn run(&mut self) {
        let app = std::mem::take(&mut self.app);
        app.run();
    }

    pub fn set_world(&mut self, world: World) -> &mut Self {
        self.app.world = world;
        self
    }

    pub fn add_stage<S: Stage>(&mut self, label: impl StageLabel, stage: S) -> &mut Self {
        self.app.schedule.add_stage(label, stage);
        self
    }

    pub fn add_stage_after<S: Stage>(
        &mut self,
        target: impl StageLabel,
        label: impl StageLabel,
        stage: S,
    ) -> &mut Self {
        self.app.schedule.add_stage_after(target, label, stage);
        self
    }

    pub fn add_stage_before<S: Stage>(
        &mut self,
        target: impl StageLabel,
        label: impl StageLabel,
        stage: S,
    ) -> &mut Self {
        self.app.schedule.add_stage_before(target, label, stage);
        self
    }

    pub fn add_startup_stage<S: Stage>(&mut self, label: impl StageLabel, stage: S) -> &mut Self {
        self.app
            .schedule
            .stage(CoreStage::Startup, |schedule: &mut Schedule| {
                schedule.add_stage(label, stage)
            });
        self
    }

    pub fn add_startup_stage_after<S: Stage>(
        &mut self,
        target: impl StageLabel,
        label: impl StageLabel,
        stage: S,
    ) -> &mut Self {
        self.app
            .schedule
            .stage(CoreStage::Startup, |schedule: &mut Schedule| {
                schedule.add_stage_after(target, label, stage)
            });
        self
    }

    pub fn add_startup_stage_before<S: Stage>(
        &mut self,
        target: impl StageLabel,
        label: impl StageLabel,
        stage: S,
    ) -> &mut Self {
        self.app
            .schedule
            .stage(CoreStage::Startup, |schedule: &mut Schedule| {
                schedule.add_stage_before(target, label, stage)
            });
        self
    }

    pub fn stage<T: Stage, F: FnOnce(&mut T) -> &mut T>(
        &mut self,
        label: impl StageLabel,
        func: F,
    ) -> &mut Self {
        self.app.schedule.stage(label, func);
        self
    }

<<<<<<< HEAD
    /// Adds a system that runs every time `app.update()` is called by the runner
    ///
    /// Systems are the main building block in bevy ECS model. You can define
    /// normal rust functions, and call `.system()` to make them be bevy systems.
    ///
    /// System functions can have parameters, through which one can query and
    /// mutate bevy ECS states. See bevy book for extra information.
    ///
    /// Systems are run in parallel, and the execution order is not deterministic.
    /// If you want more fine-grained control for order, see [`AppBuilder::add_system_to_stage`].
    ///
    /// For adding a system that runs only at app startup, see [`AppBuilder::add_startup_system`].
    ///
    /// ## Example
    /// ```
    /// # use bevy_app::prelude::*;
    /// # use bevy_ecs::prelude::*;
    /// #
    /// fn my_system(_commands: &mut Commands) {
    ///     println!("My system, triggered once per frame");
    /// }
    ///
    /// App::build()
    ///     .add_system(my_system.system());
    /// ```
    pub fn add_system<S: System<In = (), Out = ()>>(&mut self, system: S) -> &mut Self {
        self.add_system_to_stage(stage::UPDATE, system)
=======
    pub fn add_system(&mut self, system: impl Into<SystemDescriptor>) -> &mut Self {
        self.add_system_to_stage(CoreStage::Update, system)
>>>>>>> 89a41bc6
    }

    pub fn add_system_set(&mut self, system_set: SystemSet) -> &mut Self {
        self.add_system_set_to_stage(CoreStage::Update, system_set)
    }

    pub fn add_system_to_stage(
        &mut self,
        stage_label: impl StageLabel,
        system: impl Into<SystemDescriptor>,
    ) -> &mut Self {
        self.app.schedule.add_system_to_stage(stage_label, system);
        self
    }

    pub fn add_system_set_to_stage(
        &mut self,
        stage_label: impl StageLabel,
        system_set: SystemSet,
    ) -> &mut Self {
        self.app
            .schedule
            .add_system_set_to_stage(stage_label, system_set);
        self
    }

    pub fn add_startup_system(&mut self, system: impl Into<SystemDescriptor>) -> &mut Self {
        self.add_startup_system_to_stage(StartupStage::Startup, system)
    }

    pub fn add_startup_system_to_stage(
        &mut self,
        stage_label: impl StageLabel,
        system: impl Into<SystemDescriptor>,
    ) -> &mut Self {
        self.app
            .schedule
            .stage(CoreStage::Startup, |schedule: &mut Schedule| {
                schedule.add_system_to_stage(stage_label, system)
            });
        self
    }

    pub fn on_state_enter<T: Clone + Resource>(
        &mut self,
        stage: impl StageLabel,
        state: T,
        system: impl Into<SystemDescriptor>,
    ) -> &mut Self {
        self.stage(stage, |stage: &mut StateStage<T>| {
            stage.on_state_enter(state, system)
        })
    }

    pub fn on_state_update<T: Clone + Resource>(
        &mut self,
        stage: impl StageLabel,
        state: T,
        system: impl Into<SystemDescriptor>,
    ) -> &mut Self {
        self.stage(stage, |stage: &mut StateStage<T>| {
            stage.on_state_update(state, system)
        })
    }

    pub fn on_state_exit<T: Clone + Resource>(
        &mut self,
        stage: impl StageLabel,
        state: T,
        system: impl Into<SystemDescriptor>,
    ) -> &mut Self {
        self.stage(stage, |stage: &mut StateStage<T>| {
            stage.on_state_exit(state, system)
        })
    }

<<<<<<< HEAD
    pub fn add_startup_system_to_stage<S: System<In = (), Out = ()>>(
        &mut self,
        stage_name: &'static str,
        system: S,
    ) -> &mut Self {
        self.app
            .schedule
            .stage(stage::STARTUP, |schedule: &mut Schedule| {
                schedule.add_system_to_stage(stage_name, system)
            });
        self
    }

    /// Adds a system that is run once at application startup
    ///
    /// Startup systems run exactly once BEFORE all other systems. These are generally used for
    /// app initialization code (ex: adding entities and resources).
    ///
    /// * For adding a system that runs for every frame, see [`AppBuilder::add_system`].
    /// * For adding a system to specific stage, see [`AppBuilder::add_system_to_stage`].
    ///
    /// ## Example
    /// ```
    /// # use bevy_app::prelude::*;
    /// # use bevy_ecs::prelude::*;
    /// #
    /// fn my_startup_system(_commands: &mut Commands) {
    ///     println!("My startup system");
    /// }
    ///
    /// App::build()
    ///     .add_startup_system(my_startup_system.system());
    /// ```
    pub fn add_startup_system<S: System<In = (), Out = ()>>(&mut self, system: S) -> &mut Self {
        self.add_startup_system_to_stage(startup_stage::STARTUP, system)
    }

=======
>>>>>>> 89a41bc6
    pub fn add_default_stages(&mut self) -> &mut Self {
        self.add_stage(
            CoreStage::Startup,
            Schedule::default()
                .with_run_criteria(RunOnce::default())
                .with_stage(StartupStage::PreStartup, SystemStage::parallel())
                .with_stage(StartupStage::Startup, SystemStage::parallel())
                .with_stage(StartupStage::PostStartup, SystemStage::parallel()),
        )
        .add_stage(CoreStage::First, SystemStage::parallel())
        .add_stage(CoreStage::PreEvent, SystemStage::parallel())
        .add_stage(CoreStage::Event, SystemStage::parallel())
        .add_stage(CoreStage::PreUpdate, SystemStage::parallel())
        .add_stage(CoreStage::Update, SystemStage::parallel())
        .add_stage(CoreStage::PostUpdate, SystemStage::parallel())
        .add_stage(CoreStage::Last, SystemStage::parallel())
    }

    pub fn add_event<T>(&mut self) -> &mut Self
    where
        T: Send + Sync + 'static,
    {
        self.insert_resource(Events::<T>::default())
            .add_system_to_stage(CoreStage::Event, Events::<T>::update_system.system())
    }

    /// Inserts a resource to the current [App] and overwrites any resource previously added of the same type.
    ///
    /// A resource in bevy represents globally unique data. The resources must be added to bevy application
    /// before using them. This happens with [`AppBuilder::insert_resource`].
    ///
    /// For adding a main-thread only accessible resource, see [`AppBuilder::insert_thread_local_resource`].
    ///
    /// See also `init_resource` for resources that implement `Default` or [`FromResources`].
    ///
    /// ## Example
    /// ```
    /// # use bevy_app::prelude::*;
    /// #
    /// struct State {
    ///     counter: usize,
    /// }
    ///
    /// App::build()
    ///    .insert_resource(State { counter: 0 });
    /// ```
    pub fn insert_resource<T>(&mut self, resource: T) -> &mut Self
    where
        T: Send + Sync + 'static,
    {
        self.app.resources.insert(resource);
        self
    }

<<<<<<< HEAD
    /// Inserts a main thread local resource to the app
    ///
    /// You usually want to use `insert_resource`, but there are some special cases when a resource must
    /// be main-thread local.
    ///
    /// ## Example
    /// ```
    /// # use bevy_app::prelude::*;
    /// #
    /// struct State {
    ///     counter: usize,
    /// }
    ///
    /// App::build()
    ///     .insert_thread_local_resource(State { counter: 0 });
    /// ```
    pub fn insert_thread_local_resource<T>(&mut self, resource: T) -> &mut Self
=======
    pub fn insert_non_send_resource<T>(&mut self, resource: T) -> &mut Self
>>>>>>> 89a41bc6
    where
        T: 'static,
    {
        self.app.resources.insert_non_send(resource);
        self
    }

    /// Init a resource to the current [App], if it does not exist yet
    ///
    /// Adds a resource that implements `Default` or [`FromResources`] trait.
    /// If the resource already exists, `init_resource` does nothing.
    ///
    /// ## Example
    /// ```
    /// # use bevy_app::prelude::*;
    /// #
    /// struct State {
    ///     counter: usize,
    /// }
    ///
    /// impl Default for State {
    ///     fn default() -> State {
    ///         State {
    ///             counter: 100
    ///         }
    ///     }
    /// }
    ///
    /// App::build()
    ///     .init_resource::<State>();
    /// ```
    pub fn init_resource<R>(&mut self) -> &mut Self
    where
        R: FromResources + Send + Sync + 'static,
    {
        // PERF: We could avoid double hashing here, since the `from_resources` call is guaranteed not to
        // modify the map. However, we would need to be borrowing resources both mutably and immutably,
        // so we would need to be extremely certain this is correct
        if !self.resources().contains::<R>() {
            let resource = R::from_resources(&self.resources());
            self.insert_resource(resource);
        }
        self
    }

    pub fn init_non_send_resource<R>(&mut self) -> &mut Self
    where
        R: FromResources + 'static,
    {
        // See perf comment in init_resource
        if self.app.resources.get_non_send::<R>().is_none() {
            let resource = R::from_resources(&self.app.resources);
            self.app.resources.insert_non_send(resource);
        }
        self
    }

    /// Sets the main runner loop function for bevy application
    ///
    /// Usually the main loop is handled by bevy integrated plugins (`winit`), but
    /// in some cases one wants to implement an own main loop.
    ///
    /// This method sets the main loop function, overwriting a previous runner if any.
    ///
    /// ## Example
    /// ```
    /// # use bevy_app::prelude::*;
    /// #
    /// fn my_runner(mut app: App) {
    ///     loop {
    ///         println!("In main loop");
    ///         app.update();
    ///     }
    /// }
    ///
    /// App::build()
    ///     .set_runner(my_runner);
    /// ```
    pub fn set_runner(&mut self, run_fn: impl Fn(App) + 'static) -> &mut Self {
        self.app.runner = Box::new(run_fn);
        self
    }

    /// Adds a single plugin
    ///
    /// One of Bevy's core principles is modularity. All bevy engine features are implemented
    /// as plugins. This includes internal features like the renderer.
    ///
    /// Bevy also provides a few sets of default plugins. See [`AppBuilder::add_plugins`].
    ///
    /// ## Example
    /// ```
    /// # use bevy_app::prelude::*;
    /// #
    /// App::build().add_plugin(bevy_log::LogPlugin::default());
    /// ```
    pub fn add_plugin<T>(&mut self, plugin: T) -> &mut Self
    where
        T: Plugin,
    {
        debug!("added plugin: {}", plugin.name());
        plugin.build(self);
        self
    }

    /// Adds a group of plugins
    ///
    /// Bevy plugins can be grouped into a set of plugins. By default
    /// bevy provides a few lists of plugins that can be used to kickstart
    /// the development.
    ///
    /// Current plugins offered are [`DefaultPlugins`] and [`MinimalPlugins`].
    ///
    /// ## Example
    /// ```
    /// # use bevy_app::prelude::*;
    /// #
    /// App::build();
    ///     //.add_plugins(MinimalPlugins)
    /// ```
    pub fn add_plugins<T: PluginGroup>(&mut self, mut group: T) -> &mut Self {
        let mut plugin_group_builder = PluginGroupBuilder::default();
        group.build(&mut plugin_group_builder);
        plugin_group_builder.finish(self);
        self
    }

    /// Adds a group of plugins with an initializer method
    ///
    /// Can be used to add a group of plugins, where the group is modified
    /// before insertion into Bevy application. For example, you can add
    /// extra plugins at a specific place in the plugin group, or deactivate
    /// specific plugins while keeping the rest.
    ///
    /// ## Example
    /// ```
    /// # use bevy_app::prelude::*;
    /// #
    /// App::build();
    ///     // .add_plugins_with(DefaultPlugins, |group| {
    ///            // group.add_before::<bevy::asset::AssetPlugin, _>(MyOwnPlugin)
    ///        // })
    /// ```
    pub fn add_plugins_with<T, F>(&mut self, mut group: T, func: F) -> &mut Self
    where
        T: PluginGroup,
        F: FnOnce(&mut PluginGroupBuilder) -> &mut PluginGroupBuilder,
    {
        let mut plugin_group_builder = PluginGroupBuilder::default();
        group.build(&mut plugin_group_builder);
        func(&mut plugin_group_builder);
        plugin_group_builder.finish(self);
        self
    }
}<|MERGE_RESOLUTION|>--- conflicted
+++ resolved
@@ -142,7 +142,6 @@
         self
     }
 
-<<<<<<< HEAD
     /// Adds a system that runs every time `app.update()` is called by the runner
     ///
     /// Systems are the main building block in bevy ECS model. You can define
@@ -168,12 +167,8 @@
     /// App::build()
     ///     .add_system(my_system.system());
     /// ```
-    pub fn add_system<S: System<In = (), Out = ()>>(&mut self, system: S) -> &mut Self {
-        self.add_system_to_stage(stage::UPDATE, system)
-=======
     pub fn add_system(&mut self, system: impl Into<SystemDescriptor>) -> &mut Self {
         self.add_system_to_stage(CoreStage::Update, system)
->>>>>>> 89a41bc6
     }
 
     pub fn add_system_set(&mut self, system_set: SystemSet) -> &mut Self {
@@ -200,6 +195,26 @@
         self
     }
 
+    /// Adds a system that is run once at application startup
+    ///
+    /// Startup systems run exactly once BEFORE all other systems. These are generally used for
+    /// app initialization code (ex: adding entities and resources).
+    ///
+    /// * For adding a system that runs for every frame, see [`AppBuilder::add_system`].
+    /// * For adding a system to specific stage, see [`AppBuilder::add_system_to_stage`].
+    ///
+    /// ## Example
+    /// ```
+    /// # use bevy_app::prelude::*;
+    /// # use bevy_ecs::prelude::*;
+    /// #
+    /// fn my_startup_system(_commands: &mut Commands) {
+    ///     println!("My startup system");
+    /// }
+    ///
+    /// App::build()
+    ///     .add_startup_system(my_startup_system.system());
+    /// ```
     pub fn add_startup_system(&mut self, system: impl Into<SystemDescriptor>) -> &mut Self {
         self.add_startup_system_to_stage(StartupStage::Startup, system)
     }
@@ -250,46 +265,6 @@
         })
     }
 
-<<<<<<< HEAD
-    pub fn add_startup_system_to_stage<S: System<In = (), Out = ()>>(
-        &mut self,
-        stage_name: &'static str,
-        system: S,
-    ) -> &mut Self {
-        self.app
-            .schedule
-            .stage(stage::STARTUP, |schedule: &mut Schedule| {
-                schedule.add_system_to_stage(stage_name, system)
-            });
-        self
-    }
-
-    /// Adds a system that is run once at application startup
-    ///
-    /// Startup systems run exactly once BEFORE all other systems. These are generally used for
-    /// app initialization code (ex: adding entities and resources).
-    ///
-    /// * For adding a system that runs for every frame, see [`AppBuilder::add_system`].
-    /// * For adding a system to specific stage, see [`AppBuilder::add_system_to_stage`].
-    ///
-    /// ## Example
-    /// ```
-    /// # use bevy_app::prelude::*;
-    /// # use bevy_ecs::prelude::*;
-    /// #
-    /// fn my_startup_system(_commands: &mut Commands) {
-    ///     println!("My startup system");
-    /// }
-    ///
-    /// App::build()
-    ///     .add_startup_system(my_startup_system.system());
-    /// ```
-    pub fn add_startup_system<S: System<In = (), Out = ()>>(&mut self, system: S) -> &mut Self {
-        self.add_startup_system_to_stage(startup_stage::STARTUP, system)
-    }
-
-=======
->>>>>>> 89a41bc6
     pub fn add_default_stages(&mut self) -> &mut Self {
         self.add_stage(
             CoreStage::Startup,
@@ -321,7 +296,7 @@
     /// A resource in bevy represents globally unique data. The resources must be added to bevy application
     /// before using them. This happens with [`AppBuilder::insert_resource`].
     ///
-    /// For adding a main-thread only accessible resource, see [`AppBuilder::insert_thread_local_resource`].
+    /// For adding a main-thread only accessible resource, see [`AppBuilder::insert_non_send_resource`].
     ///
     /// See also `init_resource` for resources that implement `Default` or [`FromResources`].
     ///
@@ -344,11 +319,10 @@
         self
     }
 
-<<<<<<< HEAD
-    /// Inserts a main thread local resource to the app
+    /// Inserts a non-send resource to the app
     ///
     /// You usually want to use `insert_resource`, but there are some special cases when a resource must
-    /// be main-thread local.
+    /// be non-send.
     ///
     /// ## Example
     /// ```
@@ -359,12 +333,9 @@
     /// }
     ///
     /// App::build()
-    ///     .insert_thread_local_resource(State { counter: 0 });
-    /// ```
-    pub fn insert_thread_local_resource<T>(&mut self, resource: T) -> &mut Self
-=======
+    ///     .insert_non_send_resource(State { counter: 0 });
+    /// ```
     pub fn insert_non_send_resource<T>(&mut self, resource: T) -> &mut Self
->>>>>>> 89a41bc6
     where
         T: 'static,
     {
