--- conflicted
+++ resolved
@@ -5,17 +5,12 @@
     CoreStage, PluginGroup, PluginGroupBuilder, StartupStage,
 };
 use bevy_ecs::{
-<<<<<<< HEAD
-    clear_trackers_system, FromResources, IntoExclusiveSystem, IntoSystem, Resources, RunOnce,
-    Schedule, Stage, SystemDescriptor, SystemStage, World,
-=======
     component::Component,
     schedule::{
         RunOnce, Schedule, Stage, StageLabel, StateStage, SystemDescriptor, SystemSet, SystemStage,
     },
     system::{IntoExclusiveSystem, IntoSystem},
     world::{FromWorld, World},
->>>>>>> 3a2a6885
 };
 use bevy_utils::tracing::debug;
 
@@ -182,8 +177,6 @@
         self
     }
 
-<<<<<<< HEAD
-=======
     pub fn on_state_enter<T: Clone + Component>(
         &mut self,
         stage: impl StageLabel,
@@ -217,7 +210,6 @@
         })
     }
 
->>>>>>> 3a2a6885
     pub fn add_default_stages(&mut self) -> &mut Self {
         self.add_stage(
             CoreStage::Startup,
