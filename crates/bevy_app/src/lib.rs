//! This crate is about everything concerning the highest-level, application layer of a Bevy app.

#![warn(missing_docs)]

mod app;
mod plugin;
mod plugin_group;
mod schedule_runner;

#[cfg(feature = "bevy_ci_testing")]
mod ci_testing;

pub use app::*;
pub use bevy_derive::DynamicPlugin;
pub use plugin::*;
pub use plugin_group::*;
pub use schedule_runner::*;

#[allow(missing_docs)]
pub mod prelude {
    #[cfg(feature = "bevy_reflect")]
    #[doc(hidden)]
    pub use crate::AppTypeRegistry;
    #[doc(hidden)]
    pub use crate::{
        app::App, CoreSchedule, CoreSet, DynamicPlugin, Plugin, PluginGroup, StartupSet,
    };
}

use bevy_ecs::{
<<<<<<< HEAD
    schedule::{
        apply_system_buffers, IntoSystemConfig, IntoSystemSetConfig, Schedule, ScheduleLabel,
        SystemSet,
=======
    schedule_v3::{
        apply_system_buffers, IntoSystemConfig, IntoSystemSetConfig, IntoSystemSetConfigs,
        Schedule, ScheduleLabel, SystemSet,
>>>>>>> dcc03724
    },
    system::Local,
    world::World,
};

/// The names of the default [`App`] schedules.
///
/// The corresponding [`Schedule`](bevy_ecs::schedule::Schedule) objects are added by [`App::add_default_schedules`].
#[derive(ScheduleLabel, Clone, Debug, PartialEq, Eq, Hash)]
pub enum CoreSchedule {
    /// The schedule that runs once when the app starts.
    Startup,
    /// The schedule that contains the app logic that is evaluated each tick of [`App::update()`].
    Main,
    /// The schedule that controls which schedules run.
    ///
    /// This is typically created using the [`CoreSchedule::outer_schedule`] method,
    /// and does not need to manipulated during ordinary use.
    Outer,
    /// The schedule that contains systems which only run after a fixed period of time has elapsed.
    ///
    /// The exclusive `run_fixed_update_schedule` system runs this schedule during the [`CoreSet::FixedUpdate`] system set.
    FixedUpdate,
}

impl CoreSchedule {
    /// An exclusive system that controls which schedule should be running.
    ///
    /// [`CoreSchedule::Main`] is always run.
    ///
    /// If this is the first time this system has been run, [`CoreSchedule::Startup`] will run before [`CoreSchedule::Main`].
    pub fn outer_loop(world: &mut World, mut run_at_least_once: Local<bool>) {
        if !*run_at_least_once {
            world.run_schedule(CoreSchedule::Startup);
            *run_at_least_once = true;
        }

        world.run_schedule(CoreSchedule::Main);
    }

    /// Initializes a single threaded schedule for [`CoreSchedule::Outer`] that contains the [`outer_loop`](CoreSchedule::outer_loop) system.
    pub fn outer_schedule() -> Schedule {
        let mut schedule = Schedule::new();
        schedule.set_executor_kind(bevy_ecs::schedule::ExecutorKind::SingleThreaded);
        schedule.add_system(Self::outer_loop);
        schedule
    }
}

/// The names of the default [`App`] system sets.
///
/// These are ordered in the same order they are listed.
///
/// The corresponding [`SystemSets`](bevy_ecs::schedule::SystemSet) are added by [`App::add_default_schedules`].
///
/// The `*Flush` sets are assigned to the copy of [`apply_system_buffers`]
/// that runs immediately after the matching system set.
/// These can be useful for ordering, but you almost never want to add your systems to these sets.
#[derive(Debug, Hash, PartialEq, Eq, Clone, SystemSet)]
#[system_set(base)]
pub enum CoreSet {
    /// Runs before all other members of this set.
    First,
    /// The copy of [`apply_system_buffers`] that runs immediately after `First`.
    FirstFlush,
    /// Runs before [`CoreSet::Update`].
    PreUpdate,
    /// The copy of [`apply_system_buffers`] that runs immediately after `PreUpdate`.
    PreUpdateFlush,
    /// Applies [`State`](bevy_ecs::schedule::State) transitions
    StateTransitions,
    /// Runs systems that should only occur after a fixed period of time.
    ///
    /// The `run_fixed_update_schedule` system runs the [`CoreSchedule::FixedUpdate`] system in this system set.
    FixedUpdate,
    /// Responsible for doing most app logic. Systems should be registered here by default.
    Update,
    /// The copy of [`apply_system_buffers`] that runs immediately after `Update`.
    UpdateFlush,
    /// Runs after [`CoreSet::Update`].
    PostUpdate,
    /// The copy of [`apply_system_buffers`] that runs immediately after `PostUpdate`.
    PostUpdateFlush,
    /// Runs after all other members of this set.
    Last,
    /// The copy of [`apply_system_buffers`] that runs immediately after `Last`.
    LastFlush,
}

impl CoreSet {
    /// Sets up the base structure of [`CoreSchedule::Main`].
    ///
    /// The sets defined in this enum are configured to run in order,
    /// and a copy of [`apply_system_buffers`] is inserted at each `*Flush` label.
    pub fn base_schedule() -> Schedule {
        use CoreSet::*;
        let mut schedule = Schedule::new();

        // Create "stage-like" structure using buffer flushes + ordering
        schedule
            .set_default_base_set(Update)
            .add_system(apply_system_buffers.in_base_set(FirstFlush))
            .add_system(apply_system_buffers.in_base_set(PreUpdateFlush))
            .add_system(apply_system_buffers.in_base_set(UpdateFlush))
            .add_system(apply_system_buffers.in_base_set(PostUpdateFlush))
            .add_system(apply_system_buffers.in_base_set(LastFlush))
            .configure_sets(
                (
                    First,
                    FirstFlush,
                    PreUpdate,
                    PreUpdateFlush,
                    StateTransitions,
                    FixedUpdate,
                    Update,
                    UpdateFlush,
                    PostUpdate,
                    PostUpdateFlush,
                    Last,
                    LastFlush,
                )
                    .chain(),
            );
        schedule
    }
}

/// The names of the default [`App`] startup sets, which live in [`CoreSchedule::Startup`].
///
/// The corresponding [`SystemSets`](bevy_ecs::schedule::SystemSet) are added by [`App::add_default_schedules`].
///
/// The `*Flush` sets are assigned to the copy of [`apply_system_buffers`]
/// that runs immediately after the matching system set.
/// These can be useful for ordering, but you almost never want to add your systems to these sets.
///
/// [`apply_system_buffers`]: bevy_ecs::prelude::apply_system_buffers
#[derive(Debug, Hash, PartialEq, Eq, Clone, SystemSet)]
pub enum StartupSet {
    /// Runs once before [`StartupSet::Startup`].
    PreStartup,
    /// The copy of [`apply_system_buffers`] that runs immediately after `PreStartup`.
    PreStartupFlush,
    /// Runs once when an [`App`] starts up.
    Startup,
    /// The copy of [`apply_system_buffers`] that runs immediately after `Startup`.
    StartupFlush,
    /// Runs once after [`StartupSet::Startup`].
    PostStartup,
    /// The copy of [`apply_system_buffers`] that runs immediately after `PostStartup`.
    PostStartupFlush,
}

impl StartupSet {
    /// Sets up the base structure of [`CoreSchedule::Startup`].
    ///
    /// The sets defined in this enum are configured to run in order,
    /// and a copy of [`apply_system_buffers`] is inserted at each `*Flush` label.
    pub fn base_schedule() -> Schedule {
        use StartupSet::*;
        let mut schedule = Schedule::new();

        // Create "stage-like" structure using buffer flushes + ordering
        schedule.add_system(apply_system_buffers.in_set(PreStartupFlush));
        schedule.add_system(apply_system_buffers.in_set(StartupFlush));
        schedule.add_system(apply_system_buffers.in_set(PostStartupFlush));

        schedule.configure_set(PreStartup.before(PreStartupFlush));
        schedule.configure_set(Startup.after(PreStartupFlush).before(StartupFlush));
        schedule.configure_set(PostStartup.after(StartupFlush).before(PostStartupFlush));

        schedule
    }
}<|MERGE_RESOLUTION|>--- conflicted
+++ resolved
@@ -28,15 +28,9 @@
 }
 
 use bevy_ecs::{
-<<<<<<< HEAD
     schedule::{
-        apply_system_buffers, IntoSystemConfig, IntoSystemSetConfig, Schedule, ScheduleLabel,
-        SystemSet,
-=======
-    schedule_v3::{
-        apply_system_buffers, IntoSystemConfig, IntoSystemSetConfig, IntoSystemSetConfigs,
+    apply_system_buffers, IntoSystemConfig, IntoSystemSetConfig, IntoSystemSetConfigs,
         Schedule, ScheduleLabel, SystemSet,
->>>>>>> dcc03724
     },
     system::Local,
     world::World,
