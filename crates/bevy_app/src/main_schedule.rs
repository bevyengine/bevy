--- conflicted
+++ resolved
@@ -242,18 +242,15 @@
             .add_schedule(fixed_main_schedule)
             .add_schedule(fixed_main_loop_schedule)
             .init_resource::<MainScheduleOrder>()
-<<<<<<< HEAD
-            .add_systems(Main, Main::run_main);
+            .init_resource::<FixedMainScheduleOrder>()
+            .add_systems(Main, Main::run_main)
+            .add_systems(FixedMain, FixedMain::run_fixed_main);
 
         #[cfg(feature = "bevy_debug_stepping")]
         {
             use bevy_ecs::schedule::{IntoSystemConfigs, Stepping};
             app.add_systems(Main, Stepping::begin_frame.before(Main::run_main));
         }
-=======
-            .init_resource::<FixedMainScheduleOrder>()
-            .add_systems(Main, Main::run_main)
-            .add_systems(FixedMain, FixedMain::run_fixed_main);
     }
 }
 
@@ -299,6 +296,5 @@
                 let _ = world.try_run_schedule(label);
             }
         });
->>>>>>> 42b73787
     }
 }