[package]
name = "bevy_app"
version = "0.15.0-dev"
edition = "2021"
description = "Provides core App functionality for Bevy Engine"
homepage = "https://bevyengine.org"
repository = "https://github.com/bevyengine/bevy"
license = "MIT OR Apache-2.0"
keywords = ["bevy"]

[features]
default = ["std", "bevy_reflect", "bevy_tasks", "bevy_ecs/default", "downcast"]

# Functionality

## Adds runtime reflection support using `bevy_reflect`.
bevy_reflect = ["dep:bevy_reflect", "bevy_ecs/bevy_reflect"]

## Extends reflection support to functions.
reflect_functions = [
  "bevy_reflect",
  "bevy_reflect/functions",
  "bevy_ecs/reflect_functions",
]

## Adds support for running async background tasks
bevy_tasks = ["dep:bevy_tasks"]

## Adds `downcast-rs` integration for `Plugin`
downcast = ["dep:downcast-rs"]

# Debugging Features

## Enables `tracing` integration, allowing spans and other metrics to be reported
## through that framework.
trace = ["dep:tracing"]

## Provides system stepping support, allowing them to be paused, stepped, and
## other debug operations which can help with diagnosing certain behaviors.
bevy_debug_stepping = []

# Platform Compatibility

## Allows access to the `std` crate. Enabling this feature will prevent compilation
## on `no_std` targets, but provides access to certain additional features on
## supported platforms.
std = [
  "bevy_reflect?/std",
  "bevy_ecs/std",
  "dep:ctrlc",
  "downcast-rs?/std",
  "bevy_utils/std",
  "bevy_tasks?/std",
]

## `critical-section` provides the building blocks for synchronization primitives
## on all platforms, including `no_std`.
critical-section = ["bevy_tasks?/critical-section", "bevy_ecs/critical-section"]

## `portable-atomic` provides additional platform support for atomic types and
## operations, even on targets without native support. 
portable-atomic = ["bevy_tasks?/portable-atomic", "bevy_ecs/portable-atomic"]

[dependencies]
# bevy
bevy_derive = { path = "../bevy_derive", version = "0.15.0-dev" }
bevy_ecs = { path = "../bevy_ecs", version = "0.15.0-dev", default-features = false }
bevy_reflect = { path = "../bevy_reflect", version = "0.15.0-dev", default-features = false, optional = true }
bevy_utils = { path = "../bevy_utils", version = "0.15.0-dev", default-features = false, features = [
  "alloc",
] }
bevy_tasks = { path = "../bevy_tasks", version = "0.15.0-dev", default-features = false, optional = true }

# other
downcast-rs = { version = "1.2.0", default-features = false, optional = true }
thiserror = { version = "2", default-features = false }
<<<<<<< HEAD
variadics_please = "1.0"
tracing = { version = "0.1", default-features = false, optional = true }
log = { version = "0.4", default-features = false }
=======
variadics_please = "1.1"
>>>>>>> 20049d4c

[target.'cfg(not(target_arch = "wasm32"))'.dependencies]
ctrlc = { version = "3.4.4", optional = true }

[target.'cfg(target_arch = "wasm32")'.dependencies]
wasm-bindgen = { version = "0.2" }
web-sys = { version = "0.3", features = ["Window"] }
console_error_panic_hook = "0.1.6"

[lints]
workspace = true

[package.metadata.docs.rs]
rustdoc-args = ["-Zunstable-options", "--generate-link-to-definition"]
all-features = true<|MERGE_RESOLUTION|>--- conflicted
+++ resolved
@@ -74,13 +74,9 @@
 # other
 downcast-rs = { version = "1.2.0", default-features = false, optional = true }
 thiserror = { version = "2", default-features = false }
-<<<<<<< HEAD
-variadics_please = "1.0"
+variadics_please = "1.1"
 tracing = { version = "0.1", default-features = false, optional = true }
 log = { version = "0.4", default-features = false }
-=======
-variadics_please = "1.1"
->>>>>>> 20049d4c
 
 [target.'cfg(not(target_arch = "wasm32"))'.dependencies]
 ctrlc = { version = "3.4.4", optional = true }
