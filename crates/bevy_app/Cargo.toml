[package]
name = "bevy_app"
version = "0.16.0-dev"
edition = "2024"
description = "Provides core App functionality for Bevy Engine"
homepage = "https://bevyengine.org"
repository = "https://github.com/bevyengine/bevy"
license = "MIT OR Apache-2.0"
keywords = ["bevy"]

[features]
<<<<<<< HEAD
default = ["std", "bevy_reflect", "bevy_ecs/default"]
=======
default = [
  "std",
  "bevy_reflect",
  "bevy_tasks",
  "bevy_ecs/default",
  "error_panic_hook",
]
>>>>>>> 6cd98b38

# Functionality

## Adds runtime reflection support using `bevy_reflect`.
bevy_reflect = ["dep:bevy_reflect", "bevy_ecs/bevy_reflect"]

## Extends reflection support to functions.
reflect_functions = [
  "bevy_reflect",
  "bevy_reflect/functions",
  "bevy_ecs/reflect_functions",
]

# Debugging Features

## Enables `tracing` integration, allowing spans and other metrics to be reported
## through that framework.
trace = ["dep:tracing"]

## Provides system stepping support, allowing them to be paused, stepped, and
## other debug operations which can help with diagnosing certain behaviors.
bevy_debug_stepping = []

## Will set the BevyError panic hook, which gives cleaner filtered backtraces when
## a BevyError is hit.
error_panic_hook = []

# Platform Compatibility

## Allows access to the `std` crate. Enabling this feature will prevent compilation
## on `no_std` targets, but provides access to certain additional features on
## supported platforms.
std = [
  "bevy_reflect?/std",
  "bevy_ecs/std",
  "dep:ctrlc",
  "downcast-rs/std",
  "bevy_utils/std",
  "bevy_tasks/std",
  "bevy_platform_support/std",
]

## `critical-section` provides the building blocks for synchronization primitives
## on all platforms, including `no_std`.
critical-section = [
  "bevy_tasks/critical-section",
  "bevy_ecs/critical-section",
  "bevy_platform_support/critical-section",
  "bevy_reflect?/critical-section",
]

[dependencies]
# bevy
bevy_derive = { path = "../bevy_derive", version = "0.16.0-dev" }
bevy_ecs = { path = "../bevy_ecs", version = "0.16.0-dev", default-features = false }
bevy_reflect = { path = "../bevy_reflect", version = "0.16.0-dev", default-features = false, optional = true }
bevy_utils = { path = "../bevy_utils", version = "0.16.0-dev", default-features = false, features = [
  "alloc",
] }
bevy_tasks = { path = "../bevy_tasks", version = "0.16.0-dev", default-features = false }
bevy_platform_support = { path = "../bevy_platform_support", version = "0.16.0-dev", default-features = false }

# other
downcast-rs = { version = "2", default-features = false }
thiserror = { version = "2", default-features = false }
variadics_please = "1.1"
tracing = { version = "0.1", default-features = false, optional = true }
log = { version = "0.4", default-features = false }

[target.'cfg(any(unix, windows))'.dependencies]
ctrlc = { version = "3.4.4", optional = true }

[target.'cfg(target_arch = "wasm32")'.dependencies]
wasm-bindgen = { version = "0.2" }
web-sys = { version = "0.3", features = ["Window"] }
console_error_panic_hook = "0.1.6"

[dev-dependencies]
crossbeam-channel = "0.5.0"

[lints]
workspace = true

[package.metadata.docs.rs]
rustdoc-args = ["-Zunstable-options", "--generate-link-to-definition"]
all-features = true<|MERGE_RESOLUTION|>--- conflicted
+++ resolved
@@ -9,17 +9,7 @@
 keywords = ["bevy"]
 
 [features]
-<<<<<<< HEAD
-default = ["std", "bevy_reflect", "bevy_ecs/default"]
-=======
-default = [
-  "std",
-  "bevy_reflect",
-  "bevy_tasks",
-  "bevy_ecs/default",
-  "error_panic_hook",
-]
->>>>>>> 6cd98b38
+default = ["std", "bevy_reflect", "bevy_ecs/default", "error_panic_hook"]
 
 # Functionality
 
