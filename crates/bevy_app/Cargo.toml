[package]
name = "bevy_app"
version = "0.3.0"
edition = "2018"
authors = [
    "Bevy Contributors <bevyengine@gmail.com>",
    "Carter Anderson <mcanders1@gmail.com>",
]
description = "Provides core App functionality for Bevy Engine"
homepage = "https://bevyengine.org"
repository = "https://github.com/bevyengine/bevy"
license = "MIT"
keywords = ["bevy"]

[dependencies]
# bevy
<<<<<<< HEAD
bevy_derive = { path = "../bevy_derive", version = "0.2.1" }
bevy_ecs = { path = "../bevy_ecs", version = "0.2.1" }
bevy_math = { path = "../bevy_math", version = "0.2.1" }
bevy_utils = { path = "../bevy_utils", version = "0.2.1" }
=======
bevy_derive = { path = "../bevy_derive", version = "0.3.0" }
bevy_ecs = { path = "../bevy_ecs", version = "0.3.0" }
bevy_utils = { path = "../bevy_utils", version = "0.3.0" }
>>>>>>> 28e6271f

# other
log = { version = "0.4", features = ["release_max_level_info"] }
serde = { version = "1.0", features = ["derive"] }

[target.'cfg(target_arch = "wasm32")'.dependencies]
wasm-bindgen = { version = "0.2" }
web-sys = { version = "0.3", features = [ "Window" ] }
instant = { version = "0.1", features = ["wasm-bindgen"] }<|MERGE_RESOLUTION|>--- conflicted
+++ resolved
@@ -14,16 +14,9 @@
 
 [dependencies]
 # bevy
-<<<<<<< HEAD
-bevy_derive = { path = "../bevy_derive", version = "0.2.1" }
-bevy_ecs = { path = "../bevy_ecs", version = "0.2.1" }
-bevy_math = { path = "../bevy_math", version = "0.2.1" }
-bevy_utils = { path = "../bevy_utils", version = "0.2.1" }
-=======
 bevy_derive = { path = "../bevy_derive", version = "0.3.0" }
 bevy_ecs = { path = "../bevy_ecs", version = "0.3.0" }
 bevy_utils = { path = "../bevy_utils", version = "0.3.0" }
->>>>>>> 28e6271f
 
 # other
 log = { version = "0.4", features = ["release_max_level_info"] }
