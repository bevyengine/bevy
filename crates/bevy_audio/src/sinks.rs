<<<<<<< HEAD
use bevy_asset::Asset;
use bevy_math::Vec3;
use bevy_reflect::TypePath;
=======
use bevy_ecs::component::Component;
use bevy_math::Vec3;
>>>>>>> 7c3131a7
use bevy_transform::prelude::Transform;
use rodio::{Sink, SpatialSink};

/// Common interactions with an audio sink.
pub trait AudioSinkPlayback {
    /// Gets the volume of the sound.
    ///
    /// The value `1.0` is the "normal" volume (unfiltered input). Any value other than `1.0`
    /// will multiply each sample by this value.
    fn volume(&self) -> f32;

    /// Changes the volume of the sound.
    ///
    /// The value `1.0` is the "normal" volume (unfiltered input). Any value other than `1.0`
    /// will multiply each sample by this value.
    fn set_volume(&self, volume: f32);

    /// Gets the speed of the sound.
    ///
    /// The value `1.0` is the "normal" speed (unfiltered input). Any value other than `1.0`
    /// will change the play speed of the sound.
    fn speed(&self) -> f32;

    /// Changes the speed of the sound.
    ///
    /// The value `1.0` is the "normal" speed (unfiltered input). Any value other than `1.0`
    /// will change the play speed of the sound.
    fn set_speed(&self, speed: f32);

    /// Resumes playback of a paused sink.
    ///
    /// No effect if not paused.
    fn play(&self);

    /// Pauses playback of this sink.
    ///
    /// No effect if already paused.
    /// A paused sink can be resumed with [`play`](Self::play).
    fn pause(&self);

    /// Toggles the playback of this sink.
    ///
    /// Will pause if playing, and will be resumed if paused.
    fn toggle(&self) {
        if self.is_paused() {
            self.play();
        } else {
            self.pause();
        }
    }

    /// Is this sink paused?
    ///
    /// Sinks can be paused and resumed using [`pause`](Self::pause) and [`play`](Self::play).
    fn is_paused(&self) -> bool;

    /// Stops the sink.
    ///
    /// It won't be possible to restart it afterwards.
    fn stop(&self);

    /// Returns true if this sink has no more sounds to play.
    fn empty(&self) -> bool;
}

/// Used to control audio during playback.
///
/// Bevy inserts this component onto your entities when it begins playing an audio source.
/// Use [`AudioBundle`][crate::AudioBundle] to trigger that to happen.
///
<<<<<<< HEAD
#[derive(Asset, TypePath)]
=======
/// You can use this component to modify the playback settings while the audio is playing.
#[derive(Component)]
>>>>>>> 7c3131a7
pub struct AudioSink {
    // This field is an Option in order to allow us to have a safe drop that will detach the sink.
    // It will never be None during its life
    pub(crate) sink: Option<Sink>,
}

impl Drop for AudioSink {
    fn drop(&mut self) {
        self.sink.take().unwrap().detach();
    }
}

impl AudioSinkPlayback for AudioSink {
    fn volume(&self) -> f32 {
        self.sink.as_ref().unwrap().volume()
    }

    fn set_volume(&self, volume: f32) {
        self.sink.as_ref().unwrap().set_volume(volume);
    }

    fn speed(&self) -> f32 {
        self.sink.as_ref().unwrap().speed()
    }

    fn set_speed(&self, speed: f32) {
        self.sink.as_ref().unwrap().set_speed(speed);
    }

    fn play(&self) {
        self.sink.as_ref().unwrap().play();
    }

    fn pause(&self) {
        self.sink.as_ref().unwrap().pause();
    }

    fn is_paused(&self) -> bool {
        self.sink.as_ref().unwrap().is_paused()
    }

    fn stop(&self) {
        self.sink.as_ref().unwrap().stop();
    }

    fn empty(&self) -> bool {
        self.sink.as_ref().unwrap().empty()
    }
}

/// Used to control spatial audio during playback.
///
/// Bevy inserts this component onto your entities when it begins playing an audio source.
/// Use [`SpatialAudioBundle`][crate::SpatialAudioBundle] to trigger that to happen.
///
<<<<<<< HEAD
#[derive(Asset, TypePath)]
=======
/// You can use this component to modify the playback settings while the audio is playing.
#[derive(Component)]
>>>>>>> 7c3131a7
pub struct SpatialAudioSink {
    // This field is an Option in order to allow us to have a safe drop that will detach the sink.
    // It will never be None during its life
    pub(crate) sink: Option<SpatialSink>,
}

impl Drop for SpatialAudioSink {
    fn drop(&mut self) {
        self.sink.take().unwrap().detach();
    }
}

impl AudioSinkPlayback for SpatialAudioSink {
    fn volume(&self) -> f32 {
        self.sink.as_ref().unwrap().volume()
    }

    fn set_volume(&self, volume: f32) {
        self.sink.as_ref().unwrap().set_volume(volume);
    }

    fn speed(&self) -> f32 {
        self.sink.as_ref().unwrap().speed()
    }

    fn set_speed(&self, speed: f32) {
        self.sink.as_ref().unwrap().set_speed(speed);
    }

    fn play(&self) {
        self.sink.as_ref().unwrap().play();
    }

    fn pause(&self) {
        self.sink.as_ref().unwrap().pause();
    }

    fn is_paused(&self) -> bool {
        self.sink.as_ref().unwrap().is_paused()
    }

    fn stop(&self) {
        self.sink.as_ref().unwrap().stop();
    }

    fn empty(&self) -> bool {
        self.sink.as_ref().unwrap().empty()
    }
}

impl SpatialAudioSink {
    /// Set the two ears position.
    pub fn set_ears_position(&self, left_position: Vec3, right_position: Vec3) {
        let sink = self.sink.as_ref().unwrap();
        sink.set_left_ear_position(left_position.to_array());
        sink.set_right_ear_position(right_position.to_array());
    }

    /// Set the listener position, with an ear on each side separated by `gap`.
    pub fn set_listener_position(&self, position: Transform, gap: f32) {
        self.set_ears_position(
            position.translation + position.left() * gap / 2.0,
            position.translation + position.right() * gap / 2.0,
        );
    }

    /// Set the emitter position.
    pub fn set_emitter_position(&self, position: Vec3) {
        self.sink
            .as_ref()
            .unwrap()
            .set_emitter_position(position.to_array());
    }
}<|MERGE_RESOLUTION|>--- conflicted
+++ resolved
@@ -1,11 +1,5 @@
-<<<<<<< HEAD
-use bevy_asset::Asset;
-use bevy_math::Vec3;
-use bevy_reflect::TypePath;
-=======
 use bevy_ecs::component::Component;
 use bevy_math::Vec3;
->>>>>>> 7c3131a7
 use bevy_transform::prelude::Transform;
 use rodio::{Sink, SpatialSink};
 
@@ -76,12 +70,8 @@
 /// Bevy inserts this component onto your entities when it begins playing an audio source.
 /// Use [`AudioBundle`][crate::AudioBundle] to trigger that to happen.
 ///
-<<<<<<< HEAD
-#[derive(Asset, TypePath)]
-=======
 /// You can use this component to modify the playback settings while the audio is playing.
 #[derive(Component)]
->>>>>>> 7c3131a7
 pub struct AudioSink {
     // This field is an Option in order to allow us to have a safe drop that will detach the sink.
     // It will never be None during its life
@@ -137,12 +127,8 @@
 /// Bevy inserts this component onto your entities when it begins playing an audio source.
 /// Use [`SpatialAudioBundle`][crate::SpatialAudioBundle] to trigger that to happen.
 ///
-<<<<<<< HEAD
-#[derive(Asset, TypePath)]
-=======
 /// You can use this component to modify the playback settings while the audio is playing.
 #[derive(Component)]
->>>>>>> 7c3131a7
 pub struct SpatialAudioSink {
     // This field is an Option in order to allow us to have a safe drop that will detach the sink.
     // It will never be None during its life
