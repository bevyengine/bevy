--- conflicted
+++ resolved
@@ -48,10 +48,7 @@
 pub use sinks::*;
 
 use bevy_app::prelude::*;
-<<<<<<< HEAD
 use bevy_asset::{Asset, AssetApp};
-=======
-use bevy_asset::{AddAsset, Asset};
 use bevy_ecs::prelude::*;
 
 use audio_output::*;
@@ -59,7 +56,6 @@
 /// Set for the audio playback systems, so they can share a run condition
 #[derive(SystemSet, Debug, Default, Clone, Copy, PartialEq, Eq, Hash)]
 struct AudioPlaySet;
->>>>>>> 7c3131a7
 
 /// Adds support for audio playback to a Bevy Application
 ///
@@ -72,18 +68,6 @@
 
 impl Plugin for AudioPlugin {
     fn build(&self, app: &mut App) {
-<<<<<<< HEAD
-        app.init_resource::<AudioOutput<AudioSource>>()
-            .init_asset::<AudioSource>()
-            .init_asset::<AudioSink>()
-            .init_asset::<SpatialAudioSink>()
-            .init_resource::<Audio<AudioSource>>()
-            .insert_resource(self.global_volume)
-            .add_systems(PostUpdate, play_queued_audio_system::<AudioSource>);
-
-        #[cfg(any(feature = "mp3", feature = "flac", feature = "wav", feature = "vorbis"))]
-        app.register_asset_loader(AudioLoader);
-=======
         app.insert_resource(self.global_volume)
             .configure_set(PostUpdate, AudioPlaySet.run_if(audio_output_available))
             .init_resource::<AudioOutput>();
@@ -93,7 +77,6 @@
             app.add_audio_source::<AudioSource>();
             app.init_asset_loader::<AudioLoader>();
         }
->>>>>>> 7c3131a7
     }
 }
 
@@ -103,18 +86,11 @@
         T: Decodable + Asset,
         f32: rodio::cpal::FromSample<T::DecoderItem>,
     {
-<<<<<<< HEAD
-        self.init_asset::<T>()
-            .init_resource::<Audio<T>>()
-            .init_resource::<AudioOutput<T>>()
-            .add_systems(PostUpdate, play_queued_audio_system::<T>)
-=======
-        self.add_asset::<T>().add_systems(
+        self.init_asset::<T>().add_systems(
             PostUpdate,
             play_queued_audio_system::<T>.in_set(AudioPlaySet),
         );
         self.add_systems(PostUpdate, cleanup_finished_audio::<T>.in_set(AudioPlaySet));
         self
->>>>>>> 7c3131a7
     }
 }