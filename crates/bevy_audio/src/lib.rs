--- conflicted
+++ resolved
@@ -9,13 +9,8 @@
 //!    App::new()
 //!         .add_plugins(MinimalPlugins)
 //!         .add_plugin(AssetPlugin::default())
-<<<<<<< HEAD
 //!         .add_plugin(AudioPlugin::default())
-//!         .add_startup_system(play_background_audio)
-=======
-//!         .add_plugin(AudioPlugin)
 //!         .add_systems(Startup, play_background_audio)
->>>>>>> cc8f023b
 //!         .run();
 //! }
 //!
@@ -70,12 +65,8 @@
             .add_asset::<AudioSink>()
             .add_asset::<SpatialAudioSink>()
             .init_resource::<Audio<AudioSource>>()
-<<<<<<< HEAD
             .insert_resource(self.global_volume)
-            .add_system(play_queued_audio_system::<AudioSource>.in_base_set(CoreSet::PostUpdate));
-=======
             .add_systems(PostUpdate, play_queued_audio_system::<AudioSource>);
->>>>>>> cc8f023b
 
         #[cfg(any(feature = "mp3", feature = "flac", feature = "wav", feature = "vorbis"))]
         app.init_asset_loader::<AudioLoader>();
