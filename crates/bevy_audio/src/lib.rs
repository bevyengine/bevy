--- conflicted
+++ resolved
@@ -64,11 +64,7 @@
             .add_asset::<AudioSource>()
             .add_asset::<AudioSink>()
             .add_asset::<SpatialAudioSink>()
-<<<<<<< HEAD
-=======
-            .init_resource::<Audio<AudioSource>>()
-            .insert_resource(self.global_volume)
->>>>>>> 764961be
+            .insert_resources(self.global_volume)
             .add_systems(PostUpdate, play_queued_audio_system::<AudioSource>);
 
         #[cfg(any(feature = "mp3", feature = "flac", feature = "wav", feature = "vorbis"))]
