use anyhow::Result;
<<<<<<< HEAD
use bevy_asset::{
    io::{AsyncReadExt, Reader},
    Asset, AssetLoader, LoadContext,
};
=======
use bevy_asset::{Asset, AssetLoader, LoadContext, LoadedAsset};
use bevy_reflect::{TypePath, TypeUuid};
>>>>>>> 2551ccbe
use bevy_utils::BoxedFuture;
use std::{io::Cursor, sync::Arc};

/// A source of audio data
<<<<<<< HEAD
#[derive(Asset, Debug, Clone)]
=======
#[derive(Debug, Clone, TypeUuid, TypePath)]
#[uuid = "7a14806a-672b-443b-8d16-4f18afefa463"]
>>>>>>> 2551ccbe
pub struct AudioSource {
    /// Raw data of the audio source.
    ///
    /// The data must be one of the file formats supported by Bevy (`wav`, `ogg`, `flac`, or `mp3`).
    /// It is decoded using [`rodio::decoder::Decoder`](https://docs.rs/rodio/latest/rodio/decoder/struct.Decoder.html).
    ///
    /// The decoder has conditionally compiled methods
    /// depending on the features enabled.
    /// If the format used is not enabled,
    /// then this will panic with an `UnrecognizedFormat` error.
    pub bytes: Arc<[u8]>,
}

impl AsRef<[u8]> for AudioSource {
    fn as_ref(&self) -> &[u8] {
        &self.bytes
    }
}

/// Loads files as [`AudioSource`] [`Assets`](bevy_asset::Assets)
///
/// This asset loader supports different audio formats based on the enable Bevy features.
/// The feature `bevy/vorbis` enables loading from `.ogg` files and is enabled by default.
/// Other file endings can be loaded from with additional features:
/// `.mp3` with `bevy/mp3`
/// `.flac` with `bevy/flac`
/// `.wav` with `bevy/wav`
#[derive(Default)]
pub struct AudioLoader;

impl AssetLoader for AudioLoader {
    type Asset = AudioSource;
    type Settings = ();

    fn load<'a>(
        &'a self,
        reader: &'a mut Reader,
        _settings: &'a Self::Settings,
        _load_context: &'a mut LoadContext,
    ) -> BoxedFuture<'a, Result<AudioSource, anyhow::Error>> {
        Box::pin(async move {
            let mut bytes = Vec::new();
            reader.read_to_end(&mut bytes).await?;
            Ok(AudioSource {
                bytes: bytes.into(),
            })
        })
    }

    fn extensions(&self) -> &[&str] {
        &[
            #[cfg(feature = "mp3")]
            "mp3",
            #[cfg(feature = "flac")]
            "flac",
            #[cfg(feature = "wav")]
            "wav",
            #[cfg(feature = "vorbis")]
            "oga",
            #[cfg(feature = "vorbis")]
            "ogg",
            #[cfg(feature = "vorbis")]
            "spx",
        ]
    }
}

/// A type implementing this trait can be converted to a [`rodio::Source`] type.
/// It must be [`Send`] and [`Sync`], and usually implements [`Asset`] so needs to be [`TypeUuid`],
/// in order to be registered.
/// Types that implement this trait usually contain raw sound data that can be converted into an iterator of samples.
/// This trait is implemented for [`AudioSource`].
/// Check the example `audio/decodable` for how to implement this trait on a custom type.
pub trait Decodable: Send + Sync + 'static {
    /// The type of the audio samples.
    /// Usually a [`u16`], [`i16`] or [`f32`], as those implement [`rodio::Sample`].
    /// Other types can implement the [`rodio::Sample`] trait as well.
    type DecoderItem: rodio::Sample + Send + Sync;

    /// The type of the iterator of the audio samples,
    /// which iterates over samples of type [`Self::DecoderItem`].
    /// Must be a [`rodio::Source`] so that it can provide information on the audio it is iterating over.
    type Decoder: rodio::Source + Send + Iterator<Item = Self::DecoderItem>;

    /// Build and return a [`Self::Decoder`] of the implementing type
    fn decoder(&self) -> Self::Decoder;
}

impl Decodable for AudioSource {
    type Decoder = rodio::Decoder<Cursor<AudioSource>>;
    type DecoderItem = <rodio::Decoder<Cursor<AudioSource>> as Iterator>::Item;

    fn decoder(&self) -> Self::Decoder {
        rodio::Decoder::new(Cursor::new(self.clone())).unwrap()
    }
}

/// A trait that allows adding a custom audio source to the object.
/// This is implemented for [`App`][bevy_app::App] to allow registering custom [`Decodable`] types.
pub trait AddAudioSource {
    /// Registers an audio source.
    /// The type must implement [`Decodable`],
    /// so that it can be converted to a [`rodio::Source`] type,
    /// and [`Asset`], so that it can be registered as an asset.
    /// To use this method on [`App`][bevy_app::App],
    /// the [audio][super::AudioPlugin] and [asset][bevy_asset::AssetPlugin] plugins must be added first.    
    fn add_audio_source<T>(&mut self) -> &mut Self
    where
        T: Decodable + Asset,
        f32: rodio::cpal::FromSample<T::DecoderItem>;
}<|MERGE_RESOLUTION|>--- conflicted
+++ resolved
@@ -1,23 +1,14 @@
 use anyhow::Result;
-<<<<<<< HEAD
 use bevy_asset::{
     io::{AsyncReadExt, Reader},
     Asset, AssetLoader, LoadContext,
 };
-=======
-use bevy_asset::{Asset, AssetLoader, LoadContext, LoadedAsset};
-use bevy_reflect::{TypePath, TypeUuid};
->>>>>>> 2551ccbe
+use bevy_reflect::TypePath;
 use bevy_utils::BoxedFuture;
 use std::{io::Cursor, sync::Arc};
 
 /// A source of audio data
-<<<<<<< HEAD
-#[derive(Asset, Debug, Clone)]
-=======
-#[derive(Debug, Clone, TypeUuid, TypePath)]
-#[uuid = "7a14806a-672b-443b-8d16-4f18afefa463"]
->>>>>>> 2551ccbe
+#[derive(Asset, Debug, Clone, TypePath)]
 pub struct AudioSource {
     /// Raw data of the audio source.
     ///
