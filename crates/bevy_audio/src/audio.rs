<<<<<<< HEAD
#![expect(
    deprecated,
    reason = "See the NOTE comment attached to AudioSourceBundle."
)]

=======
>>>>>>> 21c1b6a1
use crate::{AudioSource, Decodable, Volume};
use bevy_asset::{Asset, Handle};
use bevy_ecs::prelude::*;
use bevy_math::Vec3;
use bevy_reflect::prelude::*;

/// The way Bevy manages the sound playback.
#[derive(Debug, Clone, Copy, Reflect)]
pub enum PlaybackMode {
    /// Play the sound once. Do nothing when it ends.
    ///
    /// Note: It is not possible to reuse an `AudioPlayer` after it has finished playing and
    /// the underlying `AudioSink` or `SpatialAudioSink` has been drained.
    ///
    /// To replay a sound, the audio components provided by `AudioPlayer` must be removed and
    /// added again.
    Once,
    /// Repeat the sound forever.
    Loop,
    /// Despawn the entity and its children when the sound finishes playing.
    Despawn,
    /// Remove the audio components from the entity, when the sound finishes playing.
    Remove,
}

/// Initial settings to be used when audio starts playing.
///
/// If you would like to control the audio while it is playing, query for the
/// [`AudioSink`][crate::AudioSink] or [`SpatialAudioSink`][crate::SpatialAudioSink]
/// components. Changes to this component will *not* be applied to already-playing audio.
#[derive(Component, Clone, Copy, Debug, Reflect)]
#[reflect(Default, Component, Debug)]
pub struct PlaybackSettings {
    /// The desired playback behavior.
    pub mode: PlaybackMode,
    /// Volume to play at.
    pub volume: Volume,
    /// Speed to play at.
    pub speed: f32,
    /// Create the sink in paused state.
    /// Useful for "deferred playback", if you want to prepare
    /// the entity, but hear the sound later.
    pub paused: bool,
    /// Whether to create the sink in muted state or not.
    ///
    /// This is useful for audio that should be initially muted. You can still
    /// set the initial volume and it is applied when the audio is unmuted.
    pub muted: bool,
    /// Enables spatial audio for this source.
    ///
    /// See also: [`SpatialListener`].
    ///
    /// Note: Bevy does not currently support HRTF or any other high-quality 3D sound rendering
    /// features. Spatial audio is implemented via simple left-right stereo panning.
    pub spatial: bool,
    /// Optional scale factor applied to the positions of this audio source and the listener,
    /// overriding the default value configured on [`AudioPlugin::default_spatial_scale`](crate::AudioPlugin::default_spatial_scale).
    pub spatial_scale: Option<SpatialScale>,
}

impl Default for PlaybackSettings {
    fn default() -> Self {
        Self::ONCE
    }
}

impl PlaybackSettings {
    /// Will play the associated audio source once.
    ///
    /// Note: It is not possible to reuse an `AudioPlayer` after it has finished playing and
    /// the underlying `AudioSink` or `SpatialAudioSink` has been drained.
    ///
    /// To replay a sound, the audio components provided by `AudioPlayer` must be removed and
    /// added again.
    pub const ONCE: PlaybackSettings = PlaybackSettings {
        mode: PlaybackMode::Once,
        volume: Volume(1.0),
        speed: 1.0,
        paused: false,
        muted: false,
        spatial: false,
        spatial_scale: None,
    };

    /// Will play the associated audio source in a loop.
    pub const LOOP: PlaybackSettings = PlaybackSettings {
        mode: PlaybackMode::Loop,
        ..PlaybackSettings::ONCE
    };

    /// Will play the associated audio source once and despawn the entity afterwards.
    pub const DESPAWN: PlaybackSettings = PlaybackSettings {
        mode: PlaybackMode::Despawn,
        ..PlaybackSettings::ONCE
    };

    /// Will play the associated audio source once and remove the audio components afterwards.
    pub const REMOVE: PlaybackSettings = PlaybackSettings {
        mode: PlaybackMode::Remove,
        ..PlaybackSettings::ONCE
    };

    /// Helper to start in a paused state.
    pub const fn paused(mut self) -> Self {
        self.paused = true;
        self
    }

    /// Helper to start muted.
    pub const fn muted(mut self) -> Self {
        self.muted = true;
        self
    }

    /// Helper to set the volume from start of playback.
    pub const fn with_volume(mut self, volume: Volume) -> Self {
        self.volume = volume;
        self
    }

    /// Helper to set the speed from start of playback.
    pub const fn with_speed(mut self, speed: f32) -> Self {
        self.speed = speed;
        self
    }

    /// Helper to enable or disable spatial audio.
    pub const fn with_spatial(mut self, spatial: bool) -> Self {
        self.spatial = spatial;
        self
    }

    /// Helper to use a custom spatial scale.
    pub const fn with_spatial_scale(mut self, spatial_scale: SpatialScale) -> Self {
        self.spatial_scale = Some(spatial_scale);
        self
    }
}

/// Settings for the listener for spatial audio sources.
///
/// This must be accompanied by `Transform` and `GlobalTransform`.
/// Only one entity with a `SpatialListener` should be present at any given time.
#[derive(Component, Clone, Debug, Reflect)]
#[reflect(Default, Component, Debug)]
pub struct SpatialListener {
    /// Left ear position relative to the `GlobalTransform`.
    pub left_ear_offset: Vec3,
    /// Right ear position relative to the `GlobalTransform`.
    pub right_ear_offset: Vec3,
}

impl Default for SpatialListener {
    fn default() -> Self {
        Self::new(4.)
    }
}

impl SpatialListener {
    /// Creates a new `SpatialListener` component.
    ///
    /// `gap` is the distance between the left and right "ears" of the listener. Ears are
    /// positioned on the x axis.
    pub fn new(gap: f32) -> Self {
        SpatialListener {
            left_ear_offset: Vec3::X * gap / -2.0,
            right_ear_offset: Vec3::X * gap / 2.0,
        }
    }
}

/// A scale factor applied to the positions of audio sources and listeners for
/// spatial audio.
///
/// Default is `Vec3::ONE`.
#[derive(Clone, Copy, Debug, Reflect)]
pub struct SpatialScale(pub Vec3);

impl SpatialScale {
    /// Create a new `SpatialScale` with the same value for all 3 dimensions.
    pub const fn new(scale: f32) -> Self {
        Self(Vec3::splat(scale))
    }

    /// Create a new `SpatialScale` with the same value for `x` and `y`, and `0.0`
    /// for `z`.
    pub const fn new_2d(scale: f32) -> Self {
        Self(Vec3::new(scale, scale, 0.0))
    }
}

impl Default for SpatialScale {
    fn default() -> Self {
        Self(Vec3::ONE)
    }
}

/// The default scale factor applied to the positions of audio sources and listeners for
/// spatial audio. Can be overridden for individual sounds in [`PlaybackSettings`].
///
/// You may need to adjust this scale to fit your world's units.
///
/// Default is `Vec3::ONE`.
#[derive(Resource, Default, Clone, Copy, Reflect)]
#[reflect(Resource, Default)]
pub struct DefaultSpatialScale(pub SpatialScale);

<<<<<<< HEAD
/// Bundle for playing a standard bevy audio asset
#[deprecated(
    since = "0.15.0",
    note = "Use the `AudioPlayer` component instead. Inserting it will now also insert a `PlaybackSettings` component automatically."
)]
#[expect(
    deprecated,
    reason = "This is a deprecated alias for a deprecated item."
)]
pub type AudioBundle = AudioSourceBundle<AudioSource>;

=======
>>>>>>> 21c1b6a1
/// A component for playing a sound.
///
/// Insert this component onto an entity to trigger an audio source to begin playing.
///
/// If the handle refers to an unavailable asset (such as if it has not finished loading yet),
/// the audio will not begin playing immediately. The audio will play when the asset is ready.
///
/// When Bevy begins the audio playback, an [`AudioSink`][crate::AudioSink] component will be
/// added to the entity. You can use that component to control the audio settings during playback.
///
/// Playback can be configured using the [`PlaybackSettings`] component. Note that changes to the
/// `PlaybackSettings` component will *not* affect already-playing audio.
#[derive(Component, Reflect)]
#[reflect(Component)]
#[require(PlaybackSettings)]
pub struct AudioPlayer<Source = AudioSource>(pub Handle<Source>)
where
    Source: Asset + Decodable;

impl<Source> Clone for AudioPlayer<Source>
where
    Source: Asset + Decodable,
{
    fn clone(&self) -> Self {
        Self(self.0.clone())
    }
}

impl AudioPlayer<AudioSource> {
    /// Creates a new [`AudioPlayer`] with the given [`Handle<AudioSource>`].
    ///
    /// For convenience reasons, this hard-codes the [`AudioSource`] type. If you want to
    /// initialize an [`AudioPlayer`] with a different type, just initialize it directly using normal
    /// tuple struct syntax.
    pub fn new(source: Handle<AudioSource>) -> Self {
        Self(source)
    }
<<<<<<< HEAD
}

/// Bundle for playing a sound.
///
/// Insert this bundle onto an entity to trigger a sound source to begin playing.
///
/// If the handle refers to an unavailable asset (such as if it has not finished loading yet),
/// the audio will not begin playing immediately. The audio will play when the asset is ready.
///
/// When Bevy begins the audio playback, an [`AudioSink`][crate::AudioSink] component will be
/// added to the entity. You can use that component to control the audio settings during playback.
#[derive(Bundle)]
#[deprecated(
    since = "0.15.0",
    note = "Use the `AudioPlayer` component instead. Inserting it will now also insert a `PlaybackSettings` component automatically."
)]
// NOTE: When removing this, please remove the `#![expect(deprecated)]` at the top of this file.
//
// To explain: The `#[derive(Bundle)]` attached to this struct generates two trait impls. However,
// trait impls count as a use of a deprecated struct (for some reason). Thus, rustc lints about the
// use of a deprecated struct on the struct itself. Adding a `#[expect(deprecated)]` to the struct
// does not fix this issue - and in fact, rustc will say that the lint expectation is unfulfilled.
//
// I consider this to be an issue with rustc itself, as it shouldn't be linting about use of
// deprecated structs on impls for those same structs (at least when the impls and the struct live
// in the same crate). Thus, while I could modify the Bundle derive code to add
// `#[allow(deprecated)]`, I don't believe it's a good idea.
//
// The only other solution I could find to this issue was to mark the whole module as expecting a
// deprecated lint. So, if this item is ever removed, please remove the `#![expect(deprecated)]` at
// the top of this file.
pub struct AudioSourceBundle<Source = AudioSource>
where
    Source: Asset + Decodable,
{
    /// Asset containing the audio data to play.
    pub source: AudioPlayer<Source>,
    /// Initial settings that the audio starts playing with.
    /// If you would like to control the audio while it is playing,
    /// query for the [`AudioSink`][crate::AudioSink] component.
    /// Changes to this component will *not* be applied to already-playing audio.
    pub settings: PlaybackSettings,
}

#[expect(
    deprecated,
    reason = "This is an impl for a deprecated item; rustc should not be complaining about this being a use of a deprecated item."
)]
impl<T: Asset + Decodable> Clone for AudioSourceBundle<T> {
    fn clone(&self) -> Self {
        Self {
            source: self.source.clone(),
            settings: self.settings,
        }
    }
}

#[expect(
    deprecated,
    reason = "This is an impl for a deprecated item; rustc should not be complaining about this being a use of a deprecated item."
)]
impl<T: Decodable + Asset> Default for AudioSourceBundle<T> {
    fn default() -> Self {
        Self {
            source: AudioPlayer(Handle::default()),
            settings: Default::default(),
        }
    }
=======
>>>>>>> 21c1b6a1
}<|MERGE_RESOLUTION|>--- conflicted
+++ resolved
@@ -1,11 +1,3 @@
-<<<<<<< HEAD
-#![expect(
-    deprecated,
-    reason = "See the NOTE comment attached to AudioSourceBundle."
-)]
-
-=======
->>>>>>> 21c1b6a1
 use crate::{AudioSource, Decodable, Volume};
 use bevy_asset::{Asset, Handle};
 use bevy_ecs::prelude::*;
@@ -213,20 +205,6 @@
 #[reflect(Resource, Default)]
 pub struct DefaultSpatialScale(pub SpatialScale);
 
-<<<<<<< HEAD
-/// Bundle for playing a standard bevy audio asset
-#[deprecated(
-    since = "0.15.0",
-    note = "Use the `AudioPlayer` component instead. Inserting it will now also insert a `PlaybackSettings` component automatically."
-)]
-#[expect(
-    deprecated,
-    reason = "This is a deprecated alias for a deprecated item."
-)]
-pub type AudioBundle = AudioSourceBundle<AudioSource>;
-
-=======
->>>>>>> 21c1b6a1
 /// A component for playing a sound.
 ///
 /// Insert this component onto an entity to trigger an audio source to begin playing.
@@ -264,75 +242,4 @@
     pub fn new(source: Handle<AudioSource>) -> Self {
         Self(source)
     }
-<<<<<<< HEAD
-}
-
-/// Bundle for playing a sound.
-///
-/// Insert this bundle onto an entity to trigger a sound source to begin playing.
-///
-/// If the handle refers to an unavailable asset (such as if it has not finished loading yet),
-/// the audio will not begin playing immediately. The audio will play when the asset is ready.
-///
-/// When Bevy begins the audio playback, an [`AudioSink`][crate::AudioSink] component will be
-/// added to the entity. You can use that component to control the audio settings during playback.
-#[derive(Bundle)]
-#[deprecated(
-    since = "0.15.0",
-    note = "Use the `AudioPlayer` component instead. Inserting it will now also insert a `PlaybackSettings` component automatically."
-)]
-// NOTE: When removing this, please remove the `#![expect(deprecated)]` at the top of this file.
-//
-// To explain: The `#[derive(Bundle)]` attached to this struct generates two trait impls. However,
-// trait impls count as a use of a deprecated struct (for some reason). Thus, rustc lints about the
-// use of a deprecated struct on the struct itself. Adding a `#[expect(deprecated)]` to the struct
-// does not fix this issue - and in fact, rustc will say that the lint expectation is unfulfilled.
-//
-// I consider this to be an issue with rustc itself, as it shouldn't be linting about use of
-// deprecated structs on impls for those same structs (at least when the impls and the struct live
-// in the same crate). Thus, while I could modify the Bundle derive code to add
-// `#[allow(deprecated)]`, I don't believe it's a good idea.
-//
-// The only other solution I could find to this issue was to mark the whole module as expecting a
-// deprecated lint. So, if this item is ever removed, please remove the `#![expect(deprecated)]` at
-// the top of this file.
-pub struct AudioSourceBundle<Source = AudioSource>
-where
-    Source: Asset + Decodable,
-{
-    /// Asset containing the audio data to play.
-    pub source: AudioPlayer<Source>,
-    /// Initial settings that the audio starts playing with.
-    /// If you would like to control the audio while it is playing,
-    /// query for the [`AudioSink`][crate::AudioSink] component.
-    /// Changes to this component will *not* be applied to already-playing audio.
-    pub settings: PlaybackSettings,
-}
-
-#[expect(
-    deprecated,
-    reason = "This is an impl for a deprecated item; rustc should not be complaining about this being a use of a deprecated item."
-)]
-impl<T: Asset + Decodable> Clone for AudioSourceBundle<T> {
-    fn clone(&self) -> Self {
-        Self {
-            source: self.source.clone(),
-            settings: self.settings,
-        }
-    }
-}
-
-#[expect(
-    deprecated,
-    reason = "This is an impl for a deprecated item; rustc should not be complaining about this being a use of a deprecated item."
-)]
-impl<T: Decodable + Asset> Default for AudioSourceBundle<T> {
-    fn default() -> Self {
-        Self {
-            source: AudioPlayer(Handle::default()),
-            settings: Default::default(),
-        }
-    }
-=======
->>>>>>> 21c1b6a1
 }