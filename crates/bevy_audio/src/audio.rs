<<<<<<< HEAD
use crate::{AudioSink, AudioSource, Decodable, SpatialAudioSink};
use bevy_asset::{Asset, AssetHandleProvider, Assets, Handle, UntypedAssetId};
use bevy_derive::{Deref, DerefMut};
use bevy_ecs::{
    system::Resource,
    world::{FromWorld, World},
};
use bevy_math::Vec3;
use bevy_transform::prelude::Transform;
use parking_lot::RwLock;
use std::{collections::VecDeque, fmt};

/// Use this [`Resource`] to play audio.
///
/// ```
/// # use bevy_ecs::system::Res;
/// # use bevy_asset::AssetServer;
/// # use bevy_audio::Audio;
/// fn play_audio_system(asset_server: Res<AssetServer>, audio: Res<Audio>) {
///     audio.play(asset_server.load("my_sound.ogg"));
/// }
/// ```
#[derive(Resource)]
pub struct Audio<Source = AudioSource>
where
    Source: Asset + Decodable,
{
    sink_handle_provider: AssetHandleProvider,
    spatial_sink_handle_provider: AssetHandleProvider,
    /// Queue for playing audio from asset handles
    pub(crate) queue: RwLock<VecDeque<AudioToPlay<Source>>>,
}

impl<Source: Asset> fmt::Debug for Audio<Source>
where
    Source: Decodable,
{
    fn fmt(&self, f: &mut fmt::Formatter) -> fmt::Result {
        f.debug_struct("Audio").field("queue", &self.queue).finish()
    }
}

impl<Source> FromWorld for Audio<Source>
where
    Source: Asset + Decodable,
{
    fn from_world(world: &mut World) -> Self {
        Self {
            sink_handle_provider: world.resource::<Assets<AudioSink>>().get_handle_provider(),
            spatial_sink_handle_provider: world
                .resource::<Assets<SpatialAudioSink>>()
                .get_handle_provider(),
            queue: Default::default(),
        }
    }
}

impl<Source> Audio<Source>
where
    Source: Asset + Decodable,
{
    /// Play audio from a [`Handle`] to the audio source
    ///
    /// ```
    /// # use bevy_ecs::system::Res;
    /// # use bevy_asset::AssetServer;
    /// # use bevy_audio::Audio;
    /// fn play_audio_system(asset_server: Res<AssetServer>, audio: Res<Audio>) {
    ///     audio.play(asset_server.load("my_sound.ogg"));
    /// }
    /// ```
    ///
    /// Returns a strong [`Handle`] to the [`AudioSink`]. The strong handle allows you to control the playback through the [`AudioSink`] asset.
    ///
    /// ```
    /// # use bevy_ecs::system::Res;
    /// # use bevy_asset::{AssetServer, Assets};
    /// # use bevy_audio::{Audio, AudioSink};
    /// fn play_audio_system(
    ///     asset_server: Res<AssetServer>,
    ///     audio: Res<Audio>,
    ///     audio_sinks: Res<Assets<AudioSink>>,
    /// ) {
    ///     // This is a weak handle, and can't be used to control playback.
    ///     let weak_handle = audio.play(asset_server.load("my_sound.ogg"));
    ///     // This is now a strong handle, and can be used to control playback.
    ///     let strong_handle = audio_sinks.get_handle(weak_handle);
    /// }
    /// ```
    pub fn play(&self, audio_source: Handle<Source>) -> Handle<AudioSink> {
        let handle = self
            .sink_handle_provider
            .reserve_handle()
            .typed_debug_checked();
        let config = AudioToPlay {
            settings: PlaybackSettings::ONCE,
            sink_asset: handle.id().untyped(),
            source_handle: audio_source,
            spatial: None,
        };
        self.queue.write().push_back(config);
        handle
    }

    /// Play audio from a [`Handle`] to the audio source with [`PlaybackSettings`] that
    /// allows looping or changing volume from the start.
    ///
    /// ```
    /// # use bevy_ecs::system::Res;
    /// # use bevy_asset::AssetServer;
    /// # use bevy_audio::{Audio, Volume};
    /// # use bevy_audio::PlaybackSettings;
    /// fn play_audio_system(asset_server: Res<AssetServer>, audio: Res<Audio>) {
    ///     audio.play_with_settings(
    ///         asset_server.load("my_sound.ogg"),
    ///         PlaybackSettings::LOOP.with_volume(Volume::new_relative(0.75)),
    ///     );
    /// }
    /// ```
    ///
    /// See [`Self::play`] on how to control playback once it's started.
    pub fn play_with_settings(
        &self,
        audio_source: Handle<Source>,
        settings: PlaybackSettings,
    ) -> Handle<AudioSink> {
        let handle = self
            .sink_handle_provider
            .reserve_handle()
            .typed_debug_checked();
        let config = AudioToPlay {
            settings,
            sink_asset: handle.id().untyped(),
            source_handle: audio_source,
            spatial: None,
        };
        self.queue.write().push_back(config);
        handle
    }

    /// Play audio from a [`Handle`] to the audio source, placing the listener at the given
    /// transform, an ear on each side separated by `gap`. The audio emitter will placed at
    /// `emitter`.
    ///
    /// `bevy_audio` is not using HRTF for spatial audio, but is transforming the sound to a mono
    /// track, and then changing the level of each stereo channel according to the distance between
    /// the emitter and each ear by amplifying the difference between what the two ears hear.
    ///
    /// ```
    /// # use bevy_ecs::system::Res;
    /// # use bevy_asset::AssetServer;
    /// # use bevy_audio::Audio;
    /// # use bevy_math::Vec3;
    /// # use bevy_transform::prelude::Transform;
    /// fn play_spatial_audio_system(asset_server: Res<AssetServer>, audio: Res<Audio>) {
    ///     // Sound will be to the left and behind the listener
    ///     audio.play_spatial(
    ///         asset_server.load("my_sound.ogg"),
    ///         Transform::IDENTITY,
    ///         1.0,
    ///         Vec3::new(-2.0, 0.0, 1.0),
    ///     );
    /// }
    /// ```
    ///
    /// Returns a [`Handle`] to the [`SpatialAudioSink`], which allows you to control the playback, or move the listener and emitter
    /// through the [`SpatialAudioSink`] asset.
    ///
    /// ```
    /// # use bevy_ecs::system::Res;
    /// # use bevy_asset::{AssetServer, Assets};
    /// # use bevy_audio::{Audio, SpatialAudioSink};
    /// # use bevy_math::Vec3;
    /// # use bevy_transform::prelude::Transform;
    /// fn play_spatial_audio_system(
    ///     asset_server: Res<AssetServer>,
    ///     audio: Res<Audio>,
    ///     spatial_audio_sinks: Res<Assets<SpatialAudioSink>>,
    /// ) {
    ///     // This is a weak handle, and can't be used to control playback.
    ///     let weak_handle = audio.play_spatial(
    ///         asset_server.load("my_sound.ogg"),
    ///         Transform::IDENTITY,
    ///         1.0,
    ///         Vec3::new(-2.0, 0.0, 1.0),
    ///     );
    ///     // This is now a strong handle, and can be used to control playback, or move the emitter.
    ///     let strong_handle = spatial_audio_sinks.get_handle(weak_handle);
    /// }
    /// ```
    pub fn play_spatial(
        &self,
        audio_source: Handle<Source>,
        listener: Transform,
        gap: f32,
        emitter: Vec3,
    ) -> Handle<SpatialAudioSink> {
        let handle = self
            .spatial_sink_handle_provider
            .reserve_handle()
            .typed_debug_checked();
        let config = AudioToPlay {
            settings: PlaybackSettings::ONCE,
            sink_asset: handle.id().untyped(),
            source_handle: audio_source,
            spatial: Some(SpatialSettings {
                left_ear: (listener.translation + listener.left() * gap / 2.0).to_array(),
                right_ear: (listener.translation + listener.right() * gap / 2.0).to_array(),
                emitter: emitter.to_array(),
            }),
        };
        self.queue.write().push_back(config);
        handle
    }

    /// Play spatial audio from a [`Handle`] to the audio source with [`PlaybackSettings`] that
    /// allows looping or changing volume from the start. The listener is placed at the given
    /// transform, an ear on each side separated by `gap`. The audio emitter is placed at
    /// `emitter`.
    ///
    /// `bevy_audio` is not using HRTF for spatial audio, but is transforming the sound to a mono
    /// track, and then changing the level of each stereo channel according to the distance between
    /// the emitter and each ear by amplifying the difference between what the two ears hear.
    ///
    /// ```
    /// # use bevy_ecs::system::Res;
    /// # use bevy_asset::AssetServer;
    /// # use bevy_audio::{Audio, Volume};
    /// # use bevy_audio::PlaybackSettings;
    /// # use bevy_math::Vec3;
    /// # use bevy_transform::prelude::Transform;
    /// fn play_spatial_audio_system(asset_server: Res<AssetServer>, audio: Res<Audio>) {
    ///     audio.play_spatial_with_settings(
    ///         asset_server.load("my_sound.ogg"),
    ///         PlaybackSettings::LOOP.with_volume(Volume::new_relative(0.75)),
    ///         Transform::IDENTITY,
    ///         1.0,
    ///         Vec3::new(-2.0, 0.0, 1.0),
    ///     );
    /// }
    /// ```
    ///
    /// See [`Self::play_spatial`] on how to control playback once it's started, or how to move
    /// the listener or the emitter.
    pub fn play_spatial_with_settings(
        &self,
        audio_source: Handle<Source>,
        settings: PlaybackSettings,
        listener: Transform,
        gap: f32,
        emitter: Vec3,
    ) -> Handle<SpatialAudioSink> {
        let handle = self
            .spatial_sink_handle_provider
            .reserve_handle()
            .typed_debug_checked();
        let config = AudioToPlay {
            settings,
            sink_asset: handle.id().untyped(),
            source_handle: audio_source,
            spatial: Some(SpatialSettings {
                left_ear: (listener.translation + listener.left() * gap / 2.0).to_array(),
                right_ear: (listener.translation + listener.right() * gap / 2.0).to_array(),
                emitter: emitter.to_array(),
            }),
        };
        self.queue.write().push_back(config);
        handle
    }
}
=======
use crate::{AudioSource, Decodable};
use bevy_asset::{Asset, Handle};
use bevy_derive::{Deref, DerefMut};
use bevy_ecs::prelude::*;
use bevy_math::Vec3;
use bevy_transform::prelude::Transform;
>>>>>>> 7c3131a7

/// Defines the volume to play an audio source at.
#[derive(Clone, Copy, Debug)]
pub enum Volume {
    /// A volume level relative to the global volume.
    Relative(VolumeLevel),
    /// A volume level that ignores the global volume.
    Absolute(VolumeLevel),
}

impl Default for Volume {
    fn default() -> Self {
        Self::Relative(VolumeLevel::default())
    }
}

impl Volume {
    /// Create a new volume level relative to the global volume.
    pub fn new_relative(volume: f32) -> Self {
        Self::Relative(VolumeLevel::new(volume))
    }
    /// Create a new volume level that ignores the global volume.
    pub fn new_absolute(volume: f32) -> Self {
        Self::Absolute(VolumeLevel::new(volume))
    }
}

/// A volume level equivalent to a non-negative float.
#[derive(Clone, Copy, Deref, DerefMut, Debug)]
pub struct VolumeLevel(pub(crate) f32);

impl Default for VolumeLevel {
    fn default() -> Self {
        Self(1.0)
    }
}

impl VolumeLevel {
    /// Create a new volume level.
    pub fn new(volume: f32) -> Self {
        debug_assert!(volume >= 0.0);
        Self(volume)
    }
    /// Get the value of the volume level.
    pub fn get(&self) -> f32 {
        self.0
    }
}

/// How should Bevy manage the sound playback?
#[derive(Debug, Clone, Copy)]
pub enum PlaybackMode {
    /// Play the sound once. Do nothing when it ends.
    Once,
    /// Repeat the sound forever.
    Loop,
    /// Despawn the entity when the sound finishes playing.
    Despawn,
    /// Remove the audio components from the entity, when the sound finishes playing.
    Remove,
}

/// Initial settings to be used when audio starts playing.
/// If you would like to control the audio while it is playing, query for the
/// [`AudioSink`][crate::AudioSink] or [`SpatialAudioSink`][crate::SpatialAudioSink]
/// components. Changes to this component will *not* be applied to already-playing audio.
#[derive(Component, Clone, Copy, Debug)]
pub struct PlaybackSettings {
    /// The desired playback behavior.
    pub mode: PlaybackMode,
    /// Volume to play at.
    pub volume: Volume,
    /// Speed to play at.
    pub speed: f32,
    /// Create the sink in paused state.
    /// Useful for "deferred playback", if you want to prepare
    /// the entity, but hear the sound later.
    pub paused: bool,
}

impl Default for PlaybackSettings {
    fn default() -> Self {
        // TODO: what should the default be: ONCE/DESPAWN/REMOVE?
        Self::ONCE
    }
}

impl PlaybackSettings {
    /// Will play the associated audio source once.
    pub const ONCE: PlaybackSettings = PlaybackSettings {
        mode: PlaybackMode::Once,
        volume: Volume::Relative(VolumeLevel(1.0)),
        speed: 1.0,
        paused: false,
    };

    /// Will play the associated audio source in a loop.
    pub const LOOP: PlaybackSettings = PlaybackSettings {
        mode: PlaybackMode::Loop,
        volume: Volume::Relative(VolumeLevel(1.0)),
        speed: 1.0,
        paused: false,
    };

    /// Will play the associated audio source once and despawn the entity afterwards.
    pub const DESPAWN: PlaybackSettings = PlaybackSettings {
        mode: PlaybackMode::Despawn,
        volume: Volume::Relative(VolumeLevel(1.0)),
        speed: 1.0,
        paused: false,
    };

    /// Will play the associated audio source once and remove the audio components afterwards.
    pub const REMOVE: PlaybackSettings = PlaybackSettings {
        mode: PlaybackMode::Remove,
        volume: Volume::Relative(VolumeLevel(1.0)),
        speed: 1.0,
        paused: false,
    };

    /// Helper to start in a paused state.
    pub const fn paused(mut self) -> Self {
        self.paused = true;
        self
    }

    /// Helper to set the volume from start of playback.
    pub const fn with_volume(mut self, volume: Volume) -> Self {
        self.volume = volume;
        self
    }

    /// Helper to set the speed from start of playback.
    pub const fn with_speed(mut self, speed: f32) -> Self {
        self.speed = speed;
        self
    }
}

/// Settings for playing spatial audio.
///
/// Note: Bevy does not currently support HRTF or any other high-quality 3D sound rendering
/// features. Spatial audio is implemented via simple left-right stereo panning.
#[derive(Component, Clone, Debug)]
pub struct SpatialSettings {
    pub(crate) left_ear: [f32; 3],
    pub(crate) right_ear: [f32; 3],
    pub(crate) emitter: [f32; 3],
}

<<<<<<< HEAD
#[derive(Clone)]
pub(crate) struct AudioToPlay<Source>
where
    Source: Asset + Decodable,
{
    pub(crate) sink_asset: UntypedAssetId,
    pub(crate) source_handle: Handle<Source>,
    pub(crate) settings: PlaybackSettings,
    pub(crate) spatial: Option<SpatialSettings>,
}

impl<Source> fmt::Debug for AudioToPlay<Source>
where
    Source: Asset + Decodable,
{
    fn fmt(&self, f: &mut fmt::Formatter<'_>) -> fmt::Result {
        f.debug_struct("AudioToPlay")
            .field("sink_asset", &self.sink_asset)
            .field("source_handle", &self.source_handle)
            .field("settings", &self.settings)
            .finish()
=======
impl SpatialSettings {
    /// Configure spatial audio coming from the `emitter` position and heard by a `listener`.
    ///
    /// The `listener` transform provides the position and rotation where the sound is to be
    /// heard from. `gap` is the distance between the left and right "ears" of the listener.
    /// `emitter` is the position where the sound comes from.
    pub fn new(listener: Transform, gap: f32, emitter: Vec3) -> Self {
        SpatialSettings {
            left_ear: (listener.translation + listener.left() * gap / 2.0).to_array(),
            right_ear: (listener.translation + listener.right() * gap / 2.0).to_array(),
            emitter: emitter.to_array(),
        }
>>>>>>> 7c3131a7
    }
}

/// Use this [`Resource`] to control the global volume of all audio with a [`Volume::Relative`] volume.
///
/// Note: changing this value will not affect already playing audio.
#[derive(Resource, Default, Clone, Copy)]
pub struct GlobalVolume {
    /// The global volume of all audio.
    pub volume: VolumeLevel,
}

impl GlobalVolume {
    /// Create a new [`GlobalVolume`] with the given volume.
    pub fn new(volume: f32) -> Self {
        Self {
            volume: VolumeLevel::new(volume),
        }
    }
}

/// Bundle for playing a standard bevy audio asset
pub type AudioBundle = AudioSourceBundle<AudioSource>;

/// Bundle for playing a standard bevy audio asset with a 3D position
pub type SpatialAudioBundle = SpatialAudioSourceBundle<AudioSource>;

/// Bundle for playing a sound.
///
/// Insert this bundle onto an entity to trigger a sound source to begin playing.
///
/// If the handle refers to an unavailable asset (such as if it has not finished loading yet),
/// the audio will not begin playing immediately. The audio will play when the asset is ready.
///
/// When Bevy begins the audio playback, an [`AudioSink`][crate::AudioSink] component will be
/// added to the entity. You can use that component to control the audio settings during playback.
#[derive(Bundle)]
pub struct AudioSourceBundle<Source = AudioSource>
where
    Source: Asset + Decodable,
{
    /// Asset containing the audio data to play.
    pub source: Handle<Source>,
    /// Initial settings that the audio starts playing with.
    /// If you would like to control the audio while it is playing,
    /// query for the [`AudioSink`][crate::AudioSink] component.
    /// Changes to this component will *not* be applied to already-playing audio.
    pub settings: PlaybackSettings,
}

impl<T: Decodable + Asset> Default for AudioSourceBundle<T> {
    fn default() -> Self {
        Self {
            source: Default::default(),
            settings: Default::default(),
        }
    }
}

/// Bundle for playing a sound with a 3D position.
///
/// Insert this bundle onto an entity to trigger a sound source to begin playing.
///
/// If the handle refers to an unavailable asset (such as if it has not finished loading yet),
/// the audio will not begin playing immediately. The audio will play when the asset is ready.
///
/// When Bevy begins the audio playback, a [`SpatialAudioSink`][crate::SpatialAudioSink]
/// component will be added to the entity. You can use that component to control the audio
/// settings during playback.
#[derive(Bundle)]
pub struct SpatialAudioSourceBundle<Source = AudioSource>
where
    Source: Asset + Decodable,
{
    /// Asset containing the audio data to play.
    pub source: Handle<Source>,
    /// Initial settings that the audio starts playing with.
    /// If you would like to control the audio while it is playing,
    /// query for the [`SpatialAudioSink`][crate::SpatialAudioSink] component.
    /// Changes to this component will *not* be applied to already-playing audio.
    pub settings: PlaybackSettings,
    /// Spatial audio configuration. Specifies the positions of the source and listener.
    pub spatial: SpatialSettings,
}<|MERGE_RESOLUTION|>--- conflicted
+++ resolved
@@ -1,282 +1,9 @@
-<<<<<<< HEAD
-use crate::{AudioSink, AudioSource, Decodable, SpatialAudioSink};
-use bevy_asset::{Asset, AssetHandleProvider, Assets, Handle, UntypedAssetId};
-use bevy_derive::{Deref, DerefMut};
-use bevy_ecs::{
-    system::Resource,
-    world::{FromWorld, World},
-};
-use bevy_math::Vec3;
-use bevy_transform::prelude::Transform;
-use parking_lot::RwLock;
-use std::{collections::VecDeque, fmt};
-
-/// Use this [`Resource`] to play audio.
-///
-/// ```
-/// # use bevy_ecs::system::Res;
-/// # use bevy_asset::AssetServer;
-/// # use bevy_audio::Audio;
-/// fn play_audio_system(asset_server: Res<AssetServer>, audio: Res<Audio>) {
-///     audio.play(asset_server.load("my_sound.ogg"));
-/// }
-/// ```
-#[derive(Resource)]
-pub struct Audio<Source = AudioSource>
-where
-    Source: Asset + Decodable,
-{
-    sink_handle_provider: AssetHandleProvider,
-    spatial_sink_handle_provider: AssetHandleProvider,
-    /// Queue for playing audio from asset handles
-    pub(crate) queue: RwLock<VecDeque<AudioToPlay<Source>>>,
-}
-
-impl<Source: Asset> fmt::Debug for Audio<Source>
-where
-    Source: Decodable,
-{
-    fn fmt(&self, f: &mut fmt::Formatter) -> fmt::Result {
-        f.debug_struct("Audio").field("queue", &self.queue).finish()
-    }
-}
-
-impl<Source> FromWorld for Audio<Source>
-where
-    Source: Asset + Decodable,
-{
-    fn from_world(world: &mut World) -> Self {
-        Self {
-            sink_handle_provider: world.resource::<Assets<AudioSink>>().get_handle_provider(),
-            spatial_sink_handle_provider: world
-                .resource::<Assets<SpatialAudioSink>>()
-                .get_handle_provider(),
-            queue: Default::default(),
-        }
-    }
-}
-
-impl<Source> Audio<Source>
-where
-    Source: Asset + Decodable,
-{
-    /// Play audio from a [`Handle`] to the audio source
-    ///
-    /// ```
-    /// # use bevy_ecs::system::Res;
-    /// # use bevy_asset::AssetServer;
-    /// # use bevy_audio::Audio;
-    /// fn play_audio_system(asset_server: Res<AssetServer>, audio: Res<Audio>) {
-    ///     audio.play(asset_server.load("my_sound.ogg"));
-    /// }
-    /// ```
-    ///
-    /// Returns a strong [`Handle`] to the [`AudioSink`]. The strong handle allows you to control the playback through the [`AudioSink`] asset.
-    ///
-    /// ```
-    /// # use bevy_ecs::system::Res;
-    /// # use bevy_asset::{AssetServer, Assets};
-    /// # use bevy_audio::{Audio, AudioSink};
-    /// fn play_audio_system(
-    ///     asset_server: Res<AssetServer>,
-    ///     audio: Res<Audio>,
-    ///     audio_sinks: Res<Assets<AudioSink>>,
-    /// ) {
-    ///     // This is a weak handle, and can't be used to control playback.
-    ///     let weak_handle = audio.play(asset_server.load("my_sound.ogg"));
-    ///     // This is now a strong handle, and can be used to control playback.
-    ///     let strong_handle = audio_sinks.get_handle(weak_handle);
-    /// }
-    /// ```
-    pub fn play(&self, audio_source: Handle<Source>) -> Handle<AudioSink> {
-        let handle = self
-            .sink_handle_provider
-            .reserve_handle()
-            .typed_debug_checked();
-        let config = AudioToPlay {
-            settings: PlaybackSettings::ONCE,
-            sink_asset: handle.id().untyped(),
-            source_handle: audio_source,
-            spatial: None,
-        };
-        self.queue.write().push_back(config);
-        handle
-    }
-
-    /// Play audio from a [`Handle`] to the audio source with [`PlaybackSettings`] that
-    /// allows looping or changing volume from the start.
-    ///
-    /// ```
-    /// # use bevy_ecs::system::Res;
-    /// # use bevy_asset::AssetServer;
-    /// # use bevy_audio::{Audio, Volume};
-    /// # use bevy_audio::PlaybackSettings;
-    /// fn play_audio_system(asset_server: Res<AssetServer>, audio: Res<Audio>) {
-    ///     audio.play_with_settings(
-    ///         asset_server.load("my_sound.ogg"),
-    ///         PlaybackSettings::LOOP.with_volume(Volume::new_relative(0.75)),
-    ///     );
-    /// }
-    /// ```
-    ///
-    /// See [`Self::play`] on how to control playback once it's started.
-    pub fn play_with_settings(
-        &self,
-        audio_source: Handle<Source>,
-        settings: PlaybackSettings,
-    ) -> Handle<AudioSink> {
-        let handle = self
-            .sink_handle_provider
-            .reserve_handle()
-            .typed_debug_checked();
-        let config = AudioToPlay {
-            settings,
-            sink_asset: handle.id().untyped(),
-            source_handle: audio_source,
-            spatial: None,
-        };
-        self.queue.write().push_back(config);
-        handle
-    }
-
-    /// Play audio from a [`Handle`] to the audio source, placing the listener at the given
-    /// transform, an ear on each side separated by `gap`. The audio emitter will placed at
-    /// `emitter`.
-    ///
-    /// `bevy_audio` is not using HRTF for spatial audio, but is transforming the sound to a mono
-    /// track, and then changing the level of each stereo channel according to the distance between
-    /// the emitter and each ear by amplifying the difference between what the two ears hear.
-    ///
-    /// ```
-    /// # use bevy_ecs::system::Res;
-    /// # use bevy_asset::AssetServer;
-    /// # use bevy_audio::Audio;
-    /// # use bevy_math::Vec3;
-    /// # use bevy_transform::prelude::Transform;
-    /// fn play_spatial_audio_system(asset_server: Res<AssetServer>, audio: Res<Audio>) {
-    ///     // Sound will be to the left and behind the listener
-    ///     audio.play_spatial(
-    ///         asset_server.load("my_sound.ogg"),
-    ///         Transform::IDENTITY,
-    ///         1.0,
-    ///         Vec3::new(-2.0, 0.0, 1.0),
-    ///     );
-    /// }
-    /// ```
-    ///
-    /// Returns a [`Handle`] to the [`SpatialAudioSink`], which allows you to control the playback, or move the listener and emitter
-    /// through the [`SpatialAudioSink`] asset.
-    ///
-    /// ```
-    /// # use bevy_ecs::system::Res;
-    /// # use bevy_asset::{AssetServer, Assets};
-    /// # use bevy_audio::{Audio, SpatialAudioSink};
-    /// # use bevy_math::Vec3;
-    /// # use bevy_transform::prelude::Transform;
-    /// fn play_spatial_audio_system(
-    ///     asset_server: Res<AssetServer>,
-    ///     audio: Res<Audio>,
-    ///     spatial_audio_sinks: Res<Assets<SpatialAudioSink>>,
-    /// ) {
-    ///     // This is a weak handle, and can't be used to control playback.
-    ///     let weak_handle = audio.play_spatial(
-    ///         asset_server.load("my_sound.ogg"),
-    ///         Transform::IDENTITY,
-    ///         1.0,
-    ///         Vec3::new(-2.0, 0.0, 1.0),
-    ///     );
-    ///     // This is now a strong handle, and can be used to control playback, or move the emitter.
-    ///     let strong_handle = spatial_audio_sinks.get_handle(weak_handle);
-    /// }
-    /// ```
-    pub fn play_spatial(
-        &self,
-        audio_source: Handle<Source>,
-        listener: Transform,
-        gap: f32,
-        emitter: Vec3,
-    ) -> Handle<SpatialAudioSink> {
-        let handle = self
-            .spatial_sink_handle_provider
-            .reserve_handle()
-            .typed_debug_checked();
-        let config = AudioToPlay {
-            settings: PlaybackSettings::ONCE,
-            sink_asset: handle.id().untyped(),
-            source_handle: audio_source,
-            spatial: Some(SpatialSettings {
-                left_ear: (listener.translation + listener.left() * gap / 2.0).to_array(),
-                right_ear: (listener.translation + listener.right() * gap / 2.0).to_array(),
-                emitter: emitter.to_array(),
-            }),
-        };
-        self.queue.write().push_back(config);
-        handle
-    }
-
-    /// Play spatial audio from a [`Handle`] to the audio source with [`PlaybackSettings`] that
-    /// allows looping or changing volume from the start. The listener is placed at the given
-    /// transform, an ear on each side separated by `gap`. The audio emitter is placed at
-    /// `emitter`.
-    ///
-    /// `bevy_audio` is not using HRTF for spatial audio, but is transforming the sound to a mono
-    /// track, and then changing the level of each stereo channel according to the distance between
-    /// the emitter and each ear by amplifying the difference between what the two ears hear.
-    ///
-    /// ```
-    /// # use bevy_ecs::system::Res;
-    /// # use bevy_asset::AssetServer;
-    /// # use bevy_audio::{Audio, Volume};
-    /// # use bevy_audio::PlaybackSettings;
-    /// # use bevy_math::Vec3;
-    /// # use bevy_transform::prelude::Transform;
-    /// fn play_spatial_audio_system(asset_server: Res<AssetServer>, audio: Res<Audio>) {
-    ///     audio.play_spatial_with_settings(
-    ///         asset_server.load("my_sound.ogg"),
-    ///         PlaybackSettings::LOOP.with_volume(Volume::new_relative(0.75)),
-    ///         Transform::IDENTITY,
-    ///         1.0,
-    ///         Vec3::new(-2.0, 0.0, 1.0),
-    ///     );
-    /// }
-    /// ```
-    ///
-    /// See [`Self::play_spatial`] on how to control playback once it's started, or how to move
-    /// the listener or the emitter.
-    pub fn play_spatial_with_settings(
-        &self,
-        audio_source: Handle<Source>,
-        settings: PlaybackSettings,
-        listener: Transform,
-        gap: f32,
-        emitter: Vec3,
-    ) -> Handle<SpatialAudioSink> {
-        let handle = self
-            .spatial_sink_handle_provider
-            .reserve_handle()
-            .typed_debug_checked();
-        let config = AudioToPlay {
-            settings,
-            sink_asset: handle.id().untyped(),
-            source_handle: audio_source,
-            spatial: Some(SpatialSettings {
-                left_ear: (listener.translation + listener.left() * gap / 2.0).to_array(),
-                right_ear: (listener.translation + listener.right() * gap / 2.0).to_array(),
-                emitter: emitter.to_array(),
-            }),
-        };
-        self.queue.write().push_back(config);
-        handle
-    }
-}
-=======
 use crate::{AudioSource, Decodable};
 use bevy_asset::{Asset, Handle};
 use bevy_derive::{Deref, DerefMut};
 use bevy_ecs::prelude::*;
 use bevy_math::Vec3;
 use bevy_transform::prelude::Transform;
->>>>>>> 7c3131a7
 
 /// Defines the volume to play an audio source at.
 #[derive(Clone, Copy, Debug)]
@@ -427,29 +154,6 @@
     pub(crate) emitter: [f32; 3],
 }
 
-<<<<<<< HEAD
-#[derive(Clone)]
-pub(crate) struct AudioToPlay<Source>
-where
-    Source: Asset + Decodable,
-{
-    pub(crate) sink_asset: UntypedAssetId,
-    pub(crate) source_handle: Handle<Source>,
-    pub(crate) settings: PlaybackSettings,
-    pub(crate) spatial: Option<SpatialSettings>,
-}
-
-impl<Source> fmt::Debug for AudioToPlay<Source>
-where
-    Source: Asset + Decodable,
-{
-    fn fmt(&self, f: &mut fmt::Formatter<'_>) -> fmt::Result {
-        f.debug_struct("AudioToPlay")
-            .field("sink_asset", &self.sink_asset)
-            .field("source_handle", &self.source_handle)
-            .field("settings", &self.settings)
-            .finish()
-=======
 impl SpatialSettings {
     /// Configure spatial audio coming from the `emitter` position and heard by a `listener`.
     ///
@@ -462,7 +166,6 @@
             right_ear: (listener.translation + listener.right() * gap / 2.0).to_array(),
             emitter: emitter.to_array(),
         }
->>>>>>> 7c3131a7
     }
 }
 
