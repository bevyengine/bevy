--- conflicted
+++ resolved
@@ -18,14 +18,8 @@
 bevy_reflect = { path = "../bevy_reflect", version = "0.16.0-dev", features = [
   "bevy",
 ] }
-<<<<<<< HEAD
 bevy_transform = { path = "../bevy_transform", version = "0.16.0-dev" }
 bevy_derive = { path = "../bevy_derive", version = "0.16.0-dev" }
-bevy_utils = { path = "../bevy_utils", version = "0.16.0-dev" }
-=======
-bevy_transform = { path = "../bevy_transform", version = "0.15.0-dev" }
-bevy_derive = { path = "../bevy_derive", version = "0.15.0-dev" }
->>>>>>> a371ee30
 
 # other
 rodio = { version = "0.20", default-features = false }
