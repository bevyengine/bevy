--- conflicted
+++ resolved
@@ -10,20 +10,11 @@
 
 [dependencies]
 # bevy
-<<<<<<< HEAD
-bevy_app = { path = "../bevy_app", version = "0.15.0-dev" }
-bevy_asset = { path = "../bevy_asset", version = "0.15.0-dev" }
-bevy_ecs = { path = "../bevy_ecs", version = "0.15.0-dev" }
-bevy_math = { path = "../bevy_math", version = "0.15.0-dev" }
-bevy_reflect = { path = "../bevy_reflect", version = "0.15.0-dev", features = [
-=======
 bevy_app = { path = "../bevy_app", version = "0.16.0-dev" }
 bevy_asset = { path = "../bevy_asset", version = "0.16.0-dev" }
 bevy_ecs = { path = "../bevy_ecs", version = "0.16.0-dev" }
-bevy_hierarchy = { path = "../bevy_hierarchy", version = "0.16.0-dev" }
 bevy_math = { path = "../bevy_math", version = "0.16.0-dev" }
 bevy_reflect = { path = "../bevy_reflect", version = "0.16.0-dev", features = [
->>>>>>> fa64e0f2
   "bevy",
 ] }
 bevy_transform = { path = "../bevy_transform", version = "0.16.0-dev" }
