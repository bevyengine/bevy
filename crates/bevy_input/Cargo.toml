--- conflicted
+++ resolved
@@ -18,12 +18,8 @@
 bevy_ecs = { path = "../bevy_ecs", version = "0.9.0-dev" }
 bevy_math = { path = "../bevy_math", version = "0.9.0-dev" }
 bevy_utils = { path = "../bevy_utils", version = "0.9.0-dev" }
-<<<<<<< HEAD
-bevy_reflect = { path = "../bevy_reflect", version = "0.9.0-dev" }
+bevy_reflect = { path = "../bevy_reflect", version = "0.9.0-dev", features = ["glam"] }
 winit = { version = "0.26.0", default-features = false }
-=======
-bevy_reflect = { path = "../bevy_reflect", version = "0.9.0-dev", features = ["glam"] }
->>>>>>> ed3ecda9
 
 # other
 serde = { version = "1", features = ["derive"], optional = true }
