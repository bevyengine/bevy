--- conflicted
+++ resolved
@@ -17,8 +17,5 @@
 bevy_app = { path = "../bevy_app", version = "0.1" }
 bevy_ecs = { path = "../bevy_ecs", version = "0.1" }
 bevy_math = { path = "../bevy_math", version = "0.1" }
-<<<<<<< HEAD
 bevy_window = { path = "../bevy_window", version = "0.1" }
-=======
-serde = { version = "1", features = ["derive"], optional = true }
->>>>>>> d00ce1c6
+serde = { version = "1", features = ["derive"], optional = true }