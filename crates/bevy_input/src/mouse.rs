--- conflicted
+++ resolved
@@ -1,10 +1,7 @@
 //! The mouse input functionality.
 
 use crate::{ButtonState, Input};
-<<<<<<< HEAD
-=======
 use bevy_ecs::entity::Entity;
->>>>>>> 97eda02f
 use bevy_ecs::{
     change_detection::DetectChangesMut,
     event::{Event, EventReader},
@@ -24,11 +21,7 @@
 ///
 /// The event is read inside of the [`mouse_button_input_system`](crate::mouse::mouse_button_input_system)
 /// to update the [`Input<MouseButton>`](crate::Input<MouseButton>) resource.
-<<<<<<< HEAD
-#[derive(Event, Debug, Clone, Copy, PartialEq, Eq, Reflect, FromReflect)]
-=======
 #[derive(Event, Debug, Clone, Copy, PartialEq, Eq, Reflect)]
->>>>>>> 97eda02f
 #[reflect(Debug, PartialEq)]
 #[cfg_attr(
     feature = "serialize",
@@ -81,11 +74,7 @@
 /// However, the event data does not make it possible to distinguish which device it is referring to.
 ///
 /// [`DeviceEvent::MouseMotion`]: https://docs.rs/winit/latest/winit/event/enum.DeviceEvent.html#variant.MouseMotion
-<<<<<<< HEAD
-#[derive(Event, Debug, Clone, Copy, PartialEq, Reflect, FromReflect)]
-=======
 #[derive(Event, Debug, Clone, Copy, PartialEq, Reflect)]
->>>>>>> 97eda02f
 #[reflect(Debug, PartialEq)]
 #[cfg_attr(
     feature = "serialize",
@@ -126,11 +115,7 @@
 /// A mouse wheel event.
 ///
 /// This event is the translated version of the `WindowEvent::MouseWheel` from the `winit` crate.
-<<<<<<< HEAD
-#[derive(Event, Debug, Clone, Copy, PartialEq, Reflect, FromReflect)]
-=======
 #[derive(Event, Debug, Clone, Copy, PartialEq, Reflect)]
->>>>>>> 97eda02f
 #[reflect(Debug, PartialEq)]
 #[cfg_attr(
     feature = "serialize",
