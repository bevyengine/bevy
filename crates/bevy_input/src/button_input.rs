--- conflicted
+++ resolved
@@ -29,7 +29,6 @@
 /// * Using [`ButtonInput::clear_just_pressed`] or [`ButtonInput::clear_just_released`] instead.
 /// * Calling [`ButtonInput::clear`] or [`ButtonInput::reset`] immediately after the state change.
 ///
-<<<<<<< HEAD
 /// ## Performance
 ///
 /// For all operations, the following conventions are used:
@@ -58,7 +57,7 @@
 /// | [`ButtonInput::clear_just_released`]    | *O*(1)~                      |
 /// | [`ButtonInput::reset_all`]              | *O*(n)                       |
 /// | [`ButtonInput::clear`]                  | *O*(n)                       |
-=======
+///
 /// ## Window focus
 ///
 /// `ButtonInput<KeyCode>` is tied to window focus. For example, if the user holds a button
@@ -67,7 +66,6 @@
 /// focus switches from one Bevy window to another (for example because a new window was just spawned).
 ///
 /// `ButtonInput<GamepadButton>` is independent of window focus.
->>>>>>> bc4d8bbb
 ///
 /// ## Note
 ///
