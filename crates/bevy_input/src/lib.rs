pub mod core;
pub mod devices;

pub use crate::core::{axis::*, binary_input::*, plugins::*};

pub mod prelude {
<<<<<<< HEAD
    pub use crate::{core::*, devices::*};
=======
    pub use crate::{
        gamepad::{
            Gamepad, GamepadAxis, GamepadAxisType, GamepadButton, GamepadButtonType, GamepadEvent,
            GamepadEventType,
        },
        keyboard::KeyCode,
        mouse::MouseButton,
        touch::{TouchInput, Touches},
        Axis, Input,
    };
}

use bevy_app::prelude::*;
use keyboard::{keyboard_input_system, KeyCode, KeyboardInput};
use mouse::{mouse_button_input_system, MouseButton, MouseButtonInput, MouseMotion, MouseWheel};
use touch::{touch_screen_input_system, TouchInput, Touches};

use bevy_app::startup_stage::STARTUP;
use bevy_ecs::IntoQuerySystem;
use gamepad::{
    gamepad_event_system, GamepadAxis, GamepadButton, GamepadEvent, GamepadEventRaw,
    GamepadSettings,
};

/// Adds keyboard and mouse input to an App
#[derive(Default)]
pub struct InputPlugin;

impl Plugin for InputPlugin {
    fn build(&self, app: &mut AppBuilder) {
        app.add_event::<KeyboardInput>()
            .add_event::<MouseButtonInput>()
            .add_event::<MouseMotion>()
            .add_event::<MouseWheel>()
            .init_resource::<Input<KeyCode>>()
            .add_system_to_stage(bevy_app::stage::EVENT, keyboard_input_system.system())
            .init_resource::<Input<MouseButton>>()
            .add_system_to_stage(bevy_app::stage::EVENT, mouse_button_input_system.system())
            .add_event::<GamepadEvent>()
            .add_event::<GamepadEventRaw>()
            .init_resource::<GamepadSettings>()
            .init_resource::<Input<GamepadButton>>()
            .init_resource::<Axis<GamepadAxis>>()
            .init_resource::<Axis<GamepadButton>>()
            .add_system_to_stage(bevy_app::stage::EVENT, gamepad_event_system.system())
            .add_startup_system_to_stage(STARTUP, gamepad_event_system.system())
            .add_event::<TouchInput>()
            .init_resource::<Touches>()
            .add_system_to_stage(bevy_app::stage::EVENT, touch_screen_input_system.system());
    }
}

/// The current "press" state of an element
#[derive(Debug, Clone, Eq, PartialEq)]
pub enum ElementState {
    Pressed,
    Released,
}

impl ElementState {
    pub fn is_pressed(&self) -> bool {
        matches!(self, ElementState::Pressed)
    }
>>>>>>> 28e6271f
}<|MERGE_RESOLUTION|>--- conflicted
+++ resolved
@@ -4,59 +4,7 @@
 pub use crate::core::{axis::*, binary_input::*, plugins::*};
 
 pub mod prelude {
-<<<<<<< HEAD
     pub use crate::{core::*, devices::*};
-=======
-    pub use crate::{
-        gamepad::{
-            Gamepad, GamepadAxis, GamepadAxisType, GamepadButton, GamepadButtonType, GamepadEvent,
-            GamepadEventType,
-        },
-        keyboard::KeyCode,
-        mouse::MouseButton,
-        touch::{TouchInput, Touches},
-        Axis, Input,
-    };
-}
-
-use bevy_app::prelude::*;
-use keyboard::{keyboard_input_system, KeyCode, KeyboardInput};
-use mouse::{mouse_button_input_system, MouseButton, MouseButtonInput, MouseMotion, MouseWheel};
-use touch::{touch_screen_input_system, TouchInput, Touches};
-
-use bevy_app::startup_stage::STARTUP;
-use bevy_ecs::IntoQuerySystem;
-use gamepad::{
-    gamepad_event_system, GamepadAxis, GamepadButton, GamepadEvent, GamepadEventRaw,
-    GamepadSettings,
-};
-
-/// Adds keyboard and mouse input to an App
-#[derive(Default)]
-pub struct InputPlugin;
-
-impl Plugin for InputPlugin {
-    fn build(&self, app: &mut AppBuilder) {
-        app.add_event::<KeyboardInput>()
-            .add_event::<MouseButtonInput>()
-            .add_event::<MouseMotion>()
-            .add_event::<MouseWheel>()
-            .init_resource::<Input<KeyCode>>()
-            .add_system_to_stage(bevy_app::stage::EVENT, keyboard_input_system.system())
-            .init_resource::<Input<MouseButton>>()
-            .add_system_to_stage(bevy_app::stage::EVENT, mouse_button_input_system.system())
-            .add_event::<GamepadEvent>()
-            .add_event::<GamepadEventRaw>()
-            .init_resource::<GamepadSettings>()
-            .init_resource::<Input<GamepadButton>>()
-            .init_resource::<Axis<GamepadAxis>>()
-            .init_resource::<Axis<GamepadButton>>()
-            .add_system_to_stage(bevy_app::stage::EVENT, gamepad_event_system.system())
-            .add_startup_system_to_stage(STARTUP, gamepad_event_system.system())
-            .add_event::<TouchInput>()
-            .init_resource::<Touches>()
-            .add_system_to_stage(bevy_app::stage::EVENT, touch_screen_input_system.system());
-    }
 }
 
 /// The current "press" state of an element
@@ -70,5 +18,4 @@
     pub fn is_pressed(&self) -> bool {
         matches!(self, ElementState::Pressed)
     }
->>>>>>> 28e6271f
 }