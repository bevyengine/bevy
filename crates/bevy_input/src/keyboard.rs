--- conflicted
+++ resolved
@@ -75,23 +75,14 @@
     }
 }
 
-<<<<<<< HEAD
 /// Contains the platform-native physical key identifier
-=======
-/// The key code of a [`KeyboardInput`].
->>>>>>> 60773e67
 ///
 /// The exact values vary from platform to platform (which is part of why this is a per-platform
 /// enum), but the values are primarily tied to the key's physical location on the keyboard.
 ///
-<<<<<<< HEAD
 /// This enum is primarily used to store raw keycodes when Winit doesn't map a given native
 /// physical key identifier to a meaningful [`KeyCode`] variant. In the presence of identifiers we
 /// haven't mapped for you yet, this lets you use use [`KeyCode`] to:
-=======
-/// It is used as the generic `T` value of an [`Input`] to create a `Res<Input<KeyCode>>`.
-/// The resource values are mapped to the current layout of the keyboard and correlate to an [`ScanCode`].
->>>>>>> 60773e67
 ///
 /// - Correctly match key press and release events.
 /// - On non-web platforms, support assigning keybinds to virtually any key through a UI.
@@ -114,21 +105,16 @@
     Xkb(u32),
 }
 
-/// The physical key code of a [`KeyboardInput`](crate::keyboard::KeyboardInput).
-///
-<<<<<<< HEAD
+/// The key code of a [`KeyboardInput`].
+///
 /// ## Usage
 ///
-/// It is used as the generic `<T>` value of an [`Input`](crate::Input) to
-/// create a `Res<Input<ScanCode>>`.
-/// The resource values are mapped to the physical location of a key on the
-/// keyboard and correlate to an [`Key`](Key)
-/// The resource is updated inside of the [`keyboard_input_system`](crate::keyboard::keyboard_input_system).
-///
-/// Its values map 1 to 1 to winit's `KeyCode`.
-=======
+/// It is used as the generic `T` value of an [`Input`] to create a `Res<Input<KeyCode>>`.
+/// The resource values are mapped to the current layout of the keyboard and correlate to an [`ScanCode`].
+///
+/// ## Updating
+///
 /// The resource is updated inside of the [`keyboard_input_system`].
->>>>>>> 60773e67
 #[derive(Debug, Hash, Ord, PartialOrd, PartialEq, Eq, Clone, Copy, Reflect)]
 #[reflect(Debug, Hash, PartialEq)]
 #[cfg_attr(
@@ -636,7 +622,6 @@
     Web(SmolStr),
 }
 
-<<<<<<< HEAD
 /// The logical key code of a [`KeyboardInput`](crate::keyboard::KeyboardInput).
 ///
 /// ## Usage
@@ -646,26 +631,13 @@
 ///
 /// ## Updating
 ///
-/// The resource is updated inside of the [`keyboard_input_system`](crate::keyboard::keyboard_input_system).
+/// The resource is updated inside of the [`keyboard_input_system`].
 ///
 /// ## Technical
 ///
 /// Its values map 1 to 1 to winit's Key.
 #[non_exhaustive]
 #[derive(Debug, Hash, Ord, PartialOrd, PartialEq, Eq, Clone, Reflect)]
-=======
-/// The scan code of a [`KeyboardInput`].
-///
-/// ## Usage
-///
-/// It is used as the generic `<T>` value of an [`Input`] to create a `Res<Input<ScanCode>>`.
-/// The resource values are mapped to the physical location of a key on the keyboard and correlate to an [`KeyCode`]
-///
-/// ## Updating
-///
-/// The resource is updated inside of the [`keyboard_input_system`].
-#[derive(Debug, Hash, Ord, PartialOrd, PartialEq, Eq, Clone, Copy, Reflect)]
->>>>>>> 60773e67
 #[reflect(Debug, Hash, PartialEq)]
 #[cfg_attr(
     feature = "serialize",
