--- conflicted
+++ resolved
@@ -1,20 +1,13 @@
 //! The keyboard input functionality.
 
 use crate::{ButtonState, Input};
-<<<<<<< HEAD
-=======
 use bevy_ecs::entity::Entity;
->>>>>>> 97eda02f
 use bevy_ecs::{
     change_detection::DetectChangesMut,
     event::{Event, EventReader},
     system::ResMut,
 };
-<<<<<<< HEAD
-use bevy_reflect::{FromReflect, Reflect};
-=======
 use bevy_reflect::Reflect;
->>>>>>> 97eda02f
 
 #[cfg(feature = "serialize")]
 use bevy_reflect::{ReflectDeserialize, ReflectSerialize};
@@ -28,11 +21,7 @@
 ///
 /// The event is consumed inside of the [`keyboard_input_system`](crate::keyboard::keyboard_input_system)
 /// to update the [`Input<KeyCode>`](crate::Input<KeyCode>) resource.
-<<<<<<< HEAD
-#[derive(Event, Debug, Clone, Copy, PartialEq, Eq, Reflect, FromReflect)]
-=======
 #[derive(Event, Debug, Clone, Copy, PartialEq, Eq, Reflect)]
->>>>>>> 97eda02f
 #[reflect(Debug, PartialEq)]
 #[cfg_attr(
     feature = "serialize",
