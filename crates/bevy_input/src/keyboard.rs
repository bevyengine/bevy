--- conflicted
+++ resolved
@@ -1,11 +1,5 @@
-<<<<<<< HEAD
-use crate::{ElementState, Input};
+use crate::{ButtonState, Input};
 use bevy_ecs::{event::EventReader, system::ResMut};
-=======
-use crate::{ButtonState, Input};
-use bevy_ecs::event::EventReader;
-use bevy_ecs::system::ResMut;
->>>>>>> 91f2b510
 
 /// A keyboard input event.
 ///
@@ -22,12 +16,8 @@
     pub scan_code: u32,
     /// The key code of the key.
     pub key_code: Option<KeyCode>,
-<<<<<<< HEAD
     /// The press state of the key.
-    pub state: ElementState,
-=======
     pub state: ButtonState,
->>>>>>> 91f2b510
 }
 
 /// Updates the [`Input<KeyCode>`] resource with the latest [`KeyboardInput`] events.
