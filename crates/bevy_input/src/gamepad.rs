--- conflicted
+++ resolved
@@ -9,13 +9,10 @@
     event::{Event, EventReader, EventWriter},
     system::{Commands, Local, Query, Res, ResMut, Resource},
 };
-<<<<<<< HEAD
 use bevy_math::Vec2;
-=======
 #[cfg(feature = "bevy_reflect")]
->>>>>>> 8bfe635c
 use bevy_reflect::{std_traits::ReflectDefault, Reflect};
-#[cfg(feature = "serialize")]
+#[cfg(all(feature = "serialize", feature = "bevy_reflect"))]
 use bevy_reflect::{ReflectDeserialize, ReflectSerialize};
 use bevy_utils::{
     tracing::{info, warn},
@@ -326,7 +323,8 @@
     },
 }
 
-<<<<<<< HEAD
+
+
 /// Gamepad [`bundle`](Bundle) with the minimum components required to represent a gamepad.
 #[derive(Bundle, Debug)]
 pub struct MinimalGamepad {
@@ -351,10 +349,6 @@
         }
     }
 }
-=======
-#[cfg(all(feature = "serialize", feature = "bevy_reflect"))]
-use bevy_reflect::{ReflectDeserialize, ReflectSerialize};
->>>>>>> 8bfe635c
 
 /// A gamepad with an associated `ID`.
 ///
@@ -365,15 +359,9 @@
 ///
 /// ## Note
 ///
-<<<<<<< HEAD
 /// The `ID` of a gamepad is fixed until the app is restarted.
 /// Reconnected gamepads will try to preserve their `ID` but it's not guaranteed.
-#[derive(Debug, Copy, Clone, PartialOrd, Ord, PartialEq, Eq, Hash, Reflect)]
-#[reflect(Debug, Hash, PartialEq)]
-=======
-/// The `ID` of a gamepad is fixed until the gamepad disconnects or the app is restarted.
-#[derive(Debug, Copy, Clone, PartialEq, Eq, Hash)]
->>>>>>> 8bfe635c
+#[derive(Debug, Copy, Clone, PartialOrd, Ord, PartialEq, Eq, Hash)]
 #[cfg_attr(
     feature = "bevy_reflect",
     derive(Reflect),
@@ -452,16 +440,10 @@
     }
 }
 
-<<<<<<< HEAD
 /// Metadata associated with a [`GamepadId`].
-#[derive(Debug, Clone, PartialEq, Eq, Reflect)]
-#[reflect(Debug, PartialEq)]
-=======
-/// Metadata associated with a [`Gamepad`].
 #[derive(Debug, Clone, PartialEq, Eq)]
 #[cfg_attr(feature = "bevy_reflect", derive(Reflect), reflect(Debug, PartialEq))]
 #[cfg_attr(feature = "serialize", derive(serde::Serialize, serde::Deserialize))]
->>>>>>> 8bfe635c
 #[cfg_attr(
     all(feature = "serialize", feature = "bevy_reflect"),
     reflect(Serialize, Deserialize)
@@ -506,16 +488,8 @@
 ///
 /// ## Usage
 ///
-<<<<<<< HEAD
 /// This is used to determine which button has changed its value when receiving gamepad button events
 /// It is also used in the [`GamepadButtons`].
-#[derive(Debug, Copy, Clone, PartialEq, Eq, Hash, Reflect, PartialOrd, Ord)]
-#[reflect(Debug, Hash, PartialEq)]
-=======
-/// This is used to determine which button has changed its value when receiving a
-/// [`GamepadButtonChangedEvent`]. It is also used in the [`GamepadButton`]
-/// which in turn is used to create the [`ButtonInput<GamepadButton>`] or
-/// [`Axis<GamepadButton>`] `bevy` resources.
 #[derive(Debug, Copy, Clone, PartialEq, Eq, Hash, PartialOrd, Ord)]
 #[cfg_attr(
     feature = "bevy_reflect",
@@ -523,7 +497,6 @@
     reflect(Debug, Hash, PartialEq)
 )]
 #[cfg_attr(feature = "serialize", derive(serde::Serialize, serde::Deserialize))]
->>>>>>> 8bfe635c
 #[cfg_attr(
     all(feature = "serialize", feature = "bevy_reflect"),
     reflect(Serialize, Deserialize)
@@ -584,7 +557,6 @@
 ///
 /// The only way to obtain a [`GamepadButtons`] is by [`query`](Query).
 ///
-<<<<<<< HEAD
 /// # Examples
 ///
 /// ```
@@ -606,25 +578,6 @@
     pub(crate) digital: ButtonInput<GamepadButtonType>,
     /// [`Axis`] of [`GamepadButtonType`] representing their analog state.
     pub(crate) analog: Axis<GamepadButtonType>,
-=======
-/// The gamepad button resources are updated inside of the [`gamepad_button_event_system`].
-#[derive(Debug, Copy, Clone, PartialEq, Eq, Hash)]
-#[cfg_attr(
-    feature = "bevy_reflect",
-    derive(Reflect),
-    reflect(Debug, Hash, PartialEq)
-)]
-#[cfg_attr(feature = "serialize", derive(serde::Serialize, serde::Deserialize))]
-#[cfg_attr(
-    all(feature = "serialize", feature = "bevy_reflect"),
-    reflect(Serialize, Deserialize)
-)]
-pub struct GamepadButton {
-    /// The gamepad on which the button is located on.
-    pub gamepad: Gamepad,
-    /// The type of the button.
-    pub button_type: GamepadButtonType,
->>>>>>> 8bfe635c
 }
 
 impl Default for GamepadButtons {
@@ -640,7 +593,6 @@
     }
 }
 
-<<<<<<< HEAD
 impl GamepadButtons {
     /// Returns the position data of the provided [`GamepadButtonType`].
     ///
@@ -737,21 +689,6 @@
     pub fn pressed_state(&self, button: GamepadButtonType) -> ButtonState {
         ButtonState::from(self.digital.pressed_state(button))
     }
-=======
-/// A gamepad button input event.
-#[derive(Event, Debug, Clone, Copy, PartialEq, Eq)]
-#[cfg_attr(feature = "bevy_reflect", derive(Reflect), reflect(Debug, PartialEq))]
-#[cfg_attr(feature = "serialize", derive(serde::Serialize, serde::Deserialize))]
-#[cfg_attr(
-    all(feature = "serialize", feature = "bevy_reflect"),
-    reflect(Serialize, Deserialize)
-)]
-pub struct GamepadButtonInput {
-    /// The gamepad button assigned to the event.
-    pub button: GamepadButton,
-    /// The pressed state of the button.
-    pub state: ButtonState,
->>>>>>> 8bfe635c
 }
 
 /// A type of gamepad axis.
@@ -759,17 +696,10 @@
 /// ## Usage
 ///
 /// This is used to determine which axis has changed its value when receiving a
-<<<<<<< HEAD
 /// gamepad axis event. It is also used in the [`GamepadAxes`].
-#[derive(Debug, Copy, Clone, PartialEq, Eq, Hash, Reflect)]
-#[reflect(Debug, Hash, PartialEq)]
-=======
-/// [`GamepadAxisChangedEvent`]. It is also used in the [`GamepadAxis`]
-/// which in turn is used to create the [`Axis<GamepadAxis>`] `bevy` resource.
 #[derive(Debug, Copy, Clone, PartialEq, Eq, Hash)]
 #[cfg_attr(feature = "bevy_reflect", derive(Reflect), reflect(Debug, PartialEq))]
 #[cfg_attr(feature = "serialize", derive(serde::Serialize, serde::Deserialize))]
->>>>>>> 8bfe635c
 #[cfg_attr(
     all(feature = "serialize", feature = "bevy_reflect"),
     reflect(Serialize, Deserialize)
@@ -801,7 +731,6 @@
 ///
 /// The only way to obtain a [`GamepadAxes`] is by [`query`](Query).
 ///
-<<<<<<< HEAD
 /// # Examples
 ///
 /// ```
@@ -819,21 +748,6 @@
 #[derive(Component, Debug)]
 pub struct GamepadAxes {
     axis: Axis<GamepadAxisType>,
-=======
-/// The gamepad axes resources are updated inside of the [`gamepad_axis_event_system`].
-#[derive(Debug, Copy, Clone, PartialEq, Eq, Hash)]
-#[cfg_attr(feature = "bevy_reflect", derive(Reflect), reflect(Debug, PartialEq))]
-#[cfg_attr(feature = "serialize", derive(serde::Serialize, serde::Deserialize))]
-#[cfg_attr(
-    all(feature = "serialize", feature = "bevy_reflect"),
-    reflect(Serialize, Deserialize)
-)]
-pub struct GamepadAxis {
-    /// The gamepad on which the axis is located on.
-    pub gamepad: Gamepad,
-    /// The type of the axis.
-    pub axis_type: GamepadAxisType,
->>>>>>> 8bfe635c
 }
 
 impl Default for GamepadAxes {
@@ -888,20 +802,11 @@
 ///
 /// ## Note
 ///
-<<<<<<< HEAD
-/// The [`GamepadSettings`] are used inside `bevy_input` to determine when raw gamepad events
+/// The [`GamepadSettings`] are used to determine when raw gamepad events
 /// should register. Events that don't meet the change thresholds defined in [`GamepadSettings`]
 /// will not register. To modify these settings, mutate the corresponding component.
-#[derive(Component, Clone, Default, Debug, Reflect)]
-#[reflect(Debug, Default)]
-=======
-/// The [`GamepadSettings`] are used inside of `bevy_gilrs` to determine when raw gamepad events from `gilrs`,
-/// should register as a [`GamepadEvent`]. Events that don't meet the change thresholds defined in [`GamepadSettings`]
-/// will not register. To modify these settings, mutate the corresponding resource.
-#[derive(Resource, Default, Debug)]
+#[derive(Component, Clone, Default, Debug)]
 #[cfg_attr(feature = "bevy_reflect", derive(Reflect), reflect(Debug, Default))]
-
->>>>>>> 8bfe635c
 pub struct GamepadSettings {
     /// The default button settings.
     pub default_button_settings: ButtonSettings,
@@ -980,13 +885,8 @@
 /// value is surpassed and released if the `release_threshold` value is undercut.
 ///
 /// Allowed values: `0.0 <= ``release_threshold`` <= ``press_threshold`` <= 1.0`
-<<<<<<< HEAD
-#[derive(Debug, PartialEq, Clone, Reflect)]
-#[reflect(Debug, Default)]
-=======
-#[derive(Debug, Clone)]
+#[derive(Debug, PartialEq, Clone)]
 #[cfg_attr(feature = "bevy_reflect", derive(Reflect), reflect(Debug, Default))]
->>>>>>> 8bfe635c
 pub struct ButtonSettings {
     press_threshold: f32,
     release_threshold: f32,
@@ -1473,17 +1373,8 @@
 /// - Otherwise, values will not be rounded.
 ///
 /// The valid range is from 0.0 to 1.0, inclusive.
-<<<<<<< HEAD
-#[derive(Debug, Clone, Reflect)]
-#[reflect(Debug, Default)]
-=======
-///
-/// ## Updating
-///
-/// The current value of a button is received through the [`GamepadButtonChangedEvent`].
 #[derive(Debug, Clone)]
 #[cfg_attr(feature = "bevy_reflect", derive(Reflect), reflect(Debug, Default))]
->>>>>>> 8bfe635c
 pub struct ButtonAxisSettings {
     /// The high value at which to apply rounding.
     pub high: f32,
@@ -1543,124 +1434,6 @@
         }
         None
     }
-<<<<<<< HEAD
-=======
-}
-
-/// Handles [`GamepadConnectionEvent`]s and updates gamepad resources.
-///
-/// Updates the [`Gamepads`] resource and resets and/or initializes
-/// the [`Axis<GamepadButton>`] and [`ButtonInput<GamepadButton>`] resources.
-///
-/// ## Note
-///
-/// Whenever a [`Gamepad`] connects or disconnects, an information gets printed to the console using the [`info!`] macro.
-pub fn gamepad_connection_system(
-    mut gamepads: ResMut<Gamepads>,
-    mut connection_events: EventReader<GamepadConnectionEvent>,
-    mut axis: ResMut<Axis<GamepadAxis>>,
-    mut button_axis: ResMut<Axis<GamepadButton>>,
-    mut button_input: ResMut<ButtonInput<GamepadButton>>,
-) {
-    for connection_event in connection_events.read() {
-        let gamepad = connection_event.gamepad;
-
-        if let GamepadConnection::Connected(info) = &connection_event.connection {
-            gamepads.register(gamepad, info.clone());
-            info!("{:?} Connected", gamepad);
-
-            for button_type in &ALL_BUTTON_TYPES {
-                let gamepad_button = GamepadButton::new(gamepad, *button_type);
-                button_input.reset(gamepad_button);
-                button_axis.set(gamepad_button, 0.0);
-            }
-            for axis_type in &ALL_AXIS_TYPES {
-                axis.set(GamepadAxis::new(gamepad, *axis_type), 0.0);
-            }
-        } else {
-            gamepads.deregister(gamepad);
-            info!("{:?} Disconnected", gamepad);
-
-            for button_type in &ALL_BUTTON_TYPES {
-                let gamepad_button = GamepadButton::new(gamepad, *button_type);
-                button_input.reset(gamepad_button);
-                button_axis.remove(gamepad_button);
-            }
-            for axis_type in &ALL_AXIS_TYPES {
-                axis.remove(GamepadAxis::new(gamepad, *axis_type));
-            }
-        }
-    }
-}
-
-/// The connection status of a gamepad.
-#[derive(Debug, Clone, PartialEq)]
-#[cfg_attr(feature = "bevy_reflect", derive(Reflect), reflect(Debug, PartialEq))]
-#[cfg_attr(feature = "serialize", derive(serde::Serialize, serde::Deserialize))]
-#[cfg_attr(
-    all(feature = "serialize", feature = "bevy_reflect"),
-    reflect(Serialize, Deserialize)
-)]
-pub enum GamepadConnection {
-    /// The gamepad is connected.
-    Connected(GamepadInfo),
-    /// The gamepad is disconnected.
-    Disconnected,
-}
-
-/// A Gamepad connection event. Created when a connection to a gamepad
-/// is established and when a gamepad is disconnected.
-#[derive(Event, Debug, Clone, PartialEq)]
-#[cfg_attr(feature = "bevy_reflect", derive(Reflect), reflect(Debug, PartialEq))]
-#[cfg_attr(feature = "serialize", derive(serde::Serialize, serde::Deserialize))]
-#[cfg_attr(
-    all(feature = "serialize", feature = "bevy_reflect"),
-    reflect(Serialize, Deserialize)
-)]
-pub struct GamepadConnectionEvent {
-    /// The gamepad whose connection status changed.
-    pub gamepad: Gamepad,
-    /// The change in the gamepads connection.
-    pub connection: GamepadConnection,
-}
-
-impl GamepadConnectionEvent {
-    /// Creates a [`GamepadConnectionEvent`].
-    pub fn new(gamepad: Gamepad, connection: GamepadConnection) -> Self {
-        Self {
-            gamepad,
-            connection,
-        }
-    }
-
-    /// Is the gamepad connected?
-    pub fn connected(&self) -> bool {
-        matches!(self.connection, GamepadConnection::Connected(_))
-    }
-
-    /// Is the gamepad disconnected?
-    pub fn disconnected(&self) -> bool {
-        !self.connected()
-    }
-}
-
-/// Gamepad event for when the "value" on the axis changes
-/// by an amount larger than the threshold defined in [`GamepadSettings`].
-#[derive(Event, Debug, Clone, PartialEq)]
-#[cfg_attr(feature = "bevy_reflect", derive(Reflect), reflect(Debug, PartialEq))]
-#[cfg_attr(feature = "serialize", derive(serde::Serialize, serde::Deserialize))]
-#[cfg_attr(
-    all(feature = "serialize", feature = "bevy_reflect"),
-    reflect(Serialize, Deserialize)
-)]
-pub struct GamepadAxisChangedEvent {
-    /// The gamepad on which the axis is triggered.
-    pub gamepad: Gamepad,
-    /// The type of the triggered axis.
-    pub axis_type: GamepadAxisType,
-    /// The value of the axis.
-    pub value: f32,
->>>>>>> 8bfe635c
 }
 
 /// Handles [`GamepadConnectionEvent`]s events.
@@ -1728,17 +1501,10 @@
     }
 }
 
-<<<<<<< HEAD
 /// The connection status of a gamepad.
-#[derive(Debug, Clone, PartialEq, Reflect)]
-#[reflect(Debug, PartialEq)]
-=======
-/// Gamepad event for when the "value" (amount of pressure) on the button
-/// changes by an amount larger than the threshold defined in [`GamepadSettings`].
-#[derive(Event, Debug, Clone, PartialEq)]
+#[derive(Debug, Clone, PartialEq)]
 #[cfg_attr(feature = "bevy_reflect", derive(Reflect), reflect(Debug, PartialEq))]
 #[cfg_attr(feature = "serialize", derive(serde::Serialize, serde::Deserialize))]
->>>>>>> 8bfe635c
 #[cfg_attr(
     all(feature = "serialize", feature = "bevy_reflect"),
     reflect(Serialize, Deserialize)
@@ -1837,7 +1603,6 @@
             }
             buttons.digital.press(button);
         };
-<<<<<<< HEAD
         processed_analog_events.send(GamepadButtonChangedEvent::new(
             entity,
             gamepad,
@@ -1845,71 +1610,6 @@
             buttons.pressed_state(button),
             filtered_value,
         ));
-=======
-    }
-}
-
-/// A gamepad event.
-///
-/// This event type is used over the [`GamepadConnectionEvent`],
-/// [`GamepadButtonChangedEvent`] and [`GamepadAxisChangedEvent`] when
-/// the in-frame relative ordering of events is important.
-#[derive(Event, Debug, Clone, PartialEq)]
-#[cfg_attr(feature = "bevy_reflect", derive(Reflect), reflect(Debug, PartialEq))]
-#[cfg_attr(feature = "serialize", derive(serde::Serialize, serde::Deserialize))]
-#[cfg_attr(
-    all(feature = "serialize", feature = "bevy_reflect"),
-    reflect(Serialize, Deserialize)
-)]
-pub enum GamepadEvent {
-    /// A gamepad has been connected or disconnected.
-    Connection(GamepadConnectionEvent),
-    /// A button of the gamepad has been triggered.
-    Button(GamepadButtonChangedEvent),
-    /// An axis of the gamepad has been triggered.
-    Axis(GamepadAxisChangedEvent),
-}
-
-impl From<GamepadConnectionEvent> for GamepadEvent {
-    fn from(value: GamepadConnectionEvent) -> Self {
-        Self::Connection(value)
-    }
-}
-
-impl From<GamepadButtonChangedEvent> for GamepadEvent {
-    fn from(value: GamepadButtonChangedEvent) -> Self {
-        Self::Button(value)
-    }
-}
-
-impl From<GamepadAxisChangedEvent> for GamepadEvent {
-    fn from(value: GamepadAxisChangedEvent) -> Self {
-        Self::Axis(value)
-    }
-}
-
-/// Splits the [`GamepadEvent`] event stream into its component events.
-pub fn gamepad_event_system(
-    mut gamepad_events: EventReader<GamepadEvent>,
-    mut connection_events: EventWriter<GamepadConnectionEvent>,
-    mut button_events: EventWriter<GamepadButtonChangedEvent>,
-    mut axis_events: EventWriter<GamepadAxisChangedEvent>,
-    mut button_input: ResMut<ButtonInput<GamepadButton>>,
-) {
-    button_input.bypass_change_detection().clear();
-    for gamepad_event in gamepad_events.read() {
-        match gamepad_event {
-            GamepadEvent::Connection(connection_event) => {
-                connection_events.send(connection_event.clone());
-            }
-            GamepadEvent::Button(button_event) => {
-                button_events.send(button_event.clone());
-            }
-            GamepadEvent::Axis(axis_event) => {
-                axis_events.send(axis_event.clone());
-            }
-        }
->>>>>>> 8bfe635c
     }
 }
 
