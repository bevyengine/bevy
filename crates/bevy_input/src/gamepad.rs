//! The gamepad input functionality.

use crate::{Axis, ButtonInput, ButtonState};
use bevy_core::Name;
use bevy_ecs::{
    change_detection::DetectChangesMut,
    component::Component,
    entity::Entity,
    event::{Event, EventReader, EventWriter},
    system::{Commands, Query},
};
use bevy_math::Vec2;
#[cfg(feature = "bevy_reflect")]
use bevy_reflect::{std_traits::ReflectDefault, Reflect};
#[cfg(all(feature = "serialize", feature = "bevy_reflect"))]
use bevy_reflect::{ReflectDeserialize, ReflectSerialize};
use bevy_utils::{
    tracing::{info, warn},
    Duration, HashMap,
};
use derive_more::derive::{Display, Error, From};

/// A gamepad event.
///
/// This event type is used over the [`GamepadConnectionEvent`],
/// [`GamepadButtonChangedEvent`] and [`GamepadAxisChangedEvent`] when
/// the in-frame relative ordering of events is important.
///
/// This event is produced by `bevy_input`
#[derive(Event, Debug, Clone, PartialEq, From)]
#[cfg_attr(feature = "bevy_reflect", derive(Reflect), reflect(Debug, PartialEq))]
#[cfg_attr(feature = "serialize", derive(serde::Serialize, serde::Deserialize))]
#[cfg_attr(
    all(feature = "serialize", feature = "bevy_reflect"),
    reflect(Serialize, Deserialize)
)]
pub enum GamepadEvent {
    /// A gamepad has been connected or disconnected.
    Connection(GamepadConnectionEvent),
    /// A button of the gamepad has been triggered.
    Button(GamepadButtonChangedEvent),
    /// An axis of the gamepad has been triggered.
    Axis(GamepadAxisChangedEvent),
}

/// A raw gamepad event.
///
/// This event type is used over the [`GamepadConnectionEvent`],
/// [`RawGamepadButtonChangedEvent`] and [`RawGamepadAxisChangedEvent`] when
/// the in-frame relative ordering of events is important.
///
/// This event type is used by `bevy_input` to feed its components.
#[derive(Event, Debug, Clone, PartialEq, Reflect, From)]
#[reflect(Debug, PartialEq)]
#[cfg_attr(
    feature = "serialize",
    derive(serde::Serialize, serde::Deserialize),
    reflect(Serialize, Deserialize)
)]
pub enum RawGamepadEvent {
    /// A gamepad has been connected or disconnected.
    Connection(GamepadConnectionEvent),
    /// A button of the gamepad has been triggered.
    Button(RawGamepadButtonChangedEvent),
    /// An axis of the gamepad has been triggered.
    Axis(RawGamepadAxisChangedEvent),
}

/// [`GamepadButton`] changed event unfiltered by [`GamepadSettings`]
#[derive(Event, Debug, Copy, Clone, PartialEq, Reflect)]
#[reflect(Debug, PartialEq)]
#[cfg_attr(
    feature = "serialize",
    derive(serde::Serialize, serde::Deserialize),
    reflect(Serialize, Deserialize)
)]
pub struct RawGamepadButtonChangedEvent {
    /// The gamepad on which the button is triggered.
    pub gamepad: Entity,
    /// The type of the triggered button.
    pub button: GamepadButton,
    /// The value of the button.
    pub value: f32,
}

impl RawGamepadButtonChangedEvent {
    /// Creates a [`RawGamepadButtonChangedEvent`].
    pub fn new(gamepad: Entity, button_type: GamepadButton, value: f32) -> Self {
        Self {
            gamepad,
            button: button_type,
            value,
        }
    }
}

/// [`GamepadAxis`] changed event unfiltered by [`GamepadSettings`]
#[derive(Event, Debug, Copy, Clone, PartialEq, Reflect)]
#[reflect(Debug, PartialEq)]
#[cfg_attr(
    feature = "serialize",
    derive(serde::Serialize, serde::Deserialize),
    reflect(Serialize, Deserialize)
)]
pub struct RawGamepadAxisChangedEvent {
    /// The gamepad on which the axis is triggered.
    pub gamepad: Entity,
    /// The type of the triggered axis.
    pub axis: GamepadAxis,
    /// The value of the axis.
    pub value: f32,
}

impl RawGamepadAxisChangedEvent {
    /// Creates a [`RawGamepadAxisChangedEvent`].
    pub fn new(gamepad: Entity, axis_type: GamepadAxis, value: f32) -> Self {
        Self {
            gamepad,
            axis: axis_type,
            value,
        }
    }
}

/// A Gamepad connection event. Created when a connection to a gamepad
/// is established and when a gamepad is disconnected.
#[derive(Event, Debug, Clone, PartialEq, Reflect)]
#[reflect(Debug, PartialEq)]
#[cfg_attr(
    feature = "serialize",
    derive(serde::Serialize, serde::Deserialize),
    reflect(Serialize, Deserialize)
)]
pub struct GamepadConnectionEvent {
    /// The gamepad whose connection status changed.
    pub gamepad: Entity,
    /// The change in the gamepads connection.
    pub connection: GamepadConnection,
}

impl GamepadConnectionEvent {
    /// Creates a [`GamepadConnectionEvent`].
    pub fn new(gamepad: Entity, connection: GamepadConnection) -> Self {
        Self {
            gamepad,
            connection,
        }
    }

    /// Is the gamepad connected?
    pub fn connected(&self) -> bool {
        matches!(self.connection, GamepadConnection::Connected { .. })
    }

    /// Is the gamepad disconnected?
    pub fn disconnected(&self) -> bool {
        !self.connected()
    }
}

/// [`GamepadButton`] event triggered by a digital state change
#[derive(Event, Debug, Clone, Copy, PartialEq, Eq, Reflect)]
#[reflect(Debug, PartialEq)]
#[cfg_attr(
    feature = "serialize",
    derive(serde::Serialize, serde::Deserialize),
    reflect(Serialize, Deserialize)
)]
pub struct GamepadButtonStateChangedEvent {
    /// The entity that represents this gamepad.
    pub entity: Entity,
    /// The gamepad button assigned to the event.
    pub button: GamepadButton,
    /// The pressed state of the button.
    pub state: ButtonState,
}

impl GamepadButtonStateChangedEvent {
    /// Creates a new [`GamepadButtonStateChangedEvent`]
    pub fn new(entity: Entity, button: GamepadButton, state: ButtonState) -> Self {
        Self {
            entity,
            button,
            state,
        }
    }
}

/// [`GamepadButton`] event triggered by an analog state change
#[derive(Event, Debug, Clone, Copy, PartialEq, Reflect)]
#[reflect(Debug, PartialEq)]
#[cfg_attr(
    feature = "serialize",
    derive(serde::Serialize, serde::Deserialize),
    reflect(Serialize, Deserialize)
)]
pub struct GamepadButtonChangedEvent {
    /// The entity that represents this gamepad.
    pub entity: Entity,
    /// The gamepad button assigned to the event.
    pub button: GamepadButton,
    /// The pressed state of the button.
    pub state: ButtonState,
    /// The analog value of the button.
    pub value: f32,
}

impl GamepadButtonChangedEvent {
    /// Creates a new [`GamepadButtonChangedEvent`]
    pub fn new(entity: Entity, button: GamepadButton, state: ButtonState, value: f32) -> Self {
        Self {
            entity,
            button,
            state,
            value,
        }
    }
}

/// [`GamepadAxis`] event triggered by an analog state change
#[derive(Event, Debug, Clone, Copy, PartialEq, Reflect)]
#[reflect(Debug, PartialEq)]
#[cfg_attr(
    feature = "serialize",
    derive(serde::Serialize, serde::Deserialize),
    reflect(Serialize, Deserialize)
)]
pub struct GamepadAxisChangedEvent {
    /// The entity that represents this gamepad.
    pub entity: Entity,
    /// The gamepad axis assigned to the event.
    pub axis: GamepadAxis,
    /// The value of this axis.
    pub value: f32,
}

impl GamepadAxisChangedEvent {
    /// Creates a new [`GamepadAxisChangedEvent`]
    pub fn new(entity: Entity, axis: GamepadAxis, value: f32) -> Self {
        Self {
            entity,
            axis,
            value,
        }
    }
}

/// Errors that occur when setting axis settings for gamepad input.
#[derive(Error, Display, Debug, PartialEq)]
pub enum AxisSettingsError {
    /// The given parameter `livezone_lowerbound` was not in range -1.0..=0.0.
    #[display("invalid livezone_lowerbound {_0}, expected value [-1.0..=0.0]")]
    #[error(ignore)]
    LiveZoneLowerBoundOutOfRange(f32),
    /// The given parameter `deadzone_lowerbound` was not in range -1.0..=0.0.
    #[display("invalid deadzone_lowerbound {_0}, expected value [-1.0..=0.0]")]
    #[error(ignore)]
    DeadZoneLowerBoundOutOfRange(f32),
    /// The given parameter `deadzone_lowerbound` was not in range -1.0..=0.0.
    #[display("invalid deadzone_upperbound {_0}, expected value [0.0..=1.0]")]
    #[error(ignore)]
    DeadZoneUpperBoundOutOfRange(f32),
    /// The given parameter `deadzone_lowerbound` was not in range -1.0..=0.0.
    #[display("invalid livezone_upperbound {_0}, expected value [0.0..=1.0]")]
    #[error(ignore)]
    LiveZoneUpperBoundOutOfRange(f32),
    /// Parameter `livezone_lowerbound` was not less than or equal to parameter `deadzone_lowerbound`.
    #[display("invalid parameter values livezone_lowerbound {} deadzone_lowerbound {}, expected livezone_lowerbound <= deadzone_lowerbound", livezone_lowerbound, deadzone_lowerbound)]
    LiveZoneLowerBoundGreaterThanDeadZoneLowerBound {
        /// The value of the `livezone_lowerbound` parameter.
        livezone_lowerbound: f32,
        /// The value of the `deadzone_lowerbound` parameter.
        deadzone_lowerbound: f32,
    },
    ///  Parameter `deadzone_upperbound` was not less than or equal to parameter `livezone_upperbound`.
    #[display("invalid parameter values livezone_upperbound {} deadzone_upperbound {}, expected deadzone_upperbound <= livezone_upperbound", livezone_upperbound, deadzone_upperbound)]
    DeadZoneUpperBoundGreaterThanLiveZoneUpperBound {
        /// The value of the `livezone_upperbound` parameter.
        livezone_upperbound: f32,
        /// The value of the `deadzone_upperbound` parameter.
        deadzone_upperbound: f32,
    },
    /// The given parameter was not in range 0.0..=2.0.
    #[display("invalid threshold {_0}, expected 0.0 <= threshold <= 2.0")]
    #[error(ignore)]
    Threshold(f32),
}

/// Errors that occur when setting button settings for gamepad input.
#[derive(Error, Display, Debug, PartialEq)]
pub enum ButtonSettingsError {
    /// The given parameter was not in range 0.0..=1.0.
    #[display("invalid release_threshold {_0}, expected value [0.0..=1.0]")]
    #[error(ignore)]
    ReleaseThresholdOutOfRange(f32),
    /// The given parameter was not in range 0.0..=1.0.
    #[display("invalid press_threshold {_0}, expected [0.0..=1.0]")]
    #[error(ignore)]
    PressThresholdOutOfRange(f32),
    /// Parameter `release_threshold` was not less than or equal to `press_threshold`.
    #[display("invalid parameter values release_threshold {} press_threshold {}, expected release_threshold <= press_threshold", release_threshold, press_threshold)]
    ReleaseThresholdGreaterThanPressThreshold {
        /// The value of the `press_threshold` parameter.
        press_threshold: f32,
        /// The value of the `release_threshold` parameter.
        release_threshold: f32,
    },
}

/// Stores a connected gamepad's state and any metadata such as the device name.
///
/// An entity with this component is spawned automatically after [`GamepadConnectionEvent`]
/// and updated by [`gamepad_event_processing_system`].
///
/// See also [`GamepadSettings`] for configuration.
///
/// # Examples
///
/// ```
/// # use bevy_input::gamepad::{Gamepad, GamepadAxis, GamepadButton};
/// # use bevy_ecs::system::Query;
/// # use bevy_core::Name;
/// #
/// fn gamepad_usage_system(gamepads: Query<(&Name, &Gamepad)>) {
///     for (name, gamepad) in &gamepads {
///         println!("{name}");
///
///         if gamepad.digital.just_pressed(GamepadButton::North) {
///             println!("{name} just pressed North")
///         }
///
///         if let Some(left_stick_x) = gamepad.analog.get(GamepadAxis::LeftStickX)  {
///             println!("left stick X: {}", left_stick_x)
///         }
///     }
/// }
/// ```
#[derive(Component, Debug)]
#[cfg_attr(feature = "bevy_reflect", derive(Reflect), reflect(Debug))]
#[require(GamepadSettings)]
pub struct Gamepad {
    /// The USB vendor ID as assigned by the USB-IF, if available.
    pub vendor_id: Option<u16>,

    /// The USB product ID as assigned by the [vendor], if available.
    ///
    /// [vendor]: Self::vendor_id
    pub product_id: Option<u16>,

    /// [`ButtonInput`] of [`GamepadButton`] representing their digital state
    pub digital: ButtonInput<GamepadButton>,

    /// [`Axis`] of [`GamepadButton`] representing their analog state.
    pub analog: Axis<GamepadInput>,
}

impl Gamepad {
    /// Returns the left stick as a [`Vec2`]
    pub fn left_stick(&self) -> Vec2 {
        Vec2 {
            x: self.analog.get(GamepadAxis::LeftStickX).unwrap_or(0.0),
            y: self.analog.get(GamepadAxis::LeftStickY).unwrap_or(0.0),
        }
    }

    /// Returns the right stick as a [`Vec2`]
    pub fn right_stick(&self) -> Vec2 {
        Vec2 {
            x: self.analog.get(GamepadAxis::RightStickX).unwrap_or(0.0),
            y: self.analog.get(GamepadAxis::RightStickY).unwrap_or(0.0),
        }
    }

    /// Returns the directional pad as a [`Vec2`]
    pub fn dpad(&self) -> Vec2 {
        Vec2 {
            x: self.analog.get(GamepadButton::DPadRight).unwrap_or(0.0)
                - self.analog.get(GamepadButton::DPadLeft).unwrap_or(0.0),
            y: self.analog.get(GamepadButton::DPadUp).unwrap_or(0.0)
                - self.analog.get(GamepadButton::DPadDown).unwrap_or(0.0),
        }
    }
}

impl Default for Gamepad {
    fn default() -> Self {
        let mut analog = Axis::default();
        for button in GamepadButton::all().iter().copied() {
            analog.set(button, 0.0);
        }
        for axis_type in GamepadAxis::all().iter().copied() {
            analog.set(axis_type, 0.0);
        }

        Self {
            vendor_id: None,
            product_id: None,
            digital: Default::default(),
            analog,
        }
    }
}

/// Represents gamepad input types that are mapped in the range [0.0, 1.0].
///
/// ## Usage
///
/// This is used to determine which button has changed its value when receiving gamepad button events
/// It is also used in the [`Gamepad`] component.
#[derive(Debug, Copy, Clone, PartialEq, Eq, Hash, PartialOrd, Ord)]
#[cfg_attr(
    feature = "bevy_reflect",
    derive(Reflect),
    reflect(Debug, Hash, PartialEq)
)]
#[cfg_attr(feature = "serialize", derive(serde::Serialize, serde::Deserialize))]
#[cfg_attr(
    all(feature = "serialize", feature = "bevy_reflect"),
    reflect(Serialize, Deserialize)
)]
pub enum GamepadButton {
    /// The bottom action button of the action pad (i.e. PS: Cross, Xbox: A).
    South,
    /// The right action button of the action pad (i.e. PS: Circle, Xbox: B).
    East,
    /// The upper action button of the action pad (i.e. PS: Triangle, Xbox: Y).
    North,
    /// The left action button of the action pad (i.e. PS: Square, Xbox: X).
    West,

    /// The C button.
    C,
    /// The Z button.
    Z,

    /// The first left trigger.
    LeftTrigger,
    /// The second left trigger.
    LeftTrigger2,
    /// The first right trigger.
    RightTrigger,
    /// The second right trigger.
    RightTrigger2,
    /// The select button.
    Select,
    /// The start button.
    Start,
    /// The mode button.
    Mode,

    /// The left thumb stick button.
    LeftThumb,
    /// The right thumb stick button.
    RightThumb,

    /// The up button of the D-Pad.
    DPadUp,
    /// The down button of the D-Pad.
    DPadDown,
    /// The left button of the D-Pad.
    DPadLeft,
    /// The right button of the D-Pad.
    DPadRight,

    /// Miscellaneous buttons, considered non-standard (i.e. Extra buttons on a flight stick that do not have a gamepad equivalent).
    Other(u8),
}

impl GamepadButton {
    /// Returns an array of all the standard [`GamepadButton`]
    pub const fn all() -> [GamepadButton; 19] {
        [
            GamepadButton::South,
            GamepadButton::East,
            GamepadButton::North,
            GamepadButton::West,
            GamepadButton::C,
            GamepadButton::Z,
            GamepadButton::LeftTrigger,
            GamepadButton::LeftTrigger2,
            GamepadButton::RightTrigger,
            GamepadButton::RightTrigger2,
            GamepadButton::Select,
            GamepadButton::Start,
            GamepadButton::Mode,
            GamepadButton::LeftThumb,
            GamepadButton::RightThumb,
            GamepadButton::DPadUp,
            GamepadButton::DPadDown,
            GamepadButton::DPadLeft,
            GamepadButton::DPadRight,
        ]
    }
}

/// Represents gamepad input types that are mapped in the range [-1.0, 1.0]
///
/// ## Usage
///
/// This is used to determine which axis has changed its value when receiving a
/// gamepad axis event. It is also used in the [`Gamepad`] component.
#[derive(Debug, Copy, Clone, PartialEq, Eq, Hash)]
#[cfg_attr(feature = "bevy_reflect", derive(Reflect), reflect(Debug, PartialEq))]
#[cfg_attr(feature = "serialize", derive(serde::Serialize, serde::Deserialize))]
#[cfg_attr(
    all(feature = "serialize", feature = "bevy_reflect"),
    reflect(Serialize, Deserialize)
)]
pub enum GamepadAxis {
    /// The horizontal value of the left stick.
    LeftStickX,
    /// The vertical value of the left stick.
    LeftStickY,
    /// The value of the left `Z` button.
    LeftZ,

    /// The horizontal value of the right stick.
    RightStickX,
    /// The vertical value of the right stick.
    RightStickY,
    /// The value of the right `Z` button.
    RightZ,

    /// Non-standard support for other axis types (i.e. HOTAS sliders, potentiometers, etc).
    Other(u8),
}

impl GamepadAxis {
    /// Returns an array of all the standard [`GamepadAxis`].
    pub const fn all() -> [GamepadAxis; 6] {
        [
            GamepadAxis::LeftStickX,
            GamepadAxis::LeftStickY,
            GamepadAxis::LeftZ,
            GamepadAxis::RightStickX,
            GamepadAxis::RightStickY,
            GamepadAxis::RightZ,
        ]
    }
}

/// Encapsulation over [`GamepadAxis`] and [`GamepadButton`]
// This is done so Gamepad can share a single Axis<T> and simplifies the API by having only one get/get_unclamped method
#[derive(Debug, Copy, Clone, Eq, Hash, PartialEq, From)]
#[cfg_attr(feature = "bevy_reflect", derive(Reflect), reflect(Debug, PartialEq))]
pub enum GamepadInput {
    /// A [`GamepadAxis`]
    Axis(GamepadAxis),
    /// A [`GamepadButton`]
    Button(GamepadButton),
}

/// Gamepad settings component.
///
/// ## Usage
///
/// It is used to create a `bevy` component that stores the settings of [`GamepadButton`] and [`GamepadAxis`] in [`Gamepad`].
/// If no user defined [`ButtonSettings`], [`AxisSettings`], or [`ButtonAxisSettings`]
/// are defined, the default settings of each are used as a fallback accordingly.
///
/// ## Note
///
/// The [`GamepadSettings`] are used to determine when raw gamepad events
/// should register. Events that don't meet the change thresholds defined in [`GamepadSettings`]
/// will not register. To modify these settings, mutate the corresponding component.
#[derive(Component, Clone, Default, Debug)]
#[cfg_attr(feature = "bevy_reflect", derive(Reflect), reflect(Debug, Default))]
pub struct GamepadSettings {
    /// The default button settings.
    pub default_button_settings: ButtonSettings,
    /// The default axis settings.
    pub default_axis_settings: AxisSettings,
    /// The default button axis settings.
    pub default_button_axis_settings: ButtonAxisSettings,
    /// The user defined button settings.
    pub button_settings: HashMap<GamepadButton, ButtonSettings>,
    /// The user defined axis settings.
    pub axis_settings: HashMap<GamepadAxis, AxisSettings>,
    /// The user defined button axis settings.
    pub button_axis_settings: HashMap<GamepadButton, ButtonAxisSettings>,
}

impl GamepadSettings {
    /// Returns the [`ButtonSettings`] of the [`GamepadButton`].
    ///
    /// If no user defined [`ButtonSettings`] are specified the default [`ButtonSettings`] get returned.
    ///
    /// # Examples
    ///
    /// ```
    /// # use bevy_input::gamepad::{GamepadSettings, GamepadButton};
    /// #
    /// # let settings = GamepadSettings::default();
    /// let button_settings = settings.get_button_settings(GamepadButton::South);
    /// ```
    pub fn get_button_settings(&self, button: GamepadButton) -> &ButtonSettings {
        self.button_settings
            .get(&button)
            .unwrap_or(&self.default_button_settings)
    }

    /// Returns the [`AxisSettings`] of the [`GamepadAxis`].
    ///
    /// If no user defined [`AxisSettings`] are specified the default [`AxisSettings`] get returned.
    ///
    /// # Examples
    ///
    /// ```
    /// # use bevy_input::gamepad::{GamepadSettings, GamepadAxis};
    /// #
    /// # let settings = GamepadSettings::default();
    /// let axis_settings = settings.get_axis_settings(GamepadAxis::LeftStickX);
    /// ```
    pub fn get_axis_settings(&self, axis: GamepadAxis) -> &AxisSettings {
        self.axis_settings
            .get(&axis)
            .unwrap_or(&self.default_axis_settings)
    }

    /// Returns the [`ButtonAxisSettings`] of the [`GamepadButton`].
    ///
    /// If no user defined [`ButtonAxisSettings`] are specified the default [`ButtonAxisSettings`] get returned.
    ///
    /// # Examples
    ///
    /// ```
    /// # use bevy_input::gamepad::{GamepadSettings, GamepadButton};
    /// #
    /// # let settings = GamepadSettings::default();
    /// let button_axis_settings = settings.get_button_axis_settings(GamepadButton::South);
    /// ```
    pub fn get_button_axis_settings(&self, button: GamepadButton) -> &ButtonAxisSettings {
        self.button_axis_settings
            .get(&button)
            .unwrap_or(&self.default_button_axis_settings)
    }
}

/// Manages settings for gamepad buttons.
///
/// It is used inside [`GamepadSettings`] to define the threshold for a [`GamepadButton`]
/// to be considered pressed or released. A button is considered pressed if the `press_threshold`
/// value is surpassed and released if the `release_threshold` value is undercut.
///
/// Allowed values: `0.0 <= ``release_threshold`` <= ``press_threshold`` <= 1.0`
#[derive(Debug, PartialEq, Clone)]
#[cfg_attr(feature = "bevy_reflect", derive(Reflect), reflect(Debug, Default))]
pub struct ButtonSettings {
    press_threshold: f32,
    release_threshold: f32,
}

impl Default for ButtonSettings {
    fn default() -> Self {
        ButtonSettings {
            press_threshold: 0.75,
            release_threshold: 0.65,
        }
    }
}

impl ButtonSettings {
    /// Creates a new [`ButtonSettings`] instance.
    ///
    /// # Parameters
    ///
    /// + `press_threshold` is the button input value above which the button is considered pressed.
    /// + `release_threshold` is the button input value below which the button is considered released.
    ///
    /// Restrictions:
    /// + `0.0 <= ``release_threshold`` <= ``press_threshold`` <= 1.0`
    ///
    /// # Errors
    ///
    /// If the restrictions are not met, returns one of
    /// `GamepadSettingsError::ButtonReleaseThresholdOutOfRange`,
    /// `GamepadSettingsError::ButtonPressThresholdOutOfRange`, or
    /// `GamepadSettingsError::ButtonReleaseThresholdGreaterThanPressThreshold`.
    pub fn new(
        press_threshold: f32,
        release_threshold: f32,
    ) -> Result<ButtonSettings, ButtonSettingsError> {
        if !(0.0..=1.0).contains(&release_threshold) {
            Err(ButtonSettingsError::ReleaseThresholdOutOfRange(
                release_threshold,
            ))
        } else if !(0.0..=1.0).contains(&press_threshold) {
            Err(ButtonSettingsError::PressThresholdOutOfRange(
                press_threshold,
            ))
        } else if release_threshold > press_threshold {
            Err(
                ButtonSettingsError::ReleaseThresholdGreaterThanPressThreshold {
                    press_threshold,
                    release_threshold,
                },
            )
        } else {
            Ok(ButtonSettings {
                press_threshold,
                release_threshold,
            })
        }
    }

    /// Returns `true` if the button is pressed.
    ///
    /// A button is considered pressed if the `value` passed is greater than or equal to the press threshold.
    pub fn is_pressed(&self, value: f32) -> bool {
        value >= self.press_threshold
    }

    /// Returns `true` if the button is released.
    ///
    /// A button is considered released if the `value` passed is lower than or equal to the release threshold.
    pub fn is_released(&self, value: f32) -> bool {
        value <= self.release_threshold
    }

    /// Get the button input threshold above which the button is considered pressed.
    pub fn press_threshold(&self) -> f32 {
        self.press_threshold
    }

    /// Try to set the button input threshold above which the button is considered pressed.
    ///
    /// # Errors
    ///
    /// If the value passed is outside the range [release threshold..=1.0], returns either
    /// `GamepadSettingsError::ButtonPressThresholdOutOfRange` or
    /// `GamepadSettingsError::ButtonReleaseThresholdGreaterThanPressThreshold`.
    pub fn try_set_press_threshold(&mut self, value: f32) -> Result<(), ButtonSettingsError> {
        if (self.release_threshold..=1.0).contains(&value) {
            self.press_threshold = value;
            Ok(())
        } else if !(0.0..1.0).contains(&value) {
            Err(ButtonSettingsError::PressThresholdOutOfRange(value))
        } else {
            Err(
                ButtonSettingsError::ReleaseThresholdGreaterThanPressThreshold {
                    press_threshold: value,
                    release_threshold: self.release_threshold,
                },
            )
        }
    }

    /// Try to set the button input threshold above which the button is considered pressed.
    /// If the value passed is outside the range [release threshold..=1.0], the value will not be changed.
    ///
    /// Returns the new value of the press threshold.
    pub fn set_press_threshold(&mut self, value: f32) -> f32 {
        self.try_set_press_threshold(value).ok();
        self.press_threshold
    }

    /// Get the button input threshold below which the button is considered released.
    pub fn release_threshold(&self) -> f32 {
        self.release_threshold
    }

    /// Try to set the button input threshold below which the button is considered released.
    ///
    /// # Errors
    ///
    /// If the value passed is outside the range [0.0..=press threshold], returns
    /// `ButtonSettingsError::ReleaseThresholdOutOfRange` or
    /// `ButtonSettingsError::ReleaseThresholdGreaterThanPressThreshold`.
    pub fn try_set_release_threshold(&mut self, value: f32) -> Result<(), ButtonSettingsError> {
        if (0.0..=self.press_threshold).contains(&value) {
            self.release_threshold = value;
            Ok(())
        } else if !(0.0..1.0).contains(&value) {
            Err(ButtonSettingsError::ReleaseThresholdOutOfRange(value))
        } else {
            Err(
                ButtonSettingsError::ReleaseThresholdGreaterThanPressThreshold {
                    press_threshold: self.press_threshold,
                    release_threshold: value,
                },
            )
        }
    }

    /// Try to set the button input threshold below which the button is considered released. If the
    /// value passed is outside the range [0.0..=press threshold], the value will not be changed.
    ///
    /// Returns the new value of the release threshold.
    pub fn set_release_threshold(&mut self, value: f32) -> f32 {
        self.try_set_release_threshold(value).ok();
        self.release_threshold
    }
}

/// Settings for a [`GamepadAxis`].
///
/// It is used inside the [`GamepadSettings`] to define the sensitivity range and
/// threshold for an axis.
/// Values that are higher than `livezone_upperbound` will be rounded up to 1.0.
/// Values that are lower than `livezone_lowerbound` will be rounded down to -1.0.
/// Values that are in-between `deadzone_lowerbound` and `deadzone_upperbound` will be rounded
/// to 0.0.
/// Otherwise, values will not be rounded.
///
/// The valid range is `[-1.0, 1.0]`.
#[derive(Debug, Clone, PartialEq)]
#[cfg_attr(feature = "bevy_reflect", derive(Reflect), reflect(Debug, Default))]
pub struct AxisSettings {
    /// Values that are higher than `livezone_upperbound` will be rounded up to 1.0.
    livezone_upperbound: f32,
    /// Positive values that are less than `deadzone_upperbound` will be rounded down to 0.0.
    deadzone_upperbound: f32,
    /// Negative values that are greater than `deadzone_lowerbound` will be rounded up to 0.0.
    deadzone_lowerbound: f32,
    /// Values that are lower than `livezone_lowerbound` will be rounded down to -1.0.
    livezone_lowerbound: f32,
    /// `threshold` defines the minimum difference between old and new values to apply the changes.
    threshold: f32,
}

impl Default for AxisSettings {
    fn default() -> Self {
        AxisSettings {
            livezone_upperbound: 1.0,
            deadzone_upperbound: 0.05,
            deadzone_lowerbound: -0.05,
            livezone_lowerbound: -1.0,
            threshold: 0.01,
        }
    }
}

impl AxisSettings {
    /// Creates a new [`AxisSettings`] instance.
    ///
    /// # Arguments
    ///
    /// + `livezone_lowerbound` - the value below which inputs will be rounded down to -1.0.
    /// + `deadzone_lowerbound` - the value above which negative inputs will be rounded up to 0.0.
    /// + `deadzone_upperbound` - the value below which positive inputs will be rounded down to 0.0.
    /// + `livezone_upperbound` - the value above which inputs will be rounded up to 1.0.
    /// + `threshold` - the minimum value by which input must change before the change is registered.
    ///
    /// Restrictions:
    ///
    /// + `-1.0 <= livezone_lowerbound <= deadzone_lowerbound <= 0.0`
    /// + `0.0 <= deadzone_upperbound <= livezone_upperbound <= 1.0`
    /// + `0.0 <= threshold <= 2.0`
    ///
    /// # Errors
    ///
    /// Returns an [`AxisSettingsError`] if any restrictions on the zone values are not met.
    /// If the zone restrictions are met, but the `threshold` value restrictions are not met,
    /// returns [`AxisSettingsError::Threshold`].
    pub fn new(
        livezone_lowerbound: f32,
        deadzone_lowerbound: f32,
        deadzone_upperbound: f32,
        livezone_upperbound: f32,
        threshold: f32,
    ) -> Result<AxisSettings, AxisSettingsError> {
        if !(-1.0..=0.0).contains(&livezone_lowerbound) {
            Err(AxisSettingsError::LiveZoneLowerBoundOutOfRange(
                livezone_lowerbound,
            ))
        } else if !(-1.0..=0.0).contains(&deadzone_lowerbound) {
            Err(AxisSettingsError::DeadZoneLowerBoundOutOfRange(
                deadzone_lowerbound,
            ))
        } else if !(0.0..=1.0).contains(&deadzone_upperbound) {
            Err(AxisSettingsError::DeadZoneUpperBoundOutOfRange(
                deadzone_upperbound,
            ))
        } else if !(0.0..=1.0).contains(&livezone_upperbound) {
            Err(AxisSettingsError::LiveZoneUpperBoundOutOfRange(
                livezone_upperbound,
            ))
        } else if livezone_lowerbound > deadzone_lowerbound {
            Err(
                AxisSettingsError::LiveZoneLowerBoundGreaterThanDeadZoneLowerBound {
                    livezone_lowerbound,
                    deadzone_lowerbound,
                },
            )
        } else if deadzone_upperbound > livezone_upperbound {
            Err(
                AxisSettingsError::DeadZoneUpperBoundGreaterThanLiveZoneUpperBound {
                    livezone_upperbound,
                    deadzone_upperbound,
                },
            )
        } else if !(0.0..=2.0).contains(&threshold) {
            Err(AxisSettingsError::Threshold(threshold))
        } else {
            Ok(Self {
                livezone_lowerbound,
                deadzone_lowerbound,
                deadzone_upperbound,
                livezone_upperbound,
                threshold,
            })
        }
    }

    /// Get the value above which inputs will be rounded up to 1.0.
    pub fn livezone_upperbound(&self) -> f32 {
        self.livezone_upperbound
    }

    /// Try to set the value above which inputs will be rounded up to 1.0.
    ///
    /// # Errors
    ///
    /// If the value passed is less than the dead zone upper bound,
    /// returns `AxisSettingsError::DeadZoneUpperBoundGreaterThanLiveZoneUpperBound`.
    /// If the value passed is not in range [0.0..=1.0], returns `AxisSettingsError::LiveZoneUpperBoundOutOfRange`.
    pub fn try_set_livezone_upperbound(&mut self, value: f32) -> Result<(), AxisSettingsError> {
        if !(0.0..=1.0).contains(&value) {
            Err(AxisSettingsError::LiveZoneUpperBoundOutOfRange(value))
        } else if value < self.deadzone_upperbound {
            Err(
                AxisSettingsError::DeadZoneUpperBoundGreaterThanLiveZoneUpperBound {
                    livezone_upperbound: value,
                    deadzone_upperbound: self.deadzone_upperbound,
                },
            )
        } else {
            self.livezone_upperbound = value;
            Ok(())
        }
    }

    /// Try to set the value above which inputs will be rounded up to 1.0.
    /// If the value passed is negative or less than `deadzone_upperbound`,
    /// the value will not be changed.
    ///
    /// Returns the new value of `livezone_upperbound`.
    pub fn set_livezone_upperbound(&mut self, value: f32) -> f32 {
        self.try_set_livezone_upperbound(value).ok();
        self.livezone_upperbound
    }

    /// Get the value below which positive inputs will be rounded down to 0.0.
    pub fn deadzone_upperbound(&self) -> f32 {
        self.deadzone_upperbound
    }

    /// Try to set the value below which positive inputs will be rounded down to 0.0.
    ///
    /// # Errors
    ///
    /// If the value passed is greater than the live zone upper bound,
    /// returns `AxisSettingsError::DeadZoneUpperBoundGreaterThanLiveZoneUpperBound`.
    /// If the value passed is not in range [0.0..=1.0], returns `AxisSettingsError::DeadZoneUpperBoundOutOfRange`.
    pub fn try_set_deadzone_upperbound(&mut self, value: f32) -> Result<(), AxisSettingsError> {
        if !(0.0..=1.0).contains(&value) {
            Err(AxisSettingsError::DeadZoneUpperBoundOutOfRange(value))
        } else if self.livezone_upperbound < value {
            Err(
                AxisSettingsError::DeadZoneUpperBoundGreaterThanLiveZoneUpperBound {
                    livezone_upperbound: self.livezone_upperbound,
                    deadzone_upperbound: value,
                },
            )
        } else {
            self.deadzone_upperbound = value;
            Ok(())
        }
    }

    /// Try to set the value below which positive inputs will be rounded down to 0.0.
    /// If the value passed is negative or greater than `livezone_upperbound`,
    /// the value will not be changed.
    ///
    /// Returns the new value of `deadzone_upperbound`.
    pub fn set_deadzone_upperbound(&mut self, value: f32) -> f32 {
        self.try_set_deadzone_upperbound(value).ok();
        self.deadzone_upperbound
    }

    /// Get the value below which negative inputs will be rounded down to -1.0.
    pub fn livezone_lowerbound(&self) -> f32 {
        self.livezone_lowerbound
    }

    /// Try to set the value below which negative inputs will be rounded down to -1.0.
    ///
    /// # Errors
    ///
    /// If the value passed is less than the dead zone lower bound,
    /// returns `AxisSettingsError::LiveZoneLowerBoundGreaterThanDeadZoneLowerBound`.
    /// If the value passed is not in range [-1.0..=0.0], returns `AxisSettingsError::LiveZoneLowerBoundOutOfRange`.
    pub fn try_set_livezone_lowerbound(&mut self, value: f32) -> Result<(), AxisSettingsError> {
        if !(-1.0..=0.0).contains(&value) {
            Err(AxisSettingsError::LiveZoneLowerBoundOutOfRange(value))
        } else if value > self.deadzone_lowerbound {
            Err(
                AxisSettingsError::LiveZoneLowerBoundGreaterThanDeadZoneLowerBound {
                    livezone_lowerbound: value,
                    deadzone_lowerbound: self.deadzone_lowerbound,
                },
            )
        } else {
            self.livezone_lowerbound = value;
            Ok(())
        }
    }

    /// Try to set the value below which negative inputs will be rounded down to -1.0.
    /// If the value passed is positive or greater than `deadzone_lowerbound`,
    /// the value will not be changed.
    ///
    /// Returns the new value of `livezone_lowerbound`.
    pub fn set_livezone_lowerbound(&mut self, value: f32) -> f32 {
        self.try_set_livezone_lowerbound(value).ok();
        self.livezone_lowerbound
    }

    /// Get the value above which inputs will be rounded up to 0.0.
    pub fn deadzone_lowerbound(&self) -> f32 {
        self.deadzone_lowerbound
    }

    /// Try to set the value above which inputs will be rounded up to 0.0.
    ///
    /// # Errors
    ///
    /// If the value passed is less than the live zone lower bound,
    /// returns `AxisSettingsError::LiveZoneLowerBoundGreaterThanDeadZoneLowerBound`.
    /// If the value passed is not in range [-1.0..=0.0], returns `AxisSettingsError::DeadZoneLowerBoundOutOfRange`.
    pub fn try_set_deadzone_lowerbound(&mut self, value: f32) -> Result<(), AxisSettingsError> {
        if !(-1.0..=0.0).contains(&value) {
            Err(AxisSettingsError::DeadZoneLowerBoundOutOfRange(value))
        } else if self.livezone_lowerbound > value {
            Err(
                AxisSettingsError::LiveZoneLowerBoundGreaterThanDeadZoneLowerBound {
                    livezone_lowerbound: self.livezone_lowerbound,
                    deadzone_lowerbound: value,
                },
            )
        } else {
            self.deadzone_lowerbound = value;
            Ok(())
        }
    }

    /// Try to set the value above which inputs will be rounded up to 0.0.
    /// If the value passed is less than -1.0 or less than `livezone_lowerbound`,
    /// the value will not be changed.
    ///
    /// Returns the new value of `deadzone_lowerbound`.
    pub fn set_deadzone_lowerbound(&mut self, value: f32) -> f32 {
        self.try_set_deadzone_lowerbound(value).ok();
        self.deadzone_lowerbound
    }

    /// Get the minimum value by which input must change before the change is registered.
    pub fn threshold(&self) -> f32 {
        self.threshold
    }

    /// Try to set the minimum value by which input must change before the change is registered.
    ///
    /// # Errors
    ///
    /// If the value passed is not within [0.0..=2.0], returns `GamepadSettingsError::AxisThreshold`.
    pub fn try_set_threshold(&mut self, value: f32) -> Result<(), AxisSettingsError> {
        if !(0.0..=2.0).contains(&value) {
            Err(AxisSettingsError::Threshold(value))
        } else {
            self.threshold = value;
            Ok(())
        }
    }

    /// Try to set the minimum value by which input must change before the changes will be applied.
    /// If the value passed is not within [0.0..=2.0], the value will not be changed.
    ///
    /// Returns the new value of threshold.
    pub fn set_threshold(&mut self, value: f32) -> f32 {
        self.try_set_threshold(value).ok();
        self.threshold
    }

    /// Clamps the `raw_value` according to the `AxisSettings`.
    pub fn clamp(&self, new_value: f32) -> f32 {
        if self.deadzone_lowerbound <= new_value && new_value <= self.deadzone_upperbound {
            0.0
        } else if new_value >= self.livezone_upperbound {
            1.0
        } else if new_value <= self.livezone_lowerbound {
            -1.0
        } else {
            new_value
        }
    }

    /// Determines whether the change from `old_value` to `new_value` should
    /// be registered as a change, according to the [`AxisSettings`].
    fn should_register_change(&self, new_value: f32, old_value: Option<f32>) -> bool {
        if old_value.is_none() {
            return true;
        }

        f32::abs(new_value - old_value.unwrap()) > self.threshold
    }

    /// Filters the `new_value` based on the `old_value`, according to the [`AxisSettings`].
    ///
    /// Returns the clamped `new_value` if the change exceeds the settings threshold,
    /// and `None` otherwise.
    pub fn filter(&self, new_value: f32, old_value: Option<f32>) -> Option<f32> {
        let new_value = self.clamp(new_value);

        if self.should_register_change(new_value, old_value) {
            return Some(new_value);
        }
        None
    }
}

/// Settings for a [`GamepadButton`].
///
/// It is used inside the [`GamepadSettings`] to define the sensitivity range and
/// threshold for a button axis.
///
/// ## Logic
///
/// - Values that are higher than or equal to `high` will be rounded to 1.0.
/// - Values that are lower than or equal to `low` will be rounded to 0.0.
/// - Otherwise, values will not be rounded.
///
/// The valid range is from 0.0 to 1.0, inclusive.
#[derive(Debug, Clone)]
#[cfg_attr(feature = "bevy_reflect", derive(Reflect), reflect(Debug, Default))]
pub struct ButtonAxisSettings {
    /// The high value at which to apply rounding.
    pub high: f32,
    /// The low value at which to apply rounding.
    pub low: f32,
    /// The threshold to apply rounding.
    pub threshold: f32,
}

impl Default for ButtonAxisSettings {
    fn default() -> Self {
        ButtonAxisSettings {
            high: 0.95,
            low: 0.05,
            threshold: 0.01,
        }
    }
}

impl ButtonAxisSettings {
    /// Clamps the `raw_value` according to the specified settings.
    ///
    /// If the `raw_value` is:
    /// - lower than or equal to `low` it will be rounded to 0.0.
    /// - higher than or equal to `high` it will be rounded to 1.0.
    /// - Otherwise it will not be rounded.
    fn clamp(&self, raw_value: f32) -> f32 {
        if raw_value <= self.low {
            return 0.0;
        }
        if raw_value >= self.high {
            return 1.0;
        }

        raw_value
    }

    /// Determines whether the change from an `old_value` to a `new_value` should
    /// be registered as a change event, according to the specified settings.
    fn should_register_change(&self, new_value: f32, old_value: Option<f32>) -> bool {
        if old_value.is_none() {
            return true;
        }

        f32::abs(new_value - old_value.unwrap()) > self.threshold
    }

    /// Filters the `new_value` based on the `old_value`, according to the [`ButtonAxisSettings`].
    ///
    /// Returns the clamped `new_value`, according to the [`ButtonAxisSettings`], if the change
    /// exceeds the settings threshold, and `None` otherwise.
    pub fn filter(&self, new_value: f32, old_value: Option<f32>) -> Option<f32> {
        let new_value = self.clamp(new_value);

        if self.should_register_change(new_value, old_value) {
            return Some(new_value);
        }
        None
    }
}

/// Handles [`GamepadConnectionEvent`]s events.
///
/// On connection, adds the components representing a [`Gamepad`] to the entity.
/// On disconnection, removes the [`Gamepad`] and other related components.
/// Entities are left alive and might leave components like [`GamepadSettings`] to preserve state in the case of a reconnection
///
/// ## Note
///
/// Whenever a [`Gamepad`] connects or disconnects, an information gets printed to the console using the [`info!`] macro.
pub fn gamepad_connection_system(
    mut commands: Commands,
    mut connection_events: EventReader<GamepadConnectionEvent>,
) {
    for connection_event in connection_events.read() {
        let id = connection_event.gamepad;
        match &connection_event.connection {
            GamepadConnection::Connected {
                name,
                vendor_id,
                product_id,
            } => {
                let Some(mut gamepad) = commands.get_entity(id) else {
                    warn!("Gamepad {:} removed before handling connection event.", id);
                    continue;
                };
<<<<<<< HEAD
                gamepad.insert(Gamepad::new(info.clone()));
                info!("Gamepad {} connected.", id);
=======
                gamepad.insert((
                    Name::new(name.clone()),
                    Gamepad {
                        vendor_id: *vendor_id,
                        product_id: *product_id,
                        ..Default::default()
                    },
                ));
                info!("Gamepad {:?} connected.", id);
>>>>>>> a967c75e
            }
            GamepadConnection::Disconnected => {
                let Some(mut gamepad) = commands.get_entity(id) else {
                    warn!("Gamepad {:} removed before handling disconnection event. You can ignore this if you manually removed it.", id);
                    continue;
                };
                // Gamepad entities are left alive to preserve their state (e.g. [`GamepadSettings`]).
                // Instead of despawning, we remove Gamepad components that don't need to preserve state
                // and re-add them if they ever reconnect.
                gamepad.remove::<Gamepad>();
                info!("Gamepad {:} disconnected.", id);
            }
        }
    }
}

// Note that we don't expose `gilrs::Gamepad::uuid` due to
// https://gitlab.com/gilrs-project/gilrs/-/issues/153.
//
/// The connection status of a gamepad.
#[derive(Debug, Clone, PartialEq)]
#[cfg_attr(feature = "bevy_reflect", derive(Reflect), reflect(Debug, PartialEq))]
#[cfg_attr(feature = "serialize", derive(serde::Serialize, serde::Deserialize))]
#[cfg_attr(
    all(feature = "serialize", feature = "bevy_reflect"),
    reflect(Serialize, Deserialize)
)]
pub enum GamepadConnection {
    /// The gamepad is connected.
    Connected {
        /// The name of the gamepad.
        ///
        /// This name is generally defined by the OS.
        ///
        /// For example on Windows the name may be "HID-compliant game controller".
        name: String,

        /// The USB vendor ID as assigned by the USB-IF, if available.
        vendor_id: Option<u16>,

        /// The USB product ID as assigned by the vendor, if available.
        product_id: Option<u16>,
    },
    /// The gamepad is disconnected.
    Disconnected,
}

/// Consumes [`RawGamepadEvent`] events, filters them using their [`GamepadSettings`] and if successful,
/// updates the [`Gamepad`] and sends [`GamepadAxisChangedEvent`], [`GamepadButtonStateChangedEvent`], [`GamepadButtonChangedEvent`] events.
pub fn gamepad_event_processing_system(
    mut gamepads: Query<(&mut Gamepad, &GamepadSettings)>,
    mut raw_events: EventReader<RawGamepadEvent>,
    mut processed_events: EventWriter<GamepadEvent>,
    mut processed_axis_events: EventWriter<GamepadAxisChangedEvent>,
    mut processed_digital_events: EventWriter<GamepadButtonStateChangedEvent>,
    mut processed_analog_events: EventWriter<GamepadButtonChangedEvent>,
) {
    // Clear digital buttons state
    for (mut gamepad, _) in gamepads.iter_mut() {
        gamepad.bypass_change_detection().digital.clear();
    }

    for event in raw_events.read() {
        match event {
            // Connections require inserting/removing components so they are done in a separate system
            RawGamepadEvent::Connection(send_event) => {
                processed_events.send(GamepadEvent::from(send_event.clone()));
            }
            RawGamepadEvent::Axis(RawGamepadAxisChangedEvent {
                gamepad,
                axis,
                value,
            }) => {
                let (gamepad, axis, value) = (*gamepad, *axis, *value);
                let Ok((mut gamepad_axis, gamepad_settings)) = gamepads.get_mut(gamepad) else {
                    continue;
                };
                let Some(filtered_value) = gamepad_settings
                    .get_axis_settings(axis)
                    .filter(value, gamepad_axis.analog.get(axis))
                else {
                    continue;
                };

                gamepad_axis.analog.set(axis, filtered_value);
                let send_event = GamepadAxisChangedEvent::new(gamepad, axis, filtered_value);
                processed_axis_events.send(send_event);
                processed_events.send(GamepadEvent::from(send_event));
            }
            RawGamepadEvent::Button(RawGamepadButtonChangedEvent {
                gamepad,
                button,
                value,
            }) => {
                let (gamepad, button, value) = (*gamepad, *button, *value);
                let Ok((mut gamepad_buttons, settings)) = gamepads.get_mut(gamepad) else {
                    continue;
                };
                let Some(filtered_value) = settings
                    .get_button_axis_settings(button)
                    .filter(value, gamepad_buttons.analog.get(button))
                else {
                    continue;
                };
                let button_settings = settings.get_button_settings(button);
                gamepad_buttons.analog.set(button, filtered_value);

                if button_settings.is_released(filtered_value) {
                    // Check if button was previously pressed
                    if gamepad_buttons.digital.pressed(button) {
                        processed_digital_events.send(GamepadButtonStateChangedEvent::new(
                            gamepad,
                            button,
                            ButtonState::Released,
                        ));
                    }
                    // We don't have to check if the button was previously pressed here
                    // because that check is performed within Input<T>::release()
                    gamepad_buttons.digital.release(button);
                } else if button_settings.is_pressed(filtered_value) {
                    // Check if button was previously not pressed
                    if !gamepad_buttons.digital.pressed(button) {
                        processed_digital_events.send(GamepadButtonStateChangedEvent::new(
                            gamepad,
                            button,
                            ButtonState::Pressed,
                        ));
                    }
                    gamepad_buttons.digital.press(button);
                };

                let button_state = if gamepad_buttons.digital.pressed(button) {
                    ButtonState::Pressed
                } else {
                    ButtonState::Released
                };
                let send_event =
                    GamepadButtonChangedEvent::new(gamepad, button, button_state, filtered_value);
                processed_analog_events.send(send_event);
                processed_events.send(GamepadEvent::from(send_event));
            }
        }
    }
}

/// The intensity at which a gamepad's force-feedback motors may rumble.
#[derive(Clone, Copy, Debug, PartialEq)]
#[cfg_attr(feature = "bevy_reflect", derive(Reflect), reflect(Debug, PartialEq))]
pub struct GamepadRumbleIntensity {
    /// The rumble intensity of the strong gamepad motor.
    ///
    /// Ranges from `0.0` to `1.0`.
    ///
    /// By convention, this is usually a low-frequency motor on the left-hand
    /// side of the gamepad, though it may vary across platforms and hardware.
    pub strong_motor: f32,
    /// The rumble intensity of the weak gamepad motor.
    ///
    /// Ranges from `0.0` to `1.0`.
    ///
    /// By convention, this is usually a high-frequency motor on the right-hand
    /// side of the gamepad, though it may vary across platforms and hardware.
    pub weak_motor: f32,
}

impl GamepadRumbleIntensity {
    /// Rumble both gamepad motors at maximum intensity.
    pub const MAX: Self = GamepadRumbleIntensity {
        strong_motor: 1.0,
        weak_motor: 1.0,
    };

    /// Rumble the weak motor at maximum intensity.
    pub const WEAK_MAX: Self = GamepadRumbleIntensity {
        strong_motor: 0.0,
        weak_motor: 1.0,
    };

    /// Rumble the strong motor at maximum intensity.
    pub const STRONG_MAX: Self = GamepadRumbleIntensity {
        strong_motor: 1.0,
        weak_motor: 0.0,
    };

    /// Creates a new rumble intensity with weak motor intensity set to the given value.
    ///
    /// Clamped within the `0.0` to `1.0` range.
    pub const fn weak_motor(intensity: f32) -> Self {
        Self {
            weak_motor: intensity,
            strong_motor: 0.0,
        }
    }

    /// Creates a new rumble intensity with strong motor intensity set to the given value.
    ///
    /// Clamped within the `0.0` to `1.0` range.
    pub const fn strong_motor(intensity: f32) -> Self {
        Self {
            strong_motor: intensity,
            weak_motor: 0.0,
        }
    }
}

/// An event that controls force-feedback rumbling of a [`Gamepad`] [`entity`](Entity).
///
/// # Notes
///
/// Does nothing if the gamepad or platform does not support rumble.
///
/// # Example
///
/// ```
/// # use bevy_input::gamepad::{Gamepad, GamepadRumbleRequest, GamepadRumbleIntensity};
/// # use bevy_ecs::prelude::{EventWriter, Res, Query, Entity, With};
/// # use bevy_utils::Duration;
/// fn rumble_gamepad_system(
///     mut rumble_requests: EventWriter<GamepadRumbleRequest>,
///     gamepads: Query<Entity, With<Gamepad>>,
/// ) {
///     for entity in gamepads.iter() {
///         rumble_requests.send(GamepadRumbleRequest::Add {
///             gamepad: entity,
///             intensity: GamepadRumbleIntensity::MAX,
///             duration: Duration::from_secs_f32(0.5),
///         });
///     }
/// }
/// ```
#[doc(alias = "haptic feedback")]
#[doc(alias = "force feedback")]
#[doc(alias = "vibration")]
#[doc(alias = "vibrate")]
#[derive(Event, Clone)]
#[cfg_attr(feature = "bevy_reflect", derive(Reflect))]
pub enum GamepadRumbleRequest {
    /// Add a rumble to the given gamepad.
    ///
    /// Simultaneous rumble effects add up to the sum of their strengths.
    ///
    /// Consequently, if two rumbles at half intensity are added at the same
    /// time, their intensities will be added up, and the controller will rumble
    /// at full intensity until one of the rumbles finishes, then the rumble
    /// will continue at the intensity of the remaining event.
    ///
    /// To replace an existing rumble, send a [`GamepadRumbleRequest::Stop`] event first.
    Add {
        /// How long the gamepad should rumble.
        duration: Duration,
        /// How intense the rumble should be.
        intensity: GamepadRumbleIntensity,
        /// The gamepad to rumble.
        gamepad: Entity,
    },
    /// Stop all running rumbles on the given [`Entity`].
    Stop {
        /// The gamepad to stop rumble.
        gamepad: Entity,
    },
}

impl GamepadRumbleRequest {
    /// Get the [`Entity`] associated with this request.
    pub fn gamepad(&self) -> Entity {
        match self {
            Self::Add { gamepad, .. } | Self::Stop { gamepad } => *gamepad,
        }
    }
}

#[cfg(test)]
mod tests {
    use super::{
        gamepad_connection_system, gamepad_event_processing_system, AxisSettings,
        AxisSettingsError, ButtonAxisSettings, ButtonSettings, ButtonSettingsError, Gamepad,
        GamepadAxis, GamepadAxisChangedEvent, GamepadButton, GamepadButtonChangedEvent,
        GamepadButtonStateChangedEvent,
        GamepadConnection::{Connected, Disconnected},
        GamepadConnectionEvent, GamepadEvent, GamepadSettings, RawGamepadAxisChangedEvent,
        RawGamepadButtonChangedEvent, RawGamepadEvent,
    };
    use crate::ButtonState;
    use bevy_app::{App, PreUpdate};
    use bevy_ecs::entity::Entity;
    use bevy_ecs::event::Events;
    use bevy_ecs::schedule::IntoSystemConfigs;

    fn test_button_axis_settings_filter(
        settings: ButtonAxisSettings,
        new_value: f32,
        old_value: Option<f32>,
        expected: Option<f32>,
    ) {
        let actual = settings.filter(new_value, old_value);
        assert_eq!(
            expected, actual,
            "Testing filtering for {settings:?} with new_value = {new_value:?}, old_value = {old_value:?}",
        );
    }

    #[test]
    fn test_button_axis_settings_default_filter() {
        let cases = [
            (1.0, None, Some(1.0)),
            (0.99, None, Some(1.0)),
            (0.96, None, Some(1.0)),
            (0.95, None, Some(1.0)),
            (0.9499, None, Some(0.9499)),
            (0.84, None, Some(0.84)),
            (0.43, None, Some(0.43)),
            (0.05001, None, Some(0.05001)),
            (0.05, None, Some(0.0)),
            (0.04, None, Some(0.0)),
            (0.01, None, Some(0.0)),
            (0.0, None, Some(0.0)),
        ];

        for (new_value, old_value, expected) in cases {
            let settings = ButtonAxisSettings::default();
            test_button_axis_settings_filter(settings, new_value, old_value, expected);
        }
    }

    #[test]
    fn test_button_axis_settings_default_filter_with_old_value() {
        let cases = [
            (0.43, Some(0.44001), Some(0.43)),
            (0.43, Some(0.44), None),
            (0.43, Some(0.43), None),
            (0.43, Some(0.41999), Some(0.43)),
            (0.43, Some(0.17), Some(0.43)),
            (0.43, Some(0.84), Some(0.43)),
            (0.05, Some(0.055), Some(0.0)),
            (0.95, Some(0.945), Some(1.0)),
        ];

        for (new_value, old_value, expected) in cases {
            let settings = ButtonAxisSettings::default();
            test_button_axis_settings_filter(settings, new_value, old_value, expected);
        }
    }

    fn test_axis_settings_filter(
        settings: AxisSettings,
        new_value: f32,
        old_value: Option<f32>,
        expected: Option<f32>,
    ) {
        let actual = settings.filter(new_value, old_value);
        assert_eq!(
            expected, actual,
            "Testing filtering for {settings:?} with new_value = {new_value:?}, old_value = {old_value:?}",
        );
    }

    #[test]
    fn test_axis_settings_default_filter() {
        let cases = [
            (1.0, Some(1.0)),
            (0.99, Some(1.0)),
            (0.96, Some(1.0)),
            (0.95, Some(1.0)),
            (0.9499, Some(0.9499)),
            (0.84, Some(0.84)),
            (0.43, Some(0.43)),
            (0.05001, Some(0.05001)),
            (0.05, Some(0.0)),
            (0.04, Some(0.0)),
            (0.01, Some(0.0)),
            (0.0, Some(0.0)),
            (-1.0, Some(-1.0)),
            (-0.99, Some(-1.0)),
            (-0.96, Some(-1.0)),
            (-0.95, Some(-1.0)),
            (-0.9499, Some(-0.9499)),
            (-0.84, Some(-0.84)),
            (-0.43, Some(-0.43)),
            (-0.05001, Some(-0.05001)),
            (-0.05, Some(0.0)),
            (-0.04, Some(0.0)),
            (-0.01, Some(0.0)),
        ];

        for (new_value, expected) in cases {
            let settings = AxisSettings::new(-0.95, -0.05, 0.05, 0.95, 0.01).unwrap();
            test_axis_settings_filter(settings, new_value, None, expected);
        }
    }

    #[test]
    fn test_axis_settings_default_filter_with_old_values() {
        let cases = [
            (0.43, Some(0.44001), Some(0.43)),
            (0.43, Some(0.44), None),
            (0.43, Some(0.43), None),
            (0.43, Some(0.41999), Some(0.43)),
            (0.43, Some(0.17), Some(0.43)),
            (0.43, Some(0.84), Some(0.43)),
            (0.05, Some(0.055), Some(0.0)),
            (0.95, Some(0.945), Some(1.0)),
            (-0.43, Some(-0.44001), Some(-0.43)),
            (-0.43, Some(-0.44), None),
            (-0.43, Some(-0.43), None),
            (-0.43, Some(-0.41999), Some(-0.43)),
            (-0.43, Some(-0.17), Some(-0.43)),
            (-0.43, Some(-0.84), Some(-0.43)),
            (-0.05, Some(-0.055), Some(0.0)),
            (-0.95, Some(-0.945), Some(-1.0)),
        ];

        for (new_value, old_value, expected) in cases {
            let settings = AxisSettings::new(-0.95, -0.05, 0.05, 0.95, 0.01).unwrap();
            test_axis_settings_filter(settings, new_value, old_value, expected);
        }
    }

    #[test]
    fn test_button_settings_default_is_pressed() {
        let cases = [
            (1.0, true),
            (0.95, true),
            (0.9, true),
            (0.8, true),
            (0.75, true),
            (0.7, false),
            (0.65, false),
            (0.5, false),
            (0.0, false),
        ];

        for (value, expected) in cases {
            let settings = ButtonSettings::default();
            let actual = settings.is_pressed(value);

            assert_eq!(
                expected, actual,
                "testing ButtonSettings::is_pressed() for value: {value}",
            );
        }
    }

    #[test]
    fn test_button_settings_default_is_released() {
        let cases = [
            (1.0, false),
            (0.95, false),
            (0.9, false),
            (0.8, false),
            (0.75, false),
            (0.7, false),
            (0.65, true),
            (0.5, true),
            (0.0, true),
        ];

        for (value, expected) in cases {
            let settings = ButtonSettings::default();
            let actual = settings.is_released(value);

            assert_eq!(
                expected, actual,
                "testing ButtonSettings::is_released() for value: {value}",
            );
        }
    }

    #[test]
    fn test_new_button_settings_given_valid_parameters() {
        let cases = [
            (1.0, 0.0),
            (1.0, 1.0),
            (1.0, 0.9),
            (0.9, 0.9),
            (0.9, 0.0),
            (0.0, 0.0),
        ];

        for (press_threshold, release_threshold) in cases {
            let bs = ButtonSettings::new(press_threshold, release_threshold);
            match bs {
                Ok(button_settings) => {
                    assert_eq!(button_settings.press_threshold, press_threshold);
                    assert_eq!(button_settings.release_threshold, release_threshold);
                }
                Err(_) => {
                    panic!(
                        "ButtonSettings::new({press_threshold}, {release_threshold}) should be valid"
                    );
                }
            }
        }
    }

    #[test]
    fn test_new_button_settings_given_invalid_parameters() {
        let cases = [
            (1.1, 0.0),
            (1.1, 1.0),
            (1.0, 1.1),
            (-1.0, 0.9),
            (-1.0, 0.0),
            (-1.0, -0.4),
            (0.9, 1.0),
            (0.0, 0.1),
        ];

        for (press_threshold, release_threshold) in cases {
            let bs = ButtonSettings::new(press_threshold, release_threshold);
            match bs {
                Ok(_) => {
                    panic!(
                        "ButtonSettings::new({press_threshold}, {release_threshold}) should be invalid"
                    );
                }
                Err(err_code) => match err_code {
                    ButtonSettingsError::PressThresholdOutOfRange(_press_threshold) => {}
                    ButtonSettingsError::ReleaseThresholdGreaterThanPressThreshold {
                        press_threshold: _press_threshold,
                        release_threshold: _release_threshold,
                    } => {}
                    ButtonSettingsError::ReleaseThresholdOutOfRange(_release_threshold) => {}
                },
            }
        }
    }

    #[test]
    fn test_try_out_of_range_axis_settings() {
        let mut axis_settings = AxisSettings::default();
        assert_eq!(
            AxisSettings::new(-0.95, -0.05, 0.05, 0.95, 0.001),
            Ok(AxisSettings {
                livezone_lowerbound: -0.95,
                deadzone_lowerbound: -0.05,
                deadzone_upperbound: 0.05,
                livezone_upperbound: 0.95,
                threshold: 0.001,
            })
        );
        assert_eq!(
            Err(AxisSettingsError::LiveZoneLowerBoundOutOfRange(-2.0)),
            axis_settings.try_set_livezone_lowerbound(-2.0)
        );
        assert_eq!(
            Err(AxisSettingsError::LiveZoneLowerBoundOutOfRange(0.1)),
            axis_settings.try_set_livezone_lowerbound(0.1)
        );
        assert_eq!(
            Err(AxisSettingsError::DeadZoneLowerBoundOutOfRange(-2.0)),
            axis_settings.try_set_deadzone_lowerbound(-2.0)
        );
        assert_eq!(
            Err(AxisSettingsError::DeadZoneLowerBoundOutOfRange(0.1)),
            axis_settings.try_set_deadzone_lowerbound(0.1)
        );

        assert_eq!(
            Err(AxisSettingsError::DeadZoneUpperBoundOutOfRange(-0.1)),
            axis_settings.try_set_deadzone_upperbound(-0.1)
        );
        assert_eq!(
            Err(AxisSettingsError::DeadZoneUpperBoundOutOfRange(1.1)),
            axis_settings.try_set_deadzone_upperbound(1.1)
        );
        assert_eq!(
            Err(AxisSettingsError::LiveZoneUpperBoundOutOfRange(-0.1)),
            axis_settings.try_set_livezone_upperbound(-0.1)
        );
        assert_eq!(
            Err(AxisSettingsError::LiveZoneUpperBoundOutOfRange(1.1)),
            axis_settings.try_set_livezone_upperbound(1.1)
        );

        axis_settings.set_livezone_lowerbound(-0.7);
        axis_settings.set_deadzone_lowerbound(-0.3);
        assert_eq!(
            Err(
                AxisSettingsError::LiveZoneLowerBoundGreaterThanDeadZoneLowerBound {
                    livezone_lowerbound: -0.1,
                    deadzone_lowerbound: -0.3,
                }
            ),
            axis_settings.try_set_livezone_lowerbound(-0.1)
        );
        assert_eq!(
            Err(
                AxisSettingsError::LiveZoneLowerBoundGreaterThanDeadZoneLowerBound {
                    livezone_lowerbound: -0.7,
                    deadzone_lowerbound: -0.9
                }
            ),
            axis_settings.try_set_deadzone_lowerbound(-0.9)
        );

        axis_settings.set_deadzone_upperbound(0.3);
        axis_settings.set_livezone_upperbound(0.7);
        assert_eq!(
            Err(
                AxisSettingsError::DeadZoneUpperBoundGreaterThanLiveZoneUpperBound {
                    deadzone_upperbound: 0.8,
                    livezone_upperbound: 0.7
                }
            ),
            axis_settings.try_set_deadzone_upperbound(0.8)
        );
        assert_eq!(
            Err(
                AxisSettingsError::DeadZoneUpperBoundGreaterThanLiveZoneUpperBound {
                    deadzone_upperbound: 0.3,
                    livezone_upperbound: 0.1
                }
            ),
            axis_settings.try_set_livezone_upperbound(0.1)
        );
    }

    struct TestContext {
        pub app: App,
    }

    impl TestContext {
        pub fn new() -> Self {
            let mut app = App::new();
            app.add_systems(
                PreUpdate,
                (
                    gamepad_connection_system,
                    gamepad_event_processing_system.after(gamepad_connection_system),
                ),
            )
            .add_event::<GamepadEvent>()
            .add_event::<GamepadConnectionEvent>()
            .add_event::<RawGamepadButtonChangedEvent>()
            .add_event::<GamepadButtonChangedEvent>()
            .add_event::<GamepadButtonStateChangedEvent>()
            .add_event::<GamepadAxisChangedEvent>()
            .add_event::<RawGamepadAxisChangedEvent>()
            .add_event::<RawGamepadEvent>();
            Self { app }
        }

        pub fn update(&mut self) {
            self.app.update();
        }

        pub fn send_gamepad_connection_event(&mut self, gamepad: Option<Entity>) -> Entity {
            let gamepad = gamepad.unwrap_or_else(|| self.app.world_mut().spawn_empty().id());
            self.app
                .world_mut()
                .resource_mut::<Events<GamepadConnectionEvent>>()
                .send(GamepadConnectionEvent::new(
                    gamepad,
                    Connected {
                        name: "Test gamepad".to_string(),
                        vendor_id: None,
                        product_id: None,
                    },
                ));
            gamepad
        }

        pub fn send_gamepad_disconnection_event(&mut self, gamepad: Entity) {
            self.app
                .world_mut()
                .resource_mut::<Events<GamepadConnectionEvent>>()
                .send(GamepadConnectionEvent::new(gamepad, Disconnected));
        }

        pub fn send_raw_gamepad_event(&mut self, event: RawGamepadEvent) {
            self.app
                .world_mut()
                .resource_mut::<Events<RawGamepadEvent>>()
                .send(event);
        }

        pub fn send_raw_gamepad_event_batch(
            &mut self,
            events: impl IntoIterator<Item = RawGamepadEvent>,
        ) {
            self.app
                .world_mut()
                .resource_mut::<Events<RawGamepadEvent>>()
                .send_batch(events);
        }
    }

    #[test]
    fn connection_event() {
        let mut ctx = TestContext::new();
        assert_eq!(
            ctx.app
                .world_mut()
                .query::<&Gamepad>()
                .iter(ctx.app.world())
                .len(),
            0
        );
        ctx.send_gamepad_connection_event(None);
        ctx.update();
        assert_eq!(
            ctx.app
                .world_mut()
                .query::<(&Gamepad, &GamepadSettings)>()
                .iter(ctx.app.world())
                .len(),
            1
        );
    }

    #[test]
    fn disconnection_event() {
        let mut ctx = TestContext::new();
        assert_eq!(
            ctx.app
                .world_mut()
                .query::<&Gamepad>()
                .iter(ctx.app.world())
                .len(),
            0
        );
        let entity = ctx.send_gamepad_connection_event(None);
        ctx.update();
        assert_eq!(
            ctx.app
                .world_mut()
                .query::<(&Gamepad, &GamepadSettings)>()
                .iter(ctx.app.world())
                .len(),
            1
        );
        ctx.send_gamepad_disconnection_event(entity);
        ctx.update();
        // Gamepad component should be removed
        assert!(ctx
            .app
            .world_mut()
            .query::<&Gamepad>()
            .get(ctx.app.world(), entity)
            .is_err());
        // Settings should be kept
        assert!(ctx
            .app
            .world_mut()
            .query::<&GamepadSettings>()
            .get(ctx.app.world(), entity)
            .is_ok());

        // Mistakenly sending a second disconnection event shouldn't break anything
        ctx.send_gamepad_disconnection_event(entity);
        ctx.update();
        assert!(ctx
            .app
            .world_mut()
            .query::<&Gamepad>()
            .get(ctx.app.world(), entity)
            .is_err());
        assert!(ctx
            .app
            .world_mut()
            .query::<&GamepadSettings>()
            .get(ctx.app.world(), entity)
            .is_ok());
    }

    #[test]
    fn connection_disconnection_frame_event() {
        let mut ctx = TestContext::new();
        assert_eq!(
            ctx.app
                .world_mut()
                .query::<&Gamepad>()
                .iter(ctx.app.world())
                .len(),
            0
        );
        let entity = ctx.send_gamepad_connection_event(None);
        ctx.send_gamepad_disconnection_event(entity);
        ctx.update();
        // Gamepad component should be removed
        assert!(ctx
            .app
            .world_mut()
            .query::<&Gamepad>()
            .get(ctx.app.world(), entity)
            .is_err());
        // Settings should be kept
        assert!(ctx
            .app
            .world_mut()
            .query::<&GamepadSettings>()
            .get(ctx.app.world(), entity)
            .is_ok());
    }

    #[test]
    fn reconnection_event() {
        let button_settings = ButtonSettings::new(0.7, 0.2).expect("correct parameters");
        let mut ctx = TestContext::new();
        assert_eq!(
            ctx.app
                .world_mut()
                .query::<&Gamepad>()
                .iter(ctx.app.world())
                .len(),
            0
        );
        let entity = ctx.send_gamepad_connection_event(None);
        ctx.update();
        let mut settings = ctx
            .app
            .world_mut()
            .query::<&mut GamepadSettings>()
            .get_mut(ctx.app.world_mut(), entity)
            .expect("be alive");
        assert_ne!(settings.default_button_settings, button_settings);
        settings.default_button_settings = button_settings.clone();
        ctx.send_gamepad_disconnection_event(entity);
        ctx.update();
        assert_eq!(
            ctx.app
                .world_mut()
                .query::<&Gamepad>()
                .iter(ctx.app.world())
                .len(),
            0
        );
        ctx.send_gamepad_connection_event(Some(entity));
        ctx.update();
        let settings = ctx
            .app
            .world_mut()
            .query::<&GamepadSettings>()
            .get(ctx.app.world(), entity)
            .expect("be alive");
        assert_eq!(settings.default_button_settings, button_settings);
    }

    #[test]
    fn reconnection_same_frame_event() {
        let mut ctx = TestContext::new();
        assert_eq!(
            ctx.app
                .world_mut()
                .query::<&Gamepad>()
                .iter(ctx.app.world())
                .len(),
            0
        );
        let entity = ctx.send_gamepad_connection_event(None);
        ctx.send_gamepad_disconnection_event(entity);
        ctx.update();
        assert_eq!(
            ctx.app
                .world_mut()
                .query::<&Gamepad>()
                .iter(ctx.app.world())
                .len(),
            0
        );
        assert!(ctx
            .app
            .world_mut()
            .query::<(Entity, &GamepadSettings)>()
            .get(ctx.app.world(), entity)
            .is_ok());
    }

    #[test]
    fn gamepad_axis_valid() {
        let mut ctx = TestContext::new();

        // Create test gamepad
        let entity = ctx.send_gamepad_connection_event(None);
        ctx.app
            .world_mut()
            .resource_mut::<Events<RawGamepadEvent>>()
            .send_batch([
                RawGamepadEvent::Axis(RawGamepadAxisChangedEvent::new(
                    entity,
                    GamepadAxis::LeftStickY,
                    0.5,
                )),
                RawGamepadEvent::Axis(RawGamepadAxisChangedEvent::new(
                    entity,
                    GamepadAxis::RightStickX,
                    0.6,
                )),
                RawGamepadEvent::Axis(RawGamepadAxisChangedEvent::new(
                    entity,
                    GamepadAxis::RightZ,
                    -0.4,
                )),
                RawGamepadEvent::Axis(RawGamepadAxisChangedEvent::new(
                    entity,
                    GamepadAxis::RightStickY,
                    -0.8,
                )),
            ]);
        ctx.update();
        assert_eq!(
            ctx.app
                .world()
                .resource::<Events<GamepadAxisChangedEvent>>()
                .len(),
            4
        );
    }

    #[test]
    fn gamepad_axis_threshold_filter() {
        let mut ctx = TestContext::new();

        // Create test gamepad
        let entity = ctx.send_gamepad_connection_event(None);
        let settings = GamepadSettings::default().default_axis_settings;
        // Set of events to ensure they are being properly filtered
        let base_value = 0.5;
        let events = [
            // Event above threshold
            RawGamepadEvent::Axis(RawGamepadAxisChangedEvent::new(
                entity,
                GamepadAxis::LeftStickX,
                base_value,
            )),
            // Event below threshold, should be filtered
            RawGamepadEvent::Axis(RawGamepadAxisChangedEvent::new(
                entity,
                GamepadAxis::LeftStickX,
                base_value + settings.threshold - 0.01,
            )),
            // Event above threshold
            RawGamepadEvent::Axis(RawGamepadAxisChangedEvent::new(
                entity,
                GamepadAxis::LeftStickX,
                base_value + settings.threshold + 0.01,
            )),
        ];
        ctx.app
            .world_mut()
            .resource_mut::<Events<RawGamepadEvent>>()
            .send_batch(events);
        ctx.update();
        assert_eq!(
            ctx.app
                .world()
                .resource::<Events<GamepadAxisChangedEvent>>()
                .len(),
            2
        );
    }

    #[test]
    fn gamepad_axis_deadzone_filter() {
        let mut ctx = TestContext::new();

        // Create test gamepad
        let entity = ctx.send_gamepad_connection_event(None);
        let settings = GamepadSettings::default().default_axis_settings;

        // Set of events to ensure they are being properly filtered
        let events = [
            // Event below deadzone upperbound should be filtered
            RawGamepadEvent::Axis(RawGamepadAxisChangedEvent::new(
                entity,
                GamepadAxis::LeftStickX,
                settings.deadzone_upperbound - 0.01,
            )),
            // Event above deadzone lowerbound should be filtered
            RawGamepadEvent::Axis(RawGamepadAxisChangedEvent::new(
                entity,
                GamepadAxis::LeftStickX,
                settings.deadzone_lowerbound + 0.01,
            )),
        ];
        ctx.app
            .world_mut()
            .resource_mut::<Events<RawGamepadEvent>>()
            .send_batch(events);
        ctx.update();
        assert_eq!(
            ctx.app
                .world()
                .resource::<Events<GamepadAxisChangedEvent>>()
                .len(),
            0
        );
    }

    #[test]
    fn gamepad_axis_deadzone_rounded() {
        let mut ctx = TestContext::new();

        // Create test gamepad
        let entity = ctx.send_gamepad_connection_event(None);
        let settings = GamepadSettings::default().default_axis_settings;

        // Set of events to ensure they are being properly filtered
        let events = [
            RawGamepadEvent::Axis(RawGamepadAxisChangedEvent::new(
                entity,
                GamepadAxis::LeftStickX,
                1.0,
            )),
            // Event below deadzone upperbound should be rounded to 0
            RawGamepadEvent::Axis(RawGamepadAxisChangedEvent::new(
                entity,
                GamepadAxis::LeftStickX,
                settings.deadzone_upperbound - 0.01,
            )),
            RawGamepadEvent::Axis(RawGamepadAxisChangedEvent::new(
                entity,
                GamepadAxis::LeftStickX,
                1.0,
            )),
            // Event above deadzone lowerbound should be rounded to 0
            RawGamepadEvent::Axis(RawGamepadAxisChangedEvent::new(
                entity,
                GamepadAxis::LeftStickX,
                settings.deadzone_lowerbound + 0.01,
            )),
        ];
        let results = [1.0, 0.0, 1.0, 0.0];
        ctx.app
            .world_mut()
            .resource_mut::<Events<RawGamepadEvent>>()
            .send_batch(events);
        ctx.update();

        let events = ctx
            .app
            .world()
            .resource::<Events<GamepadAxisChangedEvent>>();
        let mut event_reader = events.get_cursor();
        for (event, result) in event_reader.read(events).zip(results) {
            assert_eq!(event.value, result);
        }
        assert_eq!(
            ctx.app
                .world()
                .resource::<Events<GamepadAxisChangedEvent>>()
                .len(),
            4
        );
    }

    #[test]
    fn gamepad_axis_livezone_filter() {
        let mut ctx = TestContext::new();

        // Create test gamepad
        let entity = ctx.send_gamepad_connection_event(None);
        let settings = GamepadSettings::default().default_axis_settings;

        // Set of events to ensure they are being properly filtered
        let events = [
            RawGamepadEvent::Axis(RawGamepadAxisChangedEvent::new(
                entity,
                GamepadAxis::LeftStickX,
                1.0,
            )),
            // Event above livezone upperbound should be filtered
            RawGamepadEvent::Axis(RawGamepadAxisChangedEvent::new(
                entity,
                GamepadAxis::LeftStickX,
                settings.livezone_upperbound + 0.01,
            )),
            RawGamepadEvent::Axis(RawGamepadAxisChangedEvent::new(
                entity,
                GamepadAxis::LeftStickX,
                -1.0,
            )),
            // Event below livezone lowerbound should be filtered
            RawGamepadEvent::Axis(RawGamepadAxisChangedEvent::new(
                entity,
                GamepadAxis::LeftStickX,
                settings.livezone_lowerbound - 0.01,
            )),
        ];
        ctx.app
            .world_mut()
            .resource_mut::<Events<RawGamepadEvent>>()
            .send_batch(events);
        ctx.update();
        assert_eq!(
            ctx.app
                .world()
                .resource::<Events<GamepadAxisChangedEvent>>()
                .len(),
            2
        );
    }

    #[test]
    fn gamepad_axis_livezone_rounded() {
        let mut ctx = TestContext::new();

        // Create test gamepad
        let entity = ctx.send_gamepad_connection_event(None);
        let settings = GamepadSettings::default().default_axis_settings;

        // Set of events to ensure they are being properly filtered
        let events = [
            // Event above livezone upperbound should be rounded to 1
            RawGamepadEvent::Axis(RawGamepadAxisChangedEvent::new(
                entity,
                GamepadAxis::LeftStickX,
                settings.livezone_upperbound + 0.01,
            )),
            // Event below livezone lowerbound should be rounded to -1
            RawGamepadEvent::Axis(RawGamepadAxisChangedEvent::new(
                entity,
                GamepadAxis::LeftStickX,
                settings.livezone_lowerbound - 0.01,
            )),
        ];
        let results = [1.0, -1.0];
        ctx.app
            .world_mut()
            .resource_mut::<Events<RawGamepadEvent>>()
            .send_batch(events);
        ctx.update();

        let events = ctx
            .app
            .world()
            .resource::<Events<GamepadAxisChangedEvent>>();
        let mut event_reader = events.get_cursor();
        for (event, result) in event_reader.read(events).zip(results) {
            assert_eq!(event.value, result);
        }
        assert_eq!(
            ctx.app
                .world()
                .resource::<Events<GamepadAxisChangedEvent>>()
                .len(),
            2
        );
    }

    #[test]
    fn gamepad_buttons_pressed() {
        let mut ctx = TestContext::new();

        // Create test gamepad
        let entity = ctx.send_gamepad_connection_event(None);
        let digital_settings = GamepadSettings::default().default_button_settings;

        let events = [RawGamepadEvent::Button(RawGamepadButtonChangedEvent::new(
            entity,
            GamepadButton::DPadDown,
            digital_settings.press_threshold,
        ))];
        ctx.app
            .world_mut()
            .resource_mut::<Events<RawGamepadEvent>>()
            .send_batch(events);
        ctx.update();

        assert_eq!(
            ctx.app
                .world()
                .resource::<Events<GamepadButtonStateChangedEvent>>()
                .len(),
            1
        );
        let events = ctx
            .app
            .world()
            .resource::<Events<GamepadButtonStateChangedEvent>>();
        let mut event_reader = events.get_cursor();
        for event in event_reader.read(events) {
            assert_eq!(event.button, GamepadButton::DPadDown);
            assert_eq!(event.state, ButtonState::Pressed);
        }
        let gamepad = ctx.app.world_mut().get::<Gamepad>(entity).unwrap();
        assert!(gamepad.digital.pressed(GamepadButton::DPadDown));

        ctx.app
            .world_mut()
            .resource_mut::<Events<GamepadButtonStateChangedEvent>>()
            .clear();
        ctx.update();

        assert_eq!(
            ctx.app
                .world()
                .resource::<Events<GamepadButtonStateChangedEvent>>()
                .len(),
            0
        );
        let gamepad = ctx.app.world_mut().get::<Gamepad>(entity).unwrap();
        assert!(gamepad.digital.pressed(GamepadButton::DPadDown));
    }

    #[test]
    fn gamepad_buttons_just_pressed() {
        let mut ctx = TestContext::new();

        // Create test gamepad
        let entity = ctx.send_gamepad_connection_event(None);
        let digital_settings = GamepadSettings::default().default_button_settings;

        ctx.send_raw_gamepad_event(RawGamepadEvent::Button(RawGamepadButtonChangedEvent::new(
            entity,
            GamepadButton::DPadDown,
            digital_settings.press_threshold,
        )));
        ctx.update();

        // Check it is flagged for this frame
        let gamepad = ctx.app.world_mut().get::<Gamepad>(entity).unwrap();
        assert!(gamepad.digital.just_pressed(GamepadButton::DPadDown));
        ctx.update();

        //Check it clears next frame
        let gamepad = ctx.app.world_mut().get::<Gamepad>(entity).unwrap();
        assert!(!gamepad.digital.just_pressed(GamepadButton::DPadDown));
    }
    #[test]
    fn gamepad_buttons_released() {
        let mut ctx = TestContext::new();

        // Create test gamepad
        let entity = ctx.send_gamepad_connection_event(None);
        let digital_settings = GamepadSettings::default().default_button_settings;

        ctx.send_raw_gamepad_event(RawGamepadEvent::Button(RawGamepadButtonChangedEvent::new(
            entity,
            GamepadButton::DPadDown,
            digital_settings.press_threshold,
        )));
        ctx.update();

        ctx.app
            .world_mut()
            .resource_mut::<Events<GamepadButtonStateChangedEvent>>()
            .clear();
        ctx.send_raw_gamepad_event(RawGamepadEvent::Button(RawGamepadButtonChangedEvent::new(
            entity,
            GamepadButton::DPadDown,
            digital_settings.release_threshold - 0.01,
        )));
        ctx.update();
        assert_eq!(
            ctx.app
                .world()
                .resource::<Events<GamepadButtonStateChangedEvent>>()
                .len(),
            1
        );
        let events = ctx
            .app
            .world()
            .resource::<Events<GamepadButtonStateChangedEvent>>();
        let mut event_reader = events.get_cursor();
        for event in event_reader.read(events) {
            assert_eq!(event.button, GamepadButton::DPadDown);
            assert_eq!(event.state, ButtonState::Released);
        }
        let gamepad = ctx.app.world_mut().get::<Gamepad>(entity).unwrap();
        assert!(!gamepad.digital.pressed(GamepadButton::DPadDown));
        ctx.app
            .world_mut()
            .resource_mut::<Events<GamepadButtonStateChangedEvent>>()
            .clear();
        ctx.update();

        assert_eq!(
            ctx.app
                .world()
                .resource::<Events<GamepadButtonStateChangedEvent>>()
                .len(),
            0
        );
    }

    #[test]
    fn gamepad_buttons_just_released() {
        let mut ctx = TestContext::new();

        // Create test gamepad
        let entity = ctx.send_gamepad_connection_event(None);
        let digital_settings = GamepadSettings::default().default_button_settings;

        ctx.send_raw_gamepad_event_batch([
            RawGamepadEvent::Button(RawGamepadButtonChangedEvent::new(
                entity,
                GamepadButton::DPadDown,
                digital_settings.press_threshold,
            )),
            RawGamepadEvent::Button(RawGamepadButtonChangedEvent::new(
                entity,
                GamepadButton::DPadDown,
                digital_settings.release_threshold - 0.01,
            )),
        ]);
        ctx.update();

        // Check it is flagged for this frame
        let gamepad = ctx.app.world_mut().get::<Gamepad>(entity).unwrap();
        assert!(gamepad.digital.just_released(GamepadButton::DPadDown));
        ctx.update();

        // Check it clears next frame
        let gamepad = ctx.app.world_mut().get::<Gamepad>(entity).unwrap();
        assert!(!gamepad.digital.just_released(GamepadButton::DPadDown));
    }

    #[test]
    fn gamepad_buttons_axis() {
        let mut ctx = TestContext::new();

        // Create test gamepad
        let entity = ctx.send_gamepad_connection_event(None);
        let digital_settings = GamepadSettings::default().default_button_settings;
        let analog_settings = GamepadSettings::default().default_button_axis_settings;

        // Test events
        let events = [
            // Should trigger event
            RawGamepadEvent::Button(RawGamepadButtonChangedEvent::new(
                entity,
                GamepadButton::DPadDown,
                digital_settings.press_threshold,
            )),
            // Should trigger event
            RawGamepadEvent::Button(RawGamepadButtonChangedEvent::new(
                entity,
                GamepadButton::DPadDown,
                digital_settings.release_threshold,
            )),
            // Shouldn't trigger a state changed event
            RawGamepadEvent::Button(RawGamepadButtonChangedEvent::new(
                entity,
                GamepadButton::DPadDown,
                digital_settings.release_threshold - analog_settings.threshold * 1.01,
            )),
            // Shouldn't trigger any event
            RawGamepadEvent::Button(RawGamepadButtonChangedEvent::new(
                entity,
                GamepadButton::DPadDown,
                digital_settings.release_threshold - (analog_settings.threshold * 1.5),
            )),
            // Shouldn't trigger a state changed event
            RawGamepadEvent::Button(RawGamepadButtonChangedEvent::new(
                entity,
                GamepadButton::DPadDown,
                digital_settings.release_threshold - (analog_settings.threshold * 2.02),
            )),
        ];
        ctx.send_raw_gamepad_event_batch(events);
        ctx.update();
        assert_eq!(
            ctx.app
                .world()
                .resource::<Events<GamepadButtonStateChangedEvent>>()
                .len(),
            2
        );
        assert_eq!(
            ctx.app
                .world()
                .resource::<Events<GamepadButtonChangedEvent>>()
                .len(),
            4
        );
    }
}<|MERGE_RESOLUTION|>--- conflicted
+++ resolved
@@ -1216,13 +1216,9 @@
                 product_id,
             } => {
                 let Some(mut gamepad) = commands.get_entity(id) else {
-                    warn!("Gamepad {:} removed before handling connection event.", id);
+                    warn!("Gamepad {} removed before handling connection event.", id);
                     continue;
                 };
-<<<<<<< HEAD
-                gamepad.insert(Gamepad::new(info.clone()));
-                info!("Gamepad {} connected.", id);
-=======
                 gamepad.insert((
                     Name::new(name.clone()),
                     Gamepad {
@@ -1231,19 +1227,18 @@
                         ..Default::default()
                     },
                 ));
-                info!("Gamepad {:?} connected.", id);
->>>>>>> a967c75e
+                info!("Gamepad {} connected.", id);
             }
             GamepadConnection::Disconnected => {
                 let Some(mut gamepad) = commands.get_entity(id) else {
-                    warn!("Gamepad {:} removed before handling disconnection event. You can ignore this if you manually removed it.", id);
+                    warn!("Gamepad {} removed before handling disconnection event. You can ignore this if you manually removed it.", id);
                     continue;
                 };
                 // Gamepad entities are left alive to preserve their state (e.g. [`GamepadSettings`]).
                 // Instead of despawning, we remove Gamepad components that don't need to preserve state
                 // and re-add them if they ever reconnect.
                 gamepad.remove::<Gamepad>();
-                info!("Gamepad {:} disconnected.", id);
+                info!("Gamepad {} disconnected.", id);
             }
         }
     }
