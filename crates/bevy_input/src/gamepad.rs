--- conflicted
+++ resolved
@@ -574,16 +574,9 @@
 /// to be considered pressed or released. A button is considered pressed if the `press_threshold`
 /// value is surpassed and released if the `release_threshold` value is undercut.
 ///
-<<<<<<< HEAD
-/// ## Updating
-///
-/// The current value of a button is received through the [`GamepadEvent`]s or [`GamepadEventRaw`]s.
+/// Allowed values: `0.0 <= ``release_threshold`` <= ``press_threshold`` <= 1.0`
 #[derive(Debug, Clone, Reflect, FromReflect)]
 #[reflect(Debug, Default)]
-=======
-/// Allowed values: `0.0 <= ``release_threshold`` <= ``press_threshold`` <= 1.0`
-#[derive(Debug, Clone)]
->>>>>>> a658bfef
 pub struct ButtonSettings {
     press_threshold: f32,
     release_threshold: f32,
@@ -741,25 +734,9 @@
 /// to 0.0.
 /// Otherwise, values will not be rounded.
 ///
-<<<<<<< HEAD
-/// ## Logic
-///
-/// - Values that are in-between `negative_low` and `positive_low` will be rounded to 0.0.
-/// - Values that are higher than or equal to `positive_high` will be rounded to 1.0.
-/// - Values that are lower than or equal to `negative_high` will be rounded to -1.0.
-/// - Otherwise, values will not be rounded.
-///
-/// The valid range is from -1.0 to 1.0, inclusive.
-///
-/// ## Updating
-///
-/// The current value of an axis is received through the [`GamepadEvent`]s or [`GamepadEventRaw`]s.
+/// The valid range is `[-1.0, 1.0]`.
 #[derive(Debug, Clone, Reflect, FromReflect)]
 #[reflect(Debug, Default)]
-=======
-/// The valid range is `[-1.0, 1.0]`.
-#[derive(Debug, Clone)]
->>>>>>> a658bfef
 pub struct AxisSettings {
     /// Values that are higher than `livezone_upperbound` will be rounded up to -1.0.
     livezone_upperbound: f32,
