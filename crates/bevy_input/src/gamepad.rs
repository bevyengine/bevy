use crate::{Axis, ButtonState, Input};
use bevy_ecs::event::{Event, EventReader, EventWriter};
use bevy_ecs::{
    change_detection::DetectChangesMut,
    system::{Res, ResMut, Resource},
};
use bevy_reflect::{std_traits::ReflectDefault, Reflect};
use bevy_utils::Duration;
use bevy_utils::{tracing::info, HashMap};
use thiserror::Error;

/// Errors that occur when setting axis settings for gamepad input.
#[derive(Error, Debug, PartialEq)]
pub enum AxisSettingsError {
    /// The given parameter `livezone_lowerbound` was not in range -1.0..=0.0.
    #[error("invalid livezone_lowerbound {0}, expected value [-1.0..=0.0]")]
    LiveZoneLowerBoundOutOfRange(f32),
    /// The given parameter `deadzone_lowerbound` was not in range -1.0..=0.0.
    #[error("invalid deadzone_lowerbound {0}, expected value [-1.0..=0.0]")]
    DeadZoneLowerBoundOutOfRange(f32),
    /// The given parameter `deadzone_lowerbound` was not in range -1.0..=0.0.
    #[error("invalid deadzone_upperbound {0}, expected value [0.0..=1.0]")]
    DeadZoneUpperBoundOutOfRange(f32),
    /// The given parameter `deadzone_lowerbound` was not in range -1.0..=0.0.
    #[error("invalid livezone_upperbound {0}, expected value [0.0..=1.0]")]
    LiveZoneUpperBoundOutOfRange(f32),
    /// Parameter `livezone_lowerbound` was not less than or equal to parameter `deadzone_lowerbound`.
    #[error("invalid parameter values livezone_lowerbound {} deadzone_lowerbound {}, expected livezone_lowerbound <= deadzone_lowerbound", .livezone_lowerbound, .deadzone_lowerbound)]
    LiveZoneLowerBoundGreaterThanDeadZoneLowerBound {
        /// The value of the `livezone_lowerbound` parameter.
        livezone_lowerbound: f32,
        /// The value of the `deadzone_lowerbound` parameter.
        deadzone_lowerbound: f32,
    },
    ///  Parameter `deadzone_upperbound` was not less than or equal to parameter `livezone_upperbound`.
    #[error("invalid parameter values livezone_upperbound {} deadzone_upperbound {}, expected deadzone_upperbound <= livezone_upperbound", .livezone_upperbound, .deadzone_upperbound)]
    DeadZoneUpperBoundGreaterThanLiveZoneUpperBound {
        /// The value of the `livezone_upperbound` parameter.
        livezone_upperbound: f32,
        /// The value of the `deadzone_upperbound` parameter.
        deadzone_upperbound: f32,
    },
    /// The given parameter was not in range 0.0..=2.0.
    #[error("invalid threshold {0}, expected 0.0 <= threshold <= 2.0")]
    Threshold(f32),
}

/// Errors that occur when setting button settings for gamepad input.
#[derive(Error, Debug, PartialEq)]
pub enum ButtonSettingsError {
    /// The given parameter was not in range 0.0..=1.0.
    #[error("invalid release_threshold {0}, expected value [0.0..=1.0]")]
    ReleaseThresholdOutOfRange(f32),
    /// The given parameter was not in range 0.0..=1.0.
    #[error("invalid press_threshold {0}, expected [0.0..=1.0]")]
    PressThresholdOutOfRange(f32),
    /// Parameter `release_threshold` was not less than or equal to `press_threshold`.
    #[error("invalid parameter values release_threshold {} press_threshold {}, expected release_threshold <= press_threshold", .release_threshold, .press_threshold)]
    ReleaseThresholdGreaterThanPressThreshold {
        /// The value of the `press_threshold` parameter.
        press_threshold: f32,
        /// The value of the `release_threshold` parameter.
        release_threshold: f32,
    },
}

#[cfg(feature = "serialize")]
use bevy_reflect::{ReflectDeserialize, ReflectSerialize};

/// A gamepad with an associated `ID`.
///
/// ## Usage
///
/// The primary way to access the individual connected gamepads is done through the [`Gamepads`]
/// `bevy` resource. It is also used inside of [`GamepadConnectionEvent`]s to correspond a gamepad
/// with a connection event.
///
/// ## Note
///
/// The `ID` of a gamepad is fixed until the gamepad disconnects or the app is restarted.
#[derive(Debug, Copy, Clone, PartialEq, Eq, Hash, Reflect)]
#[reflect(Debug, Hash, PartialEq)]
#[cfg_attr(
    feature = "serialize",
    derive(serde::Serialize, serde::Deserialize),
    reflect(Serialize, Deserialize)
)]
pub struct Gamepad {
    /// The `ID` of the gamepad.
    pub id: usize,
}

impl Gamepad {
    /// Creates a new [`Gamepad`].
    pub fn new(id: usize) -> Self {
        Self { id }
    }
}

/// Metadata associated with a [`Gamepad`].
#[derive(Debug, Clone, PartialEq, Eq, Reflect)]
#[reflect(Debug, PartialEq)]
#[cfg_attr(
    feature = "serialize",
    derive(serde::Serialize, serde::Deserialize),
    reflect(Serialize, Deserialize)
)]
pub struct GamepadInfo {
    /// The name of the gamepad.
    ///
    /// This name is generally defined by the OS.
    ///
    /// For example on Windows the name may be "HID-compliant game controller".
    pub name: String,
}

/// A collection of connected [`Gamepad`]s.
///
/// ## Usage
///
/// It is stored in a `bevy` resource which tracks all of the currently connected [`Gamepad`]s.
///
/// ## Updating
///
/// The [`Gamepad`]s are registered and deregistered in the [`gamepad_connection_system`]
/// whenever a [`GamepadConnectionEvent`] is received.
#[derive(Resource, Default, Debug)]
pub struct Gamepads {
    /// The collection of the connected [`Gamepad`]s.
    gamepads: HashMap<Gamepad, GamepadInfo>,
}

impl Gamepads {
    /// Returns `true` if the `gamepad` is connected.
    pub fn contains(&self, gamepad: Gamepad) -> bool {
        self.gamepads.contains_key(&gamepad)
    }

    /// Returns an iterator over registered [`Gamepad`]s in an arbitrary order.
    pub fn iter(&self) -> impl Iterator<Item = Gamepad> + '_ {
        self.gamepads.keys().copied()
    }

    /// The name of the gamepad if this one is connected.
    pub fn name(&self, gamepad: Gamepad) -> Option<&str> {
        self.gamepads.get(&gamepad).map(|g| g.name.as_str())
    }

    /// Registers the `gamepad`, marking it as connected.
    fn register(&mut self, gamepad: Gamepad, info: GamepadInfo) {
        self.gamepads.insert(gamepad, info);
    }

    /// Deregisters the `gamepad`, marking it as disconnected.
    fn deregister(&mut self, gamepad: Gamepad) {
        self.gamepads.remove(&gamepad);
    }
}

/// A type of a [`GamepadButton`].
///
/// ## Usage
///
/// This is used to determine which button has changed its value when receiving a
/// [`GamepadButtonChangedEvent`]. It is also used in the [`GamepadButton`]
/// which in turn is used to create the [`Input<GamepadButton>`] or
/// [`Axis<GamepadButton>`] `bevy` resources.
#[derive(Debug, Copy, Clone, PartialEq, Eq, Hash, Reflect)]
#[reflect(Debug, Hash, PartialEq)]
#[cfg_attr(
    feature = "serialize",
    derive(serde::Serialize, serde::Deserialize),
    reflect(Serialize, Deserialize)
)]
pub enum GamepadButtonType {
    /// The bottom action button of the action pad (i.e. PS: Cross, Xbox: A).
    South,
    /// The right action button of the action pad (i.e. PS: Circle, Xbox: B).
    East,
    /// The upper action button of the action pad (i.e. PS: Triangle, Xbox: Y).
    North,
    /// The left action button of the action pad (i.e. PS: Square, Xbox: X).
    West,

    /// The C button.
    C,
    /// The Z button.
    Z,

    /// The first left trigger.
    LeftTrigger,
    /// The second left trigger.
    LeftTrigger2,
    /// The first right trigger.
    RightTrigger,
    /// The second right trigger.
    RightTrigger2,
    /// The select button.
    Select,
    /// The start button.
    Start,
    /// The mode button.
    Mode,

    /// The left thumb stick button.
    LeftThumb,
    /// The right thumb stick button.
    RightThumb,

    /// The up button of the D-Pad.
    DPadUp,
    /// The down button of the D-Pad.
    DPadDown,
    /// The left button of the D-Pad.
    DPadLeft,
    /// The right button of the D-Pad.
    DPadRight,

    /// Miscellaneous buttons, considered non-standard (i.e. Extra buttons on a flight stick that do not have a gamepad equivalent).
    Other(u8),
}

/// A button of a [`Gamepad`].
///
/// ## Usage
///
/// It is used as the generic `T` value of an [`Input`] and [`Axis`] to create `bevy` resources. These
/// resources store the data of the buttons of a gamepad and can be accessed inside of a system.
///
/// ## Updating
///
/// The gamepad button resources are updated inside of the [`gamepad_button_event_system`].
#[derive(Debug, Copy, Clone, PartialEq, Eq, Hash, Reflect)]
#[reflect(Debug, Hash, PartialEq)]
#[cfg_attr(
    feature = "serialize",
    derive(serde::Serialize, serde::Deserialize),
    reflect(Serialize, Deserialize)
)]
pub struct GamepadButton {
    /// The gamepad on which the button is located on.
    pub gamepad: Gamepad,
    /// The type of the button.
    pub button_type: GamepadButtonType,
}

impl GamepadButton {
    /// Creates a new [`GamepadButton`].
    ///
    /// # Examples
    ///
    /// ```
    /// # use bevy_input::gamepad::{GamepadButton, GamepadButtonType, Gamepad};
    /// #
    /// let gamepad_button = GamepadButton::new(
    ///     Gamepad::new(1),
    ///     GamepadButtonType::South,
    /// );
    /// ```
    pub fn new(gamepad: Gamepad, button_type: GamepadButtonType) -> Self {
        Self {
            gamepad,
            button_type,
        }
    }
}

/// A gamepad button input event.
#[derive(Event, Debug, Clone, Copy, PartialEq, Eq, Reflect)]
#[reflect(Debug, PartialEq)]
#[cfg_attr(
    feature = "serialize",
    derive(serde::Serialize, serde::Deserialize),
    reflect(Serialize, Deserialize)
)]
pub struct GamepadButtonInput {
    /// The gamepad button assigned to the event.
    pub button: GamepadButton,
    /// The pressed state of the button.
    pub state: ButtonState,
}

/// A type of a [`GamepadAxis`].
///
/// ## Usage
///
/// This is used to determine which axis has changed its value when receiving a
/// [`GamepadAxisChangedEvent`]. It is also used in the [`GamepadAxis`]
/// which in turn is used to create the [`Axis<GamepadAxis>`] `bevy` resource.
#[derive(Debug, Copy, Clone, PartialEq, Eq, Hash, Reflect)]
#[reflect(Debug, Hash, PartialEq)]
#[cfg_attr(
    feature = "serialize",
    derive(serde::Serialize, serde::Deserialize),
    reflect(Serialize, Deserialize)
)]
pub enum GamepadAxisType {
    /// The horizontal value of the left stick.
    LeftStickX,
    /// The vertical value of the left stick.
    LeftStickY,
    /// The value of the left `Z` button.
    LeftZ,

    /// The horizontal value of the right stick.
    RightStickX,
    /// The vertical value of the right stick.
    RightStickY,
    /// The value of the right `Z` button.
    RightZ,

    /// Non-standard support for other axis types (i.e. HOTAS sliders, potentiometers, etc).
    Other(u8),
}

/// An axis of a [`Gamepad`].
///
/// ## Usage
///
/// It is used as the generic `T` value of an [`Axis`] to create `bevy` resources. These
/// resources store the data of the axes of a gamepad and can be accessed inside of a system.
///
/// ## Updating
///
/// The gamepad axes resources are updated inside of the [`gamepad_axis_event_system`].
#[derive(Debug, Copy, Clone, PartialEq, Eq, Hash, Reflect)]
#[reflect(Debug, Hash, PartialEq)]
#[cfg_attr(
    feature = "serialize",
    derive(serde::Serialize, serde::Deserialize),
    reflect(Serialize, Deserialize)
)]
pub struct GamepadAxis {
    /// The gamepad on which the axis is located on.
    pub gamepad: Gamepad,
    /// The type of the axis.
    pub axis_type: GamepadAxisType,
}

impl GamepadAxis {
    /// Creates a new [`GamepadAxis`].
    ///
    /// # Examples
    ///
    /// ```
    /// # use bevy_input::gamepad::{GamepadAxis, GamepadAxisType, Gamepad};
    /// #
    /// let gamepad_axis = GamepadAxis::new(
    ///     Gamepad::new(1),
    ///     GamepadAxisType::LeftStickX,
    /// );
    /// ```
    pub fn new(gamepad: Gamepad, axis_type: GamepadAxisType) -> Self {
        Self { gamepad, axis_type }
    }
}

/// Settings for all [`Gamepad`]s.
///
/// ## Usage
///
/// It is used to create a `bevy` resource that stores the settings of every [`GamepadButton`] and
/// [`GamepadAxis`]. If no user defined [`ButtonSettings`], [`AxisSettings`], or [`ButtonAxisSettings`]
/// are defined, the default settings of each are used as a fallback accordingly.
///
/// ## Note
///
/// The [`GamepadSettings`] are used inside of `bevy_gilrs` to determine when raw gamepad events from `gilrs`,
/// should register as a [`GamepadEvent`]. Events that don't meet the change thresholds defined in [`GamepadSettings`]
/// will not register. To modify these settings, mutate the corresponding resource.
#[derive(Resource, Default, Debug, Reflect)]
#[reflect(Debug, Default)]
pub struct GamepadSettings {
    /// The default button settings.
    pub default_button_settings: ButtonSettings,
    /// The default axis settings.
    pub default_axis_settings: AxisSettings,
    /// The default button axis settings.
    pub default_button_axis_settings: ButtonAxisSettings,
    /// The user defined button settings.
    pub button_settings: HashMap<GamepadButton, ButtonSettings>,
    /// The user defined axis settings.
    pub axis_settings: HashMap<GamepadAxis, AxisSettings>,
    /// The user defined button axis settings.
    pub button_axis_settings: HashMap<GamepadButton, ButtonAxisSettings>,
}

impl GamepadSettings {
    /// Returns the [`ButtonSettings`] of the `button`.
    ///
    /// If no user defined [`ButtonSettings`] are specified the default [`ButtonSettings`] get returned.
    ///
    /// # Examples
    ///
    /// ```
    /// # use bevy_input::gamepad::{GamepadSettings, GamepadButton, Gamepad, GamepadButtonType};
    /// #
    /// # let settings = GamepadSettings::default();
    /// let button = GamepadButton::new(Gamepad::new(1), GamepadButtonType::South);
    /// let button_settings = settings.get_button_settings(button);
    /// ```
    pub fn get_button_settings(&self, button: GamepadButton) -> &ButtonSettings {
        self.button_settings
            .get(&button)
            .unwrap_or(&self.default_button_settings)
    }

    /// Returns the [`AxisSettings`] of the `axis`.
    ///
    /// If no user defined [`AxisSettings`] are specified the default [`AxisSettings`] get returned.
    ///
    /// # Examples
    ///
    /// ```
    /// # use bevy_input::gamepad::{GamepadSettings, GamepadAxis, Gamepad, GamepadAxisType};
    /// #
    /// # let settings = GamepadSettings::default();
    /// let axis = GamepadAxis::new(Gamepad::new(1), GamepadAxisType::LeftStickX);
    /// let axis_settings = settings.get_axis_settings(axis);
    /// ```
    pub fn get_axis_settings(&self, axis: GamepadAxis) -> &AxisSettings {
        self.axis_settings
            .get(&axis)
            .unwrap_or(&self.default_axis_settings)
    }

    /// Returns the [`ButtonAxisSettings`] of the `button`.
    ///
    /// If no user defined [`ButtonAxisSettings`] are specified the default [`ButtonAxisSettings`] get returned.
    ///
    /// # Examples
    ///
    /// ```
    /// # use bevy_input::gamepad::{GamepadSettings, GamepadButton, Gamepad, GamepadButtonType};
    /// #
    /// # let settings = GamepadSettings::default();
    /// let button = GamepadButton::new(Gamepad::new(1), GamepadButtonType::South);
    /// let button_axis_settings = settings.get_button_axis_settings(button);
    /// ```
    pub fn get_button_axis_settings(&self, button: GamepadButton) -> &ButtonAxisSettings {
        self.button_axis_settings
            .get(&button)
            .unwrap_or(&self.default_button_axis_settings)
    }
}

/// Manages settings for gamepad buttons.
///
/// It is used inside of [`GamepadSettings`] to define the threshold for a gamepad button
/// to be considered pressed or released. A button is considered pressed if the `press_threshold`
/// value is surpassed and released if the `release_threshold` value is undercut.
///
/// Allowed values: `0.0 <= ``release_threshold`` <= ``press_threshold`` <= 1.0`
#[derive(Debug, Clone, Reflect)]
#[reflect(Debug, Default)]
pub struct ButtonSettings {
    press_threshold: f32,
    release_threshold: f32,
}

impl Default for ButtonSettings {
    fn default() -> Self {
        ButtonSettings {
            press_threshold: 0.75,
            release_threshold: 0.65,
        }
    }
}

impl ButtonSettings {
    /// Creates a new [`ButtonSettings`] instance.
    ///
    /// # Parameters
    ///
    /// + `press_threshold` is the button input value above which the button is considered pressed.
    /// + `release_threshold` is the button input value below which the button is considered released.
    ///
    /// Restrictions:
    /// + `0.0 <= ``release_threshold`` <= ``press_threshold`` <= 1.0`
    ///
    /// # Errors
    ///
    /// If the restrictions are not met, returns one of
    /// `GamepadSettingsError::ButtonReleaseThresholdOutOfRange`,
    /// `GamepadSettingsError::ButtonPressThresholdOutOfRange`, or
    /// `GamepadSettingsError::ButtonReleaseThresholdGreaterThanPressThreshold`.
    pub fn new(
        press_threshold: f32,
        release_threshold: f32,
    ) -> Result<ButtonSettings, ButtonSettingsError> {
        if !(0.0..=1.0).contains(&release_threshold) {
            Err(ButtonSettingsError::ReleaseThresholdOutOfRange(
                release_threshold,
            ))
        } else if !(0.0..=1.0).contains(&press_threshold) {
            Err(ButtonSettingsError::PressThresholdOutOfRange(
                press_threshold,
            ))
        } else if release_threshold > press_threshold {
            Err(
                ButtonSettingsError::ReleaseThresholdGreaterThanPressThreshold {
                    press_threshold,
                    release_threshold,
                },
            )
        } else {
            Ok(ButtonSettings {
                press_threshold,
                release_threshold,
            })
        }
    }

    /// Returns `true` if the button is pressed.
    ///
    /// A button is considered pressed if the `value` passed is greater than or equal to the press threshold.
    fn is_pressed(&self, value: f32) -> bool {
        value >= self.press_threshold
    }

    /// Returns `true` if the button is released.
    ///
    /// A button is considered released if the `value` passed is lower than or equal to the release threshold.
    fn is_released(&self, value: f32) -> bool {
        value <= self.release_threshold
    }

    /// Get the button input threshold above which the button is considered pressed.
    pub fn press_threshold(&self) -> f32 {
        self.press_threshold
    }

    /// Try to set the button input threshold above which the button is considered pressed.
    ///
    /// # Errors
    ///
    /// If the value passed is outside the range [release threshold..=1.0], returns either
    /// `GamepadSettingsError::ButtonPressThresholdOutOfRange` or
    /// `GamepadSettingsError::ButtonReleaseThresholdGreaterThanPressThreshold`.
    pub fn try_set_press_threshold(&mut self, value: f32) -> Result<(), ButtonSettingsError> {
        if (self.release_threshold..=1.0).contains(&value) {
            self.press_threshold = value;
            Ok(())
        } else if !(0.0..1.0).contains(&value) {
            Err(ButtonSettingsError::PressThresholdOutOfRange(value))
        } else {
            Err(
                ButtonSettingsError::ReleaseThresholdGreaterThanPressThreshold {
                    press_threshold: value,
                    release_threshold: self.release_threshold,
                },
            )
        }
    }

    /// Try to set the button input threshold above which the button is considered pressed.
    /// If the value passed is outside the range [release threshold..=1.0], the value will not be changed.
    ///
    /// Returns the new value of the press threshold.
    pub fn set_press_threshold(&mut self, value: f32) -> f32 {
        self.try_set_press_threshold(value).ok();
        self.press_threshold
    }

    /// Get the button input threshold below which the button is considered released.
    pub fn release_threshold(&self) -> f32 {
        self.release_threshold
    }

    /// Try to set the button input threshold below which the button is considered released.
    ///
    /// # Errors
    ///
    /// If the value passed is outside the range [0.0..=press threshold], returns
    /// `ButtonSettingsError::ReleaseThresholdOutOfRange` or
    /// `ButtonSettingsError::ReleaseThresholdGreaterThanPressThreshold`.
    pub fn try_set_release_threshold(&mut self, value: f32) -> Result<(), ButtonSettingsError> {
        if (0.0..=self.press_threshold).contains(&value) {
            self.release_threshold = value;
            Ok(())
        } else if !(0.0..1.0).contains(&value) {
            Err(ButtonSettingsError::ReleaseThresholdOutOfRange(value))
        } else {
            Err(
                ButtonSettingsError::ReleaseThresholdGreaterThanPressThreshold {
                    press_threshold: self.press_threshold,
                    release_threshold: value,
                },
            )
        }
    }

    /// Try to set the button input threshold below which the button is considered released. If the
    /// value passed is outside the range [0.0..=press threshold], the value will not be changed.
    ///
    /// Returns the new value of the release threshold.
    pub fn set_release_threshold(&mut self, value: f32) -> f32 {
        self.try_set_release_threshold(value).ok();
        self.release_threshold
    }
}

/// Settings for a [`GamepadAxis`].
///
/// It is used inside of the [`GamepadSettings`] to define the sensitivity range and
/// threshold for an axis.
/// Values that are higher than `livezone_upperbound` will be rounded up to 1.0.
/// Values that are lower than `livezone_lowerbound` will be rounded down to -1.0.
/// Values that are in-between `deadzone_lowerbound` and `deadzone_upperbound` will be rounded
/// to 0.0.
/// Otherwise, values will not be rounded.
///
/// The valid range is `[-1.0, 1.0]`.
#[derive(Debug, Clone, Reflect, PartialEq)]
#[reflect(Debug, Default)]
pub struct AxisSettings {
    /// Values that are higher than `livezone_upperbound` will be rounded up to 1.0.
    livezone_upperbound: f32,
    /// Positive values that are less than `deadzone_upperbound` will be rounded down to 0.0.
    deadzone_upperbound: f32,
    /// Negative values that are greater than `deadzone_lowerbound` will be rounded up to 0.0.
    deadzone_lowerbound: f32,
    /// Values that are lower than `livezone_lowerbound` will be rounded down to -1.0.
    livezone_lowerbound: f32,
    /// `threshold` defines the minimum difference between old and new values to apply the changes.
    threshold: f32,
}

impl Default for AxisSettings {
    fn default() -> Self {
        AxisSettings {
            livezone_upperbound: 0.95,
            deadzone_upperbound: 0.05,
            deadzone_lowerbound: -0.05,
            livezone_lowerbound: -0.95,
            threshold: 0.01,
        }
    }
}

impl AxisSettings {
    /// Creates a new [`AxisSettings`] instance.
    ///
    /// # Arguments
    ///
    /// + `livezone_lowerbound` - the value below which inputs will be rounded down to -1.0.
    /// + `deadzone_lowerbound` - the value above which negative inputs will be rounded up to 0.0.
    /// + `deadzone_upperbound` - the value below which positive inputs will be rounded down to 0.0.
    /// + `livezone_upperbound` - the value above which inputs will be rounded up to 1.0.
    /// + `threshold` - the minimum value by which input must change before the change is registered.
    ///
    /// Restrictions:
    ///
    /// + `-1.0 <= livezone_lowerbound <= deadzone_lowerbound <= 0.0`
    /// + `0.0 <= deadzone_upperbound <= livezone_upperbound <= 1.0`
    /// + `0.0 <= threshold <= 2.0`
    ///
    /// # Errors
    ///
    /// Returns an [`AxisSettingsError`] if any restrictions on the zone values are not met.
    /// If the zone restrictions are met, but the `threshold` value restrictions are not met,
    /// returns [`AxisSettingsError::Threshold`].
    pub fn new(
        livezone_lowerbound: f32,
        deadzone_lowerbound: f32,
        deadzone_upperbound: f32,
        livezone_upperbound: f32,
        threshold: f32,
    ) -> Result<AxisSettings, AxisSettingsError> {
        if !(-1.0..=0.0).contains(&livezone_lowerbound) {
            Err(AxisSettingsError::LiveZoneLowerBoundOutOfRange(
                livezone_lowerbound,
            ))
        } else if !(-1.0..=0.0).contains(&deadzone_lowerbound) {
            Err(AxisSettingsError::DeadZoneLowerBoundOutOfRange(
                deadzone_lowerbound,
            ))
        } else if !(0.0..=1.0).contains(&deadzone_upperbound) {
            Err(AxisSettingsError::DeadZoneUpperBoundOutOfRange(
                deadzone_upperbound,
            ))
        } else if !(0.0..=1.0).contains(&livezone_upperbound) {
            Err(AxisSettingsError::LiveZoneUpperBoundOutOfRange(
                livezone_upperbound,
            ))
        } else if livezone_lowerbound > deadzone_lowerbound {
            Err(
                AxisSettingsError::LiveZoneLowerBoundGreaterThanDeadZoneLowerBound {
                    livezone_lowerbound,
                    deadzone_lowerbound,
                },
            )
        } else if deadzone_upperbound > livezone_upperbound {
            Err(
                AxisSettingsError::DeadZoneUpperBoundGreaterThanLiveZoneUpperBound {
                    livezone_upperbound,
                    deadzone_upperbound,
                },
            )
        } else if !(0.0..=2.0).contains(&threshold) {
            Err(AxisSettingsError::Threshold(threshold))
        } else {
            Ok(Self {
                livezone_lowerbound,
                deadzone_lowerbound,
                deadzone_upperbound,
                livezone_upperbound,
                threshold,
            })
        }
    }

    /// Get the value above which inputs will be rounded up to 1.0.
    pub fn livezone_upperbound(&self) -> f32 {
        self.livezone_upperbound
    }

    /// Try to set the value above which inputs will be rounded up to 1.0.
    ///
    /// # Errors
    ///
    /// If the value passed is less than the dead zone upper bound,
    /// returns `AxisSettingsError::DeadZoneUpperBoundGreaterThanLiveZoneUpperBound`.
    /// If the value passed is not in range [0.0..=1.0], returns `AxisSettingsError::LiveZoneUpperBoundOutOfRange`.
    pub fn try_set_livezone_upperbound(&mut self, value: f32) -> Result<(), AxisSettingsError> {
        if !(0.0..=1.0).contains(&value) {
            Err(AxisSettingsError::LiveZoneUpperBoundOutOfRange(value))
        } else if value < self.deadzone_upperbound {
            Err(
                AxisSettingsError::DeadZoneUpperBoundGreaterThanLiveZoneUpperBound {
                    livezone_upperbound: value,
                    deadzone_upperbound: self.deadzone_upperbound,
                },
            )
        } else {
            self.livezone_upperbound = value;
            Ok(())
        }
    }

    /// Try to set the value above which inputs will be rounded up to 1.0.
    /// If the value passed is negative or less than `deadzone_upperbound`,
    /// the value will not be changed.
    ///
    /// Returns the new value of `livezone_upperbound`.
    pub fn set_livezone_upperbound(&mut self, value: f32) -> f32 {
        self.try_set_livezone_upperbound(value).ok();
        self.livezone_upperbound
    }

    /// Get the value below which positive inputs will be rounded down to 0.0.
    pub fn deadzone_upperbound(&self) -> f32 {
        self.deadzone_upperbound
    }

    /// Try to set the value below which positive inputs will be rounded down to 0.0.
    ///
    /// # Errors
    ///
    /// If the value passed is greater than the live zone upper bound,
    /// returns `AxisSettingsError::DeadZoneUpperBoundGreaterThanLiveZoneUpperBound`.
    /// If the value passed is not in range [0.0..=1.0], returns `AxisSettingsError::DeadZoneUpperBoundOutOfRange`.
    pub fn try_set_deadzone_upperbound(&mut self, value: f32) -> Result<(), AxisSettingsError> {
        if !(0.0..=1.0).contains(&value) {
            Err(AxisSettingsError::DeadZoneUpperBoundOutOfRange(value))
        } else if self.livezone_upperbound < value {
            Err(
                AxisSettingsError::DeadZoneUpperBoundGreaterThanLiveZoneUpperBound {
                    livezone_upperbound: self.livezone_upperbound,
                    deadzone_upperbound: value,
                },
            )
        } else {
            self.deadzone_upperbound = value;
            Ok(())
        }
    }

    /// Try to set the value below which positive inputs will be rounded down to 0.0.
    /// If the value passed is negative or greater than `livezone_upperbound`,
    /// the value will not be changed.
    ///
    /// Returns the new value of `deadzone_upperbound`.
    pub fn set_deadzone_upperbound(&mut self, value: f32) -> f32 {
        self.try_set_deadzone_upperbound(value).ok();
        self.deadzone_upperbound
    }

    /// Get the value below which negative inputs will be rounded down to -1.0.
    pub fn livezone_lowerbound(&self) -> f32 {
        self.livezone_lowerbound
    }

    /// Try to set the value below which negative inputs will be rounded down to -1.0.
    ///
    /// # Errors
    ///
    /// If the value passed is less than the dead zone lower bound,
    /// returns `AxisSettingsError::LiveZoneLowerBoundGreaterThanDeadZoneLowerBound`.
    /// If the value passed is not in range [-1.0..=0.0], returns `AxisSettingsError::LiveZoneLowerBoundOutOfRange`.
    pub fn try_set_livezone_lowerbound(&mut self, value: f32) -> Result<(), AxisSettingsError> {
        if !(-1.0..=0.0).contains(&value) {
            Err(AxisSettingsError::LiveZoneLowerBoundOutOfRange(value))
        } else if value > self.deadzone_lowerbound {
            Err(
                AxisSettingsError::LiveZoneLowerBoundGreaterThanDeadZoneLowerBound {
                    livezone_lowerbound: value,
                    deadzone_lowerbound: self.deadzone_lowerbound,
                },
            )
        } else {
            self.livezone_lowerbound = value;
            Ok(())
        }
    }

    /// Try to set the value below which negative inputs will be rounded down to -1.0.
    /// If the value passed is positive or greater than `deadzone_lowerbound`,
    /// the value will not be changed.
    ///
    /// Returns the new value of `livezone_lowerbound`.
    pub fn set_livezone_lowerbound(&mut self, value: f32) -> f32 {
        self.try_set_livezone_lowerbound(value).ok();
        self.livezone_lowerbound
    }

    /// Get the value above which inputs will be rounded up to 0.0.
    pub fn deadzone_lowerbound(&self) -> f32 {
        self.deadzone_lowerbound
    }

    /// Try to set the value above which inputs will be rounded up to 0.0.
    ///
    /// # Errors
    ///
    /// If the value passed is less than the live zone lower bound,
    /// returns `AxisSettingsError::LiveZoneLowerBoundGreaterThanDeadZoneLowerBound`.
    /// If the value passed is not in range [-1.0..=0.0], returns `AxisSettingsError::DeadZoneLowerBoundOutOfRange`.
    pub fn try_set_deadzone_lowerbound(&mut self, value: f32) -> Result<(), AxisSettingsError> {
        if !(-1.0..=0.0).contains(&value) {
            Err(AxisSettingsError::DeadZoneLowerBoundOutOfRange(value))
        } else if self.livezone_lowerbound > value {
            Err(
                AxisSettingsError::LiveZoneLowerBoundGreaterThanDeadZoneLowerBound {
                    livezone_lowerbound: self.livezone_lowerbound,
                    deadzone_lowerbound: value,
                },
            )
        } else {
            self.deadzone_lowerbound = value;
            Ok(())
        }
    }

    /// Try to set the value above which inputs will be rounded up to 0.0.
    /// If the value passed is less than -1.0 or less than `livezone_lowerbound`,
    /// the value will not be changed.
    ///
    /// Returns the new value of `deadzone_lowerbound`.
    pub fn set_deadzone_lowerbound(&mut self, value: f32) -> f32 {
        self.try_set_deadzone_lowerbound(value).ok();
        self.deadzone_lowerbound
    }

    /// Get the minimum value by which input must change before the change is registered.
    pub fn threshold(&self) -> f32 {
        self.threshold
    }

    /// Try to set the minimum value by which input must change before the change is registered.
    ///
    /// # Errors
    ///
    /// If the value passed is not within [0.0..=2.0], returns `GamepadSettingsError::AxisThreshold`.
    pub fn try_set_threshold(&mut self, value: f32) -> Result<(), AxisSettingsError> {
        if !(0.0..=2.0).contains(&value) {
            Err(AxisSettingsError::Threshold(value))
        } else {
            self.threshold = value;
            Ok(())
        }
    }

    /// Try to set the minimum value by which input must change before the changes will be applied.
    /// If the value passed is not within [0.0..=2.0], the value will not be changed.
    ///
    /// Returns the new value of threshold.
    pub fn set_threshold(&mut self, value: f32) -> f32 {
        self.try_set_threshold(value).ok();
        self.threshold
    }

    /// Clamps the `raw_value` according to the `AxisSettings`.
    pub fn clamp(&self, new_value: f32) -> f32 {
        if self.deadzone_lowerbound <= new_value && new_value <= self.deadzone_upperbound {
            0.0
        } else if new_value >= self.livezone_upperbound {
            1.0
        } else if new_value <= self.livezone_lowerbound {
            -1.0
        } else {
            new_value
        }
    }

    /// Determines whether the change from `old_value` to `new_value` should
    /// be registered as a change, according to the [`AxisSettings`].
    fn should_register_change(&self, new_value: f32, old_value: Option<f32>) -> bool {
        if old_value.is_none() {
            return true;
        }

        f32::abs(new_value - old_value.unwrap()) > self.threshold
    }

    /// Filters the `new_value` based on the `old_value`, according to the [`AxisSettings`].
    ///
    /// Returns the clamped `new_value` if the change exceeds the settings threshold,
    /// and `None` otherwise.
    pub fn filter(&self, new_value: f32, old_value: Option<f32>) -> Option<f32> {
        let new_value = self.clamp(new_value);

        if self.should_register_change(new_value, old_value) {
            return Some(new_value);
        }
        None
    }
}

/// Settings for a [`GamepadButton`].
///
/// It is used inside of the [`GamepadSettings`] to define the sensitivity range and
/// threshold for a button axis.
///
/// ## Logic
///
/// - Values that are higher than or equal to `high` will be rounded to 1.0.
/// - Values that are lower than or equal to `low` will be rounded to 0.0.
/// - Otherwise, values will not be rounded.
///
/// The valid range is from 0.0 to 1.0, inclusive.
///
/// ## Updating
///
/// The current value of a button is received through the [`GamepadButtonChangedEvent`].
#[derive(Debug, Clone, Reflect)]
#[reflect(Debug, Default)]
pub struct ButtonAxisSettings {
    /// The high value at which to apply rounding.
    pub high: f32,
    /// The low value at which to apply rounding.
    pub low: f32,
    /// The threshold to apply rounding.
    pub threshold: f32,
}

impl Default for ButtonAxisSettings {
    fn default() -> Self {
        ButtonAxisSettings {
            high: 0.95,
            low: 0.05,
            threshold: 0.01,
        }
    }
}

impl ButtonAxisSettings {
    /// Clamps the `raw_value` according to the specified settings.
    ///
    /// If the `raw_value` is:
    /// - lower than or equal to `low` it will be rounded to 0.0.
    /// - higher than or equal to `high` it will be rounded to 1.0.
    /// - Otherwise it will not be rounded.
    fn clamp(&self, raw_value: f32) -> f32 {
        if raw_value <= self.low {
            return 0.0;
        }
        if raw_value >= self.high {
            return 1.0;
        }

        raw_value
    }

    /// Determines whether the change from an `old_value` to a `new_value` should
    /// be registered as a change event, according to the specified settings.
    fn should_register_change(&self, new_value: f32, old_value: Option<f32>) -> bool {
        if old_value.is_none() {
            return true;
        }

        f32::abs(new_value - old_value.unwrap()) > self.threshold
    }

    /// Filters the `new_value` based on the `old_value`, according to the [`ButtonAxisSettings`].
    ///
    /// Returns the clamped `new_value`, according to the [`ButtonAxisSettings`], if the change
    /// exceeds the settings threshold, and `None` otherwise.
    pub fn filter(&self, new_value: f32, old_value: Option<f32>) -> Option<f32> {
        let new_value = self.clamp(new_value);

        if self.should_register_change(new_value, old_value) {
            return Some(new_value);
        }
        None
    }
}

/// Handles [`GamepadConnectionEvent`]s and updates gamepad resources.
///
/// Updates the [`Gamepads`] resource and resets and/or initializes
/// the [`Axis<GamepadButton>`] and [`Input<GamepadButton>`] resources.
///
/// ## Note
///
/// Whenever a [`Gamepad`] connects or disconnects, an information gets printed to the console using the [`info!`] macro.
pub fn gamepad_connection_system(
    mut gamepads: ResMut<Gamepads>,
    mut connection_events: EventReader<GamepadConnectionEvent>,
    mut axis: ResMut<Axis<GamepadAxis>>,
    mut button_axis: ResMut<Axis<GamepadButton>>,
    mut button_input: ResMut<Input<GamepadButton>>,
) {
    for connection_event in connection_events.iter() {
        let gamepad = connection_event.gamepad;

        if let GamepadConnection::Connected(info) = &connection_event.connection {
            gamepads.register(gamepad, info.clone());
            info!("{:?} Connected", gamepad);

            for button_type in &ALL_BUTTON_TYPES {
                let gamepad_button = GamepadButton::new(gamepad, *button_type);
                button_input.reset(gamepad_button);
                button_axis.set(gamepad_button, 0.0);
            }
            for axis_type in &ALL_AXIS_TYPES {
                axis.set(GamepadAxis::new(gamepad, *axis_type), 0.0);
            }
        } else {
            gamepads.deregister(gamepad);
            info!("{:?} Disconnected", gamepad);

            for button_type in &ALL_BUTTON_TYPES {
                let gamepad_button = GamepadButton::new(gamepad, *button_type);
                button_input.reset(gamepad_button);
                button_axis.remove(gamepad_button);
            }
            for axis_type in &ALL_AXIS_TYPES {
                axis.remove(GamepadAxis::new(gamepad, *axis_type));
            }
        }
    }
}

/// The connection status of a gamepad.
#[derive(Debug, Clone, PartialEq, Reflect)]
#[reflect(Debug, PartialEq)]
#[cfg_attr(
    feature = "serialize",
    derive(serde::Serialize, serde::Deserialize),
    reflect(Serialize, Deserialize)
)]
pub enum GamepadConnection {
    /// The gamepad is connected.
    Connected(GamepadInfo),
    /// The gamepad is disconnected.
    Disconnected,
}

/// A Gamepad connection event. Created when a connection to a gamepad
/// is established and when a gamepad is disconnected.
#[derive(Event, Debug, Clone, PartialEq, Reflect)]
#[reflect(Debug, PartialEq)]
#[cfg_attr(
    feature = "serialize",
    derive(serde::Serialize, serde::Deserialize),
    reflect(Serialize, Deserialize)
)]
pub struct GamepadConnectionEvent {
    /// The gamepad whose connection status changed.
    pub gamepad: Gamepad,
    /// The change in the gamepads connection.
    pub connection: GamepadConnection,
}

impl GamepadConnectionEvent {
    /// Creates a [`GamepadConnectionEvent`].
    pub fn new(gamepad: Gamepad, connection: GamepadConnection) -> Self {
        Self {
            gamepad,
            connection,
        }
    }

    /// Is the gamepad connected?
    pub fn connected(&self) -> bool {
        matches!(self.connection, GamepadConnection::Connected(_))
    }

    /// Is the gamepad disconnected?
    pub fn disconnected(&self) -> bool {
        !self.connected()
    }
}

/// Gamepad event for when the "value" on the axis changes
/// by an amount larger than the threshold defined in [`GamepadSettings`].
#[derive(Event, Debug, Clone, PartialEq, Reflect)]
#[reflect(Debug, PartialEq)]
#[cfg_attr(
    feature = "serialize",
    derive(serde::Serialize, serde::Deserialize),
    reflect(Serialize, Deserialize)
)]
pub struct GamepadAxisChangedEvent {
    /// The gamepad on which the axis is triggered.
    pub gamepad: Gamepad,
    /// The type of the triggered axis.
    pub axis_type: GamepadAxisType,
    /// The value of the axis.
    pub value: f32,
}

impl GamepadAxisChangedEvent {
    /// Creates a [`GamepadAxisChangedEvent`].
    pub fn new(gamepad: Gamepad, axis_type: GamepadAxisType, value: f32) -> Self {
        Self {
            gamepad,
            axis_type,
            value,
        }
    }
}

/// Gamepad event for when the "value" (amount of pressure) on the button
/// changes by an amount larger than the threshold defined in [`GamepadSettings`].
#[derive(Event, Debug, Clone, PartialEq, Reflect)]
#[reflect(Debug, PartialEq)]
#[cfg_attr(
    feature = "serialize",
    derive(serde::Serialize, serde::Deserialize),
    reflect(Serialize, Deserialize)
)]
pub struct GamepadButtonChangedEvent {
    /// The gamepad on which the button is triggered.
    pub gamepad: Gamepad,
    /// The type of the triggered button.
    pub button_type: GamepadButtonType,
    /// The value of the button.
    pub value: f32,
}

impl GamepadButtonChangedEvent {
    /// Creates a [`GamepadButtonChangedEvent`].
    pub fn new(gamepad: Gamepad, button_type: GamepadButtonType, value: f32) -> Self {
        Self {
            gamepad,
            button_type,
            value,
        }
    }
}

/// Uses [`GamepadAxisChangedEvent`]s to update the relevant [`Input`] and [`Axis`] values.
pub fn gamepad_axis_event_system(
    mut gamepad_axis: ResMut<Axis<GamepadAxis>>,
    mut axis_events: EventReader<GamepadAxisChangedEvent>,
) {
    for axis_event in axis_events.iter() {
        let axis = GamepadAxis::new(axis_event.gamepad, axis_event.axis_type);
        gamepad_axis.set(axis, axis_event.value);
    }
}

/// Uses [`GamepadButtonChangedEvent`]s to update the relevant [`Input`] and [`Axis`] values.
pub fn gamepad_button_event_system(
    mut button_changed_events: EventReader<GamepadButtonChangedEvent>,
    mut button_input: ResMut<Input<GamepadButton>>,
<<<<<<< HEAD
    mut button_axis: ResMut<Axis<GamepadButton>>,
    mut button_input_events: EventWriter<GamepadButtonInput>,
=======
>>>>>>> a024a1f3
    settings: Res<GamepadSettings>,
) {
    for button_event in button_changed_events.iter() {
        let button = GamepadButton::new(button_event.gamepad, button_event.button_type);
        let value = button_event.value;
        let button_property = settings.get_button_settings(button);

        if button_property.is_released(value) {
            // Check if button was previously pressed
            if button_input.pressed(button) {
                button_input_events.send(GamepadButtonInput {
                    button,
                    state: ButtonState::Released,
                });
            }
            // We don't have to check if the button was previously pressed here
            // because that check is performed within Input<T>::release()
            button_input.release(button);
        } else if button_property.is_pressed(value) {
            // Check if button was previously not pressed
            if !button_input.pressed(button) {
                button_input_events.send(GamepadButtonInput {
                    button,
                    state: ButtonState::Pressed,
                });
            }
            button_input.press(button);
        };
    }
}

/// A gamepad event.
///
/// This event type is used over the [`GamepadConnectionEvent`],
/// [`GamepadButtonChangedEvent`] and [`GamepadAxisChangedEvent`] when
/// the in-frame relative ordering of events is important.
#[derive(Event, Debug, Clone, PartialEq, Reflect)]
#[reflect(Debug, PartialEq)]
#[cfg_attr(
    feature = "serialize",
    derive(serde::Serialize, serde::Deserialize),
    reflect(Serialize, Deserialize)
)]
pub enum GamepadEvent {
    /// A gamepad has been connected or disconnected.
    Connection(GamepadConnectionEvent),
    /// A button of the gamepad has been triggered.
    Button(GamepadButtonChangedEvent),
    /// An axis of the gamepad has been triggered.
    Axis(GamepadAxisChangedEvent),
}

impl From<GamepadConnectionEvent> for GamepadEvent {
    fn from(value: GamepadConnectionEvent) -> Self {
        Self::Connection(value)
    }
}

impl From<GamepadButtonChangedEvent> for GamepadEvent {
    fn from(value: GamepadButtonChangedEvent) -> Self {
        Self::Button(value)
    }
}

impl From<GamepadAxisChangedEvent> for GamepadEvent {
    fn from(value: GamepadAxisChangedEvent) -> Self {
        Self::Axis(value)
    }
}

/// Splits the [`GamepadEvent`] event stream into it's component events.
pub fn gamepad_event_system(
    mut gamepad_events: EventReader<GamepadEvent>,
    mut connection_events: EventWriter<GamepadConnectionEvent>,
    mut button_events: EventWriter<GamepadButtonChangedEvent>,
    mut axis_events: EventWriter<GamepadAxisChangedEvent>,
    mut button_input: ResMut<Input<GamepadButton>>,
) {
    button_input.bypass_change_detection().clear();
    for gamepad_event in gamepad_events.iter() {
        match gamepad_event {
            GamepadEvent::Connection(connection_event) => {
                connection_events.send(connection_event.clone());
            }
            GamepadEvent::Button(button_event) => button_events.send(button_event.clone()),
            GamepadEvent::Axis(axis_event) => axis_events.send(axis_event.clone()),
        }
    }
}

/// An array of every [`GamepadButtonType`] variant.
const ALL_BUTTON_TYPES: [GamepadButtonType; 19] = [
    GamepadButtonType::South,
    GamepadButtonType::East,
    GamepadButtonType::North,
    GamepadButtonType::West,
    GamepadButtonType::C,
    GamepadButtonType::Z,
    GamepadButtonType::LeftTrigger,
    GamepadButtonType::LeftTrigger2,
    GamepadButtonType::RightTrigger,
    GamepadButtonType::RightTrigger2,
    GamepadButtonType::Select,
    GamepadButtonType::Start,
    GamepadButtonType::Mode,
    GamepadButtonType::LeftThumb,
    GamepadButtonType::RightThumb,
    GamepadButtonType::DPadUp,
    GamepadButtonType::DPadDown,
    GamepadButtonType::DPadLeft,
    GamepadButtonType::DPadRight,
];

/// An array of every [`GamepadAxisType`] variant.
const ALL_AXIS_TYPES: [GamepadAxisType; 6] = [
    GamepadAxisType::LeftStickX,
    GamepadAxisType::LeftStickY,
    GamepadAxisType::LeftZ,
    GamepadAxisType::RightStickX,
    GamepadAxisType::RightStickY,
    GamepadAxisType::RightZ,
];

/// The intensity at which a gamepad's force-feedback motors may rumble.
#[derive(Clone, Copy, Debug, PartialEq)]
pub struct GamepadRumbleIntensity {
    /// The rumble intensity of the strong gamepad motor.
    ///
    /// Ranges from `0.0` to `1.0`.
    ///
    /// By convention, this is usually a low-frequency motor on the left-hand
    /// side of the gamepad, though it may vary across platforms and hardware.
    pub strong_motor: f32,
    /// The rumble intensity of the weak gamepad motor.
    ///
    /// Ranges from `0.0` to `1.0`.
    ///
    /// By convention, this is usually a high-frequency motor on the right-hand
    /// side of the gamepad, though it may vary across platforms and hardware.
    pub weak_motor: f32,
}

impl GamepadRumbleIntensity {
    /// Rumble both gamepad motors at maximum intensity.
    pub const MAX: Self = GamepadRumbleIntensity {
        strong_motor: 1.0,
        weak_motor: 1.0,
    };

    /// Rumble the weak motor at maximum intensity.
    pub const WEAK_MAX: Self = GamepadRumbleIntensity {
        strong_motor: 0.0,
        weak_motor: 1.0,
    };

    /// Rumble the strong motor at maximum intensity.
    pub const STRONG_MAX: Self = GamepadRumbleIntensity {
        strong_motor: 1.0,
        weak_motor: 0.0,
    };

    /// Creates a new rumble intensity with weak motor intensity set to the given value.
    ///
    /// Clamped within the `0.0` to `1.0` range.
    pub const fn weak_motor(intensity: f32) -> Self {
        Self {
            weak_motor: intensity,
            strong_motor: 0.0,
        }
    }

    /// Creates a new rumble intensity with strong motor intensity set to the given value.
    ///
    /// Clamped within the `0.0` to `1.0` range.
    pub const fn strong_motor(intensity: f32) -> Self {
        Self {
            strong_motor: intensity,
            weak_motor: 0.0,
        }
    }
}

/// An event that controls force-feedback rumbling of a [`Gamepad`].
///
/// # Notes
///
/// Does nothing if the gamepad or platform does not support rumble.
///
/// # Example
///
/// ```
/// # use bevy_input::gamepad::{Gamepad, Gamepads, GamepadRumbleRequest, GamepadRumbleIntensity};
/// # use bevy_ecs::prelude::{EventWriter, Res};
/// # use bevy_utils::Duration;
/// fn rumble_gamepad_system(
///     mut rumble_requests: EventWriter<GamepadRumbleRequest>,
///     gamepads: Res<Gamepads>
/// ) {
///     for gamepad in gamepads.iter() {
///         rumble_requests.send(GamepadRumbleRequest::Add {
///             gamepad,
///             intensity: GamepadRumbleIntensity::MAX,
///             duration: Duration::from_secs_f32(0.5),
///         });
///     }
/// }
/// ```
#[doc(alias = "haptic feedback")]
#[doc(alias = "force feedback")]
#[doc(alias = "vibration")]
#[doc(alias = "vibrate")]
#[derive(Event, Clone)]
pub enum GamepadRumbleRequest {
    /// Add a rumble to the given gamepad.
    ///
    /// Simultaneous rumble effects add up to the sum of their strengths.
    ///
    /// Consequently, if two rumbles at half intensity are added at the same
    /// time, their intensities will be added up, and the controller will rumble
    /// at full intensity until one of the rumbles finishes, then the rumble
    /// will continue at the intensity of the remaining event.
    ///
    /// To replace an existing rumble, send a [`GamepadRumbleRequest::Stop`] event first.
    Add {
        /// How long the gamepad should rumble.
        duration: Duration,
        /// How intense the rumble should be.
        intensity: GamepadRumbleIntensity,
        /// The gamepad to rumble.
        gamepad: Gamepad,
    },
    /// Stop all running rumbles on the given [`Gamepad`].
    Stop {
        /// The gamepad to stop rumble.
        gamepad: Gamepad,
    },
}

impl GamepadRumbleRequest {
    /// Get the [`Gamepad`] associated with this request.
    pub fn gamepad(&self) -> Gamepad {
        match self {
            Self::Add { gamepad, .. } | Self::Stop { gamepad } => *gamepad,
        }
    }
}

#[cfg(test)]
mod tests {
    use crate::gamepad::{AxisSettingsError, ButtonSettingsError};

    use super::{AxisSettings, ButtonAxisSettings, ButtonSettings};

    fn test_button_axis_settings_filter(
        settings: ButtonAxisSettings,
        new_value: f32,
        old_value: Option<f32>,
        expected: Option<f32>,
    ) {
        let actual = settings.filter(new_value, old_value);
        assert_eq!(
            expected, actual,
            "Testing filtering for {settings:?} with new_value = {new_value:?}, old_value = {old_value:?}",
        );
    }

    #[test]
    fn test_button_axis_settings_default_filter() {
        let cases = [
            (1.0, None, Some(1.0)),
            (0.99, None, Some(1.0)),
            (0.96, None, Some(1.0)),
            (0.95, None, Some(1.0)),
            (0.9499, None, Some(0.9499)),
            (0.84, None, Some(0.84)),
            (0.43, None, Some(0.43)),
            (0.05001, None, Some(0.05001)),
            (0.05, None, Some(0.0)),
            (0.04, None, Some(0.0)),
            (0.01, None, Some(0.0)),
            (0.0, None, Some(0.0)),
        ];

        for (new_value, old_value, expected) in cases {
            let settings = ButtonAxisSettings::default();
            test_button_axis_settings_filter(settings, new_value, old_value, expected);
        }
    }

    #[test]
    fn test_button_axis_settings_default_filter_with_old_value() {
        let cases = [
            (0.43, Some(0.44001), Some(0.43)),
            (0.43, Some(0.44), None),
            (0.43, Some(0.43), None),
            (0.43, Some(0.41999), Some(0.43)),
            (0.43, Some(0.17), Some(0.43)),
            (0.43, Some(0.84), Some(0.43)),
            (0.05, Some(0.055), Some(0.0)),
            (0.95, Some(0.945), Some(1.0)),
        ];

        for (new_value, old_value, expected) in cases {
            let settings = ButtonAxisSettings::default();
            test_button_axis_settings_filter(settings, new_value, old_value, expected);
        }
    }

    fn test_axis_settings_filter(
        settings: AxisSettings,
        new_value: f32,
        old_value: Option<f32>,
        expected: Option<f32>,
    ) {
        let actual = settings.filter(new_value, old_value);
        assert_eq!(
            expected, actual,
            "Testing filtering for {settings:?} with new_value = {new_value:?}, old_value = {old_value:?}",
        );
    }

    #[test]
    fn test_axis_settings_default_filter() {
        let cases = [
            (1.0, Some(1.0)),
            (0.99, Some(1.0)),
            (0.96, Some(1.0)),
            (0.95, Some(1.0)),
            (0.9499, Some(0.9499)),
            (0.84, Some(0.84)),
            (0.43, Some(0.43)),
            (0.05001, Some(0.05001)),
            (0.05, Some(0.0)),
            (0.04, Some(0.0)),
            (0.01, Some(0.0)),
            (0.0, Some(0.0)),
            (-1.0, Some(-1.0)),
            (-0.99, Some(-1.0)),
            (-0.96, Some(-1.0)),
            (-0.95, Some(-1.0)),
            (-0.9499, Some(-0.9499)),
            (-0.84, Some(-0.84)),
            (-0.43, Some(-0.43)),
            (-0.05001, Some(-0.05001)),
            (-0.05, Some(0.0)),
            (-0.04, Some(0.0)),
            (-0.01, Some(0.0)),
        ];

        for (new_value, expected) in cases {
            let settings = AxisSettings::default();
            test_axis_settings_filter(settings, new_value, None, expected);
        }
    }

    #[test]
    fn test_axis_settings_default_filter_with_old_values() {
        let cases = [
            (0.43, Some(0.44001), Some(0.43)),
            (0.43, Some(0.44), None),
            (0.43, Some(0.43), None),
            (0.43, Some(0.41999), Some(0.43)),
            (0.43, Some(0.17), Some(0.43)),
            (0.43, Some(0.84), Some(0.43)),
            (0.05, Some(0.055), Some(0.0)),
            (0.95, Some(0.945), Some(1.0)),
            (-0.43, Some(-0.44001), Some(-0.43)),
            (-0.43, Some(-0.44), None),
            (-0.43, Some(-0.43), None),
            (-0.43, Some(-0.41999), Some(-0.43)),
            (-0.43, Some(-0.17), Some(-0.43)),
            (-0.43, Some(-0.84), Some(-0.43)),
            (-0.05, Some(-0.055), Some(0.0)),
            (-0.95, Some(-0.945), Some(-1.0)),
        ];

        for (new_value, old_value, expected) in cases {
            let settings = AxisSettings::default();
            test_axis_settings_filter(settings, new_value, old_value, expected);
        }
    }

    #[test]
    fn test_button_settings_default_is_pressed() {
        let cases = [
            (1.0, true),
            (0.95, true),
            (0.9, true),
            (0.8, true),
            (0.75, true),
            (0.7, false),
            (0.65, false),
            (0.5, false),
            (0.0, false),
        ];

        for (value, expected) in cases {
            let settings = ButtonSettings::default();
            let actual = settings.is_pressed(value);

            assert_eq!(
                expected, actual,
                "testing ButtonSettings::is_pressed() for value: {value}",
            );
        }
    }

    #[test]
    fn test_button_settings_default_is_released() {
        let cases = [
            (1.0, false),
            (0.95, false),
            (0.9, false),
            (0.8, false),
            (0.75, false),
            (0.7, false),
            (0.65, true),
            (0.5, true),
            (0.0, true),
        ];

        for (value, expected) in cases {
            let settings = ButtonSettings::default();
            let actual = settings.is_released(value);

            assert_eq!(
                expected, actual,
                "testing ButtonSettings::is_released() for value: {value}",
            );
        }
    }

    #[test]
    fn test_new_button_settings_given_valid_parameters() {
        let cases = [
            (1.0, 0.0),
            (1.0, 1.0),
            (1.0, 0.9),
            (0.9, 0.9),
            (0.9, 0.0),
            (0.0, 0.0),
        ];

        for (press_threshold, release_threshold) in cases {
            let bs = ButtonSettings::new(press_threshold, release_threshold);
            match bs {
                Ok(button_settings) => {
                    assert_eq!(button_settings.press_threshold, press_threshold);
                    assert_eq!(button_settings.release_threshold, release_threshold);
                }
                Err(_) => {
                    panic!(
                        "ButtonSettings::new({press_threshold}, {release_threshold}) should be valid"
                    );
                }
            }
        }
    }

    #[test]
    fn test_new_button_settings_given_invalid_parameters() {
        let cases = [
            (1.1, 0.0),
            (1.1, 1.0),
            (1.0, 1.1),
            (-1.0, 0.9),
            (-1.0, 0.0),
            (-1.0, -0.4),
            (0.9, 1.0),
            (0.0, 0.1),
        ];

        for (press_threshold, release_threshold) in cases {
            let bs = ButtonSettings::new(press_threshold, release_threshold);
            match bs {
                Ok(_) => {
                    panic!(
                        "ButtonSettings::new({press_threshold}, {release_threshold}) should be invalid"
                    );
                }
                Err(err_code) => match err_code {
                    ButtonSettingsError::PressThresholdOutOfRange(_press_threshold) => {}
                    ButtonSettingsError::ReleaseThresholdGreaterThanPressThreshold {
                        press_threshold: _press_threshold,
                        release_threshold: _release_threshold,
                    } => {}
                    ButtonSettingsError::ReleaseThresholdOutOfRange(_release_threshold) => {}
                },
            }
        }
    }

    #[test]
    fn test_try_out_of_range_axis_settings() {
        let mut axis_settings = AxisSettings::default();
        assert_eq!(
            AxisSettings::new(-0.95, -0.05, 0.05, 0.95, 0.001),
            Ok(AxisSettings {
                livezone_lowerbound: -0.95,
                deadzone_lowerbound: -0.05,
                deadzone_upperbound: 0.05,
                livezone_upperbound: 0.95,
                threshold: 0.001,
            })
        );
        assert_eq!(
            Err(AxisSettingsError::LiveZoneLowerBoundOutOfRange(-2.0)),
            axis_settings.try_set_livezone_lowerbound(-2.0)
        );
        assert_eq!(
            Err(AxisSettingsError::LiveZoneLowerBoundOutOfRange(0.1)),
            axis_settings.try_set_livezone_lowerbound(0.1)
        );
        assert_eq!(
            Err(AxisSettingsError::DeadZoneLowerBoundOutOfRange(-2.0)),
            axis_settings.try_set_deadzone_lowerbound(-2.0)
        );
        assert_eq!(
            Err(AxisSettingsError::DeadZoneLowerBoundOutOfRange(0.1)),
            axis_settings.try_set_deadzone_lowerbound(0.1)
        );

        assert_eq!(
            Err(AxisSettingsError::DeadZoneUpperBoundOutOfRange(-0.1)),
            axis_settings.try_set_deadzone_upperbound(-0.1)
        );
        assert_eq!(
            Err(AxisSettingsError::DeadZoneUpperBoundOutOfRange(1.1)),
            axis_settings.try_set_deadzone_upperbound(1.1)
        );
        assert_eq!(
            Err(AxisSettingsError::LiveZoneUpperBoundOutOfRange(-0.1)),
            axis_settings.try_set_livezone_upperbound(-0.1)
        );
        assert_eq!(
            Err(AxisSettingsError::LiveZoneUpperBoundOutOfRange(1.1)),
            axis_settings.try_set_livezone_upperbound(1.1)
        );

        axis_settings.set_livezone_lowerbound(-0.7);
        axis_settings.set_deadzone_lowerbound(-0.3);
        assert_eq!(
            Err(
                AxisSettingsError::LiveZoneLowerBoundGreaterThanDeadZoneLowerBound {
                    livezone_lowerbound: -0.1,
                    deadzone_lowerbound: -0.3,
                }
            ),
            axis_settings.try_set_livezone_lowerbound(-0.1)
        );
        assert_eq!(
            Err(
                AxisSettingsError::LiveZoneLowerBoundGreaterThanDeadZoneLowerBound {
                    livezone_lowerbound: -0.7,
                    deadzone_lowerbound: -0.9
                }
            ),
            axis_settings.try_set_deadzone_lowerbound(-0.9)
        );

        axis_settings.set_deadzone_upperbound(0.3);
        axis_settings.set_livezone_upperbound(0.7);
        assert_eq!(
            Err(
                AxisSettingsError::DeadZoneUpperBoundGreaterThanLiveZoneUpperBound {
                    deadzone_upperbound: 0.8,
                    livezone_upperbound: 0.7
                }
            ),
            axis_settings.try_set_deadzone_upperbound(0.8)
        );
        assert_eq!(
            Err(
                AxisSettingsError::DeadZoneUpperBoundGreaterThanLiveZoneUpperBound {
                    deadzone_upperbound: 0.3,
                    livezone_upperbound: 0.1
                }
            ),
            axis_settings.try_set_livezone_upperbound(0.1)
        );
    }
}<|MERGE_RESOLUTION|>--- conflicted
+++ resolved
@@ -1176,11 +1176,7 @@
 pub fn gamepad_button_event_system(
     mut button_changed_events: EventReader<GamepadButtonChangedEvent>,
     mut button_input: ResMut<Input<GamepadButton>>,
-<<<<<<< HEAD
-    mut button_axis: ResMut<Axis<GamepadButton>>,
     mut button_input_events: EventWriter<GamepadButtonInput>,
-=======
->>>>>>> a024a1f3
     settings: Res<GamepadSettings>,
 ) {
     for button_event in button_changed_events.iter() {
