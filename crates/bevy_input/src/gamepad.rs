//! The gamepad input functionality.

use crate::{Axis, ButtonInput, ButtonState};
use bevy_ecs::event::{Event, EventReader, EventWriter};
use bevy_ecs::{
    change_detection::DetectChangesMut,
    system::{Res, ResMut, Resource},
};
use bevy_reflect::{std_traits::ReflectDefault, Reflect};
use bevy_utils::Duration;
use bevy_utils::{tracing::info, HashMap};
use thiserror::Error;

/// Errors that occur when setting axis settings for gamepad input.
#[derive(Error, Debug, PartialEq)]
pub enum AxisSettingsError {
    /// The given parameter `livezone_lowerbound` was not in range -1.0..=0.0.
    #[error("invalid livezone_lowerbound {0}, expected value [-1.0..=0.0]")]
    LiveZoneLowerBoundOutOfRange(f32),
    /// The given parameter `deadzone_lowerbound` was not in range -1.0..=0.0.
    #[error("invalid deadzone_lowerbound {0}, expected value [-1.0..=0.0]")]
    DeadZoneLowerBoundOutOfRange(f32),
    /// The given parameter `deadzone_lowerbound` was not in range -1.0..=0.0.
    #[error("invalid deadzone_upperbound {0}, expected value [0.0..=1.0]")]
    DeadZoneUpperBoundOutOfRange(f32),
    /// The given parameter `deadzone_lowerbound` was not in range -1.0..=0.0.
    #[error("invalid livezone_upperbound {0}, expected value [0.0..=1.0]")]
    LiveZoneUpperBoundOutOfRange(f32),
    /// Parameter `livezone_lowerbound` was not less than or equal to parameter `deadzone_lowerbound`.
    #[error("invalid parameter values livezone_lowerbound {} deadzone_lowerbound {}, expected livezone_lowerbound <= deadzone_lowerbound", .livezone_lowerbound, .deadzone_lowerbound)]
    LiveZoneLowerBoundGreaterThanDeadZoneLowerBound {
        /// The value of the `livezone_lowerbound` parameter.
        livezone_lowerbound: f32,
        /// The value of the `deadzone_lowerbound` parameter.
        deadzone_lowerbound: f32,
    },
    ///  Parameter `deadzone_upperbound` was not less than or equal to parameter `livezone_upperbound`.
    #[error("invalid parameter values livezone_upperbound {} deadzone_upperbound {}, expected deadzone_upperbound <= livezone_upperbound", .livezone_upperbound, .deadzone_upperbound)]
    DeadZoneUpperBoundGreaterThanLiveZoneUpperBound {
        /// The value of the `livezone_upperbound` parameter.
        livezone_upperbound: f32,
        /// The value of the `deadzone_upperbound` parameter.
        deadzone_upperbound: f32,
    },
    /// The given parameter was not in range 0.0..=2.0.
    #[error("invalid threshold {0}, expected 0.0 <= threshold <= 2.0")]
    Threshold(f32),
}

/// Errors that occur when setting button settings for gamepad input.
#[derive(Error, Debug, PartialEq)]
pub enum ButtonSettingsError {
    /// The given parameter was not in range 0.0..=1.0.
    #[error("invalid release_threshold {0}, expected value [0.0..=1.0]")]
    ReleaseThresholdOutOfRange(f32),
    /// The given parameter was not in range 0.0..=1.0.
    #[error("invalid press_threshold {0}, expected [0.0..=1.0]")]
    PressThresholdOutOfRange(f32),
    /// Parameter `release_threshold` was not less than or equal to `press_threshold`.
    #[error("invalid parameter values release_threshold {} press_threshold {}, expected release_threshold <= press_threshold", .release_threshold, .press_threshold)]
    ReleaseThresholdGreaterThanPressThreshold {
        /// The value of the `press_threshold` parameter.
        press_threshold: f32,
        /// The value of the `release_threshold` parameter.
        release_threshold: f32,
    },
}

#[cfg(feature = "serialize")]
use bevy_reflect::{ReflectDeserialize, ReflectSerialize};

/// A gamepad with an associated `ID`.
///
/// ## Usage
///
/// The primary way to access the individual connected gamepads is done through the [`Gamepads`]
/// `bevy` resource. It is also used inside of [`GamepadConnectionEvent`]s to correspond a gamepad
/// with a connection event.
///
/// ## Note
///
/// The `ID` of a gamepad is fixed until the gamepad disconnects or the app is restarted.
#[derive(Debug, Copy, Clone, PartialEq, Eq, Hash, Reflect)]
#[reflect(Hash, PartialEq)]
#[cfg_attr(
    feature = "serialize",
    derive(serde::Serialize, serde::Deserialize),
    reflect(Serialize, Deserialize)
)]
pub struct Gamepad {
    /// The `ID` of the gamepad.
    pub id: usize,
}

impl Gamepad {
    /// Creates a new [`Gamepad`].
    pub fn new(id: usize) -> Self {
        Self { id }
    }
}

/// Metadata associated with a [`Gamepad`].
#[derive(Debug, Clone, PartialEq, Eq, Reflect)]
#[reflect(PartialEq)]
#[cfg_attr(
    feature = "serialize",
    derive(serde::Serialize, serde::Deserialize),
    reflect(Serialize, Deserialize)
)]
pub struct GamepadInfo {
    /// The name of the gamepad.
    ///
    /// This name is generally defined by the OS.
    ///
    /// For example on Windows the name may be "HID-compliant game controller".
    pub name: String,
}

/// A collection of connected [`Gamepad`]s.
///
/// ## Usage
///
/// It is stored in a `bevy` resource which tracks all of the currently connected [`Gamepad`]s.
///
/// ## Updating
///
/// The [`Gamepad`]s are registered and deregistered in the [`gamepad_connection_system`]
/// whenever a [`GamepadConnectionEvent`] is received.
#[derive(Resource, Default, Debug)]
pub struct Gamepads {
    /// The collection of the connected [`Gamepad`]s.
    gamepads: HashMap<Gamepad, GamepadInfo>,
}

impl Gamepads {
    /// Returns `true` if the `gamepad` is connected.
    pub fn contains(&self, gamepad: Gamepad) -> bool {
        self.gamepads.contains_key(&gamepad)
    }

    /// Returns an iterator over registered [`Gamepad`]s in an arbitrary order.
    pub fn iter(&self) -> impl Iterator<Item = Gamepad> + '_ {
        self.gamepads.keys().copied()
    }

    /// The name of the gamepad if this one is connected.
    pub fn name(&self, gamepad: Gamepad) -> Option<&str> {
        self.gamepads.get(&gamepad).map(|g| g.name.as_str())
    }

    /// Registers the `gamepad`, marking it as connected.
    fn register(&mut self, gamepad: Gamepad, info: GamepadInfo) {
        self.gamepads.insert(gamepad, info);
    }

    /// Deregisters the `gamepad`, marking it as disconnected.
    fn deregister(&mut self, gamepad: Gamepad) {
        self.gamepads.remove(&gamepad);
    }
}

/// A type of a [`GamepadButton`].
///
/// ## Usage
///
/// This is used to determine which button has changed its value when receiving a
/// [`GamepadButtonChangedEvent`]. It is also used in the [`GamepadButton`]
/// which in turn is used to create the [`ButtonInput<GamepadButton>`] or
/// [`Axis<GamepadButton>`] `bevy` resources.
<<<<<<< HEAD
#[derive(Debug, Copy, Clone, PartialEq, Eq, Hash, Reflect)]
#[reflect(Hash, PartialEq)]
=======
#[derive(Debug, Copy, Clone, PartialEq, Eq, Hash, Reflect, PartialOrd, Ord)]
#[reflect(Debug, Hash, PartialEq)]
>>>>>>> 1d5388ed
#[cfg_attr(
    feature = "serialize",
    derive(serde::Serialize, serde::Deserialize),
    reflect(Serialize, Deserialize)
)]
pub enum GamepadButtonType {
    /// The bottom action button of the action pad (i.e. PS: Cross, Xbox: A).
    South,
    /// The right action button of the action pad (i.e. PS: Circle, Xbox: B).
    East,
    /// The upper action button of the action pad (i.e. PS: Triangle, Xbox: Y).
    North,
    /// The left action button of the action pad (i.e. PS: Square, Xbox: X).
    West,

    /// The C button.
    C,
    /// The Z button.
    Z,

    /// The first left trigger.
    LeftTrigger,
    /// The second left trigger.
    LeftTrigger2,
    /// The first right trigger.
    RightTrigger,
    /// The second right trigger.
    RightTrigger2,
    /// The select button.
    Select,
    /// The start button.
    Start,
    /// The mode button.
    Mode,

    /// The left thumb stick button.
    LeftThumb,
    /// The right thumb stick button.
    RightThumb,

    /// The up button of the D-Pad.
    DPadUp,
    /// The down button of the D-Pad.
    DPadDown,
    /// The left button of the D-Pad.
    DPadLeft,
    /// The right button of the D-Pad.
    DPadRight,

    /// Miscellaneous buttons, considered non-standard (i.e. Extra buttons on a flight stick that do not have a gamepad equivalent).
    Other(u8),
}

/// A button of a [`Gamepad`].
///
/// ## Usage
///
/// It is used as the generic `T` value of an [`ButtonInput`] and [`Axis`] to create `bevy` resources. These
/// resources store the data of the buttons of a gamepad and can be accessed inside of a system.
///
/// ## Updating
///
/// The gamepad button resources are updated inside of the [`gamepad_button_event_system`].
#[derive(Debug, Copy, Clone, PartialEq, Eq, Hash, Reflect)]
#[reflect(Hash, PartialEq)]
#[cfg_attr(
    feature = "serialize",
    derive(serde::Serialize, serde::Deserialize),
    reflect(Serialize, Deserialize)
)]
pub struct GamepadButton {
    /// The gamepad on which the button is located on.
    pub gamepad: Gamepad,
    /// The type of the button.
    pub button_type: GamepadButtonType,
}

impl GamepadButton {
    /// Creates a new [`GamepadButton`].
    ///
    /// # Examples
    ///
    /// ```
    /// # use bevy_input::gamepad::{GamepadButton, GamepadButtonType, Gamepad};
    /// #
    /// let gamepad_button = GamepadButton::new(
    ///     Gamepad::new(1),
    ///     GamepadButtonType::South,
    /// );
    /// ```
    pub fn new(gamepad: Gamepad, button_type: GamepadButtonType) -> Self {
        Self {
            gamepad,
            button_type,
        }
    }
}

/// A gamepad button input event.
#[derive(Event, Debug, Clone, Copy, PartialEq, Eq, Reflect)]
#[reflect(PartialEq)]
#[cfg_attr(
    feature = "serialize",
    derive(serde::Serialize, serde::Deserialize),
    reflect(Serialize, Deserialize)
)]
pub struct GamepadButtonInput {
    /// The gamepad button assigned to the event.
    pub button: GamepadButton,
    /// The pressed state of the button.
    pub state: ButtonState,
}

/// A type of a [`GamepadAxis`].
///
/// ## Usage
///
/// This is used to determine which axis has changed its value when receiving a
/// [`GamepadAxisChangedEvent`]. It is also used in the [`GamepadAxis`]
/// which in turn is used to create the [`Axis<GamepadAxis>`] `bevy` resource.
#[derive(Debug, Copy, Clone, PartialEq, Eq, Hash, Reflect)]
#[reflect(Hash, PartialEq)]
#[cfg_attr(
    feature = "serialize",
    derive(serde::Serialize, serde::Deserialize),
    reflect(Serialize, Deserialize)
)]
pub enum GamepadAxisType {
    /// The horizontal value of the left stick.
    LeftStickX,
    /// The vertical value of the left stick.
    LeftStickY,
    /// The value of the left `Z` button.
    LeftZ,

    /// The horizontal value of the right stick.
    RightStickX,
    /// The vertical value of the right stick.
    RightStickY,
    /// The value of the right `Z` button.
    RightZ,

    /// Non-standard support for other axis types (i.e. HOTAS sliders, potentiometers, etc).
    Other(u8),
}

/// An axis of a [`Gamepad`].
///
/// ## Usage
///
/// It is used as the generic `T` value of an [`Axis`] to create `bevy` resources. These
/// resources store the data of the axes of a gamepad and can be accessed inside of a system.
///
/// ## Updating
///
/// The gamepad axes resources are updated inside of the [`gamepad_axis_event_system`].
#[derive(Debug, Copy, Clone, PartialEq, Eq, Hash, Reflect)]
#[reflect(Hash, PartialEq)]
#[cfg_attr(
    feature = "serialize",
    derive(serde::Serialize, serde::Deserialize),
    reflect(Serialize, Deserialize)
)]
pub struct GamepadAxis {
    /// The gamepad on which the axis is located on.
    pub gamepad: Gamepad,
    /// The type of the axis.
    pub axis_type: GamepadAxisType,
}

impl GamepadAxis {
    /// Creates a new [`GamepadAxis`].
    ///
    /// # Examples
    ///
    /// ```
    /// # use bevy_input::gamepad::{GamepadAxis, GamepadAxisType, Gamepad};
    /// #
    /// let gamepad_axis = GamepadAxis::new(
    ///     Gamepad::new(1),
    ///     GamepadAxisType::LeftStickX,
    /// );
    /// ```
    pub fn new(gamepad: Gamepad, axis_type: GamepadAxisType) -> Self {
        Self { gamepad, axis_type }
    }
}

/// Settings for all [`Gamepad`]s.
///
/// ## Usage
///
/// It is used to create a `bevy` resource that stores the settings of every [`GamepadButton`] and
/// [`GamepadAxis`]. If no user defined [`ButtonSettings`], [`AxisSettings`], or [`ButtonAxisSettings`]
/// are defined, the default settings of each are used as a fallback accordingly.
///
/// ## Note
///
/// The [`GamepadSettings`] are used inside of `bevy_gilrs` to determine when raw gamepad events from `gilrs`,
/// should register as a [`GamepadEvent`]. Events that don't meet the change thresholds defined in [`GamepadSettings`]
/// will not register. To modify these settings, mutate the corresponding resource.
#[derive(Resource, Default, Debug, Reflect)]
#[reflect(Default)]
pub struct GamepadSettings {
    /// The default button settings.
    pub default_button_settings: ButtonSettings,
    /// The default axis settings.
    pub default_axis_settings: AxisSettings,
    /// The default button axis settings.
    pub default_button_axis_settings: ButtonAxisSettings,
    /// The user defined button settings.
    pub button_settings: HashMap<GamepadButton, ButtonSettings>,
    /// The user defined axis settings.
    pub axis_settings: HashMap<GamepadAxis, AxisSettings>,
    /// The user defined button axis settings.
    pub button_axis_settings: HashMap<GamepadButton, ButtonAxisSettings>,
}

impl GamepadSettings {
    /// Returns the [`ButtonSettings`] of the `button`.
    ///
    /// If no user defined [`ButtonSettings`] are specified the default [`ButtonSettings`] get returned.
    ///
    /// # Examples
    ///
    /// ```
    /// # use bevy_input::gamepad::{GamepadSettings, GamepadButton, Gamepad, GamepadButtonType};
    /// #
    /// # let settings = GamepadSettings::default();
    /// let button = GamepadButton::new(Gamepad::new(1), GamepadButtonType::South);
    /// let button_settings = settings.get_button_settings(button);
    /// ```
    pub fn get_button_settings(&self, button: GamepadButton) -> &ButtonSettings {
        self.button_settings
            .get(&button)
            .unwrap_or(&self.default_button_settings)
    }

    /// Returns the [`AxisSettings`] of the `axis`.
    ///
    /// If no user defined [`AxisSettings`] are specified the default [`AxisSettings`] get returned.
    ///
    /// # Examples
    ///
    /// ```
    /// # use bevy_input::gamepad::{GamepadSettings, GamepadAxis, Gamepad, GamepadAxisType};
    /// #
    /// # let settings = GamepadSettings::default();
    /// let axis = GamepadAxis::new(Gamepad::new(1), GamepadAxisType::LeftStickX);
    /// let axis_settings = settings.get_axis_settings(axis);
    /// ```
    pub fn get_axis_settings(&self, axis: GamepadAxis) -> &AxisSettings {
        self.axis_settings
            .get(&axis)
            .unwrap_or(&self.default_axis_settings)
    }

    /// Returns the [`ButtonAxisSettings`] of the `button`.
    ///
    /// If no user defined [`ButtonAxisSettings`] are specified the default [`ButtonAxisSettings`] get returned.
    ///
    /// # Examples
    ///
    /// ```
    /// # use bevy_input::gamepad::{GamepadSettings, GamepadButton, Gamepad, GamepadButtonType};
    /// #
    /// # let settings = GamepadSettings::default();
    /// let button = GamepadButton::new(Gamepad::new(1), GamepadButtonType::South);
    /// let button_axis_settings = settings.get_button_axis_settings(button);
    /// ```
    pub fn get_button_axis_settings(&self, button: GamepadButton) -> &ButtonAxisSettings {
        self.button_axis_settings
            .get(&button)
            .unwrap_or(&self.default_button_axis_settings)
    }
}

/// Manages settings for gamepad buttons.
///
/// It is used inside of [`GamepadSettings`] to define the threshold for a gamepad button
/// to be considered pressed or released. A button is considered pressed if the `press_threshold`
/// value is surpassed and released if the `release_threshold` value is undercut.
///
/// Allowed values: `0.0 <= ``release_threshold`` <= ``press_threshold`` <= 1.0`
#[derive(Debug, Clone, Reflect)]
#[reflect(Default)]
pub struct ButtonSettings {
    press_threshold: f32,
    release_threshold: f32,
}

impl Default for ButtonSettings {
    fn default() -> Self {
        ButtonSettings {
            press_threshold: 0.75,
            release_threshold: 0.65,
        }
    }
}

impl ButtonSettings {
    /// Creates a new [`ButtonSettings`] instance.
    ///
    /// # Parameters
    ///
    /// + `press_threshold` is the button input value above which the button is considered pressed.
    /// + `release_threshold` is the button input value below which the button is considered released.
    ///
    /// Restrictions:
    /// + `0.0 <= ``release_threshold`` <= ``press_threshold`` <= 1.0`
    ///
    /// # Errors
    ///
    /// If the restrictions are not met, returns one of
    /// `GamepadSettingsError::ButtonReleaseThresholdOutOfRange`,
    /// `GamepadSettingsError::ButtonPressThresholdOutOfRange`, or
    /// `GamepadSettingsError::ButtonReleaseThresholdGreaterThanPressThreshold`.
    pub fn new(
        press_threshold: f32,
        release_threshold: f32,
    ) -> Result<ButtonSettings, ButtonSettingsError> {
        if !(0.0..=1.0).contains(&release_threshold) {
            Err(ButtonSettingsError::ReleaseThresholdOutOfRange(
                release_threshold,
            ))
        } else if !(0.0..=1.0).contains(&press_threshold) {
            Err(ButtonSettingsError::PressThresholdOutOfRange(
                press_threshold,
            ))
        } else if release_threshold > press_threshold {
            Err(
                ButtonSettingsError::ReleaseThresholdGreaterThanPressThreshold {
                    press_threshold,
                    release_threshold,
                },
            )
        } else {
            Ok(ButtonSettings {
                press_threshold,
                release_threshold,
            })
        }
    }

    /// Returns `true` if the button is pressed.
    ///
    /// A button is considered pressed if the `value` passed is greater than or equal to the press threshold.
    pub fn is_pressed(&self, value: f32) -> bool {
        value >= self.press_threshold
    }

    /// Returns `true` if the button is released.
    ///
    /// A button is considered released if the `value` passed is lower than or equal to the release threshold.
    pub fn is_released(&self, value: f32) -> bool {
        value <= self.release_threshold
    }

    /// Get the button input threshold above which the button is considered pressed.
    pub fn press_threshold(&self) -> f32 {
        self.press_threshold
    }

    /// Try to set the button input threshold above which the button is considered pressed.
    ///
    /// # Errors
    ///
    /// If the value passed is outside the range [release threshold..=1.0], returns either
    /// `GamepadSettingsError::ButtonPressThresholdOutOfRange` or
    /// `GamepadSettingsError::ButtonReleaseThresholdGreaterThanPressThreshold`.
    pub fn try_set_press_threshold(&mut self, value: f32) -> Result<(), ButtonSettingsError> {
        if (self.release_threshold..=1.0).contains(&value) {
            self.press_threshold = value;
            Ok(())
        } else if !(0.0..1.0).contains(&value) {
            Err(ButtonSettingsError::PressThresholdOutOfRange(value))
        } else {
            Err(
                ButtonSettingsError::ReleaseThresholdGreaterThanPressThreshold {
                    press_threshold: value,
                    release_threshold: self.release_threshold,
                },
            )
        }
    }

    /// Try to set the button input threshold above which the button is considered pressed.
    /// If the value passed is outside the range [release threshold..=1.0], the value will not be changed.
    ///
    /// Returns the new value of the press threshold.
    pub fn set_press_threshold(&mut self, value: f32) -> f32 {
        self.try_set_press_threshold(value).ok();
        self.press_threshold
    }

    /// Get the button input threshold below which the button is considered released.
    pub fn release_threshold(&self) -> f32 {
        self.release_threshold
    }

    /// Try to set the button input threshold below which the button is considered released.
    ///
    /// # Errors
    ///
    /// If the value passed is outside the range [0.0..=press threshold], returns
    /// `ButtonSettingsError::ReleaseThresholdOutOfRange` or
    /// `ButtonSettingsError::ReleaseThresholdGreaterThanPressThreshold`.
    pub fn try_set_release_threshold(&mut self, value: f32) -> Result<(), ButtonSettingsError> {
        if (0.0..=self.press_threshold).contains(&value) {
            self.release_threshold = value;
            Ok(())
        } else if !(0.0..1.0).contains(&value) {
            Err(ButtonSettingsError::ReleaseThresholdOutOfRange(value))
        } else {
            Err(
                ButtonSettingsError::ReleaseThresholdGreaterThanPressThreshold {
                    press_threshold: self.press_threshold,
                    release_threshold: value,
                },
            )
        }
    }

    /// Try to set the button input threshold below which the button is considered released. If the
    /// value passed is outside the range [0.0..=press threshold], the value will not be changed.
    ///
    /// Returns the new value of the release threshold.
    pub fn set_release_threshold(&mut self, value: f32) -> f32 {
        self.try_set_release_threshold(value).ok();
        self.release_threshold
    }
}

/// Settings for a [`GamepadAxis`].
///
/// It is used inside of the [`GamepadSettings`] to define the sensitivity range and
/// threshold for an axis.
/// Values that are higher than `livezone_upperbound` will be rounded up to 1.0.
/// Values that are lower than `livezone_lowerbound` will be rounded down to -1.0.
/// Values that are in-between `deadzone_lowerbound` and `deadzone_upperbound` will be rounded
/// to 0.0.
/// Otherwise, values will not be rounded.
///
/// The valid range is `[-1.0, 1.0]`.
#[derive(Debug, Clone, Reflect, PartialEq)]
#[reflect(Default)]
pub struct AxisSettings {
    /// Values that are higher than `livezone_upperbound` will be rounded up to 1.0.
    livezone_upperbound: f32,
    /// Positive values that are less than `deadzone_upperbound` will be rounded down to 0.0.
    deadzone_upperbound: f32,
    /// Negative values that are greater than `deadzone_lowerbound` will be rounded up to 0.0.
    deadzone_lowerbound: f32,
    /// Values that are lower than `livezone_lowerbound` will be rounded down to -1.0.
    livezone_lowerbound: f32,
    /// `threshold` defines the minimum difference between old and new values to apply the changes.
    threshold: f32,
}

impl Default for AxisSettings {
    fn default() -> Self {
        AxisSettings {
            livezone_upperbound: 1.0,
            deadzone_upperbound: 0.05,
            deadzone_lowerbound: -0.05,
            livezone_lowerbound: -1.0,
            threshold: 0.01,
        }
    }
}

impl AxisSettings {
    /// Creates a new [`AxisSettings`] instance.
    ///
    /// # Arguments
    ///
    /// + `livezone_lowerbound` - the value below which inputs will be rounded down to -1.0.
    /// + `deadzone_lowerbound` - the value above which negative inputs will be rounded up to 0.0.
    /// + `deadzone_upperbound` - the value below which positive inputs will be rounded down to 0.0.
    /// + `livezone_upperbound` - the value above which inputs will be rounded up to 1.0.
    /// + `threshold` - the minimum value by which input must change before the change is registered.
    ///
    /// Restrictions:
    ///
    /// + `-1.0 <= livezone_lowerbound <= deadzone_lowerbound <= 0.0`
    /// + `0.0 <= deadzone_upperbound <= livezone_upperbound <= 1.0`
    /// + `0.0 <= threshold <= 2.0`
    ///
    /// # Errors
    ///
    /// Returns an [`AxisSettingsError`] if any restrictions on the zone values are not met.
    /// If the zone restrictions are met, but the `threshold` value restrictions are not met,
    /// returns [`AxisSettingsError::Threshold`].
    pub fn new(
        livezone_lowerbound: f32,
        deadzone_lowerbound: f32,
        deadzone_upperbound: f32,
        livezone_upperbound: f32,
        threshold: f32,
    ) -> Result<AxisSettings, AxisSettingsError> {
        if !(-1.0..=0.0).contains(&livezone_lowerbound) {
            Err(AxisSettingsError::LiveZoneLowerBoundOutOfRange(
                livezone_lowerbound,
            ))
        } else if !(-1.0..=0.0).contains(&deadzone_lowerbound) {
            Err(AxisSettingsError::DeadZoneLowerBoundOutOfRange(
                deadzone_lowerbound,
            ))
        } else if !(0.0..=1.0).contains(&deadzone_upperbound) {
            Err(AxisSettingsError::DeadZoneUpperBoundOutOfRange(
                deadzone_upperbound,
            ))
        } else if !(0.0..=1.0).contains(&livezone_upperbound) {
            Err(AxisSettingsError::LiveZoneUpperBoundOutOfRange(
                livezone_upperbound,
            ))
        } else if livezone_lowerbound > deadzone_lowerbound {
            Err(
                AxisSettingsError::LiveZoneLowerBoundGreaterThanDeadZoneLowerBound {
                    livezone_lowerbound,
                    deadzone_lowerbound,
                },
            )
        } else if deadzone_upperbound > livezone_upperbound {
            Err(
                AxisSettingsError::DeadZoneUpperBoundGreaterThanLiveZoneUpperBound {
                    livezone_upperbound,
                    deadzone_upperbound,
                },
            )
        } else if !(0.0..=2.0).contains(&threshold) {
            Err(AxisSettingsError::Threshold(threshold))
        } else {
            Ok(Self {
                livezone_lowerbound,
                deadzone_lowerbound,
                deadzone_upperbound,
                livezone_upperbound,
                threshold,
            })
        }
    }

    /// Get the value above which inputs will be rounded up to 1.0.
    pub fn livezone_upperbound(&self) -> f32 {
        self.livezone_upperbound
    }

    /// Try to set the value above which inputs will be rounded up to 1.0.
    ///
    /// # Errors
    ///
    /// If the value passed is less than the dead zone upper bound,
    /// returns `AxisSettingsError::DeadZoneUpperBoundGreaterThanLiveZoneUpperBound`.
    /// If the value passed is not in range [0.0..=1.0], returns `AxisSettingsError::LiveZoneUpperBoundOutOfRange`.
    pub fn try_set_livezone_upperbound(&mut self, value: f32) -> Result<(), AxisSettingsError> {
        if !(0.0..=1.0).contains(&value) {
            Err(AxisSettingsError::LiveZoneUpperBoundOutOfRange(value))
        } else if value < self.deadzone_upperbound {
            Err(
                AxisSettingsError::DeadZoneUpperBoundGreaterThanLiveZoneUpperBound {
                    livezone_upperbound: value,
                    deadzone_upperbound: self.deadzone_upperbound,
                },
            )
        } else {
            self.livezone_upperbound = value;
            Ok(())
        }
    }

    /// Try to set the value above which inputs will be rounded up to 1.0.
    /// If the value passed is negative or less than `deadzone_upperbound`,
    /// the value will not be changed.
    ///
    /// Returns the new value of `livezone_upperbound`.
    pub fn set_livezone_upperbound(&mut self, value: f32) -> f32 {
        self.try_set_livezone_upperbound(value).ok();
        self.livezone_upperbound
    }

    /// Get the value below which positive inputs will be rounded down to 0.0.
    pub fn deadzone_upperbound(&self) -> f32 {
        self.deadzone_upperbound
    }

    /// Try to set the value below which positive inputs will be rounded down to 0.0.
    ///
    /// # Errors
    ///
    /// If the value passed is greater than the live zone upper bound,
    /// returns `AxisSettingsError::DeadZoneUpperBoundGreaterThanLiveZoneUpperBound`.
    /// If the value passed is not in range [0.0..=1.0], returns `AxisSettingsError::DeadZoneUpperBoundOutOfRange`.
    pub fn try_set_deadzone_upperbound(&mut self, value: f32) -> Result<(), AxisSettingsError> {
        if !(0.0..=1.0).contains(&value) {
            Err(AxisSettingsError::DeadZoneUpperBoundOutOfRange(value))
        } else if self.livezone_upperbound < value {
            Err(
                AxisSettingsError::DeadZoneUpperBoundGreaterThanLiveZoneUpperBound {
                    livezone_upperbound: self.livezone_upperbound,
                    deadzone_upperbound: value,
                },
            )
        } else {
            self.deadzone_upperbound = value;
            Ok(())
        }
    }

    /// Try to set the value below which positive inputs will be rounded down to 0.0.
    /// If the value passed is negative or greater than `livezone_upperbound`,
    /// the value will not be changed.
    ///
    /// Returns the new value of `deadzone_upperbound`.
    pub fn set_deadzone_upperbound(&mut self, value: f32) -> f32 {
        self.try_set_deadzone_upperbound(value).ok();
        self.deadzone_upperbound
    }

    /// Get the value below which negative inputs will be rounded down to -1.0.
    pub fn livezone_lowerbound(&self) -> f32 {
        self.livezone_lowerbound
    }

    /// Try to set the value below which negative inputs will be rounded down to -1.0.
    ///
    /// # Errors
    ///
    /// If the value passed is less than the dead zone lower bound,
    /// returns `AxisSettingsError::LiveZoneLowerBoundGreaterThanDeadZoneLowerBound`.
    /// If the value passed is not in range [-1.0..=0.0], returns `AxisSettingsError::LiveZoneLowerBoundOutOfRange`.
    pub fn try_set_livezone_lowerbound(&mut self, value: f32) -> Result<(), AxisSettingsError> {
        if !(-1.0..=0.0).contains(&value) {
            Err(AxisSettingsError::LiveZoneLowerBoundOutOfRange(value))
        } else if value > self.deadzone_lowerbound {
            Err(
                AxisSettingsError::LiveZoneLowerBoundGreaterThanDeadZoneLowerBound {
                    livezone_lowerbound: value,
                    deadzone_lowerbound: self.deadzone_lowerbound,
                },
            )
        } else {
            self.livezone_lowerbound = value;
            Ok(())
        }
    }

    /// Try to set the value below which negative inputs will be rounded down to -1.0.
    /// If the value passed is positive or greater than `deadzone_lowerbound`,
    /// the value will not be changed.
    ///
    /// Returns the new value of `livezone_lowerbound`.
    pub fn set_livezone_lowerbound(&mut self, value: f32) -> f32 {
        self.try_set_livezone_lowerbound(value).ok();
        self.livezone_lowerbound
    }

    /// Get the value above which inputs will be rounded up to 0.0.
    pub fn deadzone_lowerbound(&self) -> f32 {
        self.deadzone_lowerbound
    }

    /// Try to set the value above which inputs will be rounded up to 0.0.
    ///
    /// # Errors
    ///
    /// If the value passed is less than the live zone lower bound,
    /// returns `AxisSettingsError::LiveZoneLowerBoundGreaterThanDeadZoneLowerBound`.
    /// If the value passed is not in range [-1.0..=0.0], returns `AxisSettingsError::DeadZoneLowerBoundOutOfRange`.
    pub fn try_set_deadzone_lowerbound(&mut self, value: f32) -> Result<(), AxisSettingsError> {
        if !(-1.0..=0.0).contains(&value) {
            Err(AxisSettingsError::DeadZoneLowerBoundOutOfRange(value))
        } else if self.livezone_lowerbound > value {
            Err(
                AxisSettingsError::LiveZoneLowerBoundGreaterThanDeadZoneLowerBound {
                    livezone_lowerbound: self.livezone_lowerbound,
                    deadzone_lowerbound: value,
                },
            )
        } else {
            self.deadzone_lowerbound = value;
            Ok(())
        }
    }

    /// Try to set the value above which inputs will be rounded up to 0.0.
    /// If the value passed is less than -1.0 or less than `livezone_lowerbound`,
    /// the value will not be changed.
    ///
    /// Returns the new value of `deadzone_lowerbound`.
    pub fn set_deadzone_lowerbound(&mut self, value: f32) -> f32 {
        self.try_set_deadzone_lowerbound(value).ok();
        self.deadzone_lowerbound
    }

    /// Get the minimum value by which input must change before the change is registered.
    pub fn threshold(&self) -> f32 {
        self.threshold
    }

    /// Try to set the minimum value by which input must change before the change is registered.
    ///
    /// # Errors
    ///
    /// If the value passed is not within [0.0..=2.0], returns `GamepadSettingsError::AxisThreshold`.
    pub fn try_set_threshold(&mut self, value: f32) -> Result<(), AxisSettingsError> {
        if !(0.0..=2.0).contains(&value) {
            Err(AxisSettingsError::Threshold(value))
        } else {
            self.threshold = value;
            Ok(())
        }
    }

    /// Try to set the minimum value by which input must change before the changes will be applied.
    /// If the value passed is not within [0.0..=2.0], the value will not be changed.
    ///
    /// Returns the new value of threshold.
    pub fn set_threshold(&mut self, value: f32) -> f32 {
        self.try_set_threshold(value).ok();
        self.threshold
    }

    /// Clamps the `raw_value` according to the `AxisSettings`.
    pub fn clamp(&self, new_value: f32) -> f32 {
        if self.deadzone_lowerbound <= new_value && new_value <= self.deadzone_upperbound {
            0.0
        } else if new_value >= self.livezone_upperbound {
            1.0
        } else if new_value <= self.livezone_lowerbound {
            -1.0
        } else {
            new_value
        }
    }

    /// Determines whether the change from `old_value` to `new_value` should
    /// be registered as a change, according to the [`AxisSettings`].
    fn should_register_change(&self, new_value: f32, old_value: Option<f32>) -> bool {
        if old_value.is_none() {
            return true;
        }

        f32::abs(new_value - old_value.unwrap()) > self.threshold
    }

    /// Filters the `new_value` based on the `old_value`, according to the [`AxisSettings`].
    ///
    /// Returns the clamped `new_value` if the change exceeds the settings threshold,
    /// and `None` otherwise.
    pub fn filter(&self, new_value: f32, old_value: Option<f32>) -> Option<f32> {
        let new_value = self.clamp(new_value);

        if self.should_register_change(new_value, old_value) {
            return Some(new_value);
        }
        None
    }
}

/// Settings for a [`GamepadButton`].
///
/// It is used inside of the [`GamepadSettings`] to define the sensitivity range and
/// threshold for a button axis.
///
/// ## Logic
///
/// - Values that are higher than or equal to `high` will be rounded to 1.0.
/// - Values that are lower than or equal to `low` will be rounded to 0.0.
/// - Otherwise, values will not be rounded.
///
/// The valid range is from 0.0 to 1.0, inclusive.
///
/// ## Updating
///
/// The current value of a button is received through the [`GamepadButtonChangedEvent`].
#[derive(Debug, Clone, Reflect)]
#[reflect(Default)]
pub struct ButtonAxisSettings {
    /// The high value at which to apply rounding.
    pub high: f32,
    /// The low value at which to apply rounding.
    pub low: f32,
    /// The threshold to apply rounding.
    pub threshold: f32,
}

impl Default for ButtonAxisSettings {
    fn default() -> Self {
        ButtonAxisSettings {
            high: 0.95,
            low: 0.05,
            threshold: 0.01,
        }
    }
}

impl ButtonAxisSettings {
    /// Clamps the `raw_value` according to the specified settings.
    ///
    /// If the `raw_value` is:
    /// - lower than or equal to `low` it will be rounded to 0.0.
    /// - higher than or equal to `high` it will be rounded to 1.0.
    /// - Otherwise it will not be rounded.
    fn clamp(&self, raw_value: f32) -> f32 {
        if raw_value <= self.low {
            return 0.0;
        }
        if raw_value >= self.high {
            return 1.0;
        }

        raw_value
    }

    /// Determines whether the change from an `old_value` to a `new_value` should
    /// be registered as a change event, according to the specified settings.
    fn should_register_change(&self, new_value: f32, old_value: Option<f32>) -> bool {
        if old_value.is_none() {
            return true;
        }

        f32::abs(new_value - old_value.unwrap()) > self.threshold
    }

    /// Filters the `new_value` based on the `old_value`, according to the [`ButtonAxisSettings`].
    ///
    /// Returns the clamped `new_value`, according to the [`ButtonAxisSettings`], if the change
    /// exceeds the settings threshold, and `None` otherwise.
    pub fn filter(&self, new_value: f32, old_value: Option<f32>) -> Option<f32> {
        let new_value = self.clamp(new_value);

        if self.should_register_change(new_value, old_value) {
            return Some(new_value);
        }
        None
    }
}

/// Handles [`GamepadConnectionEvent`]s and updates gamepad resources.
///
/// Updates the [`Gamepads`] resource and resets and/or initializes
/// the [`Axis<GamepadButton>`] and [`ButtonInput<GamepadButton>`] resources.
///
/// ## Note
///
/// Whenever a [`Gamepad`] connects or disconnects, an information gets printed to the console using the [`info!`] macro.
pub fn gamepad_connection_system(
    mut gamepads: ResMut<Gamepads>,
    mut connection_events: EventReader<GamepadConnectionEvent>,
    mut axis: ResMut<Axis<GamepadAxis>>,
    mut button_axis: ResMut<Axis<GamepadButton>>,
    mut button_input: ResMut<ButtonInput<GamepadButton>>,
) {
    for connection_event in connection_events.read() {
        let gamepad = connection_event.gamepad;

        if let GamepadConnection::Connected(info) = &connection_event.connection {
            gamepads.register(gamepad, info.clone());
            info!("{:?} Connected", gamepad);

            for button_type in &ALL_BUTTON_TYPES {
                let gamepad_button = GamepadButton::new(gamepad, *button_type);
                button_input.reset(gamepad_button);
                button_axis.set(gamepad_button, 0.0);
            }
            for axis_type in &ALL_AXIS_TYPES {
                axis.set(GamepadAxis::new(gamepad, *axis_type), 0.0);
            }
        } else {
            gamepads.deregister(gamepad);
            info!("{:?} Disconnected", gamepad);

            for button_type in &ALL_BUTTON_TYPES {
                let gamepad_button = GamepadButton::new(gamepad, *button_type);
                button_input.reset(gamepad_button);
                button_axis.remove(gamepad_button);
            }
            for axis_type in &ALL_AXIS_TYPES {
                axis.remove(GamepadAxis::new(gamepad, *axis_type));
            }
        }
    }
}

/// The connection status of a gamepad.
#[derive(Debug, Clone, PartialEq, Reflect)]
#[reflect(PartialEq)]
#[cfg_attr(
    feature = "serialize",
    derive(serde::Serialize, serde::Deserialize),
    reflect(Serialize, Deserialize)
)]
pub enum GamepadConnection {
    /// The gamepad is connected.
    Connected(GamepadInfo),
    /// The gamepad is disconnected.
    Disconnected,
}

/// A Gamepad connection event. Created when a connection to a gamepad
/// is established and when a gamepad is disconnected.
#[derive(Event, Debug, Clone, PartialEq, Reflect)]
#[reflect(PartialEq)]
#[cfg_attr(
    feature = "serialize",
    derive(serde::Serialize, serde::Deserialize),
    reflect(Serialize, Deserialize)
)]
pub struct GamepadConnectionEvent {
    /// The gamepad whose connection status changed.
    pub gamepad: Gamepad,
    /// The change in the gamepads connection.
    pub connection: GamepadConnection,
}

impl GamepadConnectionEvent {
    /// Creates a [`GamepadConnectionEvent`].
    pub fn new(gamepad: Gamepad, connection: GamepadConnection) -> Self {
        Self {
            gamepad,
            connection,
        }
    }

    /// Is the gamepad connected?
    pub fn connected(&self) -> bool {
        matches!(self.connection, GamepadConnection::Connected(_))
    }

    /// Is the gamepad disconnected?
    pub fn disconnected(&self) -> bool {
        !self.connected()
    }
}

/// Gamepad event for when the "value" on the axis changes
/// by an amount larger than the threshold defined in [`GamepadSettings`].
#[derive(Event, Debug, Clone, PartialEq, Reflect)]
#[reflect(PartialEq)]
#[cfg_attr(
    feature = "serialize",
    derive(serde::Serialize, serde::Deserialize),
    reflect(Serialize, Deserialize)
)]
pub struct GamepadAxisChangedEvent {
    /// The gamepad on which the axis is triggered.
    pub gamepad: Gamepad,
    /// The type of the triggered axis.
    pub axis_type: GamepadAxisType,
    /// The value of the axis.
    pub value: f32,
}

impl GamepadAxisChangedEvent {
    /// Creates a [`GamepadAxisChangedEvent`].
    pub fn new(gamepad: Gamepad, axis_type: GamepadAxisType, value: f32) -> Self {
        Self {
            gamepad,
            axis_type,
            value,
        }
    }
}

/// Gamepad event for when the "value" (amount of pressure) on the button
/// changes by an amount larger than the threshold defined in [`GamepadSettings`].
#[derive(Event, Debug, Clone, PartialEq, Reflect)]
#[reflect(PartialEq)]
#[cfg_attr(
    feature = "serialize",
    derive(serde::Serialize, serde::Deserialize),
    reflect(Serialize, Deserialize)
)]
pub struct GamepadButtonChangedEvent {
    /// The gamepad on which the button is triggered.
    pub gamepad: Gamepad,
    /// The type of the triggered button.
    pub button_type: GamepadButtonType,
    /// The value of the button.
    pub value: f32,
}

impl GamepadButtonChangedEvent {
    /// Creates a [`GamepadButtonChangedEvent`].
    pub fn new(gamepad: Gamepad, button_type: GamepadButtonType, value: f32) -> Self {
        Self {
            gamepad,
            button_type,
            value,
        }
    }
}

/// Uses [`GamepadAxisChangedEvent`]s to update the relevant [`ButtonInput`] and [`Axis`] values.
pub fn gamepad_axis_event_system(
    mut gamepad_axis: ResMut<Axis<GamepadAxis>>,
    mut axis_events: EventReader<GamepadAxisChangedEvent>,
) {
    for axis_event in axis_events.read() {
        let axis = GamepadAxis::new(axis_event.gamepad, axis_event.axis_type);
        gamepad_axis.set(axis, axis_event.value);
    }
}

/// Uses [`GamepadButtonChangedEvent`]s to update the relevant [`ButtonInput`] and [`Axis`] values.
pub fn gamepad_button_event_system(
    mut button_changed_events: EventReader<GamepadButtonChangedEvent>,
    mut button_input: ResMut<ButtonInput<GamepadButton>>,
    mut button_input_events: EventWriter<GamepadButtonInput>,
    settings: Res<GamepadSettings>,
) {
    for button_event in button_changed_events.read() {
        let button = GamepadButton::new(button_event.gamepad, button_event.button_type);
        let value = button_event.value;
        let button_property = settings.get_button_settings(button);

        if button_property.is_released(value) {
            // Check if button was previously pressed
            if button_input.pressed(button) {
                button_input_events.send(GamepadButtonInput {
                    button,
                    state: ButtonState::Released,
                });
            }
            // We don't have to check if the button was previously pressed here
            // because that check is performed within Input<T>::release()
            button_input.release(button);
        } else if button_property.is_pressed(value) {
            // Check if button was previously not pressed
            if !button_input.pressed(button) {
                button_input_events.send(GamepadButtonInput {
                    button,
                    state: ButtonState::Pressed,
                });
            }
            button_input.press(button);
        };
    }
}

/// A gamepad event.
///
/// This event type is used over the [`GamepadConnectionEvent`],
/// [`GamepadButtonChangedEvent`] and [`GamepadAxisChangedEvent`] when
/// the in-frame relative ordering of events is important.
#[derive(Event, Debug, Clone, PartialEq, Reflect)]
#[reflect(PartialEq)]
#[cfg_attr(
    feature = "serialize",
    derive(serde::Serialize, serde::Deserialize),
    reflect(Serialize, Deserialize)
)]
pub enum GamepadEvent {
    /// A gamepad has been connected or disconnected.
    Connection(GamepadConnectionEvent),
    /// A button of the gamepad has been triggered.
    Button(GamepadButtonChangedEvent),
    /// An axis of the gamepad has been triggered.
    Axis(GamepadAxisChangedEvent),
}

impl From<GamepadConnectionEvent> for GamepadEvent {
    fn from(value: GamepadConnectionEvent) -> Self {
        Self::Connection(value)
    }
}

impl From<GamepadButtonChangedEvent> for GamepadEvent {
    fn from(value: GamepadButtonChangedEvent) -> Self {
        Self::Button(value)
    }
}

impl From<GamepadAxisChangedEvent> for GamepadEvent {
    fn from(value: GamepadAxisChangedEvent) -> Self {
        Self::Axis(value)
    }
}

/// Splits the [`GamepadEvent`] event stream into it's component events.
pub fn gamepad_event_system(
    mut gamepad_events: EventReader<GamepadEvent>,
    mut connection_events: EventWriter<GamepadConnectionEvent>,
    mut button_events: EventWriter<GamepadButtonChangedEvent>,
    mut axis_events: EventWriter<GamepadAxisChangedEvent>,
    mut button_input: ResMut<ButtonInput<GamepadButton>>,
) {
    button_input.bypass_change_detection().clear();
    for gamepad_event in gamepad_events.read() {
        match gamepad_event {
            GamepadEvent::Connection(connection_event) => {
                connection_events.send(connection_event.clone());
            }
            GamepadEvent::Button(button_event) => {
                button_events.send(button_event.clone());
            }
            GamepadEvent::Axis(axis_event) => {
                axis_events.send(axis_event.clone());
            }
        }
    }
}

/// An array of every [`GamepadButtonType`] variant.
const ALL_BUTTON_TYPES: [GamepadButtonType; 19] = [
    GamepadButtonType::South,
    GamepadButtonType::East,
    GamepadButtonType::North,
    GamepadButtonType::West,
    GamepadButtonType::C,
    GamepadButtonType::Z,
    GamepadButtonType::LeftTrigger,
    GamepadButtonType::LeftTrigger2,
    GamepadButtonType::RightTrigger,
    GamepadButtonType::RightTrigger2,
    GamepadButtonType::Select,
    GamepadButtonType::Start,
    GamepadButtonType::Mode,
    GamepadButtonType::LeftThumb,
    GamepadButtonType::RightThumb,
    GamepadButtonType::DPadUp,
    GamepadButtonType::DPadDown,
    GamepadButtonType::DPadLeft,
    GamepadButtonType::DPadRight,
];

/// An array of every [`GamepadAxisType`] variant.
const ALL_AXIS_TYPES: [GamepadAxisType; 6] = [
    GamepadAxisType::LeftStickX,
    GamepadAxisType::LeftStickY,
    GamepadAxisType::LeftZ,
    GamepadAxisType::RightStickX,
    GamepadAxisType::RightStickY,
    GamepadAxisType::RightZ,
];

/// The intensity at which a gamepad's force-feedback motors may rumble.
#[derive(Clone, Copy, Debug, PartialEq)]
pub struct GamepadRumbleIntensity {
    /// The rumble intensity of the strong gamepad motor.
    ///
    /// Ranges from `0.0` to `1.0`.
    ///
    /// By convention, this is usually a low-frequency motor on the left-hand
    /// side of the gamepad, though it may vary across platforms and hardware.
    pub strong_motor: f32,
    /// The rumble intensity of the weak gamepad motor.
    ///
    /// Ranges from `0.0` to `1.0`.
    ///
    /// By convention, this is usually a high-frequency motor on the right-hand
    /// side of the gamepad, though it may vary across platforms and hardware.
    pub weak_motor: f32,
}

impl GamepadRumbleIntensity {
    /// Rumble both gamepad motors at maximum intensity.
    pub const MAX: Self = GamepadRumbleIntensity {
        strong_motor: 1.0,
        weak_motor: 1.0,
    };

    /// Rumble the weak motor at maximum intensity.
    pub const WEAK_MAX: Self = GamepadRumbleIntensity {
        strong_motor: 0.0,
        weak_motor: 1.0,
    };

    /// Rumble the strong motor at maximum intensity.
    pub const STRONG_MAX: Self = GamepadRumbleIntensity {
        strong_motor: 1.0,
        weak_motor: 0.0,
    };

    /// Creates a new rumble intensity with weak motor intensity set to the given value.
    ///
    /// Clamped within the `0.0` to `1.0` range.
    pub const fn weak_motor(intensity: f32) -> Self {
        Self {
            weak_motor: intensity,
            strong_motor: 0.0,
        }
    }

    /// Creates a new rumble intensity with strong motor intensity set to the given value.
    ///
    /// Clamped within the `0.0` to `1.0` range.
    pub const fn strong_motor(intensity: f32) -> Self {
        Self {
            strong_motor: intensity,
            weak_motor: 0.0,
        }
    }
}

/// An event that controls force-feedback rumbling of a [`Gamepad`].
///
/// # Notes
///
/// Does nothing if the gamepad or platform does not support rumble.
///
/// # Example
///
/// ```
/// # use bevy_input::gamepad::{Gamepad, Gamepads, GamepadRumbleRequest, GamepadRumbleIntensity};
/// # use bevy_ecs::prelude::{EventWriter, Res};
/// # use bevy_utils::Duration;
/// fn rumble_gamepad_system(
///     mut rumble_requests: EventWriter<GamepadRumbleRequest>,
///     gamepads: Res<Gamepads>
/// ) {
///     for gamepad in gamepads.iter() {
///         rumble_requests.send(GamepadRumbleRequest::Add {
///             gamepad,
///             intensity: GamepadRumbleIntensity::MAX,
///             duration: Duration::from_secs_f32(0.5),
///         });
///     }
/// }
/// ```
#[doc(alias = "haptic feedback")]
#[doc(alias = "force feedback")]
#[doc(alias = "vibration")]
#[doc(alias = "vibrate")]
#[derive(Event, Clone)]
pub enum GamepadRumbleRequest {
    /// Add a rumble to the given gamepad.
    ///
    /// Simultaneous rumble effects add up to the sum of their strengths.
    ///
    /// Consequently, if two rumbles at half intensity are added at the same
    /// time, their intensities will be added up, and the controller will rumble
    /// at full intensity until one of the rumbles finishes, then the rumble
    /// will continue at the intensity of the remaining event.
    ///
    /// To replace an existing rumble, send a [`GamepadRumbleRequest::Stop`] event first.
    Add {
        /// How long the gamepad should rumble.
        duration: Duration,
        /// How intense the rumble should be.
        intensity: GamepadRumbleIntensity,
        /// The gamepad to rumble.
        gamepad: Gamepad,
    },
    /// Stop all running rumbles on the given [`Gamepad`].
    Stop {
        /// The gamepad to stop rumble.
        gamepad: Gamepad,
    },
}

impl GamepadRumbleRequest {
    /// Get the [`Gamepad`] associated with this request.
    pub fn gamepad(&self) -> Gamepad {
        match self {
            Self::Add { gamepad, .. } | Self::Stop { gamepad } => *gamepad,
        }
    }
}

#[cfg(test)]
mod tests {
    use crate::gamepad::{AxisSettingsError, ButtonSettingsError};

    use super::{AxisSettings, ButtonAxisSettings, ButtonSettings};

    fn test_button_axis_settings_filter(
        settings: ButtonAxisSettings,
        new_value: f32,
        old_value: Option<f32>,
        expected: Option<f32>,
    ) {
        let actual = settings.filter(new_value, old_value);
        assert_eq!(
            expected, actual,
            "Testing filtering for {settings:?} with new_value = {new_value:?}, old_value = {old_value:?}",
        );
    }

    #[test]
    fn test_button_axis_settings_default_filter() {
        let cases = [
            (1.0, None, Some(1.0)),
            (0.99, None, Some(1.0)),
            (0.96, None, Some(1.0)),
            (0.95, None, Some(1.0)),
            (0.9499, None, Some(0.9499)),
            (0.84, None, Some(0.84)),
            (0.43, None, Some(0.43)),
            (0.05001, None, Some(0.05001)),
            (0.05, None, Some(0.0)),
            (0.04, None, Some(0.0)),
            (0.01, None, Some(0.0)),
            (0.0, None, Some(0.0)),
        ];

        for (new_value, old_value, expected) in cases {
            let settings = ButtonAxisSettings::default();
            test_button_axis_settings_filter(settings, new_value, old_value, expected);
        }
    }

    #[test]
    fn test_button_axis_settings_default_filter_with_old_value() {
        let cases = [
            (0.43, Some(0.44001), Some(0.43)),
            (0.43, Some(0.44), None),
            (0.43, Some(0.43), None),
            (0.43, Some(0.41999), Some(0.43)),
            (0.43, Some(0.17), Some(0.43)),
            (0.43, Some(0.84), Some(0.43)),
            (0.05, Some(0.055), Some(0.0)),
            (0.95, Some(0.945), Some(1.0)),
        ];

        for (new_value, old_value, expected) in cases {
            let settings = ButtonAxisSettings::default();
            test_button_axis_settings_filter(settings, new_value, old_value, expected);
        }
    }

    fn test_axis_settings_filter(
        settings: AxisSettings,
        new_value: f32,
        old_value: Option<f32>,
        expected: Option<f32>,
    ) {
        let actual = settings.filter(new_value, old_value);
        assert_eq!(
            expected, actual,
            "Testing filtering for {settings:?} with new_value = {new_value:?}, old_value = {old_value:?}",
        );
    }

    #[test]
    fn test_axis_settings_default_filter() {
        let cases = [
            (1.0, Some(1.0)),
            (0.99, Some(1.0)),
            (0.96, Some(1.0)),
            (0.95, Some(1.0)),
            (0.9499, Some(0.9499)),
            (0.84, Some(0.84)),
            (0.43, Some(0.43)),
            (0.05001, Some(0.05001)),
            (0.05, Some(0.0)),
            (0.04, Some(0.0)),
            (0.01, Some(0.0)),
            (0.0, Some(0.0)),
            (-1.0, Some(-1.0)),
            (-0.99, Some(-1.0)),
            (-0.96, Some(-1.0)),
            (-0.95, Some(-1.0)),
            (-0.9499, Some(-0.9499)),
            (-0.84, Some(-0.84)),
            (-0.43, Some(-0.43)),
            (-0.05001, Some(-0.05001)),
            (-0.05, Some(0.0)),
            (-0.04, Some(0.0)),
            (-0.01, Some(0.0)),
        ];

        for (new_value, expected) in cases {
            let settings = AxisSettings::new(-0.95, -0.05, 0.05, 0.95, 0.01).unwrap();
            test_axis_settings_filter(settings, new_value, None, expected);
        }
    }

    #[test]
    fn test_axis_settings_default_filter_with_old_values() {
        let cases = [
            (0.43, Some(0.44001), Some(0.43)),
            (0.43, Some(0.44), None),
            (0.43, Some(0.43), None),
            (0.43, Some(0.41999), Some(0.43)),
            (0.43, Some(0.17), Some(0.43)),
            (0.43, Some(0.84), Some(0.43)),
            (0.05, Some(0.055), Some(0.0)),
            (0.95, Some(0.945), Some(1.0)),
            (-0.43, Some(-0.44001), Some(-0.43)),
            (-0.43, Some(-0.44), None),
            (-0.43, Some(-0.43), None),
            (-0.43, Some(-0.41999), Some(-0.43)),
            (-0.43, Some(-0.17), Some(-0.43)),
            (-0.43, Some(-0.84), Some(-0.43)),
            (-0.05, Some(-0.055), Some(0.0)),
            (-0.95, Some(-0.945), Some(-1.0)),
        ];

        for (new_value, old_value, expected) in cases {
            let settings = AxisSettings::new(-0.95, -0.05, 0.05, 0.95, 0.01).unwrap();
            test_axis_settings_filter(settings, new_value, old_value, expected);
        }
    }

    #[test]
    fn test_button_settings_default_is_pressed() {
        let cases = [
            (1.0, true),
            (0.95, true),
            (0.9, true),
            (0.8, true),
            (0.75, true),
            (0.7, false),
            (0.65, false),
            (0.5, false),
            (0.0, false),
        ];

        for (value, expected) in cases {
            let settings = ButtonSettings::default();
            let actual = settings.is_pressed(value);

            assert_eq!(
                expected, actual,
                "testing ButtonSettings::is_pressed() for value: {value}",
            );
        }
    }

    #[test]
    fn test_button_settings_default_is_released() {
        let cases = [
            (1.0, false),
            (0.95, false),
            (0.9, false),
            (0.8, false),
            (0.75, false),
            (0.7, false),
            (0.65, true),
            (0.5, true),
            (0.0, true),
        ];

        for (value, expected) in cases {
            let settings = ButtonSettings::default();
            let actual = settings.is_released(value);

            assert_eq!(
                expected, actual,
                "testing ButtonSettings::is_released() for value: {value}",
            );
        }
    }

    #[test]
    fn test_new_button_settings_given_valid_parameters() {
        let cases = [
            (1.0, 0.0),
            (1.0, 1.0),
            (1.0, 0.9),
            (0.9, 0.9),
            (0.9, 0.0),
            (0.0, 0.0),
        ];

        for (press_threshold, release_threshold) in cases {
            let bs = ButtonSettings::new(press_threshold, release_threshold);
            match bs {
                Ok(button_settings) => {
                    assert_eq!(button_settings.press_threshold, press_threshold);
                    assert_eq!(button_settings.release_threshold, release_threshold);
                }
                Err(_) => {
                    panic!(
                        "ButtonSettings::new({press_threshold}, {release_threshold}) should be valid"
                    );
                }
            }
        }
    }

    #[test]
    fn test_new_button_settings_given_invalid_parameters() {
        let cases = [
            (1.1, 0.0),
            (1.1, 1.0),
            (1.0, 1.1),
            (-1.0, 0.9),
            (-1.0, 0.0),
            (-1.0, -0.4),
            (0.9, 1.0),
            (0.0, 0.1),
        ];

        for (press_threshold, release_threshold) in cases {
            let bs = ButtonSettings::new(press_threshold, release_threshold);
            match bs {
                Ok(_) => {
                    panic!(
                        "ButtonSettings::new({press_threshold}, {release_threshold}) should be invalid"
                    );
                }
                Err(err_code) => match err_code {
                    ButtonSettingsError::PressThresholdOutOfRange(_press_threshold) => {}
                    ButtonSettingsError::ReleaseThresholdGreaterThanPressThreshold {
                        press_threshold: _press_threshold,
                        release_threshold: _release_threshold,
                    } => {}
                    ButtonSettingsError::ReleaseThresholdOutOfRange(_release_threshold) => {}
                },
            }
        }
    }

    #[test]
    fn test_try_out_of_range_axis_settings() {
        let mut axis_settings = AxisSettings::default();
        assert_eq!(
            AxisSettings::new(-0.95, -0.05, 0.05, 0.95, 0.001),
            Ok(AxisSettings {
                livezone_lowerbound: -0.95,
                deadzone_lowerbound: -0.05,
                deadzone_upperbound: 0.05,
                livezone_upperbound: 0.95,
                threshold: 0.001,
            })
        );
        assert_eq!(
            Err(AxisSettingsError::LiveZoneLowerBoundOutOfRange(-2.0)),
            axis_settings.try_set_livezone_lowerbound(-2.0)
        );
        assert_eq!(
            Err(AxisSettingsError::LiveZoneLowerBoundOutOfRange(0.1)),
            axis_settings.try_set_livezone_lowerbound(0.1)
        );
        assert_eq!(
            Err(AxisSettingsError::DeadZoneLowerBoundOutOfRange(-2.0)),
            axis_settings.try_set_deadzone_lowerbound(-2.0)
        );
        assert_eq!(
            Err(AxisSettingsError::DeadZoneLowerBoundOutOfRange(0.1)),
            axis_settings.try_set_deadzone_lowerbound(0.1)
        );

        assert_eq!(
            Err(AxisSettingsError::DeadZoneUpperBoundOutOfRange(-0.1)),
            axis_settings.try_set_deadzone_upperbound(-0.1)
        );
        assert_eq!(
            Err(AxisSettingsError::DeadZoneUpperBoundOutOfRange(1.1)),
            axis_settings.try_set_deadzone_upperbound(1.1)
        );
        assert_eq!(
            Err(AxisSettingsError::LiveZoneUpperBoundOutOfRange(-0.1)),
            axis_settings.try_set_livezone_upperbound(-0.1)
        );
        assert_eq!(
            Err(AxisSettingsError::LiveZoneUpperBoundOutOfRange(1.1)),
            axis_settings.try_set_livezone_upperbound(1.1)
        );

        axis_settings.set_livezone_lowerbound(-0.7);
        axis_settings.set_deadzone_lowerbound(-0.3);
        assert_eq!(
            Err(
                AxisSettingsError::LiveZoneLowerBoundGreaterThanDeadZoneLowerBound {
                    livezone_lowerbound: -0.1,
                    deadzone_lowerbound: -0.3,
                }
            ),
            axis_settings.try_set_livezone_lowerbound(-0.1)
        );
        assert_eq!(
            Err(
                AxisSettingsError::LiveZoneLowerBoundGreaterThanDeadZoneLowerBound {
                    livezone_lowerbound: -0.7,
                    deadzone_lowerbound: -0.9
                }
            ),
            axis_settings.try_set_deadzone_lowerbound(-0.9)
        );

        axis_settings.set_deadzone_upperbound(0.3);
        axis_settings.set_livezone_upperbound(0.7);
        assert_eq!(
            Err(
                AxisSettingsError::DeadZoneUpperBoundGreaterThanLiveZoneUpperBound {
                    deadzone_upperbound: 0.8,
                    livezone_upperbound: 0.7
                }
            ),
            axis_settings.try_set_deadzone_upperbound(0.8)
        );
        assert_eq!(
            Err(
                AxisSettingsError::DeadZoneUpperBoundGreaterThanLiveZoneUpperBound {
                    deadzone_upperbound: 0.3,
                    livezone_upperbound: 0.1
                }
            ),
            axis_settings.try_set_livezone_upperbound(0.1)
        );
    }
}<|MERGE_RESOLUTION|>--- conflicted
+++ resolved
@@ -167,13 +167,8 @@
 /// [`GamepadButtonChangedEvent`]. It is also used in the [`GamepadButton`]
 /// which in turn is used to create the [`ButtonInput<GamepadButton>`] or
 /// [`Axis<GamepadButton>`] `bevy` resources.
-<<<<<<< HEAD
-#[derive(Debug, Copy, Clone, PartialEq, Eq, Hash, Reflect)]
+#[derive(Debug, Copy, Clone, PartialEq, Eq, Hash, Reflect, PartialOrd, Ord)]
 #[reflect(Hash, PartialEq)]
-=======
-#[derive(Debug, Copy, Clone, PartialEq, Eq, Hash, Reflect, PartialOrd, Ord)]
-#[reflect(Debug, Hash, PartialEq)]
->>>>>>> 1d5388ed
 #[cfg_attr(
     feature = "serialize",
     derive(serde::Serialize, serde::Deserialize),
