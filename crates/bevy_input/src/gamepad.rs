use crate::{Axis, Input};
use bevy_ecs::event::{EventReader, EventWriter};
use bevy_ecs::system::{Res, ResMut, Resource};
<<<<<<< HEAD
use bevy_reflect::{std_traits::ReflectDefault, FromReflect, Reflect};
use bevy_utils::{tracing::info, HashMap, HashSet};
=======
use bevy_utils::{tracing::info, HashMap};
>>>>>>> 7671ddea
use thiserror::Error;

/// Errors that occur when setting axis settings for gamepad input.
#[derive(Error, Debug, PartialEq)]
pub enum AxisSettingsError {
    /// The given parameter `livezone_lowerbound` was not in range -1.0..=0.0.
    #[error("invalid livezone_lowerbound {0}, expected value [-1.0..=0.0]")]
    LiveZoneLowerBoundOutOfRange(f32),
    /// The given parameter `deadzone_lowerbound` was not in range -1.0..=0.0.
    #[error("invalid deadzone_lowerbound {0}, expected value [-1.0..=0.0]")]
    DeadZoneLowerBoundOutOfRange(f32),
    /// The given parameter `deadzone_lowerbound` was not in range -1.0..=0.0.
    #[error("invalid deadzone_upperbound {0}, expected value [0.0..=1.0]")]
    DeadZoneUpperBoundOutOfRange(f32),
    /// The given parameter `deadzone_lowerbound` was not in range -1.0..=0.0.
    #[error("invalid livezone_upperbound {0}, expected value [0.0..=1.0]")]
    LiveZoneUpperBoundOutOfRange(f32),
    /// Parameter `livezone_lowerbound` was not less than or equal to parameter `deadzone_lowerbound`.
    #[error("invalid parameter values livezone_lowerbound {} deadzone_lowerbound {}, expected livezone_lowerbound <= deadzone_lowerbound", .livezone_lowerbound, .deadzone_lowerbound)]
    LiveZoneLowerBoundGreaterThanDeadZoneLowerBound {
        livezone_lowerbound: f32,
        deadzone_lowerbound: f32,
    },
    ///  Parameter `deadzone_upperbound` was not less than or equal to parameter `livezone_upperbound`.
    #[error("invalid parameter values livezone_upperbound {} deadzone_upperbound {}, expected deadzone_upperbound <= livezone_upperbound", .livezone_upperbound, .deadzone_upperbound)]
    DeadZoneUpperBoundGreaterThanLiveZoneUpperBound {
        livezone_upperbound: f32,
        deadzone_upperbound: f32,
    },
    /// The given parameter was not in range 0.0..=2.0.
    #[error("invalid threshold {0}, expected 0.0 <= threshold <= 2.0")]
    Threshold(f32),
}

/// Errors that occur when setting button settings for gamepad input.
#[derive(Error, Debug, PartialEq)]
pub enum ButtonSettingsError {
    /// The given parameter was not in range 0.0..=2.0.
    #[error("invalid release_threshold {0}, expected value [0.0..=1.0]")]
    ReleaseThresholdOutOfRange(f32),
    /// The given parameter was not in range 0.0..=2.0.
    #[error("invalid press_threshold {0}, expected [0.0..=1.0]")]
    PressThresholdOutOfRange(f32),
    /// Parameter `release_threshold` was not less than or equal to `press_threshold`.
    #[error("invalid parameter values release_threshold {} press_threshold {}, expected release_threshold <= press_threshold", .release_threshold, .press_threshold)]
    ReleaseThresholdGreaterThanPressThreshold {
        press_threshold: f32,
        release_threshold: f32,
    },
}

#[cfg(feature = "serialize")]
use bevy_reflect::{ReflectDeserialize, ReflectSerialize};

/// A gamepad with an associated `ID`.
///
/// ## Usage
///
/// The primary way to access the individual connected gamepads is done through the [`Gamepads`]
/// `bevy` resource. It is also used inside of [`GamepadEvent`]s and [`GamepadEventRaw`]s to distinguish
/// which gamepad an event corresponds to.
///
/// ## Note
///
/// The `ID` of a gamepad is fixed until the gamepad disconnects or the app is restarted.
#[derive(Debug, Copy, Clone, PartialEq, Eq, Hash, Reflect, FromReflect)]
#[reflect(Debug, Hash, PartialEq)]
#[cfg_attr(
    feature = "serialize",
    derive(serde::Serialize, serde::Deserialize),
    reflect(Serialize, Deserialize)
)]
pub struct Gamepad {
    /// The `ID` of the gamepad.
    pub id: usize,
}

impl Gamepad {
    /// Creates a new [`Gamepad`].
    pub fn new(id: usize) -> Self {
        Self { id }
    }
}

/// Metadata associated with a `Gamepad`.
#[derive(Debug, Clone, PartialEq, Eq)]
#[cfg_attr(feature = "serialize", derive(serde::Serialize, serde::Deserialize))]
pub struct GamepadInfo {
    pub name: String,
}

/// A collection of connected [`Gamepad`]s.
///
/// ## Usage
///
/// It is stored in a `bevy` resource which tracks all of the currently connected [`Gamepad`]s.
///
/// ## Updating
///
/// The [`Gamepad`]s are registered and deregistered in the [`gamepad_connection_system`]
/// whenever a [`GamepadEventType::Connected`] or [`GamepadEventType::Disconnected`]
/// event is received.
#[derive(Resource, Default, Debug)]
pub struct Gamepads {
    /// The collection of the connected [`Gamepad`]s.
    gamepads: HashMap<Gamepad, GamepadInfo>,
}

impl Gamepads {
    /// Returns `true` if the `gamepad` is connected.
    pub fn contains(&self, gamepad: Gamepad) -> bool {
        self.gamepads.contains_key(&gamepad)
    }

    /// Returns an iterator over registered [`Gamepad`]s in an arbitrary order.
    pub fn iter(&self) -> impl Iterator<Item = Gamepad> + '_ {
        self.gamepads.keys().copied()
    }

    pub fn name(&self, gamepad: Gamepad) -> Option<&str> {
        self.gamepads.get(&gamepad).map(|g| g.name.as_str())
    }

    /// Registers the `gamepad`, marking it as connected.
    fn register(&mut self, gamepad: Gamepad, info: GamepadInfo) {
        self.gamepads.insert(gamepad, info);
    }

    /// Deregisters the `gamepad`, marking it as disconnected.
    fn deregister(&mut self, gamepad: Gamepad) {
        self.gamepads.remove(&gamepad);
    }
}

/// The data contained in a [`GamepadEvent`] or [`GamepadEventRaw`].
<<<<<<< HEAD
#[derive(Debug, Clone, Copy, PartialEq, Reflect, FromReflect)]
#[reflect(Debug, PartialEq)]
#[cfg_attr(
    feature = "serialize",
    derive(serde::Serialize, serde::Deserialize),
    reflect(Serialize, Deserialize)
)]
=======
#[derive(Debug, Clone, PartialEq)]
#[cfg_attr(feature = "serialize", derive(serde::Serialize, serde::Deserialize))]
>>>>>>> 7671ddea
pub enum GamepadEventType {
    /// A [`Gamepad`] has been connected.
    Connected(GamepadInfo),
    /// A [`Gamepad`] has been disconnected.
    Disconnected,

    /// The value of a [`Gamepad`] button has changed.
    ButtonChanged(GamepadButtonType, f32),
    /// The value of a [`Gamepad`] axis has changed.
    AxisChanged(GamepadAxisType, f32),
}

/// An event of a [`Gamepad`].
///
/// This event is the translated version of the [`GamepadEventRaw`]. It is available to
/// the end user and can be used for game logic.
///
/// ## Differences
///
/// The difference between the [`GamepadEventRaw`] and the [`GamepadEvent`] is that the
/// former respects user defined [`GamepadSettings`] for the gamepad inputs when translating it
/// to the latter. The former also updates the [`Input<GamepadButton>`], [`Axis<GamepadAxis>`],
/// and [`Axis<GamepadButton>`] resources accordingly.
///
/// ## Gamepad input mocking
///
/// When mocking gamepad input, use [`GamepadEventRaw`]s instead of [`GamepadEvent`]s.
/// Otherwise [`GamepadSettings`] won't be respected and the [`Input<GamepadButton>`],
/// [`Axis<GamepadAxis>`], and [`Axis<GamepadButton>`] resources won't be updated correctly.
///
/// An example for gamepad input mocking can be seen in the documentation of the [`GamepadEventRaw`].
<<<<<<< HEAD
#[derive(Debug, Clone, Copy, PartialEq, Reflect, FromReflect)]
#[reflect(Debug, PartialEq)]
#[cfg_attr(
    feature = "serialize",
    derive(serde::Serialize, serde::Deserialize),
    reflect(Serialize, Deserialize)
)]
=======
#[derive(Debug, Clone, PartialEq)]
#[cfg_attr(feature = "serialize", derive(serde::Serialize, serde::Deserialize))]
>>>>>>> 7671ddea
pub struct GamepadEvent {
    /// The gamepad this event corresponds to.
    pub gamepad: Gamepad,
    /// The type of the event.
    pub event_type: GamepadEventType,
}

impl GamepadEvent {
    /// Creates a new [`GamepadEvent`].
    pub fn new(gamepad: Gamepad, event_type: GamepadEventType) -> Self {
        Self {
            gamepad,
            event_type,
        }
    }
}

/// A raw event of a [`Gamepad`].
///
/// This event is the translated version of the `EventType` from the `GilRs` crate.
/// It is available to the end user and can be used for game logic.
///
/// ## Differences
///
/// The difference between the `EventType` from the `GilRs` crate and the [`GamepadEventRaw`]
/// is that the latter has less events, because the button pressing logic is handled through the generic
/// [`Input<T>`] instead of through events.
///
/// The difference between the [`GamepadEventRaw`] and the [`GamepadEvent`] can be seen in the documentation
/// of the [`GamepadEvent`].
///
/// ## Gamepad input mocking
///
/// The following example showcases how to mock gamepad input by manually sending [`GamepadEventRaw`]s.
///
/// ```
/// # use bevy_input::prelude::*;
/// # use bevy_input::InputPlugin;
/// # use bevy_input::gamepad::{GamepadEventRaw, GamepadInfo};
/// # use bevy_app::prelude::*;
/// # use bevy_ecs::prelude::*;
/// #[derive(Resource)]
/// struct MyResource(bool);
///
/// // This system sets the bool inside `MyResource` to `true` if the `South` button of the first gamepad is pressed.
/// fn change_resource_on_gamepad_button_press(
///     mut my_resource: ResMut<MyResource>,
///     gamepads: Res<Gamepads>,
///     button_inputs: ResMut<Input<GamepadButton>>,
/// ) {
///     let gamepad = gamepads.iter().next().unwrap();
///     let gamepad_button = GamepadButton::new(gamepad, GamepadButtonType::South);
///
///     my_resource.0 = button_inputs.pressed(gamepad_button);
/// }
///
/// // Create our app.
/// let mut app = App::new();
///
/// // Add the input plugin and the system/resource we want to test.
/// app.add_plugin(InputPlugin)
///     .insert_resource(MyResource(false))
///     .add_system(change_resource_on_gamepad_button_press);
///
/// // Define our dummy gamepad input data.
/// let gamepad = Gamepad::new(0);
/// let button_type = GamepadButtonType::South;
///
/// // Send the gamepad connected event to mark our gamepad as connected.
/// // This updates the `Gamepads` resource accordingly.
/// let info = GamepadInfo { name: "Mock Gamepad".into() };
/// app.world.send_event(GamepadEventRaw::new(gamepad, GamepadEventType::Connected(info)));
///
/// // Send the gamepad input event to mark the `South` gamepad button as pressed.
/// // This updates the `Input<GamepadButton>` resource accordingly.
/// app.world.send_event(GamepadEventRaw::new(
///     gamepad,
///     GamepadEventType::ButtonChanged(button_type, 1.0)
/// ));
///
/// // Advance the execution of the schedule by a single cycle.
/// app.update();
///
/// // At this point you can check if your game logic corresponded correctly to the gamepad input.
/// // In this example we are checking if the bool in `MyResource` was updated from `false` to `true`.
/// assert!(app.world.resource::<MyResource>().0);
///
/// // Send the gamepad input event to mark the `South` gamepad button as released.
/// // This updates the `Input<GamepadButton>` resource accordingly.
/// app.world.send_event(GamepadEventRaw::new(
///     gamepad,
///     GamepadEventType::ButtonChanged(button_type, 0.0)
/// ));
///
/// // Advance the execution of the schedule by another cycle.
/// app.update();
///
/// // Check if the bool in `MyResource` was updated from `true` to `false`.
/// assert!(!app.world.resource::<MyResource>().0);
/// #
/// # bevy_ecs::system::assert_is_system(change_resource_on_gamepad_button_press);
/// ```
<<<<<<< HEAD
#[derive(Debug, Clone, Copy, PartialEq, Reflect, FromReflect)]
#[reflect(Debug, PartialEq)]
#[cfg_attr(
    feature = "serialize",
    derive(serde::Serialize, serde::Deserialize),
    reflect(Serialize, Deserialize)
)]
=======
#[derive(Debug, Clone, PartialEq)]
#[cfg_attr(feature = "serialize", derive(serde::Serialize, serde::Deserialize))]
>>>>>>> 7671ddea
pub struct GamepadEventRaw {
    /// The gamepad this event corresponds to.
    pub gamepad: Gamepad,
    /// The type of the event.
    pub event_type: GamepadEventType,
}

impl GamepadEventRaw {
    /// Creates a new [`GamepadEventRaw`].
    pub fn new(gamepad: Gamepad, event_type: GamepadEventType) -> Self {
        Self {
            gamepad,
            event_type,
        }
    }
}

/// A type of a [`GamepadButton`].
///
/// ## Usage
///
/// This is used to determine which button has changed its value when receiving a
/// [`GamepadEventType::ButtonChanged`]. It is also used in the [`GamepadButton`]
/// which in turn is used to create the [`Input<GamepadButton>`] or
/// [`Axis<GamepadButton>`] `bevy` resources.
#[derive(Debug, Copy, Clone, PartialEq, Eq, Hash, Reflect, FromReflect)]
#[reflect(Debug, Hash, PartialEq)]
#[cfg_attr(
    feature = "serialize",
    derive(serde::Serialize, serde::Deserialize),
    reflect(Serialize, Deserialize)
)]
pub enum GamepadButtonType {
    /// The bottom action button of the action pad (i.e. PS: Cross, Xbox: A).
    South,
    /// The right action button of the action pad (i.e. PS: Circle, Xbox: B).
    East,
    /// The upper action button of the action pad (i.e. PS: Triangle, Xbox: Y).
    North,
    /// The left action button of the action pad (i.e. PS: Square, Xbox: X).
    West,

    /// The C button.
    C,
    /// The Z button.
    Z,

    /// The first left trigger.
    LeftTrigger,
    /// The second left trigger.
    LeftTrigger2,
    /// The first right trigger.
    RightTrigger,
    /// The second right trigger.
    RightTrigger2,
    /// The select button.
    Select,
    /// The start button.
    Start,
    /// The mode button.
    Mode,

    /// The left thumb stick button.
    LeftThumb,
    /// The right thumb stick button.
    RightThumb,

    /// The up button of the D-Pad.
    DPadUp,
    /// The down button of the D-Pad.
    DPadDown,
    /// The left button of the D-Pad.
    DPadLeft,
    /// The right button of the D-Pad.
    DPadRight,

    /// Miscellaneous buttons, considered non-standard (i.e. Extra buttons on a flight stick that do not have a gamepad equivalent).
    Other(u8),
}

/// A button of a [`Gamepad`].
///
/// ## Usage
///
/// It is used as the generic `T` value of an [`Input`] and [`Axis`] to create `bevy` resources. These
/// resources store the data of the buttons and axes of a gamepad and can be accessed inside of a system.
///
/// ## Updating
///
/// The resources are updated inside of the [`gamepad_event_system`].
#[derive(Debug, Copy, Clone, PartialEq, Eq, Hash, Reflect, FromReflect)]
#[reflect(Debug, Hash, PartialEq)]
#[cfg_attr(
    feature = "serialize",
    derive(serde::Serialize, serde::Deserialize),
    reflect(Serialize, Deserialize)
)]
pub struct GamepadButton {
    /// The gamepad on which the button is located on.
    pub gamepad: Gamepad,
    /// The type of the button.
    pub button_type: GamepadButtonType,
}

impl GamepadButton {
    /// Creates a new [`GamepadButton`].
    ///
    /// # Examples
    ///
    /// ```
    /// # use bevy_input::gamepad::{GamepadButton, GamepadButtonType, Gamepad};
    /// #
    /// let gamepad_button = GamepadButton::new(
    ///     Gamepad::new(1),
    ///     GamepadButtonType::South,
    /// );
    /// ```
    pub fn new(gamepad: Gamepad, button_type: GamepadButtonType) -> Self {
        Self {
            gamepad,
            button_type,
        }
    }
}

/// A type of a [`GamepadAxis`].
///
/// ## Usage
///
/// This is used to determine which axis has changed its value when receiving a
/// [`GamepadEventType::AxisChanged`]. It is also used in the [`GamepadAxis`]
/// which in turn is used to create the [`Axis<GamepadAxis>`] `bevy` resource.
#[derive(Debug, Copy, Clone, PartialEq, Eq, Hash, Reflect, FromReflect)]
#[reflect(Debug, Hash, PartialEq)]
#[cfg_attr(
    feature = "serialize",
    derive(serde::Serialize, serde::Deserialize),
    reflect(Serialize, Deserialize)
)]
pub enum GamepadAxisType {
    /// The horizontal value of the left stick.
    LeftStickX,
    /// The vertical value of the left stick.
    LeftStickY,
    /// The value of the left `Z` button.
    LeftZ,

    /// The horizontal value of the right stick.
    RightStickX,
    /// The vertical value of the right stick.
    RightStickY,
    /// The value of the right `Z` button.
    RightZ,

    /// Non-standard support for other axis types (i.e. HOTAS sliders, potentiometers, etc).
    Other(u8),
}

/// An axis of a [`Gamepad`].
///
/// ## Usage
///
/// It is used as the generic `T` value of an [`Axis`] to create a `bevy` resource. This resource
/// stores the data of the axes of a gamepad and can be accessed inside of a system.
///
/// ## Updating
///
/// The resource is updated inside of the [`gamepad_event_system`].
#[derive(Debug, Copy, Clone, PartialEq, Eq, Hash, Reflect, FromReflect)]
#[reflect(Debug, Hash, PartialEq)]
#[cfg_attr(
    feature = "serialize",
    derive(serde::Serialize, serde::Deserialize),
    reflect(Serialize, Deserialize)
)]
pub struct GamepadAxis {
    /// The gamepad on which the axis is located on.
    pub gamepad: Gamepad,
    /// The type of the axis.
    pub axis_type: GamepadAxisType,
}

impl GamepadAxis {
    /// Creates a new [`GamepadAxis`].
    ///
    /// # Examples
    ///
    /// ```
    /// # use bevy_input::gamepad::{GamepadAxis, GamepadAxisType, Gamepad};
    /// #
    /// let gamepad_axis = GamepadAxis::new(
    ///     Gamepad::new(1),
    ///     GamepadAxisType::LeftStickX,
    /// );
    /// ```
    pub fn new(gamepad: Gamepad, axis_type: GamepadAxisType) -> Self {
        Self { gamepad, axis_type }
    }
}

/// Settings for all [`Gamepad`]s.
///
/// ## Usage
///
/// It is used to create a `bevy` resource that stores the settings of every [`GamepadButton`] and
/// [`GamepadAxis`]. If no user defined [`ButtonSettings`], [`AxisSettings`], or [`ButtonAxisSettings`]
/// are defined, the default settings of each are used as a fallback accordingly.
///
/// ## Note
///
/// The [`GamepadSettings`] are used inside of the [`gamepad_event_system`], but are never written to
/// inside of `bevy`. To modify these settings, mutate the corresponding resource.
#[derive(Resource, Default, Debug, Reflect, FromReflect)]
#[reflect(Debug, Default)]
pub struct GamepadSettings {
    /// The default button settings.
    pub default_button_settings: ButtonSettings,
    /// The default axis settings.
    pub default_axis_settings: AxisSettings,
    /// The default button axis settings.
    pub default_button_axis_settings: ButtonAxisSettings,
    /// The user defined button settings.
    pub button_settings: HashMap<GamepadButton, ButtonSettings>,
    /// The user defined axis settings.
    pub axis_settings: HashMap<GamepadAxis, AxisSettings>,
    /// The user defined button axis settings.
    pub button_axis_settings: HashMap<GamepadButton, ButtonAxisSettings>,
}

impl GamepadSettings {
    /// Returns the [`ButtonSettings`] of the `button`.
    ///
    /// If no user defined [`ButtonSettings`] are specified the default [`ButtonSettings`] get returned.
    ///
    /// # Examples
    ///
    /// ```
    /// # use bevy_input::gamepad::{GamepadSettings, GamepadButton, Gamepad, GamepadButtonType};
    /// #
    /// # let settings = GamepadSettings::default();
    /// let button = GamepadButton::new(Gamepad::new(1), GamepadButtonType::South);
    /// let button_settings = settings.get_button_settings(button);
    /// ```
    pub fn get_button_settings(&self, button: GamepadButton) -> &ButtonSettings {
        self.button_settings
            .get(&button)
            .unwrap_or(&self.default_button_settings)
    }

    /// Returns the [`AxisSettings`] of the `axis`.
    ///
    /// If no user defined [`AxisSettings`] are specified the default [`AxisSettings`] get returned.
    ///
    /// # Examples
    ///
    /// ```
    /// # use bevy_input::gamepad::{GamepadSettings, GamepadAxis, Gamepad, GamepadAxisType};
    /// #
    /// # let settings = GamepadSettings::default();
    /// let axis = GamepadAxis::new(Gamepad::new(1), GamepadAxisType::LeftStickX);
    /// let axis_settings = settings.get_axis_settings(axis);
    /// ```
    pub fn get_axis_settings(&self, axis: GamepadAxis) -> &AxisSettings {
        self.axis_settings
            .get(&axis)
            .unwrap_or(&self.default_axis_settings)
    }

    /// Returns the [`ButtonAxisSettings`] of the `button`.
    ///
    /// If no user defined [`ButtonAxisSettings`] are specified the default [`ButtonAxisSettings`] get returned.
    ///
    /// # Examples
    ///
    /// ```
    /// # use bevy_input::gamepad::{GamepadSettings, GamepadButton, Gamepad, GamepadButtonType};
    /// #
    /// # let settings = GamepadSettings::default();
    /// let button = GamepadButton::new(Gamepad::new(1), GamepadButtonType::South);
    /// let button_axis_settings = settings.get_button_axis_settings(button);
    /// ```
    pub fn get_button_axis_settings(&self, button: GamepadButton) -> &ButtonAxisSettings {
        self.button_axis_settings
            .get(&button)
            .unwrap_or(&self.default_button_axis_settings)
    }
}

/// Manages settings for gamepad buttons.
///
/// It is used inside of [`GamepadSettings`] to define the threshold for a gamepad button
/// to be considered pressed or released. A button is considered pressed if the `press_threshold`
/// value is surpassed and released if the `release_threshold` value is undercut.
///
/// Allowed values: `0.0 <= ``release_threshold`` <= ``press_threshold`` <= 1.0`
#[derive(Debug, Clone, Reflect, FromReflect)]
#[reflect(Debug, Default)]
pub struct ButtonSettings {
    press_threshold: f32,
    release_threshold: f32,
}

impl Default for ButtonSettings {
    fn default() -> Self {
        ButtonSettings {
            press_threshold: 0.75,
            release_threshold: 0.65,
        }
    }
}

impl ButtonSettings {
    /// Creates a new [`ButtonSettings`] instance.
    ///
    /// # Parameters
    ///
    /// + `press_threshold` is the button input value above which the button is considered pressed.
    /// + `release_threshold` is the button input value below which the button is considered released.
    ///
    /// Restrictions:
    /// + `0.0 <= ``release_threshold`` <= ``press_threshold`` <= 1.0`
    ///
    /// # Errors
    ///
    /// If the restrictions are not met, returns one of
    /// `GamepadSettingsError::ButtonReleaseThresholdOutOfRange`,
    /// `GamepadSettingsError::ButtonPressThresholdOutOfRange`, or
    /// `GamepadSettingsError::ButtonReleaseThresholdGreaterThanPressThreshold`.
    pub fn new(
        press_threshold: f32,
        release_threshold: f32,
    ) -> Result<ButtonSettings, ButtonSettingsError> {
        if !(0.0..=1.0).contains(&release_threshold) {
            Err(ButtonSettingsError::ReleaseThresholdOutOfRange(
                release_threshold,
            ))
        } else if !(0.0..=1.0).contains(&press_threshold) {
            Err(ButtonSettingsError::PressThresholdOutOfRange(
                press_threshold,
            ))
        } else if release_threshold > press_threshold {
            Err(
                ButtonSettingsError::ReleaseThresholdGreaterThanPressThreshold {
                    press_threshold,
                    release_threshold,
                },
            )
        } else {
            Ok(ButtonSettings {
                press_threshold,
                release_threshold,
            })
        }
    }

    /// Returns `true` if the button is pressed.
    ///
    /// A button is considered pressed if the `value` passed is greater than or equal to the press threshold.
    fn is_pressed(&self, value: f32) -> bool {
        value >= self.press_threshold
    }

    /// Returns `true` if the button is released.
    ///
    /// A button is considered released if the `value` passed is lower than or equal to the release threshold.
    fn is_released(&self, value: f32) -> bool {
        value <= self.release_threshold
    }

    /// Get the button input threshold above which the button is considered pressed.
    pub fn press_threshold(&self) -> f32 {
        self.press_threshold
    }

    /// Try to set the button input threshold above which the button is considered pressed.
    ///
    /// # Errors
    ///
    /// If the value passed is outside the range [release threshold..=1.0], returns either
    /// `GamepadSettingsError::ButtonPressThresholdOutOfRange` or
    /// `GamepadSettingsError::ButtonReleaseThresholdGreaterThanPressThreshold`.
    pub fn try_set_press_threshold(&mut self, value: f32) -> Result<(), ButtonSettingsError> {
        if (self.release_threshold..=1.0).contains(&value) {
            self.press_threshold = value;
            Ok(())
        } else if !(0.0..1.0).contains(&value) {
            Err(ButtonSettingsError::PressThresholdOutOfRange(value))
        } else {
            Err(
                ButtonSettingsError::ReleaseThresholdGreaterThanPressThreshold {
                    press_threshold: value,
                    release_threshold: self.release_threshold,
                },
            )
        }
    }

    /// Try to set the button input threshold above which the button is considered pressed.
    /// If the value passed is outside the range [release threshold..=1.0], the value will not be changed.
    ///
    /// Returns the new value of the press threshold.
    pub fn set_press_threshold(&mut self, value: f32) -> f32 {
        self.try_set_press_threshold(value).ok();
        self.press_threshold
    }

    /// Get the button input threshold below which the button is considered released.
    pub fn release_threshold(&self) -> f32 {
        self.release_threshold
    }

    /// Try to set the button input threshold below which the button is considered released.
    ///
    /// # Errors
    ///
    /// If the value passed is outside the range [0.0..=press threshold], returns
    /// `ButtonSettingsError::ReleaseThresholdOutOfRange` or
    /// `ButtonSettingsError::ReleaseThresholdGreaterThanPressThreshold`.
    pub fn try_set_release_threshold(&mut self, value: f32) -> Result<(), ButtonSettingsError> {
        if (0.0..=self.press_threshold).contains(&value) {
            self.release_threshold = value;
            Ok(())
        } else if !(0.0..1.0).contains(&value) {
            Err(ButtonSettingsError::ReleaseThresholdOutOfRange(value))
        } else {
            Err(
                ButtonSettingsError::ReleaseThresholdGreaterThanPressThreshold {
                    press_threshold: self.press_threshold,
                    release_threshold: value,
                },
            )
        }
    }

    /// Try to set the button input threshold below which the button is considered released. If the
    /// value passed is outside the range [0.0..=press threshold], the value will not be changed.
    ///
    /// Returns the new value of the release threshold.
    pub fn set_release_threshold(&mut self, value: f32) -> f32 {
        self.try_set_release_threshold(value).ok();
        self.release_threshold
    }
}

/// Settings for a [`GamepadAxis`].
///
/// It is used inside of the [`GamepadSettings`] to define the sensitivity range and
/// threshold for an axis.
/// Values that are higher than `livezone_upperbound` will be rounded up to 1.0.
/// Values that are lower than `livezone_lowerbound` will be rounded down to -1.0.
/// Values that are in-between `deadzone_lowerbound` and `deadzone_upperbound` will be rounded
/// to 0.0.
/// Otherwise, values will not be rounded.
///
/// The valid range is `[-1.0, 1.0]`.
#[derive(Debug, Clone, Reflect, FromReflect)]
#[reflect(Debug, Default)]
pub struct AxisSettings {
    /// Values that are higher than `livezone_upperbound` will be rounded up to -1.0.
    livezone_upperbound: f32,
    /// Positive values that are less than `deadzone_upperbound` will be rounded down to 0.0.
    deadzone_upperbound: f32,
    /// Negative values that are greater than `deadzone_lowerbound` will be rounded up to 0.0.
    deadzone_lowerbound: f32,
    /// Values that are lower than `livezone_lowerbound` will be rounded down to -1.0.
    livezone_lowerbound: f32,
    /// `threshold` defines the minimum difference between old and new values to apply the changes.
    threshold: f32,
}

impl Default for AxisSettings {
    fn default() -> Self {
        AxisSettings {
            livezone_upperbound: 0.95,
            deadzone_upperbound: 0.05,
            deadzone_lowerbound: -0.05,
            livezone_lowerbound: -0.95,
            threshold: 0.01,
        }
    }
}

impl AxisSettings {
    /// Creates a new `AxisSettings` instance.
    ///
    /// # Arguments
    ///
    /// + `livezone_lowerbound` - the value below which inputs will be rounded down to -1.0.
    /// + `deadzone_lowerbound` - the value above which negative inputs will be rounded up to 0.0.
    /// + `deadzone_upperbound` - the value below which positive inputs will be rounded down to 0.0.
    /// + `livezone_upperbound` - the value above which inputs will be rounded up to 1.0.
    /// + `threshold` - the minimum value by which input must change before the change is registered.
    ///
    /// Restrictions:
    /// + `-1.0 <= ``livezone_lowerbound`` <= ``deadzone_lowerbound`` <= 0.0 <= ``deadzone_upperbound`` <=
    /// ``livezone_upperbound`` <= 1.0`
    /// + `0.0 <= ``threshold`` <= 2.0`
    ///
    /// # Errors
    ///
    /// Returns an `AxisSettingsError` if any restrictions on the zone values are not met.
    /// If the zone restrictions are met, but the ``threshold`` value restrictions are not met,
    /// returns `AxisSettingsError::Threshold`.
    pub fn new(
        livezone_lowerbound: f32,
        deadzone_lowerbound: f32,
        deadzone_upperbound: f32,
        livezone_upperbound: f32,
        threshold: f32,
    ) -> Result<AxisSettings, AxisSettingsError> {
        if !(-1.0..=0.0).contains(&livezone_lowerbound) {
            Err(AxisSettingsError::LiveZoneLowerBoundOutOfRange(
                livezone_lowerbound,
            ))
        } else if !(-1.0..=0.0).contains(&deadzone_lowerbound) {
            Err(AxisSettingsError::DeadZoneLowerBoundOutOfRange(
                deadzone_lowerbound,
            ))
        } else if !(-1.0..=0.0).contains(&deadzone_upperbound) {
            Err(AxisSettingsError::DeadZoneUpperBoundOutOfRange(
                deadzone_upperbound,
            ))
        } else if !(-1.0..=0.0).contains(&livezone_upperbound) {
            Err(AxisSettingsError::LiveZoneUpperBoundOutOfRange(
                livezone_upperbound,
            ))
        } else if livezone_lowerbound > deadzone_lowerbound {
            Err(
                AxisSettingsError::LiveZoneLowerBoundGreaterThanDeadZoneLowerBound {
                    livezone_lowerbound,
                    deadzone_lowerbound,
                },
            )
        } else if deadzone_upperbound > livezone_upperbound {
            Err(
                AxisSettingsError::DeadZoneUpperBoundGreaterThanLiveZoneUpperBound {
                    livezone_upperbound,
                    deadzone_upperbound,
                },
            )
        } else if !(0.0..=2.0).contains(&threshold) {
            Err(AxisSettingsError::Threshold(threshold))
        } else {
            Ok(Self {
                livezone_lowerbound,
                deadzone_lowerbound,
                deadzone_upperbound,
                livezone_upperbound,
                threshold,
            })
        }
    }

    /// Get the value above which inputs will be rounded up to 1.0.
    pub fn livezone_upperbound(&self) -> f32 {
        self.livezone_upperbound
    }

    /// Try to set the value above which inputs will be rounded up to 1.0.
    ///
    /// # Errors
    ///
    /// If the value passed is less than the dead zone upper bound,
    /// returns `AxisSettingsError::DeadZoneUpperBoundGreaterThanLiveZoneUpperBound`.
    /// If the value passsed is not in range [0.0..=1.0], returns `AxisSettingsError::LiveZoneUpperBoundOutOfRange`.
    pub fn try_set_livezone_upperbound(&mut self, value: f32) -> Result<(), AxisSettingsError> {
        if !(0.0..=1.0).contains(&value) {
            Err(AxisSettingsError::LiveZoneUpperBoundOutOfRange(value))
        } else if value < self.deadzone_upperbound {
            Err(
                AxisSettingsError::DeadZoneUpperBoundGreaterThanLiveZoneUpperBound {
                    livezone_upperbound: value,
                    deadzone_upperbound: self.deadzone_upperbound,
                },
            )
        } else {
            self.livezone_upperbound = value;
            Ok(())
        }
    }

    /// Try to set the value above which inputs will be rounded up to 1.0.
    /// If the value is less than `deadzone_upperbound` or greater than 1.0,
    /// the value will not be changed.
    /// Returns the new value of `livezone_upperbound`.
    pub fn set_livezone_upperbound(&mut self, value: f32) -> f32 {
        self.try_set_livezone_upperbound(value).ok();
        self.livezone_upperbound
    }

    /// Get the value below which positive inputs will be rounded down to 0.0.
    pub fn deadzone_upperbound(&self) -> f32 {
        self.deadzone_upperbound
    }

    /// Try to set the value below which positive inputs will be rounded down to 0.0.
    ///
    /// # Errors
    ///
    /// If the value passed is greater than the live zone upper bound,
    /// returns `AxisSettingsError::DeadZoneUpperBoundGreaterThanLiveZoneUpperBound`.
    /// If the value passsed is not in range [0.0..=1.0], returns `AxisSettingsError::DeadZoneUpperBoundOutOfRange`.
    pub fn try_set_deadzone_upperbound(&mut self, value: f32) -> Result<(), AxisSettingsError> {
        if !(0.0..=1.0).contains(&value) {
            Err(AxisSettingsError::DeadZoneUpperBoundOutOfRange(value))
        } else if self.livezone_upperbound < value {
            Err(
                AxisSettingsError::DeadZoneUpperBoundGreaterThanLiveZoneUpperBound {
                    livezone_upperbound: self.livezone_upperbound,
                    deadzone_upperbound: value,
                },
            )
        } else {
            self.deadzone_upperbound = value;
            Ok(())
        }
    }

    /// Try to set the value below which positive inputs will be rounded down to 0.0.
    /// If the value passed is negative or greater than `livezone_upperbound`,
    /// the value will not be changed.
    ///
    /// Returns the new value of `deadzone_upperbound`.
    pub fn set_deadzone_upperbound(&mut self, value: f32) -> f32 {
        self.try_set_deadzone_upperbound(value).ok();
        self.deadzone_upperbound
    }

    /// Get the value above which negative inputs will be rounded up to 0.0.
    pub fn livezone_lowerbound(&self) -> f32 {
        self.livezone_lowerbound
    }

    /// Try to set the value above which negative inputs will be rounded up to 0.0.
    ///
    /// # Errors
    ///
    /// If the value passed is less than the dead zone lower bound,
    /// returns `AxisSettingsError::LiveZoneLowerBoundGreaterThanDeadZoneLowerBound`.
    /// If the value passsed is not in range [-1.0..=0.0], returns `AxisSettingsError::LiveZoneLowerBoundOutOfRange`.
    pub fn try_set_livezone_lowerbound(&mut self, value: f32) -> Result<(), AxisSettingsError> {
        if !(-1.0..=0.0).contains(&value) {
            Err(AxisSettingsError::LiveZoneLowerBoundOutOfRange(value))
        } else if value > self.deadzone_lowerbound {
            Err(
                AxisSettingsError::LiveZoneLowerBoundGreaterThanDeadZoneLowerBound {
                    livezone_lowerbound: value,
                    deadzone_lowerbound: self.deadzone_lowerbound,
                },
            )
        } else {
            self.livezone_lowerbound = value;
            Ok(())
        }
    }

    /// Try to set the value above which negative inputs will be rounded up to 0.0.
    /// If the value passed is positive or less than `deadzone_lowerbound`,
    /// the value will not be changed.
    ///
    /// Returns the new value of `livezone_lowerbound`.
    pub fn set_livezone_lowerbound(&mut self, value: f32) -> f32 {
        self.try_set_livezone_lowerbound(value).ok();
        self.livezone_lowerbound
    }

    /// Get the value below which inputs will be rounded down to -1.0.
    pub fn deadzone_lowerbound(&self) -> f32 {
        self.deadzone_lowerbound
    }

    /// Try to set the value below which inputs will be rounded down to -1.0.
    ///
    /// # Errors
    ///
    /// If the value passed is less than the live zone lower bound,
    /// returns `AxisSettingsError::LiveZoneLowerBoundGreaterThanDeadZoneLowerBound`.
    /// If the value passsed is not in range [-1.0..=0.0], returns `AxisSettingsError::DeadZoneLowerBoundOutOfRange`.
    pub fn try_set_deadzone_lowerbound(&mut self, value: f32) -> Result<(), AxisSettingsError> {
        if !(-1.0..=0.0).contains(&value) {
            Err(AxisSettingsError::DeadZoneLowerBoundOutOfRange(value))
        } else if self.livezone_lowerbound > value {
            Err(
                AxisSettingsError::LiveZoneLowerBoundGreaterThanDeadZoneLowerBound {
                    livezone_lowerbound: self.livezone_lowerbound,
                    deadzone_lowerbound: value,
                },
            )
        } else {
            self.deadzone_lowerbound = value;
            Ok(())
        }
    }

    /// Try to set the value below which inputs will be rounded down to -1.0.
    /// If the value passed is less than -1.0 or greater than `livezone_lowerbound`,
    /// the value will not be changed.
    ///
    /// Returns the new value of `deadzone_lowerbound`.
    pub fn set_deadzone_lowerbound(&mut self, value: f32) -> f32 {
        self.try_set_deadzone_lowerbound(value).ok();
        self.deadzone_lowerbound
    }

    /// Get the minimum value by which input must change before the change is registered.
    pub fn threshold(&self) -> f32 {
        self.threshold
    }

    /// Try to set the minimum value by which input must change before the change is registered.
    ///
    /// # Errors
    ///
    /// If the value passed is not within [0.0..=2.0], returns `GamepadSettingsError::AxisThreshold`.
    pub fn try_set_threshold(&mut self, value: f32) -> Result<(), AxisSettingsError> {
        if !(0.0..=2.0).contains(&value) {
            Err(AxisSettingsError::Threshold(value))
        } else {
            self.threshold = value;
            Ok(())
        }
    }

    /// Try to set the minimum value by which input must change before the changes will be applied.
    /// If the value passed is not within [0.0..=2.0], the value will not be changed.
    ///
    /// Returns the new value of threshold.
    pub fn set_threshold(&mut self, value: f32) -> f32 {
        self.try_set_threshold(value).ok();
        self.threshold
    }

    fn filter(&self, new_value: f32, old_value: Option<f32>) -> Option<f32> {
        let new_value =
            if self.deadzone_lowerbound <= new_value && new_value <= self.deadzone_upperbound {
                0.0
            } else if new_value >= self.livezone_upperbound {
                1.0
            } else if new_value <= self.livezone_lowerbound {
                -1.0
            } else {
                new_value
            };

        if let Some(old_value) = old_value {
            if (new_value - old_value).abs() <= self.threshold {
                return None;
            }
        }

        Some(new_value)
    }
}

/// Settings for a [`GamepadButton`].
///
/// It is used inside of the [`GamepadSettings`] to define the sensitivity range and
/// threshold for a button axis.
///
/// ## Logic
///
/// - Values that are higher than or equal to `high` will be rounded to 1.0.
/// - Values that are lower than or equal to `low` will be rounded to 0.0.
/// - Otherwise, values will not be rounded.
///
/// The valid range is from 0.0 to 1.0, inclusive.
///
/// ## Updating
///
/// The current value of a button is received through the [`GamepadEvent`]s or [`GamepadEventRaw`]s.
#[derive(Debug, Clone, Reflect, FromReflect)]
#[reflect(Debug, Default)]
pub struct ButtonAxisSettings {
    /// The high value at which to apply rounding.
    pub high: f32,
    /// The low value at which to apply rounding.
    pub low: f32,
    /// The threshold to apply rounding.
    pub threshold: f32,
}

impl Default for ButtonAxisSettings {
    fn default() -> Self {
        ButtonAxisSettings {
            high: 0.95,
            low: 0.05,
            threshold: 0.01,
        }
    }
}

impl ButtonAxisSettings {
    /// Filters the `new_value` according to the specified settings.
    ///
    /// If the `new_value` is:
    /// - lower than or equal to `low` it will be rounded to 0.0.
    /// - higher than or equal to `high` it will be rounded to 1.0.
    /// - Otherwise it will not be rounded.
    ///
    /// If the difference between the calculated value and the `old_value` is lower or
    /// equal to the `threshold`, [`None`] will be returned.
    fn filter(&self, new_value: f32, old_value: Option<f32>) -> Option<f32> {
        let new_value = if new_value <= self.low {
            0.0
        } else if new_value >= self.high {
            1.0
        } else {
            new_value
        };

        if let Some(old_value) = old_value {
            if (new_value - old_value).abs() <= self.threshold {
                return None;
            }
        }

        Some(new_value)
    }
}

/// Monitors gamepad connection and disconnection events and updates the [`Gamepads`] resource accordingly.
///
/// ## Note
///
/// Whenever a [`Gamepad`] connects or disconnects, an information gets printed to the console using the [`info!`] macro.
pub fn gamepad_connection_system(
    mut gamepads: ResMut<Gamepads>,
    mut gamepad_event: EventReader<GamepadEvent>,
) {
    for event in gamepad_event.iter() {
        match &event.event_type {
            GamepadEventType::Connected(info) => {
                gamepads.register(event.gamepad, info.clone());
                info!("{:?} Connected", event.gamepad);
            }

            GamepadEventType::Disconnected => {
                gamepads.deregister(event.gamepad);
                info!("{:?} Disconnected", event.gamepad);
            }
            _ => (),
        }
    }
}

/// Modifies the gamepad resources and sends out gamepad events.
///
/// The resources [`Input<GamepadButton>`], [`Axis<GamepadAxis>`], and [`Axis<GamepadButton>`] are updated
/// and the [`GamepadEvent`]s are sent according to the received [`GamepadEventRaw`]s respecting the [`GamepadSettings`].
///
/// ## Differences
///
/// The main difference between the events and the resources is that the latter allows you to check specific
/// buttons or axes, rather than reading the events one at a time. This is done through convenient functions
/// like [`Input::pressed`], [`Input::just_pressed`], [`Input::just_released`], and [`Axis::get`].
pub fn gamepad_event_system(
    mut button_input: ResMut<Input<GamepadButton>>,
    mut axis: ResMut<Axis<GamepadAxis>>,
    mut button_axis: ResMut<Axis<GamepadButton>>,
    mut raw_events: EventReader<GamepadEventRaw>,
    mut events: EventWriter<GamepadEvent>,
    settings: Res<GamepadSettings>,
) {
    button_input.clear();
    for event in raw_events.iter() {
        match &event.event_type {
            GamepadEventType::Connected(_) => {
                events.send(GamepadEvent::new(event.gamepad, event.event_type.clone()));
                for button_type in &ALL_BUTTON_TYPES {
                    let gamepad_button = GamepadButton::new(event.gamepad, *button_type);
                    button_input.reset(gamepad_button);
                    button_axis.set(gamepad_button, 0.0);
                }
                for axis_type in &ALL_AXIS_TYPES {
                    axis.set(GamepadAxis::new(event.gamepad, *axis_type), 0.0);
                }
            }
            GamepadEventType::Disconnected => {
                events.send(GamepadEvent::new(event.gamepad, event.event_type.clone()));
                for button_type in &ALL_BUTTON_TYPES {
                    let gamepad_button = GamepadButton::new(event.gamepad, *button_type);
                    button_input.reset(gamepad_button);
                    button_axis.remove(gamepad_button);
                }
                for axis_type in &ALL_AXIS_TYPES {
                    axis.remove(GamepadAxis::new(event.gamepad, *axis_type));
                }
            }
            GamepadEventType::AxisChanged(axis_type, value) => {
                let gamepad_axis = GamepadAxis::new(event.gamepad, *axis_type);
                if let Some(filtered_value) = settings
                    .get_axis_settings(gamepad_axis)
                    .filter(*value, axis.get(gamepad_axis))
                {
                    axis.set(gamepad_axis, filtered_value);
                    events.send(GamepadEvent::new(
                        event.gamepad,
                        GamepadEventType::AxisChanged(*axis_type, filtered_value),
                    ));
                }
            }
            GamepadEventType::ButtonChanged(button_type, value) => {
                let gamepad_button = GamepadButton::new(event.gamepad, *button_type);
                if let Some(filtered_value) = settings
                    .get_button_axis_settings(gamepad_button)
                    .filter(*value, button_axis.get(gamepad_button))
                {
                    button_axis.set(gamepad_button, filtered_value);
                    events.send(GamepadEvent::new(
                        event.gamepad,
                        GamepadEventType::ButtonChanged(*button_type, filtered_value),
                    ));
                }

                let button_property = settings.get_button_settings(gamepad_button);
                if button_input.pressed(gamepad_button) {
                    if button_property.is_released(*value) {
                        button_input.release(gamepad_button);
                    }
                } else if button_property.is_pressed(*value) {
                    button_input.press(gamepad_button);
                }
            }
        }
    }
}

/// An array of every [`GamepadButtonType`] variant.
const ALL_BUTTON_TYPES: [GamepadButtonType; 19] = [
    GamepadButtonType::South,
    GamepadButtonType::East,
    GamepadButtonType::North,
    GamepadButtonType::West,
    GamepadButtonType::C,
    GamepadButtonType::Z,
    GamepadButtonType::LeftTrigger,
    GamepadButtonType::LeftTrigger2,
    GamepadButtonType::RightTrigger,
    GamepadButtonType::RightTrigger2,
    GamepadButtonType::Select,
    GamepadButtonType::Start,
    GamepadButtonType::Mode,
    GamepadButtonType::LeftThumb,
    GamepadButtonType::RightThumb,
    GamepadButtonType::DPadUp,
    GamepadButtonType::DPadDown,
    GamepadButtonType::DPadLeft,
    GamepadButtonType::DPadRight,
];

/// An array of every [`GamepadAxisType`] variant.
const ALL_AXIS_TYPES: [GamepadAxisType; 6] = [
    GamepadAxisType::LeftStickX,
    GamepadAxisType::LeftStickY,
    GamepadAxisType::LeftZ,
    GamepadAxisType::RightStickX,
    GamepadAxisType::RightStickY,
    GamepadAxisType::RightZ,
];

#[cfg(test)]
mod tests {
    use crate::gamepad::{AxisSettingsError, ButtonSettingsError};

    use super::{AxisSettings, ButtonAxisSettings, ButtonSettings};

    fn test_button_axis_settings_filter(
        settings: ButtonAxisSettings,
        new_value: f32,
        old_value: Option<f32>,
        expected: Option<f32>,
    ) {
        let actual = settings.filter(new_value, old_value);
        assert_eq!(
            expected, actual,
            "Testing filtering for {:?} with new_value = {:?}, old_value = {:?}",
            settings, new_value, old_value
        );
    }

    #[test]
    fn test_button_axis_settings_default_filter() {
        let cases = [
            (1.0, None, Some(1.0)),
            (0.99, None, Some(1.0)),
            (0.96, None, Some(1.0)),
            (0.95, None, Some(1.0)),
            (0.9499, None, Some(0.9499)),
            (0.84, None, Some(0.84)),
            (0.43, None, Some(0.43)),
            (0.05001, None, Some(0.05001)),
            (0.05, None, Some(0.0)),
            (0.04, None, Some(0.0)),
            (0.01, None, Some(0.0)),
            (0.0, None, Some(0.0)),
        ];

        for (new_value, old_value, expected) in cases {
            let settings = ButtonAxisSettings::default();
            test_button_axis_settings_filter(settings, new_value, old_value, expected);
        }
    }

    #[test]
    fn test_button_axis_settings_default_filter_with_old_value() {
        let cases = [
            (0.43, Some(0.44001), Some(0.43)),
            (0.43, Some(0.44), None),
            (0.43, Some(0.43), None),
            (0.43, Some(0.41999), Some(0.43)),
            (0.43, Some(0.17), Some(0.43)),
            (0.43, Some(0.84), Some(0.43)),
            (0.05, Some(0.055), Some(0.0)),
            (0.95, Some(0.945), Some(1.0)),
        ];

        for (new_value, old_value, expected) in cases {
            let settings = ButtonAxisSettings::default();
            test_button_axis_settings_filter(settings, new_value, old_value, expected);
        }
    }

    fn test_axis_settings_filter(
        settings: AxisSettings,
        new_value: f32,
        old_value: Option<f32>,
        expected: Option<f32>,
    ) {
        let actual = settings.filter(new_value, old_value);
        assert_eq!(
            expected, actual,
            "Testing filtering for {:?} with new_value = {:?}, old_value = {:?}",
            settings, new_value, old_value
        );
    }

    #[test]
    fn test_axis_settings_default_filter() {
        let cases = [
            (1.0, Some(1.0)),
            (0.99, Some(1.0)),
            (0.96, Some(1.0)),
            (0.95, Some(1.0)),
            (0.9499, Some(0.9499)),
            (0.84, Some(0.84)),
            (0.43, Some(0.43)),
            (0.05001, Some(0.05001)),
            (0.05, Some(0.0)),
            (0.04, Some(0.0)),
            (0.01, Some(0.0)),
            (0.0, Some(0.0)),
            (-1.0, Some(-1.0)),
            (-0.99, Some(-1.0)),
            (-0.96, Some(-1.0)),
            (-0.95, Some(-1.0)),
            (-0.9499, Some(-0.9499)),
            (-0.84, Some(-0.84)),
            (-0.43, Some(-0.43)),
            (-0.05001, Some(-0.05001)),
            (-0.05, Some(0.0)),
            (-0.04, Some(0.0)),
            (-0.01, Some(0.0)),
        ];

        for (new_value, expected) in cases {
            let settings = AxisSettings::default();
            test_axis_settings_filter(settings, new_value, None, expected);
        }
    }

    #[test]
    fn test_axis_settings_default_filter_with_old_values() {
        let cases = [
            (0.43, Some(0.44001), Some(0.43)),
            (0.43, Some(0.44), None),
            (0.43, Some(0.43), None),
            (0.43, Some(0.41999), Some(0.43)),
            (0.43, Some(0.17), Some(0.43)),
            (0.43, Some(0.84), Some(0.43)),
            (0.05, Some(0.055), Some(0.0)),
            (0.95, Some(0.945), Some(1.0)),
            (-0.43, Some(-0.44001), Some(-0.43)),
            (-0.43, Some(-0.44), None),
            (-0.43, Some(-0.43), None),
            (-0.43, Some(-0.41999), Some(-0.43)),
            (-0.43, Some(-0.17), Some(-0.43)),
            (-0.43, Some(-0.84), Some(-0.43)),
            (-0.05, Some(-0.055), Some(0.0)),
            (-0.95, Some(-0.945), Some(-1.0)),
        ];

        for (new_value, old_value, expected) in cases {
            let settings = AxisSettings::default();
            test_axis_settings_filter(settings, new_value, old_value, expected);
        }
    }

    #[test]
    fn test_button_settings_default_is_pressed() {
        let cases = [
            (1.0, true),
            (0.95, true),
            (0.9, true),
            (0.8, true),
            (0.75, true),
            (0.7, false),
            (0.65, false),
            (0.5, false),
            (0.0, false),
        ];

        for (value, expected) in cases {
            let settings = ButtonSettings::default();
            let actual = settings.is_pressed(value);

            assert_eq!(
                expected, actual,
                "testing ButtonSettings::is_pressed() for value: {}",
                value
            );
        }
    }

    #[test]
    fn test_button_settings_default_is_released() {
        let cases = [
            (1.0, false),
            (0.95, false),
            (0.9, false),
            (0.8, false),
            (0.75, false),
            (0.7, false),
            (0.65, true),
            (0.5, true),
            (0.0, true),
        ];

        for (value, expected) in cases {
            let settings = ButtonSettings::default();
            let actual = settings.is_released(value);

            assert_eq!(
                expected, actual,
                "testing ButtonSettings::is_released() for value: {}",
                value
            );
        }
    }

    #[test]
    fn test_new_button_settings_given_valid_parameters() {
        let cases = [
            (1.0, 0.0),
            (1.0, 1.0),
            (1.0, 0.9),
            (0.9, 0.9),
            (0.9, 0.0),
            (0.0, 0.0),
        ];

        for (press_threshold, release_threshold) in cases {
            let bs = ButtonSettings::new(press_threshold, release_threshold);
            match bs {
                Ok(button_settings) => {
                    assert_eq!(button_settings.press_threshold, press_threshold);
                    assert_eq!(button_settings.release_threshold, release_threshold);
                }
                Err(_) => {
                    panic!(
                        "ButtonSettings::new({}, {}) should be valid ",
                        press_threshold, release_threshold
                    );
                }
            }
        }
    }

    #[test]
    fn test_new_button_settings_given_invalid_parameters() {
        let cases = [
            (1.1, 0.0),
            (1.1, 1.0),
            (1.0, 1.1),
            (-1.0, 0.9),
            (-1.0, 0.0),
            (-1.0, -0.4),
            (0.9, 1.0),
            (0.0, 0.1),
        ];

        for (press_threshold, release_threshold) in cases {
            let bs = ButtonSettings::new(press_threshold, release_threshold);
            match bs {
                Ok(_) => {
                    panic!(
                        "ButtonSettings::new({}, {}) should be invalid",
                        press_threshold, release_threshold
                    );
                }
                Err(err_code) => match err_code {
                    ButtonSettingsError::PressThresholdOutOfRange(_press_threshold) => {}
                    ButtonSettingsError::ReleaseThresholdGreaterThanPressThreshold {
                        press_threshold: _press_threshold,
                        release_threshold: _release_threshold,
                    } => {}
                    ButtonSettingsError::ReleaseThresholdOutOfRange(_release_threshold) => {}
                },
            }
        }
    }

    #[test]
    fn test_try_out_of_range_axis_settings() {
        let mut axis_settings = AxisSettings::default();
        assert_eq!(
            Err(AxisSettingsError::LiveZoneLowerBoundOutOfRange(-2.0)),
            axis_settings.try_set_livezone_lowerbound(-2.0)
        );
        assert_eq!(
            Err(AxisSettingsError::LiveZoneLowerBoundOutOfRange(0.1)),
            axis_settings.try_set_livezone_lowerbound(0.1)
        );
        assert_eq!(
            Err(AxisSettingsError::DeadZoneLowerBoundOutOfRange(-2.0)),
            axis_settings.try_set_deadzone_lowerbound(-2.0)
        );
        assert_eq!(
            Err(AxisSettingsError::DeadZoneLowerBoundOutOfRange(0.1)),
            axis_settings.try_set_deadzone_lowerbound(0.1)
        );

        assert_eq!(
            Err(AxisSettingsError::DeadZoneUpperBoundOutOfRange(-0.1)),
            axis_settings.try_set_deadzone_upperbound(-0.1)
        );
        assert_eq!(
            Err(AxisSettingsError::DeadZoneUpperBoundOutOfRange(1.1)),
            axis_settings.try_set_deadzone_upperbound(1.1)
        );
        assert_eq!(
            Err(AxisSettingsError::LiveZoneUpperBoundOutOfRange(-0.1)),
            axis_settings.try_set_livezone_upperbound(-0.1)
        );
        assert_eq!(
            Err(AxisSettingsError::LiveZoneUpperBoundOutOfRange(1.1)),
            axis_settings.try_set_livezone_upperbound(1.1)
        );

        axis_settings.set_livezone_lowerbound(-0.7);
        axis_settings.set_deadzone_lowerbound(-0.3);
        assert_eq!(
            Err(
                AxisSettingsError::LiveZoneLowerBoundGreaterThanDeadZoneLowerBound {
                    livezone_lowerbound: -0.1,
                    deadzone_lowerbound: -0.3,
                }
            ),
            axis_settings.try_set_livezone_lowerbound(-0.1)
        );
        assert_eq!(
            Err(
                AxisSettingsError::LiveZoneLowerBoundGreaterThanDeadZoneLowerBound {
                    livezone_lowerbound: -0.7,
                    deadzone_lowerbound: -0.9
                }
            ),
            axis_settings.try_set_deadzone_lowerbound(-0.9)
        );

        axis_settings.set_deadzone_upperbound(0.3);
        axis_settings.set_livezone_upperbound(0.7);
        assert_eq!(
            Err(
                AxisSettingsError::DeadZoneUpperBoundGreaterThanLiveZoneUpperBound {
                    deadzone_upperbound: 0.8,
                    livezone_upperbound: 0.7
                }
            ),
            axis_settings.try_set_deadzone_upperbound(0.8)
        );
        assert_eq!(
            Err(
                AxisSettingsError::DeadZoneUpperBoundGreaterThanLiveZoneUpperBound {
                    deadzone_upperbound: 0.3,
                    livezone_upperbound: 0.1
                }
            ),
            axis_settings.try_set_livezone_upperbound(0.1)
        );
    }
}<|MERGE_RESOLUTION|>--- conflicted
+++ resolved
@@ -1,12 +1,8 @@
 use crate::{Axis, Input};
 use bevy_ecs::event::{EventReader, EventWriter};
 use bevy_ecs::system::{Res, ResMut, Resource};
-<<<<<<< HEAD
 use bevy_reflect::{std_traits::ReflectDefault, FromReflect, Reflect};
 use bevy_utils::{tracing::info, HashMap, HashSet};
-=======
-use bevy_utils::{tracing::info, HashMap};
->>>>>>> 7671ddea
 use thiserror::Error;
 
 /// Errors that occur when setting axis settings for gamepad input.
@@ -142,18 +138,13 @@
 }
 
 /// The data contained in a [`GamepadEvent`] or [`GamepadEventRaw`].
-<<<<<<< HEAD
-#[derive(Debug, Clone, Copy, PartialEq, Reflect, FromReflect)]
+#[derive(Debug, Clone, PartialEq, Reflect, FromReflect)]
 #[reflect(Debug, PartialEq)]
 #[cfg_attr(
     feature = "serialize",
     derive(serde::Serialize, serde::Deserialize),
     reflect(Serialize, Deserialize)
 )]
-=======
-#[derive(Debug, Clone, PartialEq)]
-#[cfg_attr(feature = "serialize", derive(serde::Serialize, serde::Deserialize))]
->>>>>>> 7671ddea
 pub enum GamepadEventType {
     /// A [`Gamepad`] has been connected.
     Connected(GamepadInfo),
@@ -185,18 +176,13 @@
 /// [`Axis<GamepadAxis>`], and [`Axis<GamepadButton>`] resources won't be updated correctly.
 ///
 /// An example for gamepad input mocking can be seen in the documentation of the [`GamepadEventRaw`].
-<<<<<<< HEAD
-#[derive(Debug, Clone, Copy, PartialEq, Reflect, FromReflect)]
+#[derive(Debug, Clone, PartialEq, Reflect, FromReflect)]
 #[reflect(Debug, PartialEq)]
 #[cfg_attr(
     feature = "serialize",
     derive(serde::Serialize, serde::Deserialize),
     reflect(Serialize, Deserialize)
 )]
-=======
-#[derive(Debug, Clone, PartialEq)]
-#[cfg_attr(feature = "serialize", derive(serde::Serialize, serde::Deserialize))]
->>>>>>> 7671ddea
 pub struct GamepadEvent {
     /// The gamepad this event corresponds to.
     pub gamepad: Gamepad,
@@ -299,18 +285,13 @@
 /// #
 /// # bevy_ecs::system::assert_is_system(change_resource_on_gamepad_button_press);
 /// ```
-<<<<<<< HEAD
-#[derive(Debug, Clone, Copy, PartialEq, Reflect, FromReflect)]
+#[derive(Debug, Clone, PartialEq, Reflect, FromReflect)]
 #[reflect(Debug, PartialEq)]
 #[cfg_attr(
     feature = "serialize",
     derive(serde::Serialize, serde::Deserialize),
     reflect(Serialize, Deserialize)
 )]
-=======
-#[derive(Debug, Clone, PartialEq)]
-#[cfg_attr(feature = "serialize", derive(serde::Serialize, serde::Deserialize))]
->>>>>>> 7671ddea
 pub struct GamepadEventRaw {
     /// The gamepad this event corresponds to.
     pub gamepad: Gamepad,
