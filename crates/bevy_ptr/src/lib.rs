#![doc = include_str!("../README.md")]
#![no_std]
#![warn(missing_docs)]

use core::fmt::{self, Formatter, Pointer};
use core::{
    cell::UnsafeCell, marker::PhantomData, mem::ManuallyDrop, num::NonZeroUsize, ptr::NonNull,
};

#[derive(Copy, Clone)]
/// Used as a type argument to [`Ptr`], [`PtrMut`] and [`OwningPtr`] to specify that the pointer is aligned.
pub struct Aligned;
#[derive(Copy, Clone)]
/// Used as a type argument to [`Ptr`], [`PtrMut`] and [`OwningPtr`] to specify that the pointer is not aligned.
pub struct Unaligned;

/// Trait that is only implemented for [`Aligned`] and [`Unaligned`] to work around the lack of ability
/// to have const generics of an enum.
pub trait IsAligned: sealed::Sealed {}
impl IsAligned for Aligned {}
impl IsAligned for Unaligned {}

mod sealed {
    pub trait Sealed {}
    impl Sealed for super::Aligned {}
    impl Sealed for super::Unaligned {}
}

/// Type-erased borrow of some unknown type chosen when constructing this type.
///
/// This type tries to act "borrow-like" which means that:
/// - It should be considered immutable: its target must not be changed while this pointer is alive.
/// - It must always points to a valid value of whatever the pointee type is.
/// - The lifetime `'a` accurately represents how long the pointer is valid for.
/// - Must be sufficiently aligned for the unknown pointee type.
///
/// It may be helpful to think of this type as similar to `&'a dyn Any` but without
/// the metadata and able to point to data that does not correspond to a Rust type.
#[derive(Copy, Clone)]
pub struct Ptr<'a, A: IsAligned = Aligned>(NonNull<u8>, PhantomData<(&'a u8, A)>);

/// Type-erased mutable borrow of some unknown type chosen when constructing this type.
///
/// This type tries to act "borrow-like" which means that:
/// - Pointer is considered exclusive and mutable. It cannot be cloned as this would lead to
///   aliased mutability.
/// - It must always points to a valid value of whatever the pointee type is.
/// - The lifetime `'a` accurately represents how long the pointer is valid for.
/// - Must be sufficiently aligned for the unknown pointee type.
///
/// It may be helpful to think of this type as similar to `&'a mut dyn Any` but without
/// the metadata and able to point to data that does not correspond to a Rust type.
pub struct PtrMut<'a, A: IsAligned = Aligned>(NonNull<u8>, PhantomData<(&'a mut u8, A)>);

/// Type-erased Box-like pointer to some unknown type chosen when constructing this type.
/// Conceptually represents ownership of whatever data is being pointed to and so is
/// responsible for calling its `Drop` impl. This pointer is _not_ responsible for freeing
/// the memory pointed to by this pointer as it may be pointing to an element in a `Vec` or
/// to a local in a function etc.
///
/// This type tries to act "borrow-like" like which means that:
/// - Pointer should be considered exclusive and mutable. It cannot be cloned as this would lead
///   to aliased mutability and potentially use after free bugs.
/// - It must always points to a valid value of whatever the pointee type is.
/// - The lifetime `'a` accurately represents how long the pointer is valid for.
/// - Must be sufficiently aligned for the unknown pointee type.
///
/// It may be helpful to think of this type as similar to `&'a mut ManuallyDrop<dyn Any>` but
/// without the metadata and able to point to data that does not correspond to a Rust type.
pub struct OwningPtr<'a, A: IsAligned = Aligned>(NonNull<u8>, PhantomData<(&'a mut u8, A)>);

macro_rules! impl_ptr {
    ($ptr:ident) => {
        impl<'a> $ptr<'a, Aligned> {
            /// Removes the alignment requirement of this pointer
            pub fn to_unaligned(self) -> $ptr<'a, Unaligned> {
                $ptr(self.0, PhantomData)
            }
        }

        impl<A: IsAligned> $ptr<'_, A> {
            /// Calculates the offset from a pointer.
            /// As the pointer is type-erased, there is no size information available. The provided
            /// `count` parameter is in raw bytes.
            ///
            /// *See also: [`ptr::offset`][ptr_offset]*
            ///
            /// # Safety
            /// - The offset cannot make the existing ptr null, or take it out of bounds for its allocation.
            /// - If the `A` type parameter is [`Aligned`] then the offset must not make the resulting pointer
            ///   be unaligned for the pointee type.
            ///
            /// [ptr_offset]: https://doc.rust-lang.org/std/primitive.pointer.html#method.offset
            #[inline]
            pub unsafe fn byte_offset(self, count: isize) -> Self {
                Self(
                    NonNull::new_unchecked(self.as_ptr().offset(count)),
                    PhantomData,
                )
            }

            /// Calculates the offset from a pointer (convenience for `.offset(count as isize)`).
            /// As the pointer is type-erased, there is no size information available. The provided
            /// `count` parameter is in raw bytes.
            ///
            /// *See also: [`ptr::add`][ptr_add]*
            ///
            /// # Safety
            /// - The offset cannot make the existing ptr null, or take it out of bounds for its allocation.
            /// - If the `A` type parameter is [`Aligned`] then the offset must not make the resulting pointer
            ///   be unaligned for the pointee type.
            ///
            /// [ptr_add]: https://doc.rust-lang.org/std/primitive.pointer.html#method.add
            #[inline]
            pub unsafe fn byte_add(self, count: usize) -> Self {
                Self(
                    NonNull::new_unchecked(self.as_ptr().add(count)),
                    PhantomData,
                )
            }
        }

        impl<A: IsAligned> Pointer for $ptr<'_, A> {
            #[inline]
            fn fmt(&self, f: &mut Formatter<'_>) -> fmt::Result {
                Pointer::fmt(&self.0, f)
            }
        }
    };
}

impl_ptr!(Ptr);
impl_ptr!(PtrMut);
impl_ptr!(OwningPtr);

impl<'a, A: IsAligned> Ptr<'a, A> {
    /// Creates a new instance from a raw pointer.
    ///
    /// # Safety
    /// - `inner` must point to valid value of whatever the pointee type is.
    /// - If the `A` type parameter is [`Aligned`] then `inner` must be sufficiently aligned for the pointee type.
    /// - `inner` must have correct provenance to allow reads of the pointee type.
    /// - The lifetime `'a` must be constrained such that this [`Ptr`] will stay valid and nothing
    ///   can mutate the pointee while this [`Ptr`] is live except through an `UnsafeCell`.
    #[inline]
    pub unsafe fn new(inner: NonNull<u8>) -> Self {
        Self(inner, PhantomData)
    }

    /// Transforms this [`Ptr`] into an [`PtrMut`]
    ///
    /// # Safety
    /// Another [`PtrMut`] for the same [`Ptr`] must not be created until the first is dropped.
    #[inline]
    pub unsafe fn assert_unique(self) -> PtrMut<'a, A> {
        PtrMut(self.0, PhantomData)
    }

    /// Transforms this [`Ptr<T>`] into a `&T` with the same lifetime
    ///
    /// # Safety
    /// - `T` must be the erased pointee type for this [`Ptr`].
    /// - If the type parameter `A` is `Unaligned` then this pointer must be sufficiently aligned
    ///   for the pointee type `T`.
    #[inline]
    pub unsafe fn deref<T>(self) -> &'a T {
        &*self.as_ptr().cast::<T>().debug_ensure_aligned()
    }

    /// Gets the underlying pointer, erasing the associated lifetime.
    ///
    /// If possible, it is strongly encouraged to use [`deref`](Self::deref) over this function,
    /// as it retains the lifetime.
    #[inline]
    #[allow(clippy::wrong_self_convention)]
    pub fn as_ptr(self) -> *mut u8 {
        self.0.as_ptr()
    }
}

impl<'a, T> From<&'a T> for Ptr<'a> {
    #[inline]
    fn from(val: &'a T) -> Self {
        // SAFETY: The returned pointer has the same lifetime as the passed reference.
        // Access is immutable.
        unsafe { Self::new(NonNull::from(val).cast()) }
    }
}

impl<'a, A: IsAligned> PtrMut<'a, A> {
    /// Creates a new instance from a raw pointer.
    ///
    /// # Safety
    /// - `inner` must point to valid value of whatever the pointee type is.
    /// - If the `A` type parameter is [`Aligned`] then `inner` must be sufficiently aligned for the pointee type.
    /// - `inner` must have correct provenance to allow read and writes of the pointee type.
    /// - The lifetime `'a` must be constrained such that this [`PtrMut`] will stay valid and nothing
    ///   else can read or mutate the pointee while this [`PtrMut`] is live.
    #[inline]
    pub unsafe fn new(inner: NonNull<u8>) -> Self {
        Self(inner, PhantomData)
    }

    /// Transforms this [`PtrMut`] into an [`OwningPtr`]
    ///
    /// # Safety
    /// Must have right to drop or move out of [`PtrMut`].
    #[inline]
    pub unsafe fn promote(self) -> OwningPtr<'a, A> {
        OwningPtr(self.0, PhantomData)
    }

    /// Transforms this [`PtrMut<T>`] into a `&mut T` with the same lifetime
    ///
    /// # Safety
    /// - `T` must be the erased pointee type for this [`PtrMut`].
    /// - If the type parameter `A` is [`Unaligned`] then this pointer must be sufficiently aligned
    ///   for the pointee type `T`.
    #[inline]
    pub unsafe fn deref_mut<T>(self) -> &'a mut T {
        &mut *self.as_ptr().cast::<T>().debug_ensure_aligned()
    }

    /// Gets the underlying pointer, erasing the associated lifetime.
    ///
    /// If possible, it is strongly encouraged to use [`deref_mut`](Self::deref_mut) over
    /// this function, as it retains the lifetime.
    #[inline]
    #[allow(clippy::wrong_self_convention)]
    pub fn as_ptr(&self) -> *mut u8 {
        self.0.as_ptr()
    }

    /// Gets a [`PtrMut`] from this with a smaller lifetime.
    #[inline]
    pub fn reborrow(&mut self) -> PtrMut<'_, A> {
        // SAFE: the ptrmut we're borrowing from is assumed to be valid
        unsafe { PtrMut::new(self.0) }
    }

    /// Gets an immutable reference from this mutable reference
    #[inline]
    pub fn as_ref(&self) -> Ptr<'_, A> {
        // SAFE: The `PtrMut` type's guarantees about the validity of this pointer are a superset of `Ptr` s guarantees
        unsafe { Ptr::new(self.0) }
    }
}

impl<'a, T> From<&'a mut T> for PtrMut<'a> {
    #[inline]
    fn from(val: &'a mut T) -> Self {
        // SAFETY: The returned pointer has the same lifetime as the passed reference.
        // The reference is mutable, and thus will not alias.
        unsafe { Self::new(NonNull::from(val).cast()) }
    }
}

impl<'a> OwningPtr<'a> {
    /// Consumes a value and creates an [`OwningPtr`] to it while ensuring a double drop does not happen.
    #[inline]
    pub fn make<T, F: FnOnce(OwningPtr<'_>) -> R, R>(val: T, f: F) -> R {
        let mut temp = ManuallyDrop::new(val);
        // SAFETY: The value behind the pointer will not get dropped or observed later,
        // so it's safe to promote it to an owning pointer.
        f(unsafe { PtrMut::from(&mut *temp).promote() })
    }
}
impl<'a, A: IsAligned> OwningPtr<'a, A> {
    /// Creates a new instance from a raw pointer.
    ///
    /// # Safety
    /// - `inner` must point to valid value of whatever the pointee type is.
    /// - If the `A` type parameter is [`Aligned`] then `inner` must be sufficiently aligned for the pointee type.
    /// - `inner` must have correct provenance to allow read and writes of the pointee type.
    /// - The lifetime `'a` must be constrained such that this [`OwningPtr`] will stay valid and nothing
    ///   else can read or mutate the pointee while this [`OwningPtr`] is live.
    #[inline]
    pub unsafe fn new(inner: NonNull<u8>) -> Self {
        Self(inner, PhantomData)
    }

    /// Consumes the [`OwningPtr`] to obtain ownership of the underlying data of type `T`.
    ///
    /// # Safety
<<<<<<< HEAD
    /// * Must be aligned for `T`.
    /// * Must point to a value of type `T`.
=======
    /// - `T` must be the erased pointee type for this [`OwningPtr`].
    /// - If the type parameter `A` is `Unaligned` then this pointer must be sufficiently aligned
    ///   for the pointee type `T`.
>>>>>>> f4920bbd
    #[inline]
    pub unsafe fn read<T>(self) -> T {
        self.as_ptr().cast::<T>().debug_ensure_aligned().read()
    }

    /// Consumes the [`OwningPtr`] to obtain ownership of the underlying data of type `T`.
    ///
    /// # Safety
    /// * Must point to a value of type `T`.
    pub unsafe fn read_unaligned<T>(self) -> T {
        self.as_ptr().cast::<T>().read_unaligned()
    }

    /// Consumes the [`OwningPtr`] to drop the underlying data of type `T`.
    ///
    /// # Safety
<<<<<<< HEAD
    /// * Must be aligned for `T`.
    /// * Must point to a value of type `T`.
=======
    /// - `T` must be the erased pointee type for this [`OwningPtr`].
    /// - If the type parameter `A` is `Unaligned` then this pointer must be sufficiently aligned
    ///   for the pointee type `T`.
>>>>>>> f4920bbd
    #[inline]
    pub unsafe fn drop_as<T>(self) {
        self.as_ptr()
            .cast::<T>()
            .debug_ensure_aligned()
            .drop_in_place();
    }

    /// Gets the underlying pointer, erasing the associated lifetime.
    ///
    /// If possible, it is strongly encouraged to use the other more type-safe functions
    /// over this function.
    #[inline]
    #[allow(clippy::wrong_self_convention)]
    pub fn as_ptr(&self) -> *mut u8 {
        self.0.as_ptr()
    }

    /// Gets an immutable pointer from this owned pointer.
    #[inline]
    pub fn as_ref(&self) -> Ptr<'_, A> {
        // SAFE: The `Owning` type's guarantees about the validity of this pointer are a superset of `Ptr` s guarantees
        unsafe { Ptr::new(self.0) }
    }

    /// Gets a mutable pointer from this owned pointer.
    #[inline]
    pub fn as_mut(&mut self) -> PtrMut<'_, A> {
        // SAFE: The `Owning` type's guarantees about the validity of this pointer are a superset of `Ptr` s guarantees
        unsafe { PtrMut::new(self.0) }
    }
}

/// Conceptually equivalent to `&'a [T]` but with length information cut out for performance reasons
pub struct ThinSlicePtr<'a, T> {
    ptr: NonNull<T>,
    #[cfg(debug_assertions)]
    len: usize,
    _marker: PhantomData<&'a [T]>,
}

impl<'a, T> ThinSlicePtr<'a, T> {
    #[inline]
    /// Indexes the slice without doing bounds checks
    ///
    /// # Safety
    /// `index` must be in-bounds.
    pub unsafe fn get(self, index: usize) -> &'a T {
        #[cfg(debug_assertions)]
        debug_assert!(index < self.len);

        &*self.ptr.as_ptr().add(index)
    }
}

impl<'a, T> Clone for ThinSlicePtr<'a, T> {
    fn clone(&self) -> Self {
        Self {
            ptr: self.ptr,
            #[cfg(debug_assertions)]
            len: self.len,
            _marker: PhantomData,
        }
    }
}

impl<'a, T> Copy for ThinSlicePtr<'a, T> {}

impl<'a, T> From<&'a [T]> for ThinSlicePtr<'a, T> {
    #[inline]
    fn from(slice: &'a [T]) -> Self {
        let ptr = slice.as_ptr() as *mut T;
        Self {
            // SAFETY: a reference can never be null
            ptr: unsafe { NonNull::new_unchecked(ptr.debug_ensure_aligned()) },
            #[cfg(debug_assertions)]
            len: slice.len(),
            _marker: PhantomData,
        }
    }
}

/// Creates a dangling pointer with specified alignment.
/// See [`NonNull::dangling`].
pub fn dangling_with_align(align: NonZeroUsize) -> NonNull<u8> {
    debug_assert!(align.is_power_of_two(), "Alignment must be power of two.");
    // SAFETY: The pointer will not be null, since it was created
    // from the address of a `NonZeroUsize`.
    unsafe { NonNull::new_unchecked(align.get() as *mut u8) }
}

mod private {
    use core::cell::UnsafeCell;

    pub trait SealedUnsafeCell {}
    impl<'a, T> SealedUnsafeCell for &'a UnsafeCell<T> {}
}

/// Extension trait for helper methods on [`UnsafeCell`]
pub trait UnsafeCellDeref<'a, T>: private::SealedUnsafeCell {
    /// # Safety
    /// - The returned value must be unique and not alias any mutable or immutable references to the contents of the [`UnsafeCell`].
    /// - At all times, you must avoid data races. If multiple threads have access to the same [`UnsafeCell`], then any writes must have a proper happens-before relation to all other accesses or use atomics ([`UnsafeCell`] docs for reference).
    unsafe fn deref_mut(self) -> &'a mut T;

    /// # Safety
    /// - For the lifetime `'a` of the returned value you must not construct a mutable reference to the contents of the [`UnsafeCell`].
    /// - At all times, you must avoid data races. If multiple threads have access to the same [`UnsafeCell`], then any writes must have a proper happens-before relation to all other accesses or use atomics ([`UnsafeCell`] docs for reference).
    unsafe fn deref(self) -> &'a T;

    /// Returns a copy of the contained value.
    ///
    /// # Safety
    /// - The [`UnsafeCell`] must not currently have a mutable reference to its content.
    /// - At all times, you must avoid data races. If multiple threads have access to the same [`UnsafeCell`], then any writes must have a proper happens-before relation to all other accesses or use atomics ([`UnsafeCell`] docs for reference).
    unsafe fn read(self) -> T
    where
        T: Copy;
}

impl<'a, T> UnsafeCellDeref<'a, T> for &'a UnsafeCell<T> {
    #[inline]
    unsafe fn deref_mut(self) -> &'a mut T {
        &mut *self.get()
    }
    #[inline]
    unsafe fn deref(self) -> &'a T {
        &*self.get()
    }

    #[inline]
    unsafe fn read(self) -> T
    where
        T: Copy,
    {
        self.get().read()
    }
}

trait DebugEnsureAligned {
    fn debug_ensure_aligned(self) -> Self;
}

// Disable this for miri runs as it already checks if pointer to reference
// casts are properly aligned.
#[cfg(all(debug_assertions, not(miri)))]
impl<T: Sized> DebugEnsureAligned for *mut T {
    #[track_caller]
    fn debug_ensure_aligned(self) -> Self {
        let align = core::mem::align_of::<T>();
        // Implemenation shamelessly borrowed from the currently unstable
        // ptr.is_aligned_to.
        //
        // Replace once https://github.com/rust-lang/rust/issues/96284 is stable.
        assert!(
            self as usize & (align - 1) == 0,
            "pointer is not aligned. Address {:p} does not have alignemnt {} for type {}",
            self,
            align,
            core::any::type_name::<T>(),
        );
        self
    }
}

#[cfg(any(not(debug_assertions), miri))]
impl<T: Sized> DebugEnsureAligned for *mut T {
    #[inline(always)]
    fn debug_ensure_aligned(self) -> Self {
        self
    }
}<|MERGE_RESOLUTION|>--- conflicted
+++ resolved
@@ -282,38 +282,20 @@
     /// Consumes the [`OwningPtr`] to obtain ownership of the underlying data of type `T`.
     ///
     /// # Safety
-<<<<<<< HEAD
-    /// * Must be aligned for `T`.
-    /// * Must point to a value of type `T`.
-=======
     /// - `T` must be the erased pointee type for this [`OwningPtr`].
     /// - If the type parameter `A` is `Unaligned` then this pointer must be sufficiently aligned
     ///   for the pointee type `T`.
->>>>>>> f4920bbd
     #[inline]
     pub unsafe fn read<T>(self) -> T {
         self.as_ptr().cast::<T>().debug_ensure_aligned().read()
     }
 
-    /// Consumes the [`OwningPtr`] to obtain ownership of the underlying data of type `T`.
-    ///
-    /// # Safety
-    /// * Must point to a value of type `T`.
-    pub unsafe fn read_unaligned<T>(self) -> T {
-        self.as_ptr().cast::<T>().read_unaligned()
-    }
-
     /// Consumes the [`OwningPtr`] to drop the underlying data of type `T`.
     ///
     /// # Safety
-<<<<<<< HEAD
-    /// * Must be aligned for `T`.
-    /// * Must point to a value of type `T`.
-=======
     /// - `T` must be the erased pointee type for this [`OwningPtr`].
     /// - If the type parameter `A` is `Unaligned` then this pointer must be sufficiently aligned
     ///   for the pointee type `T`.
->>>>>>> f4920bbd
     #[inline]
     pub unsafe fn drop_as<T>(self) {
         self.as_ptr()
@@ -344,6 +326,15 @@
     pub fn as_mut(&mut self) -> PtrMut<'_, A> {
         // SAFE: The `Owning` type's guarantees about the validity of this pointer are a superset of `Ptr` s guarantees
         unsafe { PtrMut::new(self.0) }
+    }
+}
+impl<'a> OwningPtr<'a, Unaligned> {
+    /// Consumes the [`OwningPtr`] to obtain ownership of the underlying data of type `T`.
+    ///
+    /// # Safety
+    /// - `T` must be the erased pointee type for this [`OwningPtr`].
+    pub unsafe fn read_unaligned<T>(self) -> T {
+        self.as_ptr().cast::<T>().read_unaligned()
     }
 }
 
