--- conflicted
+++ resolved
@@ -288,13 +288,9 @@
     /// Consumes the [`OwningPtr`] to obtain ownership of the underlying data of type `T`.
     ///
     /// # Safety
-<<<<<<< HEAD
-    /// Must point to an aligned and fully initialized `T`.
-=======
     /// - `T` must be the erased pointee type for this [`OwningPtr`].
     /// - If the type parameter `A` is `Unaligned` then this pointer must be sufficiently aligned
     ///   for the pointee type `T`.
->>>>>>> ddfafab9
     #[inline]
     pub unsafe fn read<T>(self) -> T {
         self.as_ptr().cast::<T>().debug_ensure_aligned().read()
@@ -312,13 +308,9 @@
     /// Consumes the [`OwningPtr`] to drop the underlying data of type `T`.
     ///
     /// # Safety
-<<<<<<< HEAD
-    /// Must point to an aligned and fully initialized `T`.
-=======
     /// - `T` must be the erased pointee type for this [`OwningPtr`].
     /// - If the type parameter `A` is `Unaligned` then this pointer must be sufficiently aligned
     ///   for the pointee type `T`.
->>>>>>> ddfafab9
     #[inline]
     pub unsafe fn drop_as<T>(self) {
         self.as_ptr()
