#[cfg(feature = "bevy_reflect")]
use bevy_ecs::reflect::ReflectComponent;
use bevy_ecs::{
    component::Component,
    entity::Entity,
    event::EventReader,
    system::{Commands, Query},
};
#[cfg(feature = "bevy_reflect")]
use bevy_reflect::prelude::*;

use crate::state::{StateTransitionEvent, States};

/// Entities marked with this component will be removed
/// when the world's state of the matching type no longer matches the supplied value.
///
/// To enable this feature remember to add the attribute `#[states(scoped_entities)]` when deriving [`States`].
/// It's also possible to enable it when adding the state to an app with [`enable_state_scoped_entities`](crate::app::AppExtStates::enable_state_scoped_entities).
///
/// ```
/// use bevy_state::prelude::*;
/// use bevy_ecs::prelude::*;
/// use bevy_ecs::system::ScheduleSystem;
///
/// #[derive(Clone, Copy, PartialEq, Eq, Hash, Debug, Default, States)]
/// #[states(scoped_entities)]
/// enum GameState {
///     #[default]
///     MainMenu,
///     SettingsMenu,
///     InGame,
/// }
///
/// # #[derive(Component)]
/// # struct Player;
///
/// fn spawn_player(mut commands: Commands) {
///     commands.spawn((
///         DespawnOnStateExit(GameState::InGame),
///         Player
///     ));
/// }
///
/// # struct AppMock;
/// # impl AppMock {
/// #     fn init_state<S>(&mut self) {}
/// #     fn enable_state_scoped_entities<S>(&mut self) {}
/// #     fn add_systems<S, M>(&mut self, schedule: S, systems: impl IntoScheduleConfigs<ScheduleSystem, M>) {}
/// # }
/// # struct Update;
/// # let mut app = AppMock;
///
/// app.init_state::<GameState>();
/// app.add_systems(OnEnter(GameState::InGame), spawn_player);
/// ```
#[derive(Component, Clone)]
<<<<<<< HEAD
#[cfg_attr(feature = "bevy_reflect", derive(Reflect), reflect(Component))]
pub struct DespawnOnStateExit<S: States>(pub S);

/// Removes entities marked with [`DespawnOnStateExit<S>`]
/// when their state no longer matches the world state.
///
/// If `bevy_hierarchy` feature is enabled, which it is by default, the despawn will be recursive.
pub fn clear_despawn_on_state_exit_entities<S: States>(
=======
#[cfg_attr(feature = "bevy_reflect", derive(Reflect), reflect(Component, Clone))]
pub struct StateScoped<S: States>(pub S);

impl<S> Default for StateScoped<S>
where
    S: States + Default,
{
    fn default() -> Self {
        Self(S::default())
    }
}

/// Removes entities marked with [`StateScoped<S>`]
/// when their state no longer matches the world state.
pub fn clear_state_scoped_entities<S: States>(
>>>>>>> 88f863ef
    mut commands: Commands,
    mut transitions: EventReader<StateTransitionEvent<S>>,
    query: Query<(Entity, &DespawnOnStateExit<S>)>,
) {
    // We use the latest event, because state machine internals generate at most 1
    // transition event (per type) each frame. No event means no change happened
    // and we skip iterating all entities.
    let Some(transition) = transitions.read().last() else {
        return;
    };
    if transition.entered == transition.exited {
        return;
    }
    let Some(exited) = &transition.exited else {
        return;
    };
    for (entity, binding) in &query {
        if binding.0 == *exited {
            commands.entity(entity).despawn();
        }
    }
}

/// Entities marked with this component will be removed
/// when the world's state of the matching type matches the supplied value.
///
/// To enable this feature remember to configure your application
/// with [`enable_state_scoped_entities`](crate::app::AppExtStates::enable_state_scoped_entities) on your state(s) of choice.
///
/// If `bevy_hierarchy` feature is enabled, which it is by default, the despawn will be recursive.
///
/// ```
/// use bevy_state::prelude::*;
/// use bevy_ecs::prelude::*;
///
/// #[derive(Clone, Copy, PartialEq, Eq, Hash, Debug, Default, States)]
/// enum GameState {
///     #[default]
///     MainMenu,
///     SettingsMenu,
///     InGame,
/// }
///
/// # #[derive(Component)]
/// # struct Player;
///
/// fn spawn_player(mut commands: Commands) {
///     commands.spawn((
///         DespawnOnStateEnter(GameState::MainMenu),
///         Player
///     ));
/// }
///
/// # struct AppMock;
/// # impl AppMock {
/// #     fn init_state<S>(&mut self) {}
/// #     fn enable_state_scoped_entities<S>(&mut self) {}
/// #     fn add_systems<S, M>(&mut self, schedule: S, systems: impl IntoSystemConfigs<M>) {}
/// # }
/// # struct Update;
/// # let mut app = AppMock;
///
/// app.init_state::<GameState>();
/// app.enable_state_scoped_entities::<GameState>();
/// app.add_systems(OnEnter(GameState::InGame), spawn_player);
/// ```
#[derive(Component, Clone)]
#[cfg_attr(feature = "bevy_reflect", derive(Reflect), reflect(Component))]
pub struct DespawnOnStateEnter<S: States>(pub S);

/// Removes entities marked with [`DespawnOnStateEnter<S>`]
/// when their state matches the world state.
///
/// If `bevy_hierarchy` feature is enabled, which it is by default, the despawn will be recursive.
pub fn clear_despawn_on_state_enter_entities<S: States>(
    mut commands: Commands,
    mut transitions: EventReader<StateTransitionEvent<S>>,
    query: Query<(Entity, &DespawnOnStateEnter<S>)>,
) {
    // We use the latest event, because state machine internals generate at most 1
    // transition event (per type) each frame. No event means no change happened
    // and we skip iterating all entities.
    let Some(transition) = transitions.read().last() else {
        return;
    };
    if transition.entered == transition.exited {
        return;
    }
    let Some(entered) = &transition.entered else {
        return;
    };
    for (entity, binding) in &query {
        if binding.0 == *entered {
            #[cfg(feature = "bevy_hierarchy")]
            commands.entity(entity).despawn_recursive();
            #[cfg(not(feature = "bevy_hierarchy"))]
            commands.entity(entity).despawn();
        }
    }
}<|MERGE_RESOLUTION|>--- conflicted
+++ resolved
@@ -54,20 +54,10 @@
 /// app.add_systems(OnEnter(GameState::InGame), spawn_player);
 /// ```
 #[derive(Component, Clone)]
-<<<<<<< HEAD
-#[cfg_attr(feature = "bevy_reflect", derive(Reflect), reflect(Component))]
+#[cfg_attr(feature = "bevy_reflect", derive(Reflect), reflect(Component, Clone))]
 pub struct DespawnOnStateExit<S: States>(pub S);
 
-/// Removes entities marked with [`DespawnOnStateExit<S>`]
-/// when their state no longer matches the world state.
-///
-/// If `bevy_hierarchy` feature is enabled, which it is by default, the despawn will be recursive.
-pub fn clear_despawn_on_state_exit_entities<S: States>(
-=======
-#[cfg_attr(feature = "bevy_reflect", derive(Reflect), reflect(Component, Clone))]
-pub struct StateScoped<S: States>(pub S);
-
-impl<S> Default for StateScoped<S>
+impl<S> Default for DespawnOnStateExit<S>
 where
     S: States + Default,
 {
@@ -76,10 +66,9 @@
     }
 }
 
-/// Removes entities marked with [`StateScoped<S>`]
+/// Removes entities marked with [`DespawnOnStateExit<S>`]
 /// when their state no longer matches the world state.
-pub fn clear_state_scoped_entities<S: States>(
->>>>>>> 88f863ef
+pub fn clear_despawn_on_state_exit_entities<S: States>(
     mut commands: Commands,
     mut transitions: EventReader<StateTransitionEvent<S>>,
     query: Query<(Entity, &DespawnOnStateExit<S>)>,
