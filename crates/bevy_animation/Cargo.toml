[package]
name = "bevy_animation"
version = "0.16.0-dev"
edition = "2021"
description = "Provides animation functionality for Bevy Engine"
homepage = "https://bevyengine.org"
repository = "https://github.com/bevyengine/bevy"
license = "MIT OR Apache-2.0"
keywords = ["bevy"]

[dependencies]
# bevy
bevy_app = { path = "../bevy_app", version = "0.16.0-dev" }
bevy_asset = { path = "../bevy_asset", version = "0.16.0-dev" }
bevy_color = { path = "../bevy_color", version = "0.16.0-dev" }
bevy_derive = { path = "../bevy_derive", version = "0.16.0-dev" }
bevy_log = { path = "../bevy_log", version = "0.16.0-dev" }
bevy_math = { path = "../bevy_math", version = "0.16.0-dev" }
bevy_reflect = { path = "../bevy_reflect", version = "0.16.0-dev", features = [
  "bevy",
  "petgraph",
] }
<<<<<<< HEAD
bevy_render = { path = "../bevy_render", version = "0.15.0-dev" }
bevy_time = { path = "../bevy_time", version = "0.15.0-dev" }
bevy_utils = { path = "../bevy_utils", version = "0.15.0-dev" }
bevy_ecs = { path = "../bevy_ecs", version = "0.15.0-dev" }
bevy_transform = { path = "../bevy_transform", version = "0.15.0-dev" }
=======
bevy_render = { path = "../bevy_render", version = "0.16.0-dev" }
bevy_time = { path = "../bevy_time", version = "0.16.0-dev" }
bevy_utils = { path = "../bevy_utils", version = "0.16.0-dev" }
bevy_ecs = { path = "../bevy_ecs", version = "0.16.0-dev" }
bevy_transform = { path = "../bevy_transform", version = "0.16.0-dev" }
bevy_hierarchy = { path = "../bevy_hierarchy", version = "0.16.0-dev" }
>>>>>>> fa64e0f2

# other
petgraph = { version = "0.6", features = ["serde-1"] }
ron = "0.8"
serde = "1"
blake3 = { version = "1.0" }
downcast-rs = { version = "2", default-features = false, features = ["std"] }
thiserror = { version = "2", default-features = false }
derive_more = { version = "1", default-features = false, features = ["from"] }
either = "1.13"
thread_local = "1"
uuid = { version = "1.7", features = ["v4"] }
smallvec = "1"
tracing = { version = "0.1", default-features = false, features = ["std"] }

[lints]
workspace = true

[package.metadata.docs.rs]
rustdoc-args = ["-Zunstable-options", "--generate-link-to-definition"]
all-features = true<|MERGE_RESOLUTION|>--- conflicted
+++ resolved
@@ -20,20 +20,11 @@
   "bevy",
   "petgraph",
 ] }
-<<<<<<< HEAD
-bevy_render = { path = "../bevy_render", version = "0.15.0-dev" }
-bevy_time = { path = "../bevy_time", version = "0.15.0-dev" }
-bevy_utils = { path = "../bevy_utils", version = "0.15.0-dev" }
-bevy_ecs = { path = "../bevy_ecs", version = "0.15.0-dev" }
-bevy_transform = { path = "../bevy_transform", version = "0.15.0-dev" }
-=======
 bevy_render = { path = "../bevy_render", version = "0.16.0-dev" }
 bevy_time = { path = "../bevy_time", version = "0.16.0-dev" }
 bevy_utils = { path = "../bevy_utils", version = "0.16.0-dev" }
 bevy_ecs = { path = "../bevy_ecs", version = "0.16.0-dev" }
 bevy_transform = { path = "../bevy_transform", version = "0.16.0-dev" }
-bevy_hierarchy = { path = "../bevy_hierarchy", version = "0.16.0-dev" }
->>>>>>> fa64e0f2
 
 # other
 petgraph = { version = "0.6", features = ["serde-1"] }
