#![cfg_attr(docsrs, feature(doc_auto_cfg))]
#![forbid(unsafe_code)]
#![doc(
    html_logo_url = "https://bevy.org/assets/icon.png",
    html_favicon_url = "https://bevy.org/assets/icon.png"
)]

//! Animation for the game engine Bevy

extern crate alloc;

pub mod animatable;
pub mod animation_curves;
pub mod gltf_curves;
pub mod graph;
pub mod transition;
mod util;

use core::{
    any::TypeId,
    cell::RefCell,
    fmt::Debug,
    hash::{Hash, Hasher},
    iter, slice,
};
use graph::AnimationNodeType;
use prelude::{handle_node_transition, AnimationCurveEvaluator};

use crate::{
    graph::{AnimationGraphHandle, ThreadedAnimationGraphs},
    prelude::EvaluatorId,
};

use bevy_app::{AnimationSystems, App, Plugin, PostUpdate};
use bevy_asset::{Asset, AssetApp, AssetEventSystems, Assets};
use bevy_ecs::{prelude::*, world::EntityMutExcept};
use bevy_math::FloatOrd;
use bevy_platform::{collections::HashMap, hash::NoOpHash};
use bevy_reflect::{prelude::ReflectDefault, Reflect, TypePath};
use bevy_time::Time;
use bevy_transform::TransformSystems;
use bevy_utils::{PreHashMap, PreHashMapExt, TypeIdMap};
use petgraph::graph::NodeIndex;
use serde::{Deserialize, Serialize};
use thread_local::ThreadLocal;
use tracing::{trace, warn};
use uuid::Uuid;

/// The animation prelude.
///
/// This includes the most common types in this crate, re-exported for your convenience.
pub mod prelude {
    #[doc(hidden)]
    pub use crate::{
        animatable::*, animation_curves::*, graph::*, transition::*, AnimationClip,
        AnimationPlayer, AnimationPlugin, VariableCurve,
    };
}

use crate::{
    animation_curves::AnimationCurve,
    graph::{AnimationGraph, AnimationGraphAssetLoader, AnimationNodeIndex},
    transition::{expire_completed_transitions, AnimationTransitions},
};
use alloc::sync::Arc;

/// Adds animation support to an app
#[derive(Default)]
pub struct AnimationPlugin;

impl Plugin for AnimationPlugin {
    fn build(&self, app: &mut App) {
        app.init_asset::<AnimationClip>()
            .init_asset::<AnimationGraph>()
            .init_asset_loader::<AnimationGraphAssetLoader>()
            .register_asset_reflect::<AnimationClip>()
            .register_asset_reflect::<AnimationGraph>()
            .register_type::<AnimationPlayer>()
            .register_type::<AnimationTarget>()
            .register_type::<AnimationTransitions>()
            .register_type::<AnimationGraphHandle>()
            .register_type::<NodeIndex>()
            .register_type::<ThreadedAnimationGraphs>()
            .init_resource::<ThreadedAnimationGraphs>()
            .add_systems(
                PostUpdate,
                (
                    graph::thread_animation_graphs.before(AssetEvents),
                    handle_node_transition,
                    advance_animations,
                    // TODO: `animate_targets` can animate anything, so
                    // ambiguity testing currently considers it ambiguous with
                    // every other system in `PostUpdate`. We may want to move
                    // it to its own system set after `Update` but before
                    // `PostUpdate`. For now, we just disable ambiguity testing
                    // for this system.
                    animate_targets
                        .before(bevy_render::mesh::inherit_weights)
                        .ambiguous_with_all(),
                    trigger_untargeted_animation_events,
                    expire_completed_transitions,
                )
                    .chain()
                    .in_set(Animation)
                    .before(TransformSystem::TransformPropagate),
            );
    }
}

/// The [UUID namespace] of animation targets (e.g. bones).
///
/// [UUID namespace]: https://en.wikipedia.org/wiki/Universally_unique_identifier#Versions_3_and_5_(namespace_name-based)
pub static ANIMATION_TARGET_NAMESPACE: Uuid = Uuid::from_u128(0x3179f519d9274ff2b5966fd077023911);

/// Contains an [animation curve] which is used to animate a property of an entity.
///
/// [animation curve]: AnimationCurve
#[derive(Debug, TypePath)]
pub struct VariableCurve(pub Box<dyn AnimationCurve>);

impl Clone for VariableCurve {
    fn clone(&self) -> Self {
        Self(AnimationCurve::clone_value(&*self.0))
    }
}

impl VariableCurve {
    /// Create a new [`VariableCurve`] from an [animation curve].
    ///
    /// [animation curve]: AnimationCurve
    pub fn new(animation_curve: impl AnimationCurve) -> Self {
        Self(Box::new(animation_curve))
    }
}

/// A list of [`VariableCurve`]s and the [`AnimationTargetId`]s to which they
/// apply.
///
/// Because animation clips refer to targets by UUID, they can target any
/// [`AnimationTarget`] with that ID.
#[derive(Asset, Reflect, Clone, Debug, Default)]
#[reflect(Clone, Default)]
pub struct AnimationClip {
    // This field is ignored by reflection because AnimationCurves can contain things that are not reflect-able
    #[reflect(ignore, clone)]
    curves: AnimationCurves,
    events: AnimationEvents,
    duration: f32,
}

#[derive(Reflect, Debug, Clone)]
#[reflect(Clone)]
struct TimedAnimationEvent {
    time: f32,
    event: AnimationEvent,
}

#[derive(Reflect, Debug, Clone)]
#[reflect(Clone)]
struct AnimationEvent {
    #[reflect(ignore, clone)]
    trigger: AnimationEventFn,
}

impl AnimationEvent {
    fn trigger(&self, commands: &mut Commands, entity: Entity, time: f32, weight: f32) {
        (self.trigger.0)(commands, entity, time, weight);
    }
}

#[derive(Reflect, Clone)]
#[reflect(opaque)]
#[reflect(Clone, Default, Debug)]
struct AnimationEventFn(Arc<dyn Fn(&mut Commands, Entity, f32, f32) + Send + Sync>);

impl Default for AnimationEventFn {
    fn default() -> Self {
        Self(Arc::new(|_commands, _entity, _time, _weight| {}))
    }
}

impl Debug for AnimationEventFn {
    fn fmt(&self, f: &mut core::fmt::Formatter<'_>) -> core::fmt::Result {
        f.debug_tuple("AnimationEventFn").finish()
    }
}

#[derive(Reflect, Debug, PartialEq, Eq, PartialOrd, Ord, Hash, Clone)]
#[reflect(Clone)]
enum AnimationEventTarget {
    Root,
    Node(AnimationTargetId),
}

type AnimationEvents = HashMap<AnimationEventTarget, Vec<TimedAnimationEvent>>;

/// A mapping from [`AnimationTargetId`] (e.g. bone in a skinned mesh) to the
/// animation curves.
pub type AnimationCurves = HashMap<AnimationTargetId, Vec<VariableCurve>, NoOpHash>;

/// A unique [UUID] for an animation target (e.g. bone in a skinned mesh).
///
/// The [`AnimationClip`] asset and the [`AnimationTarget`] component both use
/// this to refer to targets (e.g. bones in a skinned mesh) to be animated.
///
/// When importing an armature or an animation clip, asset loaders typically use
/// the full path name from the armature to the bone to generate these UUIDs.
/// The ID is unique to the full path name and based only on the names. So, for
/// example, any imported armature with a bone at the root named `Hips` will
/// assign the same [`AnimationTargetId`] to its root bone. Likewise, any
/// imported animation clip that animates a root bone named `Hips` will
/// reference the same [`AnimationTargetId`]. Any animation is playable on any
/// armature as long as the bone names match, which allows for easy animation
/// retargeting.
///
/// Note that asset loaders generally use the *full* path name to generate the
/// [`AnimationTargetId`]. Thus a bone named `Chest` directly connected to a
/// bone named `Hips` will have a different ID from a bone named `Chest` that's
/// connected to a bone named `Stomach`.
///
/// [UUID]: https://en.wikipedia.org/wiki/Universally_unique_identifier
#[derive(Clone, Copy, PartialEq, Eq, PartialOrd, Ord, Reflect, Debug, Serialize, Deserialize)]
#[reflect(Clone)]
pub struct AnimationTargetId(pub Uuid);

impl Hash for AnimationTargetId {
    fn hash<H: Hasher>(&self, state: &mut H) {
        let (hi, lo) = self.0.as_u64_pair();
        state.write_u64(hi ^ lo);
    }
}

/// An entity that can be animated by an [`AnimationPlayer`].
///
/// These are frequently referred to as *bones* or *joints*, because they often
/// refer to individually-animatable parts of an armature.
///
/// Asset loaders for armatures are responsible for adding these as necessary.
/// Typically, they're generated from hashed versions of the entire name path
/// from the root of the armature to the bone. See the [`AnimationTargetId`]
/// documentation for more details.
///
/// By convention, asset loaders add [`AnimationTarget`] components to the
/// descendants of an [`AnimationPlayer`], as well as to the [`AnimationPlayer`]
/// entity itself, but Bevy doesn't require this in any way. So, for example,
/// it's entirely possible for an [`AnimationPlayer`] to animate a target that
/// it isn't an ancestor of. If you add a new bone to or delete a bone from an
/// armature at runtime, you may want to update the [`AnimationTarget`]
/// component as appropriate, as Bevy won't do this automatically.
///
/// Note that each entity can only be animated by one animation player at a
/// time. However, you can change [`AnimationTarget`]'s `player` property at
/// runtime to change which player is responsible for animating the entity.
#[derive(Clone, Copy, Component, Reflect)]
#[reflect(Component, Clone)]
pub struct AnimationTarget {
    /// The ID of this animation target.
    ///
    /// Typically, this is derived from the path.
    pub id: AnimationTargetId,

    /// The entity containing the [`AnimationPlayer`].
    #[entities]
    pub player: Entity,
}

impl AnimationClip {
    #[inline]
    /// [`VariableCurve`]s for each animation target. Indexed by the [`AnimationTargetId`].
    pub fn curves(&self) -> &AnimationCurves {
        &self.curves
    }

    #[inline]
    /// Get mutable references of [`VariableCurve`]s for each animation target. Indexed by the [`AnimationTargetId`].
    pub fn curves_mut(&mut self) -> &mut AnimationCurves {
        &mut self.curves
    }

    /// Gets the curves for a single animation target.
    ///
    /// Returns `None` if this clip doesn't animate the target.
    #[inline]
    pub fn curves_for_target(
        &self,
        target_id: AnimationTargetId,
    ) -> Option<&'_ Vec<VariableCurve>> {
        self.curves.get(&target_id)
    }

    /// Gets mutable references of the curves for a single animation target.
    ///
    /// Returns `None` if this clip doesn't animate the target.
    #[inline]
    pub fn curves_for_target_mut(
        &mut self,
        target_id: AnimationTargetId,
    ) -> Option<&'_ mut Vec<VariableCurve>> {
        self.curves.get_mut(&target_id)
    }

    /// Duration of the clip, represented in seconds.
    #[inline]
    pub fn duration(&self) -> f32 {
        self.duration
    }

    /// Set the duration of the clip in seconds.
    #[inline]
    pub fn set_duration(&mut self, duration_sec: f32) {
        self.duration = duration_sec;
    }

    /// Adds an [`AnimationCurve`] to an [`AnimationTarget`] named by an
    /// [`AnimationTargetId`].
    ///
    /// If the curve extends beyond the current duration of this clip, this
    /// method lengthens this clip to include the entire time span that the
    /// curve covers.
    ///
    /// More specifically:
    /// - This clip will be sampled on the interval `[0, duration]`.
    /// - Each curve in the clip is sampled by first clamping the sample time to its [domain].
    /// - Curves that extend forever never contribute to the duration.
    ///
    /// For example, a curve with domain `[2, 5]` will extend the clip to cover `[0, 5]`
    /// when added and will produce the same output on the entire interval `[0, 2]` because
    /// these time values all get clamped to `2`.
    ///
    /// By contrast, a curve with domain `[-10, ∞]` will never extend the clip duration when
    /// added and will be sampled only on `[0, duration]`, ignoring all negative time values.
    ///
    /// [domain]: AnimationCurve::domain
    pub fn add_curve_to_target(
        &mut self,
        target_id: AnimationTargetId,
        curve: impl AnimationCurve,
    ) {
        // Update the duration of the animation by this curve duration if it's longer
        let end = curve.domain().end();
        if end.is_finite() {
            self.duration = self.duration.max(end);
        }
        self.curves
            .entry(target_id)
            .or_default()
            .push(VariableCurve::new(curve));
    }

    /// Like [`add_curve_to_target`], but adding a [`VariableCurve`] directly.
    ///
    /// Under normal circumstances, that method is generally more convenient.
    ///
    /// [`add_curve_to_target`]: AnimationClip::add_curve_to_target
    pub fn add_variable_curve_to_target(
        &mut self,
        target_id: AnimationTargetId,
        variable_curve: VariableCurve,
    ) {
        let end = variable_curve.0.domain().end();
        if end.is_finite() {
            self.duration = self.duration.max(end);
        }
        self.curves
            .entry(target_id)
            .or_default()
            .push(variable_curve);
    }

    /// Add a untargeted [`Event`] to this [`AnimationClip`].
    ///
    /// The `event` will be cloned and triggered on the [`AnimationPlayer`] entity once the `time` (in seconds)
    /// is reached in the animation.
    ///
    /// See also [`add_event_to_target`](Self::add_event_to_target).
    pub fn add_event(&mut self, time: f32, event: impl Event + Clone) {
        self.add_event_fn(
            time,
            move |commands: &mut Commands, entity: Entity, _time: f32, _weight: f32| {
                commands.entity(entity).trigger(event.clone());
            },
        );
    }

    /// Add an [`Event`] to an [`AnimationTarget`] named by an [`AnimationTargetId`].
    ///
    /// The `event` will be cloned and triggered on the entity matching the target once the `time` (in seconds)
    /// is reached in the animation.
    ///
    /// Use [`add_event`](Self::add_event) instead if you don't have a specific target.
    pub fn add_event_to_target(
        &mut self,
        target_id: AnimationTargetId,
        time: f32,
        event: impl Event + Clone,
    ) {
        self.add_event_fn_to_target(
            target_id,
            time,
            move |commands: &mut Commands, entity: Entity, _time: f32, _weight: f32| {
                commands.entity(entity).trigger(event.clone());
            },
        );
    }

    /// Add a untargeted event function to this [`AnimationClip`].
    ///
    /// The `func` will trigger on the [`AnimationPlayer`] entity once the `time` (in seconds)
    /// is reached in the animation.
    ///
    /// For a simpler [`Event`]-based alternative, see [`AnimationClip::add_event`].
    /// See also [`add_event_to_target`](Self::add_event_to_target).
    ///
    /// ```
    /// # use bevy_animation::AnimationClip;
    /// # let mut clip = AnimationClip::default();
    /// clip.add_event_fn(1.0, |commands, entity, time, weight| {
    ///   println!("Animation Event Triggered {entity:#?} at time {time} with weight {weight}");
    /// })
    /// ```
    pub fn add_event_fn(
        &mut self,
        time: f32,
        func: impl Fn(&mut Commands, Entity, f32, f32) + Send + Sync + 'static,
    ) {
        self.add_event_internal(AnimationEventTarget::Root, time, func);
    }

    /// Add an event function to an [`AnimationTarget`] named by an [`AnimationTargetId`].
    ///
    /// The `func` will trigger on the entity matching the target once the `time` (in seconds)
    /// is reached in the animation.
    ///
    /// For a simpler [`Event`]-based alternative, see [`AnimationClip::add_event_to_target`].
    /// Use [`add_event`](Self::add_event) instead if you don't have a specific target.
    ///
    /// ```
    /// # use bevy_animation::{AnimationClip, AnimationTargetId};
    /// # let mut clip = AnimationClip::default();
    /// clip.add_event_fn_to_target(AnimationTargetId::from_iter(["Arm", "Hand"]), 1.0, |commands, entity, time, weight| {
    ///   println!("Animation Event Triggered {entity:#?} at time {time} with weight {weight}");
    /// })
    /// ```
    pub fn add_event_fn_to_target(
        &mut self,
        target_id: AnimationTargetId,
        time: f32,
        func: impl Fn(&mut Commands, Entity, f32, f32) + Send + Sync + 'static,
    ) {
        self.add_event_internal(AnimationEventTarget::Node(target_id), time, func);
    }

    fn add_event_internal(
        &mut self,
        target: AnimationEventTarget,
        time: f32,
        trigger_fn: impl Fn(&mut Commands, Entity, f32, f32) + Send + Sync + 'static,
    ) {
        self.duration = self.duration.max(time);
        let triggers = self.events.entry(target).or_default();
        match triggers.binary_search_by_key(&FloatOrd(time), |e| FloatOrd(e.time)) {
            Ok(index) | Err(index) => triggers.insert(
                index,
                TimedAnimationEvent {
                    time,
                    event: AnimationEvent {
                        trigger: AnimationEventFn(Arc::new(trigger_fn)),
                    },
                },
            ),
        }
    }
}

/// Repetition behavior of an animation.
#[derive(Reflect, Debug, PartialEq, Eq, Copy, Clone, Default)]
#[reflect(Clone, Default)]
pub enum RepeatAnimation {
    /// The animation will finish after running once.
    #[default]
    Never,
    /// The animation will finish after running "n" times.
    Count(u32),
    /// The animation will never finish.
    Forever,
}

/// Why Bevy failed to evaluate an animation.
#[derive(Clone, Debug)]
pub enum AnimationEvaluationError {
    /// The component to be animated isn't present on the animation target.
    ///
    /// To fix this error, make sure the entity to be animated contains all
    /// components that have animation curves.
    ComponentNotPresent(TypeId),

    /// The component to be animated was present, but the property on the
    /// component wasn't present.
    PropertyNotPresent(TypeId),

    /// An internal error occurred in the implementation of
    /// [`AnimationCurveEvaluator`].
    ///
    /// You shouldn't ordinarily see this error unless you implemented
    /// [`AnimationCurveEvaluator`] yourself. The contained [`TypeId`] is the ID
    /// of the curve evaluator.
    InconsistentEvaluatorImplementation(TypeId),
}

/// An animation that an [`AnimationPlayer`] is currently either playing or was
/// playing, but is presently paused.
///
/// A stopped animation is considered no longer active.
#[derive(Debug, Clone, Copy, Reflect)]
#[reflect(Clone, Default)]
pub struct ActiveAnimation {
    /// The factor by which the weight from the [`AnimationGraph`] is multiplied.
    weight: f32,
    repeat: RepeatAnimation,
    speed: f32,
    /// Total time the animation has been played.
    ///
    /// Note: Time does not increase when the animation is paused or after it has completed.
    elapsed: f32,
    /// The timestamp inside of the animation clip.
    ///
    /// Note: This will always be in the range [0.0, animation clip duration]
    seek_time: f32,
    /// The `seek_time` of the previous tick, if any.
    last_seek_time: Option<f32>,
    /// Number of times the animation has completed.
    /// If the animation is playing in reverse, this increments when the animation passes the start.
    completions: u32,
    /// `true` if the animation was completed at least once this tick.
    just_completed: bool,
    paused: bool,
}

impl Default for ActiveAnimation {
    fn default() -> Self {
        Self {
            weight: 1.0,
            repeat: RepeatAnimation::default(),
            speed: 1.0,
            elapsed: 0.0,
            seek_time: 0.0,
            last_seek_time: None,
            completions: 0,
            just_completed: false,
            paused: false,
        }
    }
}

impl ActiveAnimation {
    /// Check if the animation has finished, based on its repetition behavior and the number of times it has repeated.
    ///
    /// Note: An animation with `RepeatAnimation::Forever` will never finish.
    #[inline]
    pub fn is_finished(&self) -> bool {
        match self.repeat {
            RepeatAnimation::Forever => false,
            RepeatAnimation::Never => self.completions >= 1,
            RepeatAnimation::Count(n) => self.completions >= n,
        }
    }

    /// Update the animation given the delta time and the duration of the clip being played.
    #[inline]
    fn update(&mut self, delta: f32, clip_duration: f32) {
        self.just_completed = false;
        self.last_seek_time = Some(self.seek_time);

        if self.is_finished() {
            return;
        }

        self.elapsed += delta;
        self.seek_time += delta * self.speed;

        let over_time = self.speed > 0.0 && self.seek_time >= clip_duration;
        let under_time = self.speed < 0.0 && self.seek_time < 0.0;

        if over_time || under_time {
            self.just_completed = true;
            self.completions += 1;

            if self.is_finished() {
                return;
            }
        }
        if self.seek_time >= clip_duration {
            self.seek_time %= clip_duration;
        }
        // Note: assumes delta is never lower than -clip_duration
        if self.seek_time < 0.0 {
            self.seek_time += clip_duration;
        }
    }

    /// Reset back to the initial state as if no time has elapsed.
    pub fn replay(&mut self) {
        self.just_completed = false;
        self.completions = 0;
        self.elapsed = 0.0;
        self.last_seek_time = None;
        self.seek_time = 0.0;
    }

    /// Returns the current weight of this animation.
    pub fn weight(&self) -> f32 {
        self.weight
    }

    /// Sets the weight of this animation.
    pub fn set_weight(&mut self, weight: f32) -> &mut Self {
        self.weight = weight;
        self
    }

    /// Pause the animation.
    pub fn pause(&mut self) -> &mut Self {
        self.paused = true;
        self
    }

    /// Unpause the animation.
    pub fn resume(&mut self) -> &mut Self {
        self.paused = false;
        self
    }

    /// Returns true if this animation is currently paused.
    ///
    /// Note that paused animations are still [`ActiveAnimation`]s.
    #[inline]
    pub fn is_paused(&self) -> bool {
        self.paused
    }

    /// Sets the repeat mode for this playing animation.
    pub fn set_repeat(&mut self, repeat: RepeatAnimation) -> &mut Self {
        self.repeat = repeat;
        self
    }

    /// Marks this animation as repeating forever.
    pub fn repeat(&mut self) -> &mut Self {
        self.set_repeat(RepeatAnimation::Forever)
    }

    /// Returns the repeat mode assigned to this active animation.
    pub fn repeat_mode(&self) -> RepeatAnimation {
        self.repeat
    }

    /// Returns the number of times this animation has completed.
    pub fn completions(&self) -> u32 {
        self.completions
    }

    /// Returns true if the animation is playing in reverse.
    pub fn is_playback_reversed(&self) -> bool {
        self.speed < 0.0
    }

    /// Returns the speed of the animation playback.
    pub fn speed(&self) -> f32 {
        self.speed
    }

    /// Sets the speed of the animation playback.
    pub fn set_speed(&mut self, speed: f32) -> &mut Self {
        self.speed = speed;
        self
    }

    /// Returns the amount of time the animation has been playing.
    pub fn elapsed(&self) -> f32 {
        self.elapsed
    }

    /// Returns the seek time of the animation.
    ///
    /// This is nonnegative and no more than the clip duration.
    pub fn seek_time(&self) -> f32 {
        self.seek_time
    }

    /// Seeks to a specific time in the animation.
    ///
    /// This will not trigger events between the current time and `seek_time`.
    /// Use [`seek_to`](Self::seek_to) if this is desired.
    pub fn set_seek_time(&mut self, seek_time: f32) -> &mut Self {
        self.last_seek_time = Some(seek_time);
        self.seek_time = seek_time;
        self
    }

    /// Seeks to a specific time in the animation.
    ///
    /// Note that any events between the current time and `seek_time`
    /// will be triggered on the next update.
    /// Use [`set_seek_time`](Self::set_seek_time) if this is undesired.
    pub fn seek_to(&mut self, seek_time: f32) -> &mut Self {
        self.last_seek_time = Some(self.seek_time);
        self.seek_time = seek_time;
        self
    }

    /// Seeks to the beginning of the animation.
    ///
    /// Note that any events between the current time and `0.0`
    /// will be triggered on the next update.
    /// Use [`set_seek_time`](Self::set_seek_time) if this is undesired.
    pub fn rewind(&mut self) -> &mut Self {
        self.last_seek_time = Some(self.seek_time);
        self.seek_time = 0.0;
        self
    }
}

/// Animation controls.
///
/// Automatically added to any root animations of a scene when it is
/// spawned.
#[derive(Component, Default, Reflect)]
#[reflect(Component, Default, Clone)]
pub struct AnimationPlayer {
    active_animations: HashMap<AnimationNodeIndex, ActiveAnimation>,
}

// This is needed since `#[derive(Clone)]` does not generate optimized `clone_from`.
impl Clone for AnimationPlayer {
    fn clone(&self) -> Self {
        Self {
            active_animations: self.active_animations.clone(),
        }
    }

    fn clone_from(&mut self, source: &Self) {
        self.active_animations.clone_from(&source.active_animations);
    }
}

/// Temporary data that the [`animate_targets`] system maintains.
#[derive(Default)]
pub struct AnimationEvaluationState {
    /// Stores all [`AnimationCurveEvaluator`]s corresponding to properties that
    /// we've seen so far.
    ///
    /// This is a mapping from the id of an animation curve evaluator to
    /// the animation curve evaluator itself.
    ///
    /// For efficiency's sake, the [`AnimationCurveEvaluator`]s are cached from
    /// frame to frame and animation target to animation target. Therefore,
    /// there may be entries in this list corresponding to properties that the
    /// current [`AnimationPlayer`] doesn't animate. To iterate only over the
    /// properties that are currently being animated, consult the
    /// [`Self::current_evaluators`] set.
    evaluators: AnimationCurveEvaluators,

    /// The set of [`AnimationCurveEvaluator`] types that the current
    /// [`AnimationPlayer`] is animating.
    ///
    /// This is built up as new curve evaluators are encountered during graph
    /// traversal.
    current_evaluators: CurrentEvaluators,
}

#[derive(Default)]
struct AnimationCurveEvaluators {
    component_property_curve_evaluators:
        PreHashMap<(TypeId, usize), Box<dyn AnimationCurveEvaluator>>,
    type_id_curve_evaluators: TypeIdMap<Box<dyn AnimationCurveEvaluator>>,
}

impl AnimationCurveEvaluators {
    #[inline]
    pub(crate) fn get_mut(&mut self, id: EvaluatorId) -> Option<&mut dyn AnimationCurveEvaluator> {
        match id {
            EvaluatorId::ComponentField(component_property) => self
                .component_property_curve_evaluators
                .get_mut(component_property),
            EvaluatorId::Type(type_id) => self.type_id_curve_evaluators.get_mut(&type_id),
        }
        .map(|e| &mut **e)
    }

    #[inline]
    pub(crate) fn get_or_insert_with(
        &mut self,
        id: EvaluatorId,
        func: impl FnOnce() -> Box<dyn AnimationCurveEvaluator>,
    ) -> &mut dyn AnimationCurveEvaluator {
        match id {
            EvaluatorId::ComponentField(component_property) => &mut **self
                .component_property_curve_evaluators
                .get_or_insert_with(component_property, func),
            EvaluatorId::Type(type_id) => match self.type_id_curve_evaluators.entry(type_id) {
                bevy_platform::collections::hash_map::Entry::Occupied(occupied_entry) => {
                    &mut **occupied_entry.into_mut()
                }
                bevy_platform::collections::hash_map::Entry::Vacant(vacant_entry) => {
                    &mut **vacant_entry.insert(func())
                }
            },
        }
    }
}

#[derive(Default)]
struct CurrentEvaluators {
    component_properties: PreHashMap<(TypeId, usize), ()>,
    type_ids: TypeIdMap<()>,
}

impl CurrentEvaluators {
    pub(crate) fn keys(&self) -> impl Iterator<Item = EvaluatorId> {
        self.component_properties
            .keys()
            .map(EvaluatorId::ComponentField)
            .chain(self.type_ids.keys().copied().map(EvaluatorId::Type))
    }

    pub(crate) fn clear(
        &mut self,
        mut visit: impl FnMut(EvaluatorId) -> Result<(), AnimationEvaluationError>,
    ) -> Result<(), AnimationEvaluationError> {
        for (key, _) in self.component_properties.drain() {
            (visit)(EvaluatorId::ComponentField(&key))?;
        }

        for (key, _) in self.type_ids.drain() {
            (visit)(EvaluatorId::Type(key))?;
        }

        Ok(())
    }

    #[inline]
    pub(crate) fn insert(&mut self, id: EvaluatorId) {
        match id {
            EvaluatorId::ComponentField(component_property) => {
                self.component_properties.insert(*component_property, ());
            }
            EvaluatorId::Type(type_id) => {
                self.type_ids.insert(type_id, ());
            }
        }
    }
}

impl AnimationPlayer {
    /// Start playing an animation, restarting it if necessary.
    pub fn start(&mut self, animation: AnimationNodeIndex) -> &mut ActiveAnimation {
        let playing_animation = self.active_animations.entry(animation).or_default();
        playing_animation.replay();
        playing_animation
    }

    /// Start playing an animation, unless the requested animation is already playing.
    pub fn play(&mut self, animation: AnimationNodeIndex) -> &mut ActiveAnimation {
        self.active_animations.entry(animation).or_default()
    }

    /// Stops playing the given animation, removing it from the list of playing
    /// animations.
    pub fn stop(&mut self, animation: AnimationNodeIndex) -> &mut Self {
        self.active_animations.remove(&animation);
        self
    }

    /// Stops all currently-playing animations.
    pub fn stop_all(&mut self) -> &mut Self {
        self.active_animations.clear();
        self
    }

    /// Iterates through all animations that this [`AnimationPlayer`] is
    /// currently playing.
    pub fn playing_animations(
        &self,
    ) -> impl Iterator<Item = (&AnimationNodeIndex, &ActiveAnimation)> {
        self.active_animations.iter()
    }

    /// Iterates through all animations that this [`AnimationPlayer`] is
    /// currently playing, mutably.
    pub fn playing_animations_mut(
        &mut self,
    ) -> impl Iterator<Item = (&AnimationNodeIndex, &mut ActiveAnimation)> {
        self.active_animations.iter_mut()
    }

    /// Returns true if the animation is currently playing or paused, or false
    /// if the animation is stopped.
    pub fn is_playing_animation(&self, animation: AnimationNodeIndex) -> bool {
        self.active_animations.contains_key(&animation)
    }

    /// Check if all playing animations have finished, according to the repetition behavior.
    pub fn all_finished(&self) -> bool {
        self.active_animations
            .values()
            .all(ActiveAnimation::is_finished)
    }

    /// Check if all playing animations are paused.
    #[doc(alias = "is_paused")]
    pub fn all_paused(&self) -> bool {
        self.active_animations
            .values()
            .all(ActiveAnimation::is_paused)
    }

    /// Resume all playing animations.
    #[doc(alias = "pause")]
    pub fn pause_all(&mut self) -> &mut Self {
        for (_, playing_animation) in self.playing_animations_mut() {
            playing_animation.pause();
        }
        self
    }

    /// Resume all active animations.
    #[doc(alias = "resume")]
    pub fn resume_all(&mut self) -> &mut Self {
        for (_, playing_animation) in self.playing_animations_mut() {
            playing_animation.resume();
        }
        self
    }

    /// Rewinds all active animations.
    #[doc(alias = "rewind")]
    pub fn rewind_all(&mut self) -> &mut Self {
        for (_, playing_animation) in self.playing_animations_mut() {
            playing_animation.rewind();
        }
        self
    }

    /// Multiplies the speed of all active animations by the given factor.
    #[doc(alias = "set_speed")]
    pub fn adjust_speeds(&mut self, factor: f32) -> &mut Self {
        for (_, playing_animation) in self.playing_animations_mut() {
            let new_speed = playing_animation.speed() * factor;
            playing_animation.set_speed(new_speed);
        }
        self
    }

    /// Seeks all active animations forward or backward by the same amount.
    ///
    /// To seek forward, pass a positive value; to seek negative, pass a
    /// negative value. Values below 0.0 or beyond the end of the animation clip
    /// are clamped appropriately.
    #[doc(alias = "seek_to")]
    pub fn seek_all_by(&mut self, amount: f32) -> &mut Self {
        for (_, playing_animation) in self.playing_animations_mut() {
            let new_time = playing_animation.seek_time();
            playing_animation.seek_to(new_time + amount);
        }
        self
    }

    /// Returns the [`ActiveAnimation`] associated with the given animation
    /// node if it's currently playing.
    ///
    /// If the animation isn't currently active, returns `None`.
    pub fn animation(&self, animation: AnimationNodeIndex) -> Option<&ActiveAnimation> {
        self.active_animations.get(&animation)
    }

    /// Returns a mutable reference to the [`ActiveAnimation`] associated with
    /// the given animation node if it's currently active.
    ///
    /// If the animation isn't currently active, returns `None`.
    pub fn animation_mut(&mut self, animation: AnimationNodeIndex) -> Option<&mut ActiveAnimation> {
        self.active_animations.get_mut(&animation)
    }
}

/// A system that triggers untargeted animation events for the currently-playing animations.
fn trigger_untargeted_animation_events(
    mut commands: Commands,
    clips: Res<Assets<AnimationClip>>,
    graphs: Res<Assets<AnimationGraph>>,
    players: Query<(Entity, &AnimationPlayer, &AnimationGraphHandle)>,
) {
    for (entity, player, graph_id) in &players {
        // The graph might not have loaded yet. Safely bail.
        let Some(graph) = graphs.get(graph_id) else {
            return;
        };

        for (index, active_animation) in player.active_animations.iter() {
            if active_animation.paused {
                continue;
            }

            let Some(clip) = graph
                .get(*index)
                .and_then(|node| match &node.node_type {
                    AnimationNodeType::Clip(handle) => Some(handle),
                    AnimationNodeType::Blend | AnimationNodeType::Add => None,
                })
                .and_then(|id| clips.get(id))
            else {
                continue;
            };

            let Some(triggered_events) =
                TriggeredEvents::from_animation(AnimationEventTarget::Root, clip, active_animation)
            else {
                continue;
            };

            for TimedAnimationEvent { time, event } in triggered_events.iter() {
                event.trigger(&mut commands, entity, *time, active_animation.weight);
            }
        }
    }
}

/// A system that advances the time for all playing animations.
pub fn advance_animations(
    time: Res<Time>,
    animation_clips: Res<Assets<AnimationClip>>,
    animation_graphs: Res<Assets<AnimationGraph>>,
    mut players: Query<(&mut AnimationPlayer, &AnimationGraphHandle)>,
) {
    let delta_seconds = time.delta_secs();
    players
        .par_iter_mut()
        .for_each(|(mut player, graph_handle)| {
            let Some(animation_graph) = animation_graphs.get(graph_handle) else {
                return;
            };

            // Tick animations, and schedule them.

            let AnimationPlayer {
                ref mut active_animations,
                ..
            } = *player;

            for node_index in animation_graph.graph.node_indices() {
                let node = &animation_graph[node_index];

                if let Some(active_animation) = active_animations.get_mut(&node_index) {
                    // Tick the animation if necessary.
                    if !active_animation.paused {
                        if let AnimationNodeType::Clip(ref clip_handle) = node.node_type {
                            if let Some(clip) = animation_clips.get(clip_handle) {
                                active_animation.update(delta_seconds, clip.duration);
                            }
                        }
                    }
                }
            }
        });
}

/// A type alias for [`EntityMutExcept`] as used in animation.
pub type AnimationEntityMut<'w> =
    EntityMutExcept<'w, (AnimationTarget, AnimationPlayer, AnimationGraphHandle)>;

/// A system that modifies animation targets (e.g. bones in a skinned mesh)
/// according to the currently-playing animations.
pub fn animate_targets(
    par_commands: ParallelCommands,
    clips: Res<Assets<AnimationClip>>,
    graphs: Res<Assets<AnimationGraph>>,
    threaded_animation_graphs: Res<ThreadedAnimationGraphs>,
    players: Query<(&AnimationPlayer, &AnimationGraphHandle)>,
    mut targets: Query<(Entity, &AnimationTarget, AnimationEntityMut)>,
    animation_evaluation_state: Local<ThreadLocal<RefCell<AnimationEvaluationState>>>,
) {
    // Evaluate all animation targets in parallel.
    targets
        .par_iter_mut()
        .for_each(|(entity, target, entity_mut)| {
            let &AnimationTarget {
                id: target_id,
                player: player_id,
            } = target;

            let (animation_player, animation_graph_id) =
                if let Ok((player, graph_handle)) = players.get(player_id) {
                    (player, graph_handle.id())
                } else {
                    trace!(
                        "Either an animation player {} or a graph was missing for the target \
                         entity {} ({:?}); no animations will play this frame",
                        player_id,
                        entity_mut.id(),
                        entity_mut.get::<Name>(),
                    );
                    return;
                };

            // The graph might not have loaded yet. Safely bail.
            let Some(animation_graph) = graphs.get(animation_graph_id) else {
                return;
            };

            let Some(threaded_animation_graph) =
                threaded_animation_graphs.0.get(&animation_graph_id)
            else {
                return;
            };

            // Determine which mask groups this animation target belongs to.
            let target_mask = animation_graph
                .mask_groups
                .get(&target_id)
                .cloned()
                .unwrap_or_default();

            let mut evaluation_state = animation_evaluation_state.get_or_default().borrow_mut();
            let evaluation_state = &mut *evaluation_state;

            // Evaluate the graph.
            for &animation_graph_node_index in threaded_animation_graph.threaded_graph.iter() {
                let Some(animation_graph_node) = animation_graph.get(animation_graph_node_index)
                else {
                    continue;
                };

                match animation_graph_node.node_type {
                    AnimationNodeType::Blend => {
                        // This is a blend node.
                        for edge_index in threaded_animation_graph.sorted_edge_ranges
                            [animation_graph_node_index.index()]
                        .clone()
                        {
                            if let Err(err) = evaluation_state.blend_all(
                                threaded_animation_graph.sorted_edges[edge_index as usize],
                            ) {
                                warn!("Failed to blend animation: {:?}", err);
                            }
                        }

                        if let Err(err) = evaluation_state.push_blend_register_all(
                            animation_graph_node.weight,
                            animation_graph_node_index,
                        ) {
                            warn!("Animation blending failed: {:?}", err);
                        }
                    }

                    AnimationNodeType::Add => {
                        // This is an additive blend node.
                        for edge_index in threaded_animation_graph.sorted_edge_ranges
                            [animation_graph_node_index.index()]
                        .clone()
                        {
                            if let Err(err) = evaluation_state
                                .add_all(threaded_animation_graph.sorted_edges[edge_index as usize])
                            {
                                warn!("Failed to blend animation: {:?}", err);
                            }
                        }

                        if let Err(err) = evaluation_state.push_blend_register_all(
                            animation_graph_node.weight,
                            animation_graph_node_index,
                        ) {
                            warn!("Animation blending failed: {:?}", err);
                        }
                    }

                    AnimationNodeType::Clip(ref animation_clip_handle) => {
                        // This is a clip node.
                        let Some(active_animation) = animation_player
                            .active_animations
                            .get(&animation_graph_node_index)
                        else {
                            continue;
                        };

                        // If the weight is zero or the current animation target is
                        // masked out, stop here.
                        if active_animation.weight == 0.0
                            || (target_mask
                                & threaded_animation_graph.computed_masks
                                    [animation_graph_node_index.index()])
                                != 0
                        {
                            continue;
                        }

                        let Some(clip) = clips.get(animation_clip_handle) else {
                            continue;
                        };

                        if !active_animation.paused {
                            // Trigger all animation events that occurred this tick, if any.
                            if let Some(triggered_events) = TriggeredEvents::from_animation(
                                AnimationEventTarget::Node(target_id),
                                clip,
                                active_animation,
                            ) {
                                if !triggered_events.is_empty() {
                                    par_commands.command_scope(move |mut commands| {
                                        for TimedAnimationEvent { time, event } in
                                            triggered_events.iter()
                                        {
                                            event.trigger(
                                                &mut commands,
                                                entity,
                                                *time,
                                                active_animation.weight,
                                            );
                                        }
                                    });
                                }
                            }
                        }

                        let Some(curves) = clip.curves_for_target(target_id) else {
                            continue;
                        };

                        let weight = active_animation.weight * animation_graph_node.weight;
                        let seek_time = active_animation.seek_time;

                        for curve in curves {
                            // Fetch the curve evaluator. Curve evaluator types
                            // are unique to each property, but shared among all
                            // curve types. For example, given two curve types A
                            // and B, `RotationCurve<A>` and `RotationCurve<B>`
                            // will both yield a `RotationCurveEvaluator` and
                            // therefore will share the same evaluator in this
                            // table.
                            let curve_evaluator_id = (*curve.0).evaluator_id();
                            let curve_evaluator = evaluation_state
                                .evaluators
                                .get_or_insert_with(curve_evaluator_id.clone(), || {
                                    curve.0.create_evaluator()
                                });

                            evaluation_state
                                .current_evaluators
                                .insert(curve_evaluator_id);

                            if let Err(err) = AnimationCurve::apply(
                                &*curve.0,
                                curve_evaluator,
                                seek_time,
                                weight,
                                animation_graph_node_index,
                            ) {
                                warn!("Animation application failed: {:?}", err);
                            }
                        }
                    }
                }
            }

            if let Err(err) = evaluation_state.commit_all(entity_mut) {
                warn!("Animation application failed: {:?}", err);
            }
        });
}

<<<<<<< HEAD
=======
/// Adds animation support to an app
#[derive(Default)]
pub struct AnimationPlugin;

impl Plugin for AnimationPlugin {
    fn build(&self, app: &mut App) {
        app.init_asset::<AnimationClip>()
            .init_asset::<AnimationGraph>()
            .init_asset_loader::<AnimationGraphAssetLoader>()
            .register_asset_reflect::<AnimationClip>()
            .register_asset_reflect::<AnimationGraph>()
            .register_type::<AnimationPlayer>()
            .register_type::<AnimationTarget>()
            .register_type::<AnimationTransitions>()
            .register_type::<AnimationGraphHandle>()
            .register_type::<NodeIndex>()
            .register_type::<ThreadedAnimationGraphs>()
            .init_resource::<ThreadedAnimationGraphs>()
            .add_systems(
                PostUpdate,
                (
                    graph::thread_animation_graphs.before(AssetEventSystems),
                    advance_transitions,
                    advance_animations,
                    // TODO: `animate_targets` can animate anything, so
                    // ambiguity testing currently considers it ambiguous with
                    // every other system in `PostUpdate`. We may want to move
                    // it to its own system set after `Update` but before
                    // `PostUpdate`. For now, we just disable ambiguity testing
                    // for this system.
                    animate_targets
                        .before(bevy_render::mesh::inherit_weights)
                        .ambiguous_with_all(),
                    trigger_untargeted_animation_events,
                    expire_completed_transitions,
                )
                    .chain()
                    .in_set(AnimationSystems)
                    .before(TransformSystems::Propagate),
            );
    }
}

>>>>>>> 33c6f45a
impl AnimationTargetId {
    /// Creates a new [`AnimationTargetId`] by hashing a list of names.
    ///
    /// Typically, this will be the path from the animation root to the
    /// animation target (e.g. bone) that is to be animated.
    pub fn from_names<'a>(names: impl Iterator<Item = &'a Name>) -> Self {
        let mut blake3 = blake3::Hasher::new();
        blake3.update(ANIMATION_TARGET_NAMESPACE.as_bytes());
        for name in names {
            blake3.update(name.as_bytes());
        }
        let hash = blake3.finalize().as_bytes()[0..16].try_into().unwrap();
        Self(*uuid::Builder::from_sha1_bytes(hash).as_uuid())
    }

    /// Creates a new [`AnimationTargetId`] by hashing a single name.
    pub fn from_name(name: &Name) -> Self {
        Self::from_names(iter::once(name))
    }
}

impl<T: AsRef<str>> FromIterator<T> for AnimationTargetId {
    /// Creates a new [`AnimationTargetId`] by hashing a list of strings.
    ///
    /// Typically, this will be the path from the animation root to the
    /// animation target (e.g. bone) that is to be animated.
    fn from_iter<I: IntoIterator<Item = T>>(iter: I) -> Self {
        let mut blake3 = blake3::Hasher::new();
        blake3.update(ANIMATION_TARGET_NAMESPACE.as_bytes());
        for str in iter {
            blake3.update(str.as_ref().as_bytes());
        }
        let hash = blake3.finalize().as_bytes()[0..16].try_into().unwrap();
        Self(*uuid::Builder::from_sha1_bytes(hash).as_uuid())
    }
}

impl From<&Name> for AnimationTargetId {
    fn from(name: &Name) -> Self {
        AnimationTargetId::from_name(name)
    }
}

impl AnimationEvaluationState {
    /// Calls [`AnimationCurveEvaluator::blend`] on all curve evaluator types
    /// that we've been building up for a single target.
    ///
    /// The given `node_index` is the node that we're evaluating.
    fn blend_all(
        &mut self,
        node_index: AnimationNodeIndex,
    ) -> Result<(), AnimationEvaluationError> {
        for curve_evaluator_type in self.current_evaluators.keys() {
            self.evaluators
                .get_mut(curve_evaluator_type)
                .unwrap()
                .blend(node_index)?;
        }
        Ok(())
    }

    /// Calls [`AnimationCurveEvaluator::add`] on all curve evaluator types
    /// that we've been building up for a single target.
    ///
    /// The given `node_index` is the node that we're evaluating.
    fn add_all(&mut self, node_index: AnimationNodeIndex) -> Result<(), AnimationEvaluationError> {
        for curve_evaluator_type in self.current_evaluators.keys() {
            self.evaluators
                .get_mut(curve_evaluator_type)
                .unwrap()
                .add(node_index)?;
        }
        Ok(())
    }

    /// Calls [`AnimationCurveEvaluator::push_blend_register`] on all curve
    /// evaluator types that we've been building up for a single target.
    ///
    /// The `weight` parameter is the weight that should be pushed onto the
    /// stack, while the `node_index` parameter is the node that we're
    /// evaluating.
    fn push_blend_register_all(
        &mut self,
        weight: f32,
        node_index: AnimationNodeIndex,
    ) -> Result<(), AnimationEvaluationError> {
        for curve_evaluator_type in self.current_evaluators.keys() {
            self.evaluators
                .get_mut(curve_evaluator_type)
                .unwrap()
                .push_blend_register(weight, node_index)?;
        }
        Ok(())
    }

    /// Calls [`AnimationCurveEvaluator::commit`] on all curve evaluator types
    /// that we've been building up for a single target.
    ///
    /// This is the call that actually writes the computed values into the
    /// components being animated.
    fn commit_all(
        &mut self,
        mut entity_mut: AnimationEntityMut,
    ) -> Result<(), AnimationEvaluationError> {
        self.current_evaluators.clear(|id| {
            self.evaluators
                .get_mut(id)
                .unwrap()
                .commit(entity_mut.reborrow())
        })
    }
}

/// All the events from an [`AnimationClip`] that occurred this tick.
#[derive(Debug, Clone)]
struct TriggeredEvents<'a> {
    direction: TriggeredEventsDir,
    lower: &'a [TimedAnimationEvent],
    upper: &'a [TimedAnimationEvent],
}

impl<'a> TriggeredEvents<'a> {
    fn from_animation(
        target: AnimationEventTarget,
        clip: &'a AnimationClip,
        active_animation: &ActiveAnimation,
    ) -> Option<Self> {
        let events = clip.events.get(&target)?;
        let reverse = active_animation.is_playback_reversed();
        let is_finished = active_animation.is_finished();

        // Return early if the animation have finished on a previous tick.
        if is_finished && !active_animation.just_completed {
            return None;
        }

        // The animation completed this tick, while still playing.
        let looping = active_animation.just_completed && !is_finished;
        let direction = match (reverse, looping) {
            (false, false) => TriggeredEventsDir::Forward,
            (false, true) => TriggeredEventsDir::ForwardLooping,
            (true, false) => TriggeredEventsDir::Reverse,
            (true, true) => TriggeredEventsDir::ReverseLooping,
        };

        let last_time = active_animation.last_seek_time?;
        let this_time = active_animation.seek_time;

        let (lower, upper) = match direction {
            // Return all events where last_time <= event.time < this_time.
            TriggeredEventsDir::Forward => {
                let start = events.partition_point(|event| event.time < last_time);
                // The animation finished this tick, return any remaining events.
                if is_finished {
                    (&events[start..], &events[0..0])
                } else {
                    let end = events.partition_point(|event| event.time < this_time);
                    (&events[start..end], &events[0..0])
                }
            }
            // Return all events where this_time < event.time <= last_time.
            TriggeredEventsDir::Reverse => {
                let end = events.partition_point(|event| event.time <= last_time);
                // The animation finished, return any remaining events.
                if is_finished {
                    (&events[..end], &events[0..0])
                } else {
                    let start = events.partition_point(|event| event.time <= this_time);
                    (&events[start..end], &events[0..0])
                }
            }
            // The animation is looping this tick and we have to return events where
            // either last_tick <= event.time or event.time < this_tick.
            TriggeredEventsDir::ForwardLooping => {
                let upper_start = events.partition_point(|event| event.time < last_time);
                let lower_end = events.partition_point(|event| event.time < this_time);

                let upper = &events[upper_start..];
                let lower = &events[..lower_end];
                (lower, upper)
            }
            // The animation is looping this tick and we have to return events where
            // either last_tick >= event.time or event.time > this_tick.
            TriggeredEventsDir::ReverseLooping => {
                let lower_end = events.partition_point(|event| event.time <= last_time);
                let upper_start = events.partition_point(|event| event.time <= this_time);

                let upper = &events[upper_start..];
                let lower = &events[..lower_end];
                (lower, upper)
            }
        };
        Some(Self {
            direction,
            lower,
            upper,
        })
    }

    fn is_empty(&self) -> bool {
        self.lower.is_empty() && self.upper.is_empty()
    }

    fn iter(&self) -> TriggeredEventsIter {
        match self.direction {
            TriggeredEventsDir::Forward => TriggeredEventsIter::Forward(self.lower.iter()),
            TriggeredEventsDir::Reverse => TriggeredEventsIter::Reverse(self.lower.iter().rev()),
            TriggeredEventsDir::ForwardLooping => TriggeredEventsIter::ForwardLooping {
                upper: self.upper.iter(),
                lower: self.lower.iter(),
            },
            TriggeredEventsDir::ReverseLooping => TriggeredEventsIter::ReverseLooping {
                lower: self.lower.iter().rev(),
                upper: self.upper.iter().rev(),
            },
        }
    }
}

#[derive(Debug, Clone, Copy)]
enum TriggeredEventsDir {
    /// The animation is playing normally
    Forward,
    /// The animation is playing in reverse
    Reverse,
    /// The animation is looping this tick
    ForwardLooping,
    /// The animation playing in reverse and looping this tick
    ReverseLooping,
}

#[derive(Debug, Clone)]
enum TriggeredEventsIter<'a> {
    Forward(slice::Iter<'a, TimedAnimationEvent>),
    Reverse(iter::Rev<slice::Iter<'a, TimedAnimationEvent>>),
    ForwardLooping {
        upper: slice::Iter<'a, TimedAnimationEvent>,
        lower: slice::Iter<'a, TimedAnimationEvent>,
    },
    ReverseLooping {
        lower: iter::Rev<slice::Iter<'a, TimedAnimationEvent>>,
        upper: iter::Rev<slice::Iter<'a, TimedAnimationEvent>>,
    },
}

impl<'a> Iterator for TriggeredEventsIter<'a> {
    type Item = &'a TimedAnimationEvent;

    fn next(&mut self) -> Option<Self::Item> {
        match self {
            TriggeredEventsIter::Forward(iter) => iter.next(),
            TriggeredEventsIter::Reverse(rev) => rev.next(),
            TriggeredEventsIter::ForwardLooping { upper, lower } => {
                upper.next().or_else(|| lower.next())
            }
            TriggeredEventsIter::ReverseLooping { lower, upper } => {
                lower.next().or_else(|| upper.next())
            }
        }
    }
}

#[cfg(test)]
mod tests {
    use bevy_reflect::{DynamicMap, Map};

    use super::*;

    #[derive(Event, Reflect, Clone)]
    struct A;

    #[track_caller]
    fn assert_triggered_events_with(
        active_animation: &ActiveAnimation,
        clip: &AnimationClip,
        expected: impl Into<Vec<f32>>,
    ) {
        let Some(events) =
            TriggeredEvents::from_animation(AnimationEventTarget::Root, clip, active_animation)
        else {
            assert_eq!(expected.into(), Vec::<f32>::new());
            return;
        };
        let got: Vec<_> = events.iter().map(|t| t.time).collect();
        assert_eq!(
            expected.into(),
            got,
            "\n{events:#?}\nlast_time: {:?}\nthis_time:{}",
            active_animation.last_seek_time,
            active_animation.seek_time
        );
    }

    #[test]
    fn test_multiple_events_triggers() {
        let mut active_animation = ActiveAnimation {
            repeat: RepeatAnimation::Forever,
            ..Default::default()
        };
        let mut clip = AnimationClip {
            duration: 1.0,
            ..Default::default()
        };
        clip.add_event(0.5, A);
        clip.add_event(0.5, A);
        clip.add_event(0.5, A);

        assert_triggered_events_with(&active_animation, &clip, []);
        active_animation.update(0.8, clip.duration); // 0.0 : 0.8
        assert_triggered_events_with(&active_animation, &clip, [0.5, 0.5, 0.5]);

        clip.add_event(1.0, A);
        clip.add_event(0.0, A);
        clip.add_event(1.0, A);
        clip.add_event(0.0, A);

        active_animation.update(0.4, clip.duration); // 0.8 : 0.2
        assert_triggered_events_with(&active_animation, &clip, [1.0, 1.0, 0.0, 0.0]);
    }

    #[test]
    fn test_events_triggers() {
        let mut active_animation = ActiveAnimation::default();
        let mut clip = AnimationClip::default();
        clip.add_event(0.2, A);
        clip.add_event(0.0, A);
        assert_eq!(0.2, clip.duration);

        assert_triggered_events_with(&active_animation, &clip, []);
        active_animation.update(0.1, clip.duration); // 0.0 : 0.1
        assert_triggered_events_with(&active_animation, &clip, [0.0]);
        active_animation.update(0.1, clip.duration); // 0.1 : 0.2
        assert_triggered_events_with(&active_animation, &clip, [0.2]);
        active_animation.update(0.1, clip.duration); // 0.2 : 0.2
        assert_triggered_events_with(&active_animation, &clip, []);
        active_animation.update(0.1, clip.duration); // 0.2 : 0.2
        assert_triggered_events_with(&active_animation, &clip, []);

        active_animation.speed = -1.0;
        active_animation.completions = 0;
        assert_triggered_events_with(&active_animation, &clip, []);
        active_animation.update(0.1, clip.duration); // 0.2 : 0.1
        assert_triggered_events_with(&active_animation, &clip, [0.2]);
        active_animation.update(0.1, clip.duration); // 0.1 : 0.0
        assert_triggered_events_with(&active_animation, &clip, []);
        active_animation.update(0.1, clip.duration); // 0.0 : 0.0
        assert_triggered_events_with(&active_animation, &clip, [0.0]);
        active_animation.update(0.1, clip.duration); // 0.0 : 0.0
        assert_triggered_events_with(&active_animation, &clip, []);
    }

    #[test]
    fn test_events_triggers_looping() {
        let mut active_animation = ActiveAnimation {
            repeat: RepeatAnimation::Forever,
            ..Default::default()
        };
        let mut clip = AnimationClip::default();
        clip.add_event(0.3, A);
        clip.add_event(0.0, A);
        clip.add_event(0.2, A);
        assert_eq!(0.3, clip.duration);

        assert_triggered_events_with(&active_animation, &clip, []);
        active_animation.update(0.1, clip.duration); // 0.0 : 0.1
        assert_triggered_events_with(&active_animation, &clip, [0.0]);
        active_animation.update(0.1, clip.duration); // 0.1 : 0.2
        assert_triggered_events_with(&active_animation, &clip, []);
        active_animation.update(0.1, clip.duration); // 0.2 : 0.3
        assert_triggered_events_with(&active_animation, &clip, [0.2, 0.3]);
        active_animation.update(0.1, clip.duration); // 0.3 : 0.1
        assert_triggered_events_with(&active_animation, &clip, [0.0]);
        active_animation.update(0.1, clip.duration); // 0.1 : 0.2
        assert_triggered_events_with(&active_animation, &clip, []);

        active_animation.speed = -1.0;
        active_animation.update(0.1, clip.duration); // 0.2 : 0.1
        assert_triggered_events_with(&active_animation, &clip, [0.2]);
        active_animation.update(0.1, clip.duration); // 0.1 : 0.0
        assert_triggered_events_with(&active_animation, &clip, []);
        active_animation.update(0.1, clip.duration); // 0.0 : 0.2
        assert_triggered_events_with(&active_animation, &clip, [0.0, 0.3]);
        active_animation.update(0.1, clip.duration); // 0.2 : 0.1
        assert_triggered_events_with(&active_animation, &clip, [0.2]);
        active_animation.update(0.1, clip.duration); // 0.1 : 0.0
        assert_triggered_events_with(&active_animation, &clip, []);

        active_animation.replay();
        active_animation.update(clip.duration, clip.duration); // 0.0 : 0.0
        assert_triggered_events_with(&active_animation, &clip, [0.0, 0.3, 0.2]);

        active_animation.replay();
        active_animation.seek_time = clip.duration;
        active_animation.last_seek_time = Some(clip.duration);
        active_animation.update(clip.duration, clip.duration); // 0.3 : 0.0
        assert_triggered_events_with(&active_animation, &clip, [0.3, 0.2]);
    }

    #[test]
    fn test_animation_node_index_as_key_of_dynamic_map() {
        let mut map = DynamicMap::default();
        map.insert_boxed(
            Box::new(AnimationNodeIndex::new(0)),
            Box::new(ActiveAnimation::default()),
        );
    }
}<|MERGE_RESOLUTION|>--- conflicted
+++ resolved
@@ -85,7 +85,7 @@
             .add_systems(
                 PostUpdate,
                 (
-                    graph::thread_animation_graphs.before(AssetEvents),
+                    graph::thread_animation_graphs.before(AssetEventSystems),
                     handle_node_transition,
                     advance_animations,
                     // TODO: `animate_targets` can animate anything, so
@@ -101,11 +101,12 @@
                     expire_completed_transitions,
                 )
                     .chain()
-                    .in_set(Animation)
-                    .before(TransformSystem::TransformPropagate),
+                    .in_set(AnimationSystems)
+                    .before(TransformSystems::Propagate),
             );
     }
 }
+
 
 /// The [UUID namespace] of animation targets (e.g. bones).
 ///
@@ -1266,52 +1267,6 @@
         });
 }
 
-<<<<<<< HEAD
-=======
-/// Adds animation support to an app
-#[derive(Default)]
-pub struct AnimationPlugin;
-
-impl Plugin for AnimationPlugin {
-    fn build(&self, app: &mut App) {
-        app.init_asset::<AnimationClip>()
-            .init_asset::<AnimationGraph>()
-            .init_asset_loader::<AnimationGraphAssetLoader>()
-            .register_asset_reflect::<AnimationClip>()
-            .register_asset_reflect::<AnimationGraph>()
-            .register_type::<AnimationPlayer>()
-            .register_type::<AnimationTarget>()
-            .register_type::<AnimationTransitions>()
-            .register_type::<AnimationGraphHandle>()
-            .register_type::<NodeIndex>()
-            .register_type::<ThreadedAnimationGraphs>()
-            .init_resource::<ThreadedAnimationGraphs>()
-            .add_systems(
-                PostUpdate,
-                (
-                    graph::thread_animation_graphs.before(AssetEventSystems),
-                    advance_transitions,
-                    advance_animations,
-                    // TODO: `animate_targets` can animate anything, so
-                    // ambiguity testing currently considers it ambiguous with
-                    // every other system in `PostUpdate`. We may want to move
-                    // it to its own system set after `Update` but before
-                    // `PostUpdate`. For now, we just disable ambiguity testing
-                    // for this system.
-                    animate_targets
-                        .before(bevy_render::mesh::inherit_weights)
-                        .ambiguous_with_all(),
-                    trigger_untargeted_animation_events,
-                    expire_completed_transitions,
-                )
-                    .chain()
-                    .in_set(AnimationSystems)
-                    .before(TransformSystems::Propagate),
-            );
-    }
-}
-
->>>>>>> 33c6f45a
 impl AnimationTargetId {
     /// Creates a new [`AnimationTargetId`] by hashing a list of names.
     ///
