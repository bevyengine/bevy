--- conflicted
+++ resolved
@@ -521,16 +521,10 @@
         for (path, bone_id) in &animation_clip.paths {
             let cached_path = &mut animation.path_cache[*bone_id];
             let curves = animation_clip.get_curves(*bone_id).unwrap();
-<<<<<<< HEAD
             let Some(target) = entity_from_path(root, path, children, names, cached_path) else { 
                 continue 
             };
             any_path_found = true;
-=======
-            let Some(target) = entity_from_path(root, path, children, names, cached_path) else {
-                continue;
-            };
->>>>>>> 365cf311
             // SAFETY: The verify_no_ancestor_player check above ensures that two animation players cannot alias
             // any of their descendant Transforms.
             //
