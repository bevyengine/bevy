//! The [`AnimationCurve`] trait and adaptors that allow curves to implement it.
//!
//! # Overview
//!
//! The flow of curves into the animation system generally begins with something that
//! implements the [`Curve`] trait. Let's imagine, for example, that we have some
//! `Curve<Vec3>` that we want to use to animate something. That could be defined in
//! a number of different ways, but let's imagine that we've defined it [using a function]:
//!
//!     # use bevy_math::curve::{Curve, Interval, function_curve};
//!     # use bevy_math::vec3;
//!     let wobble_curve = function_curve(
//!         Interval::UNIT,
//!         |t| { vec3(t.cos(), 0.0, 0.0) },
//!     );
//!
//! Okay, so we have a curve, but the animation system also needs to know, in some way,
//! how the values from this curve should actually be used. That is, it needs to know what
//! to animate! That's what [`AnimationCurve`] is for. In particular, what we need to do
//! is take our curve and turn it into an `AnimationCurve` which will be usable by the
//! animation system.
//!
//! For instance, let's imagine that we want to use the `Vec3` output
//! from our curve to animate the [translation component of a `Transform`]. For this, there is
//! the adaptor [`TranslationCurve`], which wraps any `Curve<Vec3>` and turns it into an
//! [`AnimationCurve`] that will use the given curve to animate the entity's translation:
//!
//!     # use bevy_math::curve::{Curve, Interval, function_curve};
//!     # use bevy_math::vec3;
//!     # use bevy_animation::animation_curves::*;
//!     # let wobble_curve = function_curve(
//!     #     Interval::UNIT,
//!     #     |t| vec3(t.cos(), 0.0, 0.0)
//!     # );
//!     let wobble_animation = TranslationCurve(wobble_curve);
//!
//! And finally, this `AnimationCurve` needs to be added to an [`AnimationClip`] in order to
//! actually animate something. This is what that looks like:
//!
//!     # use bevy_math::curve::{Curve, Interval, function_curve};
//!     # use bevy_animation::{AnimationClip, AnimationTargetId, animation_curves::*};
//!     # use bevy_core::Name;
//!     # use bevy_math::vec3;
//!     # let wobble_curve = function_curve(
//!     #     Interval::UNIT,
//!     #     |t| { vec3(t.cos(), 0.0, 0.0) },
//!     # );
//!     # let wobble_animation = TranslationCurve(wobble_curve);
//!     # let animation_target_id = AnimationTargetId::from(&Name::new("Test"));
//!     let mut animation_clip = AnimationClip::default();
//!     animation_clip.add_curve_to_target(
//!         animation_target_id,
//!         wobble_animation,
//!     );
//!
//! # Making animation curves
//!
//! The overview showed one example, but in general there are a few different ways of going from
//! a [`Curve`], which produces time-related data of some kind, to an [`AnimationCurve`], which
//! knows how to apply that data to an entity.
//!
//! ## `Transform`
//!
//! [`Transform`] is special and has its own adaptors:
//!     - [`TranslationCurve`], which uses `Vec3` output to animate [`Transform::translation`]
//!     - [`RotationCurve`], which uses `Quat` output to animate [`Transform::rotation`]
//!     - [`ScaleCurve`], which uses `Vec3` output to animate [`Transform::scale`]
//!
//! ## Animatable properties
//!
//! Animation of arbitrary components can be accomplished using [`AnimatableProperty`] in
//! conjunction with [`AnimatableCurve`]. See the documentation [there] for details.
//!
//! [using a function]: bevy_math::curve::function_curve
//! [translation component of a `Transform`]: bevy_transform::prelude::Transform::translation
//! [`AnimationClip`]: crate::AnimationClip
//! [there]: AnimatableProperty

use core::{
    any::TypeId,
    fmt::{self, Debug, Formatter},
    marker::PhantomData,
};

use bevy_ecs::{component::Component, world::Mut};
use bevy_math::{
    curve::{
        cores::{UnevenCore, UnevenCoreError},
        iterable::IterableCurve,
        Curve, Interval,
    },
    Quat, Vec3,
};
use bevy_reflect::{FromReflect, Reflect, Reflectable, TypePath};
use bevy_render::mesh::morph::MorphWeights;
use bevy_transform::prelude::Transform;

use crate::{
    graph::AnimationNodeIndex, prelude::Animatable, AnimationEntityMut, AnimationEvaluationError,
};

/// A value on a component that Bevy can animate.
///
/// You can implement this trait on a unit struct in order to support animating
/// custom components other than transforms and morph weights. Use that type in
/// conjunction with [`AnimatableCurve`] (and perhaps [`AnimatableKeyframeCurve`]
/// to define the animation itself). For example, in order to animate font size of a
/// text section from 24 pt. to 80 pt., you might use:
///
///     # use bevy_animation::prelude::AnimatableProperty;
///     # use bevy_reflect::Reflect;
///     # use bevy_text::Text;
///     #[derive(Reflect)]
///     struct FontSizeProperty;
///
///     impl AnimatableProperty for FontSizeProperty {
///         type Component = Text;
///         type Property = f32;
///         fn get_mut(component: &mut Self::Component) -> Option<&mut Self::Property> {
///             Some(&mut component.sections.get_mut(0)?.style.font_size)
///         }
///     }
///
/// You can then create an [`AnimationClip`] to animate this property like so:
///
///     # use bevy_animation::{AnimationClip, AnimationTargetId, VariableCurve};
///     # use bevy_animation::prelude::{AnimatableProperty, AnimatableKeyframeCurve, AnimatableCurve};
///     # use bevy_core::Name;
///     # use bevy_reflect::Reflect;
///     # use bevy_text::Text;
///     # let animation_target_id = AnimationTargetId::from(&Name::new("Test"));
///     # #[derive(Reflect)]
///     # struct FontSizeProperty;
///     # impl AnimatableProperty for FontSizeProperty {
///     #     type Component = Text;
///     #     type Property = f32;
///     #     fn get_mut(component: &mut Self::Component) -> Option<&mut Self::Property> {
///     #         Some(&mut component.sections.get_mut(0)?.style.font_size)
///     #     }
///     # }
///     let mut animation_clip = AnimationClip::default();
///     animation_clip.add_curve_to_target(
///         animation_target_id,
///         AnimatableKeyframeCurve::new(
///             [
///                 (0.0, 24.0),
///                 (1.0, 80.0),
///             ]
///         )
///         .map(AnimatableCurve::<FontSizeProperty, _>::from_curve)
///         .expect("Failed to create font size curve")
///     );
///
/// Here, the use of [`AnimatableKeyframeCurve`] creates a curve out of the given keyframe time-value
/// pairs, using the [`Animatable`] implementation of `f32` to interpolate between them. The
/// invocation of [`AnimatableCurve::from_curve`] with `FontSizeProperty` indicates that the `f32`
/// output from that curve is to be used to animate the font size of a `Text` component (as
/// configured above).
///
/// [`AnimationClip`]: crate::AnimationClip
pub trait AnimatableProperty: Reflect + TypePath {
    /// The type of the component that the property lives on.
    type Component: Component;

    /// The type of the property to be animated.
    type Property: Animatable + FromReflect + Reflectable + Clone + Sync + Debug;

    /// Given a reference to the component, returns a reference to the property.
    ///
    /// If the property couldn't be found, returns `None`.
    fn get_mut(component: &mut Self::Component) -> Option<&mut Self::Property>;
}

/// This trait collects the additional requirements on top of [`Curve<T>`] needed for a
/// curve to be used as an [`AnimationCurve`].
pub trait AnimationCompatibleCurve<T>: Curve<T> + Debug + Clone + Reflectable {}

impl<T, C> AnimationCompatibleCurve<T> for C where C: Curve<T> + Debug + Clone + Reflectable {}

/// This type allows the conversion of a [curve] valued in the [property type] of an
/// [`AnimatableProperty`] into an [`AnimationCurve`] which animates that property.
///
/// [curve]: Curve
/// [property type]: AnimatableProperty::Property
#[derive(Reflect, FromReflect)]
#[reflect(from_reflect = false)]
pub struct AnimatableCurve<P, C> {
    curve: C,
    #[reflect(ignore)]
    _phantom: PhantomData<P>,
}

/// An [`AnimatableCurveEvaluator`] for [`AnimatableProperty`] instances.
///
/// You shouldn't ordinarily need to instantiate one of these manually. Bevy
/// will automatically do so when you use an [`AnimatableCurve`] instance.
#[derive(Reflect, FromReflect)]
#[reflect(from_reflect = false)]
pub struct AnimatableCurveEvaluator<P>
where
    P: AnimatableProperty,
{
    evaluator: BasicAnimationCurveEvaluator<P::Property>,
    #[reflect(ignore)]
    phantom: PhantomData<P>,
}

impl<P, C> AnimatableCurve<P, C>
where
    P: AnimatableProperty,
    C: AnimationCompatibleCurve<P::Property>,
{
    /// Create an [`AnimatableCurve`] (and thus an [`AnimationCurve`]) from a curve
    /// valued in an [animatable property].
    ///
    /// [animatable property]: AnimatableProperty::Property
    pub fn from_curve(curve: C) -> Self {
        Self {
            curve,
            _phantom: PhantomData,
        }
    }
}

impl<P, C> Clone for AnimatableCurve<P, C>
where
    C: Clone,
{
    fn clone(&self) -> Self {
        Self {
            curve: self.curve.clone(),
            _phantom: PhantomData,
        }
    }
}

impl<P, C> Debug for AnimatableCurve<P, C>
where
    C: Debug,
{
    fn fmt(&self, f: &mut Formatter<'_>) -> fmt::Result {
        f.debug_struct("AnimatableCurve")
            .field("curve", &self.curve)
            .finish()
    }
}

impl<P, C> AnimationCurve for AnimatableCurve<P, C>
where
    P: AnimatableProperty,
    C: AnimationCompatibleCurve<P::Property>,
{
    fn clone_value(&self) -> Box<dyn AnimationCurve> {
        Box::new(self.clone())
    }

    fn domain(&self) -> Interval {
        self.curve.domain()
    }

    fn evaluator_type(&self) -> TypeId {
        TypeId::of::<AnimatableCurveEvaluator<P>>()
    }

    fn create_evaluator(&self) -> Box<dyn AnimationCurveEvaluator> {
        Box::new(AnimatableCurveEvaluator {
            evaluator: BasicAnimationCurveEvaluator::default(),
            phantom: PhantomData::<P>,
        })
    }

    fn apply(
        &self,
        curve_evaluator: &mut dyn AnimationCurveEvaluator,
        t: f32,
        weight: f32,
        graph_node: AnimationNodeIndex,
    ) -> Result<(), AnimationEvaluationError> {
        let curve_evaluator = (*Reflect::as_any_mut(curve_evaluator))
            .downcast_mut::<AnimatableCurveEvaluator<P>>()
            .unwrap();
        let value = self.curve.sample_clamped(t);
        curve_evaluator
            .evaluator
            .stack
            .push(BasicAnimationCurveEvaluatorStackElement {
                value,
                weight,
                graph_node,
            });
        Ok(())
    }
}

impl<P> AnimationCurveEvaluator for AnimatableCurveEvaluator<P>
where
    P: AnimatableProperty,
{
    fn blend(&mut self, graph_node: AnimationNodeIndex) -> Result<(), AnimationEvaluationError> {
        self.evaluator.blend(graph_node)
    }

    fn push_blend_register(
        &mut self,
        weight: f32,
        graph_node: AnimationNodeIndex,
    ) -> Result<(), AnimationEvaluationError> {
        self.evaluator.push_blend_register(weight, graph_node)
    }

    fn commit<'a>(
        &mut self,
        _: Option<Mut<'a, Transform>>,
        mut entity: AnimationEntityMut<'a>,
    ) -> Result<(), AnimationEvaluationError> {
        let mut component = entity.get_mut::<P::Component>().ok_or_else(|| {
            AnimationEvaluationError::ComponentNotPresent(TypeId::of::<P::Component>())
        })?;
        let property = P::get_mut(&mut component)
            .ok_or_else(|| AnimationEvaluationError::PropertyNotPresent(TypeId::of::<P>()))?;
        *property = self
            .evaluator
            .stack
            .pop()
            .ok_or_else(inconsistent::<AnimatableCurveEvaluator<P>>)?
            .value;
        Ok(())
    }
}

/// This type allows a [curve] valued in `Vec3` to become an [`AnimationCurve`] that animates
/// the translation component of a transform.
///
/// [curve]: Curve
#[derive(Debug, Clone, Reflect, FromReflect)]
#[reflect(from_reflect = false)]
pub struct TranslationCurve<C>(pub C);

/// An [`AnimationCurveEvaluator`] for use with [`TranslationCurve`]s.
///
/// You shouldn't need to instantiate this manually; Bevy will automatically do
/// so.
#[derive(Reflect, FromReflect)]
#[reflect(from_reflect = false)]
pub struct TranslationCurveEvaluator {
    evaluator: BasicAnimationCurveEvaluator<Vec3>,
}

impl<C> AnimationCurve for TranslationCurve<C>
where
    C: AnimationCompatibleCurve<Vec3>,
{
    fn clone_value(&self) -> Box<dyn AnimationCurve> {
        Box::new(self.clone())
    }

    fn domain(&self) -> Interval {
        self.0.domain()
    }

    fn evaluator_type(&self) -> TypeId {
        TypeId::of::<TranslationCurveEvaluator>()
    }

    fn create_evaluator(&self) -> Box<dyn AnimationCurveEvaluator> {
        Box::new(TranslationCurveEvaluator {
            evaluator: BasicAnimationCurveEvaluator::default(),
        })
    }

    fn apply(
        &self,
        curve_evaluator: &mut dyn AnimationCurveEvaluator,
        t: f32,
        weight: f32,
        graph_node: AnimationNodeIndex,
    ) -> Result<(), AnimationEvaluationError> {
        let curve_evaluator = (*Reflect::as_any_mut(curve_evaluator))
            .downcast_mut::<TranslationCurveEvaluator>()
            .unwrap();
        let value = self.0.sample_clamped(t);
        curve_evaluator
            .evaluator
            .stack
            .push(BasicAnimationCurveEvaluatorStackElement {
                value,
                weight,
                graph_node,
            });
        Ok(())
    }
}

impl AnimationCurveEvaluator for TranslationCurveEvaluator {
    fn blend(&mut self, graph_node: AnimationNodeIndex) -> Result<(), AnimationEvaluationError> {
        self.evaluator.blend(graph_node)
    }

    fn push_blend_register(
        &mut self,
        weight: f32,
        graph_node: AnimationNodeIndex,
    ) -> Result<(), AnimationEvaluationError> {
        self.evaluator.push_blend_register(weight, graph_node)
    }

    fn commit<'a>(
        &mut self,
        transform: Option<Mut<'a, Transform>>,
        _: AnimationEntityMut<'a>,
    ) -> Result<(), AnimationEvaluationError> {
        let mut component = transform.ok_or_else(|| {
            AnimationEvaluationError::ComponentNotPresent(TypeId::of::<Transform>())
        })?;
        component.translation = self
            .evaluator
            .stack
            .pop()
            .ok_or_else(inconsistent::<TranslationCurveEvaluator>)?
            .value;
        Ok(())
    }
}

/// This type allows a [curve] valued in `Quat` to become an [`AnimationCurve`] that animates
/// the rotation component of a transform.
///
/// [curve]: Curve
#[derive(Debug, Clone, Reflect, FromReflect)]
#[reflect(from_reflect = false)]
pub struct RotationCurve<C>(pub C);

/// An [`AnimationCurveEvaluator`] for use with [`RotationCurve`]s.
///
/// You shouldn't need to instantiate this manually; Bevy will automatically do
/// so.
#[derive(Reflect, FromReflect)]
#[reflect(from_reflect = false)]
pub struct RotationCurveEvaluator {
    evaluator: BasicAnimationCurveEvaluator<Quat>,
}

impl<C> AnimationCurve for RotationCurve<C>
where
    C: AnimationCompatibleCurve<Quat>,
{
    fn clone_value(&self) -> Box<dyn AnimationCurve> {
        Box::new(self.clone())
    }

    fn domain(&self) -> Interval {
        self.0.domain()
    }

    fn evaluator_type(&self) -> TypeId {
        TypeId::of::<RotationCurveEvaluator>()
    }

    fn create_evaluator(&self) -> Box<dyn AnimationCurveEvaluator> {
        Box::new(RotationCurveEvaluator {
            evaluator: BasicAnimationCurveEvaluator::default(),
        })
    }

    fn apply(
        &self,
        curve_evaluator: &mut dyn AnimationCurveEvaluator,
        t: f32,
        weight: f32,
        graph_node: AnimationNodeIndex,
    ) -> Result<(), AnimationEvaluationError> {
        let curve_evaluator = (*Reflect::as_any_mut(curve_evaluator))
            .downcast_mut::<RotationCurveEvaluator>()
            .unwrap();
        let value = self.0.sample_clamped(t);
        curve_evaluator
            .evaluator
            .stack
            .push(BasicAnimationCurveEvaluatorStackElement {
                value,
                weight,
                graph_node,
            });
        Ok(())
    }
}

impl AnimationCurveEvaluator for RotationCurveEvaluator {
    fn blend(&mut self, graph_node: AnimationNodeIndex) -> Result<(), AnimationEvaluationError> {
        self.evaluator.blend(graph_node)
    }

    fn push_blend_register(
        &mut self,
        weight: f32,
        graph_node: AnimationNodeIndex,
    ) -> Result<(), AnimationEvaluationError> {
        self.evaluator.push_blend_register(weight, graph_node)
    }

    fn commit<'a>(
        &mut self,
        transform: Option<Mut<'a, Transform>>,
        _: AnimationEntityMut<'a>,
    ) -> Result<(), AnimationEvaluationError> {
        let mut component = transform.ok_or_else(|| {
            AnimationEvaluationError::ComponentNotPresent(TypeId::of::<Transform>())
        })?;
        component.rotation = self
            .evaluator
            .stack
            .pop()
            .ok_or_else(inconsistent::<RotationCurveEvaluator>)?
            .value;
        Ok(())
    }
}

/// This type allows a [curve] valued in `Vec3` to become an [`AnimationCurve`] that animates
/// the scale component of a transform.
///
/// [curve]: Curve
#[derive(Debug, Clone, Reflect, FromReflect)]
#[reflect(from_reflect = false)]
pub struct ScaleCurve<C>(pub C);

/// An [`AnimationCurveEvaluator`] for use with [`ScaleCurve`]s.
///
/// You shouldn't need to instantiate this manually; Bevy will automatically do
/// so.
#[derive(Reflect, FromReflect)]
#[reflect(from_reflect = false)]
pub struct ScaleCurveEvaluator {
    evaluator: BasicAnimationCurveEvaluator<Vec3>,
}

impl<C> AnimationCurve for ScaleCurve<C>
where
    C: AnimationCompatibleCurve<Vec3>,
{
    fn clone_value(&self) -> Box<dyn AnimationCurve> {
        Box::new(self.clone())
    }

    fn domain(&self) -> Interval {
        self.0.domain()
    }

    fn evaluator_type(&self) -> TypeId {
        TypeId::of::<ScaleCurveEvaluator>()
    }

    fn create_evaluator(&self) -> Box<dyn AnimationCurveEvaluator> {
        Box::new(ScaleCurveEvaluator {
            evaluator: BasicAnimationCurveEvaluator::default(),
        })
    }

    fn apply(
        &self,
        curve_evaluator: &mut dyn AnimationCurveEvaluator,
        t: f32,
        weight: f32,
        graph_node: AnimationNodeIndex,
    ) -> Result<(), AnimationEvaluationError> {
        let curve_evaluator = (*Reflect::as_any_mut(curve_evaluator))
            .downcast_mut::<ScaleCurveEvaluator>()
            .unwrap();
        let value = self.0.sample_clamped(t);
        curve_evaluator
            .evaluator
            .stack
            .push(BasicAnimationCurveEvaluatorStackElement {
                value,
                weight,
                graph_node,
            });
        Ok(())
    }
}

impl AnimationCurveEvaluator for ScaleCurveEvaluator {
    fn blend(&mut self, graph_node: AnimationNodeIndex) -> Result<(), AnimationEvaluationError> {
        self.evaluator.blend(graph_node)
    }

    fn push_blend_register(
        &mut self,
        weight: f32,
        graph_node: AnimationNodeIndex,
    ) -> Result<(), AnimationEvaluationError> {
        self.evaluator.push_blend_register(weight, graph_node)
    }

    fn commit<'a>(
        &mut self,
        transform: Option<Mut<'a, Transform>>,
        _: AnimationEntityMut<'a>,
    ) -> Result<(), AnimationEvaluationError> {
        let mut component = transform.ok_or_else(|| {
            AnimationEvaluationError::ComponentNotPresent(TypeId::of::<Transform>())
        })?;
        component.scale = self
            .evaluator
            .stack
            .pop()
            .ok_or_else(inconsistent::<ScaleCurveEvaluator>)?
            .value;
        Ok(())
    }
}

<<<<<<< HEAD
/// This type allows a [curve] valued in `Transform` to become an [`AnimationCurve`] that animates
/// a transform.
///
/// This exists primarily as a convenience to animate entities using the entire transform at once
/// instead of splitting it into pieces and animating each part (translation, rotation, scale).
///
/// [curve]: Curve
#[derive(Debug, Clone, Reflect, FromReflect)]
#[reflect(from_reflect = false)]
pub struct TransformCurve<C>(pub C);

/// An [`AnimationCurveEvaluator`] for use with [`TransformCurve`]s.
///
/// You shouldn't need to instantiate this manually; Bevy will automatically do
/// so.
#[derive(Reflect, FromReflect)]
#[reflect(from_reflect = false)]
pub struct TransformCurveEvaluator {
    evaluator: BasicAnimationCurveEvaluator<Transform>,
}

impl<C> AnimationCurve for TransformCurve<C>
where
    C: AnimationCompatibleCurve<Transform>,
{
    fn clone_value(&self) -> Box<dyn AnimationCurve> {
        Box::new(self.clone())
    }

    fn domain(&self) -> Interval {
        self.0.domain()
    }

    fn evaluator_type(&self) -> TypeId {
        TypeId::of::<TransformCurveEvaluator>()
    }

    fn create_evaluator(&self) -> Box<dyn AnimationCurveEvaluator> {
        Box::new(TransformCurveEvaluator {
            evaluator: BasicAnimationCurveEvaluator::default(),
        })
    }

    fn apply(
        &self,
        curve_evaluator: &mut dyn AnimationCurveEvaluator,
        t: f32,
        weight: f32,
        graph_node: AnimationNodeIndex,
    ) -> Result<(), AnimationEvaluationError> {
        let curve_evaluator = (*Reflect::as_any_mut(curve_evaluator))
            .downcast_mut::<TransformCurveEvaluator>()
            .unwrap();
        let value = self.0.sample_clamped(t);
        curve_evaluator
            .evaluator
            .stack
            .push(BasicAnimationCurveEvaluatorStackElement {
                value,
                weight,
                graph_node,
            });
        Ok(())
    }
}

impl AnimationCurveEvaluator for TransformCurveEvaluator {
    fn blend(&mut self, graph_node: AnimationNodeIndex) -> Result<(), AnimationEvaluationError> {
        self.evaluator.blend(graph_node)
    }

    fn push_blend_register(
        &mut self,
        weight: f32,
        graph_node: AnimationNodeIndex,
    ) -> Result<(), AnimationEvaluationError> {
        self.evaluator.push_blend_register(weight, graph_node)
    }

    fn commit<'a>(
        &mut self,
        transform: Option<Mut<'a, Transform>>,
        _: AnimationEntityMut<'a>,
    ) -> Result<(), AnimationEvaluationError> {
        let mut component = transform.ok_or_else(|| {
            AnimationEvaluationError::ComponentNotPresent(TypeId::of::<Transform>())
        })?;
        *component = self
            .evaluator
            .stack
            .pop()
            .ok_or_else(inconsistent::<TransformCurveEvaluator>)?
            .value;
        Ok(())
    }
}

=======
>>>>>>> 67744bb0
/// This type allows an [`IterableCurve`] valued in `f32` to be used as an [`AnimationCurve`]
/// that animates [morph weights].
///
/// [morph weights]: MorphWeights
#[derive(Debug, Clone, Reflect, FromReflect)]
#[reflect(from_reflect = false)]
pub struct WeightsCurve<C>(pub C);

#[derive(Reflect, FromReflect)]
#[reflect(from_reflect = false)]
struct WeightsCurveEvaluator {
    /// The values of the stack, in which each element is a list of morph target
    /// weights.
    ///
    /// The stack elements are concatenated and tightly packed together.
    ///
    /// The number of elements in this stack will always be a multiple of
    /// [`Self::morph_target_count`].
    stack_morph_target_weights: Vec<f32>,

    /// The blend weights and graph node indices for each element of the stack.
    ///
    /// This should have as many elements as there are stack nodes. In other
    /// words, `Self::stack_morph_target_weights.len() *
    /// Self::morph_target_counts as usize ==
    /// Self::stack_blend_weights_and_graph_nodes`.
    stack_blend_weights_and_graph_nodes: Vec<(f32, AnimationNodeIndex)>,

    /// The morph target weights in the blend register, if any.
    ///
    /// This field should be ignored if [`Self::blend_register_blend_weight`] is
    /// `None`. If non-empty, it will always have [`Self::morph_target_count`]
    /// elements in it.
    blend_register_morph_target_weights: Vec<f32>,

    /// The weight in the blend register.
    ///
    /// This will be `None` if the blend register is empty. In that case,
    /// [`Self::blend_register_morph_target_weights`] will be empty.
    blend_register_blend_weight: Option<f32>,

    /// The number of morph targets that are to be animated.
    morph_target_count: Option<u32>,
}

impl<C> AnimationCurve for WeightsCurve<C>
where
    C: IterableCurve<f32> + Debug + Clone + Reflectable,
{
    fn clone_value(&self) -> Box<dyn AnimationCurve> {
        Box::new(self.clone())
    }

    fn domain(&self) -> Interval {
        self.0.domain()
    }

    fn evaluator_type(&self) -> TypeId {
        TypeId::of::<WeightsCurveEvaluator>()
    }

    fn create_evaluator(&self) -> Box<dyn AnimationCurveEvaluator> {
        Box::new(WeightsCurveEvaluator {
            stack_morph_target_weights: vec![],
            stack_blend_weights_and_graph_nodes: vec![],
            blend_register_morph_target_weights: vec![],
            blend_register_blend_weight: None,
            morph_target_count: None,
        })
    }

    fn apply(
        &self,
        curve_evaluator: &mut dyn AnimationCurveEvaluator,
        t: f32,
        weight: f32,
        graph_node: AnimationNodeIndex,
    ) -> Result<(), AnimationEvaluationError> {
        let curve_evaluator = (*Reflect::as_any_mut(curve_evaluator))
            .downcast_mut::<WeightsCurveEvaluator>()
            .unwrap();

        let prev_morph_target_weights_len = curve_evaluator.stack_morph_target_weights.len();
        curve_evaluator
            .stack_morph_target_weights
            .extend(self.0.sample_iter_clamped(t));
        curve_evaluator.morph_target_count = Some(
            (curve_evaluator.stack_morph_target_weights.len() - prev_morph_target_weights_len)
                as u32,
        );

        curve_evaluator
            .stack_blend_weights_and_graph_nodes
            .push((weight, graph_node));
        Ok(())
    }
}

impl AnimationCurveEvaluator for WeightsCurveEvaluator {
    fn blend(&mut self, graph_node: AnimationNodeIndex) -> Result<(), AnimationEvaluationError> {
        let Some(&(_, top_graph_node)) = self.stack_blend_weights_and_graph_nodes.last() else {
            return Ok(());
        };
        if top_graph_node != graph_node {
            return Ok(());
        }

        let (weight_to_blend, _) = self.stack_blend_weights_and_graph_nodes.pop().unwrap();
        let stack_iter = self.stack_morph_target_weights.drain(
            (self.stack_morph_target_weights.len() - self.morph_target_count.unwrap() as usize)..,
        );

        match self.blend_register_blend_weight {
            None => {
                self.blend_register_blend_weight = Some(weight_to_blend);
                self.blend_register_morph_target_weights.clear();
                self.blend_register_morph_target_weights.extend(stack_iter);
            }

            Some(ref mut current_weight) => {
                *current_weight += weight_to_blend;
                for (dest, src) in self
                    .blend_register_morph_target_weights
                    .iter_mut()
                    .zip(stack_iter)
                {
                    *dest = f32::interpolate(dest, &src, weight_to_blend / *current_weight);
                }
            }
        }

        Ok(())
    }

    fn push_blend_register(
        &mut self,
        weight: f32,
        graph_node: AnimationNodeIndex,
    ) -> Result<(), AnimationEvaluationError> {
        if self.blend_register_blend_weight.take().is_some() {
            self.stack_morph_target_weights
                .append(&mut self.blend_register_morph_target_weights);
            self.stack_blend_weights_and_graph_nodes
                .push((weight, graph_node));
        }
        Ok(())
    }

    fn commit<'a>(
        &mut self,
        _: Option<Mut<'a, Transform>>,
        mut entity: AnimationEntityMut<'a>,
    ) -> Result<(), AnimationEvaluationError> {
        if self.stack_morph_target_weights.is_empty() {
            return Ok(());
        }

        // Compute the index of the first morph target in the last element of
        // the stack.
        let index_of_first_morph_target =
            self.stack_morph_target_weights.len() - self.morph_target_count.unwrap() as usize;

        for (dest, src) in entity
            .get_mut::<MorphWeights>()
            .ok_or_else(|| {
                AnimationEvaluationError::ComponentNotPresent(TypeId::of::<MorphWeights>())
            })?
            .weights_mut()
            .iter_mut()
            .zip(self.stack_morph_target_weights[index_of_first_morph_target..].iter())
        {
            *dest = *src;
        }
        self.stack_morph_target_weights.clear();
        self.stack_blend_weights_and_graph_nodes.clear();
        Ok(())
    }
}

#[derive(Reflect, FromReflect)]
#[reflect(from_reflect = false)]
struct BasicAnimationCurveEvaluator<A>
where
    A: Animatable,
{
    stack: Vec<BasicAnimationCurveEvaluatorStackElement<A>>,
    blend_register: Option<(A, f32)>,
}

#[derive(Reflect, FromReflect)]
#[reflect(from_reflect = false)]
struct BasicAnimationCurveEvaluatorStackElement<A>
where
    A: Animatable,
{
    value: A,
    weight: f32,
    graph_node: AnimationNodeIndex,
}

impl<A> Default for BasicAnimationCurveEvaluator<A>
where
    A: Animatable,
{
    fn default() -> Self {
        BasicAnimationCurveEvaluator {
            stack: vec![],
            blend_register: None,
        }
    }
}

impl<A> BasicAnimationCurveEvaluator<A>
where
    A: Animatable,
{
    fn blend(&mut self, graph_node: AnimationNodeIndex) -> Result<(), AnimationEvaluationError> {
        let Some(top) = self.stack.last() else {
            return Ok(());
        };
        if top.graph_node != graph_node {
            return Ok(());
        }

        let BasicAnimationCurveEvaluatorStackElement {
            value: value_to_blend,
            weight: weight_to_blend,
            graph_node: _,
        } = self.stack.pop().unwrap();

        match self.blend_register {
            None => self.blend_register = Some((value_to_blend, weight_to_blend)),
            Some((ref mut current_value, ref mut current_weight)) => {
                *current_weight += weight_to_blend;
                *current_value = A::interpolate(
                    current_value,
                    &value_to_blend,
                    weight_to_blend / *current_weight,
                );
            }
        }

        Ok(())
    }

    fn push_blend_register(
        &mut self,
        weight: f32,
        graph_node: AnimationNodeIndex,
    ) -> Result<(), AnimationEvaluationError> {
        if let Some((value, _)) = self.blend_register.take() {
            self.stack.push(BasicAnimationCurveEvaluatorStackElement {
                value,
                weight,
                graph_node,
            });
        }
        Ok(())
    }
}

/// A low-level trait that provides control over how curves are actually applied
/// to entities by the animation system.
///
/// Typically, this will not need to be implemented manually, since it is
/// automatically implemented by [`AnimatableCurve`] and other curves used by
/// the animation system (e.g. those that animate parts of transforms or morph
/// weights). However, this can be implemented manually when `AnimatableCurve`
/// is not sufficiently expressive.
///
/// In many respects, this behaves like a type-erased form of [`Curve`], where
/// the output type of the curve is remembered only in the components that are
/// mutated in the implementation of [`apply`].
///
/// [`apply`]: AnimationCurve::apply
pub trait AnimationCurve: Reflect + Debug + Send + Sync {
    /// Returns a boxed clone of this value.
    fn clone_value(&self) -> Box<dyn AnimationCurve>;

    /// The range of times for which this animation is defined.
    fn domain(&self) -> Interval;

    /// Returns the type ID of the [`AnimationCurveEvaluator`].
    ///
    /// This must match the type returned by [`Self::create_evaluator`]. It must
    /// be a single type that doesn't depend on the type of the curve.
    fn evaluator_type(&self) -> TypeId;

    /// Returns a newly-instantiated [`AnimationCurveEvaluator`] for use with
    /// this curve.
    ///
    /// All curve types must return the same type of
    /// [`AnimationCurveEvaluator`]. The returned value must match the type
    /// returned by [`Self::evaluator_type`].
    fn create_evaluator(&self) -> Box<dyn AnimationCurveEvaluator>;

    /// Samples the curve at the given time `t`, and pushes the sampled value
    /// onto the evaluation stack of the `curve_evaluator`.
    ///
    /// The `curve_evaluator` parameter points to the value returned by
    /// [`Self::create_evaluator`], upcast to an `&mut dyn
    /// AnimationCurveEvaluator`. Typically, implementations of [`Self::apply`]
    /// will want to downcast the `curve_evaluator` parameter to the concrete
    /// type [`Self::evaluator_type`] in order to push values of the appropriate
    /// type onto its evaluation stack.
    ///
    /// Be sure not to confuse the `t` and `weight` values. The former
    /// determines the position at which the *curve* is sampled, while `weight`
    /// ultimately determines how much the *stack values* will be blended
    /// together (see the definition of [`AnimationCurveEvaluator::blend`]).
    fn apply(
        &self,
        curve_evaluator: &mut dyn AnimationCurveEvaluator,
        t: f32,
        weight: f32,
        graph_node: AnimationNodeIndex,
    ) -> Result<(), AnimationEvaluationError>;
}

/// A low-level trait for use in [`crate::VariableCurve`] that provides fine
/// control over how animations are evaluated.
///
/// You can implement this trait when the generic [`AnimatableCurveEvaluator`]
/// isn't sufficiently-expressive for your needs. For example, [`MorphWeights`]
/// implements this trait instead of using [`AnimatableCurveEvaluator`] because
/// it needs to animate arbitrarily many weights at once, which can't be done
/// with [`Animatable`] as that works on fixed-size values only.
///
/// If you implement this trait, you should also implement [`AnimationCurve`] on
/// your curve type, as that trait allows creating instances of this one.
///
/// Implementations of [`AnimatableCurveEvaluator`] should maintain a *stack* of
/// (value, weight, node index) triples, as well as a *blend register*, which is
/// either a (value, weight) pair or empty. *Value* here refers to an instance
/// of the value being animated: for example, [`Vec3`] in the case of
/// translation keyframes.  The stack stores intermediate values generated while
/// evaluating the [`crate::graph::AnimationGraph`], while the blend register
/// stores the result of a blend operation.
pub trait AnimationCurveEvaluator: Reflect {
    /// Blends the top element of the stack with the blend register.
    ///
    /// The semantics of this method are as follows:
    ///
    /// 1. Pop the top element of the stack. Call its value vₘ and its weight
    ///    wₘ. If the stack was empty, return success.
    ///
    /// 2. If the blend register is empty, set the blend register value to vₘ
    ///    and the blend register weight to wₘ; then, return success.
    ///
    /// 3. If the blend register is nonempty, call its current value vₙ and its
    ///    current weight wₙ. Then, set the value of the blend register to
    ///    `interpolate(vₙ, vₘ, wₘ / (wₘ + wₙ))`, and set the weight of the blend
    ///    register to wₘ + wₙ.
    ///
    /// 4. Return success.
    fn blend(&mut self, graph_node: AnimationNodeIndex) -> Result<(), AnimationEvaluationError>;

    /// Pushes the current value of the blend register onto the stack.
    ///
    /// If the blend register is empty, this method does nothing successfully.
    /// Otherwise, this method pushes the current value of the blend register
    /// onto the stack, alongside the weight and graph node supplied to this
    /// function. The weight present in the blend register is discarded; only
    /// the weight parameter to this function is pushed onto the stack. The
    /// blend register is emptied after this process.
    fn push_blend_register(
        &mut self,
        weight: f32,
        graph_node: AnimationNodeIndex,
    ) -> Result<(), AnimationEvaluationError>;

    /// Pops the top value off the stack and writes it into the appropriate
    /// component.
    ///
    /// If the stack is empty, this method does nothing successfully. Otherwise,
    /// it pops the top value off the stack, fetches the associated component
    /// from either the `transform` or `entity` values as appropriate, and
    /// updates the appropriate property with the value popped from the stack.
    /// The weight and node index associated with the popped stack element are
    /// discarded. After doing this, the stack is emptied.
    ///
    /// The property on the component must be overwritten with the value from
    /// the stack, not blended with it.
    fn commit<'a>(
        &mut self,
        transform: Option<Mut<'a, Transform>>,
        entity: AnimationEntityMut<'a>,
    ) -> Result<(), AnimationEvaluationError>;
}

/// A [curve] defined by keyframes with values in an [animatable] type.
///
/// The keyframes are interpolated using the type's [`Animatable::interpolate`] implementation.
///
/// [curve]: Curve
/// [animatable]: Animatable
#[derive(Debug, Clone, Reflect)]
pub struct AnimatableKeyframeCurve<T> {
    core: UnevenCore<T>,
}

impl<T> Curve<T> for AnimatableKeyframeCurve<T>
where
    T: Animatable + Clone,
{
    #[inline]
    fn domain(&self) -> Interval {
        self.core.domain()
    }

    #[inline]
    fn sample_unchecked(&self, t: f32) -> T {
        self.core.sample_with(t, <T as Animatable>::interpolate)
    }

    #[inline]
    fn sample_clamped(&self, t: f32) -> T {
        // Sampling by keyframes is automatically clamped to the keyframe bounds.
        self.sample_unchecked(t)
    }
}

impl<T> AnimatableKeyframeCurve<T>
where
    T: Animatable,
{
    /// Create a new [`AnimatableKeyframeCurve`] from the given `keyframes`. The values of this
    /// curve are interpolated from the keyframes using the output type's implementation of
    /// [`Animatable::interpolate`].
    ///
    /// There must be at least two samples in order for this method to succeed.
    pub fn new(keyframes: impl IntoIterator<Item = (f32, T)>) -> Result<Self, UnevenCoreError> {
        Ok(Self {
            core: UnevenCore::new(keyframes)?,
        })
    }
}

fn inconsistent<P>() -> AnimationEvaluationError
where
    P: 'static + ?Sized,
{
    AnimationEvaluationError::InconsistentEvaluatorImplementation(TypeId::of::<P>())
}<|MERGE_RESOLUTION|>--- conflicted
+++ resolved
@@ -610,106 +610,6 @@
     }
 }
 
-<<<<<<< HEAD
-/// This type allows a [curve] valued in `Transform` to become an [`AnimationCurve`] that animates
-/// a transform.
-///
-/// This exists primarily as a convenience to animate entities using the entire transform at once
-/// instead of splitting it into pieces and animating each part (translation, rotation, scale).
-///
-/// [curve]: Curve
-#[derive(Debug, Clone, Reflect, FromReflect)]
-#[reflect(from_reflect = false)]
-pub struct TransformCurve<C>(pub C);
-
-/// An [`AnimationCurveEvaluator`] for use with [`TransformCurve`]s.
-///
-/// You shouldn't need to instantiate this manually; Bevy will automatically do
-/// so.
-#[derive(Reflect, FromReflect)]
-#[reflect(from_reflect = false)]
-pub struct TransformCurveEvaluator {
-    evaluator: BasicAnimationCurveEvaluator<Transform>,
-}
-
-impl<C> AnimationCurve for TransformCurve<C>
-where
-    C: AnimationCompatibleCurve<Transform>,
-{
-    fn clone_value(&self) -> Box<dyn AnimationCurve> {
-        Box::new(self.clone())
-    }
-
-    fn domain(&self) -> Interval {
-        self.0.domain()
-    }
-
-    fn evaluator_type(&self) -> TypeId {
-        TypeId::of::<TransformCurveEvaluator>()
-    }
-
-    fn create_evaluator(&self) -> Box<dyn AnimationCurveEvaluator> {
-        Box::new(TransformCurveEvaluator {
-            evaluator: BasicAnimationCurveEvaluator::default(),
-        })
-    }
-
-    fn apply(
-        &self,
-        curve_evaluator: &mut dyn AnimationCurveEvaluator,
-        t: f32,
-        weight: f32,
-        graph_node: AnimationNodeIndex,
-    ) -> Result<(), AnimationEvaluationError> {
-        let curve_evaluator = (*Reflect::as_any_mut(curve_evaluator))
-            .downcast_mut::<TransformCurveEvaluator>()
-            .unwrap();
-        let value = self.0.sample_clamped(t);
-        curve_evaluator
-            .evaluator
-            .stack
-            .push(BasicAnimationCurveEvaluatorStackElement {
-                value,
-                weight,
-                graph_node,
-            });
-        Ok(())
-    }
-}
-
-impl AnimationCurveEvaluator for TransformCurveEvaluator {
-    fn blend(&mut self, graph_node: AnimationNodeIndex) -> Result<(), AnimationEvaluationError> {
-        self.evaluator.blend(graph_node)
-    }
-
-    fn push_blend_register(
-        &mut self,
-        weight: f32,
-        graph_node: AnimationNodeIndex,
-    ) -> Result<(), AnimationEvaluationError> {
-        self.evaluator.push_blend_register(weight, graph_node)
-    }
-
-    fn commit<'a>(
-        &mut self,
-        transform: Option<Mut<'a, Transform>>,
-        _: AnimationEntityMut<'a>,
-    ) -> Result<(), AnimationEvaluationError> {
-        let mut component = transform.ok_or_else(|| {
-            AnimationEvaluationError::ComponentNotPresent(TypeId::of::<Transform>())
-        })?;
-        *component = self
-            .evaluator
-            .stack
-            .pop()
-            .ok_or_else(inconsistent::<TransformCurveEvaluator>)?
-            .value;
-        Ok(())
-    }
-}
-
-=======
->>>>>>> 67744bb0
 /// This type allows an [`IterableCurve`] valued in `f32` to be used as an [`AnimationCurve`]
 /// that animates [morph weights].
 ///
