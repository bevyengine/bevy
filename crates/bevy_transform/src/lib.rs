--- conflicted
+++ resolved
@@ -6,13 +6,8 @@
     pub use crate::{components::*, hierarchy::*, TransformPlugin};
 }
 
-<<<<<<< HEAD
-use bevy_app::prelude::*;
-use bevy_type_registry::RegisterType;
-=======
 use bevy_app::{prelude::*, startup_stage};
 use bevy_reflect::RegisterTypeBuilder;
->>>>>>> 9239621f
 use prelude::{parent_update_system, Children, GlobalTransform, Parent, PreviousParent, Transform};
 
 #[derive(Default)]
@@ -20,19 +15,11 @@
 
 impl Plugin for TransformPlugin {
     fn build(&self, app: &mut AppBuilder) {
-<<<<<<< HEAD
-        app.register_component_with::<Children>(|reg| reg.map_entities())
-            .register_component_with::<Parent>(|reg| reg.map_entities())
-            .register_component_with::<PreviousParent>(|reg| reg.map_entities())
-            .register_component::<Transform>()
-            .register_component::<GlobalTransform>()
-=======
         app.register_type::<Children>()
             .register_type::<Parent>()
             .register_type::<PreviousParent>()
             .register_type::<Transform>()
             .register_type::<GlobalTransform>()
->>>>>>> 9239621f
             // add transform systems to startup so the first update is "correct"
             .add_startup_system_to_stage(startup_stage::POST_STARTUP, parent_update_system)
             .add_startup_system_to_stage(
