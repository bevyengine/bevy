--- conflicted
+++ resolved
@@ -14,13 +14,8 @@
 pub mod prelude {
     #[doc(hidden)]
     pub use crate::{
-<<<<<<< HEAD
-        commands::BuildChildrenTransformExt, components::*, Transform2dBundle, TransformBundle,
-        TransformPlugin, TransformPoint,
-=======
         commands::BuildChildrenTransformExt, components::*, helper::TransformHelper,
-        TransformBundle, TransformPlugin, TransformPoint,
->>>>>>> 9cfada3f
+        Transform2dBundle, TransformBundle, TransformPlugin, TransformPoint,
     };
 }
 
@@ -165,15 +160,9 @@
         app.register_type::<Transform>()
             .register_type::<Transform2d>()
             .register_type::<GlobalTransform>()
-<<<<<<< HEAD
             .register_type::<GlobalTransform2d>()
-            .add_plugin(ValidParentCheckPlugin::<GlobalTransform>::default())
-            .add_plugin(ValidParentCheckPlugin::<GlobalTransform2d>::default())
-            .configure_set(
-=======
-            .add_plugins(ValidParentCheckPlugin::<GlobalTransform>::default())
+            .add_plugins((ValidParentCheckPlugin::<GlobalTransform>::default(), ValidParentCheckPlugin::<GlobalTransform2d>::default()))
             .configure_sets(
->>>>>>> 9cfada3f
                 PostStartup,
                 PropagateTransformsSet.in_set(TransformSystem::TransformPropagate),
             )
@@ -187,13 +176,7 @@
                         // These systems cannot access the same entities,
                         // due to subtle query filtering that is not yet correctly computed in the ambiguity detector
                         .ambiguous_with(PropagateTransformsSet),
-                    propagate_transforms::<Transform, GlobalTransform>
-                        .in_set(PropagateTransformsSet),
-                    sync_simple_transforms::<Transform2d, GlobalTransform2d>
-                        .in_set(TransformSystem::TransformPropagate)
-                        .ambiguous_with(PropagateTransformsSet),
-                    propagate_transforms::<Transform2d, GlobalTransform2d>
-                        .in_set(PropagateTransformsSet),
+                    propagate_transforms.in_set(PropagateTransformsSet),
                 ),
             )
             .configure_sets(
