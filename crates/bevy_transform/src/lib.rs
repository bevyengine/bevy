--- conflicted
+++ resolved
@@ -29,14 +29,11 @@
 #[cfg(feature = "bevy-support")]
 pub mod systems;
 
-<<<<<<< HEAD
-#[doc(hidden)]
-#[expect(deprecated)]
-=======
 /// The transform prelude.
 ///
 /// This includes the most common types in this crate, re-exported for your convenience.
->>>>>>> 8fb69dcb
+#[doc(hidden)]
+#[expect(deprecated)]
 pub mod prelude {
     #[doc(hidden)]
     pub use crate::components::*;
