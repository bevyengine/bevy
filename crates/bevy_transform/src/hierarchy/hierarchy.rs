use crate::components::{Children, Parent};
use bevy_ecs::{
    entity::Entity,
    system::{Command, EntityCommands},
    world::{EntityMut, World},
};
use bevy_utils::tracing::debug;

#[derive(Debug)]
pub struct DespawnRecursive {
    entity: Entity,
}

pub fn despawn_with_children_recursive(world: &mut World, entity: Entity) {
    // first, make the entity's own parent forget about it
    if let Some(parent) = world.get::<Parent>(entity).map(|parent| parent.0) {
        if let Some(mut children) = world.get_mut::<Children>(parent) {
            children.0.retain(|c| *c != entity);
        }
    }

    // then despawn the entity and all of its children
    despawn_with_children_recursive_inner(world, entity);
}

// Should only be called by `despawn_with_children_recursive`!
fn despawn_with_children_recursive_inner(world: &mut World, entity: Entity) {
    if let Some(mut children) = world.get_mut::<Children>(entity) {
        for e in std::mem::take(&mut children.0) {
            despawn_with_children_recursive_inner(world, e);
        }
    }

    if !world.despawn(entity) {
        debug!("Failed to despawn entity {:?}", entity);
    }
}

impl Command for DespawnRecursive {
    fn write(self, world: &mut World) {
        despawn_with_children_recursive(world, self.entity);
    }
}

pub trait DespawnRecursiveExt {
    /// Despawns the provided entity and its children.
    fn despawn_recursive(self);
}

<<<<<<< HEAD
impl<'s, 'w, 'a> DespawnRecursiveExt for EntityCommands<'s, 'w, 'a> {
=======
impl<'w, 's, 'a> DespawnRecursiveExt for EntityCommands<'w, 's, 'a> {
>>>>>>> 997eae61
    /// Despawns the provided entity and its children.
    fn despawn_recursive(mut self) {
        let entity = self.id();
        self.commands().add(DespawnRecursive { entity });
    }
}

impl<'w> DespawnRecursiveExt for EntityMut<'w> {
    /// Despawns the provided entity and its children.
    fn despawn_recursive(mut self) {
        let entity = self.id();
        // SAFE: EntityMut is consumed so even though the location is no longer
        // valid, it cannot be accessed again with the invalid location.
        unsafe {
            despawn_with_children_recursive(self.world_mut(), entity);
        }
    }
}

#[cfg(test)]
mod tests {
    use bevy_ecs::{
        component::Component,
        system::{CommandQueue, Commands},
        world::World,
    };

    use super::DespawnRecursiveExt;
    use crate::{components::Children, hierarchy::BuildChildren};

    #[derive(Component, Clone, Copy, PartialEq, Eq, Ord, PartialOrd, Debug)]
    struct Idx(u32);

    #[derive(Component, Clone, PartialEq, Eq, Ord, PartialOrd, Debug)]
    struct N(String);

    #[test]
    fn despawn_recursive() {
        let mut world = World::default();
        let mut queue = CommandQueue::default();
        let grandparent_entity;
        {
            let mut commands = Commands::new(&mut queue, &world);

            commands
                .spawn_bundle((N("Another parent".to_owned()), Idx(0)))
                .with_children(|parent| {
                    parent.spawn_bundle((N("Another child".to_owned()), Idx(1)));
                });

            // Create a grandparent entity which will _not_ be deleted
            grandparent_entity = commands
                .spawn_bundle((N("Grandparent".to_owned()), Idx(2)))
                .id();
            commands.entity(grandparent_entity).with_children(|parent| {
                // Add a child to the grandparent (the "parent"), which will get deleted
                parent
                    .spawn_bundle((N("Parent, to be deleted".to_owned()), Idx(3)))
                    // All descendents of the "parent" should also be deleted.
                    .with_children(|parent| {
                        parent
                            .spawn_bundle((N("First Child, to be deleted".to_owned()), Idx(4)))
                            .with_children(|parent| {
                                // child
                                parent.spawn_bundle((
                                    N("First grand child, to be deleted".to_owned()),
                                    Idx(5),
                                ));
                            });
                        parent.spawn_bundle((N("Second child, to be deleted".to_owned()), Idx(6)));
                    });
            });

            commands.spawn_bundle((N("An innocent bystander".to_owned()), Idx(7)));
        }
        queue.apply(&mut world);

        let parent_entity = world.get::<Children>(grandparent_entity).unwrap()[0];

        {
            let mut commands = Commands::new(&mut queue, &world);
            commands.entity(parent_entity).despawn_recursive();
            // despawning the same entity twice should not panic
            commands.entity(parent_entity).despawn_recursive();
        }
        queue.apply(&mut world);

        let mut results = world
            .query::<(&N, &Idx)>()
            .iter(&world)
            .map(|(a, b)| (a.clone(), *b))
            .collect::<Vec<_>>();
        results.sort_unstable_by_key(|(_, index)| *index);

        {
            let children = world.get::<Children>(grandparent_entity).unwrap();
            assert!(
                !children.iter().any(|&i| i == parent_entity),
                "grandparent should no longer know about its child which has been removed"
            );
        }

        assert_eq!(
            results,
            vec![
                (N("Another parent".to_owned()), Idx(0)),
                (N("Another child".to_owned()), Idx(1)),
                (N("Grandparent".to_owned()), Idx(2)),
                (N("An innocent bystander".to_owned()), Idx(7))
            ]
        );
    }
}<|MERGE_RESOLUTION|>--- conflicted
+++ resolved
@@ -47,11 +47,7 @@
     fn despawn_recursive(self);
 }
 
-<<<<<<< HEAD
-impl<'s, 'w, 'a> DespawnRecursiveExt for EntityCommands<'s, 'w, 'a> {
-=======
 impl<'w, 's, 'a> DespawnRecursiveExt for EntityCommands<'w, 's, 'a> {
->>>>>>> 997eae61
     /// Despawns the provided entity and its children.
     fn despawn_recursive(mut self) {
         let entity = self.id();
