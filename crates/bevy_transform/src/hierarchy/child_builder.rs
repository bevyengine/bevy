use crate::prelude::{Children, Parent, PreviousParent};
use bevy_ecs::{
    bundle::Bundle,
    entity::Entity,
    system::{Command, Commands, EntityCommands},
    world::{EntityMut, World},
};
use smallvec::SmallVec;

#[derive(Debug)]
pub struct InsertChildren {
    parent: Entity,
    children: SmallVec<[Entity; 8]>,
    index: usize,
}

impl Command for InsertChildren {
    fn write(self, world: &mut World) {
        for child in self.children.iter() {
            world
                .entity_mut(*child)
                // FIXME: don't erase the previous parent (see #1545)
                .insert_bundle((Parent(self.parent), PreviousParent(self.parent)));
        }
        {
            if let Some(mut children) = world.get_mut::<Children>(self.parent) {
                children.0.insert_from_slice(self.index, &self.children);
            } else {
                world
                    .entity_mut(self.parent)
                    .insert(Children(self.children));
            }
        }
    }
}

#[derive(Debug)]
pub struct PushChildren {
    parent: Entity,
    children: SmallVec<[Entity; 8]>,
}

<<<<<<< HEAD
pub struct ChildBuilder<'s, 'w, 'a> {
    commands: &'a mut Commands<'s, 'w>,
=======
pub struct ChildBuilder<'w, 's, 'a> {
    commands: &'a mut Commands<'w, 's>,
>>>>>>> 997eae61
    push_children: PushChildren,
}

impl Command for PushChildren {
    fn write(self, world: &mut World) {
        for child in self.children.iter() {
            world
                .entity_mut(*child)
                // FIXME: don't erase the previous parent (see #1545)
                .insert_bundle((Parent(self.parent), PreviousParent(self.parent)));
        }
        {
            let mut added = false;
            if let Some(mut children) = world.get_mut::<Children>(self.parent) {
                children.0.extend(self.children.iter().cloned());
                added = true;
            }

            // NOTE: ideally this is just an else statement, but currently that _incorrectly_ fails
            // borrow-checking
            if !added {
                world
                    .entity_mut(self.parent)
                    .insert(Children(self.children));
            }
        }
    }
}

<<<<<<< HEAD
impl<'s, 'w, 'a> ChildBuilder<'s, 'w, 'a> {
    pub fn spawn_bundle(&mut self, bundle: impl Bundle) -> EntityCommands<'s, 'w, '_> {
=======
impl<'w, 's, 'a> ChildBuilder<'w, 's, 'a> {
    pub fn spawn_bundle(&mut self, bundle: impl Bundle) -> EntityCommands<'w, 's, '_> {
>>>>>>> 997eae61
        let e = self.commands.spawn_bundle(bundle);
        self.push_children.children.push(e.id());
        e
    }

<<<<<<< HEAD
    pub fn spawn(&mut self) -> EntityCommands<'s, 'w, '_> {
=======
    pub fn spawn(&mut self) -> EntityCommands<'w, 's, '_> {
>>>>>>> 997eae61
        let e = self.commands.spawn();
        self.push_children.children.push(e.id());
        e
    }

    pub fn parent_entity(&self) -> Entity {
        self.push_children.parent
    }

    pub fn add_command<C: Command + 'static>(&mut self, command: C) -> &mut Self {
        self.commands.add(command);
        self
    }
}

pub trait BuildChildren {
    fn with_children(&mut self, f: impl FnOnce(&mut ChildBuilder)) -> &mut Self;
    fn push_children(&mut self, children: &[Entity]) -> &mut Self;
    fn insert_children(&mut self, index: usize, children: &[Entity]) -> &mut Self;
}

<<<<<<< HEAD
impl<'s, 'w, 'a> BuildChildren for EntityCommands<'s, 'w, 'a> {
=======
impl<'w, 's, 'a> BuildChildren for EntityCommands<'w, 's, 'a> {
>>>>>>> 997eae61
    fn with_children(&mut self, spawn_children: impl FnOnce(&mut ChildBuilder)) -> &mut Self {
        let parent = self.id();
        let push_children = {
            let mut builder = ChildBuilder {
                commands: self.commands(),
                push_children: PushChildren {
                    children: SmallVec::default(),
                    parent,
                },
            };
            spawn_children(&mut builder);
            builder.push_children
        };

        self.commands().add(push_children);
        self
    }

    fn push_children(&mut self, children: &[Entity]) -> &mut Self {
        let parent = self.id();
        self.commands().add(PushChildren {
            children: SmallVec::from(children),
            parent,
        });
        self
    }

    fn insert_children(&mut self, index: usize, children: &[Entity]) -> &mut Self {
        let parent = self.id();
        self.commands().add(InsertChildren {
            children: SmallVec::from(children),
            index,
            parent,
        });
        self
    }
}

#[derive(Debug)]
pub struct WorldChildBuilder<'w> {
    world: &'w mut World,
    current_entity: Option<Entity>,
    parent_entities: Vec<Entity>,
}

impl<'w> WorldChildBuilder<'w> {
    pub fn spawn_bundle(&mut self, bundle: impl Bundle + Send + Sync + 'static) -> EntityMut<'_> {
        let parent_entity = self.parent_entity();
        let entity = self
            .world
            .spawn()
            .insert_bundle(bundle)
            .insert_bundle((Parent(parent_entity), PreviousParent(parent_entity)))
            .id();
        self.current_entity = Some(entity);
        if let Some(mut parent) = self.world.get_entity_mut(parent_entity) {
            if let Some(mut children) = parent.get_mut::<Children>() {
                children.0.push(entity);
            } else {
                parent.insert(Children(smallvec::smallvec![entity]));
            }
        }
        self.world.entity_mut(entity)
    }

    pub fn spawn(&mut self) -> EntityMut<'_> {
        let parent_entity = self.parent_entity();
        let entity = self
            .world
            .spawn()
            .insert_bundle((Parent(parent_entity), PreviousParent(parent_entity)))
            .id();
        self.current_entity = Some(entity);
        if let Some(mut parent) = self.world.get_entity_mut(parent_entity) {
            if let Some(mut children) = parent.get_mut::<Children>() {
                children.0.push(entity);
            } else {
                parent.insert(Children(smallvec::smallvec![entity]));
            }
        }
        self.world.entity_mut(entity)
    }

    pub fn parent_entity(&self) -> Entity {
        self.parent_entities
            .last()
            .cloned()
            .expect("There should always be a parent at this point.")
    }
}

pub trait BuildWorldChildren {
    fn with_children(&mut self, spawn_children: impl FnOnce(&mut WorldChildBuilder)) -> &mut Self;
    fn push_children(&mut self, children: &[Entity]) -> &mut Self;
    fn insert_children(&mut self, index: usize, children: &[Entity]) -> &mut Self;
}

impl<'w> BuildWorldChildren for EntityMut<'w> {
    fn with_children(&mut self, spawn_children: impl FnOnce(&mut WorldChildBuilder)) -> &mut Self {
        {
            let entity = self.id();
            let mut builder = WorldChildBuilder {
                current_entity: None,
                parent_entities: vec![entity],
                // SAFE: self.update_location() is called below. It is impossible to make EntityMut
                // function calls on `self` within the scope defined here
                world: unsafe { self.world_mut() },
            };

            spawn_children(&mut builder);
        }
        self.update_location();
        self
    }

    fn push_children(&mut self, children: &[Entity]) -> &mut Self {
        let parent = self.id();
        {
            // SAFE: parent entity is not modified and its location is updated manually
            let world = unsafe { self.world_mut() };
            for child in children.iter() {
                world
                    .entity_mut(*child)
                    // FIXME: don't erase the previous parent (see #1545)
                    .insert_bundle((Parent(parent), PreviousParent(parent)));
            }
            // Inserting a bundle in the children entities may change the parent entity's location if they were of the same archetype
            self.update_location();
        }
        if let Some(mut children_component) = self.get_mut::<Children>() {
            children_component.0.extend(children.iter().cloned());
        } else {
            self.insert(Children::with(children));
        }
        self
    }

    fn insert_children(&mut self, index: usize, children: &[Entity]) -> &mut Self {
        let parent = self.id();
        {
            // SAFE: parent entity is not modified and its location is updated manually
            let world = unsafe { self.world_mut() };
            for child in children.iter() {
                world
                    .entity_mut(*child)
                    // FIXME: don't erase the previous parent (see #1545)
                    .insert_bundle((Parent(parent), PreviousParent(parent)));
            }
            // Inserting a bundle in the children entities may change the parent entity's location if they were of the same archetype
            self.update_location();
        }

        if let Some(mut children_component) = self.get_mut::<Children>() {
            children_component.0.insert_from_slice(index, children);
        } else {
            self.insert(Children::with(children));
        }
        self
    }
}

impl<'w> BuildWorldChildren for WorldChildBuilder<'w> {
    fn with_children(
        &mut self,
        spawn_children: impl FnOnce(&mut WorldChildBuilder<'w>),
    ) -> &mut Self {
        let current_entity = self
            .current_entity
            .expect("Cannot add children without a parent. Try creating an entity first.");
        self.parent_entities.push(current_entity);
        self.current_entity = None;

        spawn_children(self);

        self.current_entity = self.parent_entities.pop();
        self
    }

    fn push_children(&mut self, children: &[Entity]) -> &mut Self {
        let parent = self
            .current_entity
            .expect("Cannot add children without a parent. Try creating an entity first.");
        for child in children.iter() {
            self.world
                .entity_mut(*child)
                // FIXME: don't erase the previous parent (see #1545)
                .insert_bundle((Parent(parent), PreviousParent(parent)));
        }
        if let Some(mut children_component) = self.world.get_mut::<Children>(parent) {
            children_component.0.extend(children.iter().cloned());
        } else {
            self.world
                .entity_mut(parent)
                .insert(Children::with(children));
        }
        self
    }

    fn insert_children(&mut self, index: usize, children: &[Entity]) -> &mut Self {
        let parent = self
            .current_entity
            .expect("Cannot add children without a parent. Try creating an entity first.");

        for child in children.iter() {
            self.world
                .entity_mut(*child)
                // FIXME: don't erase the previous parent (see #1545)
                .insert_bundle((Parent(parent), PreviousParent(parent)));
        }
        if let Some(mut children_component) = self.world.get_mut::<Children>(parent) {
            children_component.0.insert_from_slice(index, children);
        } else {
            self.world
                .entity_mut(parent)
                .insert(Children::with(children));
        }
        self
    }
}

#[cfg(test)]
mod tests {
    use super::{BuildChildren, BuildWorldChildren};
    use crate::prelude::{Children, Parent, PreviousParent};
    use bevy_ecs::{
        component::Component,
        entity::Entity,
        system::{CommandQueue, Commands},
        world::World,
    };
    use smallvec::{smallvec, SmallVec};

    #[derive(Component)]
    struct C(u32);

    #[test]
    fn build_children() {
        let mut world = World::default();
        let mut queue = CommandQueue::default();
        let mut commands = Commands::new(&mut queue, &world);

        let mut children = Vec::new();
        let parent = commands.spawn().insert(C(1)).id();
        commands.entity(parent).with_children(|parent| {
            children.push(parent.spawn().insert(C(2)).id());
            children.push(parent.spawn().insert(C(3)).id());
            children.push(parent.spawn().insert(C(4)).id());
        });

        queue.apply(&mut world);
        assert_eq!(
            world.get::<Children>(parent).unwrap().0.as_slice(),
            children.as_slice(),
        );
        assert_eq!(*world.get::<Parent>(children[0]).unwrap(), Parent(parent));
        assert_eq!(*world.get::<Parent>(children[1]).unwrap(), Parent(parent));

        assert_eq!(
            *world.get::<PreviousParent>(children[0]).unwrap(),
            PreviousParent(parent)
        );
        assert_eq!(
            *world.get::<PreviousParent>(children[1]).unwrap(),
            PreviousParent(parent)
        );
    }

    #[test]
    fn push_and_insert_children_commands() {
        let mut world = World::default();

        let entities = world
            .spawn_batch(vec![(C(1),), (C(2),), (C(3),), (C(4),), (C(5),)])
            .collect::<Vec<Entity>>();

        let mut queue = CommandQueue::default();
        {
            let mut commands = Commands::new(&mut queue, &world);
            commands.entity(entities[0]).push_children(&entities[1..3]);
        }
        queue.apply(&mut world);

        let parent = entities[0];
        let child1 = entities[1];
        let child2 = entities[2];
        let child3 = entities[3];
        let child4 = entities[4];

        let expected_children: SmallVec<[Entity; 8]> = smallvec![child1, child2];
        assert_eq!(
            world.get::<Children>(parent).unwrap().0.clone(),
            expected_children
        );
        assert_eq!(*world.get::<Parent>(child1).unwrap(), Parent(parent));
        assert_eq!(*world.get::<Parent>(child2).unwrap(), Parent(parent));

        assert_eq!(
            *world.get::<PreviousParent>(child1).unwrap(),
            PreviousParent(parent)
        );
        assert_eq!(
            *world.get::<PreviousParent>(child2).unwrap(),
            PreviousParent(parent)
        );

        {
            let mut commands = Commands::new(&mut queue, &world);
            commands.entity(parent).insert_children(1, &entities[3..]);
        }
        queue.apply(&mut world);

        let expected_children: SmallVec<[Entity; 8]> = smallvec![child1, child3, child4, child2];
        assert_eq!(
            world.get::<Children>(parent).unwrap().0.clone(),
            expected_children
        );
        assert_eq!(*world.get::<Parent>(child3).unwrap(), Parent(parent));
        assert_eq!(*world.get::<Parent>(child4).unwrap(), Parent(parent));
        assert_eq!(
            *world.get::<PreviousParent>(child3).unwrap(),
            PreviousParent(parent)
        );
        assert_eq!(
            *world.get::<PreviousParent>(child4).unwrap(),
            PreviousParent(parent)
        );
    }

    #[test]
    fn push_and_insert_children_world() {
        let mut world = World::default();

        let entities = world
            .spawn_batch(vec![(C(1),), (C(2),), (C(3),), (C(4),), (C(5),)])
            .collect::<Vec<Entity>>();

        world.entity_mut(entities[0]).push_children(&entities[1..3]);

        let parent = entities[0];
        let child1 = entities[1];
        let child2 = entities[2];
        let child3 = entities[3];
        let child4 = entities[4];

        let expected_children: SmallVec<[Entity; 8]> = smallvec![child1, child2];
        assert_eq!(
            world.get::<Children>(parent).unwrap().0.clone(),
            expected_children
        );
        assert_eq!(*world.get::<Parent>(child1).unwrap(), Parent(parent));
        assert_eq!(*world.get::<Parent>(child2).unwrap(), Parent(parent));

        assert_eq!(
            *world.get::<PreviousParent>(child1).unwrap(),
            PreviousParent(parent)
        );
        assert_eq!(
            *world.get::<PreviousParent>(child2).unwrap(),
            PreviousParent(parent)
        );

        world.entity_mut(parent).insert_children(1, &entities[3..]);
        let expected_children: SmallVec<[Entity; 8]> = smallvec![child1, child3, child4, child2];
        assert_eq!(
            world.get::<Children>(parent).unwrap().0.clone(),
            expected_children
        );
        assert_eq!(*world.get::<Parent>(child3).unwrap(), Parent(parent));
        assert_eq!(*world.get::<Parent>(child4).unwrap(), Parent(parent));
        assert_eq!(
            *world.get::<PreviousParent>(child3).unwrap(),
            PreviousParent(parent)
        );
        assert_eq!(
            *world.get::<PreviousParent>(child4).unwrap(),
            PreviousParent(parent)
        );
    }

    #[test]
    fn regression_push_children_same_archetype() {
        let mut world = World::new();
        let child = world.spawn().id();
        world.spawn().push_children(&[child]);
    }
}<|MERGE_RESOLUTION|>--- conflicted
+++ resolved
@@ -40,13 +40,8 @@
     children: SmallVec<[Entity; 8]>,
 }
 
-<<<<<<< HEAD
-pub struct ChildBuilder<'s, 'w, 'a> {
-    commands: &'a mut Commands<'s, 'w>,
-=======
 pub struct ChildBuilder<'w, 's, 'a> {
     commands: &'a mut Commands<'w, 's>,
->>>>>>> 997eae61
     push_children: PushChildren,
 }
 
@@ -76,23 +71,14 @@
     }
 }
 
-<<<<<<< HEAD
-impl<'s, 'w, 'a> ChildBuilder<'s, 'w, 'a> {
-    pub fn spawn_bundle(&mut self, bundle: impl Bundle) -> EntityCommands<'s, 'w, '_> {
-=======
 impl<'w, 's, 'a> ChildBuilder<'w, 's, 'a> {
     pub fn spawn_bundle(&mut self, bundle: impl Bundle) -> EntityCommands<'w, 's, '_> {
->>>>>>> 997eae61
         let e = self.commands.spawn_bundle(bundle);
         self.push_children.children.push(e.id());
         e
     }
 
-<<<<<<< HEAD
-    pub fn spawn(&mut self) -> EntityCommands<'s, 'w, '_> {
-=======
     pub fn spawn(&mut self) -> EntityCommands<'w, 's, '_> {
->>>>>>> 997eae61
         let e = self.commands.spawn();
         self.push_children.children.push(e.id());
         e
@@ -114,11 +100,7 @@
     fn insert_children(&mut self, index: usize, children: &[Entity]) -> &mut Self;
 }
 
-<<<<<<< HEAD
-impl<'s, 'w, 'a> BuildChildren for EntityCommands<'s, 'w, 'a> {
-=======
 impl<'w, 's, 'a> BuildChildren for EntityCommands<'w, 's, 'a> {
->>>>>>> 997eae61
     fn with_children(&mut self, spawn_children: impl FnOnce(&mut ChildBuilder)) -> &mut Self {
         let parent = self.id();
         let push_children = {
