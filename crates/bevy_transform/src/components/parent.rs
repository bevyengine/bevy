use bevy_ecs::{Entity, FromResources, MapEntities};
use bevy_reflect::{Reflect, ReflectComponent, ReflectMapEntities};
use std::ops::{Deref, DerefMut};

#[derive(Debug, Copy, Clone, Eq, PartialEq, Reflect)]
#[reflect(Component, MapEntities)]
pub struct Parent(pub Entity);

// TODO: We need to impl either FromResources or Default so Parent can be registered as Properties.
// This is because Properties deserialize by creating an instance and apply a patch on top.
// However Parent should only ever be set with a real user-defined entity.  Its worth looking into better
// ways to handle cases like this.
impl FromResources for Parent {
    fn from_resources(_resources: &bevy_ecs::Resources) -> Self {
        Parent(Entity::new(u32::MAX))
    }
}

impl MapEntities for Parent {
    fn map_entities(
        &mut self,
        entity_map: &bevy_ecs::EntityMap,
    ) -> Result<(), bevy_ecs::MapEntitiesError> {
        self.0 = entity_map.get(self.0)?;
        Ok(())
    }
}

<<<<<<< HEAD
#[derive(Debug, Copy, Clone, Eq, PartialEq, Properties)]
pub struct PreviousParent(pub(crate) Entity);

impl MapEntities for PreviousParent {
    fn map_entities(
        &mut self,
        entity_map: &bevy_ecs::EntityMap,
    ) -> Result<(), bevy_ecs::MapEntitiesError> {
        self.0 = entity_map.get(self.0)?;
        Ok(())
    }
}

// TODO: Better handle this case
impl FromResources for PreviousParent {
    fn from_resources(_resources: &bevy_ecs::Resources) -> Self {
        PreviousParent(Entity::new(u32::MAX))
    }
}

=======
>>>>>>> 9239621f
impl Deref for Parent {
    type Target = Entity;

    fn deref(&self) -> &Self::Target {
        &self.0
    }
}

impl DerefMut for Parent {
    fn deref_mut(&mut self) -> &mut Self::Target {
        &mut self.0
    }
}

#[derive(Debug, Copy, Clone, Eq, PartialEq, Reflect)]
#[reflect(Component, MapEntities)]
pub struct PreviousParent(pub(crate) Entity);

impl MapEntities for PreviousParent {
    fn map_entities(
        &mut self,
        entity_map: &bevy_ecs::EntityMap,
    ) -> Result<(), bevy_ecs::MapEntitiesError> {
        self.0 = entity_map.get(self.0)?;
        Ok(())
    }
}

// TODO: Better handle this case see `impl FromResources for Parent`
impl FromResources for PreviousParent {
    fn from_resources(_resources: &bevy_ecs::Resources) -> Self {
        PreviousParent(Entity::new(u32::MAX))
    }
}<|MERGE_RESOLUTION|>--- conflicted
+++ resolved
@@ -26,29 +26,6 @@
     }
 }
 
-<<<<<<< HEAD
-#[derive(Debug, Copy, Clone, Eq, PartialEq, Properties)]
-pub struct PreviousParent(pub(crate) Entity);
-
-impl MapEntities for PreviousParent {
-    fn map_entities(
-        &mut self,
-        entity_map: &bevy_ecs::EntityMap,
-    ) -> Result<(), bevy_ecs::MapEntitiesError> {
-        self.0 = entity_map.get(self.0)?;
-        Ok(())
-    }
-}
-
-// TODO: Better handle this case
-impl FromResources for PreviousParent {
-    fn from_resources(_resources: &bevy_ecs::Resources) -> Self {
-        PreviousParent(Entity::new(u32::MAX))
-    }
-}
-
-=======
->>>>>>> 9239621f
 impl Deref for Parent {
     type Target = Entity;
 
