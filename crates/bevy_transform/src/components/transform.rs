use std::ops::Mul;

use super::{GlobalTransform, Transform2d};
use bevy_ecs::{component::Component, reflect::ReflectComponent};
use bevy_math::{Affine3A, Mat3, Mat4, Quat, Vec3};
use bevy_reflect::{std_traits::ReflectDefault, FromReflect, Reflect, ReflectFromReflect};
#[cfg(feature = "serialize")]
use bevy_reflect::{ReflectDeserialize, ReflectSerialize};

/// Describe the position of an entity. If the entity has a parent, the position is relative
/// to its parent position.
///
/// * To place or move an entity, you should set its [`Transform`].
/// * To get the global transform of an entity, you should get its [`GlobalTransform`].
/// * To be displayed, an entity must have both a [`Transform`] and a [`GlobalTransform`].
///   * You may use the [`TransformBundle`](crate::TransformBundle) to guarantee this.
///
/// ## [`Transform`] and [`GlobalTransform`]
///
/// [`Transform`] is the position of an entity relative to its parent position, or the reference
/// frame if it doesn't have a [`Parent`](bevy_hierarchy::Parent).
///
/// [`GlobalTransform`] is the position of an entity relative to the reference frame.
///
/// [`GlobalTransform`] is updated from [`Transform`] by systems in the system set
/// [`TransformPropagate`](crate::TransformSystem::TransformPropagate).
///
/// This system runs during [`PostUpdate`](bevy_app::PostUpdate). If you
/// update the [`Transform`] of an entity during this set or after, you will notice a 1 frame lag
/// before the [`GlobalTransform`] is updated.
///
/// # Examples
///
<<<<<<< HEAD
/// - [`transform`](https://github.com/bevyengine/bevy/blob/latest/examples/transforms/transform.rs)
/// - [`global_vs_local_translation`](https://github.com/bevyengine/bevy/blob/latest/examples/transforms/global_vs_local_translation.rs)
#[derive(Component, Debug, PartialEq, Clone, Copy, Reflect, FromReflect)]
#[reflect(Component, Default, PartialEq, FromReflect)]
#[cfg_attr(
    feature = "serialize",
    derive(serde::Serialize, serde::Deserialize),
    reflect(Serialize, Deserialize)
)]
=======
/// - [`transform`]
/// - [`global_vs_local_translation`]
///
/// [`global_vs_local_translation`]: https://github.com/bevyengine/bevy/blob/latest/examples/transforms/global_vs_local_translation.rs
/// [`transform`]: https://github.com/bevyengine/bevy/blob/latest/examples/transforms/transform.rs
/// [`Transform`]: super::Transform
#[derive(Component, Debug, PartialEq, Clone, Copy, Reflect)]
#[cfg_attr(feature = "serialize", derive(serde::Serialize, serde::Deserialize))]
#[reflect(Component, Default, PartialEq)]
>>>>>>> 9cfada3f
pub struct Transform {
    /// Position of the entity. In 2d, the last value of the `Vec3` is used for z-ordering.
    ///
    /// See the [`translations`] example for usage.
    ///
    /// [`translations`]: https://github.com/bevyengine/bevy/blob/latest/examples/transforms/translation.rs
    pub translation: Vec3,
    /// Rotation of the entity.
    ///
    /// See the [`3d_rotation`] example for usage.
    ///
    /// [`3d_rotation`]: https://github.com/bevyengine/bevy/blob/latest/examples/transforms/3d_rotation.rs
    pub rotation: Quat,
    /// Scale of the entity.
    ///
    /// See the [`scale`] example for usage.
    ///
    /// [`scale`]: https://github.com/bevyengine/bevy/blob/latest/examples/transforms/scale.rs
    pub scale: Vec3,
}

impl Transform {
    /// An identity [`Transform`] with no translation, rotation, and a scale of 1 on all axes.
    pub const IDENTITY: Self = Transform {
        translation: Vec3::ZERO,
        rotation: Quat::IDENTITY,
        scale: Vec3::ONE,
    };

    /// Creates a new [`Transform`] at the position `(x, y, z)`.
    #[inline]
    pub const fn from_xyz(x: f32, y: f32, z: f32) -> Self {
        Self::from_translation(Vec3::new(x, y, z))
    }

    /// Extracts the translation, rotation, and scale from `matrix`. It must be a 3d affine
    /// transformation matrix.
    #[inline]
    pub fn from_matrix(matrix: Mat4) -> Self {
        let (scale, rotation, translation) = matrix.to_scale_rotation_translation();

        Transform {
            translation,
            rotation,
            scale,
        }
    }

    /// Creates a new [`Transform`], with `translation`. Rotation will be 0 and scale 1 on
    /// all axes.
    #[inline]
    pub const fn from_translation(translation: Vec3) -> Self {
        Transform {
            translation,
            ..Self::IDENTITY
        }
    }

    /// Creates a new [`Transform`], with `rotation`. Translation will be 0 and scale 1 on
    /// all axes.
    #[inline]
    pub const fn from_rotation(rotation: Quat) -> Self {
        Transform {
            rotation,
            ..Self::IDENTITY
        }
    }

    /// Creates a new [`Transform`], with `scale`. Translation will be 0 and rotation 0 on
    /// all axes.
    #[inline]
    pub const fn from_scale(scale: Vec3) -> Self {
        Transform {
            scale,
            ..Self::IDENTITY
        }
    }

    /// Returns this [`Transform`] with a new rotation so that [`Transform::forward`]
    /// points towards the `target` position and [`Transform::up`] points towards `up`.
    ///
    /// In some cases it's not possible to construct a rotation. Another axis will be picked in those cases:
    /// * if `target` is the same as the transform translation, `Vec3::Z` is used instead
    /// * if `up` is zero, `Vec3::Y` is used instead
    /// * if the resulting forward direction is parallel with `up`, an orthogonal vector is used as the "right" direction
    #[inline]
    #[must_use]
    pub fn looking_at(mut self, target: Vec3, up: Vec3) -> Self {
        self.look_at(target, up);
        self
    }

    /// Returns this [`Transform`] with a new rotation so that [`Transform::forward`]
    /// points in the given `direction` and [`Transform::up`] points towards `up`.
    ///
    /// In some cases it's not possible to construct a rotation. Another axis will be picked in those cases:
    /// * if `direction` is zero, `Vec3::Z` is used instead
    /// * if `up` is zero, `Vec3::Y` is used instead
    /// * if `direction` is parallel with `up`, an orthogonal vector is used as the "right" direction
    #[inline]
    #[must_use]
    pub fn looking_to(mut self, direction: Vec3, up: Vec3) -> Self {
        self.look_to(direction, up);
        self
    }

    /// Returns this [`Transform`] with a new translation.
    #[inline]
    #[must_use]
    pub const fn with_translation(mut self, translation: Vec3) -> Self {
        self.translation = translation;
        self
    }

    /// Returns this [`Transform`] with a new rotation.
    #[inline]
    #[must_use]
    pub const fn with_rotation(mut self, rotation: Quat) -> Self {
        self.rotation = rotation;
        self
    }

    /// Returns this [`Transform`] with a new scale.
    #[inline]
    #[must_use]
    pub const fn with_scale(mut self, scale: Vec3) -> Self {
        self.scale = scale;
        self
    }

    /// Returns the 3d affine transformation matrix from this transforms translation,
    /// rotation, and scale.
    #[inline]
    pub fn compute_matrix(&self) -> Mat4 {
        Mat4::from_scale_rotation_translation(self.scale, self.rotation, self.translation)
    }

    /// Returns the 3d affine transformation matrix from this transforms translation,
    /// rotation, and scale.
    #[inline]
    pub fn compute_affine(&self) -> Affine3A {
        Affine3A::from_scale_rotation_translation(self.scale, self.rotation, self.translation)
    }

    /// Get the unit vector in the local `X` direction.
    #[inline]
    pub fn local_x(&self) -> Vec3 {
        self.rotation * Vec3::X
    }

    /// Equivalent to [`-local_x()`][Transform::local_x()]
    #[inline]
    pub fn left(&self) -> Vec3 {
        -self.local_x()
    }

    /// Equivalent to [`local_x()`][Transform::local_x()]
    #[inline]
    pub fn right(&self) -> Vec3 {
        self.local_x()
    }

    /// Get the unit vector in the local `Y` direction.
    #[inline]
    pub fn local_y(&self) -> Vec3 {
        self.rotation * Vec3::Y
    }

    /// Equivalent to [`local_y()`][Transform::local_y]
    #[inline]
    pub fn up(&self) -> Vec3 {
        self.local_y()
    }

    /// Equivalent to [`-local_y()`][Transform::local_y]
    #[inline]
    pub fn down(&self) -> Vec3 {
        -self.local_y()
    }

    /// Get the unit vector in the local `Z` direction.
    #[inline]
    pub fn local_z(&self) -> Vec3 {
        self.rotation * Vec3::Z
    }

    /// Equivalent to [`-local_z()`][Transform::local_z]
    #[inline]
    pub fn forward(&self) -> Vec3 {
        -self.local_z()
    }

    /// Equivalent to [`local_z()`][Transform::local_z]
    #[inline]
    pub fn back(&self) -> Vec3 {
        self.local_z()
    }

    /// Rotates this [`Transform`] by the given rotation.
    ///
    /// If this [`Transform`] has a parent, the `rotation` is relative to the rotation of the parent.
    ///
    /// # Examples
    ///
    /// - [`3d_rotation`]
    ///
    /// [`3d_rotation`]: https://github.com/bevyengine/bevy/blob/latest/examples/transforms/3d_rotation.rs
    #[inline]
    pub fn rotate(&mut self, rotation: Quat) {
        self.rotation = rotation * self.rotation;
    }

    /// Rotates this [`Transform`] around the given `axis` by `angle` (in radians).
    ///
    /// If this [`Transform`] has a parent, the `axis` is relative to the rotation of the parent.
    #[inline]
    pub fn rotate_axis(&mut self, axis: Vec3, angle: f32) {
        self.rotate(Quat::from_axis_angle(axis, angle));
    }

    /// Rotates this [`Transform`] around the `X` axis by `angle` (in radians).
    ///
    /// If this [`Transform`] has a parent, the axis is relative to the rotation of the parent.
    #[inline]
    pub fn rotate_x(&mut self, angle: f32) {
        self.rotate(Quat::from_rotation_x(angle));
    }

    /// Rotates this [`Transform`] around the `Y` axis by `angle` (in radians).
    ///
    /// If this [`Transform`] has a parent, the axis is relative to the rotation of the parent.
    #[inline]
    pub fn rotate_y(&mut self, angle: f32) {
        self.rotate(Quat::from_rotation_y(angle));
    }

    /// Rotates this [`Transform`] around the `Z` axis by `angle` (in radians).
    ///
    /// If this [`Transform`] has a parent, the axis is relative to the rotation of the parent.
    #[inline]
    pub fn rotate_z(&mut self, angle: f32) {
        self.rotate(Quat::from_rotation_z(angle));
    }

    /// Rotates this [`Transform`] by the given `rotation`.
    ///
    /// The `rotation` is relative to this [`Transform`]'s current rotation.
    #[inline]
    pub fn rotate_local(&mut self, rotation: Quat) {
        self.rotation *= rotation;
    }

    /// Rotates this [`Transform`] around its local `axis` by `angle` (in radians).
    #[inline]
    pub fn rotate_local_axis(&mut self, axis: Vec3, angle: f32) {
        self.rotate_local(Quat::from_axis_angle(axis, angle));
    }

    /// Rotates this [`Transform`] around its local `X` axis by `angle` (in radians).
    #[inline]
    pub fn rotate_local_x(&mut self, angle: f32) {
        self.rotate_local(Quat::from_rotation_x(angle));
    }

    /// Rotates this [`Transform`] around its local `Y` axis by `angle` (in radians).
    #[inline]
    pub fn rotate_local_y(&mut self, angle: f32) {
        self.rotate_local(Quat::from_rotation_y(angle));
    }

    /// Rotates this [`Transform`] around its local `Z` axis by `angle` (in radians).
    #[inline]
    pub fn rotate_local_z(&mut self, angle: f32) {
        self.rotate_local(Quat::from_rotation_z(angle));
    }

    /// Translates this [`Transform`] around a `point` in space.
    ///
    /// If this [`Transform`] has a parent, the `point` is relative to the [`Transform`] of the parent.
    #[inline]
    pub fn translate_around(&mut self, point: Vec3, rotation: Quat) {
        self.translation = point + rotation * (self.translation - point);
    }

    /// Rotates this [`Transform`] around a `point` in space.
    ///
    /// If this [`Transform`] has a parent, the `point` is relative to the [`Transform`] of the parent.
    #[inline]
    pub fn rotate_around(&mut self, point: Vec3, rotation: Quat) {
        self.translate_around(point, rotation);
        self.rotate(rotation);
    }

    /// Rotates this [`Transform`] so that [`Transform::forward`] points towards the `target` position,
    /// and [`Transform::up`] points towards `up`.
    ///
    /// In some cases it's not possible to construct a rotation. Another axis will be picked in those cases:
    /// * if `target` is the same as the transform translation, `Vec3::Z` is used instead
    /// * if `up` is zero, `Vec3::Y` is used instead
    /// * if the resulting forward direction is parallel with `up`, an orthogonal vector is used as the "right" direction
    #[inline]
    pub fn look_at(&mut self, target: Vec3, up: Vec3) {
        self.look_to(target - self.translation, up);
    }

    /// Rotates this [`Transform`] so that [`Transform::forward`] points in the given `direction`
    /// and [`Transform::up`] points towards `up`.
    ///
    /// In some cases it's not possible to construct a rotation. Another axis will be picked in those cases:
    /// * if `direction` is zero, `Vec3::NEG_Z` is used instead
    /// * if `up` is zero, `Vec3::Y` is used instead
    /// * if `direction` is parallel with `up`, an orthogonal vector is used as the "right" direction
    #[inline]
    pub fn look_to(&mut self, direction: Vec3, up: Vec3) {
        let back = -direction.try_normalize().unwrap_or(Vec3::NEG_Z);
        let up = up.try_normalize().unwrap_or(Vec3::Y);
        let right = up
            .cross(back)
            .try_normalize()
            .unwrap_or_else(|| up.any_orthonormal_vector());
        let up = back.cross(right);
        self.rotation = Quat::from_mat3(&Mat3::from_cols(right, up, back));
    }

    /// Multiplies `self` with `transform` component by component, returning the
    /// resulting [`Transform`]
    #[inline]
    #[must_use]
    pub fn mul_transform(&self, transform: Transform) -> Self {
        let translation = self.transform_point(transform.translation);
        let rotation = self.rotation * transform.rotation;
        let scale = self.scale * transform.scale;
        Transform {
            translation,
            rotation,
            scale,
        }
    }

    /// Transforms the given `point`, applying scale, rotation and translation.
    ///
    /// If this [`Transform`] has a parent, this will transform a `point` that is
    /// relative to the parent's [`Transform`] into one relative to this [`Transform`].
    ///
    /// If this [`Transform`] does not have a parent, this will transform a `point`
    /// that is in global space into one relative to this [`Transform`].
    ///
    /// If you want to transform a `point` in global space to the local space of this [`Transform`],
    /// consider using [`GlobalTransform::transform_point()`] instead.
    #[inline]
    pub fn transform_point(&self, mut point: Vec3) -> Vec3 {
        point = self.scale * point;
        point = self.rotation * point;
        point += self.translation;
        point
    }
}

impl Default for Transform {
    fn default() -> Self {
        Self::IDENTITY
    }
}

/// The transform is expected to be non-degenerate and without shearing, or the output
/// will be invalid.
impl From<GlobalTransform> for Transform {
    fn from(transform: GlobalTransform) -> Self {
        transform.compute_transform()
    }
}

impl From<Transform2d> for Transform {
    fn from(transform: Transform2d) -> Self {
        Transform {
            translation: transform.translation.extend(transform.z_translation),
            rotation: Quat::from_rotation_z(transform.rotation),
            scale: transform.scale.extend(1.),
        }
    }
}

impl Mul<Transform> for Transform {
    type Output = Transform;

    fn mul(self, transform: Transform) -> Self::Output {
        self.mul_transform(transform)
    }
}

impl Mul<GlobalTransform> for Transform {
    type Output = GlobalTransform;

    #[inline]
    fn mul(self, global_transform: GlobalTransform) -> Self::Output {
        GlobalTransform::from(self) * global_transform
    }
}

impl Mul<Vec3> for Transform {
    type Output = Vec3;

    fn mul(self, value: Vec3) -> Self::Output {
        self.transform_point(value)
    }
}<|MERGE_RESOLUTION|>--- conflicted
+++ resolved
@@ -31,17 +31,6 @@
 ///
 /// # Examples
 ///
-<<<<<<< HEAD
-/// - [`transform`](https://github.com/bevyengine/bevy/blob/latest/examples/transforms/transform.rs)
-/// - [`global_vs_local_translation`](https://github.com/bevyengine/bevy/blob/latest/examples/transforms/global_vs_local_translation.rs)
-#[derive(Component, Debug, PartialEq, Clone, Copy, Reflect, FromReflect)]
-#[reflect(Component, Default, PartialEq, FromReflect)]
-#[cfg_attr(
-    feature = "serialize",
-    derive(serde::Serialize, serde::Deserialize),
-    reflect(Serialize, Deserialize)
-)]
-=======
 /// - [`transform`]
 /// - [`global_vs_local_translation`]
 ///
@@ -51,7 +40,6 @@
 #[derive(Component, Debug, PartialEq, Clone, Copy, Reflect)]
 #[cfg_attr(feature = "serialize", derive(serde::Serialize, serde::Deserialize))]
 #[reflect(Component, Default, PartialEq)]
->>>>>>> 9cfada3f
 pub struct Transform {
     /// Position of the entity. In 2d, the last value of the `Vec3` is used for z-ordering.
     ///
