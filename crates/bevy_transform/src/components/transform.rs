--- conflicted
+++ resolved
@@ -26,9 +26,6 @@
 /// This system runs in stage [`CoreStage::PostUpdate`](crate::CoreStage::PostUpdate). If you
 /// update the [`Transform`] of an entity in this stage or after, you will notice a 1 frame lag
 /// before the [`GlobalTransform`] is updated.
-<<<<<<< HEAD
-#[derive(Component, Debug, PartialEq, Clone, Copy, Reflect, FromReflect)]
-=======
 ///
 /// # Examples
 ///
@@ -37,8 +34,7 @@
 ///
 /// [`global_vs_local_translation`]: https://github.com/bevyengine/bevy/blob/latest/examples/transforms/global_vs_local_translation.rs
 /// [`transform`]: https://github.com/bevyengine/bevy/blob/latest/examples/transforms/transform.rs
-#[derive(Component, Debug, PartialEq, Clone, Copy, Reflect)]
->>>>>>> 2eb9dd9d
+#[derive(Component, Debug, PartialEq, Clone, Copy, Reflect, FromReflect)]
 #[reflect(Component, Default, PartialEq)]
 pub struct Transform {
     /// Position of the entity. In 2d, the last value of the `Vec3` is used for z-ordering.
