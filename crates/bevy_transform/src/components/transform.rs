use super::GlobalTransform;
use bevy_math::{Affine3A, Dir3, Isometry3d, Mat3, Mat4, Quat, Vec3};
use core::ops::Mul;
#[cfg(feature = "bevy-support")]
use {
    bevy_ecs::{component::Component, reflect::ReflectComponent},
    bevy_reflect::prelude::*,
};

/// Describe the position of an entity. If the entity has a parent, the position is relative
/// to its parent position.
///
/// * To place or move an entity, you should set its [`Transform`].
/// * To get the global transform of an entity, you should get its [`GlobalTransform`].
/// * To be displayed, an entity must have both a [`Transform`] and a [`GlobalTransform`].
///   ~* You may use the [`TransformBundle`](crate::bundles::TransformBundle) to guarantee this.~
///   * [`TransformBundle`](crate::bundles::TransformBundle) is now deprecated.
///     [`GlobalTransform`] is inserted automatically whenever [`Transform`] is inserted.
///
/// ## [`Transform`] and [`GlobalTransform`]
///
/// [`Transform`] is the position of an entity relative to its parent position, or the reference
/// frame if it doesn't have a [`Parent`](bevy_hierarchy::Parent).
///
/// [`GlobalTransform`] is the position of an entity relative to the reference frame.
///
/// [`GlobalTransform`] is updated from [`Transform`] by systems in the system set
/// [`TransformPropagate`](crate::TransformSystem::TransformPropagate).
///
/// This system runs during [`PostUpdate`](bevy_app::PostUpdate). If you
/// update the [`Transform`] of an entity during this set or after, you will notice a 1 frame lag
/// before the [`GlobalTransform`] is updated.
///
/// # Examples
///
/// - [`transform`][transform_example]
///
/// [transform_example]: https://github.com/bevyengine/bevy/blob/latest/examples/transforms/transform.rs
#[derive(Debug, PartialEq, Clone, Copy)]
#[cfg_attr(feature = "serialize", derive(serde::Serialize, serde::Deserialize))]
#[cfg_attr(
    feature = "bevy-support",
    derive(Component, Reflect),
<<<<<<< HEAD
    require(GlobalTransform),
    reflect(Component, Default, PartialEq)
=======
    reflect(Component, Default, PartialEq, Debug)
)]
#[cfg_attr(
    all(feature = "bevy-support", feature = "serialize"),
    reflect(Serialize, Deserialize)
>>>>>>> d70595b6
)]
pub struct Transform {
    /// Position of the entity. In 2d, the last value of the `Vec3` is used for z-ordering.
    ///
    /// See the [`translations`] example for usage.
    ///
    /// [`translations`]: https://github.com/bevyengine/bevy/blob/latest/examples/transforms/translation.rs
    pub translation: Vec3,
    /// Rotation of the entity.
    ///
    /// See the [`3d_rotation`] example for usage.
    ///
    /// [`3d_rotation`]: https://github.com/bevyengine/bevy/blob/latest/examples/transforms/3d_rotation.rs
    pub rotation: Quat,
    /// Scale of the entity.
    ///
    /// See the [`scale`] example for usage.
    ///
    /// [`scale`]: https://github.com/bevyengine/bevy/blob/latest/examples/transforms/scale.rs
    pub scale: Vec3,
}

impl Transform {
    /// An identity [`Transform`] with no translation, rotation, and a scale of 1 on all axes.
    pub const IDENTITY: Self = Transform {
        translation: Vec3::ZERO,
        rotation: Quat::IDENTITY,
        scale: Vec3::ONE,
    };

    /// Creates a new [`Transform`] at the position `(x, y, z)`. In 2d, the `z` component
    /// is used for z-ordering elements: higher `z`-value will be in front of lower
    /// `z`-value.
    #[inline]
    pub const fn from_xyz(x: f32, y: f32, z: f32) -> Self {
        Self::from_translation(Vec3::new(x, y, z))
    }

    /// Extracts the translation, rotation, and scale from `matrix`. It must be a 3d affine
    /// transformation matrix.
    #[inline]
    pub fn from_matrix(world_from_local: Mat4) -> Self {
        let (scale, rotation, translation) = world_from_local.to_scale_rotation_translation();

        Transform {
            translation,
            rotation,
            scale,
        }
    }

    /// Creates a new [`Transform`], with `translation`. Rotation will be 0 and scale 1 on
    /// all axes.
    #[inline]
    pub const fn from_translation(translation: Vec3) -> Self {
        Transform {
            translation,
            ..Self::IDENTITY
        }
    }

    /// Creates a new [`Transform`], with `rotation`. Translation will be 0 and scale 1 on
    /// all axes.
    #[inline]
    pub const fn from_rotation(rotation: Quat) -> Self {
        Transform {
            rotation,
            ..Self::IDENTITY
        }
    }

    /// Creates a new [`Transform`], with `scale`. Translation will be 0 and rotation 0 on
    /// all axes.
    #[inline]
    pub const fn from_scale(scale: Vec3) -> Self {
        Transform {
            scale,
            ..Self::IDENTITY
        }
    }

    /// Creates a new [`Transform`] that is equivalent to the given [isometry].
    ///
    /// [isometry]: Isometry3d
    #[inline]
    pub fn from_isometry(iso: Isometry3d) -> Self {
        Transform {
            translation: iso.translation.into(),
            rotation: iso.rotation,
            ..Self::IDENTITY
        }
    }

    /// Returns this [`Transform`] with a new rotation so that [`Transform::forward`]
    /// points towards the `target` position and [`Transform::up`] points towards `up`.
    ///
    /// In some cases it's not possible to construct a rotation. Another axis will be picked in those cases:
    /// * if `target` is the same as the transform translation, `Vec3::Z` is used instead
    /// * if `up` fails converting to `Dir3` (e.g if it is `Vec3::ZERO`), `Dir3::Y` is used instead
    /// * if the resulting forward direction is parallel with `up`, an orthogonal vector is used as the "right" direction
    #[inline]
    #[must_use]
    pub fn looking_at(mut self, target: Vec3, up: impl TryInto<Dir3>) -> Self {
        self.look_at(target, up);
        self
    }

    /// Returns this [`Transform`] with a new rotation so that [`Transform::forward`]
    /// points in the given `direction` and [`Transform::up`] points towards `up`.
    ///
    /// In some cases it's not possible to construct a rotation. Another axis will be picked in those cases:
    /// * if `direction` fails converting to `Dir3` (e.g if it is `Vec3::ZERO`), `Dir3::Z` is used instead
    /// * if `up` fails converting to `Dir3`, `Dir3::Y` is used instead
    /// * if `direction` is parallel with `up`, an orthogonal vector is used as the "right" direction
    #[inline]
    #[must_use]
    pub fn looking_to(mut self, direction: impl TryInto<Dir3>, up: impl TryInto<Dir3>) -> Self {
        self.look_to(direction, up);
        self
    }

    /// Rotates this [`Transform`] so that the `main_axis` vector, reinterpreted in local coordinates, points
    /// in the given `main_direction`, while `secondary_axis` points towards `secondary_direction`.
    /// For example, if a spaceship model has its nose pointing in the X-direction in its own local coordinates
    /// and its dorsal fin pointing in the Y-direction, then `align(Dir3::X, v, Dir3::Y, w)` will make the spaceship's
    /// nose point in the direction of `v`, while the dorsal fin does its best to point in the direction `w`.
    ///
    ///
    /// In some cases a rotation cannot be constructed. Another axis will be picked in those cases:
    /// * if `main_axis` or `main_direction` fail converting to `Dir3` (e.g are zero), `Dir3::X` takes their place
    /// * if `secondary_axis` or `secondary_direction` fail converting, `Dir3::Y` takes their place
    /// * if `main_axis` is parallel with `secondary_axis` or `main_direction` is parallel with `secondary_direction`,
    ///     a rotation is constructed which takes `main_axis` to `main_direction` along a great circle, ignoring the secondary
    ///     counterparts
    ///
    /// See [`Transform::align`] for additional details.
    #[inline]
    #[must_use]
    pub fn aligned_by(
        mut self,
        main_axis: impl TryInto<Dir3>,
        main_direction: impl TryInto<Dir3>,
        secondary_axis: impl TryInto<Dir3>,
        secondary_direction: impl TryInto<Dir3>,
    ) -> Self {
        self.align(
            main_axis,
            main_direction,
            secondary_axis,
            secondary_direction,
        );
        self
    }

    /// Returns this [`Transform`] with a new translation.
    #[inline]
    #[must_use]
    pub const fn with_translation(mut self, translation: Vec3) -> Self {
        self.translation = translation;
        self
    }

    /// Returns this [`Transform`] with a new rotation.
    #[inline]
    #[must_use]
    pub const fn with_rotation(mut self, rotation: Quat) -> Self {
        self.rotation = rotation;
        self
    }

    /// Returns this [`Transform`] with a new scale.
    #[inline]
    #[must_use]
    pub const fn with_scale(mut self, scale: Vec3) -> Self {
        self.scale = scale;
        self
    }

    /// Returns the 3d affine transformation matrix from this transforms translation,
    /// rotation, and scale.
    #[inline]
    pub fn compute_matrix(&self) -> Mat4 {
        Mat4::from_scale_rotation_translation(self.scale, self.rotation, self.translation)
    }

    /// Returns the 3d affine transformation matrix from this transforms translation,
    /// rotation, and scale.
    #[inline]
    pub fn compute_affine(&self) -> Affine3A {
        Affine3A::from_scale_rotation_translation(self.scale, self.rotation, self.translation)
    }

    /// Get the unit vector in the local `X` direction.
    #[inline]
    pub fn local_x(&self) -> Dir3 {
        // Quat * unit vector is length 1
        Dir3::new_unchecked(self.rotation * Vec3::X)
    }

    /// Equivalent to [`-local_x()`][Transform::local_x()]
    #[inline]
    pub fn left(&self) -> Dir3 {
        -self.local_x()
    }

    /// Equivalent to [`local_x()`][Transform::local_x()]
    #[inline]
    pub fn right(&self) -> Dir3 {
        self.local_x()
    }

    /// Get the unit vector in the local `Y` direction.
    #[inline]
    pub fn local_y(&self) -> Dir3 {
        // Quat * unit vector is length 1
        Dir3::new_unchecked(self.rotation * Vec3::Y)
    }

    /// Equivalent to [`local_y()`][Transform::local_y]
    #[inline]
    pub fn up(&self) -> Dir3 {
        self.local_y()
    }

    /// Equivalent to [`-local_y()`][Transform::local_y]
    #[inline]
    pub fn down(&self) -> Dir3 {
        -self.local_y()
    }

    /// Get the unit vector in the local `Z` direction.
    #[inline]
    pub fn local_z(&self) -> Dir3 {
        // Quat * unit vector is length 1
        Dir3::new_unchecked(self.rotation * Vec3::Z)
    }

    /// Equivalent to [`-local_z()`][Transform::local_z]
    #[inline]
    pub fn forward(&self) -> Dir3 {
        -self.local_z()
    }

    /// Equivalent to [`local_z()`][Transform::local_z]
    #[inline]
    pub fn back(&self) -> Dir3 {
        self.local_z()
    }

    /// Rotates this [`Transform`] by the given rotation.
    ///
    /// If this [`Transform`] has a parent, the `rotation` is relative to the rotation of the parent.
    ///
    /// # Examples
    ///
    /// - [`3d_rotation`]
    ///
    /// [`3d_rotation`]: https://github.com/bevyengine/bevy/blob/latest/examples/transforms/3d_rotation.rs
    #[inline]
    pub fn rotate(&mut self, rotation: Quat) {
        self.rotation = rotation * self.rotation;
    }

    /// Rotates this [`Transform`] around the given `axis` by `angle` (in radians).
    ///
    /// If this [`Transform`] has a parent, the `axis` is relative to the rotation of the parent.
    #[inline]
    pub fn rotate_axis(&mut self, axis: Dir3, angle: f32) {
        self.rotate(Quat::from_axis_angle(axis.into(), angle));
    }

    /// Rotates this [`Transform`] around the `X` axis by `angle` (in radians).
    ///
    /// If this [`Transform`] has a parent, the axis is relative to the rotation of the parent.
    #[inline]
    pub fn rotate_x(&mut self, angle: f32) {
        self.rotate(Quat::from_rotation_x(angle));
    }

    /// Rotates this [`Transform`] around the `Y` axis by `angle` (in radians).
    ///
    /// If this [`Transform`] has a parent, the axis is relative to the rotation of the parent.
    #[inline]
    pub fn rotate_y(&mut self, angle: f32) {
        self.rotate(Quat::from_rotation_y(angle));
    }

    /// Rotates this [`Transform`] around the `Z` axis by `angle` (in radians).
    ///
    /// If this [`Transform`] has a parent, the axis is relative to the rotation of the parent.
    #[inline]
    pub fn rotate_z(&mut self, angle: f32) {
        self.rotate(Quat::from_rotation_z(angle));
    }

    /// Rotates this [`Transform`] by the given `rotation`.
    ///
    /// The `rotation` is relative to this [`Transform`]'s current rotation.
    #[inline]
    pub fn rotate_local(&mut self, rotation: Quat) {
        self.rotation *= rotation;
    }

    /// Rotates this [`Transform`] around its local `axis` by `angle` (in radians).
    #[inline]
    pub fn rotate_local_axis(&mut self, axis: Dir3, angle: f32) {
        self.rotate_local(Quat::from_axis_angle(axis.into(), angle));
    }

    /// Rotates this [`Transform`] around its local `X` axis by `angle` (in radians).
    #[inline]
    pub fn rotate_local_x(&mut self, angle: f32) {
        self.rotate_local(Quat::from_rotation_x(angle));
    }

    /// Rotates this [`Transform`] around its local `Y` axis by `angle` (in radians).
    #[inline]
    pub fn rotate_local_y(&mut self, angle: f32) {
        self.rotate_local(Quat::from_rotation_y(angle));
    }

    /// Rotates this [`Transform`] around its local `Z` axis by `angle` (in radians).
    #[inline]
    pub fn rotate_local_z(&mut self, angle: f32) {
        self.rotate_local(Quat::from_rotation_z(angle));
    }

    /// Translates this [`Transform`] around a `point` in space.
    ///
    /// If this [`Transform`] has a parent, the `point` is relative to the [`Transform`] of the parent.
    #[inline]
    pub fn translate_around(&mut self, point: Vec3, rotation: Quat) {
        self.translation = point + rotation * (self.translation - point);
    }

    /// Rotates this [`Transform`] around a `point` in space.
    ///
    /// If this [`Transform`] has a parent, the `point` is relative to the [`Transform`] of the parent.
    #[inline]
    pub fn rotate_around(&mut self, point: Vec3, rotation: Quat) {
        self.translate_around(point, rotation);
        self.rotate(rotation);
    }

    /// Rotates this [`Transform`] so that [`Transform::forward`] points towards the `target` position,
    /// and [`Transform::up`] points towards `up`.
    ///
    /// In some cases it's not possible to construct a rotation. Another axis will be picked in those cases:
    /// * if `target` is the same as the transform translation, `Vec3::Z` is used instead
    /// * if `up` fails converting to `Dir3` (e.g if it is `Vec3::ZERO`), `Dir3::Y` is used instead
    /// * if the resulting forward direction is parallel with `up`, an orthogonal vector is used as the "right" direction
    #[inline]
    pub fn look_at(&mut self, target: Vec3, up: impl TryInto<Dir3>) {
        self.look_to(target - self.translation, up);
    }

    /// Rotates this [`Transform`] so that [`Transform::forward`] points in the given `direction`
    /// and [`Transform::up`] points towards `up`.
    ///
    /// In some cases it's not possible to construct a rotation. Another axis will be picked in those cases:
    /// * if `direction` fails converting to `Dir3` (e.g if it is `Vec3::ZERO`), `Dir3::NEG_Z` is used instead
    /// * if `up` fails converting to `Dir3`, `Dir3::Y` is used instead
    /// * if `direction` is parallel with `up`, an orthogonal vector is used as the "right" direction
    #[inline]
    pub fn look_to(&mut self, direction: impl TryInto<Dir3>, up: impl TryInto<Dir3>) {
        let back = -direction.try_into().unwrap_or(Dir3::NEG_Z);
        let up = up.try_into().unwrap_or(Dir3::Y);
        let right = up
            .cross(back.into())
            .try_normalize()
            .unwrap_or_else(|| up.any_orthonormal_vector());
        let up = back.cross(right);
        self.rotation = Quat::from_mat3(&Mat3::from_cols(right, up, back.into()));
    }

    /// Rotates this [`Transform`] so that the `main_axis` vector, reinterpreted in local coordinates, points
    /// in the given `main_direction`, while `secondary_axis` points towards `secondary_direction`.
    ///
    /// For example, if a spaceship model has its nose pointing in the X-direction in its own local coordinates
    /// and its dorsal fin pointing in the Y-direction, then `align(Dir3::X, v, Dir3::Y, w)` will make the spaceship's
    /// nose point in the direction of `v`, while the dorsal fin does its best to point in the direction `w`.
    ///
    /// More precisely, the [`Transform::rotation`] produced will be such that:
    /// * applying it to `main_axis` results in `main_direction`
    /// * applying it to `secondary_axis` produces a vector that lies in the half-plane generated by `main_direction` and
    ///     `secondary_direction` (with positive contribution by `secondary_direction`)
    ///
    /// [`Transform::look_to`] is recovered, for instance, when `main_axis` is `Dir3::NEG_Z` (the [`Transform::forward`]
    /// direction in the default orientation) and `secondary_axis` is `Dir3::Y` (the [`Transform::up`] direction in the default
    /// orientation). (Failure cases may differ somewhat.)
    ///
    /// In some cases a rotation cannot be constructed. Another axis will be picked in those cases:
    /// * if `main_axis` or `main_direction` fail converting to `Dir3` (e.g are zero), `Dir3::X` takes their place
    /// * if `secondary_axis` or `secondary_direction` fail converting, `Dir3::Y` takes their place
    /// * if `main_axis` is parallel with `secondary_axis` or `main_direction` is parallel with `secondary_direction`,
    ///     a rotation is constructed which takes `main_axis` to `main_direction` along a great circle, ignoring the secondary
    ///     counterparts
    ///
    /// Example
    /// ```
    /// # use bevy_math::{Dir3, Vec3, Quat};
    /// # use bevy_transform::components::Transform;
    /// # let mut t1 = Transform::IDENTITY;
    /// # let mut t2 = Transform::IDENTITY;
    /// t1.align(Dir3::X, Dir3::Y, Vec3::new(1., 1., 0.), Dir3::Z);
    /// let main_axis_image = t1.rotation * Dir3::X;
    /// let secondary_axis_image = t1.rotation * Vec3::new(1., 1., 0.);
    /// assert!(main_axis_image.abs_diff_eq(Vec3::Y, 1e-5));
    /// assert!(secondary_axis_image.abs_diff_eq(Vec3::new(0., 1., 1.), 1e-5));
    ///
    /// t1.align(Vec3::ZERO, Dir3::Z, Vec3::ZERO, Dir3::X);
    /// t2.align(Dir3::X, Dir3::Z, Dir3::Y, Dir3::X);
    /// assert_eq!(t1.rotation, t2.rotation);
    ///
    /// t1.align(Dir3::X, Dir3::Z, Dir3::X, Dir3::Y);
    /// assert_eq!(t1.rotation, Quat::from_rotation_arc(Vec3::X, Vec3::Z));
    /// ```
    #[inline]
    pub fn align(
        &mut self,
        main_axis: impl TryInto<Dir3>,
        main_direction: impl TryInto<Dir3>,
        secondary_axis: impl TryInto<Dir3>,
        secondary_direction: impl TryInto<Dir3>,
    ) {
        let main_axis = main_axis.try_into().unwrap_or(Dir3::X);
        let main_direction = main_direction.try_into().unwrap_or(Dir3::X);
        let secondary_axis = secondary_axis.try_into().unwrap_or(Dir3::Y);
        let secondary_direction = secondary_direction.try_into().unwrap_or(Dir3::Y);

        // The solution quaternion will be constructed in two steps.
        // First, we start with a rotation that takes `main_axis` to `main_direction`.
        let first_rotation = Quat::from_rotation_arc(main_axis.into(), main_direction.into());

        // Let's follow by rotating about the `main_direction` axis so that the image of `secondary_axis`
        // is taken to something that lies in the plane of `main_direction` and `secondary_direction`. Since
        // `main_direction` is fixed by this rotation, the first criterion is still satisfied.
        let secondary_image = first_rotation * secondary_axis;
        let secondary_image_ortho = secondary_image
            .reject_from_normalized(main_direction.into())
            .try_normalize();
        let secondary_direction_ortho = secondary_direction
            .reject_from_normalized(main_direction.into())
            .try_normalize();

        // If one of the two weak vectors was parallel to `main_direction`, then we just do the first part
        self.rotation = match (secondary_image_ortho, secondary_direction_ortho) {
            (Some(secondary_img_ortho), Some(secondary_dir_ortho)) => {
                let second_rotation =
                    Quat::from_rotation_arc(secondary_img_ortho, secondary_dir_ortho);
                second_rotation * first_rotation
            }
            _ => first_rotation,
        };
    }

    /// Multiplies `self` with `transform` component by component, returning the
    /// resulting [`Transform`]
    #[inline]
    #[must_use]
    pub fn mul_transform(&self, transform: Transform) -> Self {
        let translation = self.transform_point(transform.translation);
        let rotation = self.rotation * transform.rotation;
        let scale = self.scale * transform.scale;
        Transform {
            translation,
            rotation,
            scale,
        }
    }

    /// Transforms the given `point`, applying scale, rotation and translation.
    ///
    /// If this [`Transform`] has an ancestor entity with a [`Transform`] component,
    /// [`Transform::transform_point`] will transform a point in local space into its
    /// parent transform's space.
    ///
    /// If this [`Transform`] does not have a parent, [`Transform::transform_point`] will
    /// transform a point in local space into worldspace coordinates.
    ///
    /// If you always want to transform a point in local space to worldspace, or if you need
    /// the inverse transformations, see [`GlobalTransform::transform_point()`].
    #[inline]
    pub fn transform_point(&self, mut point: Vec3) -> Vec3 {
        point = self.scale * point;
        point = self.rotation * point;
        point += self.translation;
        point
    }

    /// Returns `true` if, and only if, translation, rotation and scale all are
    /// finite. If any of them contains a `NaN`, positive or negative infinity,
    /// this will return `false`.
    #[inline]
    #[must_use]
    pub fn is_finite(&self) -> bool {
        self.translation.is_finite() && self.rotation.is_finite() && self.scale.is_finite()
    }

    /// Get the [isometry] defined by this transform's rotation and translation, ignoring scale.
    ///
    /// [isometry]: Isometry3d
    #[inline]
    pub fn to_isometry(&self) -> Isometry3d {
        Isometry3d::new(self.translation, self.rotation)
    }
}

impl Default for Transform {
    fn default() -> Self {
        Self::IDENTITY
    }
}

/// The transform is expected to be non-degenerate and without shearing, or the output
/// will be invalid.
impl From<GlobalTransform> for Transform {
    fn from(transform: GlobalTransform) -> Self {
        transform.compute_transform()
    }
}

impl Mul<Transform> for Transform {
    type Output = Transform;

    fn mul(self, transform: Transform) -> Self::Output {
        self.mul_transform(transform)
    }
}

impl Mul<GlobalTransform> for Transform {
    type Output = GlobalTransform;

    #[inline]
    fn mul(self, global_transform: GlobalTransform) -> Self::Output {
        GlobalTransform::from(self) * global_transform
    }
}

impl Mul<Vec3> for Transform {
    type Output = Vec3;

    fn mul(self, value: Vec3) -> Self::Output {
        self.transform_point(value)
    }
}<|MERGE_RESOLUTION|>--- conflicted
+++ resolved
@@ -41,16 +41,12 @@
 #[cfg_attr(
     feature = "bevy-support",
     derive(Component, Reflect),
-<<<<<<< HEAD
     require(GlobalTransform),
-    reflect(Component, Default, PartialEq)
-=======
     reflect(Component, Default, PartialEq, Debug)
 )]
 #[cfg_attr(
     all(feature = "bevy-support", feature = "serialize"),
     reflect(Serialize, Deserialize)
->>>>>>> d70595b6
 )]
 pub struct Transform {
     /// Position of the entity. In 2d, the last value of the `Vec3` is used for z-ordering.
