--- conflicted
+++ resolved
@@ -9,35 +9,34 @@
 #[cfg(all(feature = "bevy-support", feature = "serialize"))]
 use bevy_reflect::{ReflectDeserialize, ReflectSerialize};
 
-<<<<<<< HEAD
-/// Describe the absolute transform (translation, rotation, scale) of an entity in space,
+/// Describes the absolute transform (translation, rotation, scale) of an entity in space,
 /// relative to the main reference frame.
 ///
 /// ## Usage
 ///
 /// * To place or move an entity, you should set its [`Transform`].
 /// * To get the absolute transform of an entity, you should get its [`GlobalTransform`],
-/// after [`TransformPropagate`] or [`PostUpdate`] to avoid a 1 frame lag.
+///   after [`TransformPropagate`] or [`PostUpdate`] to avoid a 1 frame lag.
 ///   * You can use [`compute_transform`] to get the global `translation`, `rotation` and `scale`.
 /// * [`GlobalTransform`] is fully managed by bevy, you cannot mutate it, use
 ///   [`Transform`] instead, the [`GlobalTransform`] will be automatically updated with [`TransformPropagate`].
 ///   * You may use the [`TransformBundle`](crate::TransformBundle) to guarantee
-/// an entity has both components.
+///     an entity has both components.
 ///
 /// ## `translation`, `rotation` and `scale`
 ///
 /// [`GlobalTransform`] represents:
 /// - The position of an entity in space, defined as a `translation` from the origin,
-/// [`Vec3::ZERO`]. The unit doesn't have a predefined meaning, but the convention
-/// is usually to use `1.0` is equivalent to 1 meter.
+///   [`Vec3::ZERO`]. The unit doesn't have a predefined meaning, but the convention
+///   is usually to consider `1.0` equivalent to 1 meter.
 /// - The `rotation` of an entity in space, [`Quat::IDENTITY`] representing the rotation
-/// where [`Vec3::Z`] is forward and [`Vec3::Y`] is up.
+///   where [`Vec3::Z`] is forward and [`Vec3::Y`] is up.
 /// - The `scale` of an entity, `1.0` representing the "size values" of the entity
-/// matching the main reference frame coordinates.
-/// It can be seen as a ratio of the main reference frame length unit to
-/// the entity's length unit.
-/// For example if the scale is `1.0` for a `Mesh`, its vertices position attribute
-/// have the same unit than the values used inside `translation`.
+///   matching the main reference frame coordinates.
+///   It can be seen as a ratio of the main reference frame length unit to
+///   the entity's length unit.
+///   For example if the scale is `1.0` for a `Mesh`, its vertices position attribute
+///   have the same unit than the values used inside `translation`.
 ///
 /// ## [`Transform`] and [`GlobalTransform`]
 ///
@@ -55,7 +54,7 @@
 /// # Examples
 ///
 /// - The [`transform example`], or the other examples in the [`transforms folder`],
-/// to learn how to use the [`Transform`] of an entity.
+///   to learn how to use the [`Transform`] of an entity.
 /// - The [`parenting example`], to learn how [`Transform`] behaves in a hierarchy.
 ///
 /// [`compute_transform`]: GlobalTransform::compute_transform
@@ -66,37 +65,7 @@
 /// [`transform example`]: https://github.com/bevyengine/bevy/blob/latest/examples/transforms/transform.rs
 /// [`transforms folder`]: https://github.com/bevyengine/bevy/tree/latest/examples/transforms
 /// [`parenting example`]: https://bevyengine.org/examples/3d/parenting/
-#[derive(Component, Debug, PartialEq, Clone, Copy, Reflect)]
-=======
-/// [`GlobalTransform`] is an affine transformation from entity-local coordinates to worldspace coordinates.
-///
-/// You cannot directly mutate [`GlobalTransform`]; instead, you change an entity's transform by manipulating
-/// its [`Transform`], which indirectly causes Bevy to update its [`GlobalTransform`].
-///
-/// * To get the global transform of an entity, you should get its [`GlobalTransform`].
-/// * For transform hierarchies to work correctly, you must have both a [`Transform`] and a [`GlobalTransform`].
-///   * You may use the [`TransformBundle`](crate::bundles::TransformBundle) to guarantee this.
-///
-/// ## [`Transform`] and [`GlobalTransform`]
-///
-/// [`Transform`] transforms an entity relative to its parent's reference frame, or relative to world space coordinates,
-/// if it doesn't have a [`Parent`](bevy_hierarchy::Parent).
-///
-/// [`GlobalTransform`] is managed by Bevy; it is computed by successively applying the [`Transform`] of each ancestor
-/// entity which has a Transform. This is done automatically by Bevy-internal systems in the system set
-/// [`TransformPropagate`](crate::TransformSystem::TransformPropagate).
-///
-/// This system runs during [`PostUpdate`](bevy_app::PostUpdate). If you
-/// update the [`Transform`] of an entity in this schedule or after, you will notice a 1 frame lag
-/// before the [`GlobalTransform`] is updated.
-///
-/// # Examples
-///
-/// - [`transform`][transform_example]
-///
-/// [transform_example]: https://github.com/bevyengine/bevy/blob/latest/examples/transforms/transform.rs
 #[derive(Debug, PartialEq, Clone, Copy)]
->>>>>>> e3b6b125
 #[cfg_attr(feature = "serialize", derive(serde::Serialize, serde::Deserialize))]
 #[cfg_attr(
     feature = "bevy-support",
