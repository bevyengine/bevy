use std::ops::Mul;

use super::Transform;
use bevy_ecs::{component::Component, reflect::ReflectComponent};
use bevy_math::{Affine3A, Mat4, Quat, Vec3, Vec3A};
use bevy_reflect::{std_traits::ReflectDefault, FromReflect, Reflect};

/// Describe the position of an entity relative to the reference frame.
///
/// * To place or move an entity, you should set its [`Transform`].
/// * To get the global transform of an entity, you should get its [`GlobalTransform`].
/// * For transform hierarchies to work correctly, you must have both a [`Transform`] and a [`GlobalTransform`].
///   * You may use the [`TransformBundle`](crate::TransformBundle) to guarantee this.
///
/// ## [`Transform`] and [`GlobalTransform`]
///
/// [`Transform`] is the position of an entity relative to its parent position, or the reference
/// frame if it doesn't have a [`Parent`](bevy_hierarchy::Parent).
///
/// [`GlobalTransform`] is the position of an entity relative to the reference frame.
///
<<<<<<< HEAD
/// [`GlobalTransform`] is updated from [`Transform`] in the systems labelled
/// [`TransformSystem::TransformPropagate`](crate::TransformSystem::TransformPropagate).
=======
/// [`GlobalTransform`] is updated from [`Transform`] in the systems labeled
/// [`TransformPropagate`](crate::TransformSystem::TransformPropagate).
>>>>>>> eaeba086
///
/// This system runs in stage [`CoreStage::PostUpdate`](crate::CoreStage::PostUpdate). If you
/// update the [`Transform`] of an entity in this stage or after, you will notice a 1 frame lag
/// before the [`GlobalTransform`] is updated.
///
/// # Examples
///
/// - [`global_vs_local_translation`]
///
/// [`global_vs_local_translation`]: https://github.com/bevyengine/bevy/blob/latest/examples/transforms/global_vs_local_translation.rs
#[derive(Component, Debug, PartialEq, Clone, Copy, Reflect, FromReflect)]
#[cfg_attr(feature = "serialize", derive(serde::Serialize, serde::Deserialize))]
#[reflect(Component, Default, PartialEq)]
pub struct GlobalTransform(Affine3A);

macro_rules! impl_local_axis {
    ($pos_name: ident, $neg_name: ident, $axis: ident) => {
        #[doc=std::concat!("Return the local ", std::stringify!($pos_name), " vector (", std::stringify!($axis) ,").")]
        #[inline]
        pub fn $pos_name(&self) -> Vec3 {
            (self.0.matrix3 * Vec3::$axis).normalize()
        }

        #[doc=std::concat!("Return the local ", std::stringify!($neg_name), " vector (-", std::stringify!($axis) ,").")]
        #[inline]
        pub fn $neg_name(&self) -> Vec3 {
            -self.$pos_name()
        }
    };
}

impl GlobalTransform {
    /// An identity [`GlobalTransform`] that maps all points in space to themselves.
    pub const IDENTITY: Self = Self(Affine3A::IDENTITY);

    #[doc(hidden)]
    #[inline]
    pub fn from_xyz(x: f32, y: f32, z: f32) -> Self {
        Self::from_translation(Vec3::new(x, y, z))
    }

    #[doc(hidden)]
    #[inline]
    pub fn from_translation(translation: Vec3) -> Self {
        GlobalTransform(Affine3A::from_translation(translation))
    }

    #[doc(hidden)]
    #[inline]
    pub fn from_rotation(rotation: Quat) -> Self {
        GlobalTransform(Affine3A::from_rotation_translation(rotation, Vec3::ZERO))
    }

    #[doc(hidden)]
    #[inline]
    pub fn from_scale(scale: Vec3) -> Self {
        GlobalTransform(Affine3A::from_scale(scale))
    }

    /// Returns the 3d affine transformation matrix as a [`Mat4`].
    #[inline]
    pub fn compute_matrix(&self) -> Mat4 {
        Mat4::from(self.0)
    }

    /// Returns the 3d affine transformation matrix as an [`Affine3A`].
    #[inline]
    pub fn affine(&self) -> Affine3A {
        self.0
    }

    /// Returns the transformation as a [`Transform`].
    ///
    /// The transform is expected to be non-degenerate and without shearing, or the output
    /// will be invalid.
    #[inline]
    pub fn compute_transform(&self) -> Transform {
        let (scale, rotation, translation) = self.0.to_scale_rotation_translation();
        Transform {
            translation,
            rotation,
            scale,
        }
    }

    /// Extracts `scale`, `rotation` and `translation` from `self`.
    ///
    /// The transform is expected to be non-degenerate and without shearing, or the output
    /// will be invalid.
    #[inline]
    pub fn to_scale_rotation_translation(&self) -> (Vec3, Quat, Vec3) {
        self.0.to_scale_rotation_translation()
    }

    impl_local_axis!(right, left, X);
    impl_local_axis!(up, down, Y);
    impl_local_axis!(back, forward, Z);

    /// Get the translation as a [`Vec3`].
    #[inline]
    pub fn translation(&self) -> Vec3 {
        self.0.translation.into()
    }

    /// Mutably access the internal translation.
    #[inline]
    pub fn translation_mut(&mut self) -> &mut Vec3A {
        &mut self.0.translation
    }

    /// Get the translation as a [`Vec3A`].
    #[inline]
    pub fn translation_vec3a(&self) -> Vec3A {
        self.0.translation
    }

    /// Get an upper bound of the radius from the given `extents`.
    #[inline]
    pub fn radius_vec3a(&self, extents: Vec3A) -> f32 {
        (self.0.matrix3 * extents).length()
    }

    /// Transforms the given `point`, applying shear, scale, rotation and translation.
    ///
    /// This moves `point` into the local space of this [`GlobalTransform`].
    #[inline]
    pub fn transform_point(&self, point: Vec3) -> Vec3 {
        self.0.transform_point3(point)
    }

    /// Multiplies `self` with `transform` component by component, returning the
    /// resulting [`GlobalTransform`]
    #[inline]
    pub fn mul_transform(&self, transform: Transform) -> Self {
        Self(self.0 * transform.compute_affine())
    }
}

impl Default for GlobalTransform {
    fn default() -> Self {
        Self::IDENTITY
    }
}

impl From<Transform> for GlobalTransform {
    fn from(transform: Transform) -> Self {
        Self(transform.compute_affine())
    }
}

impl From<Affine3A> for GlobalTransform {
    fn from(affine: Affine3A) -> Self {
        Self(affine)
    }
}

impl From<Mat4> for GlobalTransform {
    fn from(matrix: Mat4) -> Self {
        Self(Affine3A::from_mat4(matrix))
    }
}

impl Mul<GlobalTransform> for GlobalTransform {
    type Output = GlobalTransform;

    #[inline]
    fn mul(self, global_transform: GlobalTransform) -> Self::Output {
        GlobalTransform(self.0 * global_transform.0)
    }
}

impl Mul<Transform> for GlobalTransform {
    type Output = GlobalTransform;

    #[inline]
    fn mul(self, transform: Transform) -> Self::Output {
        self.mul_transform(transform)
    }
}

impl Mul<Vec3> for GlobalTransform {
    type Output = Vec3;

    #[inline]
    fn mul(self, value: Vec3) -> Self::Output {
        self.transform_point(value)
    }
}<|MERGE_RESOLUTION|>--- conflicted
+++ resolved
@@ -19,13 +19,8 @@
 ///
 /// [`GlobalTransform`] is the position of an entity relative to the reference frame.
 ///
-<<<<<<< HEAD
-/// [`GlobalTransform`] is updated from [`Transform`] in the systems labelled
-/// [`TransformSystem::TransformPropagate`](crate::TransformSystem::TransformPropagate).
-=======
 /// [`GlobalTransform`] is updated from [`Transform`] in the systems labeled
 /// [`TransformPropagate`](crate::TransformSystem::TransformPropagate).
->>>>>>> eaeba086
 ///
 /// This system runs in stage [`CoreStage::PostUpdate`](crate::CoreStage::PostUpdate). If you
 /// update the [`Transform`] of an entity in this stage or after, you will notice a 1 frame lag
