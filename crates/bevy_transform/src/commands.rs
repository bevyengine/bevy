//! Extension to [`EntityCommands`] to modify `bevy_hierarchy` hierarchies
//! while preserving [`GlobalTransform`].

use crate::prelude::{GlobalTransform, Transform};
<<<<<<< HEAD
use bevy_ecs::{
    entity::Entity,
    hierarchy::Parent,
    system::EntityCommands,
    world::{EntityWorldMut, World},
};
=======
use bevy_ecs::{entity::Entity, system::EntityCommands, world::EntityWorldMut};
use bevy_hierarchy::BuildChildren;
>>>>>>> fa64e0f2

/// Collection of methods similar to [`BuildChildren`], but preserving each
/// entity's [`GlobalTransform`].
pub trait BuildChildrenTransformExt {
    /// Change this entity's parent while preserving this entity's [`GlobalTransform`]
    /// by updating its [`Transform`].
    ///
    /// See [`BuildChildren::set_parent`] for a method that doesn't update the [`Transform`].
    ///
    /// Note that both the hierarchy and transform updates will only execute
    /// the next time commands are applied
    /// (during [`ApplyDeferred`](bevy_ecs::schedule::ApplyDeferred)).
    fn set_parent_in_place(&mut self, parent: Entity) -> &mut Self;

    /// Make this entity parentless while preserving this entity's [`GlobalTransform`]
    /// by updating its [`Transform`] to be equal to its current [`GlobalTransform`].
    ///
    /// See [`BuildChildren::remove_parent`] for a method that doesn't update the [`Transform`].
    ///
    /// Note that both the hierarchy and transform updates will only execute
    /// the next time commands are applied
    /// (during [`ApplyDeferred`](bevy_ecs::schedule::ApplyDeferred)).
    fn remove_parent_in_place(&mut self) -> &mut Self;
}

impl BuildChildrenTransformExt for EntityCommands<'_> {
    fn set_parent_in_place(&mut self, parent: Entity) -> &mut Self {
        self.queue(move |mut entity: EntityWorldMut| {
            entity.set_parent_in_place(parent);
        })
    }

    fn remove_parent_in_place(&mut self) -> &mut Self {
        self.queue(move |mut entity: EntityWorldMut| {
            entity.remove_parent_in_place();
        })
    }
}

impl BuildChildrenTransformExt for EntityWorldMut<'_> {
    fn set_parent_in_place(&mut self, parent: Entity) -> &mut Self {
        let child = self.id();
        self.world_scope(|world| {
            world.entity_mut(parent).add_child(child);
            // FIXME: Replace this closure with a `try` block. See: https://github.com/rust-lang/rust/issues/31436.
            let mut update_transform = || {
                let parent = *world.get_entity(parent).ok()?.get::<GlobalTransform>()?;
                let child_global = *world.get_entity(child).ok()?.get::<GlobalTransform>()?;
                let mut child_entity = world.get_entity_mut(child).ok()?;
                let mut child = child_entity.get_mut::<Transform>()?;
                *child = child_global.reparented_to(&parent);
                Some(())
            };
            update_transform();
        });
        self
    }

    fn remove_parent_in_place(&mut self) -> &mut Self {
        let child = self.id();
        self.world_scope(|world| {
            world.entity_mut(child).remove::<Parent>();
            // FIXME: Replace this closure with a `try` block. See: https://github.com/rust-lang/rust/issues/31436.
            let mut update_transform = || {
                let child_global = *world.get_entity(child).ok()?.get::<GlobalTransform>()?;
                let mut child_entity = world.get_entity_mut(child).ok()?;
                let mut child = child_entity.get_mut::<Transform>()?;
                *child = child_global.compute_transform();
                Some(())
            };
            update_transform();
        });
        self
    }
}<|MERGE_RESOLUTION|>--- conflicted
+++ resolved
@@ -2,17 +2,7 @@
 //! while preserving [`GlobalTransform`].
 
 use crate::prelude::{GlobalTransform, Transform};
-<<<<<<< HEAD
-use bevy_ecs::{
-    entity::Entity,
-    hierarchy::Parent,
-    system::EntityCommands,
-    world::{EntityWorldMut, World},
-};
-=======
-use bevy_ecs::{entity::Entity, system::EntityCommands, world::EntityWorldMut};
-use bevy_hierarchy::BuildChildren;
->>>>>>> fa64e0f2
+use bevy_ecs::{entity::Entity, hierarchy::Parent, system::EntityCommands, world::EntityWorldMut};
 
 /// Collection of methods similar to [`BuildChildren`], but preserving each
 /// entity's [`GlobalTransform`].
