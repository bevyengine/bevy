--- conflicted
+++ resolved
@@ -91,11 +91,7 @@
 impl BuildChildrenTransformExt for EntityCommands<'_> {
     fn set_parent_in_place(&mut self, parent: Entity) -> &mut Self {
         let child = self.id();
-<<<<<<< HEAD
-        self.commands().queue(PushChildInPlace { child, parent });
-=======
-        self.commands().add(AddChildInPlace { child, parent });
->>>>>>> c2d54f5f
+        self.commands().queue(AddChildInPlace { child, parent });
         self
     }
 
