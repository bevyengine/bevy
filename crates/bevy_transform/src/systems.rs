--- conflicted
+++ resolved
@@ -41,25 +41,11 @@
                 *global_transform = GlobalTransform::from(*transform);
             }
 
-<<<<<<< HEAD
             for (child, actual_parent, parent_changed) in parent_query.iter_many(children) {
                 assert_eq!(
                     actual_parent.get(), entity,
                     "Malformed hierarchy. This probably means that your hierarchy has been improperly maintained, or contains a cycle"
                 );
-                propagate_recursive(
-                    &global_transform,
-                    &transform_query,
-                    &parent_query,
-                    &children_query,
-                    child,
-                    changed || parent_changed,
-                );
-=======
-            // If our `Children` has changed, we need to recalculate everything below us
-            changed |= children_changed;
-
-            for child in children.iter() {
                 // SAFETY:
                 // - We may operate as if the hierarchy is consistent, since `propagate_recursive` will panic before continuing
                 //   to propagate if it encounters an entity with inconsistent parentage.
@@ -72,12 +58,10 @@
                         &transform_query,
                         &parent_query,
                         &children_query,
-                        entity,
-                        *child,
-                        changed,
+                        child,
+                        changed || parent_changed,
                     );
                 }
->>>>>>> b44b606d
             }
         },
     );
@@ -144,37 +128,22 @@
         *global_transform
     };
 
-<<<<<<< HEAD
-    if let Ok(children) = children_query.get(entity) {
-        for (child, actual_parent, parent_changed) in parent_query.iter_many(children) {
-            assert_eq!(
-                actual_parent.get(), entity,
-                "Malformed hierarchy. This probably means that your hierarchy has been improperly maintained, or contains a cycle"
-            );
-=======
-    let Ok((children, changed_children)) = children_query.get(entity) else {
-        return
-    };
-    // If our `Children` has changed, we need to recalculate everything below us
-    changed |= changed_children;
-    for child in children {
+    let Ok(children) = children_query.get(entity) else { return };
+    for (child, actual_parent, parent_changed) in parent_query.iter_many(children) {
+        assert_eq!(
+            actual_parent.get(), entity,
+            "Malformed hierarchy. This probably means that your hierarchy has been improperly maintained, or contains a cycle"
+        );
         // SAFETY: The caller guarantees that `unsafe_transform_query` will not be fetched
         // for any descendants of `entity`, so it is safe to call `propagate_recursive` for each child.
         unsafe {
->>>>>>> b44b606d
             propagate_recursive(
                 &global_matrix,
                 unsafe_transform_query,
                 parent_query,
                 children_query,
-<<<<<<< HEAD
                 child,
                 changed || parent_changed,
-=======
-                entity,
-                *child,
-                changed,
->>>>>>> b44b606d
             );
         }
     }
