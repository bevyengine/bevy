--- conflicted
+++ resolved
@@ -5,11 +5,13 @@
     system::{Local, Query},
 };
 use bevy_hierarchy::{Children, Parent};
-
-<<<<<<< HEAD
+use core::cell::Cell;
+use thread_local::ThreadLocal;
+
 pub(crate) struct Pending {
     parent: *const GlobalTransform,
     changed: bool,
+    parent_entity: Entity,
     child: Entity,
 }
 
@@ -22,16 +24,6 @@
 // thread. There is no way to access this type across multiple threads.
 unsafe impl Sync for Pending {}
 
-/// Update [`GlobalTransform`] component of entities without children or parents
-/// based on the [`Transform`] component.
-pub(crate) fn transform_propagate_flat_system(
-    mut root_query: Query<
-        (&Transform, &mut GlobalTransform),
-        (Without<Parent>, Without<Children>, Changed<Transform>),
-    >,
-) {
-    root_query.for_each_mut(|(transform, mut global_transform)| {
-=======
 /// Update [`GlobalTransform`] component of entities that aren't in the hierarchy
 pub fn sync_simple_transforms(
     mut query: Query<
@@ -40,36 +32,25 @@
     >,
 ) {
     query.par_for_each_mut(1024, |(transform, mut global_transform)| {
->>>>>>> eaeba086
         *global_transform = GlobalTransform::from(*transform);
     });
 }
 
 /// Update [`GlobalTransform`] component of entities based on entity hierarchy and
 /// [`Transform`] component.
-<<<<<<< HEAD
-pub(crate) fn transform_propagate_system(
-    mut root_query: Query<
-        (
-            &Transform,
-            Or<(Changed<Transform>, Changed<Children>)>,
-            &Children,
-=======
-pub fn propagate_transforms(
+pub(crate) fn propagate_transforms(
     mut root_query: Query<
         (
             Entity,
+            &Transform,
             &Children,
-            &Transform,
-            Changed<Transform>,
-            Changed<Children>,
->>>>>>> eaeba086
+            Or<(Changed<Transform>, Changed<Children>)>,
             &mut GlobalTransform,
         ),
         Without<Parent>,
     >,
-<<<<<<< HEAD
-    mut transform_query: Query<
+    parent_query: Query<&Parent>,
+    transform_query: Query<
         (
             &Transform,
             Or<(Changed<Transform>, Changed<Children>)>,
@@ -80,24 +61,70 @@
     >,
     // Stack space for the depth-first search of a given hierarchy. Used as a Local to
     // avoid reallocating the stack space used here.
-    mut pending: Local<Vec<Pending>>,
+    pending_queues: Local<ThreadLocal<Cell<Vec<Pending>>>>,
 ) {
-    root_query.for_each_mut(|(transform, changed, children, mut global_transform)| {
-        if changed {
-            *global_transform = GlobalTransform::from(*transform);
-        }
-
-        pending.extend(children.iter().map(|child| Pending {
-            parent: &*global_transform as *const GlobalTransform,
-            changed,
-            child: *child,
-        }));
-
-        while let Some(current) = pending.pop() {
-            // If our `Children` has changed, we need to recalculate everything below us
-            if let Ok((transform, mut changed, children, mut global_transform)) =
-                transform_query.get_mut(current.child)
-            {
+    root_query.par_for_each_mut(
+        // The differing depths and sizes of hierarchy trees causes the work for each root to be
+        // different. A batch size of 1 ensures that each tree gets it's own task and multiple
+        // large trees are not clumped together.
+        1,
+        |(root, transform, children, changed,  mut global_transform)| {
+            let pending_cell = pending_queues.get_or_default();
+            let mut pending = pending_cell.take();
+
+            if changed {
+                *global_transform = GlobalTransform::from(*transform);
+            }
+
+            pending.extend(children.iter().map(|child| Pending {
+                parent: &*global_transform as *const GlobalTransform,
+                changed,
+                parent_entity: root,
+                child: *child,
+            }));
+
+            while let Some(current) = pending.pop() {
+                let Ok(actual_parent) = parent_query.get(current.child) else {
+                    panic!("Propagated child for {:?} has no Parent component!", current.child);
+                };
+                assert_eq!(
+                    actual_parent.get(), current.parent_entity,
+                    "Malformed hierarchy. This probably means that your hierarchy has been improperly maintained, or contains a cycle"
+                );
+
+                // SAFETY: This call cannot create aliased mutable references.
+                //   - The top level iteration parallelizes on the roots of the hierarchy.
+                //   - The above assertion ensures that each child has one and only one unique parent throughout the entire
+                //     hierarchy.
+                //
+                // For example, consider the following malformed hierarchy:
+                //
+                //     A
+                //   /   \
+                //  B     C
+                //   \   /
+                //     D
+                //
+                // D has two parents, B and C. If the propagation passes through C, but the Parent component on D points to B,
+                // the above check will panic as the origin parent does match the recorded parent.
+                //
+                // Also consider the following case, where A and B are roots:
+                //
+                //  A       B
+                //   \     /
+                //    C   D
+                //     \ /
+                //      E
+                //
+                // Even if these A and B start two separate tasks running in parallel, one of them will panic before attempting
+                // to mutably access E.
+                let fetch = unsafe { transform_query.get_unchecked(current.child) };
+
+                // If our `Children` has changed, we need to recalculate everything below us
+                let Ok((transform, mut changed, children, mut global_transform)) = fetch else {
+                    continue;
+                };
+
                 changed |= current.changed;
                 if changed {
                     // SAFE: The pointers here are generated only during this one traversal
@@ -110,123 +137,15 @@
                     pending.extend(children.iter().map(|child| Pending {
                         parent: &*global_transform as *const GlobalTransform,
                         changed: current.changed,
+                        parent_entity: current.child,
                         child: *child,
                     }));
                 }
             }
-        }
-    });
-    debug_assert!(pending.is_empty());
-=======
-    transform_query: Query<(&Transform, Changed<Transform>, &mut GlobalTransform), With<Parent>>,
-    parent_query: Query<&Parent>,
-    children_query: Query<(&Children, Changed<Children>), (With<Parent>, With<GlobalTransform>)>,
-) {
-    root_query.par_for_each_mut(
-        // The differing depths and sizes of hierarchy trees causes the work for each root to be
-        // different. A batch size of 1 ensures that each tree gets it's own task and multiple
-        // large trees are not clumped together.
-        1,
-        |(entity, children, transform, mut changed, children_changed, mut global_transform)| {
-            if changed {
-                *global_transform = GlobalTransform::from(*transform);
-            }
-
-            // If our `Children` has changed, we need to recalculate everything below us
-            changed |= children_changed;
-
-            for child in children.iter() {
-                propagate_recursive(
-                    &global_transform,
-                    &transform_query,
-                    &parent_query,
-                    &children_query,
-                    entity,
-                    *child,
-                    changed,
-                );
-            }
-        },
-    );
-}
-
-fn propagate_recursive(
-    parent: &GlobalTransform,
-    unsafe_transform_query: &Query<
-        (&Transform, Changed<Transform>, &mut GlobalTransform),
-        With<Parent>,
-    >,
-    parent_query: &Query<&Parent>,
-    children_query: &Query<(&Children, Changed<Children>), (With<Parent>, With<GlobalTransform>)>,
-    expected_parent: Entity,
-    entity: Entity,
-    mut changed: bool,
-    // We use a result here to use the `?` operator. Ideally we'd use a try block instead
-) {
-    let Ok(actual_parent) = parent_query.get(entity) else {
-        panic!("Propagated child for {:?} has no Parent component!", entity);
-    };
-    assert_eq!(
-        actual_parent.get(), expected_parent,
-        "Malformed hierarchy. This probably means that your hierarchy has been improperly maintained, or contains a cycle"
-    );
-
-    let global_matrix = {
-        let Ok((transform, transform_changed, mut global_transform)) =
-            // SAFETY: This call cannot create aliased mutable references.
-            //   - The top level iteration parallelizes on the roots of the hierarchy.
-            //   - The above assertion ensures that each child has one and only one unique parent throughout the entire
-            //     hierarchy.
-            //
-            // For example, consider the following malformed hierarchy:
-            //
-            //     A
-            //   /   \
-            //  B     C
-            //   \   /
-            //     D
-            //
-            // D has two parents, B and C. If the propagation passes through C, but the Parent component on D points to B,
-            // the above check will panic as the origin parent does match the recorded parent.
-            //
-            // Also consider the following case, where A and B are roots:
-            //
-            //  A       B
-            //   \     /
-            //    C   D
-            //     \ /
-            //      E
-            //
-            // Even if these A and B start two separate tasks running in parallel, one of them will panic before attempting
-            // to mutably access E.
-            (unsafe { unsafe_transform_query.get_unchecked(entity) }) else {
-                return;
-            };
-
-        changed |= transform_changed;
-        if changed {
-            *global_transform = parent.mul_transform(*transform);
-        }
-        *global_transform
-    };
-
-    let Ok((children, changed_children)) = children_query.get(entity) else {
-        return
-    };
-    // If our `Children` has changed, we need to recalculate everything below us
-    changed |= changed_children;
-    for child in children {
-        propagate_recursive(
-            &global_matrix,
-            unsafe_transform_query,
-            parent_query,
-            children_query,
-            entity,
-            *child,
-            changed,
-        );
-    }
->>>>>>> eaeba086
+
+            debug_assert!(pending.is_empty());
+
+        });
 }
 
 #[cfg(test)]
