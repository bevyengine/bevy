use crate::components::{GlobalTransform, Transform};
use bevy_ecs::prelude::{Changed, Entity, Query, With, Without};
use bevy_hierarchy::{Children, Parent};

/// Update [`GlobalTransform`] component of entities that aren't in the hierarchy
pub fn sync_simple_transforms(
    mut query: Query<
        (&Transform, &mut GlobalTransform),
        (Changed<Transform>, Without<Parent>, Without<Children>),
    >,
) {
    for (transform, mut global_transform) in query.iter_mut() {
        *global_transform = GlobalTransform::from(*transform);
    }
}

/// Update [`GlobalTransform`] component of entities based on entity hierarchy and
/// [`Transform`] component.
pub fn propagate_transforms(
    mut root_query: Query<
        (
            Entity,
            &Children,
            &Transform,
            Changed<Transform>,
            Changed<Children>,
            &mut GlobalTransform,
        ),
        Without<Parent>,
    >,
    transform_query: Query<(&Transform, Changed<Transform>, &mut GlobalTransform), With<Parent>>,
    parent_query: Query<&Parent>,
    children_query: Query<(&Children, Changed<Children>), (With<Parent>, With<GlobalTransform>)>,
) {
    root_query.par_for_each_mut(
        // The differing depths and sizes of hierarchy trees causes the work for each root to be
        // different. A batch size of 1 ensures that each tree gets it's own task and multiple
        // large trees are not clumped together.
        1,
        |(entity, children, transform, mut changed, children_changed, mut global_transform)| {
            if changed {
                *global_transform = GlobalTransform::from(*transform);
            }

            changed |= children_changed;

<<<<<<< HEAD
            for child in children.iter() {
=======
        if let Some((children, changed_children)) = children {
            // If our `Children` has changed, we need to recalculate everything below us
            changed |= changed_children;
            for child in children {
>>>>>>> 694c980c
                let _ = propagate_recursive(
                    &global_transform,
                    &transform_query,
                    &parent_query,
                    &children_query,
                    entity,
                    *child,
                    changed,
                );
            }
        },
    );
}

fn propagate_recursive(
    parent: &GlobalTransform,
    unsafe_transform_query: &Query<
        (&Transform, Changed<Transform>, &mut GlobalTransform),
        With<Parent>,
    >,
    parent_query: &Query<&Parent>,
    children_query: &Query<(&Children, Changed<Children>), (With<Parent>, With<GlobalTransform>)>,
    expected_parent: Entity,
    entity: Entity,
    mut changed: bool,
    // We use a result here to use the `?` operator. Ideally we'd use a try block instead
) -> Result<(), ()> {
    if let Ok(actual_parent) = parent_query.get(entity) {
        assert_eq!(
<<<<<<< HEAD
            actual_parent.0, expected_parent,
=======
            child_parent.get(), expected_parent,
>>>>>>> 694c980c
            "Malformed hierarchy. This probably means that your hierarchy has been improperly maintained, or contains a cycle"
        );
    } else {
        panic!("Propagated child for {:?} has no Parent component!", entity);
    }

    // SAFE: With the check that each child has one and only one parent, each child must be globally unique within the
    // hierarchy. Because of this, it is impossible for this query to have aliased mutable access to the same GlobalTransform.
    // Any malformed hierarchy will cause a panic due to the above check.
    let global_matrix = unsafe {
        let (transform, transform_changed, mut global_transform) =
            unsafe_transform_query.get_unchecked(entity).map_err(drop)?;

        changed |= transform_changed;
        if changed {
            *global_transform = parent.mul_transform(*transform);
        }
        *global_transform
    };

    let (children, changed_children) = children_query.get(entity).map_err(drop)?;
    // If our `Children` has changed, we need to recalculate everything below us
    changed |= changed_children;
    for child in children {
        let _ = propagate_recursive(
            &global_matrix,
            unsafe_transform_query,
            parent_query,
            children_query,
            entity,
            *child,
            changed,
        );
    }
    Ok(())
}

#[cfg(test)]
mod test {
    use bevy_app::prelude::*;
    use bevy_ecs::prelude::*;
    use bevy_ecs::system::CommandQueue;
    use bevy_math::vec3;
    use bevy_tasks::{ComputeTaskPool, TaskPool};

    use crate::components::{GlobalTransform, Transform};
    use crate::systems::*;
    use crate::TransformBundle;
    use bevy_hierarchy::{BuildChildren, BuildWorldChildren, Children, Parent};

    #[derive(StageLabel)]
    struct Update;

    #[test]
    fn did_propagate() {
        let mut world = World::default();
        world.insert_resource(ComputeTaskPool(TaskPool::default()));

        let mut update_stage = SystemStage::parallel();
<<<<<<< HEAD
        update_stage.add_system(parent_update_system);
        update_stage.add_system(sync_simple_transforms);
        update_stage.add_system(propagate_transforms);
=======
        update_stage.add_system(transform_propagate_system);
>>>>>>> 694c980c

        let mut schedule = Schedule::default();
        schedule.add_stage(Update, update_stage);

        // Root entity
        world.spawn(TransformBundle::from(Transform::from_xyz(1.0, 0.0, 0.0)));

        let mut children = Vec::new();
        world
            .spawn(TransformBundle::from(Transform::from_xyz(1.0, 0.0, 0.0)))
            .with_children(|parent| {
                children.push(
                    parent
                        .spawn(TransformBundle::from(Transform::from_xyz(0.0, 2.0, 0.)))
                        .id(),
                );
                children.push(
                    parent
                        .spawn(TransformBundle::from(Transform::from_xyz(0.0, 0.0, 3.)))
                        .id(),
                );
            });
        schedule.run(&mut world);

        assert_eq!(
            *world.get::<GlobalTransform>(children[0]).unwrap(),
            GlobalTransform::from_xyz(1.0, 0.0, 0.0) * Transform::from_xyz(0.0, 2.0, 0.0)
        );

        assert_eq!(
            *world.get::<GlobalTransform>(children[1]).unwrap(),
            GlobalTransform::from_xyz(1.0, 0.0, 0.0) * Transform::from_xyz(0.0, 0.0, 3.0)
        );
    }

    #[test]
    fn did_propagate_command_buffer() {
        let mut world = World::default();
<<<<<<< HEAD
        world.insert_resource(ComputeTaskPool(TaskPool::default()));

        let mut update_stage = SystemStage::parallel();
        update_stage.add_system(parent_update_system);
        update_stage.add_system(sync_simple_transforms);
        update_stage.add_system(propagate_transforms);
=======
        let mut update_stage = SystemStage::parallel();
        update_stage.add_system(transform_propagate_system);
>>>>>>> 694c980c

        let mut schedule = Schedule::default();
        schedule.add_stage(Update, update_stage);

        // Root entity
        let mut queue = CommandQueue::default();
        let mut commands = Commands::new(&mut queue, &world);
        let mut children = Vec::new();
        commands
            .spawn(TransformBundle::from(Transform::from_xyz(1.0, 0.0, 0.0)))
            .with_children(|parent| {
                children.push(
                    parent
                        .spawn(TransformBundle::from(Transform::from_xyz(0.0, 2.0, 0.0)))
                        .id(),
                );
                children.push(
                    parent
                        .spawn(TransformBundle::from(Transform::from_xyz(0.0, 0.0, 3.0)))
                        .id(),
                );
            });
        queue.apply(&mut world);
        schedule.run(&mut world);

        assert_eq!(
            *world.get::<GlobalTransform>(children[0]).unwrap(),
            GlobalTransform::from_xyz(1.0, 0.0, 0.0) * Transform::from_xyz(0.0, 2.0, 0.0)
        );

        assert_eq!(
            *world.get::<GlobalTransform>(children[1]).unwrap(),
            GlobalTransform::from_xyz(1.0, 0.0, 0.0) * Transform::from_xyz(0.0, 0.0, 3.0)
        );
    }

    #[test]
    fn correct_children() {
        let mut world = World::default();
        world.insert_resource(ComputeTaskPool(TaskPool::default()));

        let mut update_stage = SystemStage::parallel();
<<<<<<< HEAD
        update_stage.add_system(parent_update_system);
        update_stage.add_system(sync_simple_transforms);
        update_stage.add_system(propagate_transforms);
=======
        update_stage.add_system(transform_propagate_system);
>>>>>>> 694c980c

        let mut schedule = Schedule::default();
        schedule.add_stage(Update, update_stage);

        // Add parent entities
        let mut children = Vec::new();
        let parent = {
            let mut command_queue = CommandQueue::default();
            let mut commands = Commands::new(&mut command_queue, &world);
            let parent = commands.spawn(Transform::from_xyz(1.0, 0.0, 0.0)).id();
            commands.entity(parent).with_children(|parent| {
                children.push(parent.spawn(Transform::from_xyz(0.0, 2.0, 0.0)).id());
                children.push(parent.spawn(Transform::from_xyz(0.0, 3.0, 0.0)).id());
            });
            command_queue.apply(&mut world);
            schedule.run(&mut world);
            parent
        };

        assert_eq!(
            world
                .get::<Children>(parent)
                .unwrap()
                .iter()
                .cloned()
                .collect::<Vec<_>>(),
            children,
        );

        // Parent `e1` to `e2`.
        {
            let mut command_queue = CommandQueue::default();
            let mut commands = Commands::new(&mut command_queue, &world);
            commands.entity(children[1]).add_child(children[0]);
            command_queue.apply(&mut world);
            schedule.run(&mut world);
        }

        assert_eq!(
            world
                .get::<Children>(parent)
                .unwrap()
                .iter()
                .cloned()
                .collect::<Vec<_>>(),
            vec![children[1]]
        );

        assert_eq!(
            world
                .get::<Children>(children[1])
                .unwrap()
                .iter()
                .cloned()
                .collect::<Vec<_>>(),
            vec![children[0]]
        );

        assert!(world.despawn(children[0]));

        schedule.run(&mut world);

        assert_eq!(
            world
                .get::<Children>(parent)
                .unwrap()
                .iter()
                .cloned()
                .collect::<Vec<_>>(),
            vec![children[1]]
        );
    }

    #[test]
    fn correct_transforms_when_no_children() {
        let mut app = App::new();
        app.insert_resource(ComputeTaskPool(TaskPool::default()));

<<<<<<< HEAD
        app.add_system(parent_update_system);
        app.add_system(sync_simple_transforms);
        app.add_system(propagate_transforms);
=======
        app.add_system(transform_propagate_system);
>>>>>>> 694c980c

        let translation = vec3(1.0, 0.0, 0.0);

        // These will be overwritten.
        let mut child = Entity::from_raw(0);
        let mut grandchild = Entity::from_raw(1);
        let parent = app
            .world
            .spawn((
                Transform::from_translation(translation),
                GlobalTransform::IDENTITY,
            ))
            .with_children(|builder| {
                child = builder
                    .spawn(TransformBundle::IDENTITY)
                    .with_children(|builder| {
                        grandchild = builder.spawn(TransformBundle::IDENTITY).id();
                    })
                    .id();
            })
            .id();

        app.update();

        // check the `Children` structure is spawned
        assert_eq!(&**app.world.get::<Children>(parent).unwrap(), &[child]);
        assert_eq!(&**app.world.get::<Children>(child).unwrap(), &[grandchild]);
        // Note that at this point, the `GlobalTransform`s will not have updated yet, due to `Commands` delay
        app.update();

        let mut state = app.world.query::<&GlobalTransform>();
        for global in state.iter(&app.world) {
            assert_eq!(global, &GlobalTransform::from_translation(translation));
        }
    }

    #[test]
    #[should_panic]
    fn panic_when_hierarchy_cycle() {
        // We cannot directly edit Parent and Children, so we use a temp world to break
        // the hierarchy's invariants.
        let mut temp = World::new();
        let mut app = App::new();
        app.insert_resource(ComputeTaskPool(TaskPool::default()));

<<<<<<< HEAD
        app.add_system(parent_update_system);
        app.add_system(sync_simple_transforms);
        app.add_system(propagate_transforms);
=======
        // FIXME: Parallel executors seem to have some odd interaction with the other
        // tests in this crate. Using single_threaded until a root cause can be found.
        app.add_stage("single", SystemStage::single_threaded())
            .add_system_to_stage("single", transform_propagate_system);

        fn setup_world(world: &mut World) -> (Entity, Entity) {
            let mut grandchild = Entity::from_raw(0);
            let child = world
                .spawn(TransformBundle::IDENTITY)
                .with_children(|builder| {
                    grandchild = builder.spawn(TransformBundle::IDENTITY).id();
                })
                .id();
            (child, grandchild)
        }
>>>>>>> 694c980c

        let (temp_child, temp_grandchild) = setup_world(&mut temp);
        let (child, grandchild) = setup_world(&mut app.world);

        assert_eq!(temp_child, child);
        assert_eq!(temp_grandchild, grandchild);

        app.world
            .spawn(TransformBundle::IDENTITY)
            .push_children(&[child]);
        std::mem::swap(
            &mut *app.world.get_mut::<Parent>(child).unwrap(),
            &mut *temp.get_mut::<Parent>(grandchild).unwrap(),
        );

        app.update();
    }
}<|MERGE_RESOLUTION|>--- conflicted
+++ resolved
@@ -42,16 +42,10 @@
                 *global_transform = GlobalTransform::from(*transform);
             }
 
+            // If our `Children` has changed, we need to recalculate everything below us
             changed |= children_changed;
 
-<<<<<<< HEAD
             for child in children.iter() {
-=======
-        if let Some((children, changed_children)) = children {
-            // If our `Children` has changed, we need to recalculate everything below us
-            changed |= changed_children;
-            for child in children {
->>>>>>> 694c980c
                 let _ = propagate_recursive(
                     &global_transform,
                     &transform_query,
@@ -81,11 +75,7 @@
 ) -> Result<(), ()> {
     if let Ok(actual_parent) = parent_query.get(entity) {
         assert_eq!(
-<<<<<<< HEAD
-            actual_parent.0, expected_parent,
-=======
-            child_parent.get(), expected_parent,
->>>>>>> 694c980c
+            actual_parent.get(), expected_parent,
             "Malformed hierarchy. This probably means that your hierarchy has been improperly maintained, or contains a cycle"
         );
     } else {
@@ -145,13 +135,8 @@
         world.insert_resource(ComputeTaskPool(TaskPool::default()));
 
         let mut update_stage = SystemStage::parallel();
-<<<<<<< HEAD
-        update_stage.add_system(parent_update_system);
         update_stage.add_system(sync_simple_transforms);
         update_stage.add_system(propagate_transforms);
-=======
-        update_stage.add_system(transform_propagate_system);
->>>>>>> 694c980c
 
         let mut schedule = Schedule::default();
         schedule.add_stage(Update, update_stage);
@@ -190,17 +175,10 @@
     #[test]
     fn did_propagate_command_buffer() {
         let mut world = World::default();
-<<<<<<< HEAD
-        world.insert_resource(ComputeTaskPool(TaskPool::default()));
 
         let mut update_stage = SystemStage::parallel();
-        update_stage.add_system(parent_update_system);
         update_stage.add_system(sync_simple_transforms);
         update_stage.add_system(propagate_transforms);
-=======
-        let mut update_stage = SystemStage::parallel();
-        update_stage.add_system(transform_propagate_system);
->>>>>>> 694c980c
 
         let mut schedule = Schedule::default();
         schedule.add_stage(Update, update_stage);
@@ -243,13 +221,8 @@
         world.insert_resource(ComputeTaskPool(TaskPool::default()));
 
         let mut update_stage = SystemStage::parallel();
-<<<<<<< HEAD
-        update_stage.add_system(parent_update_system);
         update_stage.add_system(sync_simple_transforms);
         update_stage.add_system(propagate_transforms);
-=======
-        update_stage.add_system(transform_propagate_system);
->>>>>>> 694c980c
 
         let mut schedule = Schedule::default();
         schedule.add_stage(Update, update_stage);
@@ -328,13 +301,8 @@
         let mut app = App::new();
         app.insert_resource(ComputeTaskPool(TaskPool::default()));
 
-<<<<<<< HEAD
-        app.add_system(parent_update_system);
         app.add_system(sync_simple_transforms);
         app.add_system(propagate_transforms);
-=======
-        app.add_system(transform_propagate_system);
->>>>>>> 694c980c
 
         let translation = vec3(1.0, 0.0, 0.0);
 
@@ -380,15 +348,11 @@
         let mut app = App::new();
         app.insert_resource(ComputeTaskPool(TaskPool::default()));
 
-<<<<<<< HEAD
-        app.add_system(parent_update_system);
-        app.add_system(sync_simple_transforms);
-        app.add_system(propagate_transforms);
-=======
         // FIXME: Parallel executors seem to have some odd interaction with the other
         // tests in this crate. Using single_threaded until a root cause can be found.
         app.add_stage("single", SystemStage::single_threaded())
-            .add_system_to_stage("single", transform_propagate_system);
+            .add_system_to_stage("single", sync_simple_transforms)
+            .add_system_to_stage("single", propagate_transforms);
 
         fn setup_world(world: &mut World) -> (Entity, Entity) {
             let mut grandchild = Entity::from_raw(0);
@@ -400,7 +364,6 @@
                 .id();
             (child, grandchild)
         }
->>>>>>> 694c980c
 
         let (temp_child, temp_grandchild) = setup_world(&mut temp);
         let (child, grandchild) = setup_world(&mut app.world);
