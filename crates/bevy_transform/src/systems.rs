--- conflicted
+++ resolved
@@ -147,37 +147,6 @@
     );
     }
 
-<<<<<<< HEAD
-/// Recursively propagates the transforms for `entity` and all of its descendants.
-///
-/// # Panics
-///
-/// If `entity`'s descendants have a malformed hierarchy, this function will panic occur before propagating
-/// the transforms of any malformed entities and their descendants.
-///
-/// # Safety
-///
-/// - While this function is running, `transform_query` must not have any fetches for `entity`,
-///   nor any of its descendants.
-/// - The caller must ensure that the hierarchy leading to `entity`
-///   is well-formed and must remain as a tree or a forest. Each entity must have at most one parent.
-#[expect(
-    unsafe_code,
-    reason = "This function uses `Query::get_unchecked()`, which can result in multiple mutable references if the preconditions are not met."
-)]
-unsafe fn propagate_recursive(
-    parent: &GlobalTransform,
-    transform_query: &Query<
-        (Ref<Transform>, &mut GlobalTransform, Option<&Children>),
-        With<ChildOf>,
-    >,
-    parent_query: &Query<(Entity, Ref<ChildOf>), With<GlobalTransform>>,
-    entity: Entity,
-    mut changed: bool,
-) {
-    let (global_matrix, children) = {
-        let Ok((transform, mut global_transform, children)) =
-=======
     /// Recursively propagates the transforms for `entity` and all of its descendants.
     ///
     /// # Panics
@@ -188,9 +157,9 @@
     /// # Safety
     ///
     /// - While this function is running, `transform_query` must not have any fetches for `entity`,
-    ///     nor any of its descendants.
+    ///   nor any of its descendants.
     /// - The caller must ensure that the hierarchy leading to `entity` is well-formed and must
-    ///     remain as a tree or a forest. Each entity must have at most one parent.
+    ///   remain as a tree or a forest. Each entity must have at most one parent.
     #[expect(
         unsafe_code,
         reason = "This function uses `Query::get_unchecked()`, which can result in multiple mutable references if the preconditions are not met."
@@ -207,7 +176,6 @@
     ) {
         let (global_matrix, children) = {
             let Ok((transform, mut global_transform, children)) =
->>>>>>> dba1f7a7
             // SAFETY: This call cannot create aliased mutable references.
             //   - The top level iteration parallelizes on the roots of the hierarchy.
             //   - The caller ensures that each child has one and only one unique parent throughout
@@ -277,17 +245,15 @@
 #[cfg(feature = "std")]
 mod parallel {
     use crate::prelude::*;
+    use alloc::{sync::Arc, vec::Vec};
     use bevy_ecs::{entity::UniqueEntityIter, prelude::*, system::lifetimeless::Read};
     use bevy_tasks::{ComputeTaskPool, TaskPool};
     use bevy_utils::Parallel;
     use core::sync::atomic::{AtomicI32, Ordering};
     // TODO: this implementation could be used in no_std if there are equivalents of these.
-    use std::{
-        sync::{
-            mpsc::{Receiver, Sender},
-            Arc, Mutex,
-        },
-        vec::Vec,
+    use std::sync::{
+        mpsc::{Receiver, Sender},
+        Mutex,
     };
 
     /// Update [`GlobalTransform`] component of entities based on entity hierarchy and [`Transform`]
@@ -909,7 +875,6 @@
         app.world_mut()
             .spawn(Transform::IDENTITY)
             .add_children(&[child]);
-<<<<<<< HEAD
 
         let mut child_entity = app.world_mut().entity_mut(child);
 
@@ -919,10 +884,12 @@
             unsafe_code,
             reason = "ChildOf is not mutable but this is for a test to produce a scenario that cannot happen"
         )]
-        // SAFETY: ChildOf is not mutable but this is for a test to produce a scenario that cannot happen
+        // SAFETY: ChildOf is not mutable but this is for a test to produce a scenario that
+        // cannot happen
         let mut a = unsafe { child_entity.get_mut_assume_mutable::<ChildOf>().unwrap() };
 
-        // SAFETY: ChildOf is not mutable but this is for a test to produce a scenario that cannot happen
+        // SAFETY: ChildOf is not mutable but this is for a test to produce a scenario that
+        // cannot happen
         #[expect(
             unsafe_code,
             reason = "ChildOf is not mutable but this is for a test to produce a scenario that cannot happen"
@@ -934,35 +901,6 @@
         };
 
         core::mem::swap(a.as_mut(), b.as_mut());
-=======
-        core::mem::swap(
-            #[expect(
-                unsafe_code,
-                reason = "ChildOf is not mutable but this is for a test to produce a scenario that cannot happen"
-            )]
-            // SAFETY: ChildOf is not mutable but this is for a test to produce a scenario that
-            // cannot happen
-            unsafe {
-                &mut *app
-                    .world_mut()
-                    .entity_mut(child)
-                    .get_mut_assume_mutable::<ChildOf>()
-                    .unwrap()
-            },
-            // SAFETY: ChildOf is not mutable but this is for a test to produce a scenario that
-            // cannot happen
-            #[expect(
-                unsafe_code,
-                reason = "ChildOf is not mutable but this is for a test to produce a scenario that cannot happen"
-            )]
-            unsafe {
-                &mut *temp
-                    .entity_mut(grandchild)
-                    .get_mut_assume_mutable::<ChildOf>()
-                    .unwrap()
-            },
-        );
->>>>>>> dba1f7a7
 
         app.update();
     }
