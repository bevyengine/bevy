--- conflicted
+++ resolved
@@ -2,39 +2,25 @@
 
 use bevy_ecs::{
     change_detection::Ref,
-<<<<<<< HEAD
     prelude::{Changed, Component, DetectChanges, Entity, Query, With, Without},
-=======
-    prelude::{Changed, DetectChanges, Entity, Query, With, Without},
     removal_detection::RemovedComponents,
     system::{Local, ParamSet},
->>>>>>> 5da8af7d
 };
 use bevy_hierarchy::{Children, Parent};
 
 /// Update [`GlobalTransform`](super::GlobalTransform) component of entities that aren't in the hierarchy
 ///
 /// Third party plugins should ensure that this is used in concert with [`propagate_transforms`].
-<<<<<<< HEAD
 pub fn sync_simple_transforms<A, B>(
-    mut query: Query<(&A, &mut B), (Changed<A>, Without<Parent>, Without<Children>)>,
+    mut query: ParamSet<(
+        Query<(&A, &mut B), (Changed<A>, Without<Parent>, Without<Children>)>,
+        Query<(Ref<A>, &mut B), Without<Children>>,
+    )>,
+    mut orphaned: RemovedComponents<Parent>,
 ) where
     A: Component + Copy + Into<B>,
     B: Component + Copy + Mul<B, Output = B>,
 {
-=======
-pub fn sync_simple_transforms(
-    mut query: ParamSet<(
-        Query<
-            (&Transform, &mut GlobalTransform),
-            (Changed<Transform>, Without<Parent>, Without<Children>),
-        >,
-        Query<(Ref<Transform>, &mut GlobalTransform), Without<Children>>,
-    )>,
-    mut orphaned: RemovedComponents<Parent>,
-) {
-    // Update changed entities.
->>>>>>> 5da8af7d
     query
         .p0()
         .par_iter_mut()
@@ -46,7 +32,7 @@
     let mut iter = query.iter_many_mut(orphaned.iter());
     while let Some((transform, mut global_transform)) = iter.fetch_next() {
         if !transform.is_changed() {
-            *global_transform = GlobalTransform::from(*transform);
+            *global_transform = (*transform).into();
         }
     }
 }
@@ -55,30 +41,19 @@
 /// [`Transform`](super::Transform) component.
 ///
 /// Third party plugins should ensure that this is used in concert with [`sync_simple_transforms`].
-<<<<<<< HEAD
 pub fn propagate_transforms<A, B>(
     mut root_query: Query<(Entity, &Children, Ref<A>, &mut B), Without<Parent>>,
+    mut orphaned: RemovedComponents<Parent>,
     transform_query: Query<(Ref<A>, &mut B, Option<&Children>), With<Parent>>,
     parent_query: Query<(Entity, Ref<Parent>)>,
+    mut orphaned_entities: Local<Vec<Entity>>,
 ) where
     A: Component + Copy,
     B: Component + Copy + From<A> + Mul<B, Output = B>,
 {
-=======
-pub fn propagate_transforms(
-    mut root_query: Query<
-        (Entity, &Children, Ref<Transform>, &mut GlobalTransform),
-        Without<Parent>,
-    >,
-    mut orphaned: RemovedComponents<Parent>,
-    transform_query: Query<(Ref<Transform>, &mut GlobalTransform, Option<&Children>), With<Parent>>,
-    parent_query: Query<(Entity, Ref<Parent>)>,
-    mut orphaned_entities: Local<Vec<Entity>>,
-) {
     orphaned_entities.clear();
     orphaned_entities.extend(orphaned.iter());
     orphaned_entities.sort_unstable();
->>>>>>> 5da8af7d
     root_query.par_iter_mut().for_each_mut(
         |(entity, children, transform, mut global_transform)| {
             let changed = transform.is_changed() || orphaned_entities.binary_search(&entity).is_ok();
@@ -221,7 +196,10 @@
             |offset| TransformBundle::from_transform(Transform::from_xyz(offset, offset, offset));
 
         let mut schedule = Schedule::new();
-        schedule.add_systems((sync_simple_transforms, propagate_transforms));
+        schedule.add_systems((
+            sync_simple_transforms::<Transform, GlobalTransform>,
+            propagate_transforms::<Transform, GlobalTransform>,
+        ));
 
         let mut command_queue = CommandQueue::default();
         let mut commands = Commands::new(&mut command_queue, &world);
