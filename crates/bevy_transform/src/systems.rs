--- conflicted
+++ resolved
@@ -2,12 +2,8 @@
 
 use bevy_ecs::{
     change_detection::Ref,
-<<<<<<< HEAD
     prelude::{Changed, Component, DetectChanges, Entity, Query, With, Without},
-=======
-    prelude::{Changed, DetectChanges, Entity, Query, With, Without},
     query::{Added, Or},
->>>>>>> 9cfada3f
     removal_detection::RemovedComponents,
     system::{Local, ParamSet},
 };
@@ -18,20 +14,12 @@
 /// Third party plugins should ensure that this is used in concert with [`propagate_transforms`].
 pub fn sync_simple_transforms<A, B>(
     mut query: ParamSet<(
-<<<<<<< HEAD
-        Query<(&A, &mut B), (Changed<A>, Without<Parent>, Without<Children>)>,
-        Query<(Ref<A>, &mut B), Without<Children>>,
-=======
-        Query<
-            (&Transform, &mut GlobalTransform),
-            (
-                Or<(Changed<Transform>, Added<GlobalTransform>)>,
+        Query<(&A, &mut B), (
+                Or<(Changed<A>, Added<B>)>,
                 Without<Parent>,
                 Without<Children>,
-            ),
-        >,
-        Query<(Ref<Transform>, &mut GlobalTransform), (Without<Parent>, Without<Children>)>,
->>>>>>> 9cfada3f
+            )>,
+        Query<(Ref<A>, &mut B), (Without<Parent>, Without<Children>)>,
     )>,
     mut orphaned: RemovedComponents<Parent>,
 ) where
@@ -41,25 +29,15 @@
     query
         .p0()
         .par_iter_mut()
-<<<<<<< HEAD
-        .for_each_mut(|(transform, mut global_transform)| {
+        .for_each(|(transform, mut global_transform)| {
             *global_transform = (*transform).into();
-=======
-        .for_each(|(transform, mut global_transform)| {
-            *global_transform = GlobalTransform::from(*transform);
->>>>>>> 9cfada3f
         });
     // Update orphaned entities.
     let mut query = query.p1();
     let mut iter = query.iter_many_mut(orphaned.read());
     while let Some((transform, mut global_transform)) = iter.fetch_next() {
-<<<<<<< HEAD
-        if !transform.is_changed() {
+        if !transform.is_changed() && !global_transform.is_added() {
             *global_transform = (*transform).into();
-=======
-        if !transform.is_changed() && !global_transform.is_added() {
-            *global_transform = GlobalTransform::from(*transform);
->>>>>>> 9cfada3f
         }
     }
 }
@@ -222,16 +200,11 @@
         let offset_transform =
             |offset| TransformBundle::from_transform(Transform::from_xyz(offset, offset, offset));
 
-<<<<<<< HEAD
-        let mut schedule = Schedule::new();
+        let mut schedule = Schedule::default();
         schedule.add_systems((
             sync_simple_transforms::<Transform, GlobalTransform>,
             propagate_transforms::<Transform, GlobalTransform>,
         ));
-=======
-        let mut schedule = Schedule::default();
-        schedule.add_systems((sync_simple_transforms, propagate_transforms));
->>>>>>> 9cfada3f
 
         let mut command_queue = CommandQueue::default();
         let mut commands = Commands::new(&mut command_queue, &world);
@@ -281,16 +254,11 @@
         ComputeTaskPool::init(TaskPool::default);
         let mut world = World::default();
 
-<<<<<<< HEAD
-        let mut schedule = Schedule::new();
+        let mut schedule = Schedule::default();
         schedule.add_systems((
             sync_simple_transforms::<Transform, GlobalTransform>,
             propagate_transforms::<Transform, GlobalTransform>,
         ));
-=======
-        let mut schedule = Schedule::default();
-        schedule.add_systems((sync_simple_transforms, propagate_transforms));
->>>>>>> 9cfada3f
 
         // Root entity
         world.spawn(TransformBundle::from(Transform::from_xyz(1.0, 0.0, 0.0)));
@@ -327,16 +295,11 @@
     fn did_propagate_command_buffer() {
         let mut world = World::default();
 
-<<<<<<< HEAD
-        let mut schedule = Schedule::new();
+        let mut schedule = Schedule::default();
         schedule.add_systems((
             sync_simple_transforms::<Transform, GlobalTransform>,
             propagate_transforms::<Transform, GlobalTransform>,
         ));
-=======
-        let mut schedule = Schedule::default();
-        schedule.add_systems((sync_simple_transforms, propagate_transforms));
->>>>>>> 9cfada3f
 
         // Root entity
         let mut queue = CommandQueue::default();
@@ -375,16 +338,11 @@
         ComputeTaskPool::init(TaskPool::default);
         let mut world = World::default();
 
-<<<<<<< HEAD
-        let mut schedule = Schedule::new();
+        let mut schedule = Schedule::default();
         schedule.add_systems((
             sync_simple_transforms::<Transform, GlobalTransform>,
             propagate_transforms::<Transform, GlobalTransform>,
         ));
-=======
-        let mut schedule = Schedule::default();
-        schedule.add_systems((sync_simple_transforms, propagate_transforms));
->>>>>>> 9cfada3f
 
         // Add parent entities
         let mut children = Vec::new();
