[package]
name = "bevy_transform"
version = "0.9.0-dev"
edition = "2021"
description = "Provides transform functionality for Bevy Engine"
homepage = "https://bevyengine.org"
repository = "https://github.com/bevyengine/bevy"
license = "MIT OR Apache-2.0"
keywords = ["bevy"]

[dependencies]
# bevy
<<<<<<< HEAD
bevy_app = { path = "../bevy_app", version = "0.8.0-dev" }
bevy_ecs = { path = "../bevy_ecs", version = "0.8.0-dev", features = ["bevy_reflect"] }
bevy_hierarchy = { path = "../bevy_hierarchy", version = "0.8.0-dev"}
bevy_math = { path = "../bevy_math", version = "0.8.0-dev" }
bevy_reflect = { path = "../bevy_reflect", version = "0.8.0-dev", features = ["bevy"] }
bevy_tasks = { path = "../bevy_tasks", version = "0.8.0-dev" }
=======
bevy_app = { path = "../bevy_app", version = "0.9.0-dev" }
bevy_ecs = { path = "../bevy_ecs", version = "0.9.0-dev", features = ["bevy_reflect"] }
bevy_hierarchy = { path = "../bevy_hierarchy", version = "0.9.0-dev" }
bevy_math = { path = "../bevy_math", version = "0.9.0-dev" }
bevy_reflect = { path = "../bevy_reflect", version = "0.9.0-dev", features = ["bevy"] }
serde = { version = "1", features = ["derive"], optional = true }

[features]
serialize = ["dep:serde", "bevy_math/serialize"]
>>>>>>> 694c980c
<|MERGE_RESOLUTION|>--- conflicted
+++ resolved
@@ -10,14 +10,6 @@
 
 [dependencies]
 # bevy
-<<<<<<< HEAD
-bevy_app = { path = "../bevy_app", version = "0.8.0-dev" }
-bevy_ecs = { path = "../bevy_ecs", version = "0.8.0-dev", features = ["bevy_reflect"] }
-bevy_hierarchy = { path = "../bevy_hierarchy", version = "0.8.0-dev"}
-bevy_math = { path = "../bevy_math", version = "0.8.0-dev" }
-bevy_reflect = { path = "../bevy_reflect", version = "0.8.0-dev", features = ["bevy"] }
-bevy_tasks = { path = "../bevy_tasks", version = "0.8.0-dev" }
-=======
 bevy_app = { path = "../bevy_app", version = "0.9.0-dev" }
 bevy_ecs = { path = "../bevy_ecs", version = "0.9.0-dev", features = ["bevy_reflect"] }
 bevy_hierarchy = { path = "../bevy_hierarchy", version = "0.9.0-dev" }
@@ -26,5 +18,4 @@
 serde = { version = "1", features = ["derive"], optional = true }
 
 [features]
-serialize = ["dep:serde", "bevy_math/serialize"]
->>>>>>> 694c980c
+serialize = ["dep:serde", "bevy_math/serialize"]