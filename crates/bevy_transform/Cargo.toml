[package]
name = "bevy_transform"
version = "0.12.1"
edition = "2021"
description = "Provides transform functionality for Bevy Engine"
homepage = "https://bevyengine.org"
repository = "https://github.com/bevyengine/bevy"
license = "MIT OR Apache-2.0"
keywords = ["bevy"]

[dependencies]
# bevy
bevy_app = { path = "../bevy_app", version = "0.12.1" }
bevy_ecs = { path = "../bevy_ecs", version = "0.12.1", features = [
  "bevy_reflect",
] }
bevy_hierarchy = { path = "../bevy_hierarchy", version = "0.12.1" }
bevy_math = { path = "../bevy_math", version = "0.12.1" }
bevy_reflect = { path = "../bevy_reflect", version = "0.12.1", features = [
  "bevy",
] }
serde = { version = "1", features = ["derive"], optional = true }
thiserror = "1.0"

[dev-dependencies]
<<<<<<< HEAD
bevy_tasks = { path = "../bevy_tasks", version = "0.12.1" }
=======
bevy_tasks = { path = "../bevy_tasks", version = "0.12.0" }
bevy_math = { path = "../bevy_math", version = "0.12.0", features = ["approx"] }
>>>>>>> f1f83bf5
approx = "0.5.1"

[features]
serialize = ["dep:serde", "bevy_math/serialize"]

[lints]
workspace = true<|MERGE_RESOLUTION|>--- conflicted
+++ resolved
@@ -23,12 +23,8 @@
 thiserror = "1.0"
 
 [dev-dependencies]
-<<<<<<< HEAD
-bevy_tasks = { path = "../bevy_tasks", version = "0.12.1" }
-=======
 bevy_tasks = { path = "../bevy_tasks", version = "0.12.0" }
 bevy_math = { path = "../bevy_math", version = "0.12.0", features = ["approx"] }
->>>>>>> f1f83bf5
 approx = "0.5.1"
 
 [features]
