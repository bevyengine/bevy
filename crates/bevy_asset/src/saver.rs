use crate::{io::Writer, meta::Settings, Asset, ErasedLoadedAsset};
use crate::{AssetLoader, LabeledAsset};
use bevy_utils::{BoxedFuture, CowArc, HashMap};
use serde::{Deserialize, Serialize};
use std::ops::Deref;
use thiserror::Error;

/// Saves an [`Asset`] of a given [`AssetSaver::Asset`] type. [`AssetSaver::OutputLoader`] will then be used to load the saved asset
/// in the final deployed application. The saver should produce asset bytes in a format that [`AssetSaver::OutputLoader`] can read.
pub trait AssetSaver: Send + Sync + 'static {
    /// The top level [`Asset`] saved by this [`AssetSaver`].
    type Asset: Asset;
    /// The settings type used by this [`AssetSaver`].
    type Settings: Settings + Default + Serialize + for<'a> Deserialize<'a>;
    /// The type of [`AssetLoader`] used to load this [`Asset`]
    type OutputLoader: AssetLoader;
    /// The type of [error](`std::error::Error`) which could be encountered by this saver.
    type Error: std::error::Error + Send + Sync + 'static;

    /// Saves the given runtime [`Asset`] by writing it to a byte format using `writer`. The passed in `settings` can influence how the
    /// `asset` is saved.  
    fn save<'a>(
        &'a self,
        writer: &'a mut Writer,
        asset: SavedAsset<'a, Self::Asset>,
        settings: &'a Self::Settings,
<<<<<<< HEAD
    ) -> BoxedFuture<'a, Result<<Self::OutputLoader as AssetLoader>::Settings, AssetSaverError>>;
=======
    ) -> BoxedFuture<'a, Result<<Self::OutputLoader as AssetLoader>::Settings, Self::Error>>;
>>>>>>> 5bab8631
}

/// An error that is encountered during [`AssetSaver::save`].
#[derive(Error, Debug)]
pub enum AssetSaverError {}

/// A type-erased dynamic variant of [`AssetSaver`] that allows callers to save assets without knowing the actual type of the [`AssetSaver`].
pub trait ErasedAssetSaver: Send + Sync + 'static {
    /// Saves the given runtime [`ErasedLoadedAsset`] by writing it to a byte format using `writer`. The passed in `settings` can influence how the
    /// `asset` is saved.  
    fn save<'a>(
        &'a self,
        writer: &'a mut Writer,
        asset: &'a ErasedLoadedAsset,
        settings: &'a dyn Settings,
<<<<<<< HEAD
    ) -> BoxedFuture<'a, Result<(), AssetSaverError>>;
=======
    ) -> BoxedFuture<'a, Result<(), Box<dyn std::error::Error + Send + Sync + 'static>>>;
>>>>>>> 5bab8631

    /// The type name of the [`AssetSaver`].
    fn type_name(&self) -> &'static str;
}

impl<S: AssetSaver> ErasedAssetSaver for S {
    fn save<'a>(
        &'a self,
        writer: &'a mut Writer,
        asset: &'a ErasedLoadedAsset,
        settings: &'a dyn Settings,
<<<<<<< HEAD
    ) -> BoxedFuture<'a, Result<(), AssetSaverError>> {
=======
    ) -> BoxedFuture<'a, Result<(), Box<dyn std::error::Error + Send + Sync + 'static>>> {
>>>>>>> 5bab8631
        Box::pin(async move {
            let settings = settings
                .downcast_ref::<S::Settings>()
                .expect("AssetLoader settings should match the loader type");
            let saved_asset = SavedAsset::<S::Asset>::from_loaded(asset).unwrap();
            self.save(writer, saved_asset, settings).await?;
            Ok(())
        })
    }
    fn type_name(&self) -> &'static str {
        std::any::type_name::<S>()
    }
}

/// An [`Asset`] (and any labeled "sub assets") intended to be saved.
pub struct SavedAsset<'a, A: Asset> {
    value: &'a A,
    labeled_assets: &'a HashMap<CowArc<'static, str>, LabeledAsset>,
}

impl<'a, A: Asset> Deref for SavedAsset<'a, A> {
    type Target = A;

    fn deref(&self) -> &Self::Target {
        self.value
    }
}

impl<'a, A: Asset> SavedAsset<'a, A> {
    /// Creates a new [`SavedAsset`] from `asset` if its internal value matches `A`.
    pub fn from_loaded(asset: &'a ErasedLoadedAsset) -> Option<Self> {
        let value = asset.value.downcast_ref::<A>()?;
        Some(SavedAsset {
            value,
            labeled_assets: &asset.labeled_assets,
        })
    }

    /// Retrieves the value of this asset.
    #[inline]
    pub fn get(&self) -> &'a A {
        self.value
    }

    /// Returns the labeled asset, if it exists and matches this type.
    pub fn get_labeled<B: Asset>(
        &self,
        label: impl Into<CowArc<'static, str>>,
    ) -> Option<SavedAsset<B>> {
        let labeled = self.labeled_assets.get(&label.into())?;
        let value = labeled.asset.value.downcast_ref::<B>()?;
        Some(SavedAsset {
            value,
            labeled_assets: &labeled.asset.labeled_assets,
        })
    }

    /// Returns the type-erased labeled asset, if it exists and matches this type.
    pub fn get_erased_labeled(
        &self,
        label: impl Into<CowArc<'static, str>>,
    ) -> Option<&ErasedLoadedAsset> {
        let labeled = self.labeled_assets.get(&label.into())?;
        Some(&labeled.asset)
    }

    /// Iterate over all labels for "labeled assets" in the loaded asset
    pub fn iter_labels(&self) -> impl Iterator<Item = &str> {
        self.labeled_assets.keys().map(|s| &**s)
    }
}<|MERGE_RESOLUTION|>--- conflicted
+++ resolved
@@ -3,7 +3,6 @@
 use bevy_utils::{BoxedFuture, CowArc, HashMap};
 use serde::{Deserialize, Serialize};
 use std::ops::Deref;
-use thiserror::Error;
 
 /// Saves an [`Asset`] of a given [`AssetSaver::Asset`] type. [`AssetSaver::OutputLoader`] will then be used to load the saved asset
 /// in the final deployed application. The saver should produce asset bytes in a format that [`AssetSaver::OutputLoader`] can read.
@@ -24,16 +23,8 @@
         writer: &'a mut Writer,
         asset: SavedAsset<'a, Self::Asset>,
         settings: &'a Self::Settings,
-<<<<<<< HEAD
-    ) -> BoxedFuture<'a, Result<<Self::OutputLoader as AssetLoader>::Settings, AssetSaverError>>;
-=======
     ) -> BoxedFuture<'a, Result<<Self::OutputLoader as AssetLoader>::Settings, Self::Error>>;
->>>>>>> 5bab8631
 }
-
-/// An error that is encountered during [`AssetSaver::save`].
-#[derive(Error, Debug)]
-pub enum AssetSaverError {}
 
 /// A type-erased dynamic variant of [`AssetSaver`] that allows callers to save assets without knowing the actual type of the [`AssetSaver`].
 pub trait ErasedAssetSaver: Send + Sync + 'static {
@@ -44,11 +35,7 @@
         writer: &'a mut Writer,
         asset: &'a ErasedLoadedAsset,
         settings: &'a dyn Settings,
-<<<<<<< HEAD
-    ) -> BoxedFuture<'a, Result<(), AssetSaverError>>;
-=======
     ) -> BoxedFuture<'a, Result<(), Box<dyn std::error::Error + Send + Sync + 'static>>>;
->>>>>>> 5bab8631
 
     /// The type name of the [`AssetSaver`].
     fn type_name(&self) -> &'static str;
@@ -60,11 +47,7 @@
         writer: &'a mut Writer,
         asset: &'a ErasedLoadedAsset,
         settings: &'a dyn Settings,
-<<<<<<< HEAD
-    ) -> BoxedFuture<'a, Result<(), AssetSaverError>> {
-=======
     ) -> BoxedFuture<'a, Result<(), Box<dyn std::error::Error + Send + Sync + 'static>>> {
->>>>>>> 5bab8631
         Box::pin(async move {
             let settings = settings
                 .downcast_ref::<S::Settings>()
