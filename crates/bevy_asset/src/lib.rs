mod asset_server;
mod assets;
pub mod diagnostic;
#[cfg(all(
    feature = "filesystem_watcher",
    all(not(target_arch = "wasm32"), not(target_os = "android"))
))]
mod filesystem_watcher;
mod handle;
mod info;
mod io;
mod loader;
mod path;

pub mod prelude {
    #[doc(hidden)]
    pub use crate::{AddAsset, AssetEvent, AssetServer, Assets, Handle, HandleUntyped};
}

pub use asset_server::*;
pub use assets::*;
pub use bevy_utils::BoxedFuture;
pub use handle::*;
pub use info::*;
pub use io::*;
pub use loader::*;
pub use path::*;

use bevy_app::{prelude::Plugin, App};
<<<<<<< HEAD
use bevy_ecs::{
    schedule::{StageLabel, SystemStage},
    system::IntoSystem,
};
=======
use bevy_ecs::schedule::{StageLabel, SystemStage};
>>>>>>> 997eae61
use bevy_tasks::IoTaskPool;

/// The names of asset stages in an App Schedule
#[derive(Debug, Hash, PartialEq, Eq, Clone, StageLabel)]
pub enum AssetStage {
    LoadAssets,
    AssetEvents,
}

/// Adds support for Assets to an App. Assets are typed collections with change tracking, which are
/// added as App Resources. Examples of assets: textures, sounds, 3d models, maps, scenes
#[derive(Default)]
pub struct AssetPlugin;

pub struct AssetServerSettings {
    pub asset_folder: String,
}

impl Default for AssetServerSettings {
    fn default() -> Self {
        Self {
            asset_folder: "assets".to_string(),
        }
    }
}

/// Create an instance of the platform default `AssetIo`
///
/// This is useful when providing a custom `AssetIo` instance that needs to
/// delegate to the default `AssetIo` for the platform.
pub fn create_platform_default_asset_io(app: &mut App) -> Box<dyn AssetIo> {
    let settings = app
        .world
        .get_resource_or_insert_with(AssetServerSettings::default);

    #[cfg(all(not(target_arch = "wasm32"), not(target_os = "android")))]
    let source = FileAssetIo::new(&settings.asset_folder);
    #[cfg(target_arch = "wasm32")]
    let source = WasmAssetIo::new(&settings.asset_folder);
    #[cfg(target_os = "android")]
    let source = AndroidAssetIo::new(&settings.asset_folder);

    Box::new(source)
}

impl Plugin for AssetPlugin {
    fn build(&self, app: &mut App) {
        if app.world.get_resource::<AssetServer>().is_none() {
            let task_pool = app
                .world
                .get_resource::<IoTaskPool>()
                .expect("`IoTaskPool` resource not found.")
                .0
                .clone();

            let source = create_platform_default_asset_io(app);

            let asset_server = AssetServer::with_boxed_io(source, task_pool);

            app.insert_resource(asset_server);
        }

        app.add_stage_before(
            bevy_app::CoreStage::PreUpdate,
            AssetStage::LoadAssets,
            SystemStage::parallel(),
        )
        .add_stage_after(
            bevy_app::CoreStage::PostUpdate,
            AssetStage::AssetEvents,
            SystemStage::parallel(),
        )
        .register_type::<HandleId>()
        .add_system_to_stage(
            bevy_app::CoreStage::PreUpdate,
            asset_server::free_unused_assets_system,
        );

        #[cfg(all(
            feature = "filesystem_watcher",
            all(not(target_arch = "wasm32"), not(target_os = "android"))
        ))]
        app.add_system_to_stage(AssetStage::LoadAssets, io::filesystem_watcher_system);
    }
}<|MERGE_RESOLUTION|>--- conflicted
+++ resolved
@@ -27,14 +27,7 @@
 pub use path::*;
 
 use bevy_app::{prelude::Plugin, App};
-<<<<<<< HEAD
-use bevy_ecs::{
-    schedule::{StageLabel, SystemStage},
-    system::IntoSystem,
-};
-=======
 use bevy_ecs::schedule::{StageLabel, SystemStage};
->>>>>>> 997eae61
 use bevy_tasks::IoTaskPool;
 
 /// The names of asset stages in an App Schedule
