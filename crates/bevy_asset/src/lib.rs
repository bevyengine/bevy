pub mod io;
pub mod meta;
pub mod processor;
pub mod saver;

pub mod prelude {
    #[doc(hidden)]
    pub use crate::{
        Asset, AssetApp, AssetEvent, AssetId, AssetMode, AssetPlugin, AssetServer, Assets, Handle,
        UntypedHandle,
    };
}

mod assets;
mod event;
mod folder;
mod handle;
mod id;
mod loader;
mod path;
mod reflect;
mod server;

pub use assets::*;
pub use bevy_asset_macros::Asset;
pub use event::*;
pub use folder::*;
pub use futures_lite::{AsyncReadExt, AsyncWriteExt};
pub use handle::*;
pub use id::*;
pub use loader::*;
pub use path::*;
pub use reflect::*;
pub use server::*;

/// Rusty Object Notation, a crate used to serialize and deserialize bevy assets.
pub use ron;

use crate::{
    io::{embedded::EmbeddedAssetRegistry, AssetSourceBuilder, AssetSourceBuilders, AssetSourceId},
    processor::{AssetProcessor, Process},
};
use bevy_app::{App, First, MainScheduleOrder, Plugin, PostUpdate};
use bevy_ecs::{
    reflect::AppTypeRegistry,
    schedule::{IntoSystemConfigs, IntoSystemSetConfigs, ScheduleLabel, SystemSet},
    system::Resource,
    world::FromWorld,
};
use bevy_log::error;
use bevy_reflect::{FromReflect, GetTypeRegistration, Reflect, TypePath};
use bevy_utils::HashSet;
use std::{any::TypeId, sync::Arc};

#[cfg(all(feature = "file_watcher", not(feature = "multi-threaded")))]
compile_error!(
    "The \"file_watcher\" feature for hot reloading requires the \
    \"multi-threaded\" feature to be functional.\n\
    Consider either disabling the \"file_watcher\" feature or enabling \"multi-threaded\""
);

/// Provides "asset" loading and processing functionality. An [`Asset`] is a "runtime value" that is loaded from an [`AssetSource`],
/// which can be something like a filesystem, a network, etc.
///
/// Supports flexible "modes", such as [`AssetMode::Processed`] and
/// [`AssetMode::Unprocessed`] that enable using the asset workflow that best suits your project.
///
/// [`AssetSource`]: io::AssetSource
pub struct AssetPlugin {
    /// The default file path to use (relative to the project root) for unprocessed assets.
    pub file_path: String,
    /// The default file path to use (relative to the project root) for processed assets.
    pub processed_file_path: String,
    /// If set, will override the default "watch for changes" setting. By default "watch for changes" will be `false` unless
    /// the `watch` cargo feature is set. `watch` can be enabled manually, or it will be automatically enabled if a specific watcher
    /// like `file_watcher` is enabled.
    ///
    /// Most use cases should leave this set to [`None`] and enable a specific watcher feature such as `file_watcher` to enable
    /// watching for dev-scenarios.
    pub watch_for_changes_override: Option<bool>,
    /// The [`AssetMode`] to use for this server.
    pub mode: AssetMode,
}

#[derive(Debug)]
pub enum AssetMode {
    /// Loads assets from their [`AssetSource`]'s default [`AssetReader`] without any "preprocessing".
    ///
    /// [`AssetReader`]: io::AssetReader
    /// [`AssetSource`]: io::AssetSource
    Unprocessed,
    /// Assets will be "pre-processed". This enables assets to be imported / converted / optimized ahead of time.
    ///
    /// Assets will be read from their unprocessed [`AssetSource`] (defaults to the `assets` folder),
    /// processed according to their [`AssetMeta`], and written to their processed [`AssetSource`] (defaults to the `imported_assets/Default` folder).
    ///
    /// By default, this assumes the processor _has already been run_. It will load assets from their final processed [`AssetReader`].
    ///
    /// When developing an app, you should enable the `asset_processor` cargo feature, which will run the asset processor at startup. This should generally
    /// be used in combination with the `file_watcher` cargo feature, which enables hot-reloading of assets that have changed. When both features are enabled,
    /// changes to "original/source assets" will be detected, the asset will be re-processed, and then the final processed asset will be hot-reloaded in the app.
    ///
    /// [`AssetMeta`]: meta::AssetMeta
    /// [`AssetSource`]: io::AssetSource
    /// [`AssetReader`]: io::AssetReader
    Processed,
}

/// Configures how / if meta files will be checked. If an asset's meta file is not checked, the default meta for the asset
/// will be used.
// TODO: To avoid breaking Bevy 0.12 users in 0.12.1, this is a Resource. In Bevy 0.13 this should be changed to a field on AssetPlugin (if it is still needed).
#[derive(Debug, Default, Clone, Resource)]
pub enum AssetMetaCheck {
    /// Always check if assets have meta files. If the meta does not exist, the default meta will be used.
    #[default]
    Always,
    /// Only look up meta files for the provided paths. The default meta will be used for any paths not contained in this set.
    Paths(HashSet<AssetPath<'static>>),
    /// Never check if assets have meta files and always use the default meta. If meta files exist, they will be ignored and the default meta will be used.
    Never,
}

impl Default for AssetPlugin {
    fn default() -> Self {
        Self {
            mode: AssetMode::Unprocessed,
            file_path: Self::DEFAULT_UNPROCESSED_FILE_PATH.to_string(),
            processed_file_path: Self::DEFAULT_PROCESSED_FILE_PATH.to_string(),
            watch_for_changes_override: None,
        }
    }
}

impl AssetPlugin {
    const DEFAULT_UNPROCESSED_FILE_PATH: &'static str = "assets";
    /// NOTE: this is in the Default sub-folder to make this forward compatible with "import profiles"
    /// and to allow us to put the "processor transaction log" at `imported_assets/log`
    const DEFAULT_PROCESSED_FILE_PATH: &'static str = "imported_assets/Default";
}

impl Plugin for AssetPlugin {
    fn build(&self, app: &mut App) {
        app.init_schedule(UpdateAssets).init_schedule(AssetEvents);
        let embedded = EmbeddedAssetRegistry::default();
        {
            let mut sources = app
                .world
                .get_resource_or_insert_with::<AssetSourceBuilders>(Default::default);
            sources.init_default_source(
                &self.file_path,
                (!matches!(self.mode, AssetMode::Unprocessed))
                    .then_some(self.processed_file_path.as_str()),
            );
            embedded.register_source(&mut sources);
        }
        {
            let mut watch = cfg!(feature = "watch");
            if let Some(watch_override) = self.watch_for_changes_override {
                watch = watch_override;
            }
            match self.mode {
                AssetMode::Unprocessed => {
                    let mut builders = app.world.resource_mut::<AssetSourceBuilders>();
                    let sources = builders.build_sources(watch, false);
                    let meta_check = app
                        .world
                        .get_resource::<AssetMetaCheck>()
                        .cloned()
                        .unwrap_or_else(AssetMetaCheck::default);

                    app.insert_resource(AssetServer::new_with_meta_check(
                        sources,
                        AssetServerMode::Unprocessed,
                        meta_check,
                        watch,
                    ));
                }
                AssetMode::Processed => {
                    #[cfg(feature = "asset_processor")]
                    {
                        let mut builders = app.world.resource_mut::<AssetSourceBuilders>();
                        let processor = AssetProcessor::new(&mut builders);
                        let mut sources = builders.build_sources(false, watch);
                        sources.gate_on_processor(processor.data.clone());
                        // the main asset server shares loaders with the processor asset server
                        app.insert_resource(AssetServer::new_with_loaders(
                            sources,
                            processor.server().data.loaders.clone(),
                            AssetServerMode::Processed,
                            AssetMetaCheck::Always,
                            watch,
                        ))
                        .insert_resource(processor)
                        .add_systems(bevy_app::Startup, AssetProcessor::start);
                    }
                    #[cfg(not(feature = "asset_processor"))]
                    {
                        let mut builders = app.world.resource_mut::<AssetSourceBuilders>();
                        let sources = builders.build_sources(false, watch);
                        app.insert_resource(AssetServer::new_with_meta_check(
                            sources,
                            AssetServerMode::Processed,
                            AssetMetaCheck::Always,
                            watch,
                        ));
                    }
                }
            }
        }
        app.insert_resource(embedded)
            .init_asset::<LoadedFolder>()
            .init_asset::<LoadedUntypedAsset>()
            .init_asset::<()>()
            .add_event::<UntypedAssetLoadFailedEvent>()
            .configure_sets(
                UpdateAssets,
                TrackAssets.after(handle_internal_asset_events),
            )
            .add_systems(UpdateAssets, handle_internal_asset_events);

        let mut order = app.world.resource_mut::<MainScheduleOrder>();
        order.insert_after(First, UpdateAssets);
        order.insert_after(PostUpdate, AssetEvents);
    }
}

pub trait Asset: VisitAssetDependencies + TypePath + Send + Sync + 'static {}

pub trait VisitAssetDependencies {
    fn visit_dependencies(&self, visit: &mut impl FnMut(UntypedAssetId));
}

impl<A: Asset> VisitAssetDependencies for Handle<A> {
    fn visit_dependencies(&self, visit: &mut impl FnMut(UntypedAssetId)) {
        visit(self.id().untyped());
    }
}

impl<A: Asset> VisitAssetDependencies for Option<Handle<A>> {
    fn visit_dependencies(&self, visit: &mut impl FnMut(UntypedAssetId)) {
        if let Some(handle) = self {
            visit(handle.id().untyped());
        }
    }
}

impl VisitAssetDependencies for UntypedHandle {
    fn visit_dependencies(&self, visit: &mut impl FnMut(UntypedAssetId)) {
        visit(self.id());
    }
}

impl VisitAssetDependencies for Option<UntypedHandle> {
    fn visit_dependencies(&self, visit: &mut impl FnMut(UntypedAssetId)) {
        if let Some(handle) = self {
            visit(handle.id());
        }
    }
}

impl<A: Asset> VisitAssetDependencies for Vec<Handle<A>> {
    fn visit_dependencies(&self, visit: &mut impl FnMut(UntypedAssetId)) {
        for dependency in self {
            visit(dependency.id().untyped());
        }
    }
}

impl VisitAssetDependencies for Vec<UntypedHandle> {
    fn visit_dependencies(&self, visit: &mut impl FnMut(UntypedAssetId)) {
        for dependency in self {
            visit(dependency.id());
        }
    }
}

/// Adds asset-related builder methods to [`App`].
pub trait AssetApp {
    /// Registers the given `loader` in the [`App`]'s [`AssetServer`].
    fn register_asset_loader<L: AssetLoader>(&mut self, loader: L) -> &mut Self;
    /// Registers the given `processor` in the [`App`]'s [`AssetProcessor`].
    fn register_asset_processor<P: Process>(&mut self, processor: P) -> &mut Self;
    /// Registers the given [`AssetSourceBuilder`] with the given `id`.
    ///
    /// Note that asset sources must be registered before adding [`AssetPlugin`] to your application,
    /// since registered asset sources are built at that point and not after.
    fn register_asset_source(
        &mut self,
        id: impl Into<AssetSourceId<'static>>,
        source: AssetSourceBuilder,
    ) -> &mut Self;
    /// Sets the default asset processor for the given `extension`.
    fn set_default_asset_processor<P: Process>(&mut self, extension: &str) -> &mut Self;
    /// Initializes the given loader in the [`App`]'s [`AssetServer`].
    fn init_asset_loader<L: AssetLoader + FromWorld>(&mut self) -> &mut Self;
    /// Initializes the given [`Asset`] in the [`App`] by:
    /// * Registering the [`Asset`] in the [`AssetServer`]
    /// * Initializing the [`AssetEvent`] resource for the [`Asset`]
    /// * Adding other relevant systems and resources for the [`Asset`]
    /// * Ignoring schedule ambiguities in [`Assets`] resource. Any time a system takes
    /// mutable access to this resource this causes a conflict, but they rarely actually
    /// modify the same underlying asset.
    fn init_asset<A: Asset>(&mut self) -> &mut Self;
    /// Registers the asset type `T` using `[App::register]`,
    /// and adds [`ReflectAsset`] type data to `T` and [`ReflectHandle`] type data to [`Handle<T>`] in the type registry.
    ///
    /// This enables reflection code to access assets. For detailed information, see the docs on [`ReflectAsset`] and [`ReflectHandle`].
    fn register_asset_reflect<A>(&mut self) -> &mut Self
    where
        A: Asset + Reflect + FromReflect + GetTypeRegistration;
    /// Preregisters a loader for the given extensions, that will block asset loads until a real loader
    /// is registered.
    fn preregister_asset_loader<L: AssetLoader>(&mut self, extensions: &[&str]) -> &mut Self;
}

impl AssetApp for App {
    fn register_asset_loader<L: AssetLoader>(&mut self, loader: L) -> &mut Self {
        self.world.resource::<AssetServer>().register_loader(loader);
        self
    }

    fn register_asset_processor<P: Process>(&mut self, processor: P) -> &mut Self {
        if let Some(asset_processor) = self.world.get_resource::<AssetProcessor>() {
            asset_processor.register_processor(processor);
        }
        self
    }

    fn register_asset_source(
        &mut self,
        id: impl Into<AssetSourceId<'static>>,
        source: AssetSourceBuilder,
    ) -> &mut Self {
        let id = id.into();
        if self.world.get_resource::<AssetServer>().is_some() {
            error!("{} must be registered before `AssetPlugin` (typically added as part of `DefaultPlugins`)", id);
        }

        {
            let mut sources = self
                .world
                .get_resource_or_insert_with(AssetSourceBuilders::default);
            sources.insert(id, source);
        }

        self
    }

    fn set_default_asset_processor<P: Process>(&mut self, extension: &str) -> &mut Self {
        if let Some(asset_processor) = self.world.get_resource::<AssetProcessor>() {
            asset_processor.set_default_processor::<P>(extension);
        }
        self
    }

    fn init_asset_loader<L: AssetLoader + FromWorld>(&mut self) -> &mut Self {
        let loader = L::from_world(&mut self.world);
        self.register_asset_loader(loader)
    }

    fn init_asset<A: Asset>(&mut self) -> &mut Self {
        let assets = Assets::<A>::default();
        self.world.resource::<AssetServer>().register_asset(&assets);
        if self.world.contains_resource::<AssetProcessor>() {
            let processor = self.world.resource::<AssetProcessor>();
            // The processor should have its own handle provider separate from the Asset storage
            // to ensure the id spaces are entirely separate. Not _strictly_ necessary, but
            // desirable.
            processor
                .server()
                .register_handle_provider(AssetHandleProvider::new(
                    TypeId::of::<A>(),
                    Arc::new(AssetIndexAllocator::default()),
                ));
        }
        self.insert_resource(assets)
            .allow_ambiguous_resource::<Assets<A>>()
            .add_event::<AssetEvent<A>>()
            .add_event::<AssetLoadFailedEvent<A>>()
            .register_type::<Handle<A>>()
            .register_type::<AssetId<A>>()
            .add_systems(AssetEvents, Assets::<A>::asset_events)
            .add_systems(UpdateAssets, Assets::<A>::track_assets.in_set(TrackAssets))
    }

    fn register_asset_reflect<A>(&mut self) -> &mut Self
    where
        A: Asset + Reflect + FromReflect + GetTypeRegistration,
    {
        let type_registry = self.world.resource::<AppTypeRegistry>();
        {
            let mut type_registry = type_registry.write();

            type_registry.register::<A>();
            type_registry.register::<Handle<A>>();
            type_registry.register_type_data::<A, ReflectAsset>();
            type_registry.register_type_data::<Handle<A>, ReflectHandle>();
        }

        self
    }

    fn preregister_asset_loader<L: AssetLoader>(&mut self, extensions: &[&str]) -> &mut Self {
        self.world
            .resource_mut::<AssetServer>()
            .preregister_loader::<L>(extensions);
        self
    }
}

/// A system set that holds all "track asset" operations.
#[derive(SystemSet, Hash, Debug, PartialEq, Eq, Clone)]
pub struct TrackAssets;

/// Schedule where [`Assets`] resources are updated.
#[derive(Debug, Hash, PartialEq, Eq, Clone, ScheduleLabel)]
pub struct UpdateAssets;

/// Schedule where events accumulated in [`Assets`] are applied to the [`AssetEvent`] [`Events`] resource.
///
/// [`Events`]: bevy_ecs::event::Events
#[derive(Debug, Hash, PartialEq, Eq, Clone, ScheduleLabel)]
pub struct AssetEvents;

#[cfg(test)]
mod tests {
    use crate::{
        self as bevy_asset,
        folder::LoadedFolder,
        handle::Handle,
        io::{
            gated::{GateOpener, GatedReader},
            memory::{Dir, MemoryAssetReader},
            AssetReader, AssetReaderError, AssetSource, AssetSourceId, Reader,
        },
        loader::{AssetLoader, LoadContext},
        Asset, AssetApp, AssetEvent, AssetId, AssetLoadError, AssetLoadFailedEvent, AssetPath,
        AssetPlugin, AssetServer, Assets, DependencyLoadState, LoadState,
        RecursiveDependencyLoadState,
    };
    use bevy_app::{App, Update};
    use bevy_core::TaskPoolPlugin;
    use bevy_ecs::prelude::*;
    use bevy_ecs::{
        event::ManualEventReader,
        schedule::{LogLevel, ScheduleBuildSettings},
    };
    use bevy_log::LogPlugin;
    use bevy_reflect::TypePath;
<<<<<<< HEAD
=======
    use bevy_utils::{BoxedFuture, Duration, HashMap};
>>>>>>> c9e1fcdb
    use futures_lite::AsyncReadExt;
    use serde::{Deserialize, Serialize};
    use std::{
        path::{Path, PathBuf},
        sync::Arc,
    };
    use thiserror::Error;

    #[derive(Asset, TypePath, Debug)]
    pub struct CoolText {
        pub text: String,
        pub embedded: String,
        #[dependency]
        pub dependencies: Vec<Handle<CoolText>>,
        #[dependency]
        pub sub_texts: Vec<Handle<SubText>>,
    }

    #[derive(Asset, TypePath, Debug)]
    pub struct SubText {
        text: String,
    }

    #[derive(Serialize, Deserialize)]
    pub struct CoolTextRon {
        text: String,
        dependencies: Vec<String>,
        embedded_dependencies: Vec<String>,
        sub_texts: Vec<String>,
    }

    #[derive(Default)]
    pub struct CoolTextLoader;

    #[derive(Error, Debug)]
    pub enum CoolTextLoaderError {
        #[error("Could not load dependency: {dependency}")]
        CannotLoadDependency { dependency: AssetPath<'static> },
        #[error("A RON error occurred during loading")]
        RonSpannedError(#[from] ron::error::SpannedError),
        #[error("An IO error occurred during loading")]
        Io(#[from] std::io::Error),
    }

    impl AssetLoader for CoolTextLoader {
        type Asset = CoolText;

        type Settings = ();

        type Error = CoolTextLoaderError;

        async fn load<'a>(
            &'a self,
            reader: &'a mut Reader<'_>,
            _settings: &'a Self::Settings,
            load_context: &'a mut LoadContext<'_>,
        ) -> Result<Self::Asset, Self::Error> {
            let mut bytes = Vec::new();
            reader.read_to_end(&mut bytes).await?;
            let mut ron: CoolTextRon = ron::de::from_bytes(&bytes)?;
            let mut embedded = String::new();
            for dep in ron.embedded_dependencies {
                let loaded = load_context.load_direct(&dep).await.map_err(|_| {
                    Self::Error::CannotLoadDependency {
                        dependency: dep.into(),
                    }
                })?;
                let cool = loaded.get::<CoolText>().unwrap();
                embedded.push_str(&cool.text);
            }
            Ok(CoolText {
                text: ron.text,
                embedded,
                dependencies: ron
                    .dependencies
                    .iter()
                    .map(|p| load_context.load(p))
                    .collect(),
                sub_texts: ron
                    .sub_texts
                    .drain(..)
                    .map(|text| load_context.add_labeled_asset(text.clone(), SubText { text }))
                    .collect(),
            })
        }

        fn extensions(&self) -> &[&str] {
            &["cool.ron"]
        }
    }

    /// A dummy [`CoolText`] asset reader that only succeeds after `failure_count` times it's read from for each asset.
    #[derive(Default, Clone)]
    pub struct UnstableMemoryAssetReader {
        pub attempt_counters: Arc<std::sync::Mutex<HashMap<PathBuf, usize>>>,
        pub load_delay: Duration,
        memory_reader: MemoryAssetReader,
        failure_count: usize,
    }

    impl UnstableMemoryAssetReader {
        pub fn new(root: Dir, failure_count: usize) -> Self {
            Self {
                load_delay: Duration::from_millis(10),
                memory_reader: MemoryAssetReader { root },
                attempt_counters: Default::default(),
                failure_count,
            }
        }
    }

    impl AssetReader for UnstableMemoryAssetReader {
        fn is_directory<'a>(
            &'a self,
            path: &'a Path,
        ) -> BoxedFuture<'a, Result<bool, AssetReaderError>> {
            self.memory_reader.is_directory(path)
        }
        fn read_directory<'a>(
            &'a self,
            path: &'a Path,
        ) -> BoxedFuture<'a, Result<Box<bevy_asset::io::PathStream>, AssetReaderError>> {
            self.memory_reader.read_directory(path)
        }
        fn read_meta<'a>(
            &'a self,
            path: &'a Path,
        ) -> BoxedFuture<'a, Result<Box<bevy_asset::io::Reader<'a>>, AssetReaderError>> {
            self.memory_reader.read_meta(path)
        }
        fn read<'a>(
            &'a self,
            path: &'a Path,
        ) -> BoxedFuture<
            'a,
            Result<Box<bevy_asset::io::Reader<'a>>, bevy_asset::io::AssetReaderError>,
        > {
            let attempt_number = {
                let key = PathBuf::from(path);
                let mut attempt_counters = self.attempt_counters.lock().unwrap();
                if let Some(existing) = attempt_counters.get_mut(&key) {
                    *existing += 1;
                    *existing
                } else {
                    attempt_counters.insert(key, 1);
                    1
                }
            };

            if attempt_number <= self.failure_count {
                let io_error = std::io::Error::new(
                    std::io::ErrorKind::ConnectionRefused,
                    format!(
                        "Simulated failure {attempt_number} of {}",
                        self.failure_count
                    ),
                );
                let wait = self.load_delay;
                return Box::pin(async move {
                    std::thread::sleep(wait);
                    Err(AssetReaderError::Io(io_error.into()))
                });
            }

            self.memory_reader.read(path)
        }
    }

    fn test_app(dir: Dir) -> (App, GateOpener) {
        let mut app = App::new();
        let (gated_memory_reader, gate_opener) = GatedReader::new(MemoryAssetReader { root: dir });
        app.register_asset_source(
            AssetSourceId::Default,
            AssetSource::build().with_reader(move || Box::new(gated_memory_reader.clone())),
        )
        .add_plugins((
            TaskPoolPlugin::default(),
            LogPlugin::default(),
            AssetPlugin::default(),
        ));
        (app, gate_opener)
    }

    pub fn run_app_until(app: &mut App, mut predicate: impl FnMut(&mut World) -> Option<()>) {
        for _ in 0..LARGE_ITERATION_COUNT {
            app.update();
            if predicate(&mut app.world).is_some() {
                return;
            }
        }

        panic!("Ran out of loops to return `Some` from `predicate`");
    }

    const LARGE_ITERATION_COUNT: usize = 10000;

    fn get<A: Asset>(world: &World, id: AssetId<A>) -> Option<&A> {
        world.resource::<Assets<A>>().get(id)
    }

    #[derive(Resource, Default)]
    struct StoredEvents(Vec<AssetEvent<CoolText>>);

    fn store_asset_events(
        mut reader: EventReader<AssetEvent<CoolText>>,
        mut storage: ResMut<StoredEvents>,
    ) {
        storage.0.extend(reader.read().cloned());
    }

    #[test]
    fn load_dependencies() {
        // The particular usage of GatedReader in this test will cause deadlocking if running single-threaded
        #[cfg(not(feature = "multi-threaded"))]
        panic!("This test requires the \"multi-threaded\" feature, otherwise it will deadlock.\ncargo test --package bevy_asset --features multi-threaded");

        let dir = Dir::default();

        let a_path = "a.cool.ron";
        let a_ron = r#"
(
    text: "a",
    dependencies: [
        "foo/b.cool.ron",
        "c.cool.ron",
    ],
    embedded_dependencies: [],
    sub_texts: [],
)"#;
        let b_path = "foo/b.cool.ron";
        let b_ron = r#"
(
    text: "b",
    dependencies: [],
    embedded_dependencies: [],
    sub_texts: [],
)"#;

        let c_path = "c.cool.ron";
        let c_ron = r#"
(
    text: "c",
    dependencies: [
        "d.cool.ron",
    ],
    embedded_dependencies: ["a.cool.ron", "foo/b.cool.ron"],
    sub_texts: ["hello"],
)"#;

        let d_path = "d.cool.ron";
        let d_ron = r#"
(
    text: "d",
    dependencies: [],
    embedded_dependencies: [],
    sub_texts: [],
)"#;

        dir.insert_asset_text(Path::new(a_path), a_ron);
        dir.insert_asset_text(Path::new(b_path), b_ron);
        dir.insert_asset_text(Path::new(c_path), c_ron);
        dir.insert_asset_text(Path::new(d_path), d_ron);

        #[derive(Resource)]
        struct IdResults {
            b_id: AssetId<CoolText>,
            c_id: AssetId<CoolText>,
            d_id: AssetId<CoolText>,
        }

        let (mut app, gate_opener) = test_app(dir);
        app.init_asset::<CoolText>()
            .init_asset::<SubText>()
            .init_resource::<StoredEvents>()
            .register_asset_loader(CoolTextLoader)
            .add_systems(Update, store_asset_events);
        let asset_server = app.world.resource::<AssetServer>().clone();
        let handle: Handle<CoolText> = asset_server.load(a_path);
        let a_id = handle.id();
        let entity = app.world.spawn(handle).id();
        app.update();
        {
            let a_text = get::<CoolText>(&app.world, a_id);
            let (a_load, a_deps, a_rec_deps) = asset_server.get_load_states(a_id).unwrap();
            assert!(a_text.is_none(), "a's asset should not exist yet");
            assert_eq!(a_load, LoadState::Loading, "a should still be loading");
            assert_eq!(
                a_deps,
                DependencyLoadState::Loading,
                "a deps should still be loading"
            );
            assert_eq!(
                a_rec_deps,
                RecursiveDependencyLoadState::Loading,
                "a recursive deps should still be loading"
            );
        }

        // Allow "a" to load ... wait for it to finish loading and validate results
        // Dependencies are still gated so they should not be loaded yet
        gate_opener.open(a_path);
        run_app_until(&mut app, |world| {
            let a_text = get::<CoolText>(world, a_id)?;
            let (a_load, a_deps, a_rec_deps) = asset_server.get_load_states(a_id).unwrap();
            assert_eq!(a_text.text, "a");
            assert_eq!(a_text.dependencies.len(), 2);
            assert_eq!(a_load, LoadState::Loaded, "a is loaded");
            assert_eq!(a_deps, DependencyLoadState::Loading);
            assert_eq!(a_rec_deps, RecursiveDependencyLoadState::Loading);

            let b_id = a_text.dependencies[0].id();
            let b_text = get::<CoolText>(world, b_id);
            let (b_load, b_deps, b_rec_deps) = asset_server.get_load_states(b_id).unwrap();
            assert!(b_text.is_none(), "b component should not exist yet");
            assert_eq!(b_load, LoadState::Loading);
            assert_eq!(b_deps, DependencyLoadState::Loading);
            assert_eq!(b_rec_deps, RecursiveDependencyLoadState::Loading);

            let c_id = a_text.dependencies[1].id();
            let c_text = get::<CoolText>(world, c_id);
            let (c_load, c_deps, c_rec_deps) = asset_server.get_load_states(c_id).unwrap();
            assert!(c_text.is_none(), "c component should not exist yet");
            assert_eq!(c_load, LoadState::Loading);
            assert_eq!(c_deps, DependencyLoadState::Loading);
            assert_eq!(c_rec_deps, RecursiveDependencyLoadState::Loading);
            Some(())
        });

        // Allow "b" to load ... wait for it to finish loading and validate results
        // "c" should not be loaded yet
        gate_opener.open(b_path);
        run_app_until(&mut app, |world| {
            let a_text = get::<CoolText>(world, a_id)?;
            let (a_load, a_deps, a_rec_deps) = asset_server.get_load_states(a_id).unwrap();
            assert_eq!(a_text.text, "a");
            assert_eq!(a_text.dependencies.len(), 2);
            assert_eq!(a_load, LoadState::Loaded);
            assert_eq!(a_deps, DependencyLoadState::Loading);
            assert_eq!(a_rec_deps, RecursiveDependencyLoadState::Loading);

            let b_id = a_text.dependencies[0].id();
            let b_text = get::<CoolText>(world, b_id)?;
            let (b_load, b_deps, b_rec_deps) = asset_server.get_load_states(b_id).unwrap();
            assert_eq!(b_text.text, "b");
            assert_eq!(b_load, LoadState::Loaded);
            assert_eq!(b_deps, DependencyLoadState::Loaded);
            assert_eq!(b_rec_deps, RecursiveDependencyLoadState::Loaded);

            let c_id = a_text.dependencies[1].id();
            let c_text = get::<CoolText>(world, c_id);
            let (c_load, c_deps, c_rec_deps) = asset_server.get_load_states(c_id).unwrap();
            assert!(c_text.is_none(), "c component should not exist yet");
            assert_eq!(c_load, LoadState::Loading);
            assert_eq!(c_deps, DependencyLoadState::Loading);
            assert_eq!(c_rec_deps, RecursiveDependencyLoadState::Loading);
            Some(())
        });

        // Allow "c" to load ... wait for it to finish loading and validate results
        // all "a" dependencies should be loaded now
        gate_opener.open(c_path);

        // Re-open a and b gates to allow c to load embedded deps (gates are closed after each load)
        gate_opener.open(a_path);
        gate_opener.open(b_path);
        run_app_until(&mut app, |world| {
            let a_text = get::<CoolText>(world, a_id)?;
            let (a_load, a_deps, a_rec_deps) = asset_server.get_load_states(a_id).unwrap();
            assert_eq!(a_text.text, "a");
            assert_eq!(a_text.embedded, "");
            assert_eq!(a_text.dependencies.len(), 2);
            assert_eq!(a_load, LoadState::Loaded);

            let b_id = a_text.dependencies[0].id();
            let b_text = get::<CoolText>(world, b_id)?;
            let (b_load, b_deps, b_rec_deps) = asset_server.get_load_states(b_id).unwrap();
            assert_eq!(b_text.text, "b");
            assert_eq!(b_text.embedded, "");
            assert_eq!(b_load, LoadState::Loaded);
            assert_eq!(b_deps, DependencyLoadState::Loaded);
            assert_eq!(b_rec_deps, RecursiveDependencyLoadState::Loaded);

            let c_id = a_text.dependencies[1].id();
            let c_text = get::<CoolText>(world, c_id)?;
            let (c_load, c_deps, c_rec_deps) = asset_server.get_load_states(c_id).unwrap();
            assert_eq!(c_text.text, "c");
            assert_eq!(c_text.embedded, "ab");
            assert_eq!(c_load, LoadState::Loaded);
            assert_eq!(
                c_deps,
                DependencyLoadState::Loading,
                "c deps should not be loaded yet because d has not loaded"
            );
            assert_eq!(
                c_rec_deps,
                RecursiveDependencyLoadState::Loading,
                "c rec deps should not be loaded yet because d has not loaded"
            );

            let sub_text_id = c_text.sub_texts[0].id();
            let sub_text = get::<SubText>(world, sub_text_id)
                .expect("subtext should exist if c exists. it came from the same loader");
            assert_eq!(sub_text.text, "hello");
            let (sub_text_load, sub_text_deps, sub_text_rec_deps) =
                asset_server.get_load_states(sub_text_id).unwrap();
            assert_eq!(sub_text_load, LoadState::Loaded);
            assert_eq!(sub_text_deps, DependencyLoadState::Loaded);
            assert_eq!(sub_text_rec_deps, RecursiveDependencyLoadState::Loaded);

            let d_id = c_text.dependencies[0].id();
            let d_text = get::<CoolText>(world, d_id);
            let (d_load, d_deps, d_rec_deps) = asset_server.get_load_states(d_id).unwrap();
            assert!(d_text.is_none(), "d component should not exist yet");
            assert_eq!(d_load, LoadState::Loading);
            assert_eq!(d_deps, DependencyLoadState::Loading);
            assert_eq!(d_rec_deps, RecursiveDependencyLoadState::Loading);

            assert_eq!(
                a_deps,
                DependencyLoadState::Loaded,
                "If c has been loaded, the a deps should all be considered loaded"
            );
            assert_eq!(
                a_rec_deps,
                RecursiveDependencyLoadState::Loading,
                "d is not loaded, so a's recursive deps should still be loading"
            );
            world.insert_resource(IdResults { b_id, c_id, d_id });
            Some(())
        });

        gate_opener.open(d_path);
        run_app_until(&mut app, |world| {
            let a_text = get::<CoolText>(world, a_id)?;
            let (_a_load, _a_deps, a_rec_deps) = asset_server.get_load_states(a_id).unwrap();
            let c_id = a_text.dependencies[1].id();
            let c_text = get::<CoolText>(world, c_id)?;
            let (c_load, c_deps, c_rec_deps) = asset_server.get_load_states(c_id).unwrap();
            assert_eq!(c_text.text, "c");
            assert_eq!(c_text.embedded, "ab");

            let d_id = c_text.dependencies[0].id();
            let d_text = get::<CoolText>(world, d_id)?;
            let (d_load, d_deps, d_rec_deps) = asset_server.get_load_states(d_id).unwrap();
            assert_eq!(d_text.text, "d");
            assert_eq!(d_text.embedded, "");

            assert_eq!(c_load, LoadState::Loaded);
            assert_eq!(c_deps, DependencyLoadState::Loaded);
            assert_eq!(c_rec_deps, RecursiveDependencyLoadState::Loaded);

            assert_eq!(d_load, LoadState::Loaded);
            assert_eq!(d_deps, DependencyLoadState::Loaded);
            assert_eq!(d_rec_deps, RecursiveDependencyLoadState::Loaded);

            assert_eq!(
                a_rec_deps,
                RecursiveDependencyLoadState::Loaded,
                "d is loaded, so a's recursive deps should be loaded"
            );
            Some(())
        });

        {
            let mut texts = app.world.resource_mut::<Assets<CoolText>>();
            let a = texts.get_mut(a_id).unwrap();
            a.text = "Changed".to_string();
        }

        app.world.despawn(entity);
        app.update();
        assert_eq!(
            app.world.resource::<Assets<CoolText>>().len(),
            0,
            "CoolText asset entities should be despawned when no more handles exist"
        );
        app.update();
        // this requires a second update because the parent asset was freed in the previous app.update()
        assert_eq!(
            app.world.resource::<Assets<SubText>>().len(),
            0,
            "SubText asset entities should be despawned when no more handles exist"
        );
        let events = app.world.remove_resource::<StoredEvents>().unwrap();
        let id_results = app.world.remove_resource::<IdResults>().unwrap();
        let expected_events = vec![
            AssetEvent::Added { id: a_id },
            AssetEvent::LoadedWithDependencies {
                id: id_results.b_id,
            },
            AssetEvent::Added {
                id: id_results.b_id,
            },
            AssetEvent::Added {
                id: id_results.c_id,
            },
            AssetEvent::LoadedWithDependencies {
                id: id_results.d_id,
            },
            AssetEvent::LoadedWithDependencies {
                id: id_results.c_id,
            },
            AssetEvent::LoadedWithDependencies { id: a_id },
            AssetEvent::Added {
                id: id_results.d_id,
            },
            AssetEvent::Modified { id: a_id },
            AssetEvent::Unused { id: a_id },
            AssetEvent::Removed { id: a_id },
            AssetEvent::Unused {
                id: id_results.b_id,
            },
            AssetEvent::Removed {
                id: id_results.b_id,
            },
            AssetEvent::Unused {
                id: id_results.c_id,
            },
            AssetEvent::Removed {
                id: id_results.c_id,
            },
            AssetEvent::Unused {
                id: id_results.d_id,
            },
            AssetEvent::Removed {
                id: id_results.d_id,
            },
        ];
        assert_eq!(events.0, expected_events);
    }

    #[test]
    fn failure_load_states() {
        // The particular usage of GatedReader in this test will cause deadlocking if running single-threaded
        #[cfg(not(feature = "multi-threaded"))]
        panic!("This test requires the \"multi-threaded\" feature, otherwise it will deadlock.\ncargo test --package bevy_asset --features multi-threaded");

        let dir = Dir::default();

        let a_path = "a.cool.ron";
        let a_ron = r#"
(
    text: "a",
    dependencies: [
        "b.cool.ron",
        "c.cool.ron",
    ],
    embedded_dependencies: [],
    sub_texts: []
)"#;
        let b_path = "b.cool.ron";
        let b_ron = r#"
(
    text: "b",
    dependencies: [],
    embedded_dependencies: [],
    sub_texts: []
)"#;

        let c_path = "c.cool.ron";
        let c_ron = r#"
(
    text: "c",
    dependencies: [
        "d.cool.ron",
    ],
    embedded_dependencies: [],
    sub_texts: []
)"#;

        let d_path = "d.cool.ron";
        let d_ron = r#"
(
    text: "d",
    dependencies: [],
    OH NO THIS ASSET IS MALFORMED
    embedded_dependencies: [],
    sub_texts: []
)"#;

        dir.insert_asset_text(Path::new(a_path), a_ron);
        dir.insert_asset_text(Path::new(b_path), b_ron);
        dir.insert_asset_text(Path::new(c_path), c_ron);
        dir.insert_asset_text(Path::new(d_path), d_ron);

        let (mut app, gate_opener) = test_app(dir);
        app.init_asset::<CoolText>()
            .register_asset_loader(CoolTextLoader);
        let asset_server = app.world.resource::<AssetServer>().clone();
        let handle: Handle<CoolText> = asset_server.load(a_path);
        let a_id = handle.id();
        {
            let other_handle: Handle<CoolText> = asset_server.load(a_path);
            assert_eq!(
                other_handle, handle,
                "handles from consecutive load calls should be equal"
            );
            assert_eq!(
                other_handle.id(),
                handle.id(),
                "handle ids from consecutive load calls should be equal"
            );
        }

        app.world.spawn(handle);
        gate_opener.open(a_path);
        gate_opener.open(b_path);
        gate_opener.open(c_path);
        gate_opener.open(d_path);

        run_app_until(&mut app, |world| {
            let a_text = get::<CoolText>(world, a_id)?;
            let (a_load, a_deps, a_rec_deps) = asset_server.get_load_states(a_id).unwrap();

            let b_id = a_text.dependencies[0].id();
            let b_text = get::<CoolText>(world, b_id)?;
            let (b_load, b_deps, b_rec_deps) = asset_server.get_load_states(b_id).unwrap();

            let c_id = a_text.dependencies[1].id();
            let c_text = get::<CoolText>(world, c_id)?;
            let (c_load, c_deps, c_rec_deps) = asset_server.get_load_states(c_id).unwrap();

            let d_id = c_text.dependencies[0].id();
            let d_text = get::<CoolText>(world, d_id);
            let (d_load, d_deps, d_rec_deps) = asset_server.get_load_states(d_id).unwrap();
            if d_load != LoadState::Failed {
                // wait until d has exited the loading state
                return None;
            }

            assert!(d_text.is_none());
            assert_eq!(d_load, LoadState::Failed);
            assert_eq!(d_deps, DependencyLoadState::Failed);
            assert_eq!(d_rec_deps, RecursiveDependencyLoadState::Failed);

            assert_eq!(a_text.text, "a");
            assert_eq!(a_load, LoadState::Loaded);
            assert_eq!(a_deps, DependencyLoadState::Loaded);
            assert_eq!(a_rec_deps, RecursiveDependencyLoadState::Failed);

            assert_eq!(b_text.text, "b");
            assert_eq!(b_load, LoadState::Loaded);
            assert_eq!(b_deps, DependencyLoadState::Loaded);
            assert_eq!(b_rec_deps, RecursiveDependencyLoadState::Loaded);

            assert_eq!(c_text.text, "c");
            assert_eq!(c_load, LoadState::Loaded);
            assert_eq!(c_deps, DependencyLoadState::Failed);
            assert_eq!(c_rec_deps, RecursiveDependencyLoadState::Failed);

            Some(())
        });
    }

    #[test]
    fn manual_asset_management() {
        // The particular usage of GatedReader in this test will cause deadlocking if running single-threaded
        #[cfg(not(feature = "multi-threaded"))]
        panic!("This test requires the \"multi-threaded\" feature, otherwise it will deadlock.\ncargo test --package bevy_asset --features multi-threaded");

        let dir = Dir::default();

        let dep_path = "dep.cool.ron";
        let dep_ron = r#"
(
    text: "dep",
    dependencies: [],
    embedded_dependencies: [],
    sub_texts: [],
)"#;

        dir.insert_asset_text(Path::new(dep_path), dep_ron);

        let (mut app, gate_opener) = test_app(dir);
        app.init_asset::<CoolText>()
            .init_asset::<SubText>()
            .init_resource::<StoredEvents>()
            .register_asset_loader(CoolTextLoader)
            .add_systems(Update, store_asset_events);

        let hello = "hello".to_string();
        let empty = "".to_string();

        let id = {
            let handle = {
                let mut texts = app.world.resource_mut::<Assets<CoolText>>();
                texts.add(CoolText {
                    text: hello.clone(),
                    embedded: empty.clone(),
                    dependencies: vec![],
                    sub_texts: Vec::new(),
                })
            };

            app.update();

            {
                let text = app
                    .world
                    .resource::<Assets<CoolText>>()
                    .get(&handle)
                    .unwrap();
                assert_eq!(text.text, hello);
            }
            handle.id()
        };
        // handle is dropped
        app.update();
        assert!(
            app.world.resource::<Assets<CoolText>>().get(id).is_none(),
            "asset has no handles, so it should have been dropped last update"
        );
        // remove event is emitted
        app.update();
        let events = std::mem::take(&mut app.world.resource_mut::<StoredEvents>().0);
        let expected_events = vec![
            AssetEvent::Added { id },
            AssetEvent::Unused { id },
            AssetEvent::Removed { id },
        ];
        assert_eq!(events, expected_events);

        let dep_handle = app.world.resource::<AssetServer>().load(dep_path);
        let a = CoolText {
            text: "a".to_string(),
            embedded: empty,
            // this dependency is behind a manual load gate, which should prevent 'a' from emitting a LoadedWithDependencies event
            dependencies: vec![dep_handle.clone()],
            sub_texts: Vec::new(),
        };
        let a_handle = app.world.resource::<AssetServer>().load_asset(a);
        app.update();
        // TODO: ideally it doesn't take two updates for the added event to emit
        app.update();

        let events = std::mem::take(&mut app.world.resource_mut::<StoredEvents>().0);
        let expected_events = vec![AssetEvent::Added { id: a_handle.id() }];
        assert_eq!(events, expected_events);

        gate_opener.open(dep_path);
        loop {
            app.update();
            let events = std::mem::take(&mut app.world.resource_mut::<StoredEvents>().0);
            if events.is_empty() {
                continue;
            }
            let expected_events = vec![
                AssetEvent::LoadedWithDependencies {
                    id: dep_handle.id(),
                },
                AssetEvent::LoadedWithDependencies { id: a_handle.id() },
            ];
            assert_eq!(events, expected_events);
            break;
        }
        app.update();
        let events = std::mem::take(&mut app.world.resource_mut::<StoredEvents>().0);
        let expected_events = vec![AssetEvent::Added {
            id: dep_handle.id(),
        }];
        assert_eq!(events, expected_events);
    }

    #[test]
    fn load_folder() {
        // The particular usage of GatedReader in this test will cause deadlocking if running single-threaded
        #[cfg(not(feature = "multi-threaded"))]
        panic!("This test requires the \"multi-threaded\" feature, otherwise it will deadlock.\ncargo test --package bevy_asset --features multi-threaded");

        let dir = Dir::default();

        let a_path = "text/a.cool.ron";
        let a_ron = r#"
(
    text: "a",
    dependencies: [
        "b.cool.ron",
    ],
    embedded_dependencies: [],
    sub_texts: [],
)"#;
        let b_path = "b.cool.ron";
        let b_ron = r#"
(
    text: "b",
    dependencies: [],
    embedded_dependencies: [],
    sub_texts: [],
)"#;

        let c_path = "text/c.cool.ron";
        let c_ron = r#"
(
    text: "c",
    dependencies: [
    ],
    embedded_dependencies: [],
    sub_texts: [],
)"#;
        dir.insert_asset_text(Path::new(a_path), a_ron);
        dir.insert_asset_text(Path::new(b_path), b_ron);
        dir.insert_asset_text(Path::new(c_path), c_ron);

        let (mut app, gate_opener) = test_app(dir);
        app.init_asset::<CoolText>()
            .init_asset::<SubText>()
            .register_asset_loader(CoolTextLoader);
        let asset_server = app.world.resource::<AssetServer>().clone();
        let handle: Handle<LoadedFolder> = asset_server.load_folder("text");
        gate_opener.open(a_path);
        gate_opener.open(b_path);
        gate_opener.open(c_path);

        let mut reader = ManualEventReader::default();
        run_app_until(&mut app, |world| {
            let events = world.resource::<Events<AssetEvent<LoadedFolder>>>();
            let asset_server = world.resource::<AssetServer>();
            let loaded_folders = world.resource::<Assets<LoadedFolder>>();
            let cool_texts = world.resource::<Assets<CoolText>>();
            for event in reader.read(events) {
                if let AssetEvent::LoadedWithDependencies { id } = event {
                    if *id == handle.id() {
                        let loaded_folder = loaded_folders.get(&handle).unwrap();
                        let a_handle: Handle<CoolText> =
                            asset_server.get_handle("text/a.cool.ron").unwrap();
                        let c_handle: Handle<CoolText> =
                            asset_server.get_handle("text/c.cool.ron").unwrap();

                        let mut found_a = false;
                        let mut found_c = false;
                        for asset_handle in &loaded_folder.handles {
                            if asset_handle.id() == a_handle.id().untyped() {
                                found_a = true;
                            } else if asset_handle.id() == c_handle.id().untyped() {
                                found_c = true;
                            }
                        }
                        assert!(found_a);
                        assert!(found_c);
                        assert_eq!(loaded_folder.handles.len(), 2);

                        let a_text = cool_texts.get(&a_handle).unwrap();
                        let b_text = cool_texts.get(&a_text.dependencies[0]).unwrap();
                        let c_text = cool_texts.get(&c_handle).unwrap();

                        assert_eq!("a", a_text.text);
                        assert_eq!("b", b_text.text);
                        assert_eq!("c", c_text.text);

                        return Some(());
                    }
                }
            }
            None
        });
    }

    /// Tests that `AssetLoadFailedEvent<A>` events are emitted and can be used to retry failed assets.
    #[test]
    fn load_error_events() {
        #[derive(Resource, Default)]
        struct ErrorTracker {
            tick: u64,
            failures: usize,
            queued_retries: Vec<(AssetPath<'static>, AssetId<CoolText>, u64)>,
            finished_asset: Option<AssetId<CoolText>>,
        }

        fn asset_event_handler(
            mut events: EventReader<AssetEvent<CoolText>>,
            mut tracker: ResMut<ErrorTracker>,
        ) {
            for event in events.read() {
                if let AssetEvent::LoadedWithDependencies { id } = event {
                    tracker.finished_asset = Some(*id);
                }
            }
        }

        fn asset_load_error_event_handler(
            server: Res<AssetServer>,
            mut errors: EventReader<AssetLoadFailedEvent<CoolText>>,
            mut tracker: ResMut<ErrorTracker>,
        ) {
            // In the real world, this would refer to time (not ticks)
            tracker.tick += 1;

            // Retry loading past failed items
            let now = tracker.tick;
            tracker
                .queued_retries
                .retain(|(path, old_id, retry_after)| {
                    if now > *retry_after {
                        let new_handle = server.load::<CoolText>(path);
                        assert_eq!(&new_handle.id(), old_id);
                        false
                    } else {
                        true
                    }
                });

            // Check what just failed
            for error in errors.read() {
                let (load_state, _, _) = server.get_load_states(error.id).unwrap();
                assert_eq!(load_state, LoadState::Failed);
                assert_eq!(*error.path.source(), AssetSourceId::Name("unstable".into()));
                match &error.error {
                    AssetLoadError::AssetReaderError(read_error) => match read_error {
                        AssetReaderError::Io(_) => {
                            tracker.failures += 1;
                            if tracker.failures <= 2 {
                                // Retry in 10 ticks
                                tracker.queued_retries.push((
                                    error.path.clone(),
                                    error.id,
                                    now + 10,
                                ));
                            } else {
                                panic!(
                                    "Unexpected failure #{} (expected only 2)",
                                    tracker.failures
                                );
                            }
                        }
                        _ => panic!("Unexpected error type {:?}", read_error),
                    },
                    _ => panic!("Unexpected error type {:?}", error.error),
                }
            }
        }

        let a_path = "text/a.cool.ron";
        let a_ron = r#"
(
    text: "a",
    dependencies: [],
    embedded_dependencies: [],
    sub_texts: [],
)"#;

        let dir = Dir::default();
        dir.insert_asset_text(Path::new(a_path), a_ron);
        let unstable_reader = UnstableMemoryAssetReader::new(dir, 2);

        let mut app = App::new();
        app.register_asset_source(
            "unstable",
            AssetSource::build().with_reader(move || Box::new(unstable_reader.clone())),
        )
        .add_plugins((
            TaskPoolPlugin::default(),
            LogPlugin::default(),
            AssetPlugin::default(),
        ))
        .init_asset::<CoolText>()
        .register_asset_loader(CoolTextLoader)
        .init_resource::<ErrorTracker>()
        .add_systems(
            Update,
            (asset_event_handler, asset_load_error_event_handler).chain(),
        );

        let asset_server = app.world.resource::<AssetServer>().clone();
        let a_path = format!("unstable://{a_path}");
        let a_handle: Handle<CoolText> = asset_server.load(a_path);
        let a_id = a_handle.id();

        app.world.spawn(a_handle);

        run_app_until(&mut app, |world| {
            let tracker = world.resource::<ErrorTracker>();
            match tracker.finished_asset {
                Some(asset_id) => {
                    assert_eq!(asset_id, a_id);
                    let assets = world.resource::<Assets<CoolText>>();
                    let result = assets.get(asset_id).unwrap();
                    assert_eq!(result.text, "a");
                    Some(())
                }
                None => None,
            }
        });
    }

    #[test]
    fn ignore_system_ambiguities_on_assets() {
        let mut app = App::new();
        app.add_plugins(AssetPlugin::default())
            .init_asset::<CoolText>();

        fn uses_assets(_asset: ResMut<Assets<CoolText>>) {}
        app.add_systems(Update, (uses_assets, uses_assets));
        app.edit_schedule(Update, |s| {
            s.set_build_settings(ScheduleBuildSettings {
                ambiguity_detection: LogLevel::Error,
                ..Default::default()
            });
        });

        // running schedule does not error on ambiguity between the 2 uses_assets systems
        app.world.run_schedule(Update);
    }

    // validate the Asset derive macro for various asset types
    #[derive(Asset, TypePath)]
    pub struct TestAsset;

    #[allow(dead_code)]
    #[derive(Asset, TypePath)]
    pub enum EnumTestAsset {
        Unnamed(#[dependency] Handle<TestAsset>),
        Named {
            #[dependency]
            handle: Handle<TestAsset>,
            #[dependency]
            vec_handles: Vec<Handle<TestAsset>>,
            #[dependency]
            embedded: TestAsset,
        },
        StructStyle(#[dependency] TestAsset),
        Empty,
    }

    #[derive(Asset, TypePath)]
    pub struct StructTestAsset {
        #[dependency]
        handle: Handle<TestAsset>,
        #[dependency]
        embedded: TestAsset,
    }

    #[derive(Asset, TypePath)]
    pub struct TupleTestAsset(#[dependency] Handle<TestAsset>);
}<|MERGE_RESOLUTION|>--- conflicted
+++ resolved
@@ -447,10 +447,7 @@
     };
     use bevy_log::LogPlugin;
     use bevy_reflect::TypePath;
-<<<<<<< HEAD
-=======
     use bevy_utils::{BoxedFuture, Duration, HashMap};
->>>>>>> c9e1fcdb
     use futures_lite::AsyncReadExt;
     use serde::{Deserialize, Serialize};
     use std::{
