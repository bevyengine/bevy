--- conflicted
+++ resolved
@@ -1,13 +1,9 @@
+#[cfg(feature = "debug_asset_server")]
+pub mod debug_asset_server;
 pub mod diagnostic;
 
 mod asset_server;
 mod assets;
-<<<<<<< HEAD
-=======
-#[cfg(feature = "debug_asset_server")]
-pub mod debug_asset_server;
-pub mod diagnostic;
->>>>>>> c4e88fe4
 #[cfg(all(
     feature = "filesystem_watcher",
     all(not(target_arch = "wasm32"), not(target_os = "android"))
