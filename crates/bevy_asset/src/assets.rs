--- conflicted
+++ resolved
@@ -443,7 +443,6 @@
         result
     }
 
-<<<<<<< HEAD
     #[inline]
     #[expect(unsafe_code, reason = "Required to get several mutable references")]
     /// Retrieves may mutable references to the [`Asset`]s with the given `id`s, if they exists.
@@ -472,7 +471,7 @@
         // SAFETY: Each value has been fully initialized.
         let values = values.map(|x| unsafe { x.assume_init().map(|raw| &mut *raw) });
         Some(values)
-=======
+
     /// Retrieves a mutable reference to the [`Asset`] with the given `id`, if it exists.
     ///
     /// This is the same as [`Assets::get_mut`] except it doesn't emit [`AssetEvent::Modified`].
@@ -483,7 +482,6 @@
             AssetId::Index { index, .. } => self.dense_storage.get_mut(index),
             AssetId::Uuid { uuid } => self.hash_map.get_mut(&uuid),
         }
->>>>>>> c549b9e9
     }
 
     /// Removes (and returns) the [`Asset`] with the given `id`, if it exists.
