use crate::{Asset, AssetEvent, AssetHandleProvider, AssetId, AssetServer, Handle};
use bevy_ecs::{
    prelude::EventWriter,
    system::{Res, ResMut, Resource},
};
use bevy_reflect::{Reflect, Uuid};
use bevy_utils::HashMap;
use crossbeam_channel::{Receiver, Sender};
use serde::{Deserialize, Serialize};
use std::{
    any::TypeId,
    iter::Enumerate,
    marker::PhantomData,
    sync::{atomic::AtomicU32, Arc},
};
use thiserror::Error;

/// A generational runtime-only identifier for a specific [`Asset`] stored in [`Assets`]. This is optimized for efficient runtime
/// usage and is not suitable for identifying assets across app runs.
#[derive(
    Debug, Copy, Clone, Eq, PartialEq, Hash, Ord, PartialOrd, Reflect, Serialize, Deserialize,
)]
pub struct AssetIndex {
    pub(crate) generation: u32,
    pub(crate) index: u32,
}

<<<<<<< HEAD
/// Events that involve assets of type `T`.
///
/// Events sent via the [`Assets`] struct will always be sent with a _Weak_ handle, because the
/// asset may not exist by the time the event is handled.
#[derive(Event)]
pub enum AssetEvent<T: Asset> {
    #[allow(missing_docs)]
    Created { handle: Handle<T> },
    #[allow(missing_docs)]
    Modified { handle: Handle<T> },
    #[allow(missing_docs)]
    Removed { handle: Handle<T> },
=======
/// Allocates generational [`AssetIndex`] values and facilitates their reuse.
pub(crate) struct AssetIndexAllocator {
    /// A monotonically increasing index.
    next_index: AtomicU32,
    recycled_queue_sender: Sender<AssetIndex>,
    /// This receives every recycled AssetIndex. It serves as a buffer/queue to store indices ready for reuse.
    recycled_queue_receiver: Receiver<AssetIndex>,
    recycled_sender: Sender<AssetIndex>,
    recycled_receiver: Receiver<AssetIndex>,
>>>>>>> 97eda02f
}

impl Default for AssetIndexAllocator {
    fn default() -> Self {
        let (recycled_queue_sender, recycled_queue_receiver) = crossbeam_channel::unbounded();
        let (recycled_sender, recycled_receiver) = crossbeam_channel::unbounded();
        Self {
            recycled_queue_sender,
            recycled_queue_receiver,
            recycled_sender,
            recycled_receiver,
            next_index: Default::default(),
        }
    }
}

impl AssetIndexAllocator {
    /// Reserves a new [`AssetIndex`], either by reusing a recycled index (with an incremented generation), or by creating a new index
    /// by incrementing the index counter for a given asset type `A`.
    pub fn reserve(&self) -> AssetIndex {
        if let Ok(mut recycled) = self.recycled_queue_receiver.try_recv() {
            recycled.generation += 1;
            self.recycled_sender.send(recycled).unwrap();
            recycled
        } else {
            AssetIndex {
                index: self
                    .next_index
                    .fetch_add(1, std::sync::atomic::Ordering::Relaxed),
                generation: 0,
            }
        }
    }

    /// Queues the given `index` for reuse. This should only be done if the `index` is no longer being used.
    pub fn recycle(&self, index: AssetIndex) {
        self.recycled_queue_sender.send(index).unwrap();
    }
}

// PERF: do we actually need this to be an enum? Can we just use an "invalid" generation instead
#[derive(Default)]
enum Entry<A: Asset> {
    #[default]
    None,
    Some {
        value: Option<A>,
        generation: u32,
    },
}

/// Stores [`Asset`] values in a Vec-like storage identified by [`AssetIndex`].
struct DenseAssetStorage<A: Asset> {
    storage: Vec<Entry<A>>,
    len: u32,
    allocator: Arc<AssetIndexAllocator>,
}

impl<A: Asset> Default for DenseAssetStorage<A> {
    fn default() -> Self {
        Self {
            len: 0,
            storage: Default::default(),
            allocator: Default::default(),
        }
    }
}

impl<A: Asset> DenseAssetStorage<A> {
    // Returns the number of assets stored.
    pub(crate) fn len(&self) -> usize {
        self.len as usize
    }

    // Returns `true` if there are no assets stored.
    pub(crate) fn is_empty(&self) -> bool {
        self.len == 0
    }

    /// Insert the value at the given index. Returns true if a value already exists (and was replaced)
    pub(crate) fn insert(
        &mut self,
        index: AssetIndex,
        asset: A,
    ) -> Result<bool, InvalidGenerationError> {
        self.flush();
        let entry = &mut self.storage[index.index as usize];
        if let Entry::Some { value, generation } = entry {
            if *generation == index.generation {
                let exists = value.is_some();
                if !exists {
                    self.len += 1;
                }
                *value = Some(asset);
                Ok(exists)
            } else {
                Err(InvalidGenerationError {
                    index,
                    current_generation: *generation,
                })
            }
        } else {
            unreachable!("entries should always be valid after a flush");
        }
    }

    /// Removes the asset stored at the given `index` and returns it as [`Some`] (if the asset exists).
    pub(crate) fn remove(&mut self, index: AssetIndex) -> Option<A> {
        self.flush();
        let value = match &mut self.storage[index.index as usize] {
            Entry::None => return None,
            Entry::Some { value, generation } => {
                if *generation == index.generation {
                    value.take().map(|value| {
                        self.len -= 1;
                        value
                    })
                } else {
                    return None;
                }
            }
        };
        self.storage[index.index as usize] = Entry::None;
        self.allocator.recycle(index);
        value
    }

    pub(crate) fn get(&self, index: AssetIndex) -> Option<&A> {
        let entry = self.storage.get(index.index as usize)?;
        match entry {
            Entry::None => None,
            Entry::Some { value, generation } => {
                if *generation == index.generation {
                    value.as_ref()
                } else {
                    None
                }
            }
        }
    }

    pub(crate) fn get_mut(&mut self, index: AssetIndex) -> Option<&mut A> {
        let entry = self.storage.get_mut(index.index as usize)?;
        match entry {
            Entry::None => None,
            Entry::Some { value, generation } => {
                if *generation == index.generation {
                    value.as_mut()
                } else {
                    None
                }
            }
        }
    }

    pub(crate) fn flush(&mut self) {
        // NOTE: this assumes the allocator index is monotonically increasing.
        let new_len = self
            .allocator
            .next_index
            .load(std::sync::atomic::Ordering::Relaxed);
        self.storage.resize_with(new_len as usize, || Entry::Some {
            value: None,
            generation: 0,
        });
        while let Ok(recycled) = self.allocator.recycled_receiver.try_recv() {
            let entry = &mut self.storage[recycled.index as usize];
            *entry = Entry::Some {
                value: None,
                generation: recycled.generation,
            };
        }
    }

    pub(crate) fn get_index_allocator(&self) -> Arc<AssetIndexAllocator> {
        self.allocator.clone()
    }

    pub(crate) fn ids(&self) -> impl Iterator<Item = AssetId<A>> + '_ {
        self.storage
            .iter()
            .enumerate()
            .filter_map(|(i, v)| match v {
                Entry::None => None,
                Entry::Some { value, generation } => {
                    if value.is_some() {
                        Some(AssetId::from(AssetIndex {
                            index: i as u32,
                            generation: *generation,
                        }))
                    } else {
                        None
                    }
                }
            })
    }
}

/// Stores [`Asset`] values identified by their [`AssetId`].
///
/// Assets identified by [`AssetId::Index`] will be stored in a "dense" vec-like storage. This is more efficient, but it means that
/// the assets can only be identified at runtime. This is the default behavior.
///
/// Assets identified by [`AssetId::Uuid`] will be stored in a hashmap. This is less efficient, but it means that the assets can be referenced
/// at compile time.
///
/// This tracks (and queues) [`AssetEvent`] events whenever changes to the collection occur.
#[derive(Resource)]
pub struct Assets<A: Asset> {
    dense_storage: DenseAssetStorage<A>,
    hash_map: HashMap<Uuid, A>,
    handle_provider: AssetHandleProvider,
    queued_events: Vec<AssetEvent<A>>,
}

impl<A: Asset> Default for Assets<A> {
    fn default() -> Self {
        let dense_storage = DenseAssetStorage::default();
        let handle_provider =
            AssetHandleProvider::new(TypeId::of::<A>(), dense_storage.get_index_allocator());
        Self {
            dense_storage,
            handle_provider,
            hash_map: Default::default(),
            queued_events: Default::default(),
        }
    }
}

impl<A: Asset> Assets<A> {
    /// Retrieves an [`AssetHandleProvider`] capable of reserving new [`Handle`] values for assets that will be stored in this
    /// collection.
    pub fn get_handle_provider(&self) -> AssetHandleProvider {
        self.handle_provider.clone()
    }

    /// Inserts the given `asset`, identified by the given `id`. If an asset already exists for `id`, it will be replaced.
    pub fn insert(&mut self, id: impl Into<AssetId<A>>, asset: A) {
        let id: AssetId<A> = id.into();
        match id {
            AssetId::Index { index, .. } => {
                self.insert_with_index(index, asset).unwrap();
            }
            AssetId::Uuid { uuid } => {
                self.insert_with_uuid(uuid, asset);
            }
        }
    }

    /// Retrieves an [`Asset`] stored for the given `id` if it exists. If it does not exist, it will be inserted using `insert_fn`.
    // PERF: Optimize this or remove it
    pub fn get_or_insert_with(
        &mut self,
        id: impl Into<AssetId<A>>,
        insert_fn: impl FnOnce() -> A,
    ) -> &mut A {
        let id: AssetId<A> = id.into();
        if self.get(id).is_none() {
            self.insert(id, (insert_fn)());
        }
        self.get_mut(id).unwrap()
    }

    /// Returns `true` if the `id` exists in this collection. Otherwise it returns `false`.
    // PERF: Optimize this or remove it
    pub fn contains(&self, id: impl Into<AssetId<A>>) -> bool {
        self.get(id).is_some()
    }

    pub(crate) fn insert_with_uuid(&mut self, uuid: Uuid, asset: A) -> Option<A> {
        let result = self.hash_map.insert(uuid, asset);
        if result.is_some() {
            self.queued_events
                .push(AssetEvent::Modified { id: uuid.into() });
        } else {
            self.queued_events
                .push(AssetEvent::Added { id: uuid.into() });
        }
        result
    }
    pub(crate) fn insert_with_index(
        &mut self,
        index: AssetIndex,
        asset: A,
    ) -> Result<bool, InvalidGenerationError> {
        let replaced = self.dense_storage.insert(index, asset)?;
        if replaced {
            self.queued_events
                .push(AssetEvent::Modified { id: index.into() });
        } else {
            self.queued_events
                .push(AssetEvent::Added { id: index.into() });
        }
        Ok(replaced)
    }

    /// Adds the given `asset` and allocates a new strong [`Handle`] for it.
    #[inline]
    pub fn add(&mut self, asset: A) -> Handle<A> {
        let index = self.dense_storage.allocator.reserve();
        self.insert_with_index(index, asset).unwrap();
        Handle::Strong(
            self.handle_provider
                .get_handle(index.into(), false, None, None),
        )
    }

    /// Retrieves a reference to the [`Asset`] with the given `id`, if its exists.
    /// Note that this supports anything that implements `Into<AssetId<A>>`, which includes [`Handle`] and [`AssetId`].
    #[inline]
    pub fn get(&self, id: impl Into<AssetId<A>>) -> Option<&A> {
        let id: AssetId<A> = id.into();
        match id {
            AssetId::Index { index, .. } => self.dense_storage.get(index),
            AssetId::Uuid { uuid } => self.hash_map.get(&uuid),
        }
    }

    /// Retrieves a mutable reference to the [`Asset`] with the given `id`, if its exists.
    /// Note that this supports anything that implements `Into<AssetId<A>>`, which includes [`Handle`] and [`AssetId`].
    #[inline]
    pub fn get_mut(&mut self, id: impl Into<AssetId<A>>) -> Option<&mut A> {
        let id: AssetId<A> = id.into();
        let result = match id {
            AssetId::Index { index, .. } => self.dense_storage.get_mut(index),
            AssetId::Uuid { uuid } => self.hash_map.get_mut(&uuid),
        };
        if result.is_some() {
            self.queued_events.push(AssetEvent::Modified { id });
        }
        result
    }

    /// Removes (and returns) the [`Asset`] with the given `id`, if its exists.
    /// Note that this supports anything that implements `Into<AssetId<A>>`, which includes [`Handle`] and [`AssetId`].
    pub fn remove(&mut self, id: impl Into<AssetId<A>>) -> Option<A> {
        let id: AssetId<A> = id.into();
        let result = self.remove_untracked(id);
        if result.is_some() {
            self.queued_events.push(AssetEvent::Removed { id });
        }
        result
    }

    /// Removes (and returns) the [`Asset`] with the given `id`, if its exists. This skips emitting [`AssetEvent::Removed`].
    /// Note that this supports anything that implements `Into<AssetId<A>>`, which includes [`Handle`] and [`AssetId`].
    pub fn remove_untracked(&mut self, id: impl Into<AssetId<A>>) -> Option<A> {
        let id: AssetId<A> = id.into();
        match id {
            AssetId::Index { index, .. } => self.dense_storage.remove(index),
            AssetId::Uuid { uuid } => self.hash_map.remove(&uuid),
        }
    }

    /// Returns `true` if there are no assets in this collection.
    pub fn is_empty(&self) -> bool {
        self.dense_storage.is_empty() && self.hash_map.is_empty()
    }

    /// Returns the number of assets currently stored in the collection.
    pub fn len(&self) -> usize {
        self.dense_storage.len() + self.hash_map.len()
    }

    /// Returns an iterator over the [`AssetId`] of every [`Asset`] stored in this collection.
    pub fn ids(&self) -> impl Iterator<Item = AssetId<A>> + '_ {
        self.dense_storage
            .ids()
            .chain(self.hash_map.keys().map(|uuid| AssetId::from(*uuid)))
    }

    /// Returns an iterator over the [`AssetId`] and [`Asset`] ref of every asset in this collection.
    // PERF: this could be accelerated if we implement a skip list. Consider the cost/benefits
    pub fn iter(&self) -> impl Iterator<Item = (AssetId<A>, &A)> {
        self.dense_storage
            .storage
            .iter()
            .enumerate()
            .filter_map(|(i, v)| match v {
                Entry::None => None,
                Entry::Some { value, generation } => value.as_ref().map(|v| {
                    let id = AssetId::Index {
                        index: AssetIndex {
                            generation: *generation,
                            index: i as u32,
                        },
                        marker: PhantomData,
                    };
                    (id, v)
                }),
            })
            .chain(
                self.hash_map
                    .iter()
                    .map(|(i, v)| (AssetId::Uuid { uuid: *i }, v)),
            )
    }

    /// Returns an iterator over the [`AssetId`] and mutable [`Asset`] ref of every asset in this collection.
    // PERF: this could be accelerated if we implement a skip list. Consider the cost/benefits
    pub fn iter_mut(&mut self) -> AssetsMutIterator<'_, A> {
        AssetsMutIterator {
            dense_storage: self.dense_storage.storage.iter_mut().enumerate(),
            hash_map: self.hash_map.iter_mut(),
            queued_events: &mut self.queued_events,
        }
    }

    /// A system that synchronizes the state of assets in this collection with the [`AssetServer`]. This manages
    /// [`Handle`] drop events and adds queued [`AssetEvent`] values to their [`Events`] resource.
    ///
    /// [`Events`]: bevy_ecs::event::Events
    pub fn track_assets(mut assets: ResMut<Self>, asset_server: Res<AssetServer>) {
        let assets = &mut *assets;
        // note that we must hold this lock for the entire duration of this function to ensure
        // that `asset_server.load` calls that occur during it block, which ensures that
        // re-loads are kicked off appropriately. This function must be "transactional" relative
        // to other asset info operations
        let mut infos = asset_server.data.infos.write();
        let mut not_ready = Vec::new();
        while let Ok(drop_event) = assets.handle_provider.drop_receiver.try_recv() {
            let id = drop_event.id;
            if !assets.contains(id.typed()) {
                not_ready.push(drop_event);
                continue;
            }
            if drop_event.asset_server_managed {
                if infos.process_handle_drop(id.untyped(TypeId::of::<A>())) {
                    assets.remove(id.typed());
                }
            } else {
                assets.remove(id.typed());
            }
        }
        // TODO: this is _extremely_ inefficient find a better fix
        // This will also loop failed assets indefinitely. Is that ok?
        for event in not_ready {
            assets.handle_provider.drop_sender.send(event).unwrap();
        }
    }

    /// A system that applies accumulated asset change events to the [`Events`] resource.
    ///
    /// [`Events`]: bevy_ecs::event::Events
    pub fn asset_events(mut assets: ResMut<Self>, mut events: EventWriter<AssetEvent<A>>) {
        events.send_batch(assets.queued_events.drain(..));
    }
}

/// A mutable iterator over [`Assets`].
pub struct AssetsMutIterator<'a, A: Asset> {
    queued_events: &'a mut Vec<AssetEvent<A>>,
    dense_storage: Enumerate<std::slice::IterMut<'a, Entry<A>>>,
    hash_map: bevy_utils::hashbrown::hash_map::IterMut<'a, Uuid, A>,
}

impl<'a, A: Asset> Iterator for AssetsMutIterator<'a, A> {
    type Item = (AssetId<A>, &'a mut A);

    fn next(&mut self) -> Option<Self::Item> {
        for (i, entry) in &mut self.dense_storage {
            match entry {
                Entry::None => {
                    continue;
                }
                Entry::Some { value, generation } => {
                    let id = AssetId::Index {
                        index: AssetIndex {
                            generation: *generation,
                            index: i as u32,
                        },
                        marker: PhantomData,
                    };
                    self.queued_events.push(AssetEvent::Modified { id });
                    if let Some(value) = value {
                        return Some((id, value));
                    }
                }
            }
        }
        if let Some((key, value)) = self.hash_map.next() {
            let id = AssetId::Uuid { uuid: *key };
            self.queued_events.push(AssetEvent::Modified { id });
            Some((id, value))
        } else {
            None
        }
    }
}

#[derive(Error, Debug)]
#[error("AssetIndex {index:?} has an invalid generation. The current generation is: '{current_generation}'.")]
pub struct InvalidGenerationError {
    index: AssetIndex,
    current_generation: u32,
}<|MERGE_RESOLUTION|>--- conflicted
+++ resolved
@@ -25,20 +25,6 @@
     pub(crate) index: u32,
 }
 
-<<<<<<< HEAD
-/// Events that involve assets of type `T`.
-///
-/// Events sent via the [`Assets`] struct will always be sent with a _Weak_ handle, because the
-/// asset may not exist by the time the event is handled.
-#[derive(Event)]
-pub enum AssetEvent<T: Asset> {
-    #[allow(missing_docs)]
-    Created { handle: Handle<T> },
-    #[allow(missing_docs)]
-    Modified { handle: Handle<T> },
-    #[allow(missing_docs)]
-    Removed { handle: Handle<T> },
-=======
 /// Allocates generational [`AssetIndex`] values and facilitates their reuse.
 pub(crate) struct AssetIndexAllocator {
     /// A monotonically increasing index.
@@ -48,7 +34,6 @@
     recycled_queue_receiver: Receiver<AssetIndex>,
     recycled_sender: Sender<AssetIndex>,
     recycled_receiver: Receiver<AssetIndex>,
->>>>>>> 97eda02f
 }
 
 impl Default for AssetIndexAllocator {
