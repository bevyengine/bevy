--- conflicted
+++ resolved
@@ -3,14 +3,7 @@
     RefChange,
 };
 use bevy_app::{App, EventWriter, Events};
-<<<<<<< HEAD
-use bevy_ecs::{
-    system::{IntoSystem, ResMut},
-    world::FromWorld,
-};
-=======
 use bevy_ecs::{system::ResMut, world::FromWorld};
->>>>>>> 997eae61
 use bevy_utils::HashMap;
 use crossbeam_channel::Sender;
 use std::fmt::Debug;
