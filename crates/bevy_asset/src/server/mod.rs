--- conflicted
+++ resolved
@@ -2,16 +2,11 @@
 
 use crate::{
     folder::LoadedFolder,
-<<<<<<< HEAD
     io::{
         AssetReader, AssetReaderError, AssetSource, AssetSourceEvent, AssetSourceId, AssetSources,
         MissingAssetSourceError, MissingProcessedAssetReaderError, Reader,
     },
-    loader::{AssetLoader, AssetLoaderError, ErasedAssetLoader, LoadContext, LoadedAsset},
-=======
-    io::{AssetReader, AssetReaderError, AssetSourceEvent, AssetWatcher, Reader},
     loader::{AssetLoader, ErasedAssetLoader, LoadContext, LoadedAsset},
->>>>>>> 26ecfcff
     meta::{
         loader_settings_meta_transform, AssetActionMinimal, AssetMetaDyn, AssetMetaMinimal,
         MetaTransform, Settings,
@@ -692,7 +687,10 @@
             Ok(meta_bytes) => {
                 // TODO: this isn't fully minimal yet. we only need the loader
                 let minimal: AssetMetaMinimal = ron::de::from_bytes(&meta_bytes).map_err(|e| {
-                    AssetLoadError::DeserializeMeta(DeserializeMetaError::DeserializeMinimal(e))
+                    AssetLoadError::DeserializeMeta {
+                        path: asset_path.clone_owned(),
+                        error: DeserializeMetaError::DeserializeMinimal(e),
+                    }
                 })?;
                 let loader_name = match minimal.asset {
                     AssetActionMinimal::Load { loader } => loader,
@@ -708,17 +706,10 @@
                     }
                 };
                 let loader = self.get_asset_loader_with_type_name(&loader_name).await?;
-<<<<<<< HEAD
                 let meta = loader.deserialize_meta(&meta_bytes).map_err(|e| {
-                    AssetLoadError::AssetLoaderError {
+                    AssetLoadError::DeserializeMeta {
                         path: asset_path.clone_owned(),
-                        loader: loader.type_name(),
-                        error: AssetLoaderError::DeserializeMeta(e),
-=======
-                let meta = loader.deserialize_meta(&meta_bytes).map_err(|_| {
-                    AssetLoadError::CannotLoadDependency {
-                        path: asset_path.clone().into_owned(),
->>>>>>> 26ecfcff
+                        error: e,
                     }
                 })?;
 
@@ -746,10 +737,13 @@
         let asset_path = asset_path.clone_owned();
         let load_context =
             LoadContext::new(self, asset_path.clone(), load_dependencies, populate_hashes);
-        loader
-            .load(reader, meta, load_context)
-            .await
-            .map_err(|_| AssetLoadError::CannotLoadDependency { path: asset_path })
+        loader.load(reader, meta, load_context).await.map_err(|e| {
+            AssetLoadError::AssetLoaderError {
+                path: asset_path.clone_owned(),
+                loader_name: loader.type_name(),
+                error: e,
+            }
+        })
     }
 }
 
@@ -923,14 +917,21 @@
     MissingProcessedAssetReaderError(#[from] MissingProcessedAssetReaderError),
     #[error("Encountered an error while reading asset metadata bytes")]
     AssetMetaReadError,
-    #[error(transparent)]
-    DeserializeMeta(DeserializeMetaError),
+    #[error("Failed to deserialize meta for asset {path}: {error}")]
+    DeserializeMeta {
+        path: AssetPath<'static>,
+        error: DeserializeMetaError,
+    },
     #[error("Asset '{path}' is configured to be processed. It cannot be loaded directly.")]
     CannotLoadProcessedAsset { path: AssetPath<'static> },
     #[error("Asset '{path}' is configured to be ignored. It cannot be loaded.")]
     CannotLoadIgnoredAsset { path: AssetPath<'static> },
-    #[error("Asset '{path}' is a dependency. It cannot be loaded directly.")]
-    CannotLoadDependency { path: AssetPath<'static> },
+    #[error("Failed to load asset '{path}' with asset loader '{loader_name}': {error}")]
+    AssetLoaderError {
+        path: AssetPath<'static>,
+        loader_name: &'static str,
+        error: Box<dyn std::error::Error + Send + Sync + 'static>,
+    },
 }
 
 /// An error that occurs when an [`AssetLoader`] is not registered for a given extension.
