--- conflicted
+++ resolved
@@ -25,31 +25,15 @@
     tracing::{error, info},
     HashSet,
 };
-use core::{
-    any::{Any, TypeId},
-    future::Future,
-    panic::AssertUnwindSafe,
-};
+use core::{any::TypeId, future::Future, panic::AssertUnwindSafe};
 use crossbeam_channel::{Receiver, Sender};
 use derive_more::derive::{Display, Error, From};
 use either::Either;
 use futures_lite::{FutureExt, StreamExt};
 use info::*;
 use loaders::*;
-<<<<<<< HEAD
-use parking_lot::RwLock;
-use std::future::Future;
-use std::path::PathBuf;
-use std::{any::TypeId, path::Path, sync::Arc};
-use thiserror::Error;
-
-// Needed for doc string
-#[allow(unused_imports)]
-use crate::io::{AssetReader, AssetWriter};
-=======
 use parking_lot::{RwLock, RwLockWriteGuard};
 use std::path::{Path, PathBuf};
->>>>>>> a7e9330a
 
 /// Loads and tracks the state of [`Asset`] values from a configured [`AssetReader`](crate::io::AssetReader). This can be used to kick off new asset loads and
 /// retrieve their current load states.
@@ -1062,11 +1046,6 @@
     /// Convenience method that returns true if the asset, all of its dependencies, and all of its recursive
     /// dependencies have been loaded.
     pub fn is_loaded_with_dependencies(&self, id: impl Into<UntypedAssetId>) -> bool {
-<<<<<<< HEAD
-        let id = id.into();
-        self.load_state(id).is_loaded()
-            && self.recursive_dependency_load_state(id) == RecursiveDependencyLoadState::Loaded
-=======
         matches!(
             self.get_load_states(id),
             Some((
@@ -1075,7 +1054,6 @@
                 RecursiveDependencyLoadState::Loaded
             ))
         )
->>>>>>> a7e9330a
     }
 
     /// Returns an active handle for the given path, if the asset at the given path has already started loading,
@@ -1546,7 +1524,7 @@
 }
 
 /// The load state of an asset's dependencies.
-#[derive(Component, Clone, Debug, Eq, PartialEq)]
+#[derive(Component, Clone, Debug)]
 pub enum DependencyLoadState {
     /// The asset has not started loading yet
     NotLoaded,
@@ -1561,7 +1539,7 @@
 }
 
 /// The recursive load state of an asset's dependencies.
-#[derive(Component, Clone, Debug, Eq, PartialEq)]
+#[derive(Component, Clone, Debug)]
 pub enum RecursiveDependencyLoadState {
     /// The asset has not started loading yet
     NotLoaded,
@@ -1577,11 +1555,7 @@
 }
 
 /// An error that occurs during an [`Asset`] load.
-<<<<<<< HEAD
-#[derive(Error, Debug, Clone)]
-=======
-#[derive(Error, Display, Debug, Clone, PartialEq, Eq, From)]
->>>>>>> a7e9330a
+#[derive(Error, Display, Debug, Clone, From)]
 pub enum AssetLoadError {
     #[display("Requested handle of type {requested:?} for asset '{path}' does not match actual asset type '{actual_asset_name}', which used loader '{loader_name}'")]
     RequestedHandleTypeMismatch {
