use crate::{
    meta::{AssetHash, MetaTransform},
    Asset, AssetHandleProvider, AssetLoadError, AssetPath, DependencyLoadState, ErasedLoadedAsset,
    Handle, InternalAssetEvent, LoadState, RecursiveDependencyLoadState, StrongHandle,
    UntypedAssetId, UntypedHandle,
};
<<<<<<< HEAD
use bevy_ecs::world::World;
use bevy_utils::tracing::warn;
use bevy_utils::{Entry, HashMap, HashSet, TypeIdMap};
use concurrent_queue::ConcurrentQueue;
use std::{
    any::TypeId,
=======
use alloc::{
    borrow::ToOwned,
    boxed::Box,
>>>>>>> 1a346870
    sync::{Arc, Weak},
    vec::Vec,
};
use bevy_ecs::world::World;
use bevy_platform::collections::{hash_map::Entry, HashMap, HashSet};
use bevy_tasks::Task;
use bevy_utils::TypeIdMap;
use core::{any::TypeId, task::Waker};
use crossbeam_channel::Sender;
use either::Either;
use thiserror::Error;
use tracing::warn;

#[derive(Debug)]
pub(crate) struct AssetInfo {
    weak_handle: Weak<StrongHandle>,
    pub(crate) path: Option<AssetPath<'static>>,
    pub(crate) load_state: LoadState,
    pub(crate) dep_load_state: DependencyLoadState,
    pub(crate) rec_dep_load_state: RecursiveDependencyLoadState,
    loading_dependencies: HashSet<UntypedAssetId>,
    failed_dependencies: HashSet<UntypedAssetId>,
    loading_rec_dependencies: HashSet<UntypedAssetId>,
    failed_rec_dependencies: HashSet<UntypedAssetId>,
    dependents_waiting_on_load: HashSet<UntypedAssetId>,
    dependents_waiting_on_recursive_dep_load: HashSet<UntypedAssetId>,
    /// The asset paths required to load this asset. Hashes will only be set for processed assets.
    /// This is set using the value from [`LoadedAsset`].
    /// This will only be populated if [`AssetInfos::watching_for_changes`] is set to `true` to
    /// save memory.
    ///
    /// [`LoadedAsset`]: crate::loader::LoadedAsset
    loader_dependencies: HashMap<AssetPath<'static>, AssetHash>,
    /// The number of handle drops to skip for this asset.
    /// See usage (and comments) in `get_or_create_path_handle` for context.
    handle_drops_to_skip: usize,
    /// List of tasks waiting for this asset to complete loading
    pub(crate) waiting_tasks: Vec<Waker>,
}

impl AssetInfo {
    fn new(weak_handle: Weak<StrongHandle>, path: Option<AssetPath<'static>>) -> Self {
        Self {
            weak_handle,
            path,
            load_state: LoadState::NotLoaded,
            dep_load_state: DependencyLoadState::NotLoaded,
            rec_dep_load_state: RecursiveDependencyLoadState::NotLoaded,
            loading_dependencies: HashSet::default(),
            failed_dependencies: HashSet::default(),
            loading_rec_dependencies: HashSet::default(),
            failed_rec_dependencies: HashSet::default(),
            loader_dependencies: HashMap::default(),
            dependents_waiting_on_load: HashSet::default(),
            dependents_waiting_on_recursive_dep_load: HashSet::default(),
            handle_drops_to_skip: 0,
            waiting_tasks: Vec::new(),
        }
    }
}

#[derive(Default)]
pub(crate) struct AssetInfos {
    path_to_id: HashMap<AssetPath<'static>, TypeIdMap<UntypedAssetId>>,
    infos: HashMap<UntypedAssetId, AssetInfo>,
    /// If set to `true`, this informs [`AssetInfos`] to track data relevant to watching for changes (such as `load_dependents`)
    /// This should only be set at startup.
    pub(crate) watching_for_changes: bool,
    /// Tracks assets that depend on the "key" asset path inside their asset loaders ("loader dependencies")
    /// This should only be set when watching for changes to avoid unnecessary work.
    pub(crate) loader_dependents: HashMap<AssetPath<'static>, HashSet<AssetPath<'static>>>,
    /// Tracks living labeled assets for a given source asset.
    /// This should only be set when watching for changes to avoid unnecessary work.
    pub(crate) living_labeled_assets: HashMap<AssetPath<'static>, HashSet<Box<str>>>,
    pub(crate) handle_providers: TypeIdMap<AssetHandleProvider>,
    pub(crate) dependency_loaded_event_sender: TypeIdMap<fn(&mut World, UntypedAssetId)>,
    pub(crate) dependency_failed_event_sender:
        TypeIdMap<fn(&mut World, UntypedAssetId, AssetPath<'static>, AssetLoadError)>,
    pub(crate) pending_tasks: HashMap<UntypedAssetId, Task<()>>,
}

impl core::fmt::Debug for AssetInfos {
    fn fmt(&self, f: &mut core::fmt::Formatter<'_>) -> core::fmt::Result {
        f.debug_struct("AssetInfos")
            .field("path_to_id", &self.path_to_id)
            .field("infos", &self.infos)
            .finish()
    }
}

impl AssetInfos {
    pub(crate) fn create_loading_handle_untyped(
        &mut self,
        type_id: TypeId,
        type_name: &'static str,
    ) -> UntypedHandle {
        unwrap_with_context(
            Self::create_handle_internal(
                &mut self.infos,
                &self.handle_providers,
                &mut self.living_labeled_assets,
                self.watching_for_changes,
                type_id,
                None,
                None,
                true,
            ),
            Either::Left(type_name),
        )
        .unwrap()
    }

    fn create_handle_internal(
        infos: &mut HashMap<UntypedAssetId, AssetInfo>,
        handle_providers: &TypeIdMap<AssetHandleProvider>,
        living_labeled_assets: &mut HashMap<AssetPath<'static>, HashSet<Box<str>>>,
        watching_for_changes: bool,
        type_id: TypeId,
        path: Option<AssetPath<'static>>,
        meta_transform: Option<MetaTransform>,
        loading: bool,
    ) -> Result<UntypedHandle, GetOrCreateHandleInternalError> {
        let provider = handle_providers
            .get(&type_id)
            .ok_or(MissingHandleProviderError(type_id))?;

        if watching_for_changes && let Some(path) = &path {
            let mut without_label = path.to_owned();
            if let Some(label) = without_label.take_label() {
                let labels = living_labeled_assets.entry(without_label).or_default();
                labels.insert(label.as_ref().into());
            }
        }

        let handle = provider.reserve_handle_internal(true, path.clone(), meta_transform);
        let mut info = AssetInfo::new(Arc::downgrade(&handle), path);
        if loading {
            info.load_state = LoadState::Loading;
            info.dep_load_state = DependencyLoadState::Loading;
            info.rec_dep_load_state = RecursiveDependencyLoadState::Loading;
        }
        infos.insert(handle.id, info);

        Ok(UntypedHandle::Strong(handle))
    }

    pub(crate) fn get_or_create_path_handle<A: Asset>(
        &mut self,
        path: AssetPath<'static>,
        loading_mode: HandleLoadingMode,
        meta_transform: Option<MetaTransform>,
    ) -> (Handle<A>, bool) {
        let result = self.get_or_create_path_handle_internal(
            path,
            Some(TypeId::of::<A>()),
            loading_mode,
            meta_transform,
        );
        // it is ok to unwrap because TypeId was specified above
        let (handle, should_load) =
            unwrap_with_context(result, Either::Left(core::any::type_name::<A>())).unwrap();
        (handle.typed_unchecked(), should_load)
    }

    pub(crate) fn get_or_create_path_handle_erased(
        &mut self,
        path: AssetPath<'static>,
        type_id: TypeId,
        type_name: Option<&str>,
        loading_mode: HandleLoadingMode,
        meta_transform: Option<MetaTransform>,
    ) -> (UntypedHandle, bool) {
        let result = self.get_or_create_path_handle_internal(
            path,
            Some(type_id),
            loading_mode,
            meta_transform,
        );
        let type_info = match type_name {
            Some(type_name) => Either::Left(type_name),
            None => Either::Right(type_id),
        };
        unwrap_with_context(result, type_info)
            .expect("type should be correct since the `TypeId` is specified above")
    }

    /// Retrieves asset tracking data, or creates it if it doesn't exist.
    /// Returns true if an asset load should be kicked off
    pub(crate) fn get_or_create_path_handle_internal(
        &mut self,
        path: AssetPath<'static>,
        type_id: Option<TypeId>,
        loading_mode: HandleLoadingMode,
        meta_transform: Option<MetaTransform>,
    ) -> Result<(UntypedHandle, bool), GetOrCreateHandleInternalError> {
        let handles = self.path_to_id.entry(path.clone()).or_default();

        let type_id = type_id
            .or_else(|| {
                // If a TypeId is not provided, we may be able to infer it if only a single entry exists
                if handles.len() == 1 {
                    Some(*handles.keys().next().unwrap())
                } else {
                    None
                }
            })
            .ok_or(GetOrCreateHandleInternalError::HandleMissingButTypeIdNotSpecified)?;

        match handles.entry(type_id) {
            Entry::Occupied(entry) => {
                let id = *entry.get();
                // if there is a path_to_id entry, info always exists
                let info = self.infos.get_mut(&id).unwrap();
                let mut should_load = false;
                if loading_mode == HandleLoadingMode::Force
                    || (loading_mode == HandleLoadingMode::Request
                        && matches!(info.load_state, LoadState::NotLoaded | LoadState::Failed(_)))
                {
                    info.load_state = LoadState::Loading;
                    info.dep_load_state = DependencyLoadState::Loading;
                    info.rec_dep_load_state = RecursiveDependencyLoadState::Loading;
                    should_load = true;
                }

                if let Some(strong_handle) = info.weak_handle.upgrade() {
                    // If we can upgrade the handle, there is at least one live handle right now,
                    // The asset load has already kicked off (and maybe completed), so we can just
                    // return a strong handle
                    Ok((UntypedHandle::Strong(strong_handle), should_load))
                } else {
                    // Asset meta exists, but all live handles were dropped. This means the `track_assets` system
                    // hasn't been run yet to remove the current asset
                    // (note that this is guaranteed to be transactional with the `track_assets` system because
                    // because it locks the AssetInfos collection)

                    // We must create a new strong handle for the existing id and ensure that the drop of the old
                    // strong handle doesn't remove the asset from the Assets collection
                    info.handle_drops_to_skip += 1;
                    let provider = self
                        .handle_providers
                        .get(&type_id)
                        .ok_or(MissingHandleProviderError(type_id))?;
                    let handle =
                        provider.get_handle(id.internal(), true, Some(path), meta_transform);
                    info.weak_handle = Arc::downgrade(&handle);
                    Ok((UntypedHandle::Strong(handle), should_load))
                }
            }
            // The entry does not exist, so this is a "fresh" asset load. We must create a new handle
            Entry::Vacant(entry) => {
                let should_load = match loading_mode {
                    HandleLoadingMode::NotLoading => false,
                    HandleLoadingMode::Request | HandleLoadingMode::Force => true,
                };
                let handle = Self::create_handle_internal(
                    &mut self.infos,
                    &self.handle_providers,
                    &mut self.living_labeled_assets,
                    self.watching_for_changes,
                    type_id,
                    Some(path),
                    meta_transform,
                    should_load,
                )?;
                entry.insert(handle.id());
                Ok((handle, should_load))
            }
        }
    }

    pub(crate) fn get(&self, id: UntypedAssetId) -> Option<&AssetInfo> {
        self.infos.get(&id)
    }

    pub(crate) fn contains_key(&self, id: UntypedAssetId) -> bool {
        self.infos.contains_key(&id)
    }

    pub(crate) fn get_mut(&mut self, id: UntypedAssetId) -> Option<&mut AssetInfo> {
        self.infos.get_mut(&id)
    }

    pub(crate) fn get_path_and_type_id_handle(
        &self,
        path: &AssetPath<'_>,
        type_id: TypeId,
    ) -> Option<UntypedHandle> {
        let id = self.path_to_id.get(path)?.get(&type_id)?;
        self.get_id_handle(*id)
    }

    pub(crate) fn get_path_ids<'a>(
        &'a self,
        path: &'a AssetPath<'_>,
    ) -> impl Iterator<Item = UntypedAssetId> + 'a {
        /// Concrete type to allow returning an `impl Iterator` even if `self.path_to_id.get(&path)` is `None`
        enum HandlesByPathIterator<T> {
            None,
            Some(T),
        }

        impl<T> Iterator for HandlesByPathIterator<T>
        where
            T: Iterator<Item = UntypedAssetId>,
        {
            type Item = UntypedAssetId;

            fn next(&mut self) -> Option<Self::Item> {
                match self {
                    HandlesByPathIterator::None => None,
                    HandlesByPathIterator::Some(iter) => iter.next(),
                }
            }
        }

        if let Some(type_id_to_id) = self.path_to_id.get(path) {
            HandlesByPathIterator::Some(type_id_to_id.values().copied())
        } else {
            HandlesByPathIterator::None
        }
    }

    pub(crate) fn get_path_handles<'a>(
        &'a self,
        path: &'a AssetPath<'_>,
    ) -> impl Iterator<Item = UntypedHandle> + 'a {
        self.get_path_ids(path)
            .filter_map(|id| self.get_id_handle(id))
    }

    pub(crate) fn get_id_handle(&self, id: UntypedAssetId) -> Option<UntypedHandle> {
        let info = self.infos.get(&id)?;
        let strong_handle = info.weak_handle.upgrade()?;
        Some(UntypedHandle::Strong(strong_handle))
    }

    /// Returns `true` if the asset this path points to is still alive
    pub(crate) fn is_path_alive<'a>(&self, path: impl Into<AssetPath<'a>>) -> bool {
        self.get_path_ids(&path.into())
            .filter_map(|id| self.infos.get(&id))
            .any(|info| info.weak_handle.strong_count() > 0)
    }

    /// Returns `true` if the asset at this path should be reloaded
    pub(crate) fn should_reload(&self, path: &AssetPath) -> bool {
        if self.is_path_alive(path) {
            return true;
        }

        if let Some(living) = self.living_labeled_assets.get(path) {
            !living.is_empty()
        } else {
            false
        }
    }

    /// Returns `true` if the asset should be removed from the collection.
    pub(crate) fn process_handle_drop(&mut self, id: UntypedAssetId) -> bool {
        Self::process_handle_drop_internal(
            &mut self.infos,
            &mut self.path_to_id,
            &mut self.loader_dependents,
            &mut self.living_labeled_assets,
            &mut self.pending_tasks,
            self.watching_for_changes,
            id,
        )
    }

    /// Updates [`AssetInfo`] / load state for an asset that has finished loading (and relevant dependencies / dependents).
    pub(crate) fn process_asset_load(
        &mut self,
        loaded_asset_id: UntypedAssetId,
        loaded_asset: ErasedLoadedAsset,
        world: &mut World,
        sender: &ConcurrentQueue<InternalAssetEvent>,
    ) {
        // Check whether the handle has been dropped since the asset was loaded.
        if !self.infos.contains_key(&loaded_asset_id) {
            return;
        }

        loaded_asset.value.insert(loaded_asset_id, world);
        let mut loading_deps = loaded_asset.dependencies;
        let mut failed_deps = <HashSet<_>>::default();
        let mut dep_error = None;
        let mut loading_rec_deps = loading_deps.clone();
        let mut failed_rec_deps = <HashSet<_>>::default();
        let mut rec_dep_error = None;
        loading_deps.retain(|dep_id| {
            if let Some(dep_info) = self.get_mut(*dep_id) {
                match dep_info.rec_dep_load_state {
                    RecursiveDependencyLoadState::Loading
                    | RecursiveDependencyLoadState::NotLoaded => {
                        // If dependency is loading, wait for it.
                        dep_info
                            .dependents_waiting_on_recursive_dep_load
                            .insert(loaded_asset_id);
                    }
                    RecursiveDependencyLoadState::Loaded => {
                        // If dependency is loaded, reduce our count by one
                        loading_rec_deps.remove(dep_id);
                    }
                    RecursiveDependencyLoadState::Failed(ref error) => {
                        if rec_dep_error.is_none() {
                            rec_dep_error = Some(error.clone());
                        }
                        failed_rec_deps.insert(*dep_id);
                        loading_rec_deps.remove(dep_id);
                    }
                }
                match dep_info.load_state {
                    LoadState::NotLoaded | LoadState::Loading => {
                        // If dependency is loading, wait for it.
                        dep_info.dependents_waiting_on_load.insert(loaded_asset_id);
                        true
                    }
                    LoadState::Loaded => {
                        // If dependency is loaded, reduce our count by one
                        false
                    }
                    LoadState::Failed(ref error) => {
                        if dep_error.is_none() {
                            dep_error = Some(error.clone());
                        }
                        failed_deps.insert(*dep_id);
                        false
                    }
                }
            } else {
                // the dependency id does not exist, which implies it was manually removed or never existed in the first place
                warn!(
                    "Dependency {} from asset {} is unknown. This asset's dependency load status will not switch to 'Loaded' until the unknown dependency is loaded.",
                    dep_id, loaded_asset_id
                );
                true
            }
        });

        let dep_load_state = match (loading_deps.len(), failed_deps.len()) {
            (0, 0) => DependencyLoadState::Loaded,
            (_loading, 0) => DependencyLoadState::Loading,
            (_loading, _failed) => DependencyLoadState::Failed(dep_error.unwrap()),
        };

        let rec_dep_load_state = match (loading_rec_deps.len(), failed_rec_deps.len()) {
            (0, 0) => {
                sender
                    .push(InternalAssetEvent::LoadedWithDependencies {
                        id: loaded_asset_id,
                    })
                    .unwrap_or_else(|_| panic!("Failed to push internal asset event."));
                RecursiveDependencyLoadState::Loaded
            }
            (_loading, 0) => RecursiveDependencyLoadState::Loading,
            (_loading, _failed) => RecursiveDependencyLoadState::Failed(rec_dep_error.unwrap()),
        };

        let (dependents_waiting_on_load, dependents_waiting_on_rec_load) = {
            let watching_for_changes = self.watching_for_changes;
            // if watching for changes, track reverse loader dependencies for hot reloading
            if watching_for_changes {
                let info = self
                    .infos
                    .get(&loaded_asset_id)
                    .expect("Asset info should always exist at this point");
                if let Some(asset_path) = &info.path {
                    for loader_dependency in loaded_asset.loader_dependencies.keys() {
                        let dependents = self
                            .loader_dependents
                            .entry(loader_dependency.clone())
                            .or_default();
                        dependents.insert(asset_path.clone());
                    }
                }
            }
            let info = self
                .get_mut(loaded_asset_id)
                .expect("Asset info should always exist at this point");
            info.loading_dependencies = loading_deps;
            info.failed_dependencies = failed_deps;
            info.loading_rec_dependencies = loading_rec_deps;
            info.failed_rec_dependencies = failed_rec_deps;
            info.load_state = LoadState::Loaded;
            info.dep_load_state = dep_load_state;
            info.rec_dep_load_state = rec_dep_load_state.clone();
            if watching_for_changes {
                info.loader_dependencies = loaded_asset.loader_dependencies;
            }

            let dependents_waiting_on_rec_load =
                if rec_dep_load_state.is_loaded() || rec_dep_load_state.is_failed() {
                    Some(core::mem::take(
                        &mut info.dependents_waiting_on_recursive_dep_load,
                    ))
                } else {
                    None
                };

            (
                core::mem::take(&mut info.dependents_waiting_on_load),
                dependents_waiting_on_rec_load,
            )
        };

        for id in dependents_waiting_on_load {
            if let Some(info) = self.get_mut(id) {
                info.loading_dependencies.remove(&loaded_asset_id);
                if info.loading_dependencies.is_empty() && !info.dep_load_state.is_failed() {
                    // send dependencies loaded event
                    info.dep_load_state = DependencyLoadState::Loaded;
                }
            }
        }

        if let Some(dependents_waiting_on_rec_load) = dependents_waiting_on_rec_load {
            match rec_dep_load_state {
                RecursiveDependencyLoadState::Loaded => {
                    for dep_id in dependents_waiting_on_rec_load {
                        Self::propagate_loaded_state(self, loaded_asset_id, dep_id, sender);
                    }
                }
                RecursiveDependencyLoadState::Failed(ref error) => {
                    for dep_id in dependents_waiting_on_rec_load {
                        Self::propagate_failed_state(self, loaded_asset_id, dep_id, error);
                    }
                }
                RecursiveDependencyLoadState::Loading | RecursiveDependencyLoadState::NotLoaded => {
                    // dependents_waiting_on_rec_load should be None in this case
                    unreachable!("`Loading` and `NotLoaded` state should never be propagated.")
                }
            }
        }
    }

    /// Recursively propagates loaded state up the dependency tree.
    fn propagate_loaded_state(
        infos: &mut AssetInfos,
        loaded_id: UntypedAssetId,
        waiting_id: UntypedAssetId,
        sender: &ConcurrentQueue<InternalAssetEvent>,
    ) {
        let dependents_waiting_on_rec_load = if let Some(info) = infos.get_mut(waiting_id) {
            info.loading_rec_dependencies.remove(&loaded_id);
            if info.loading_rec_dependencies.is_empty() && info.failed_rec_dependencies.is_empty() {
                info.rec_dep_load_state = RecursiveDependencyLoadState::Loaded;
                if info.load_state.is_loaded() {
                    sender
                        .push(InternalAssetEvent::LoadedWithDependencies { id: waiting_id })
                        .unwrap_or_else(|_| panic!("Failed to push internal asset event."));
                }
                Some(core::mem::take(
                    &mut info.dependents_waiting_on_recursive_dep_load,
                ))
            } else {
                None
            }
        } else {
            None
        };

        if let Some(dependents_waiting_on_rec_load) = dependents_waiting_on_rec_load {
            for dep_id in dependents_waiting_on_rec_load {
                Self::propagate_loaded_state(infos, waiting_id, dep_id, sender);
            }
        }
    }

    /// Recursively propagates failed state up the dependency tree
    fn propagate_failed_state(
        infos: &mut AssetInfos,
        failed_id: UntypedAssetId,
        waiting_id: UntypedAssetId,
        error: &Arc<AssetLoadError>,
    ) {
        let dependents_waiting_on_rec_load = if let Some(info) = infos.get_mut(waiting_id) {
            info.loading_rec_dependencies.remove(&failed_id);
            info.failed_rec_dependencies.insert(failed_id);
            info.rec_dep_load_state = RecursiveDependencyLoadState::Failed(error.clone());
            Some(core::mem::take(
                &mut info.dependents_waiting_on_recursive_dep_load,
            ))
        } else {
            None
        };

        if let Some(dependents_waiting_on_rec_load) = dependents_waiting_on_rec_load {
            for dep_id in dependents_waiting_on_rec_load {
                Self::propagate_failed_state(infos, waiting_id, dep_id, error);
            }
        }
    }

    pub(crate) fn process_asset_fail(&mut self, failed_id: UntypedAssetId, error: AssetLoadError) {
        // Check whether the handle has been dropped since the asset was loaded.
        if !self.infos.contains_key(&failed_id) {
            return;
        }

        let error = Arc::new(error);
        let (dependents_waiting_on_load, dependents_waiting_on_rec_load) = {
            let Some(info) = self.get_mut(failed_id) else {
                // The asset was already dropped.
                return;
            };
            info.load_state = LoadState::Failed(error.clone());
            info.dep_load_state = DependencyLoadState::Failed(error.clone());
            info.rec_dep_load_state = RecursiveDependencyLoadState::Failed(error.clone());
            for waker in info.waiting_tasks.drain(..) {
                waker.wake();
            }
            (
                core::mem::take(&mut info.dependents_waiting_on_load),
                core::mem::take(&mut info.dependents_waiting_on_recursive_dep_load),
            )
        };

        for waiting_id in dependents_waiting_on_load {
            if let Some(info) = self.get_mut(waiting_id) {
                info.loading_dependencies.remove(&failed_id);
                info.failed_dependencies.insert(failed_id);
                // don't overwrite DependencyLoadState if already failed to preserve first error
                if !info.dep_load_state.is_failed() {
                    info.dep_load_state = DependencyLoadState::Failed(error.clone());
                }
            }
        }

        for waiting_id in dependents_waiting_on_rec_load {
            Self::propagate_failed_state(self, failed_id, waiting_id, &error);
        }
    }

    fn remove_dependents_and_labels(
        info: &AssetInfo,
        loader_dependents: &mut HashMap<AssetPath<'static>, HashSet<AssetPath<'static>>>,
        path: &AssetPath<'static>,
        living_labeled_assets: &mut HashMap<AssetPath<'static>, HashSet<Box<str>>>,
    ) {
        for loader_dependency in info.loader_dependencies.keys() {
            if let Some(dependents) = loader_dependents.get_mut(loader_dependency) {
                dependents.remove(path);
            }
        }

        let Some(label) = path.label() else {
            return;
        };

        let mut without_label = path.to_owned();
        without_label.remove_label();

        let Entry::Occupied(mut entry) = living_labeled_assets.entry(without_label) else {
            return;
        };

        entry.get_mut().remove(label);
        if entry.get().is_empty() {
            entry.remove();
        }
    }

    fn process_handle_drop_internal(
        infos: &mut HashMap<UntypedAssetId, AssetInfo>,
        path_to_id: &mut HashMap<AssetPath<'static>, TypeIdMap<UntypedAssetId>>,
        loader_dependents: &mut HashMap<AssetPath<'static>, HashSet<AssetPath<'static>>>,
        living_labeled_assets: &mut HashMap<AssetPath<'static>, HashSet<Box<str>>>,
        pending_tasks: &mut HashMap<UntypedAssetId, Task<()>>,
        watching_for_changes: bool,
        id: UntypedAssetId,
    ) -> bool {
        let Entry::Occupied(mut entry) = infos.entry(id) else {
            // Either the asset was already dropped, it doesn't exist, or it isn't managed by the asset server
            // None of these cases should result in a removal from the Assets collection
            return false;
        };

        if entry.get_mut().handle_drops_to_skip > 0 {
            entry.get_mut().handle_drops_to_skip -= 1;
            return false;
        }

        pending_tasks.remove(&id);

        let type_id = entry.key().type_id();

        let info = entry.remove();
        let Some(path) = &info.path else {
            return true;
        };

        if watching_for_changes {
            Self::remove_dependents_and_labels(
                &info,
                loader_dependents,
                path,
                living_labeled_assets,
            );
        }

        if let Some(map) = path_to_id.get_mut(path) {
            map.remove(&type_id);

            if map.is_empty() {
                path_to_id.remove(path);
            }
        };

        true
    }

    /// Consumes all current handle drop events. This will update information in [`AssetInfos`], but it
    /// will not affect [`Assets`] storages. For normal use cases, prefer `Assets::track_assets()`
    /// This should only be called if `Assets` storage isn't being used (such as in [`AssetProcessor`](crate::processor::AssetProcessor))
    ///
    /// [`Assets`]: crate::Assets
    pub(crate) fn consume_handle_drop_events(&mut self) {
        for provider in self.handle_providers.values() {
            for drop_event in provider.drop_queue.try_iter() {
                let id = drop_event.id;
                if drop_event.asset_server_managed {
                    Self::process_handle_drop_internal(
                        &mut self.infos,
                        &mut self.path_to_id,
                        &mut self.loader_dependents,
                        &mut self.living_labeled_assets,
                        &mut self.pending_tasks,
                        self.watching_for_changes,
                        id.untyped(provider.type_id),
                    );
                }
            }
        }
    }
}
/// Determines how a handle should be initialized
#[derive(Copy, Clone, PartialEq, Eq)]
pub(crate) enum HandleLoadingMode {
    /// The handle is for an asset that isn't loading/loaded yet.
    NotLoading,
    /// The handle is for an asset that is being _requested_ to load (if it isn't already loading)
    Request,
    /// The handle is for an asset that is being forced to load (even if it has already loaded)
    Force,
}

#[derive(Error, Debug)]
#[error("Cannot allocate a handle because no handle provider exists for asset type {0:?}")]
pub struct MissingHandleProviderError(TypeId);

/// An error encountered during [`AssetInfos::get_or_create_path_handle_internal`].
#[derive(Error, Debug)]
pub(crate) enum GetOrCreateHandleInternalError {
    #[error(transparent)]
    MissingHandleProviderError(#[from] MissingHandleProviderError),
    #[error("Handle does not exist but TypeId was not specified.")]
    HandleMissingButTypeIdNotSpecified,
}

pub(crate) fn unwrap_with_context<T>(
    result: Result<T, GetOrCreateHandleInternalError>,
    type_info: Either<&str, TypeId>,
) -> Option<T> {
    match result {
        Ok(value) => Some(value),
        Err(GetOrCreateHandleInternalError::HandleMissingButTypeIdNotSpecified) => None,
        Err(GetOrCreateHandleInternalError::MissingHandleProviderError(_)) => match type_info {
            Either::Left(type_name) => {
                panic!("Cannot allocate an Asset Handle of type '{type_name}' because the asset type has not been initialized. \
                    Make sure you have called `app.init_asset::<{type_name}>()`");
            }
            Either::Right(type_id) => {
                panic!("Cannot allocate an AssetHandle of type '{type_id:?}' because the asset type has not been initialized. \
                    Make sure you have called `app.init_asset::<(actual asset type)>()`")
            }
        },
    }
}<|MERGE_RESOLUTION|>--- conflicted
+++ resolved
@@ -4,18 +4,10 @@
     Handle, InternalAssetEvent, LoadState, RecursiveDependencyLoadState, StrongHandle,
     UntypedAssetId, UntypedHandle,
 };
-<<<<<<< HEAD
-use bevy_ecs::world::World;
-use bevy_utils::tracing::warn;
-use bevy_utils::{Entry, HashMap, HashSet, TypeIdMap};
 use concurrent_queue::ConcurrentQueue;
-use std::{
-    any::TypeId,
-=======
 use alloc::{
     borrow::ToOwned,
     boxed::Box,
->>>>>>> 1a346870
     sync::{Arc, Weak},
     vec::Vec,
 };
@@ -24,7 +16,6 @@
 use bevy_tasks::Task;
 use bevy_utils::TypeIdMap;
 use core::{any::TypeId, task::Waker};
-use crossbeam_channel::Sender;
 use either::Either;
 use thiserror::Error;
 use tracing::warn;
