--- conflicted
+++ resolved
@@ -188,13 +188,8 @@
         type_id: Option<TypeId>,
         loading_mode: HandleLoadingMode,
         meta_transform: Option<MetaTransform>,
-<<<<<<< HEAD
-    ) -> Result<(UntypedHandle, bool), MissingHandleProviderError> {
+    ) -> Result<(UntypedHandle, bool), GetOrCreateHandleInternalError> {
         match self.path_to_id.entry((path.clone(), type_id)) {
-=======
-    ) -> Result<(UntypedHandle, bool), GetOrCreateHandleInternalError> {
-        match self.path_to_id.entry(path.clone()) {
->>>>>>> c7f5cec8
             Entry::Occupied(entry) => {
                 let id = *entry.get();
                 // if there is a path_to_id entry, info always exists
