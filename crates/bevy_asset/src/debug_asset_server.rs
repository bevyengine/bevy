--- conflicted
+++ resolved
@@ -116,13 +116,8 @@
 ///
 /// If this feels a bit odd ... that's because it is. This was built to improve the UX of the
 /// `load_internal_asset` macro.
-<<<<<<< HEAD
-pub fn register_handle_with_loader<A: Asset>(
-    _loader: fn(&'static str, String) -> A,
-=======
 pub fn register_handle_with_loader<A: Asset, T>(
-    _loader: fn(T) -> A,
->>>>>>> bfd1d4b0
+    _loader: fn(T, String) -> A,
     app: &mut DebugAssetApp,
     handle: HandleUntyped,
     file_path: &str,
