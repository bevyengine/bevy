use crate::{
    io::{processor_gated::ProcessorGatedReader, AssetSourceEvent, AssetWatcher},
    processor::AssetProcessorData,
};
use atomicow::CowArc;
use bevy_ecs::system::Resource;
use bevy_utils::tracing::{error, warn};
use bevy_utils::{Duration, HashMap};
use std::{fmt::Display, hash::Hash, sync::Arc};
use thiserror::Error;

use super::{ErasedAssetReader, ErasedAssetWriter};

<<<<<<< HEAD
/// A reference to an "asset source", which maps to an [`AssetReader`](crate::io::AssetReader) and/or [`AssetWriter`](crate::io::AssetWriter).
=======
#[allow(unused_imports, reason = "Needed for documentation links.")]
use crate::io::{AssetReader, AssetWriter};

/// A reference to an "asset source", which maps to an [`AssetReader`] and/or [`AssetWriter`].
>>>>>>> 661ab1ab
///
/// * [`AssetSourceId::Default`] corresponds to "default asset paths" that don't specify a source: `/path/to/asset.png`
/// * [`AssetSourceId::Name`] corresponds to asset paths that _do_ specify a source: `remote://path/to/asset.png`, where `remote` is the name.
#[derive(Default, Clone, Debug, Eq)]
pub enum AssetSourceId<'a> {
    /// The default asset source.
    #[default]
    Default,
    /// A non-default named asset source.
    Name(CowArc<'a, str>),
}

impl<'a> Display for AssetSourceId<'a> {
    fn fmt(&self, f: &mut std::fmt::Formatter<'_>) -> std::fmt::Result {
        match self.as_str() {
            None => write!(f, "AssetSourceId::Default"),
            Some(v) => write!(f, "AssetSourceId::Name({v})"),
        }
    }
}

impl<'a> AssetSourceId<'a> {
    /// Creates a new [`AssetSourceId`]
    pub fn new(source: Option<impl Into<CowArc<'a, str>>>) -> AssetSourceId<'a> {
        match source {
            Some(source) => AssetSourceId::Name(source.into()),
            None => AssetSourceId::Default,
        }
    }

    /// Returns [`None`] if this is [`AssetSourceId::Default`] and [`Some`] containing the
    /// name if this is [`AssetSourceId::Name`].
    pub fn as_str(&self) -> Option<&str> {
        match self {
            AssetSourceId::Default => None,
            AssetSourceId::Name(v) => Some(v),
        }
    }

    /// If this is not already an owned / static id, create one. Otherwise, it will return itself (with a static lifetime).
    pub fn into_owned(self) -> AssetSourceId<'static> {
        match self {
            AssetSourceId::Default => AssetSourceId::Default,
            AssetSourceId::Name(v) => AssetSourceId::Name(v.into_owned()),
        }
    }

    /// Clones into an owned [`AssetSourceId<'static>`].
    /// This is equivalent to `.clone().into_owned()`.
    #[inline]
    pub fn clone_owned(&self) -> AssetSourceId<'static> {
        self.clone().into_owned()
    }
}

impl AssetSourceId<'static> {
    /// Indicates this [`AssetSourceId`] should have a static lifetime.
    #[inline]
    pub fn as_static(self) -> Self {
        match self {
            Self::Default => Self::Default,
            Self::Name(value) => Self::Name(value.as_static()),
        }
    }

    /// Constructs an [`AssetSourceId`] with a static lifetime.
    #[inline]
    pub fn from_static(value: impl Into<Self>) -> Self {
        value.into().as_static()
    }
}

impl<'a> From<&'a str> for AssetSourceId<'a> {
    fn from(value: &'a str) -> Self {
        AssetSourceId::Name(CowArc::Borrowed(value))
    }
}

impl<'a, 'b> From<&'a AssetSourceId<'b>> for AssetSourceId<'b> {
    fn from(value: &'a AssetSourceId<'b>) -> Self {
        value.clone()
    }
}

impl<'a> From<Option<&'a str>> for AssetSourceId<'a> {
    fn from(value: Option<&'a str>) -> Self {
        match value {
            Some(value) => AssetSourceId::Name(CowArc::Borrowed(value)),
            None => AssetSourceId::Default,
        }
    }
}

impl From<String> for AssetSourceId<'static> {
    fn from(value: String) -> Self {
        AssetSourceId::Name(value.into())
    }
}

impl<'a> Hash for AssetSourceId<'a> {
    fn hash<H: std::hash::Hasher>(&self, state: &mut H) {
        self.as_str().hash(state);
    }
}

impl<'a> PartialEq for AssetSourceId<'a> {
    fn eq(&self, other: &Self) -> bool {
        self.as_str().eq(&other.as_str())
    }
}

/// Metadata about an "asset source", such as how to construct the [`AssetReader`](crate::io::AssetReader) and [`AssetWriter`](crate::io::AssetWriter) for the source,
/// and whether or not the source is processed.
#[derive(Default)]
pub struct AssetSourceBuilder {
    pub reader: Option<Box<dyn FnMut() -> Box<dyn ErasedAssetReader> + Send + Sync>>,
    pub writer: Option<Box<dyn FnMut(bool) -> Option<Box<dyn ErasedAssetWriter>> + Send + Sync>>,
    pub watcher: Option<
        Box<
            dyn FnMut(crossbeam_channel::Sender<AssetSourceEvent>) -> Option<Box<dyn AssetWatcher>>
                + Send
                + Sync,
        >,
    >,
    pub processed_reader: Option<Box<dyn FnMut() -> Box<dyn ErasedAssetReader> + Send + Sync>>,
    pub processed_writer:
        Option<Box<dyn FnMut(bool) -> Option<Box<dyn ErasedAssetWriter>> + Send + Sync>>,
    pub processed_watcher: Option<
        Box<
            dyn FnMut(crossbeam_channel::Sender<AssetSourceEvent>) -> Option<Box<dyn AssetWatcher>>
                + Send
                + Sync,
        >,
    >,
    pub watch_warning: Option<&'static str>,
    pub processed_watch_warning: Option<&'static str>,
}

impl AssetSourceBuilder {
    /// Builds a new [`AssetSource`] with the given `id`. If `watch` is true, the unprocessed source will watch for changes.
    /// If `watch_processed` is true, the processed source will watch for changes.
    pub fn build(
        &mut self,
        id: AssetSourceId<'static>,
        watch: bool,
        watch_processed: bool,
    ) -> Option<AssetSource> {
        let reader = self.reader.as_mut()?();
        let writer = self.writer.as_mut().and_then(|w| w(false));
        let processed_writer = self.processed_writer.as_mut().and_then(|w| w(true));
        let mut source = AssetSource {
            id: id.clone(),
            reader,
            writer,
            processed_reader: self.processed_reader.as_mut().map(|r| r()),
            processed_writer,
            event_receiver: None,
            watcher: None,
            processed_event_receiver: None,
            processed_watcher: None,
        };

        if watch {
            let (sender, receiver) = crossbeam_channel::unbounded();
            match self.watcher.as_mut().and_then(|w| w(sender)) {
                Some(w) => {
                    source.watcher = Some(w);
                    source.event_receiver = Some(receiver);
                }
                None => {
                    if let Some(warning) = self.watch_warning {
                        warn!("{id} does not have an AssetWatcher configured. {warning}");
                    }
                }
            }
        }

        if watch_processed {
            let (sender, receiver) = crossbeam_channel::unbounded();
            match self.processed_watcher.as_mut().and_then(|w| w(sender)) {
                Some(w) => {
                    source.processed_watcher = Some(w);
                    source.processed_event_receiver = Some(receiver);
                }
                None => {
                    if let Some(warning) = self.processed_watch_warning {
                        warn!("{id} does not have a processed AssetWatcher configured. {warning}");
                    }
                }
            }
        }
        Some(source)
    }

    /// Will use the given `reader` function to construct unprocessed [`AssetReader`](crate::io::AssetReader) instances.
    pub fn with_reader(
        mut self,
        reader: impl FnMut() -> Box<dyn ErasedAssetReader> + Send + Sync + 'static,
    ) -> Self {
        self.reader = Some(Box::new(reader));
        self
    }

    /// Will use the given `writer` function to construct unprocessed [`AssetWriter`](crate::io::AssetWriter) instances.
    pub fn with_writer(
        mut self,
        writer: impl FnMut(bool) -> Option<Box<dyn ErasedAssetWriter>> + Send + Sync + 'static,
    ) -> Self {
        self.writer = Some(Box::new(writer));
        self
    }

    /// Will use the given `watcher` function to construct unprocessed [`AssetWatcher`] instances.
    pub fn with_watcher(
        mut self,
        watcher: impl FnMut(crossbeam_channel::Sender<AssetSourceEvent>) -> Option<Box<dyn AssetWatcher>>
            + Send
            + Sync
            + 'static,
    ) -> Self {
        self.watcher = Some(Box::new(watcher));
        self
    }

    /// Will use the given `reader` function to construct processed [`AssetReader`](crate::io::AssetReader) instances.
    pub fn with_processed_reader(
        mut self,
        reader: impl FnMut() -> Box<dyn ErasedAssetReader> + Send + Sync + 'static,
    ) -> Self {
        self.processed_reader = Some(Box::new(reader));
        self
    }

    /// Will use the given `writer` function to construct processed [`AssetWriter`](crate::io::AssetWriter) instances.
    pub fn with_processed_writer(
        mut self,
        writer: impl FnMut(bool) -> Option<Box<dyn ErasedAssetWriter>> + Send + Sync + 'static,
    ) -> Self {
        self.processed_writer = Some(Box::new(writer));
        self
    }

    /// Will use the given `watcher` function to construct processed [`AssetWatcher`] instances.
    pub fn with_processed_watcher(
        mut self,
        watcher: impl FnMut(crossbeam_channel::Sender<AssetSourceEvent>) -> Option<Box<dyn AssetWatcher>>
            + Send
            + Sync
            + 'static,
    ) -> Self {
        self.processed_watcher = Some(Box::new(watcher));
        self
    }

    /// Enables a warning for the unprocessed source watcher, which will print when watching is enabled and the unprocessed source doesn't have a watcher.
    pub fn with_watch_warning(mut self, warning: &'static str) -> Self {
        self.watch_warning = Some(warning);
        self
    }

    /// Enables a warning for the processed source watcher, which will print when watching is enabled and the processed source doesn't have a watcher.
    pub fn with_processed_watch_warning(mut self, warning: &'static str) -> Self {
        self.processed_watch_warning = Some(warning);
        self
    }

    /// Returns a builder containing the "platform default source" for the given `path` and `processed_path`.
    /// For most platforms, this will use [`FileAssetReader`](crate::io::file::FileAssetReader) / [`FileAssetWriter`](crate::io::file::FileAssetWriter),
    /// but some platforms (such as Android) have their own default readers / writers / watchers.
    pub fn platform_default(path: &str, processed_path: Option<&str>) -> Self {
        let default = Self::default()
            .with_reader(AssetSource::get_default_reader(path.to_string()))
            .with_writer(AssetSource::get_default_writer(path.to_string()))
            .with_watcher(AssetSource::get_default_watcher(
                path.to_string(),
                Duration::from_millis(300),
            ))
            .with_watch_warning(AssetSource::get_default_watch_warning());
        if let Some(processed_path) = processed_path {
            default
                .with_processed_reader(AssetSource::get_default_reader(processed_path.to_string()))
                .with_processed_writer(AssetSource::get_default_writer(processed_path.to_string()))
                .with_processed_watcher(AssetSource::get_default_watcher(
                    processed_path.to_string(),
                    Duration::from_millis(300),
                ))
                .with_processed_watch_warning(AssetSource::get_default_watch_warning())
        } else {
            default
        }
    }
}

/// A [`Resource`] that hold (repeatable) functions capable of producing new [`AssetReader`](crate::io::AssetReader) and [`AssetWriter`](crate::io::AssetWriter) instances
/// for a given asset source.
#[derive(Resource, Default)]
pub struct AssetSourceBuilders {
    sources: HashMap<CowArc<'static, str>, AssetSourceBuilder>,
    default: Option<AssetSourceBuilder>,
}

impl AssetSourceBuilders {
    /// Inserts a new builder with the given `id`
    pub fn insert(&mut self, id: impl Into<AssetSourceId<'static>>, source: AssetSourceBuilder) {
        match AssetSourceId::from_static(id) {
            AssetSourceId::Default => {
                self.default = Some(source);
            }
            AssetSourceId::Name(name) => {
                self.sources.insert(name, source);
            }
        }
    }

    /// Gets a mutable builder with the given `id`, if it exists.
    pub fn get_mut<'a, 'b>(
        &'a mut self,
        id: impl Into<AssetSourceId<'b>>,
    ) -> Option<&'a mut AssetSourceBuilder> {
        match id.into() {
            AssetSourceId::Default => self.default.as_mut(),
            AssetSourceId::Name(name) => self.sources.get_mut(&name.into_owned()),
        }
    }

    /// Builds a new [`AssetSources`] collection. If `watch` is true, the unprocessed sources will watch for changes.
    /// If `watch_processed` is true, the processed sources will watch for changes.
    pub fn build_sources(&mut self, watch: bool, watch_processed: bool) -> AssetSources {
        let mut sources = HashMap::new();
        for (id, source) in &mut self.sources {
            if let Some(data) = source.build(
                AssetSourceId::Name(id.clone_owned()),
                watch,
                watch_processed,
            ) {
                sources.insert(id.clone_owned(), data);
            }
        }

        AssetSources {
            sources,
            default: self
                .default
                .as_mut()
                .and_then(|p| p.build(AssetSourceId::Default, watch, watch_processed))
                .expect(MISSING_DEFAULT_SOURCE),
        }
    }

    /// Initializes the default [`AssetSourceBuilder`] if it has not already been set.
    pub fn init_default_source(&mut self, path: &str, processed_path: Option<&str>) {
        self.default
            .get_or_insert_with(|| AssetSourceBuilder::platform_default(path, processed_path));
    }
}

/// A collection of unprocessed and processed [`AssetReader`](crate::io::AssetReader), [`AssetWriter`](crate::io::AssetWriter), and [`AssetWatcher`] instances
/// for a specific asset source, identified by an [`AssetSourceId`].
pub struct AssetSource {
    id: AssetSourceId<'static>,
    reader: Box<dyn ErasedAssetReader>,
    writer: Option<Box<dyn ErasedAssetWriter>>,
    processed_reader: Option<Box<dyn ErasedAssetReader>>,
    processed_writer: Option<Box<dyn ErasedAssetWriter>>,
    watcher: Option<Box<dyn AssetWatcher>>,
    processed_watcher: Option<Box<dyn AssetWatcher>>,
    event_receiver: Option<crossbeam_channel::Receiver<AssetSourceEvent>>,
    processed_event_receiver: Option<crossbeam_channel::Receiver<AssetSourceEvent>>,
}

impl AssetSource {
    /// Starts building a new [`AssetSource`].
    pub fn build() -> AssetSourceBuilder {
        AssetSourceBuilder::default()
    }

    /// Returns this source's id.
    #[inline]
    pub fn id(&self) -> AssetSourceId<'static> {
        self.id.clone()
    }

    /// Return's this source's unprocessed [`AssetReader`](crate::io::AssetReader).
    #[inline]
    pub fn reader(&self) -> &dyn ErasedAssetReader {
        &*self.reader
    }

    /// Return's this source's unprocessed [`AssetWriter`](crate::io::AssetWriter), if it exists.
    #[inline]
    pub fn writer(&self) -> Result<&dyn ErasedAssetWriter, MissingAssetWriterError> {
        self.writer
            .as_deref()
            .ok_or_else(|| MissingAssetWriterError(self.id.clone_owned()))
    }

    /// Return's this source's processed [`AssetReader`](crate::io::AssetReader), if it exists.
    #[inline]
    pub fn processed_reader(
        &self,
    ) -> Result<&dyn ErasedAssetReader, MissingProcessedAssetReaderError> {
        self.processed_reader
            .as_deref()
            .ok_or_else(|| MissingProcessedAssetReaderError(self.id.clone_owned()))
    }

    /// Return's this source's processed [`AssetWriter`](crate::io::AssetWriter), if it exists.
    #[inline]
    pub fn processed_writer(
        &self,
    ) -> Result<&dyn ErasedAssetWriter, MissingProcessedAssetWriterError> {
        self.processed_writer
            .as_deref()
            .ok_or_else(|| MissingProcessedAssetWriterError(self.id.clone_owned()))
    }

    /// Return's this source's unprocessed event receiver, if the source is currently watching for changes.
    #[inline]
    pub fn event_receiver(&self) -> Option<&crossbeam_channel::Receiver<AssetSourceEvent>> {
        self.event_receiver.as_ref()
    }

    /// Return's this source's processed event receiver, if the source is currently watching for changes.
    #[inline]
    pub fn processed_event_receiver(
        &self,
    ) -> Option<&crossbeam_channel::Receiver<AssetSourceEvent>> {
        self.processed_event_receiver.as_ref()
    }

    /// Returns true if the assets in this source should be processed.
    #[inline]
    pub fn should_process(&self) -> bool {
        self.processed_writer.is_some()
    }

    /// Returns a builder function for this platform's default [`AssetReader`](crate::io::AssetReader). `path` is the relative path to
    /// the asset root.
    pub fn get_default_reader(
        _path: String,
    ) -> impl FnMut() -> Box<dyn ErasedAssetReader> + Send + Sync {
        move || {
            #[cfg(all(not(target_arch = "wasm32"), not(target_os = "android")))]
            return Box::new(super::file::FileAssetReader::new(&_path));
            #[cfg(target_arch = "wasm32")]
            return Box::new(super::wasm::HttpWasmAssetReader::new(&_path));
            #[cfg(target_os = "android")]
            return Box::new(super::android::AndroidAssetReader);
        }
    }

    /// Returns a builder function for this platform's default [`AssetWriter`](crate::io::AssetWriter). `path` is the relative path to
    /// the asset root. This will return [`None`] if this platform does not support writing assets by default.
    pub fn get_default_writer(
        _path: String,
    ) -> impl FnMut(bool) -> Option<Box<dyn ErasedAssetWriter>> + Send + Sync {
        move |_create_root: bool| {
            #[cfg(all(not(target_arch = "wasm32"), not(target_os = "android")))]
            return Some(Box::new(super::file::FileAssetWriter::new(
                &_path,
                _create_root,
            )));
            #[cfg(any(target_arch = "wasm32", target_os = "android"))]
            return None;
        }
    }

    /// Returns the default non-existent [`AssetWatcher`] warning for the current platform.
    pub fn get_default_watch_warning() -> &'static str {
        #[cfg(target_arch = "wasm32")]
        return "Web does not currently support watching assets.";
        #[cfg(target_os = "android")]
        return "Android does not currently support watching assets.";
        #[cfg(all(
            not(target_arch = "wasm32"),
            not(target_os = "android"),
            not(feature = "file_watcher")
        ))]
        return "Consider enabling the `file_watcher` feature.";
        #[cfg(all(
            not(target_arch = "wasm32"),
            not(target_os = "android"),
            feature = "file_watcher"
        ))]
        return "Consider adding an \"assets\" directory.";
    }

    /// Returns a builder function for this platform's default [`AssetWatcher`]. `path` is the relative path to
    /// the asset root. This will return [`None`] if this platform does not support watching assets by default.
    /// `file_debounce_time` is the amount of time to wait (and debounce duplicate events) before returning an event.
    /// Higher durations reduce duplicates but increase the amount of time before a change event is processed. If the
    /// duration is set too low, some systems might surface events _before_ their filesystem has the changes.
    #[cfg_attr(
        any(
            not(feature = "file_watcher"),
            target_arch = "wasm32",
            target_os = "android"
        ),
        expect(
            unused_variables,
            reason = "The `path` and `file_debounce_wait_time` arguments are unused when on WASM, Android, or if the `file_watcher` feature is disabled."
        )
    )]
    pub fn get_default_watcher(
        path: String,
        file_debounce_wait_time: Duration,
    ) -> impl FnMut(crossbeam_channel::Sender<AssetSourceEvent>) -> Option<Box<dyn AssetWatcher>>
           + Send
           + Sync {
        move |sender: crossbeam_channel::Sender<AssetSourceEvent>| {
            #[cfg(all(
                feature = "file_watcher",
                not(target_arch = "wasm32"),
                not(target_os = "android")
            ))]
            {
                let path = std::path::PathBuf::from(path.clone());
                if path.exists() {
                    Some(Box::new(
                        super::file::FileWatcher::new(
                            path.clone(),
                            sender,
                            file_debounce_wait_time,
                        )
                        .unwrap_or_else(|e| {
                            panic!("Failed to create file watcher from path {path:?}, {e:?}")
                        }),
                    ))
                } else {
                    warn!("Skip creating file watcher because path {path:?} does not exist.");
                    None
                }
            }
            #[cfg(any(
                not(feature = "file_watcher"),
                target_arch = "wasm32",
                target_os = "android"
            ))]
            return None;
        }
    }

    /// This will cause processed [`AssetReader`](crate::io::AssetReader) futures (such as [`AssetReader::read`](crate::io::AssetReader::read)) to wait until
    /// the [`AssetProcessor`](crate::AssetProcessor) has finished processing the requested asset.
    pub fn gate_on_processor(&mut self, processor_data: Arc<AssetProcessorData>) {
        if let Some(reader) = self.processed_reader.take() {
            self.processed_reader = Some(Box::new(ProcessorGatedReader::new(
                self.id(),
                reader,
                processor_data,
            )));
        }
    }
}

/// A collection of [`AssetSource`]s.
pub struct AssetSources {
    sources: HashMap<CowArc<'static, str>, AssetSource>,
    default: AssetSource,
}

impl AssetSources {
    /// Gets the [`AssetSource`] with the given `id`, if it exists.
    pub fn get<'a, 'b>(
        &'a self,
        id: impl Into<AssetSourceId<'b>>,
    ) -> Result<&'a AssetSource, MissingAssetSourceError> {
        match id.into().into_owned() {
            AssetSourceId::Default => Ok(&self.default),
            AssetSourceId::Name(name) => self
                .sources
                .get(&name)
                .ok_or_else(|| MissingAssetSourceError(AssetSourceId::Name(name))),
        }
    }

    /// Iterates all asset sources in the collection (including the default source).
    pub fn iter(&self) -> impl Iterator<Item = &AssetSource> {
        self.sources.values().chain(Some(&self.default))
    }

    /// Mutably iterates all asset sources in the collection (including the default source).
    pub fn iter_mut(&mut self) -> impl Iterator<Item = &mut AssetSource> {
        self.sources.values_mut().chain(Some(&mut self.default))
    }

    /// Iterates all processed asset sources in the collection (including the default source).
    pub fn iter_processed(&self) -> impl Iterator<Item = &AssetSource> {
        self.iter().filter(|p| p.should_process())
    }

    /// Mutably iterates all processed asset sources in the collection (including the default source).
    pub fn iter_processed_mut(&mut self) -> impl Iterator<Item = &mut AssetSource> {
        self.iter_mut().filter(|p| p.should_process())
    }

    /// Iterates over the [`AssetSourceId`] of every [`AssetSource`] in the collection (including the default source).
    pub fn ids(&self) -> impl Iterator<Item = AssetSourceId<'static>> + '_ {
        self.sources
            .keys()
            .map(|k| AssetSourceId::Name(k.clone_owned()))
            .chain(Some(AssetSourceId::Default))
    }

    /// This will cause processed [`AssetReader`](crate::io::AssetReader) futures (such as [`AssetReader::read`](crate::io::AssetReader::read)) to wait until
    /// the [`AssetProcessor`](crate::AssetProcessor) has finished processing the requested asset.
    pub fn gate_on_processor(&mut self, processor_data: Arc<AssetProcessorData>) {
        for source in self.iter_processed_mut() {
            source.gate_on_processor(processor_data.clone());
        }
    }
}

/// An error returned when an [`AssetSource`] does not exist for a given id.
#[derive(Error, Debug, Clone, PartialEq, Eq)]
#[error("Asset Source '{0}' does not exist")]
pub struct MissingAssetSourceError(AssetSourceId<'static>);

/// An error returned when an [`AssetWriter`](crate::io::AssetWriter) does not exist for a given id.
#[derive(Error, Debug, Clone)]
#[error("Asset Source '{0}' does not have an AssetWriter.")]
pub struct MissingAssetWriterError(AssetSourceId<'static>);

/// An error returned when a processed [`AssetReader`](crate::io::AssetReader) does not exist for a given id.
#[derive(Error, Debug, Clone, PartialEq, Eq)]
#[error("Asset Source '{0}' does not have a processed AssetReader.")]
pub struct MissingProcessedAssetReaderError(AssetSourceId<'static>);

/// An error returned when a processed [`AssetWriter`](crate::io::AssetWriter) does not exist for a given id.
#[derive(Error, Debug, Clone)]
#[error("Asset Source '{0}' does not have a processed AssetWriter.")]
pub struct MissingProcessedAssetWriterError(AssetSourceId<'static>);

const MISSING_DEFAULT_SOURCE: &str =
    "A default AssetSource is required. Add one to `AssetSourceBuilders`";<|MERGE_RESOLUTION|>--- conflicted
+++ resolved
@@ -11,14 +11,7 @@
 
 use super::{ErasedAssetReader, ErasedAssetWriter};
 
-<<<<<<< HEAD
 /// A reference to an "asset source", which maps to an [`AssetReader`](crate::io::AssetReader) and/or [`AssetWriter`](crate::io::AssetWriter).
-=======
-#[allow(unused_imports, reason = "Needed for documentation links.")]
-use crate::io::{AssetReader, AssetWriter};
-
-/// A reference to an "asset source", which maps to an [`AssetReader`] and/or [`AssetWriter`].
->>>>>>> 661ab1ab
 ///
 /// * [`AssetSourceId::Default`] corresponds to "default asset paths" that don't specify a source: `/path/to/asset.png`
 /// * [`AssetSourceId::Name`] corresponds to asset paths that _do_ specify a source: `remote://path/to/asset.png`, where `remote` is the name.
