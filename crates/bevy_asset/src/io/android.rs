--- conflicted
+++ resolved
@@ -1,11 +1,7 @@
 use crate::io::{
     get_meta_path, AssetReader, AssetReaderError, EmptyPathStream, PathStream, Reader, VecReader,
 };
-<<<<<<< HEAD
-use bevy_utils::tracing::error;
-=======
 use bevy_log::error;
->>>>>>> c3bdb69d
 use std::{ffi::CString, path::Path};
 
 /// [`AssetReader`] implementation for Android devices, built on top of Android's [`AssetManager`].
