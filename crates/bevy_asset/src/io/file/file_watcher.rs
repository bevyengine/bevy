--- conflicted
+++ resolved
@@ -2,12 +2,7 @@
     io::{AssetSourceEvent, AssetWatcher},
     path::normalize_path,
 };
-<<<<<<< HEAD
-use bevy_utils::Duration;
-=======
-use bevy_utils::tracing::error;
 use core::time::Duration;
->>>>>>> 0e36abc1
 use crossbeam_channel::Sender;
 use notify_debouncer_full::{
     new_debouncer,
