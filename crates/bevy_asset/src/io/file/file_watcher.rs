<<<<<<< HEAD
use crate::io::{AssetSourceEvent, AssetWatcher};
use crate::path::normalize_path;
use crate::EventSender;
use bevy_utils::tracing::error;
use bevy_utils::Duration;
=======
use crate::{
    io::{AssetSourceEvent, AssetWatcher},
    path::normalize_path,
};
use alloc::borrow::ToOwned;
use core::time::Duration;
use crossbeam_channel::Sender;
>>>>>>> 1a346870
use notify_debouncer_full::{
    new_debouncer,
    notify::{
        self,
        event::{AccessKind, AccessMode, CreateKind, ModifyKind, RemoveKind, RenameMode},
        RecommendedWatcher, RecursiveMode,
    },
    DebounceEventResult, Debouncer, RecommendedCache,
};
use std::path::{Path, PathBuf};
use tracing::error;

/// An [`AssetWatcher`] that watches the filesystem for changes to asset files in a given root folder and emits [`AssetSourceEvent`]
/// for each relevant change.
///
/// This uses [`notify_debouncer_full`] to retrieve "debounced" filesystem events.
/// "Debouncing" defines a time window to hold on to events and then removes duplicate events that fall into this window.
/// This introduces a small delay in processing events, but it helps reduce event duplicates. A small delay is also necessary
/// on some systems to avoid processing a change event before it has actually been applied.
pub struct FileWatcher {
    _watcher: Debouncer<RecommendedWatcher, RecommendedCache>,
}

impl FileWatcher {
    /// Creates a new [`FileWatcher`] that watches for changes to the asset files in the given `path`.
    pub fn new(
<<<<<<< HEAD
        root: PathBuf,
        sender: EventSender<AssetSourceEvent>,
=======
        path: PathBuf,
        sender: Sender<AssetSourceEvent>,
>>>>>>> 1a346870
        debounce_wait_time: Duration,
    ) -> Result<Self, notify::Error> {
        let root = normalize_path(&path).canonicalize()?;
        let watcher = new_asset_event_debouncer(
            path.clone(),
            debounce_wait_time,
            FileEventHandler {
                root,
                sender,
                last_event: None,
            },
        )?;
        Ok(FileWatcher { _watcher: watcher })
    }
}

impl AssetWatcher for FileWatcher {}

pub(crate) fn get_asset_path(root: &Path, absolute_path: &Path) -> (PathBuf, bool) {
    let relative_path = absolute_path.strip_prefix(root).unwrap_or_else(|_| {
        panic!(
            "FileWatcher::get_asset_path() failed to strip prefix from absolute path: absolute_path={}, root={}",
            absolute_path.display(),
            root.display()
        )
    });
    let is_meta = relative_path.extension().is_some_and(|e| e == "meta");
    let asset_path = if is_meta {
        relative_path.with_extension("")
    } else {
        relative_path.to_owned()
    };
    (asset_path, is_meta)
}

/// This is a bit more abstracted than it normally would be because we want to try _very hard_ not to duplicate this
/// event management logic across filesystem-driven [`AssetWatcher`] impls. Each operating system / platform behaves
/// a little differently and this is the result of a delicate balancing act that we should only perform once.
pub(crate) fn new_asset_event_debouncer(
    root: PathBuf,
    debounce_wait_time: Duration,
    mut handler: impl FilesystemEventHandler,
) -> Result<Debouncer<RecommendedWatcher, RecommendedCache>, notify::Error> {
    let root = super::get_base_path().join(root);
    let mut debouncer = new_debouncer(
        debounce_wait_time,
        None,
        move |result: DebounceEventResult| {
            match result {
                Ok(events) => {
                    handler.begin();
                    for event in events.iter() {
                        match event.kind {
                            notify::EventKind::Create(CreateKind::File) => {
                                if let Some((path, is_meta)) = handler.get_path(&event.paths[0]) {
                                    if is_meta {
                                        handler.handle(
                                            &event.paths,
                                            AssetSourceEvent::AddedMeta(path),
                                        );
                                    } else {
                                        handler.handle(
                                            &event.paths,
                                            AssetSourceEvent::AddedAsset(path),
                                        );
                                    }
                                }
                            }
                            notify::EventKind::Create(CreateKind::Folder) => {
                                if let Some((path, _)) = handler.get_path(&event.paths[0]) {
                                    handler
                                        .handle(&event.paths, AssetSourceEvent::AddedFolder(path));
                                }
                            }
                            notify::EventKind::Access(AccessKind::Close(AccessMode::Write)) => {
                                if let Some((path, is_meta)) = handler.get_path(&event.paths[0]) {
                                    if is_meta {
                                        handler.handle(
                                            &event.paths,
                                            AssetSourceEvent::ModifiedMeta(path),
                                        );
                                    } else {
                                        handler.handle(
                                            &event.paths,
                                            AssetSourceEvent::ModifiedAsset(path),
                                        );
                                    }
                                }
                            }
                            // Because this is debounced over a reasonable period of time, Modify(ModifyKind::Name(RenameMode::From)
                            // events are assumed to be "dangling" without a follow up "To" event. Without debouncing, "From" -> "To" -> "Both"
                            // events are emitted for renames. If a From is dangling, it is assumed to be "removed" from the context of the asset
                            // system.
                            notify::EventKind::Remove(RemoveKind::Any)
                            | notify::EventKind::Modify(ModifyKind::Name(RenameMode::From)) => {
                                if let Some((path, is_meta)) = handler.get_path(&event.paths[0]) {
                                    handler.handle(
                                        &event.paths,
                                        AssetSourceEvent::RemovedUnknown { path, is_meta },
                                    );
                                }
                            }
                            notify::EventKind::Create(CreateKind::Any)
                            | notify::EventKind::Modify(ModifyKind::Name(RenameMode::To)) => {
                                if let Some((path, is_meta)) = handler.get_path(&event.paths[0]) {
                                    let asset_event = if event.paths[0].is_dir() {
                                        AssetSourceEvent::AddedFolder(path)
                                    } else if is_meta {
                                        AssetSourceEvent::AddedMeta(path)
                                    } else {
                                        AssetSourceEvent::AddedAsset(path)
                                    };
                                    handler.handle(&event.paths, asset_event);
                                }
                            }
                            notify::EventKind::Modify(ModifyKind::Name(RenameMode::Both)) => {
                                let Some((old_path, old_is_meta)) =
                                    handler.get_path(&event.paths[0])
                                else {
                                    continue;
                                };
                                let Some((new_path, new_is_meta)) =
                                    handler.get_path(&event.paths[1])
                                else {
                                    continue;
                                };
                                // only the new "real" path is considered a directory
                                if event.paths[1].is_dir() {
                                    handler.handle(
                                        &event.paths,
                                        AssetSourceEvent::RenamedFolder {
                                            old: old_path,
                                            new: new_path,
                                        },
                                    );
                                } else {
                                    match (old_is_meta, new_is_meta) {
                                        (true, true) => {
                                            handler.handle(
                                                &event.paths,
                                                AssetSourceEvent::RenamedMeta {
                                                    old: old_path,
                                                    new: new_path,
                                                },
                                            );
                                        }
                                        (false, false) => {
                                            handler.handle(
                                                &event.paths,
                                                AssetSourceEvent::RenamedAsset {
                                                    old: old_path,
                                                    new: new_path,
                                                },
                                            );
                                        }
                                        (true, false) => {
                                            error!(
                                            "Asset metafile {old_path:?} was changed to asset file {new_path:?}, which is not supported. Try restarting your app to see if configuration is still valid"
                                        );
                                        }
                                        (false, true) => {
                                            error!(
                                            "Asset file {old_path:?} was changed to meta file {new_path:?}, which is not supported. Try restarting your app to see if configuration is still valid"
                                        );
                                        }
                                    }
                                }
                            }
                            notify::EventKind::Modify(_) => {
                                let Some((path, is_meta)) = handler.get_path(&event.paths[0])
                                else {
                                    continue;
                                };
                                if event.paths[0].is_dir() {
                                    // modified folder means nothing in this case
                                } else if is_meta {
                                    handler
                                        .handle(&event.paths, AssetSourceEvent::ModifiedMeta(path));
                                } else {
                                    handler.handle(
                                        &event.paths,
                                        AssetSourceEvent::ModifiedAsset(path),
                                    );
                                };
                            }
                            notify::EventKind::Remove(RemoveKind::File) => {
                                let Some((path, is_meta)) = handler.get_path(&event.paths[0])
                                else {
                                    continue;
                                };
                                if is_meta {
                                    handler
                                        .handle(&event.paths, AssetSourceEvent::RemovedMeta(path));
                                } else {
                                    handler
                                        .handle(&event.paths, AssetSourceEvent::RemovedAsset(path));
                                }
                            }
                            notify::EventKind::Remove(RemoveKind::Folder) => {
                                let Some((path, _)) = handler.get_path(&event.paths[0]) else {
                                    continue;
                                };
                                handler.handle(&event.paths, AssetSourceEvent::RemovedFolder(path));
                            }
                            _ => {}
                        }
                    }
                }
                Err(errors) => errors.iter().for_each(|error| {
                    error!("Encountered a filesystem watcher error {error:?}");
                }),
            }
        },
    )?;
    debouncer.watch(&root, RecursiveMode::Recursive)?;
    Ok(debouncer)
}

pub(crate) struct FileEventHandler {
    sender: EventSender<AssetSourceEvent>,
    root: PathBuf,
    last_event: Option<AssetSourceEvent>,
}

impl FilesystemEventHandler for FileEventHandler {
    fn begin(&mut self) {
        self.last_event = None;
    }
    fn get_path(&self, absolute_path: &Path) -> Option<(PathBuf, bool)> {
        let absolute_path = absolute_path.canonicalize().ok()?;
        Some(get_asset_path(&self.root, &absolute_path))
    }

    fn handle(&mut self, _absolute_paths: &[PathBuf], event: AssetSourceEvent) {
        if self.last_event.as_ref() != Some(&event) {
            self.last_event = Some(event.clone());
            self.sender.send(event);
        }
    }
}

pub(crate) trait FilesystemEventHandler: Send + Sync + 'static {
    /// Called each time a set of debounced events is processed
    fn begin(&mut self);
    /// Returns an actual asset path (if one exists for the given `absolute_path`), as well as a [`bool`] that is
    /// true if the `absolute_path` corresponds to a meta file.
    fn get_path(&self, absolute_path: &Path) -> Option<(PathBuf, bool)>;
    /// Handle the given event
    fn handle(&mut self, absolute_paths: &[PathBuf], event: AssetSourceEvent);
}<|MERGE_RESOLUTION|>--- conflicted
+++ resolved
@@ -1,18 +1,10 @@
-<<<<<<< HEAD
-use crate::io::{AssetSourceEvent, AssetWatcher};
-use crate::path::normalize_path;
-use crate::EventSender;
-use bevy_utils::tracing::error;
-use bevy_utils::Duration;
-=======
 use crate::{
     io::{AssetSourceEvent, AssetWatcher},
     path::normalize_path,
+    EventSender,
 };
 use alloc::borrow::ToOwned;
 use core::time::Duration;
-use crossbeam_channel::Sender;
->>>>>>> 1a346870
 use notify_debouncer_full::{
     new_debouncer,
     notify::{
@@ -39,13 +31,8 @@
 impl FileWatcher {
     /// Creates a new [`FileWatcher`] that watches for changes to the asset files in the given `path`.
     pub fn new(
-<<<<<<< HEAD
         root: PathBuf,
         sender: EventSender<AssetSourceEvent>,
-=======
-        path: PathBuf,
-        sender: Sender<AssetSourceEvent>,
->>>>>>> 1a346870
         debounce_wait_time: Duration,
     ) -> Result<Self, notify::Error> {
         let root = normalize_path(&path).canonicalize()?;
