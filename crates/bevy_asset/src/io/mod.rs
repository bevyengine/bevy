#[cfg(target_os = "android")]
pub mod android;
pub mod embedded;
#[cfg(not(target_arch = "wasm32"))]
pub mod file;
pub mod gated;
pub mod memory;
pub mod processor_gated;
#[cfg(target_arch = "wasm32")]
pub mod wasm;

mod source;

pub use futures_lite::{AsyncReadExt, AsyncWriteExt};
pub use source::*;

use bevy_utils::BoxedFuture;
use futures_io::{AsyncRead, AsyncWrite};
use futures_lite::{ready, Stream};
use std::{
<<<<<<< HEAD
    io::{self, Error, ErrorKind},
=======
>>>>>>> 944f727b
    path::{Path, PathBuf},
    pin::Pin,
    task::Poll,
};
use thiserror::Error;

/// Errors that occur while loading assets.
#[derive(Error, Debug)]
pub enum AssetReaderError {
    /// Path not found.
    #[error("path not found: {0}")]
    NotFound(PathBuf),

    /// Encountered an I/O error while loading an asset.
    #[error("encountered an io error while loading asset: {0}")]
    Io(#[from] std::io::Error),
}

<<<<<<< HEAD
impl Clone for AssetIoError {
    fn clone(&self) -> Self {
        match self {
            AssetIoError::NotFound(error) => AssetIoError::NotFound(error.clone()),
            AssetIoError::Io(error) => {
                AssetIoError::Io(Error::new(ErrorKind::Other, error.to_string()))
            }
            AssetIoError::PathWatchError(error) => AssetIoError::PathWatchError(error.clone()),
        }
    }
}
/// A storage provider for an [`AssetServer`].
///
/// An asset I/O is the backend actually providing data for the asset loaders managed by the asset
/// server. An average user will probably be just fine with the default [`FileAssetIo`], but you
/// can easily use your own custom I/O to, for example, load assets from cloud storage or create a
/// seamless VFS layout using custom containers.
///
/// See the [`custom_asset_io`]  example in the repository for more details.
=======
pub type Reader<'a> = dyn AsyncRead + Unpin + Send + Sync + 'a;

/// Performs read operations on an asset storage. [`AssetReader`] exposes a "virtual filesystem"
/// API, where asset bytes and asset metadata bytes are both stored and accessible for a given
/// `path`.
>>>>>>> 944f727b
///
/// Also see [`AssetWriter`].
pub trait AssetReader: Send + Sync + 'static {
    /// Returns a future to load the full file data at the provided path.
    fn read<'a>(
        &'a self,
        path: &'a Path,
    ) -> BoxedFuture<'a, Result<Box<Reader<'a>>, AssetReaderError>>;
    /// Returns a future to load the full file data at the provided path.
    fn read_meta<'a>(
        &'a self,
        path: &'a Path,
    ) -> BoxedFuture<'a, Result<Box<Reader<'a>>, AssetReaderError>>;
    /// Returns an iterator of directory entry names at the provided path.
    fn read_directory<'a>(
        &'a self,
        path: &'a Path,
    ) -> BoxedFuture<'a, Result<Box<PathStream>, AssetReaderError>>;
    /// Returns an iterator of directory entry names at the provided path.
    fn is_directory<'a>(
        &'a self,
        path: &'a Path,
    ) -> BoxedFuture<'a, Result<bool, AssetReaderError>>;

    /// Reads asset metadata bytes at the given `path` into a [`Vec<u8>`]. This is a convenience
    /// function that wraps [`AssetReader::read_meta`] by default.
    fn read_meta_bytes<'a>(
        &'a self,
        path: &'a Path,
    ) -> BoxedFuture<'a, Result<Vec<u8>, AssetReaderError>> {
        Box::pin(async move {
            let mut meta_reader = self.read_meta(path).await?;
            let mut meta_bytes = Vec::new();
            meta_reader.read_to_end(&mut meta_bytes).await?;
            Ok(meta_bytes)
        })
    }
}

pub type Writer = dyn AsyncWrite + Unpin + Send + Sync;

pub type PathStream = dyn Stream<Item = PathBuf> + Unpin + Send;

/// Errors that occur while loading assets.
#[derive(Error, Debug)]
pub enum AssetWriterError {
    /// Encountered an I/O error while loading an asset.
    #[error("encountered an io error while loading asset: {0}")]
    Io(#[from] std::io::Error),
}

/// Preforms write operations on an asset storage. [`AssetWriter`] exposes a "virtual filesystem"
/// API, where asset bytes and asset metadata bytes are both stored and accessible for a given
/// `path`.
///
/// Also see [`AssetReader`].
pub trait AssetWriter: Send + Sync + 'static {
    /// Writes the full asset bytes at the provided path.
    fn write<'a>(
        &'a self,
        path: &'a Path,
    ) -> BoxedFuture<'a, Result<Box<Writer>, AssetWriterError>>;
    /// Writes the full asset meta bytes at the provided path.
    /// This _should not_ include storage specific extensions like `.meta`.
    fn write_meta<'a>(
        &'a self,
        path: &'a Path,
    ) -> BoxedFuture<'a, Result<Box<Writer>, AssetWriterError>>;
    /// Removes the asset stored at the given path.
    fn remove<'a>(&'a self, path: &'a Path) -> BoxedFuture<'a, Result<(), AssetWriterError>>;
    /// Removes the asset meta stored at the given path.
    /// This _should not_ include storage specific extensions like `.meta`.
    fn remove_meta<'a>(&'a self, path: &'a Path) -> BoxedFuture<'a, Result<(), AssetWriterError>>;
    /// Renames the asset at `old_path` to `new_path`
    fn rename<'a>(
        &'a self,
        old_path: &'a Path,
        new_path: &'a Path,
    ) -> BoxedFuture<'a, Result<(), AssetWriterError>>;
    /// Renames the asset meta for the asset at `old_path` to `new_path`.
    /// This _should not_ include storage specific extensions like `.meta`.
    fn rename_meta<'a>(
        &'a self,
        old_path: &'a Path,
        new_path: &'a Path,
    ) -> BoxedFuture<'a, Result<(), AssetWriterError>>;
    /// Removes the directory at the given path, including all assets _and_ directories in that directory.
    fn remove_directory<'a>(
        &'a self,
        path: &'a Path,
    ) -> BoxedFuture<'a, Result<(), AssetWriterError>>;
    /// Removes the directory at the given path, but only if it is completely empty. This will return an error if the
    /// directory is not empty.
    fn remove_empty_directory<'a>(
        &'a self,
        path: &'a Path,
    ) -> BoxedFuture<'a, Result<(), AssetWriterError>>;
    /// Removes all assets (and directories) in this directory, resulting in an empty directory.
    fn remove_assets_in_directory<'a>(
        &'a self,
        path: &'a Path,
    ) -> BoxedFuture<'a, Result<(), AssetWriterError>>;
    /// Writes the asset `bytes` to the given `path`.
    fn write_bytes<'a>(
        &'a self,
        path: &'a Path,
        bytes: &'a [u8],
    ) -> BoxedFuture<'a, Result<(), AssetWriterError>> {
        Box::pin(async move {
            let mut writer = self.write(path).await?;
            writer.write_all(bytes).await?;
            writer.flush().await?;
            Ok(())
        })
    }
    /// Writes the asset meta `bytes` to the given `path`.
    fn write_meta_bytes<'a>(
        &'a self,
        path: &'a Path,
        bytes: &'a [u8],
    ) -> BoxedFuture<'a, Result<(), AssetWriterError>> {
        Box::pin(async move {
            let mut meta_writer = self.write_meta(path).await?;
            meta_writer.write_all(bytes).await?;
            meta_writer.flush().await?;
            Ok(())
        })
    }
}

/// An "asset source change event" that occurs whenever asset (or asset metadata) is created/added/removed
#[derive(Clone, Debug, PartialEq, Eq)]
pub enum AssetSourceEvent {
    /// An asset at this path was added.
    AddedAsset(PathBuf),
    /// An asset at this path was modified.
    ModifiedAsset(PathBuf),
    /// An asset at this path was removed.
    RemovedAsset(PathBuf),
    /// An asset at this path was renamed.
    RenamedAsset { old: PathBuf, new: PathBuf },
    /// Asset metadata at this path was added.
    AddedMeta(PathBuf),
    /// Asset metadata at this path was modified.
    ModifiedMeta(PathBuf),
    /// Asset metadata at this path was removed.
    RemovedMeta(PathBuf),
    /// Asset metadata at this path was renamed.
    RenamedMeta { old: PathBuf, new: PathBuf },
    /// A folder at the given path was added.
    AddedFolder(PathBuf),
    /// A folder at the given path was removed.
    RemovedFolder(PathBuf),
    /// A folder at the given path was renamed.
    RenamedFolder { old: PathBuf, new: PathBuf },
    /// Something of unknown type was removed. It is the job of the event handler to determine the type.
    /// This exists because notify-rs produces "untyped" rename events without destination paths for unwatched folders, so we can't determine the type of
    /// the rename.
    RemovedUnknown {
        /// The path of the removed asset or folder (undetermined). This could be an asset path or a folder. This will not be a "meta file" path.
        path: PathBuf,
        /// This field is only relevant if `path` is determined to be an asset path (and therefore not a folder). If this field is `true`,
        /// then this event corresponds to a meta removal (not an asset removal) . If `false`, then this event corresponds to an asset removal
        /// (not a meta removal).
        is_meta: bool,
    },
}

/// A handle to an "asset watcher" process, that will listen for and emit [`AssetSourceEvent`] values for as long as
/// [`AssetWatcher`] has not been dropped.
pub trait AssetWatcher: Send + Sync + 'static {}

/// An [`AsyncRead`] implementation capable of reading a [`Vec<u8>`].
pub struct VecReader {
    bytes: Vec<u8>,
    bytes_read: usize,
}

impl VecReader {
    /// Create a new [`VecReader`] for `bytes`.
    pub fn new(bytes: Vec<u8>) -> Self {
        Self {
            bytes_read: 0,
            bytes,
        }
    }
}

impl AsyncRead for VecReader {
    fn poll_read(
        mut self: std::pin::Pin<&mut Self>,
        cx: &mut std::task::Context<'_>,
        buf: &mut [u8],
    ) -> std::task::Poll<futures_io::Result<usize>> {
        if self.bytes_read >= self.bytes.len() {
            Poll::Ready(Ok(0))
        } else {
            let n = ready!(Pin::new(&mut &self.bytes[self.bytes_read..]).poll_read(cx, buf))?;
            self.bytes_read += n;
            Poll::Ready(Ok(n))
        }
    }
}

/// Appends `.meta` to the given path.
pub(crate) fn get_meta_path(path: &Path) -> PathBuf {
    let mut meta_path = path.to_path_buf();
    let mut extension = path
        .extension()
        .expect("asset paths must have extensions")
        .to_os_string();
    extension.push(".meta");
    meta_path.set_extension(extension);
    meta_path
}

/// A [`PathBuf`] [`Stream`] implementation that immediately returns nothing.
struct EmptyPathStream;

impl Stream for EmptyPathStream {
    type Item = PathBuf;

    fn poll_next(
        self: Pin<&mut Self>,
        _cx: &mut std::task::Context<'_>,
    ) -> Poll<Option<Self::Item>> {
        Poll::Ready(None)
    }
}<|MERGE_RESOLUTION|>--- conflicted
+++ resolved
@@ -18,10 +18,6 @@
 use futures_io::{AsyncRead, AsyncWrite};
 use futures_lite::{ready, Stream};
 use std::{
-<<<<<<< HEAD
-    io::{self, Error, ErrorKind},
-=======
->>>>>>> 944f727b
     path::{Path, PathBuf},
     pin::Pin,
     task::Poll,
@@ -40,33 +36,12 @@
     Io(#[from] std::io::Error),
 }
 
-<<<<<<< HEAD
-impl Clone for AssetIoError {
-    fn clone(&self) -> Self {
-        match self {
-            AssetIoError::NotFound(error) => AssetIoError::NotFound(error.clone()),
-            AssetIoError::Io(error) => {
-                AssetIoError::Io(Error::new(ErrorKind::Other, error.to_string()))
-            }
-            AssetIoError::PathWatchError(error) => AssetIoError::PathWatchError(error.clone()),
-        }
-    }
-}
 /// A storage provider for an [`AssetServer`].
-///
-/// An asset I/O is the backend actually providing data for the asset loaders managed by the asset
-/// server. An average user will probably be just fine with the default [`FileAssetIo`], but you
-/// can easily use your own custom I/O to, for example, load assets from cloud storage or create a
-/// seamless VFS layout using custom containers.
-///
-/// See the [`custom_asset_io`]  example in the repository for more details.
-=======
 pub type Reader<'a> = dyn AsyncRead + Unpin + Send + Sync + 'a;
 
 /// Performs read operations on an asset storage. [`AssetReader`] exposes a "virtual filesystem"
 /// API, where asset bytes and asset metadata bytes are both stored and accessible for a given
 /// `path`.
->>>>>>> 944f727b
 ///
 /// Also see [`AssetWriter`].
 pub trait AssetReader: Send + Sync + 'static {
