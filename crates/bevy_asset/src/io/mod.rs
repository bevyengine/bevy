#[cfg(all(feature = "file_watcher", target_arch = "wasm32"))]
compile_error!(
    "The \"file_watcher\" feature for hot reloading does not work \
    on Wasm.\nDisable \"file_watcher\" \
    when compiling to Wasm"
);

#[cfg(target_os = "android")]
pub mod android;
pub mod embedded;
#[cfg(not(target_arch = "wasm32"))]
pub mod file;
pub mod gated;
pub mod memory;
pub mod processor_gated;
#[cfg(target_arch = "wasm32")]
pub mod wasm;

mod source;

pub use futures_lite::AsyncWriteExt;
pub use source::*;

use alloc::sync::Arc;
use bevy_utils::{BoxedFuture, ConditionalSendFuture};
use core::future::Future;
use core::{
    mem::size_of,
    pin::Pin,
    task::{Context, Poll},
};
use futures_io::{AsyncRead, AsyncWrite};
use futures_lite::{ready, Stream};
use std::path::{Path, PathBuf};
use thiserror::Error;

/// Errors that occur while loading assets.
#[derive(Error, Debug, Clone)]
pub enum AssetReaderError {
    /// Path not found.
    #[error("Path not found: {}", _0.display())]
    NotFound(PathBuf),

    /// Encountered an I/O error while loading an asset.
    #[error("Encountered an I/O error while loading asset: {0}")]
    Io(Arc<std::io::Error>),

    /// The HTTP request completed but returned an unhandled [HTTP response status code](https://developer.mozilla.org/en-US/docs/Web/HTTP/Status).
<<<<<<< HEAD
    /// - If the request returns a 404 error, expect [`AssetReaderError::NotFound`].
    /// - If the request fails before getting a status code (e.g. request timeout, interrupted connection, etc), expect [`AssetReaderError::Io`].
    #[display("Encountered HTTP status {_0:?} when loading asset")]
    #[error(ignore)]
=======
    /// If the request fails before getting a status code (e.g. request timeout, interrupted connection, etc), expect [`AssetReaderError::Io`].
    #[error("Encountered HTTP status {0:?} when loading asset")]
>>>>>>> 48fb4aa6
    HttpError(u16),
}

impl PartialEq for AssetReaderError {
    /// Equality comparison for `AssetReaderError::Io` is not full (only through `ErrorKind` of inner error)
    #[inline]
    fn eq(&self, other: &Self) -> bool {
        match (self, other) {
            (Self::NotFound(path), Self::NotFound(other_path)) => path == other_path,
            (Self::Io(error), Self::Io(other_error)) => error.kind() == other_error.kind(),
            (Self::HttpError(code), Self::HttpError(other_code)) => code == other_code,
            _ => false,
        }
    }
}

impl Eq for AssetReaderError {}

impl From<std::io::Error> for AssetReaderError {
    fn from(value: std::io::Error) -> Self {
        Self::Io(Arc::new(value))
    }
}

/// The maximum size of a future returned from [`Reader::read_to_end`].
/// This is large enough to fit ten references.
// Ideally this would be even smaller (ReadToEndFuture only needs space for two references based on its definition),
// but compiler optimizations can apparently inflate the stack size of futures due to inlining, which makes
// a higher maximum necessary.
pub const STACK_FUTURE_SIZE: usize = 10 * size_of::<&()>();

pub use stackfuture::StackFuture;

/// Asynchronously advances the cursor position by a specified number of bytes.
///
/// This trait is a simplified version of the [`futures_io::AsyncSeek`] trait, providing
/// support exclusively for the [`futures_io::SeekFrom::Current`] variant. It allows for relative
/// seeking from the current cursor position.
pub trait AsyncSeekForward {
    /// Attempts to asynchronously seek forward by a specified number of bytes from the current cursor position.
    ///
    /// Seeking beyond the end of the stream is allowed and the behavior for this case is defined by the implementation.
    /// The new position, relative to the beginning of the stream, should be returned upon successful completion
    /// of the seek operation.
    ///
    /// If the seek operation completes successfully,
    /// the new position relative to the beginning of the stream should be returned.
    ///
    /// # Implementation
    ///
    /// Implementations of this trait should handle [`Poll::Pending`] correctly, converting
    /// [`std::io::ErrorKind::WouldBlock`] errors into [`Poll::Pending`] to indicate that the operation is not
    /// yet complete and should be retried, and either internally retry or convert
    /// [`std::io::ErrorKind::Interrupted`] into another error kind.
    fn poll_seek_forward(
        self: Pin<&mut Self>,
        cx: &mut Context<'_>,
        offset: u64,
    ) -> Poll<futures_io::Result<u64>>;
}

impl<T: ?Sized + AsyncSeekForward + Unpin> AsyncSeekForward for Box<T> {
    fn poll_seek_forward(
        mut self: Pin<&mut Self>,
        cx: &mut Context<'_>,
        offset: u64,
    ) -> Poll<futures_io::Result<u64>> {
        Pin::new(&mut **self).poll_seek_forward(cx, offset)
    }
}

/// Extension trait for [`AsyncSeekForward`].
pub trait AsyncSeekForwardExt: AsyncSeekForward {
    /// Seek by the provided `offset` in the forwards direction, using the [`AsyncSeekForward`] trait.
    fn seek_forward(&mut self, offset: u64) -> SeekForwardFuture<'_, Self>
    where
        Self: Unpin,
    {
        SeekForwardFuture {
            seeker: self,
            offset,
        }
    }
}

impl<R: AsyncSeekForward + ?Sized> AsyncSeekForwardExt for R {}

#[derive(Debug)]
#[must_use = "futures do nothing unless you `.await` or poll them"]
pub struct SeekForwardFuture<'a, S: Unpin + ?Sized> {
    seeker: &'a mut S,
    offset: u64,
}

impl<S: Unpin + ?Sized> Unpin for SeekForwardFuture<'_, S> {}

impl<S: AsyncSeekForward + Unpin + ?Sized> Future for SeekForwardFuture<'_, S> {
    type Output = futures_lite::io::Result<u64>;

    fn poll(mut self: Pin<&mut Self>, cx: &mut Context<'_>) -> Poll<Self::Output> {
        let offset = self.offset;
        Pin::new(&mut *self.seeker).poll_seek_forward(cx, offset)
    }
}

/// A type returned from [`AssetReader::read`], which is used to read the contents of a file
/// (or virtual file) corresponding to an asset.
///
/// This is essentially a trait alias for types implementing [`AsyncRead`] and [`AsyncSeekForward`].
/// The only reason a blanket implementation is not provided for applicable types is to allow
/// implementors to override the provided implementation of [`Reader::read_to_end`].
pub trait Reader: AsyncRead + AsyncSeekForward + Unpin + Send + Sync {
    /// Reads the entire contents of this reader and appends them to a vec.
    ///
    /// # Note for implementors
    /// You should override the provided implementation if you can fill up the buffer more
    /// efficiently than the default implementation, which calls `poll_read` repeatedly to
    /// fill up the buffer 32 bytes at a time.
    fn read_to_end<'a>(
        &'a mut self,
        buf: &'a mut Vec<u8>,
    ) -> StackFuture<'a, std::io::Result<usize>, STACK_FUTURE_SIZE> {
        let future = futures_lite::AsyncReadExt::read_to_end(self, buf);
        StackFuture::from(future)
    }
}

impl Reader for Box<dyn Reader + '_> {
    fn read_to_end<'a>(
        &'a mut self,
        buf: &'a mut Vec<u8>,
    ) -> StackFuture<'a, std::io::Result<usize>, STACK_FUTURE_SIZE> {
        (**self).read_to_end(buf)
    }
}

/// A future that returns a value or an [`AssetReaderError`]
pub trait AssetReaderFuture:
    ConditionalSendFuture<Output = Result<Self::Value, AssetReaderError>>
{
    type Value;
}

impl<F, T> AssetReaderFuture for F
where
    F: ConditionalSendFuture<Output = Result<T, AssetReaderError>>,
{
    type Value = T;
}

/// Performs read operations on an asset storage. [`AssetReader`] exposes a "virtual filesystem"
/// API, where asset bytes and asset metadata bytes are both stored and accessible for a given
/// `path`. This trait is not object safe, if needed use a dyn [`ErasedAssetReader`] instead.
///
/// This trait defines asset-agnostic mechanisms to read bytes from a storage system.
/// For the per-asset-type saving/loading logic, see [`AssetSaver`](crate::saver::AssetSaver) and [`AssetLoader`](crate::loader::AssetLoader).
///
/// For a complementary version of this trait that can write assets to storage, see [`AssetWriter`].
pub trait AssetReader: Send + Sync + 'static {
    /// Returns a future to load the full file data at the provided path.
    ///
    /// # Note for implementors
    /// The preferred style for implementing this method is an `async fn` returning an opaque type.
    ///
    /// ```no_run
    /// # use std::path::Path;
    /// # use bevy_asset::{prelude::*, io::{AssetReader, PathStream, Reader, AssetReaderError}};
    /// # struct MyReader;
    /// impl AssetReader for MyReader {
    ///     async fn read<'a>(&'a self, path: &'a Path) -> Result<impl Reader + 'a, AssetReaderError> {
    ///         // ...
    ///         # let val: Box<dyn Reader> = unimplemented!(); Ok(val)
    ///     }
    ///     # async fn read_meta<'a>(&'a self, path: &'a Path) -> Result<impl Reader + 'a, AssetReaderError> {
    ///     #     let val: Box<dyn Reader> = unimplemented!(); Ok(val) }
    ///     # async fn read_directory<'a>(&'a self, path: &'a Path) -> Result<Box<PathStream>, AssetReaderError> { unimplemented!() }
    ///     # async fn is_directory<'a>(&'a self, path: &'a Path) -> Result<bool, AssetReaderError> { unimplemented!() }
    ///     # async fn read_meta_bytes<'a>(&'a self, path: &'a Path) -> Result<Vec<u8>, AssetReaderError> { unimplemented!() }
    /// }
    /// ```
    fn read<'a>(&'a self, path: &'a Path) -> impl AssetReaderFuture<Value: Reader + 'a>;
    /// Returns a future to load the full file data at the provided path.
    fn read_meta<'a>(&'a self, path: &'a Path) -> impl AssetReaderFuture<Value: Reader + 'a>;
    /// Returns an iterator of directory entry names at the provided path.
    fn read_directory<'a>(
        &'a self,
        path: &'a Path,
    ) -> impl ConditionalSendFuture<Output = Result<Box<PathStream>, AssetReaderError>>;
    /// Returns true if the provided path points to a directory.
    fn is_directory<'a>(
        &'a self,
        path: &'a Path,
    ) -> impl ConditionalSendFuture<Output = Result<bool, AssetReaderError>>;
    /// Reads asset metadata bytes at the given `path` into a [`Vec<u8>`]. This is a convenience
    /// function that wraps [`AssetReader::read_meta`] by default.
    fn read_meta_bytes<'a>(
        &'a self,
        path: &'a Path,
    ) -> impl ConditionalSendFuture<Output = Result<Vec<u8>, AssetReaderError>> {
        async {
            let mut meta_reader = self.read_meta(path).await?;
            let mut meta_bytes = Vec::new();
            meta_reader.read_to_end(&mut meta_bytes).await?;
            Ok(meta_bytes)
        }
    }
}

/// Equivalent to an [`AssetReader`] but using boxed futures, necessary eg. when using a `dyn AssetReader`,
/// as [`AssetReader`] isn't currently object safe.
pub trait ErasedAssetReader: Send + Sync + 'static {
    /// Returns a future to load the full file data at the provided path.
    fn read<'a>(
        &'a self,
        path: &'a Path,
    ) -> BoxedFuture<'a, Result<Box<dyn Reader + 'a>, AssetReaderError>>;
    /// Returns a future to load the full file data at the provided path.
    fn read_meta<'a>(
        &'a self,
        path: &'a Path,
    ) -> BoxedFuture<'a, Result<Box<dyn Reader + 'a>, AssetReaderError>>;
    /// Returns an iterator of directory entry names at the provided path.
    fn read_directory<'a>(
        &'a self,
        path: &'a Path,
    ) -> BoxedFuture<'a, Result<Box<PathStream>, AssetReaderError>>;
    /// Returns true if the provided path points to a directory.
    fn is_directory<'a>(
        &'a self,
        path: &'a Path,
    ) -> BoxedFuture<'a, Result<bool, AssetReaderError>>;
    /// Reads asset metadata bytes at the given `path` into a [`Vec<u8>`]. This is a convenience
    /// function that wraps [`ErasedAssetReader::read_meta`] by default.
    fn read_meta_bytes<'a>(
        &'a self,
        path: &'a Path,
    ) -> BoxedFuture<'a, Result<Vec<u8>, AssetReaderError>>;
}

impl<T: AssetReader> ErasedAssetReader for T {
    fn read<'a>(
        &'a self,
        path: &'a Path,
    ) -> BoxedFuture<'a, Result<Box<dyn Reader + 'a>, AssetReaderError>> {
        Box::pin(async {
            let reader = Self::read(self, path).await?;
            Ok(Box::new(reader) as Box<dyn Reader>)
        })
    }
    fn read_meta<'a>(
        &'a self,
        path: &'a Path,
    ) -> BoxedFuture<'a, Result<Box<dyn Reader + 'a>, AssetReaderError>> {
        Box::pin(async {
            let reader = Self::read_meta(self, path).await?;
            Ok(Box::new(reader) as Box<dyn Reader>)
        })
    }
    fn read_directory<'a>(
        &'a self,
        path: &'a Path,
    ) -> BoxedFuture<'a, Result<Box<PathStream>, AssetReaderError>> {
        Box::pin(Self::read_directory(self, path))
    }
    fn is_directory<'a>(
        &'a self,
        path: &'a Path,
    ) -> BoxedFuture<'a, Result<bool, AssetReaderError>> {
        Box::pin(Self::is_directory(self, path))
    }
    fn read_meta_bytes<'a>(
        &'a self,
        path: &'a Path,
    ) -> BoxedFuture<'a, Result<Vec<u8>, AssetReaderError>> {
        Box::pin(Self::read_meta_bytes(self, path))
    }
}

pub type Writer = dyn AsyncWrite + Unpin + Send + Sync;

pub type PathStream = dyn Stream<Item = PathBuf> + Unpin + Send;

/// Errors that occur while loading assets.
#[derive(Error, Debug)]
pub enum AssetWriterError {
    /// Encountered an I/O error while loading an asset.
    #[error("encountered an io error while loading asset: {0}")]
    Io(#[from] std::io::Error),
}

/// Preforms write operations on an asset storage. [`AssetWriter`] exposes a "virtual filesystem"
/// API, where asset bytes and asset metadata bytes are both stored and accessible for a given
/// `path`. This trait is not object safe, if needed use a dyn [`ErasedAssetWriter`] instead.
///
/// This trait defines asset-agnostic mechanisms to write bytes to a storage system.
/// For the per-asset-type saving/loading logic, see [`AssetSaver`](crate::saver::AssetSaver) and [`AssetLoader`](crate::loader::AssetLoader).
///
/// For a complementary version of this trait that can read assets from storage, see [`AssetReader`].
pub trait AssetWriter: Send + Sync + 'static {
    /// Writes the full asset bytes at the provided path.
    fn write<'a>(
        &'a self,
        path: &'a Path,
    ) -> impl ConditionalSendFuture<Output = Result<Box<Writer>, AssetWriterError>>;
    /// Writes the full asset meta bytes at the provided path.
    /// This _should not_ include storage specific extensions like `.meta`.
    fn write_meta<'a>(
        &'a self,
        path: &'a Path,
    ) -> impl ConditionalSendFuture<Output = Result<Box<Writer>, AssetWriterError>>;
    /// Removes the asset stored at the given path.
    fn remove<'a>(
        &'a self,
        path: &'a Path,
    ) -> impl ConditionalSendFuture<Output = Result<(), AssetWriterError>>;
    /// Removes the asset meta stored at the given path.
    /// This _should not_ include storage specific extensions like `.meta`.
    fn remove_meta<'a>(
        &'a self,
        path: &'a Path,
    ) -> impl ConditionalSendFuture<Output = Result<(), AssetWriterError>>;
    /// Renames the asset at `old_path` to `new_path`
    fn rename<'a>(
        &'a self,
        old_path: &'a Path,
        new_path: &'a Path,
    ) -> impl ConditionalSendFuture<Output = Result<(), AssetWriterError>>;
    /// Renames the asset meta for the asset at `old_path` to `new_path`.
    /// This _should not_ include storage specific extensions like `.meta`.
    fn rename_meta<'a>(
        &'a self,
        old_path: &'a Path,
        new_path: &'a Path,
    ) -> impl ConditionalSendFuture<Output = Result<(), AssetWriterError>>;
    /// Creates a directory at the given path, including all parent directories if they do not
    /// already exist.
    fn create_directory<'a>(
        &'a self,
        path: &'a Path,
    ) -> impl ConditionalSendFuture<Output = Result<(), AssetWriterError>>;
    /// Removes the directory at the given path, including all assets _and_ directories in that directory.
    fn remove_directory<'a>(
        &'a self,
        path: &'a Path,
    ) -> impl ConditionalSendFuture<Output = Result<(), AssetWriterError>>;
    /// Removes the directory at the given path, but only if it is completely empty. This will return an error if the
    /// directory is not empty.
    fn remove_empty_directory<'a>(
        &'a self,
        path: &'a Path,
    ) -> impl ConditionalSendFuture<Output = Result<(), AssetWriterError>>;
    /// Removes all assets (and directories) in this directory, resulting in an empty directory.
    fn remove_assets_in_directory<'a>(
        &'a self,
        path: &'a Path,
    ) -> impl ConditionalSendFuture<Output = Result<(), AssetWriterError>>;
    /// Writes the asset `bytes` to the given `path`.
    fn write_bytes<'a>(
        &'a self,
        path: &'a Path,
        bytes: &'a [u8],
    ) -> impl ConditionalSendFuture<Output = Result<(), AssetWriterError>> {
        async {
            let mut writer = self.write(path).await?;
            writer.write_all(bytes).await?;
            writer.flush().await?;
            Ok(())
        }
    }
    /// Writes the asset meta `bytes` to the given `path`.
    fn write_meta_bytes<'a>(
        &'a self,
        path: &'a Path,
        bytes: &'a [u8],
    ) -> impl ConditionalSendFuture<Output = Result<(), AssetWriterError>> {
        async {
            let mut meta_writer = self.write_meta(path).await?;
            meta_writer.write_all(bytes).await?;
            meta_writer.flush().await?;
            Ok(())
        }
    }
}

/// Equivalent to an [`AssetWriter`] but using boxed futures, necessary eg. when using a `dyn AssetWriter`,
/// as [`AssetWriter`] isn't currently object safe.
pub trait ErasedAssetWriter: Send + Sync + 'static {
    /// Writes the full asset bytes at the provided path.
    fn write<'a>(
        &'a self,
        path: &'a Path,
    ) -> BoxedFuture<'a, Result<Box<Writer>, AssetWriterError>>;
    /// Writes the full asset meta bytes at the provided path.
    /// This _should not_ include storage specific extensions like `.meta`.
    fn write_meta<'a>(
        &'a self,
        path: &'a Path,
    ) -> BoxedFuture<'a, Result<Box<Writer>, AssetWriterError>>;
    /// Removes the asset stored at the given path.
    fn remove<'a>(&'a self, path: &'a Path) -> BoxedFuture<'a, Result<(), AssetWriterError>>;
    /// Removes the asset meta stored at the given path.
    /// This _should not_ include storage specific extensions like `.meta`.
    fn remove_meta<'a>(&'a self, path: &'a Path) -> BoxedFuture<'a, Result<(), AssetWriterError>>;
    /// Renames the asset at `old_path` to `new_path`
    fn rename<'a>(
        &'a self,
        old_path: &'a Path,
        new_path: &'a Path,
    ) -> BoxedFuture<'a, Result<(), AssetWriterError>>;
    /// Renames the asset meta for the asset at `old_path` to `new_path`.
    /// This _should not_ include storage specific extensions like `.meta`.
    fn rename_meta<'a>(
        &'a self,
        old_path: &'a Path,
        new_path: &'a Path,
    ) -> BoxedFuture<'a, Result<(), AssetWriterError>>;
    /// Creates a directory at the given path, including all parent directories if they do not
    /// already exist.
    fn create_directory<'a>(
        &'a self,
        path: &'a Path,
    ) -> BoxedFuture<'a, Result<(), AssetWriterError>>;
    /// Removes the directory at the given path, including all assets _and_ directories in that directory.
    fn remove_directory<'a>(
        &'a self,
        path: &'a Path,
    ) -> BoxedFuture<'a, Result<(), AssetWriterError>>;
    /// Removes the directory at the given path, but only if it is completely empty. This will return an error if the
    /// directory is not empty.
    fn remove_empty_directory<'a>(
        &'a self,
        path: &'a Path,
    ) -> BoxedFuture<'a, Result<(), AssetWriterError>>;
    /// Removes all assets (and directories) in this directory, resulting in an empty directory.
    fn remove_assets_in_directory<'a>(
        &'a self,
        path: &'a Path,
    ) -> BoxedFuture<'a, Result<(), AssetWriterError>>;
    /// Writes the asset `bytes` to the given `path`.
    fn write_bytes<'a>(
        &'a self,
        path: &'a Path,
        bytes: &'a [u8],
    ) -> BoxedFuture<'a, Result<(), AssetWriterError>>;
    /// Writes the asset meta `bytes` to the given `path`.
    fn write_meta_bytes<'a>(
        &'a self,
        path: &'a Path,
        bytes: &'a [u8],
    ) -> BoxedFuture<'a, Result<(), AssetWriterError>>;
}

impl<T: AssetWriter> ErasedAssetWriter for T {
    fn write<'a>(
        &'a self,
        path: &'a Path,
    ) -> BoxedFuture<'a, Result<Box<Writer>, AssetWriterError>> {
        Box::pin(Self::write(self, path))
    }
    fn write_meta<'a>(
        &'a self,
        path: &'a Path,
    ) -> BoxedFuture<'a, Result<Box<Writer>, AssetWriterError>> {
        Box::pin(Self::write_meta(self, path))
    }
    fn remove<'a>(&'a self, path: &'a Path) -> BoxedFuture<'a, Result<(), AssetWriterError>> {
        Box::pin(Self::remove(self, path))
    }
    fn remove_meta<'a>(&'a self, path: &'a Path) -> BoxedFuture<'a, Result<(), AssetWriterError>> {
        Box::pin(Self::remove_meta(self, path))
    }
    fn rename<'a>(
        &'a self,
        old_path: &'a Path,
        new_path: &'a Path,
    ) -> BoxedFuture<'a, Result<(), AssetWriterError>> {
        Box::pin(Self::rename(self, old_path, new_path))
    }
    fn rename_meta<'a>(
        &'a self,
        old_path: &'a Path,
        new_path: &'a Path,
    ) -> BoxedFuture<'a, Result<(), AssetWriterError>> {
        Box::pin(Self::rename_meta(self, old_path, new_path))
    }
    fn create_directory<'a>(
        &'a self,
        path: &'a Path,
    ) -> BoxedFuture<'a, Result<(), AssetWriterError>> {
        Box::pin(Self::create_directory(self, path))
    }
    fn remove_directory<'a>(
        &'a self,
        path: &'a Path,
    ) -> BoxedFuture<'a, Result<(), AssetWriterError>> {
        Box::pin(Self::remove_directory(self, path))
    }
    fn remove_empty_directory<'a>(
        &'a self,
        path: &'a Path,
    ) -> BoxedFuture<'a, Result<(), AssetWriterError>> {
        Box::pin(Self::remove_empty_directory(self, path))
    }
    fn remove_assets_in_directory<'a>(
        &'a self,
        path: &'a Path,
    ) -> BoxedFuture<'a, Result<(), AssetWriterError>> {
        Box::pin(Self::remove_assets_in_directory(self, path))
    }
    fn write_bytes<'a>(
        &'a self,
        path: &'a Path,
        bytes: &'a [u8],
    ) -> BoxedFuture<'a, Result<(), AssetWriterError>> {
        Box::pin(Self::write_bytes(self, path, bytes))
    }
    fn write_meta_bytes<'a>(
        &'a self,
        path: &'a Path,
        bytes: &'a [u8],
    ) -> BoxedFuture<'a, Result<(), AssetWriterError>> {
        Box::pin(Self::write_meta_bytes(self, path, bytes))
    }
}

/// An "asset source change event" that occurs whenever asset (or asset metadata) is created/added/removed
#[derive(Clone, Debug, PartialEq, Eq)]
pub enum AssetSourceEvent {
    /// An asset at this path was added.
    AddedAsset(PathBuf),
    /// An asset at this path was modified.
    ModifiedAsset(PathBuf),
    /// An asset at this path was removed.
    RemovedAsset(PathBuf),
    /// An asset at this path was renamed.
    RenamedAsset { old: PathBuf, new: PathBuf },
    /// Asset metadata at this path was added.
    AddedMeta(PathBuf),
    /// Asset metadata at this path was modified.
    ModifiedMeta(PathBuf),
    /// Asset metadata at this path was removed.
    RemovedMeta(PathBuf),
    /// Asset metadata at this path was renamed.
    RenamedMeta { old: PathBuf, new: PathBuf },
    /// A folder at the given path was added.
    AddedFolder(PathBuf),
    /// A folder at the given path was removed.
    RemovedFolder(PathBuf),
    /// A folder at the given path was renamed.
    RenamedFolder { old: PathBuf, new: PathBuf },
    /// Something of unknown type was removed. It is the job of the event handler to determine the type.
    /// This exists because notify-rs produces "untyped" rename events without destination paths for unwatched folders, so we can't determine the type of
    /// the rename.
    RemovedUnknown {
        /// The path of the removed asset or folder (undetermined). This could be an asset path or a folder. This will not be a "meta file" path.
        path: PathBuf,
        /// This field is only relevant if `path` is determined to be an asset path (and therefore not a folder). If this field is `true`,
        /// then this event corresponds to a meta removal (not an asset removal) . If `false`, then this event corresponds to an asset removal
        /// (not a meta removal).
        is_meta: bool,
    },
}

/// A handle to an "asset watcher" process, that will listen for and emit [`AssetSourceEvent`] values for as long as
/// [`AssetWatcher`] has not been dropped.
pub trait AssetWatcher: Send + Sync + 'static {}

/// An [`AsyncRead`] implementation capable of reading a [`Vec<u8>`].
pub struct VecReader {
    bytes: Vec<u8>,
    bytes_read: usize,
}

impl VecReader {
    /// Create a new [`VecReader`] for `bytes`.
    pub fn new(bytes: Vec<u8>) -> Self {
        Self {
            bytes_read: 0,
            bytes,
        }
    }
}

impl AsyncRead for VecReader {
    fn poll_read(
        mut self: Pin<&mut Self>,
        cx: &mut Context<'_>,
        buf: &mut [u8],
    ) -> Poll<futures_io::Result<usize>> {
        if self.bytes_read >= self.bytes.len() {
            Poll::Ready(Ok(0))
        } else {
            let n = ready!(Pin::new(&mut &self.bytes[self.bytes_read..]).poll_read(cx, buf))?;
            self.bytes_read += n;
            Poll::Ready(Ok(n))
        }
    }
}

impl AsyncSeekForward for VecReader {
    fn poll_seek_forward(
        mut self: Pin<&mut Self>,
        _cx: &mut Context<'_>,
        offset: u64,
    ) -> Poll<std::io::Result<u64>> {
        let result = self
            .bytes_read
            .try_into()
            .map(|bytes_read: u64| bytes_read + offset);

        if let Ok(new_pos) = result {
            self.bytes_read = new_pos as _;
            Poll::Ready(Ok(new_pos as _))
        } else {
            Poll::Ready(Err(std::io::Error::new(
                std::io::ErrorKind::InvalidInput,
                "seek position is out of range",
            )))
        }
    }
}

impl Reader for VecReader {
    fn read_to_end<'a>(
        &'a mut self,
        buf: &'a mut Vec<u8>,
    ) -> StackFuture<'a, std::io::Result<usize>, STACK_FUTURE_SIZE> {
        StackFuture::from(async {
            if self.bytes_read >= self.bytes.len() {
                Ok(0)
            } else {
                buf.extend_from_slice(&self.bytes[self.bytes_read..]);
                let n = self.bytes.len() - self.bytes_read;
                self.bytes_read = self.bytes.len();
                Ok(n)
            }
        })
    }
}

/// An [`AsyncRead`] implementation capable of reading a [`&[u8]`].
pub struct SliceReader<'a> {
    bytes: &'a [u8],
    bytes_read: usize,
}

impl<'a> SliceReader<'a> {
    /// Create a new [`SliceReader`] for `bytes`.
    pub fn new(bytes: &'a [u8]) -> Self {
        Self {
            bytes,
            bytes_read: 0,
        }
    }
}

impl<'a> AsyncRead for SliceReader<'a> {
    fn poll_read(
        mut self: Pin<&mut Self>,
        cx: &mut Context<'_>,
        buf: &mut [u8],
    ) -> Poll<std::io::Result<usize>> {
        if self.bytes_read >= self.bytes.len() {
            Poll::Ready(Ok(0))
        } else {
            let n = ready!(Pin::new(&mut &self.bytes[self.bytes_read..]).poll_read(cx, buf))?;
            self.bytes_read += n;
            Poll::Ready(Ok(n))
        }
    }
}

impl<'a> AsyncSeekForward for SliceReader<'a> {
    fn poll_seek_forward(
        mut self: Pin<&mut Self>,
        _cx: &mut Context<'_>,
        offset: u64,
    ) -> Poll<std::io::Result<u64>> {
        let result = self
            .bytes_read
            .try_into()
            .map(|bytes_read: u64| bytes_read + offset);

        if let Ok(new_pos) = result {
            self.bytes_read = new_pos as _;

            Poll::Ready(Ok(new_pos as _))
        } else {
            Poll::Ready(Err(std::io::Error::new(
                std::io::ErrorKind::InvalidInput,
                "seek position is out of range",
            )))
        }
    }
}

impl Reader for SliceReader<'_> {
    fn read_to_end<'a>(
        &'a mut self,
        buf: &'a mut Vec<u8>,
    ) -> StackFuture<'a, std::io::Result<usize>, STACK_FUTURE_SIZE> {
        StackFuture::from(async {
            if self.bytes_read >= self.bytes.len() {
                Ok(0)
            } else {
                buf.extend_from_slice(&self.bytes[self.bytes_read..]);
                let n = self.bytes.len() - self.bytes_read;
                self.bytes_read = self.bytes.len();
                Ok(n)
            }
        })
    }
}

/// Appends `.meta` to the given path.
pub(crate) fn get_meta_path(path: &Path) -> PathBuf {
    let mut meta_path = path.to_path_buf();
    let mut extension = path.extension().unwrap_or_default().to_os_string();
    extension.push(".meta");
    meta_path.set_extension(extension);
    meta_path
}

#[cfg(any(target_arch = "wasm32", target_os = "android"))]
/// A [`PathBuf`] [`Stream`] implementation that immediately returns nothing.
struct EmptyPathStream;

#[cfg(any(target_arch = "wasm32", target_os = "android"))]
impl Stream for EmptyPathStream {
    type Item = PathBuf;

    fn poll_next(self: Pin<&mut Self>, _cx: &mut Context<'_>) -> Poll<Option<Self::Item>> {
        Poll::Ready(None)
    }
}<|MERGE_RESOLUTION|>--- conflicted
+++ resolved
@@ -46,15 +46,9 @@
     Io(Arc<std::io::Error>),
 
     /// The HTTP request completed but returned an unhandled [HTTP response status code](https://developer.mozilla.org/en-US/docs/Web/HTTP/Status).
-<<<<<<< HEAD
     /// - If the request returns a 404 error, expect [`AssetReaderError::NotFound`].
     /// - If the request fails before getting a status code (e.g. request timeout, interrupted connection, etc), expect [`AssetReaderError::Io`].
-    #[display("Encountered HTTP status {_0:?} when loading asset")]
-    #[error(ignore)]
-=======
-    /// If the request fails before getting a status code (e.g. request timeout, interrupted connection, etc), expect [`AssetReaderError::Io`].
     #[error("Encountered HTTP status {0:?} when loading asset")]
->>>>>>> 48fb4aa6
     HttpError(u16),
 }
 
