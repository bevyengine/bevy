--- conflicted
+++ resolved
@@ -1,12 +1,7 @@
 use crate::io::{AssetReader, AssetReaderError, PathStream, Reader};
-<<<<<<< HEAD
-use async_channel::{Receiver, Sender};
-use bevy_utils::HashMap;
-=======
 use alloc::{boxed::Box, sync::Arc};
 use async_channel::{Receiver, Sender};
 use bevy_platform::collections::HashMap;
->>>>>>> 1a346870
 use parking_lot::RwLock;
 use std::path::Path;
 
@@ -41,12 +36,8 @@
         let gates = gates
             .entry_ref(path.as_ref())
             .or_insert_with(async_channel::unbounded);
-<<<<<<< HEAD
         // Should never fail as these channels are always initialized as unbounded.
         gates.0.try_send(()).unwrap();
-=======
-        gates.0.send_blocking(()).unwrap();
->>>>>>> 1a346870
     }
 }
 
@@ -74,10 +65,7 @@
                 .or_insert_with(async_channel::unbounded);
             gates.1.clone()
         };
-<<<<<<< HEAD
         // Should never fail as these channels are always initialized as unbounded and never closed.
-=======
->>>>>>> 1a346870
         receiver.recv().await.unwrap();
         let result = self.reader.read(path).await?;
         Ok(result)
