--- conflicted
+++ resolved
@@ -1,16 +1,11 @@
 use bevy_reflect::{
     FromReflect, Reflect, ReflectDeserialize, ReflectFromReflect, ReflectSerialize,
 };
-use bevy_utils::{AHasher, RandomState};
 use serde::{Deserialize, Serialize};
 use std::{
     borrow::Cow,
-<<<<<<< HEAD
     fmt::{Debug, Display},
-    hash::{Hash, Hasher},
-=======
-    hash::{BuildHasher, Hash, Hasher},
->>>>>>> 70aee727
+    hash::Hash,
     path::{Path, PathBuf},
 };
 
@@ -55,12 +50,6 @@
             path: Cow::Owned(path),
             label: label.map(Cow::Owned),
         }
-    }
-
-    /// Constructs an identifier from this asset path.
-    #[inline]
-    pub fn get_id(&self) -> AssetPathId {
-        AssetPathId::from(self)
     }
 
     /// Gets the sub-asset label.
@@ -127,94 +116,6 @@
     }
 }
 
-/// An unique identifier to an asset path.
-#[derive(
-    Debug, Clone, Copy, Eq, PartialEq, Hash, Ord, PartialOrd, Serialize, Deserialize, Reflect,
-)]
-#[reflect_value(PartialEq, Hash, Serialize, Deserialize)]
-pub struct AssetPathId(SourcePathId, LabelId);
-
-/// An unique identifier to the source path of an asset.
-#[derive(
-    Debug, Clone, Copy, Eq, PartialEq, Hash, Ord, PartialOrd, Serialize, Deserialize, Reflect,
-)]
-#[reflect_value(PartialEq, Hash, Serialize, Deserialize)]
-pub struct SourcePathId(u64);
-
-/// An unique identifier to a sub-asset label.
-#[derive(
-    Debug, Clone, Copy, Eq, PartialEq, Hash, Ord, PartialOrd, Serialize, Deserialize, Reflect,
-)]
-#[reflect_value(PartialEq, Hash, Serialize, Deserialize)]
-pub struct LabelId(u64);
-
-impl<'a> From<&'a Path> for SourcePathId {
-    fn from(value: &'a Path) -> Self {
-        let mut hasher = get_hasher();
-        value.hash(&mut hasher);
-        SourcePathId(hasher.finish())
-    }
-}
-
-impl From<AssetPathId> for SourcePathId {
-    fn from(id: AssetPathId) -> Self {
-        id.source_path_id()
-    }
-}
-
-impl<'a> From<AssetPath<'a>> for SourcePathId {
-    fn from(path: AssetPath) -> Self {
-        AssetPathId::from(path).source_path_id()
-    }
-}
-
-impl<'a> From<Option<&'a str>> for LabelId {
-    fn from(value: Option<&'a str>) -> Self {
-        let mut hasher = get_hasher();
-        value.hash(&mut hasher);
-        LabelId(hasher.finish())
-    }
-}
-
-impl AssetPathId {
-    /// Gets the id of the source path.
-    pub fn source_path_id(&self) -> SourcePathId {
-        self.0
-    }
-
-    /// Gets the id of the sub-asset label.
-    pub fn label_id(&self) -> LabelId {
-        self.1
-    }
-}
-
-/// this hasher provides consistent results across runs
-pub(crate) fn get_hasher() -> AHasher {
-    RandomState::with_seeds(42, 23, 13, 8).build_hasher()
-}
-
-impl<'a, T> From<T> for AssetPathId
-where
-    T: Into<AssetPath<'a>>,
-{
-    fn from(value: T) -> Self {
-        let asset_path: AssetPath = value.into();
-        AssetPathId(
-            SourcePathId::from(asset_path.path()),
-            LabelId::from(asset_path.label()),
-        )
-    }
-}
-
-impl<'a, 'b> From<&'a AssetPath<'b>> for AssetPathId {
-    fn from(asset_path: &'a AssetPath<'b>) -> Self {
-        AssetPathId(
-            SourcePathId::from(asset_path.path()),
-            LabelId::from(asset_path.label()),
-        )
-    }
-}
-
 impl<'a> From<&'a str> for AssetPath<'a> {
     fn from(asset_path: &'a str) -> Self {
         let mut parts = asset_path.splitn(2, '#');
