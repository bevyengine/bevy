<<<<<<< HEAD
use bevy_reflect::{
    FromReflect, Reflect, ReflectDeserialize, ReflectFromReflect, ReflectSerialize,
};
=======
use bevy_reflect::{Reflect, ReflectDeserialize, ReflectSerialize};
use bevy_utils::{AHasher, RandomState};
>>>>>>> 7c3131a7
use serde::{Deserialize, Serialize};
use std::{
    borrow::Cow,
    fmt::{Debug, Display},
    hash::Hash,
    path::{Path, PathBuf},
};

/// Represents a path to an asset in the file system.
<<<<<<< HEAD
#[derive(Eq, PartialEq, Hash, Clone, Serialize, Deserialize, Reflect, FromReflect)]
#[reflect(Debug, PartialEq, Hash, Serialize, Deserialize, FromReflect)]
=======
#[derive(Debug, Eq, PartialEq, Hash, Clone, Serialize, Deserialize, Reflect)]
#[reflect(Debug, PartialEq, Hash, Serialize, Deserialize)]
>>>>>>> 7c3131a7
pub struct AssetPath<'a> {
    pub path: Cow<'a, Path>,
    pub label: Option<Cow<'a, str>>,
}

impl<'a> Debug for AssetPath<'a> {
    fn fmt(&self, f: &mut std::fmt::Formatter<'_>) -> std::fmt::Result {
        Display::fmt(self, f)
    }
}

impl<'a> Display for AssetPath<'a> {
    fn fmt(&self, f: &mut std::fmt::Formatter<'_>) -> std::fmt::Result {
        write!(f, "{}", self.path.display())?;
        if let Some(label) = &self.label {
            write!(f, "#{label}")?;
        }
        Ok(())
    }
}

impl<'a> AssetPath<'a> {
    /// Creates a new asset path using borrowed information.
    #[inline]
    pub fn new_ref(path: &'a Path, label: Option<&'a str>) -> AssetPath<'a> {
        AssetPath {
            path: Cow::Borrowed(path),
            label: label.map(Cow::Borrowed),
        }
    }

    /// Creates a new asset path.
    #[inline]
    pub fn new(path: PathBuf, label: Option<String>) -> AssetPath<'a> {
        AssetPath {
            path: Cow::Owned(path),
            label: label.map(Cow::Owned),
        }
    }

    /// Gets the sub-asset label.
    #[inline]
    pub fn label(&self) -> Option<&str> {
        self.label.as_ref().map(|label| label.as_ref())
    }

    /// Gets the path to the asset in the filesystem.
    #[inline]
    pub fn path(&self) -> &Path {
        &self.path
    }

    /// Gets the path to the asset in the filesystem.
    #[inline]
    pub fn without_label(&self) -> AssetPath<'_> {
        AssetPath::new_ref(&self.path, None)
    }

    /// Gets the path to the asset in the filesystem.
    #[inline]
    pub fn remove_label(&mut self) -> Option<Cow<'a, str>> {
        self.label.take()
    }

    /// Returns this asset path with the given label. This will replace the previous
    /// label if it exists.
    #[inline]
    pub fn with_label(&self, label: impl Into<Cow<'a, str>>) -> AssetPath<'a> {
        AssetPath {
            path: self.path.clone(),
            label: Some(label.into()),
        }
    }

    /// Converts the borrowed path data to owned.
    #[inline]
    pub fn to_owned(&self) -> AssetPath<'static> {
        AssetPath {
            path: Cow::Owned(self.path.to_path_buf()),
            label: self
                .label
                .as_ref()
                .map(|value| Cow::Owned(value.to_string())),
        }
    }

    pub fn get_full_extension(&self) -> Option<String> {
        let file_name = self.path.file_name()?.to_str()?;
        let index = file_name.find('.')?;
        let extension = file_name[index + 1..].to_lowercase();
        Some(extension)
    }

    pub(crate) fn iter_secondary_extensions(full_extension: &str) -> impl Iterator<Item = &str> {
        full_extension.chars().enumerate().filter_map(|(i, c)| {
            if c == '.' {
                Some(&full_extension[i + 1..])
            } else {
                None
            }
        })
    }
}

impl<'a> From<&'a str> for AssetPath<'a> {
    fn from(asset_path: &'a str) -> Self {
        let mut parts = asset_path.splitn(2, '#');
        let path = Path::new(parts.next().expect("Path must be set."));
        let label = parts.next();
        AssetPath {
            path: Cow::Borrowed(path),
            label: label.map(Cow::Borrowed),
        }
    }
}

impl<'a> From<&'a String> for AssetPath<'a> {
    fn from(asset_path: &'a String) -> Self {
        asset_path.as_str().into()
    }
}

impl<'a> From<&'a Path> for AssetPath<'a> {
    fn from(path: &'a Path) -> Self {
        AssetPath {
            path: Cow::Borrowed(path),
            label: None,
        }
    }
}

impl<'a> From<PathBuf> for AssetPath<'a> {
    fn from(path: PathBuf) -> Self {
        AssetPath {
            path: Cow::Owned(path),
            label: None,
        }
    }
}<|MERGE_RESOLUTION|>--- conflicted
+++ resolved
@@ -1,11 +1,4 @@
-<<<<<<< HEAD
-use bevy_reflect::{
-    FromReflect, Reflect, ReflectDeserialize, ReflectFromReflect, ReflectSerialize,
-};
-=======
 use bevy_reflect::{Reflect, ReflectDeserialize, ReflectSerialize};
-use bevy_utils::{AHasher, RandomState};
->>>>>>> 7c3131a7
 use serde::{Deserialize, Serialize};
 use std::{
     borrow::Cow,
@@ -15,13 +8,8 @@
 };
 
 /// Represents a path to an asset in the file system.
-<<<<<<< HEAD
-#[derive(Eq, PartialEq, Hash, Clone, Serialize, Deserialize, Reflect, FromReflect)]
-#[reflect(Debug, PartialEq, Hash, Serialize, Deserialize, FromReflect)]
-=======
-#[derive(Debug, Eq, PartialEq, Hash, Clone, Serialize, Deserialize, Reflect)]
+#[derive(Eq, PartialEq, Hash, Clone, Serialize, Deserialize, Reflect)]
 #[reflect(Debug, PartialEq, Hash, Serialize, Deserialize)]
->>>>>>> 7c3131a7
 pub struct AssetPath<'a> {
     pub path: Cow<'a, Path>,
     pub label: Option<Cow<'a, str>>,
