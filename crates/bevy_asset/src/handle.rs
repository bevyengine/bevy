use std::{
    cmp::Ordering,
    fmt::Debug,
    hash::{Hash, Hasher},
    marker::PhantomData,
};

use crate::{
    path::{AssetPath, AssetPathId},
    Asset, Assets,
};
use bevy_ecs::reflect::ReflectComponent;
use bevy_math::interpolation::{utils::step_unclamped, Interpolate, Lerp, TangentIgnore};
use bevy_reflect::{Reflect, ReflectDeserialize};
use bevy_utils::Uuid;
use crossbeam_channel::{Receiver, Sender};
use serde::{Deserialize, Serialize};

/// A unique, stable asset id
#[derive(
    Debug, Clone, Copy, Eq, PartialEq, Hash, Ord, PartialOrd, Serialize, Deserialize, Reflect,
)]
#[reflect_value(Serialize, Deserialize, PartialEq, Hash)]
pub enum HandleId {
    Id(Uuid, u64),
    AssetPathId(AssetPathId),
}

impl From<AssetPathId> for HandleId {
    fn from(value: AssetPathId) -> Self {
        HandleId::AssetPathId(value)
    }
}

impl<'a> From<AssetPath<'a>> for HandleId {
    fn from(value: AssetPath<'a>) -> Self {
        HandleId::AssetPathId(AssetPathId::from(value))
    }
}

impl HandleId {
    #[inline]
    pub fn random<T: Asset>() -> Self {
        HandleId::Id(T::TYPE_UUID, rand::random())
    }

    #[inline]
    pub fn default<T: Asset>() -> Self {
        HandleId::Id(T::TYPE_UUID, 0)
    }

    #[inline]
    pub const fn new(type_uuid: Uuid, id: u64) -> Self {
        HandleId::Id(type_uuid, id)
    }
}

/// A handle into a specific Asset of type `T`
///
/// Handles contain a unique id that corresponds to a specific asset in the [Assets](crate::Assets)
/// collection.
#[derive(Reflect)]
#[reflect(Component)]
pub struct Handle<T>
where
    T: Asset,
{
    pub id: HandleId,
    #[reflect(ignore)]
    handle_type: HandleType,
    #[reflect(ignore)]
    // NOTE: PhantomData<fn() -> T> gives this safe Send/Sync impls
    marker: PhantomData<fn() -> T>,
}

enum HandleType {
    Weak,
    Strong(Sender<RefChange>),
}

impl Debug for HandleType {
    fn fmt(&self, f: &mut std::fmt::Formatter<'_>) -> std::fmt::Result {
        match self {
            HandleType::Weak => f.write_str("Weak"),
            HandleType::Strong(_) => f.write_str("Strong"),
        }
    }
}

impl<T: Asset> Handle<T> {
    pub(crate) fn strong(id: HandleId, ref_change_sender: Sender<RefChange>) -> Self {
        ref_change_sender.send(RefChange::Increment(id)).unwrap();
        Self {
            id,
            handle_type: HandleType::Strong(ref_change_sender),
            marker: PhantomData,
        }
    }

    pub fn weak(id: HandleId) -> Self {
        Self {
            id,
            handle_type: HandleType::Weak,
            marker: PhantomData,
        }
    }

    pub fn as_weak<U: Asset>(&self) -> Handle<U> {
        Handle {
            id: self.id,
            handle_type: HandleType::Weak,
            marker: PhantomData,
        }
    }

    pub fn is_weak(&self) -> bool {
        matches!(self.handle_type, HandleType::Weak)
    }

    pub fn is_strong(&self) -> bool {
        matches!(self.handle_type, HandleType::Strong(_))
    }

    pub fn make_strong(&mut self, assets: &mut Assets<T>) {
        if self.is_strong() {
            return;
        }
        let sender = assets.ref_change_sender.clone();
        sender.send(RefChange::Increment(self.id)).unwrap();
        self.handle_type = HandleType::Strong(sender);
    }

    pub fn clone_weak(&self) -> Self {
        Handle::weak(self.id)
    }

    pub fn clone_untyped(&self) -> HandleUntyped {
        match &self.handle_type {
            HandleType::Strong(sender) => HandleUntyped::strong(self.id, sender.clone()),
            HandleType::Weak => HandleUntyped::weak(self.id),
        }
    }

    pub fn clone_weak_untyped(&self) -> HandleUntyped {
        HandleUntyped::weak(self.id)
    }
}

impl<T: Asset> Drop for Handle<T> {
    fn drop(&mut self) {
        match self.handle_type {
            HandleType::Strong(ref sender) => {
                // ignore send errors because this means the channel is shut down / the game has
                // stopped
                let _ = sender.send(RefChange::Decrement(self.id));
            }
            HandleType::Weak => {}
        }
    }
}

impl<T: Asset> From<Handle<T>> for HandleId {
    fn from(value: Handle<T>) -> Self {
        value.id
    }
}

impl From<HandleUntyped> for HandleId {
    fn from(value: HandleUntyped) -> Self {
        value.id
    }
}

impl From<&str> for HandleId {
    fn from(value: &str) -> Self {
        AssetPathId::from(value).into()
    }
}

impl<T: Asset> From<&Handle<T>> for HandleId {
    fn from(value: &Handle<T>) -> Self {
        value.id
    }
}

impl<T: Asset> Hash for Handle<T> {
    fn hash<H: Hasher>(&self, state: &mut H) {
        Hash::hash(&self.id, state);
    }
}

impl<T: Asset> PartialEq for Handle<T> {
    fn eq(&self, other: &Self) -> bool {
        self.id == other.id
    }
}

impl<T: Asset> Eq for Handle<T> {}

impl<T: Asset> PartialOrd for Handle<T> {
    fn partial_cmp(&self, other: &Self) -> Option<Ordering> {
        Some(self.id.cmp(&other.id))
    }
}

impl<T: Asset> Ord for Handle<T> {
    fn cmp(&self, other: &Self) -> Ordering {
        self.id.cmp(&other.id)
    }
}

impl<T: Asset> Default for Handle<T> {
    fn default() -> Self {
        Handle::weak(HandleId::default::<T>())
    }
}

impl<T: Asset> Debug for Handle<T> {
    fn fmt(&self, f: &mut std::fmt::Formatter<'_>) -> std::result::Result<(), std::fmt::Error> {
        let name = std::any::type_name::<T>().split("::").last().unwrap();
        write!(f, "{:?}Handle<{}>({:?})", self.handle_type, name, self.id)
    }
}

impl<T: Asset> Clone for Handle<T> {
    fn clone(&self) -> Self {
        match self.handle_type {
            HandleType::Strong(ref sender) => Handle::strong(self.id, sender.clone()),
            HandleType::Weak => Handle::weak(self.id),
        }
    }
}

<<<<<<< HEAD
// SAFE: T is phantom data and Handle::id is an integer
unsafe impl<T: Asset> Send for Handle<T> {}
unsafe impl<T: Asset> Sync for Handle<T> {}

impl<T: Asset + 'static> Lerp for Handle<T> {
    #[inline(always)]
    fn lerp_unclamped(a: &Self, b: &Self, t: f32) -> Self {
        step_unclamped(a, b, t)
    }
}

impl<T: Asset + 'static> Interpolate for Handle<T> {
    type Tangent = TangentIgnore;
    const FLAT_TANGENT: Self::Tangent = TangentIgnore;

    fn interpolate_unclamped(
        k0: &Self,
        _: &Self::Tangent,
        k1: &Self,
        _: &Self::Tangent,
        _: bevy_math::interpolation::Interpolation,
        t: f32,
        _: f32,
    ) -> Self {
        step_unclamped(k0, k1, t)
    }

    fn auto_tangent(_: f32, _: f32, _: f32, _: &Self, _: &Self, _: &Self) -> Self::Tangent {
        TangentIgnore
    }
}

=======
>>>>>>> 883abbb2
/// A non-generic version of [Handle]
///
/// This allows handles to be mingled in a cross asset context. For example, storing `Handle<A>` and
/// `Handle<B>` in the same `HashSet<HandleUntyped>`.
#[derive(Debug)]
pub struct HandleUntyped {
    pub id: HandleId,
    handle_type: HandleType,
}

impl HandleUntyped {
    pub const fn weak_from_u64(uuid: Uuid, id: u64) -> Self {
        Self {
            id: HandleId::new(uuid, id),
            handle_type: HandleType::Weak,
        }
    }

    pub(crate) fn strong(id: HandleId, ref_change_sender: Sender<RefChange>) -> Self {
        ref_change_sender.send(RefChange::Increment(id)).unwrap();
        Self {
            id,
            handle_type: HandleType::Strong(ref_change_sender),
        }
    }

    pub fn weak(id: HandleId) -> Self {
        Self {
            id,
            handle_type: HandleType::Weak,
        }
    }

    pub fn clone_weak(&self) -> HandleUntyped {
        HandleUntyped::weak(self.id)
    }

    pub fn is_weak(&self) -> bool {
        matches!(self.handle_type, HandleType::Weak)
    }

    pub fn is_strong(&self) -> bool {
        matches!(self.handle_type, HandleType::Strong(_))
    }

    pub fn typed<T: Asset>(mut self) -> Handle<T> {
        if let HandleId::Id(type_uuid, _) = self.id {
            if T::TYPE_UUID != type_uuid {
                panic!("Attempted to convert handle to invalid type.");
            }
        }
        let handle_type = match &self.handle_type {
            HandleType::Strong(sender) => HandleType::Strong(sender.clone()),
            HandleType::Weak => HandleType::Weak,
        };
        // ensure we don't send the RefChange event when "self" is dropped
        self.handle_type = HandleType::Weak;
        Handle {
            handle_type,
            id: self.id,
            marker: PhantomData::default(),
        }
    }
}

impl Drop for HandleUntyped {
    fn drop(&mut self) {
        match self.handle_type {
            HandleType::Strong(ref sender) => {
                // ignore send errors because this means the channel is shut down / the game has
                // stopped
                let _ = sender.send(RefChange::Decrement(self.id));
            }
            HandleType::Weak => {}
        }
    }
}

impl From<&HandleUntyped> for HandleId {
    fn from(value: &HandleUntyped) -> Self {
        value.id
    }
}

impl Hash for HandleUntyped {
    fn hash<H: Hasher>(&self, state: &mut H) {
        Hash::hash(&self.id, state);
    }
}

impl PartialEq for HandleUntyped {
    fn eq(&self, other: &Self) -> bool {
        self.id == other.id
    }
}

impl Eq for HandleUntyped {}

impl Clone for HandleUntyped {
    fn clone(&self) -> Self {
        match self.handle_type {
            HandleType::Strong(ref sender) => HandleUntyped::strong(self.id, sender.clone()),
            HandleType::Weak => HandleUntyped::weak(self.id),
        }
    }
}

impl Lerp for HandleUntyped {
    #[inline(always)]
    fn lerp_unclamped(a: &Self, b: &Self, t: f32) -> Self {
        step_unclamped(a, b, t)
    }
}

impl Interpolate for HandleUntyped {
    type Tangent = TangentIgnore;
    const FLAT_TANGENT: Self::Tangent = TangentIgnore;

    fn interpolate_unclamped(
        k0: &Self,
        _: &Self::Tangent,
        k1: &Self,
        _: &Self::Tangent,
        _: bevy_math::interpolation::Interpolation,
        t: f32,
        _: f32,
    ) -> Self {
        step_unclamped(k0, k1, t)
    }

    fn auto_tangent(_: f32, _: f32, _: f32, _: &Self, _: &Self, _: &Self) -> Self::Tangent {
        TangentIgnore
    }
}

pub(crate) enum RefChange {
    Increment(HandleId),
    Decrement(HandleId),
}

#[derive(Clone)]
pub(crate) struct RefChangeChannel {
    pub sender: Sender<RefChange>,
    pub receiver: Receiver<RefChange>,
}

impl Default for RefChangeChannel {
    fn default() -> Self {
        let (sender, receiver) = crossbeam_channel::unbounded();
        RefChangeChannel { sender, receiver }
    }
}<|MERGE_RESOLUTION|>--- conflicted
+++ resolved
@@ -231,11 +231,6 @@
     }
 }
 
-<<<<<<< HEAD
-// SAFE: T is phantom data and Handle::id is an integer
-unsafe impl<T: Asset> Send for Handle<T> {}
-unsafe impl<T: Asset> Sync for Handle<T> {}
-
 impl<T: Asset + 'static> Lerp for Handle<T> {
     #[inline(always)]
     fn lerp_unclamped(a: &Self, b: &Self, t: f32) -> Self {
@@ -264,8 +259,6 @@
     }
 }
 
-=======
->>>>>>> 883abbb2
 /// A non-generic version of [Handle]
 ///
 /// This allows handles to be mingled in a cross asset context. For example, storing `Handle<A>` and
