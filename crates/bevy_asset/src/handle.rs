use crate::{
    meta::MetaTransform, Asset, AssetId, AssetIndexAllocator, AssetPath, InternalAssetId,
    UntypedAssetId,
};
use alloc::sync::Arc;
use bevy_ecs::prelude::*;
use bevy_reflect::{std_traits::ReflectDefault, Reflect, TypePath};
<<<<<<< HEAD
use bevy_utils::get_short_name;
use core::{
=======
use bevy_utils::ShortName;
use crossbeam_channel::{Receiver, Sender};
use std::{
>>>>>>> 612897be
    any::TypeId,
    hash::{Hash, Hasher},
};
use crossbeam_channel::{Receiver, Sender};
use thiserror::Error;
use uuid::Uuid;

/// Provides [`Handle`] and [`UntypedHandle`] _for a specific asset type_.
/// This should _only_ be used for one specific asset type.
#[derive(Clone)]
pub struct AssetHandleProvider {
    pub(crate) allocator: Arc<AssetIndexAllocator>,
    pub(crate) drop_sender: Sender<DropEvent>,
    pub(crate) drop_receiver: Receiver<DropEvent>,
    pub(crate) type_id: TypeId,
}

#[derive(Debug)]
pub(crate) struct DropEvent {
    pub(crate) id: InternalAssetId,
    pub(crate) asset_server_managed: bool,
}

impl AssetHandleProvider {
    pub(crate) fn new(type_id: TypeId, allocator: Arc<AssetIndexAllocator>) -> Self {
        let (drop_sender, drop_receiver) = crossbeam_channel::unbounded();
        Self {
            type_id,
            allocator,
            drop_sender,
            drop_receiver,
        }
    }

    /// Reserves a new strong [`UntypedHandle`] (with a new [`UntypedAssetId`]). The stored [`Asset`] [`TypeId`] in the
    /// [`UntypedHandle`] will match the [`Asset`] [`TypeId`] assigned to this [`AssetHandleProvider`].
    pub fn reserve_handle(&self) -> UntypedHandle {
        let index = self.allocator.reserve();
        UntypedHandle::Strong(self.get_handle(InternalAssetId::Index(index), false, None, None))
    }

    pub(crate) fn get_handle(
        &self,
        id: InternalAssetId,
        asset_server_managed: bool,
        path: Option<AssetPath<'static>>,
        meta_transform: Option<MetaTransform>,
    ) -> Arc<StrongHandle> {
        Arc::new(StrongHandle {
            id: id.untyped(self.type_id),
            drop_sender: self.drop_sender.clone(),
            meta_transform,
            path,
            asset_server_managed,
        })
    }

    pub(crate) fn reserve_handle_internal(
        &self,
        asset_server_managed: bool,
        path: Option<AssetPath<'static>>,
        meta_transform: Option<MetaTransform>,
    ) -> Arc<StrongHandle> {
        let index = self.allocator.reserve();
        self.get_handle(
            InternalAssetId::Index(index),
            asset_server_managed,
            path,
            meta_transform,
        )
    }
}

/// The internal "strong" [`Asset`] handle storage for [`Handle::Strong`] and [`UntypedHandle::Strong`]. When this is dropped,
/// the [`Asset`] will be freed. It also stores some asset metadata for easy access from handles.
#[derive(TypePath)]
pub struct StrongHandle {
    pub(crate) id: UntypedAssetId,
    pub(crate) asset_server_managed: bool,
    pub(crate) path: Option<AssetPath<'static>>,
    /// Modifies asset meta. This is stored on the handle because it is:
    /// 1. configuration tied to the lifetime of a specific asset load
    /// 2. configuration that must be repeatable when the asset is hot-reloaded
    pub(crate) meta_transform: Option<MetaTransform>,
    pub(crate) drop_sender: Sender<DropEvent>,
}

impl Drop for StrongHandle {
    fn drop(&mut self) {
        let _ = self.drop_sender.send(DropEvent {
            id: self.id.internal(),
            asset_server_managed: self.asset_server_managed,
        });
    }
}

impl core::fmt::Debug for StrongHandle {
    fn fmt(&self, f: &mut core::fmt::Formatter<'_>) -> core::fmt::Result {
        f.debug_struct("StrongHandle")
            .field("id", &self.id)
            .field("asset_server_managed", &self.asset_server_managed)
            .field("path", &self.path)
            .field("drop_sender", &self.drop_sender)
            .finish()
    }
}

/// A strong or weak handle to a specific [`Asset`]. If a [`Handle`] is [`Handle::Strong`], the [`Asset`] will be kept
/// alive until the [`Handle`] is dropped. If a [`Handle`] is [`Handle::Weak`], it does not necessarily reference a live [`Asset`],
/// nor will it keep assets alive.
///
/// [`Handle`] can be cloned. If a [`Handle::Strong`] is cloned, the referenced [`Asset`] will not be freed until _all_ instances
/// of the [`Handle`] are dropped.
///
/// [`Handle::Strong`] also provides access to useful [`Asset`] metadata, such as the [`AssetPath`] (if it exists).
#[derive(Component, Reflect)]
#[reflect(Default, Component, Debug, Hash, PartialEq)]
pub enum Handle<A: Asset> {
    /// A "strong" reference to a live (or loading) [`Asset`]. If a [`Handle`] is [`Handle::Strong`], the [`Asset`] will be kept
    /// alive until the [`Handle`] is dropped. Strong handles also provide access to additional asset metadata.
    Strong(Arc<StrongHandle>),
    /// A "weak" reference to an [`Asset`]. If a [`Handle`] is [`Handle::Weak`], it does not necessarily reference a live [`Asset`],
    /// nor will it keep assets alive.
    Weak(AssetId<A>),
}

impl<T: Asset> Clone for Handle<T> {
    fn clone(&self) -> Self {
        match self {
            Handle::Strong(handle) => Handle::Strong(handle.clone()),
            Handle::Weak(id) => Handle::Weak(*id),
        }
    }
}

impl<A: Asset> Handle<A> {
    /// Create a new [`Handle::Weak`] with the given [`u128`] encoding of a [`Uuid`].
    pub const fn weak_from_u128(value: u128) -> Self {
        Handle::Weak(AssetId::Uuid {
            uuid: Uuid::from_u128(value),
        })
    }

    /// Returns the [`AssetId`] of this [`Asset`].
    #[inline]
    pub fn id(&self) -> AssetId<A> {
        match self {
            Handle::Strong(handle) => handle.id.typed_unchecked(),
            Handle::Weak(id) => *id,
        }
    }

    /// Returns the path if this is (1) a strong handle and (2) the asset has a path
    #[inline]
    pub fn path(&self) -> Option<&AssetPath<'static>> {
        match self {
            Handle::Strong(handle) => handle.path.as_ref(),
            Handle::Weak(_) => None,
        }
    }

    /// Returns `true` if this is a weak handle.
    #[inline]
    pub fn is_weak(&self) -> bool {
        matches!(self, Handle::Weak(_))
    }

    /// Returns `true` if this is a strong handle.
    #[inline]
    pub fn is_strong(&self) -> bool {
        matches!(self, Handle::Strong(_))
    }

    /// Creates a [`Handle::Weak`] clone of this [`Handle`], which will not keep the referenced [`Asset`] alive.
    #[inline]
    pub fn clone_weak(&self) -> Self {
        match self {
            Handle::Strong(handle) => Handle::Weak(handle.id.typed_unchecked::<A>()),
            Handle::Weak(id) => Handle::Weak(*id),
        }
    }

    /// Converts this [`Handle`] to an "untyped" / "generic-less" [`UntypedHandle`], which stores the [`Asset`] type information
    /// _inside_ [`UntypedHandle`]. This will return [`UntypedHandle::Strong`] for [`Handle::Strong`] and [`UntypedHandle::Weak`] for
    /// [`Handle::Weak`].
    #[inline]
    pub fn untyped(self) -> UntypedHandle {
        self.into()
    }
}

impl<A: Asset> Default for Handle<A> {
    fn default() -> Self {
        Handle::Weak(AssetId::default())
    }
}

<<<<<<< HEAD
impl<A: Asset> core::fmt::Debug for Handle<A> {
    fn fmt(&self, f: &mut core::fmt::Formatter<'_>) -> core::fmt::Result {
        let name = get_short_name(core::any::type_name::<A>());
=======
impl<A: Asset> std::fmt::Debug for Handle<A> {
    fn fmt(&self, f: &mut std::fmt::Formatter<'_>) -> std::fmt::Result {
        let name = ShortName::of::<A>();
>>>>>>> 612897be
        match self {
            Handle::Strong(handle) => {
                write!(
                    f,
                    "StrongHandle<{name}>{{ id: {:?}, path: {:?} }}",
                    handle.id.internal(),
                    handle.path
                )
            }
            Handle::Weak(id) => write!(f, "WeakHandle<{name}>({:?})", id.internal()),
        }
    }
}

impl<A: Asset> Hash for Handle<A> {
    #[inline]
    fn hash<H: Hasher>(&self, state: &mut H) {
        self.id().hash(state);
    }
}

impl<A: Asset> PartialOrd for Handle<A> {
    fn partial_cmp(&self, other: &Self) -> Option<core::cmp::Ordering> {
        Some(self.cmp(other))
    }
}

impl<A: Asset> Ord for Handle<A> {
    fn cmp(&self, other: &Self) -> core::cmp::Ordering {
        self.id().cmp(&other.id())
    }
}

impl<A: Asset> PartialEq for Handle<A> {
    #[inline]
    fn eq(&self, other: &Self) -> bool {
        self.id() == other.id()
    }
}

impl<A: Asset> Eq for Handle<A> {}

impl<A: Asset> From<&Handle<A>> for AssetId<A> {
    #[inline]
    fn from(value: &Handle<A>) -> Self {
        value.id()
    }
}

impl<A: Asset> From<&Handle<A>> for UntypedAssetId {
    #[inline]
    fn from(value: &Handle<A>) -> Self {
        value.id().into()
    }
}

impl<A: Asset> From<&mut Handle<A>> for AssetId<A> {
    #[inline]
    fn from(value: &mut Handle<A>) -> Self {
        value.id()
    }
}

impl<A: Asset> From<&mut Handle<A>> for UntypedAssetId {
    #[inline]
    fn from(value: &mut Handle<A>) -> Self {
        value.id().into()
    }
}

/// An untyped variant of [`Handle`], which internally stores the [`Asset`] type information at runtime
/// as a [`TypeId`] instead of encoding it in the compile-time type. This allows handles across [`Asset`] types
/// to be stored together and compared.
///
/// See [`Handle`] for more information.
#[derive(Clone)]
pub enum UntypedHandle {
    Strong(Arc<StrongHandle>),
    Weak(UntypedAssetId),
}

impl UntypedHandle {
    /// Returns the [`UntypedAssetId`] for the referenced asset.
    #[inline]
    pub fn id(&self) -> UntypedAssetId {
        match self {
            UntypedHandle::Strong(handle) => handle.id,
            UntypedHandle::Weak(id) => *id,
        }
    }

    /// Returns the path if this is (1) a strong handle and (2) the asset has a path
    #[inline]
    pub fn path(&self) -> Option<&AssetPath<'static>> {
        match self {
            UntypedHandle::Strong(handle) => handle.path.as_ref(),
            UntypedHandle::Weak(_) => None,
        }
    }

    /// Creates an [`UntypedHandle::Weak`] clone of this [`UntypedHandle`], which will not keep the referenced [`Asset`] alive.
    #[inline]
    pub fn clone_weak(&self) -> UntypedHandle {
        match self {
            UntypedHandle::Strong(handle) => UntypedHandle::Weak(handle.id),
            UntypedHandle::Weak(id) => UntypedHandle::Weak(*id),
        }
    }

    /// Returns the [`TypeId`] of the referenced [`Asset`].
    #[inline]
    pub fn type_id(&self) -> TypeId {
        match self {
            UntypedHandle::Strong(handle) => handle.id.type_id(),
            UntypedHandle::Weak(id) => id.type_id(),
        }
    }

    /// Converts to a typed Handle. This _will not check if the target Handle type matches_.
    #[inline]
    pub fn typed_unchecked<A: Asset>(self) -> Handle<A> {
        match self {
            UntypedHandle::Strong(handle) => Handle::Strong(handle),
            UntypedHandle::Weak(id) => Handle::Weak(id.typed_unchecked::<A>()),
        }
    }

    /// Converts to a typed Handle. This will check the type when compiled with debug asserts, but it
    ///  _will not check if the target Handle type matches in release builds_. Use this as an optimization
    /// when you want some degree of validation at dev-time, but you are also very certain that the type
    /// actually matches.
    #[inline]
    pub fn typed_debug_checked<A: Asset>(self) -> Handle<A> {
        debug_assert_eq!(
            self.type_id(),
            TypeId::of::<A>(),
            "The target Handle<A>'s TypeId does not match the TypeId of this UntypedHandle"
        );
        match self {
            UntypedHandle::Strong(handle) => Handle::Strong(handle),
            UntypedHandle::Weak(id) => Handle::Weak(id.typed_unchecked::<A>()),
        }
    }

    /// Converts to a typed Handle. This will panic if the internal [`TypeId`] does not match the given asset type `A`
    #[inline]
    pub fn typed<A: Asset>(self) -> Handle<A> {
        let Ok(handle) = self.try_typed() else {
            panic!(
                "The target Handle<{}>'s TypeId does not match the TypeId of this UntypedHandle",
                core::any::type_name::<A>()
            )
        };

        handle
    }

    /// Converts to a typed Handle. This will panic if the internal [`TypeId`] does not match the given asset type `A`
    #[inline]
    pub fn try_typed<A: Asset>(self) -> Result<Handle<A>, UntypedAssetConversionError> {
        Handle::try_from(self)
    }

    /// The "meta transform" for the strong handle. This will only be [`Some`] if the handle is strong and there is a meta transform
    /// associated with it.
    #[inline]
    pub fn meta_transform(&self) -> Option<&MetaTransform> {
        match self {
            UntypedHandle::Strong(handle) => handle.meta_transform.as_ref(),
            UntypedHandle::Weak(_) => None,
        }
    }
}

impl PartialEq for UntypedHandle {
    #[inline]
    fn eq(&self, other: &Self) -> bool {
        self.id() == other.id() && self.type_id() == other.type_id()
    }
}

impl Eq for UntypedHandle {}

impl Hash for UntypedHandle {
    #[inline]
    fn hash<H: Hasher>(&self, state: &mut H) {
        self.id().hash(state);
    }
}

impl core::fmt::Debug for UntypedHandle {
    fn fmt(&self, f: &mut core::fmt::Formatter<'_>) -> core::fmt::Result {
        match self {
            UntypedHandle::Strong(handle) => {
                write!(
                    f,
                    "StrongHandle{{ type_id: {:?}, id: {:?}, path: {:?} }}",
                    handle.id.type_id(),
                    handle.id.internal(),
                    handle.path
                )
            }
            UntypedHandle::Weak(id) => write!(
                f,
                "WeakHandle{{ type_id: {:?}, id: {:?} }}",
                id.type_id(),
                id.internal()
            ),
        }
    }
}

impl PartialOrd for UntypedHandle {
    fn partial_cmp(&self, other: &Self) -> Option<core::cmp::Ordering> {
        if self.type_id() == other.type_id() {
            self.id().partial_cmp(&other.id())
        } else {
            None
        }
    }
}

impl From<&UntypedHandle> for UntypedAssetId {
    #[inline]
    fn from(value: &UntypedHandle) -> Self {
        value.id()
    }
}

// Cross Operations

impl<A: Asset> PartialEq<UntypedHandle> for Handle<A> {
    #[inline]
    fn eq(&self, other: &UntypedHandle) -> bool {
        TypeId::of::<A>() == other.type_id() && self.id() == other.id()
    }
}

impl<A: Asset> PartialEq<Handle<A>> for UntypedHandle {
    #[inline]
    fn eq(&self, other: &Handle<A>) -> bool {
        other.eq(self)
    }
}

impl<A: Asset> PartialOrd<UntypedHandle> for Handle<A> {
    #[inline]
    fn partial_cmp(&self, other: &UntypedHandle) -> Option<core::cmp::Ordering> {
        if TypeId::of::<A>() != other.type_id() {
            None
        } else {
            self.id().partial_cmp(&other.id())
        }
    }
}

impl<A: Asset> PartialOrd<Handle<A>> for UntypedHandle {
    #[inline]
    fn partial_cmp(&self, other: &Handle<A>) -> Option<core::cmp::Ordering> {
        Some(other.partial_cmp(self)?.reverse())
    }
}

impl<A: Asset> From<Handle<A>> for UntypedHandle {
    fn from(value: Handle<A>) -> Self {
        match value {
            Handle::Strong(handle) => UntypedHandle::Strong(handle),
            Handle::Weak(id) => UntypedHandle::Weak(id.into()),
        }
    }
}

impl<A: Asset> TryFrom<UntypedHandle> for Handle<A> {
    type Error = UntypedAssetConversionError;

    fn try_from(value: UntypedHandle) -> Result<Self, Self::Error> {
        let found = value.type_id();
        let expected = TypeId::of::<A>();

        if found != expected {
            return Err(UntypedAssetConversionError::TypeIdMismatch { expected, found });
        }

        match value {
            UntypedHandle::Strong(handle) => Ok(Handle::Strong(handle)),
            UntypedHandle::Weak(id) => {
                let Ok(id) = id.try_into() else {
                    return Err(UntypedAssetConversionError::TypeIdMismatch { expected, found });
                };
                Ok(Handle::Weak(id))
            }
        }
    }
}

/// Errors preventing the conversion of to/from an [`UntypedHandle`] and a [`Handle`].
#[derive(Error, Debug, PartialEq, Clone)]
#[non_exhaustive]
pub enum UntypedAssetConversionError {
    /// Caused when trying to convert an [`UntypedHandle`] into a [`Handle`] of the wrong type.
    #[error(
        "This UntypedHandle is for {found:?} and cannot be converted into a Handle<{expected:?}>"
    )]
    TypeIdMismatch { expected: TypeId, found: TypeId },
}

#[cfg(test)]
mod tests {
    use bevy_reflect::PartialReflect;

    use super::*;

    type TestAsset = ();

    const UUID_1: Uuid = Uuid::from_u128(123);
    const UUID_2: Uuid = Uuid::from_u128(456);

    /// Simple utility to directly hash a value using a fixed hasher
    fn hash<T: Hash>(data: &T) -> u64 {
        let mut hasher = bevy_utils::AHasher::default();
        data.hash(&mut hasher);
        hasher.finish()
    }

    /// Typed and Untyped `Handles` should be equivalent to each other and themselves
    #[test]
    fn equality() {
        let typed = AssetId::<TestAsset>::Uuid { uuid: UUID_1 };
        let untyped = UntypedAssetId::Uuid {
            type_id: TypeId::of::<TestAsset>(),
            uuid: UUID_1,
        };

        let typed = Handle::Weak(typed);
        let untyped = UntypedHandle::Weak(untyped);

        assert_eq!(
            Ok(typed.clone()),
            Handle::<TestAsset>::try_from(untyped.clone())
        );
        assert_eq!(UntypedHandle::from(typed.clone()), untyped);
        assert_eq!(typed, untyped);
    }

    /// Typed and Untyped `Handles` should be orderable amongst each other and themselves
    #[allow(clippy::cmp_owned)]
    #[test]
    fn ordering() {
        assert!(UUID_1 < UUID_2);

        let typed_1 = AssetId::<TestAsset>::Uuid { uuid: UUID_1 };
        let typed_2 = AssetId::<TestAsset>::Uuid { uuid: UUID_2 };
        let untyped_1 = UntypedAssetId::Uuid {
            type_id: TypeId::of::<TestAsset>(),
            uuid: UUID_1,
        };
        let untyped_2 = UntypedAssetId::Uuid {
            type_id: TypeId::of::<TestAsset>(),
            uuid: UUID_2,
        };

        let typed_1 = Handle::Weak(typed_1);
        let typed_2 = Handle::Weak(typed_2);
        let untyped_1 = UntypedHandle::Weak(untyped_1);
        let untyped_2 = UntypedHandle::Weak(untyped_2);

        assert!(typed_1 < typed_2);
        assert!(untyped_1 < untyped_2);

        assert!(UntypedHandle::from(typed_1.clone()) < untyped_2);
        assert!(untyped_1 < UntypedHandle::from(typed_2.clone()));

        assert!(Handle::<TestAsset>::try_from(untyped_1.clone()).unwrap() < typed_2);
        assert!(typed_1 < Handle::<TestAsset>::try_from(untyped_2.clone()).unwrap());

        assert!(typed_1 < untyped_2);
        assert!(untyped_1 < typed_2);
    }

    /// Typed and Untyped `Handles` should be equivalently hashable to each other and themselves
    #[test]
    fn hashing() {
        let typed = AssetId::<TestAsset>::Uuid { uuid: UUID_1 };
        let untyped = UntypedAssetId::Uuid {
            type_id: TypeId::of::<TestAsset>(),
            uuid: UUID_1,
        };

        let typed = Handle::Weak(typed);
        let untyped = UntypedHandle::Weak(untyped);

        assert_eq!(
            hash(&typed),
            hash(&Handle::<TestAsset>::try_from(untyped.clone()).unwrap())
        );
        assert_eq!(hash(&UntypedHandle::from(typed.clone())), hash(&untyped));
        assert_eq!(hash(&typed), hash(&untyped));
    }

    /// Typed and Untyped `Handles` should be interchangeable
    #[test]
    fn conversion() {
        let typed = AssetId::<TestAsset>::Uuid { uuid: UUID_1 };
        let untyped = UntypedAssetId::Uuid {
            type_id: TypeId::of::<TestAsset>(),
            uuid: UUID_1,
        };

        let typed = Handle::Weak(typed);
        let untyped = UntypedHandle::Weak(untyped);

        assert_eq!(typed, Handle::try_from(untyped.clone()).unwrap());
        assert_eq!(UntypedHandle::from(typed.clone()), untyped);
    }

    /// `Reflect::clone_value` should increase the strong count of a strong handle
    #[test]
    fn strong_handle_reflect_clone() {
        use crate::{AssetApp, AssetPlugin, Assets, VisitAssetDependencies};
        use bevy_app::App;
        use bevy_reflect::FromReflect;

        #[derive(Reflect)]
        struct MyAsset {
            value: u32,
        }
        impl Asset for MyAsset {}
        impl VisitAssetDependencies for MyAsset {
            fn visit_dependencies(&self, _visit: &mut impl FnMut(UntypedAssetId)) {}
        }

        let mut app = App::new();
        app.add_plugins(AssetPlugin::default())
            .init_asset::<MyAsset>();
        let mut assets = app.world_mut().resource_mut::<Assets<MyAsset>>();

        let handle: Handle<MyAsset> = assets.add(MyAsset { value: 1 });
        match &handle {
            Handle::Strong(strong) => {
                assert_eq!(
                    Arc::strong_count(strong),
                    1,
                    "Inserting the asset should result in a strong count of 1"
                );

                let reflected: &dyn Reflect = &handle;
                let cloned_handle: Box<dyn PartialReflect> = reflected.clone_value();

                assert_eq!(
                    Arc::strong_count(strong),
                    2,
                    "Cloning the handle with reflect should increase the strong count to 2"
                );

                let from_reflect_handle: Handle<MyAsset> =
                    FromReflect::from_reflect(&*cloned_handle).unwrap();

                assert_eq!(Arc::strong_count(strong), 3, "Converting the reflected value back to a handle should increase the strong count to 3");
                assert!(
                    from_reflect_handle.is_strong(),
                    "The cloned handle should still be strong"
                );
            }
            _ => panic!("Expected a strong handle"),
        }
    }
}<|MERGE_RESOLUTION|>--- conflicted
+++ resolved
@@ -5,14 +5,9 @@
 use alloc::sync::Arc;
 use bevy_ecs::prelude::*;
 use bevy_reflect::{std_traits::ReflectDefault, Reflect, TypePath};
-<<<<<<< HEAD
-use bevy_utils::get_short_name;
-use core::{
-=======
 use bevy_utils::ShortName;
 use crossbeam_channel::{Receiver, Sender};
-use std::{
->>>>>>> 612897be
+use core::{
     any::TypeId,
     hash::{Hash, Hasher},
 };
@@ -210,15 +205,9 @@
     }
 }
 
-<<<<<<< HEAD
-impl<A: Asset> core::fmt::Debug for Handle<A> {
-    fn fmt(&self, f: &mut core::fmt::Formatter<'_>) -> core::fmt::Result {
-        let name = get_short_name(core::any::type_name::<A>());
-=======
 impl<A: Asset> std::fmt::Debug for Handle<A> {
     fn fmt(&self, f: &mut std::fmt::Formatter<'_>) -> std::fmt::Result {
         let name = ShortName::of::<A>();
->>>>>>> 612897be
         match self {
             Handle::Strong(handle) => {
                 write!(
