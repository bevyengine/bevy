--- conflicted
+++ resolved
@@ -75,15 +75,7 @@
 };
 use thiserror::Error;
 
-<<<<<<< HEAD
 /// A "background" asset processor that reads asset values from a source [`AssetSource`] (which corresponds to an [`AssetReader`](crate::io::AssetReader) / [`AssetWriter`](crate::io::AssetWriter) pair),
-=======
-// Needed for doc strings
-#[allow(unused_imports, reason = "Needed for documentation links.")]
-use crate::io::{AssetReader, AssetWriter};
-
-/// A "background" asset processor that reads asset values from a source [`AssetSource`] (which corresponds to an [`AssetReader`] / [`AssetWriter`] pair),
->>>>>>> 661ab1ab
 /// processes them in some way, and writes them to a destination [`AssetSource`].
 ///
 /// This will create .meta files (a human-editable serialized form of [`AssetMeta`]) in the source [`AssetSource`] for assets that
