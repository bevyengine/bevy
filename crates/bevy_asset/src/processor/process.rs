--- conflicted
+++ resolved
@@ -190,16 +190,6 @@
         settings: &Self::Settings,
         writer: &mut Writer,
     ) -> Result<<Self::OutputLoader as AssetLoader>::Settings, ProcessError> {
-<<<<<<< HEAD
-=======
-        let AssetAction::Process { settings, .. } = meta.asset else {
-            return Err(ProcessError::WrongMetaType);
-        };
-        let loader_meta = AssetMeta::<Loader, ()>::new(AssetAction::Load {
-            loader: Loader::type_path().to_string(),
-            settings: settings.loader_settings,
-        });
->>>>>>> d196050d
         let pre_transformed_asset = TransformedAsset::<Loader::Asset>::from_loaded(
             context
                 .load_source_asset::<Loader>(&settings.loader_settings)
