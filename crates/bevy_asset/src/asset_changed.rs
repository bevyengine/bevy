--- conflicted
+++ resolved
@@ -105,18 +105,10 @@
 /// - Asset changes are registered in the [`AssetEventSystems`] system set.
 /// - Removed assets are not detected.
 ///
-<<<<<<< HEAD
-/// The list of changed assets only gets updated in the
-/// [`AssetEvents`] schedule which runs in `PostUpdate`. Therefore, `AssetChanged`
-/// will only pick up asset changes in schedules following `AssetEvents` or the
-/// next frame. Consider adding the system in the `PostUpdate` schedule after [`AssetEvents`] if you need
-/// to react without frame delay to asset changes.
-=======
 /// The list of changed assets only gets updated in the [`AssetEventSystems`] system set,
-/// which runs in `Last`. Therefore, `AssetChanged` will only pick up asset changes in schedules
+/// which runs in `PostUpdate`. Therefore, `AssetChanged` will only pick up asset changes in schedules
 /// following [`AssetEventSystems`] or the next frame. Consider adding the system in the `Last` schedule
 /// after [`AssetEventSystems`] if you need to react without frame delay to asset changes.
->>>>>>> f3307411
 ///
 /// # Performance
 ///
