--- conflicted
+++ resolved
@@ -44,12 +44,8 @@
 js-sys = "0.3"
 
 [target.'cfg(target_os = "android")'.dependencies]
-<<<<<<< HEAD
 ndk-glue = { version = "0.3" }
-=======
-ndk-glue = { version = "0.2" }
 
 [dev-dependencies]
 futures-lite = "1.4.0"
-tempfile = "3.2.0"
->>>>>>> 71bf07f5
+tempfile = "3.2.0"