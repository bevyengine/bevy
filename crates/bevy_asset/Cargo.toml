[package]
name = "bevy_asset"
version = "0.16.0-dev"
edition = "2024"
description = "Provides asset functionality for Bevy Engine"
homepage = "https://bevyengine.org"
repository = "https://github.com/bevyengine/bevy"
license = "MIT OR Apache-2.0"
keywords = ["bevy"]

# See more keys and their definitions at https://doc.rust-lang.org/cargo/reference/manifest.html

[features]
file_watcher = ["notify-debouncer-full", "watch", "multi_threaded"]
embedded_watcher = ["file_watcher"]
multi_threaded = ["bevy_tasks/multi_threaded"]
http_source = ["ureq"]
http_source_cache = []
asset_processor = []
watch = []
trace = []

[dependencies]
bevy_app = { path = "../bevy_app", version = "0.16.0-dev", default-features = false, features = [
  "bevy_reflect",
] }
bevy_asset_macros = { path = "macros", version = "0.16.0-dev" }
bevy_ecs = { path = "../bevy_ecs", version = "0.16.0-dev", default-features = false }
bevy_reflect = { path = "../bevy_reflect", version = "0.16.0-dev", default-features = false, features = [
  "uuid",
] }
bevy_tasks = { path = "../bevy_tasks", version = "0.16.0-dev", default-features = false, features = [
  "async_executor",
] }
bevy_utils = { path = "../bevy_utils", version = "0.16.0-dev", default-features = false }
bevy_platform = { path = "../bevy_platform", version = "0.16.0-dev", default-features = false, features = [
  "std",
] }

stackfuture = { version = "0.3", default-features = false }
atomicow = { version = "1.1", default-features = false, features = ["std"] }
async-broadcast = { version = "0.7.2", default-features = false }
async-fs = { version = "2.0", default-features = false }
async-lock = { version = "3.0", default-features = false }
bitflags = { version = "2.3", default-features = false }
crossbeam-channel = { version = "0.5", default-features = false, features = [
  "std",
] }
downcast-rs = { version = "2", default-features = false }
disqualified = { version = "1.0", default-features = false }
either = { version = "1.13", default-features = false }
futures-io = { version = "0.3", default-features = false }
futures-lite = { version = "2.0.1", default-features = false }
blake3 = { version = "1.5", default-features = false }
parking_lot = { version = "0.12", default-features = false, features = [
  "arc_lock",
  "send_guard",
] }
ron = { version = "0.8", default-features = false }
serde = { version = "1", default-features = false, features = ["derive"] }
thiserror = { version = "2", default-features = false }
derive_more = { version = "1", default-features = false, features = ["from"] }
uuid = { version = "1.13.1", default-features = false, features = [
  "v4",
  "serde",
] }
tracing = { version = "0.1", default-features = false }

[target.'cfg(target_os = "android")'.dependencies]
bevy_window = { path = "../bevy_window", version = "0.16.0-dev" }

[target.'cfg(target_arch = "wasm32")'.dependencies]
# TODO: Assuming all wasm builds are for the browser. Require `no_std` support to break assumption.
wasm-bindgen = { version = "0.2" }
web-sys = { version = "0.3", features = [
  "Window",
  "Response",
  "WorkerGlobalScope",
] }
wasm-bindgen-futures = "0.4"
js-sys = "0.3"
uuid = { version = "1.13.1", default-features = false, features = ["js"] }
bevy_app = { path = "../bevy_app", version = "0.16.0-dev", default-features = false, features = [
  "web",
] }
bevy_tasks = { path = "../bevy_tasks", version = "0.16.0-dev", default-features = false, features = [
  "web",
] }
bevy_reflect = { path = "../bevy_reflect", version = "0.16.0-dev", default-features = false, features = [
  "web",
] }

[target.'cfg(not(target_arch = "wasm32"))'.dependencies]
<<<<<<< HEAD
notify-debouncer-full = { version = "0.5.0", optional = true }
# updating ureq: while ureq is semver stable, it depends on rustls which is not, meaning unlikely but possible breaking changes on minor releases. https://github.com/bevyengine/bevy/pull/16366#issuecomment-2572890794
ureq = { version = "3", optional = true, default-features = false, features = [
  "gzip",
  "json",
] }

=======
notify-debouncer-full = { version = "0.5.0", default-features = false, optional = true }
>>>>>>> eed1dc42

[lints]
workspace = true

[package.metadata.docs.rs]
rustdoc-args = ["-Zunstable-options", "--generate-link-to-definition"]
all-features = true<|MERGE_RESOLUTION|>--- conflicted
+++ resolved
@@ -91,17 +91,12 @@
 ] }
 
 [target.'cfg(not(target_arch = "wasm32"))'.dependencies]
-<<<<<<< HEAD
-notify-debouncer-full = { version = "0.5.0", optional = true }
+notify-debouncer-full = { version = "0.5.0", default-features = false, optional = true }
 # updating ureq: while ureq is semver stable, it depends on rustls which is not, meaning unlikely but possible breaking changes on minor releases. https://github.com/bevyengine/bevy/pull/16366#issuecomment-2572890794
 ureq = { version = "3", optional = true, default-features = false, features = [
   "gzip",
   "json",
 ] }
-
-=======
-notify-debouncer-full = { version = "0.5.0", default-features = false, optional = true }
->>>>>>> eed1dc42
 
 [lints]
 workspace = true
