[package]
name = "bevy_asset"
version = "0.16.0-dev"
edition = "2024"
description = "Provides asset functionality for Bevy Engine"
homepage = "https://bevyengine.org"
repository = "https://github.com/bevyengine/bevy"
license = "MIT OR Apache-2.0"
keywords = ["bevy"]

# See more keys and their definitions at https://doc.rust-lang.org/cargo/reference/manifest.html

[features]
default = ["std"]

# Functionality

## Watch for changes in asset files.
file_watcher = ["notify-debouncer-full", "watch", "multi_threaded"]

## Watch for changes in embedded assets.
embedded_watcher = ["file_watcher"]

## Enables multithreading support.
multi_threaded = ["bevy_tasks/multi_threaded", "std"]

## Enables asset processing.
asset_processor = ["std"]

## Sets the `watch_for_changes` default to `true`.
watch = ["std"]

# Debugging

## Integrates with `tracing` to provide span information.
trace = ["dep:tracing"]

# Platform Compatibility

## Integrates with the Rust standard library.
std = [
  "bevy_platform/std",
  "bevy_tasks/async_executor",
  "atomicow/std",
  "dep:async-broadcast",
  "dep:async-fs",
  "dep:async-lock",
  "dep:crossbeam-channel",
  "crossbeam-channel?/std",
  "dep:futures-io",
  "dep:parking_lot",
  "dep:ron",
]

## Integrates with the browser when run within a web context.
web = [
  "bevy_app/web",
  "bevy_tasks/web",
  "bevy_reflect/web",
  "uuid/js",
  "dep:js-sys",
  "dep:wasm-bindgen-futures",
  "dep:web-sys",
  "dep:wasm-bindgen",
]

[dependencies]
bevy_app = { path = "../bevy_app", version = "0.16.0-dev", default-features = false, features = [
  "bevy_reflect",
] }
bevy_asset_macros = { path = "macros", version = "0.16.0-dev" }
bevy_ecs = { path = "../bevy_ecs", version = "0.16.0-dev", default-features = false }
bevy_reflect = { path = "../bevy_reflect", version = "0.16.0-dev", default-features = false, features = [
  "uuid",
] }
bevy_tasks = { path = "../bevy_tasks", version = "0.16.0-dev", default-features = false }
bevy_utils = { path = "../bevy_utils", version = "0.16.0-dev", default-features = false }
bevy_platform = { path = "../bevy_platform", version = "0.16.0-dev", default-features = false }

stackfuture = { version = "0.3", default-features = false }
<<<<<<< HEAD
atomicow = { version = "1.0", default-features = false }
async-broadcast = { version = "0.7.2", default-features = false, optional = true }
async-fs = { version = "2.0", default-features = false, optional = true }
async-lock = { version = "3.0", default-features = false, optional = true }
bitflags = { version = "2.3", default-features = false, features = ["serde"] }
concurrent-queue = { version = "2.5.0", default-features = false }
crossbeam-channel = { version = "0.5", default-features = false, optional = true }
=======
atomicow = { version = "1.1", default-features = false, features = ["std"] }
async-broadcast = { version = "0.7.2", default-features = false }
async-fs = { version = "2.0", default-features = false }
async-lock = { version = "3.0", default-features = false }
bitflags = { version = "2.3", default-features = false }
crossbeam-channel = { version = "0.5", default-features = false, features = [
  "std",
] }
>>>>>>> 235257ff
downcast-rs = { version = "2", default-features = false }
disqualified = { version = "1.0", default-features = false }
either = { version = "1.13", default-features = false }
futures-io = { version = "0.3", default-features = false, optional = true }
futures-lite = { version = "2.0.1", default-features = false }
blake3 = { version = "1.5", default-features = false }
parking_lot = { version = "0.12", default-features = false, optional = true, features = [
  "arc_lock",
  "send_guard",
] }
ron = { version = "0.8", default-features = false, optional = true }
serde = { version = "1", default-features = false, features = ["derive"] }
thiserror = { version = "2", default-features = false }
derive_more = { version = "1", default-features = false, features = ["from"] }
uuid = { version = "1.13.1", default-features = false, features = [
  "v4",
  "serde",
] }
tracing = { version = "0.1", default-features = false, optional = true }
log = { version = "0.4", default-features = false }

[target.'cfg(target_os = "android")'.dependencies]
bevy_window = { path = "../bevy_window", version = "0.16.0-dev" }

[target.'cfg(target_arch = "wasm32")'.dependencies]
wasm-bindgen = { version = "0.2", optional = true }
web-sys = { version = "0.3", features = [
  "Window",
  "Response",
  "WorkerGlobalScope",
], optional = true }
wasm-bindgen-futures = { version = "0.4", optional = true }
js-sys = { version = "0.3", optional = true }

[target.'cfg(not(target_arch = "wasm32"))'.dependencies]
notify-debouncer-full = { version = "0.5.0", default-features = false, optional = true }

[target.'cfg(not(target_has_atomic = "ptr"))'.dependencies]
event-listener = { version = "5.4", default-features = false, features = [
  "portable-atomic",
] }

[lints]
workspace = true

[package.metadata.docs.rs]
rustdoc-args = ["-Zunstable-options", "--generate-link-to-definition"]
all-features = true<|MERGE_RESOLUTION|>--- conflicted
+++ resolved
@@ -78,24 +78,13 @@
 bevy_platform = { path = "../bevy_platform", version = "0.16.0-dev", default-features = false }
 
 stackfuture = { version = "0.3", default-features = false }
-<<<<<<< HEAD
-atomicow = { version = "1.0", default-features = false }
+atomicow = { version = "1.1", default-features = false }
 async-broadcast = { version = "0.7.2", default-features = false, optional = true }
 async-fs = { version = "2.0", default-features = false, optional = true }
 async-lock = { version = "3.0", default-features = false, optional = true }
 bitflags = { version = "2.3", default-features = false, features = ["serde"] }
 concurrent-queue = { version = "2.5.0", default-features = false }
 crossbeam-channel = { version = "0.5", default-features = false, optional = true }
-=======
-atomicow = { version = "1.1", default-features = false, features = ["std"] }
-async-broadcast = { version = "0.7.2", default-features = false }
-async-fs = { version = "2.0", default-features = false }
-async-lock = { version = "3.0", default-features = false }
-bitflags = { version = "2.3", default-features = false }
-crossbeam-channel = { version = "0.5", default-features = false, features = [
-  "std",
-] }
->>>>>>> 235257ff
 downcast-rs = { version = "2", default-features = false }
 disqualified = { version = "1.0", default-features = false }
 either = { version = "1.13", default-features = false }
