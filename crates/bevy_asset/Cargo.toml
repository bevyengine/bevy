--- conflicted
+++ resolved
@@ -15,25 +15,15 @@
 
 [dependencies]
 # bevy
-<<<<<<< HEAD
-bevy_app = { path = "../bevy_app", version = "0.11.0-dev" }
-bevy_diagnostic = { path = "../bevy_diagnostic", version = "0.11.0-dev" }
-bevy_ecs = { path = "../bevy_ecs", version = "0.11.0-dev" }
-bevy_log = { path = "../bevy_log", version = "0.11.0-dev" }
-bevy_reflect = { path = "../bevy_reflect", version = "0.11.0-dev", features = [
-    "bevy",
-] }
-bevy_tasks = { path = "../bevy_tasks", version = "0.11.0-dev" }
-bevy_utils = { path = "../bevy_utils", version = "0.11.0-dev" }
-=======
 bevy_app = { path = "../bevy_app", version = "0.12.0-dev" }
 bevy_diagnostic = { path = "../bevy_diagnostic", version = "0.12.0-dev" }
 bevy_ecs = { path = "../bevy_ecs", version = "0.12.0-dev" }
 bevy_log = { path = "../bevy_log", version = "0.12.0-dev" }
-bevy_reflect = { path = "../bevy_reflect", version = "0.12.0-dev", features = ["bevy"] }
+bevy_reflect = { path = "../bevy_reflect", version = "0.12.0-dev", features = [
+    "bevy",
+] }
 bevy_tasks = { path = "../bevy_tasks", version = "0.12.0-dev" }
 bevy_utils = { path = "../bevy_utils", version = "0.12.0-dev" }
->>>>>>> a0972c2b
 
 # other
 serde = { version = "1", features = ["derive"] }
