[package]
name = "bevy_asset"
version = "0.1.3"
edition = "2018"
authors = ["Bevy Contributors <bevyengine@gmail.com>", "Carter Anderson <mcanders1@gmail.com>"]
description = "Provides asset functionality for Bevy Engine"
homepage = "https://bevyengine.org"
repository = "https://github.com/bevyengine/bevy"
license = "MIT"
keywords = ["bevy"]

[features]
default = ["filesystem_watcher"]
filesystem_watcher = ["notify"]

[dependencies]
# bevy
bevy_app = { path = "../bevy_app", version = "0.1" }
bevy_ecs = { path = "../bevy_ecs", version = "0.1" }
bevy_type_registry = { path = "../bevy_type_registry", version = "0.1" }
bevy_property = { path = "../bevy_property", version = "0.1" }

# other
uuid = { version = "0.8", features = ["v4", "serde"] }
serde = { version = "1", features = ["derive"] }
crossbeam-channel = "0.4.2"
anyhow = "1.0"
thiserror = "1.0"
log = { version = "0.4", features = ["release_max_level_info"] }
notify = { version = "5.0.0-pre.2", optional = true }
<<<<<<< HEAD
ahash = "0.4.4"
=======
parking_lot = "0.10.2"
>>>>>>> d00ce1c6
<|MERGE_RESOLUTION|>--- conflicted
+++ resolved
@@ -28,8 +28,5 @@
 thiserror = "1.0"
 log = { version = "0.4", features = ["release_max_level_info"] }
 notify = { version = "5.0.0-pre.2", optional = true }
-<<<<<<< HEAD
 ahash = "0.4.4"
-=======
-parking_lot = "0.10.2"
->>>>>>> d00ce1c6
+parking_lot = "0.10.2"