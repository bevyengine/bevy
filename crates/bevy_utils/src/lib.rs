--- conflicted
+++ resolved
@@ -1,11 +1,4 @@
-<<<<<<< HEAD
-=======
-pub mod prelude {
-    pub use crate::default;
-}
-
 pub mod futures;
->>>>>>> 7a0f46c2
 pub mod label;
 
 mod default;
