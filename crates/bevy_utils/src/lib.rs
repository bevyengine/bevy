#![cfg_attr(docsrs, feature(doc_auto_cfg))]
#![doc(
    html_logo_url = "https://bevyengine.org/assets/icon.png",
    html_favicon_url = "https://bevyengine.org/assets/icon.png"
)]
#![no_std]

//! General utilities for first-party [Bevy] engine crates.
//!
//! [Bevy]: https://bevyengine.org/

/// Configuration information for this crate.
pub mod cfg {
    pub(crate) use bevy_platform::cfg::*;

    pub use bevy_platform::cfg::{alloc, std};

    define_alias! {
        #[cfg(feature = "parallel")] => {
            /// Indicates the `Parallel` type is available.
            parallel
        }
    }
}

cfg::std! {
    extern crate std;
}

cfg::alloc! {
    extern crate alloc;

    mod map;
    pub use map::*;
}

cfg::parallel! {
    mod parallel_queue;
    pub use parallel_queue::*;
}

/// The utilities prelude.
///
/// This includes the most common types in this crate, re-exported for your convenience.
pub mod prelude {
    pub use crate::default;
}

<<<<<<< HEAD
=======
pub mod synccell;
pub mod syncunsafecell;
#[cfg(feature = "wgpu_wrapper")]
mod wgpu_wrapper;

>>>>>>> 1732c225
mod default;
mod once;

#[doc(hidden)]
pub use once::OnceFlag;

pub use default::default;

#[cfg(feature = "wgpu_wrapper")]
pub use wgpu_wrapper::WgpuWrapper;

use core::mem::ManuallyDrop;

/// A type which calls a function when dropped.
/// This can be used to ensure that cleanup code is run even in case of a panic.
///
/// Note that this only works for panics that [unwind](https://doc.rust-lang.org/nomicon/unwinding.html)
/// -- any code within `OnDrop` will be skipped if a panic does not unwind.
/// In most cases, this will just work.
///
/// # Examples
///
/// ```
/// # use bevy_utils::OnDrop;
/// # fn test_panic(do_panic: bool, log: impl FnOnce(&str)) {
/// // This will print a message when the variable `_catch` gets dropped,
/// // even if a panic occurs before we reach the end of this scope.
/// // This is similar to a `try ... catch` block in languages such as C++.
/// let _catch = OnDrop::new(|| log("Oops, a panic occurred and this function didn't complete!"));
///
/// // Some code that may panic...
/// // ...
/// # if do_panic { panic!() }
///
/// // Make sure the message only gets printed if a panic occurs.
/// // If we remove this line, then the message will be printed regardless of whether a panic occurs
/// // -- similar to a `try ... finally` block.
/// core::mem::forget(_catch);
/// # }
/// #
/// # test_panic(false, |_| unreachable!());
/// # let mut did_log = false;
/// # std::panic::catch_unwind(std::panic::AssertUnwindSafe(|| {
/// #   test_panic(true, |_| did_log = true);
/// # }));
/// # assert!(did_log);
/// ```
pub struct OnDrop<F: FnOnce()> {
    callback: ManuallyDrop<F>,
}

impl<F: FnOnce()> OnDrop<F> {
    /// Returns an object that will invoke the specified callback when dropped.
    pub fn new(callback: F) -> Self {
        Self {
            callback: ManuallyDrop::new(callback),
        }
    }
}

impl<F: FnOnce()> Drop for OnDrop<F> {
    fn drop(&mut self) {
        #![expect(
            unsafe_code,
            reason = "Taking from a ManuallyDrop requires unsafe code."
        )]
        // SAFETY: We may move out of `self`, since this instance can never be observed after it's dropped.
        let callback = unsafe { ManuallyDrop::take(&mut self.callback) };
        callback();
    }
}<|MERGE_RESOLUTION|>--- conflicted
+++ resolved
@@ -46,14 +46,9 @@
     pub use crate::default;
 }
 
-<<<<<<< HEAD
-=======
-pub mod synccell;
-pub mod syncunsafecell;
 #[cfg(feature = "wgpu_wrapper")]
 mod wgpu_wrapper;
 
->>>>>>> 1732c225
 mod default;
 mod once;
 
