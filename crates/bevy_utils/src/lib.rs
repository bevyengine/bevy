//! General utilities for first-party [Bevy] engine crates.
//!
//! [Bevy]: https://bevyengine.org/
//!

#[allow(missing_docs)]
pub mod prelude {
    pub use crate::default;
}

pub mod futures;
pub mod label;
mod short_names;
pub use short_names::get_short_name;
pub mod synccell;
pub mod syncunsafecell;

pub mod uuid;

mod cow_arc;
mod default;
mod float_ord;
<<<<<<< HEAD
mod parallel_queue;
=======
pub mod intern;
mod once;
>>>>>>> 2bc48254

pub use crate::uuid::Uuid;
pub use ahash::{AHasher, RandomState};
pub use bevy_utils_proc_macros::*;
pub use cow_arc::*;
pub use default::default;
pub use float_ord::*;
pub use hashbrown;
<<<<<<< HEAD
pub use instant::{Duration, Instant};
pub use parallel_queue::*;
=======
>>>>>>> 2bc48254
pub use petgraph;
pub use smallvec;
pub use thiserror;
pub use tracing;
pub use web_time::{Duration, Instant, SystemTime, SystemTimeError, TryFromFloatSecsError};

#[allow(missing_docs)]
pub mod nonmax {
    pub use nonmax::*;
}

use hashbrown::hash_map::RawEntryMut;
use std::{
    any::TypeId,
    fmt::Debug,
    future::Future,
    hash::{BuildHasher, BuildHasherDefault, Hash, Hasher},
    marker::PhantomData,
    mem::ManuallyDrop,
    ops::Deref,
    pin::Pin,
};

/// An owned and dynamically typed Future used when you can't statically type your result or need to add some indirection.
#[cfg(not(target_arch = "wasm32"))]
pub type BoxedFuture<'a, T> = Pin<Box<dyn Future<Output = T> + Send + 'a>>;

#[allow(missing_docs)]
#[cfg(target_arch = "wasm32")]
pub type BoxedFuture<'a, T> = Pin<Box<dyn Future<Output = T> + 'a>>;

/// A shortcut alias for [`hashbrown::hash_map::Entry`].
pub type Entry<'a, K, V> = hashbrown::hash_map::Entry<'a, K, V, BuildHasherDefault<AHasher>>;

/// A hasher builder that will create a fixed hasher.
#[derive(Debug, Clone, Default)]
pub struct FixedState;

impl BuildHasher for FixedState {
    type Hasher = AHasher;

    #[inline]
    fn build_hasher(&self) -> AHasher {
        RandomState::with_seeds(
            0b10010101111011100000010011000100,
            0b00000011001001101011001001111000,
            0b11001111011010110111100010110101,
            0b00000100001111100011010011010101,
        )
        .build_hasher()
    }
}

/// A [`HashMap`][hashbrown::HashMap] implementing aHash, a high
/// speed keyed hashing algorithm intended for use in in-memory hashmaps.
///
/// aHash is designed for performance and is NOT cryptographically secure.
///
/// Within the same execution of the program iteration order of different
/// `HashMap`s only depends on the order of insertions and deletions,
/// but it will not be stable between multiple executions of the program.
pub type HashMap<K, V> = hashbrown::HashMap<K, V, BuildHasherDefault<AHasher>>;

/// A stable hash map implementing aHash, a high speed keyed hashing algorithm
/// intended for use in in-memory hashmaps.
///
/// Unlike [`HashMap`] the iteration order stability extends between executions
/// using the same Bevy version on the same device.
///
/// aHash is designed for performance and is NOT cryptographically secure.
#[deprecated(
    note = "Will be required to use the hash library of your choice. Alias for: hashbrown::HashMap<K, V, FixedState>"
)]
pub type StableHashMap<K, V> = hashbrown::HashMap<K, V, FixedState>;

/// A [`HashSet`][hashbrown::HashSet] implementing aHash, a high
/// speed keyed hashing algorithm intended for use in in-memory hashmaps.
///
/// aHash is designed for performance and is NOT cryptographically secure.
///
/// Within the same execution of the program iteration order of different
/// `HashSet`s only depends on the order of insertions and deletions,
/// but it will not be stable between multiple executions of the program.
pub type HashSet<K> = hashbrown::HashSet<K, BuildHasherDefault<AHasher>>;

/// A stable hash set implementing aHash, a high speed keyed hashing algorithm
/// intended for use in in-memory hashmaps.
///
/// Unlike [`HashMap`] the iteration order stability extends between executions
/// using the same Bevy version on the same device.
///
/// aHash is designed for performance and is NOT cryptographically secure.
#[deprecated(
    note = "Will be required to use the hash library of your choice. Alias for: hashbrown::HashSet<K, FixedState>"
)]
pub type StableHashSet<K> = hashbrown::HashSet<K, FixedState>;

/// A pre-hashed value of a specific type. Pre-hashing enables memoization of hashes that are expensive to compute.
/// It also enables faster [`PartialEq`] comparisons by short circuiting on hash equality.
/// See [`PassHash`] and [`PassHasher`] for a "pass through" [`BuildHasher`] and [`Hasher`] implementation
/// designed to work with [`Hashed`]
/// See [`PreHashMap`] for a hashmap pre-configured to use [`Hashed`] keys.
pub struct Hashed<V, H = FixedState> {
    hash: u64,
    value: V,
    marker: PhantomData<H>,
}

impl<V: Hash, H: BuildHasher + Default> Hashed<V, H> {
    /// Pre-hashes the given value using the [`BuildHasher`] configured in the [`Hashed`] type.
    pub fn new(value: V) -> Self {
        Self {
            hash: H::default().hash_one(&value),
            value,
            marker: PhantomData,
        }
    }

    /// The pre-computed hash.
    #[inline]
    pub fn hash(&self) -> u64 {
        self.hash
    }
}

impl<V, H> Hash for Hashed<V, H> {
    #[inline]
    fn hash<R: Hasher>(&self, state: &mut R) {
        state.write_u64(self.hash);
    }
}

impl<V, H> Deref for Hashed<V, H> {
    type Target = V;

    #[inline]
    fn deref(&self) -> &Self::Target {
        &self.value
    }
}

impl<V: PartialEq, H> PartialEq for Hashed<V, H> {
    /// A fast impl of [`PartialEq`] that first checks that `other`'s pre-computed hash
    /// matches this value's pre-computed hash.
    #[inline]
    fn eq(&self, other: &Self) -> bool {
        self.hash == other.hash && self.value.eq(&other.value)
    }
}

impl<V: Debug, H> Debug for Hashed<V, H> {
    fn fmt(&self, f: &mut std::fmt::Formatter<'_>) -> std::fmt::Result {
        f.debug_struct("Hashed")
            .field("hash", &self.hash)
            .field("value", &self.value)
            .finish()
    }
}

impl<V: Clone, H> Clone for Hashed<V, H> {
    #[inline]
    fn clone(&self) -> Self {
        Self {
            hash: self.hash,
            value: self.value.clone(),
            marker: PhantomData,
        }
    }
}

impl<V: Eq, H> Eq for Hashed<V, H> {}

/// A [`BuildHasher`] that results in a [`PassHasher`].
#[derive(Default, Clone)]
pub struct PassHash;

impl BuildHasher for PassHash {
    type Hasher = PassHasher;

    fn build_hasher(&self) -> Self::Hasher {
        PassHasher::default()
    }
}

/// A no-op hash that only works on `u64`s. Will panic if attempting to
/// hash a type containing non-u64 fields.
#[derive(Debug, Default)]
pub struct PassHasher {
    hash: u64,
}

impl Hasher for PassHasher {
    #[inline]
    fn finish(&self) -> u64 {
        self.hash
    }

    fn write(&mut self, _bytes: &[u8]) {
        panic!("can only hash u64 using PassHasher");
    }

    #[inline]
    fn write_u64(&mut self, i: u64) {
        self.hash = i;
    }
}

/// A [`HashMap`] pre-configured to use [`Hashed`] keys and [`PassHash`] passthrough hashing.
/// Iteration order only depends on the order of insertions and deletions.
pub type PreHashMap<K, V> = hashbrown::HashMap<Hashed<K>, V, PassHash>;

/// Extension methods intended to add functionality to [`PreHashMap`].
pub trait PreHashMapExt<K, V> {
    /// Tries to get or insert the value for the given `key` using the pre-computed hash first.
    /// If the [`PreHashMap`] does not already contain the `key`, it will clone it and insert
    /// the value returned by `func`.
    fn get_or_insert_with<F: FnOnce() -> V>(&mut self, key: &Hashed<K>, func: F) -> &mut V;
}

impl<K: Hash + Eq + PartialEq + Clone, V> PreHashMapExt<K, V> for PreHashMap<K, V> {
    #[inline]
    fn get_or_insert_with<F: FnOnce() -> V>(&mut self, key: &Hashed<K>, func: F) -> &mut V {
        let entry = self
            .raw_entry_mut()
            .from_key_hashed_nocheck(key.hash(), key);
        match entry {
            RawEntryMut::Occupied(entry) => entry.into_mut(),
            RawEntryMut::Vacant(entry) => {
                let (_, value) = entry.insert_hashed_nocheck(key.hash(), key.clone(), func());
                value
            }
        }
    }
}

/// A type which calls a function when dropped.
/// This can be used to ensure that cleanup code is run even in case of a panic.
///
/// Note that this only works for panics that [unwind](https://doc.rust-lang.org/nomicon/unwinding.html)
/// -- any code within `OnDrop` will be skipped if a panic does not unwind.
/// In most cases, this will just work.
///
/// # Examples
///
/// ```
/// # use bevy_utils::OnDrop;
/// # fn test_panic(do_panic: bool, log: impl FnOnce(&str)) {
/// // This will print a message when the variable `_catch` gets dropped,
/// // even if a panic occurs before we reach the end of this scope.
/// // This is similar to a `try ... catch` block in languages such as C++.
/// let _catch = OnDrop::new(|| log("Oops, a panic occurred and this function didn't complete!"));
///
/// // Some code that may panic...
/// // ...
/// # if do_panic { panic!() }
///
/// // Make sure the message only gets printed if a panic occurs.
/// // If we remove this line, then the message will be printed regardless of whether a panic occurs
/// // -- similar to a `try ... finally` block.
/// std::mem::forget(_catch);
/// # }
/// #
/// # test_panic(false, |_| unreachable!());
/// # let mut did_log = false;
/// # std::panic::catch_unwind(std::panic::AssertUnwindSafe(|| {
/// #   test_panic(true, |_| did_log = true);
/// # }));
/// # assert!(did_log);
/// ```
pub struct OnDrop<F: FnOnce()> {
    callback: ManuallyDrop<F>,
}

impl<F: FnOnce()> OnDrop<F> {
    /// Returns an object that will invoke the specified callback when dropped.
    pub fn new(callback: F) -> Self {
        Self {
            callback: ManuallyDrop::new(callback),
        }
    }
}

impl<F: FnOnce()> Drop for OnDrop<F> {
    fn drop(&mut self) {
        // SAFETY: We may move out of `self`, since this instance can never be observed after it's dropped.
        let callback = unsafe { ManuallyDrop::take(&mut self.callback) };
        callback();
    }
}

/// A specialized hashmap type with Key of [`TypeId`]
/// Iteration order only depends on the order of insertions and deletions.
pub type TypeIdMap<V> = hashbrown::HashMap<TypeId, V, NoOpTypeIdHash>;

/// [`BuildHasher`] for [`TypeId`]s.
#[derive(Default)]
pub struct NoOpTypeIdHash;

impl BuildHasher for NoOpTypeIdHash {
    type Hasher = NoOpTypeIdHasher;

    fn build_hasher(&self) -> Self::Hasher {
        NoOpTypeIdHasher(0)
    }
}
#[doc(hidden)]
#[derive(Default)]
pub struct NoOpTypeIdHasher(pub u64);

// TypeId already contains a high-quality hash, so skip re-hashing that hash.
impl std::hash::Hasher for NoOpTypeIdHasher {
    fn finish(&self) -> u64 {
        self.0
    }

    fn write(&mut self, bytes: &[u8]) {
        // This will never be called: TypeId always just calls write_u64 once!
        // This is a known trick and unlikely to change, but isn't officially guaranteed.
        // Don't break applications (slower fallback, just check in test):
        self.0 = bytes.iter().fold(self.0, |hash, b| {
            hash.rotate_left(8).wrapping_add(*b as u64)
        });
    }

    fn write_u64(&mut self, i: u64) {
        self.0 = i;
    }
}

/// Calls the [`tracing::info!`] macro on a value.
pub fn info<T: Debug>(data: T) {
    tracing::info!("{:?}", data);
}

/// Calls the [`tracing::debug!`] macro on a value.
pub fn dbg<T: Debug>(data: T) {
    tracing::debug!("{:?}", data);
}

/// Processes a [`Result`] by calling the [`tracing::warn!`] macro in case of an [`Err`] value.
pub fn warn<E: Debug>(result: Result<(), E>) {
    if let Err(warn) = result {
        tracing::warn!("{:?}", warn);
    }
}

/// Processes a [`Result`] by calling the [`tracing::error!`] macro in case of an [`Err`] value.
pub fn error<E: Debug>(result: Result<(), E>) {
    if let Err(error) = result {
        tracing::error!("{:?}", error);
    }
}

/// Like [`tracing::trace`], but conditional on cargo feature `detailed_trace`.
#[macro_export]
macro_rules! detailed_trace {
    ($($tts:tt)*) => {
        if cfg!(detailed_trace) {
            bevy_utils::tracing::trace!($($tts)*);
        }
    }
}

#[cfg(test)]
mod tests {
    use super::*;
    use static_assertions::assert_impl_all;

    // Check that the HashMaps are Clone if the key/values are Clone
    assert_impl_all!(PreHashMap::<u64, usize>: Clone);

    #[test]
    fn fast_typeid_hash() {
        struct Hasher;

        impl std::hash::Hasher for Hasher {
            fn finish(&self) -> u64 {
                0
            }
            fn write(&mut self, _: &[u8]) {
                panic!("Hashing of std::any::TypeId changed");
            }
            fn write_u64(&mut self, _: u64) {}
        }

        std::hash::Hash::hash(&TypeId::of::<()>(), &mut Hasher);
    }

    #[test]
    fn stable_hash_within_same_program_execution() {
        let mut map_1 = HashMap::new();
        let mut map_2 = HashMap::new();
        for i in 1..10 {
            map_1.insert(i, i);
            map_2.insert(i, i);
        }
        assert_eq!(
            map_1.iter().collect::<Vec<_>>(),
            map_2.iter().collect::<Vec<_>>()
        );
    }
}<|MERGE_RESOLUTION|>--- conflicted
+++ resolved
@@ -20,12 +20,9 @@
 mod cow_arc;
 mod default;
 mod float_ord;
-<<<<<<< HEAD
 mod parallel_queue;
-=======
 pub mod intern;
 mod once;
->>>>>>> 2bc48254
 
 pub use crate::uuid::Uuid;
 pub use ahash::{AHasher, RandomState};
@@ -34,11 +31,7 @@
 pub use default::default;
 pub use float_ord::*;
 pub use hashbrown;
-<<<<<<< HEAD
-pub use instant::{Duration, Instant};
 pub use parallel_queue::*;
-=======
->>>>>>> 2bc48254
 pub use petgraph;
 pub use smallvec;
 pub use thiserror;
