--- conflicted
+++ resolved
@@ -265,127 +265,6 @@
     }
 }
 
-<<<<<<< HEAD
-=======
-/// A [`BuildHasher`] that results in a [`EntityHasher`].
-#[derive(Default, Clone)]
-pub struct EntityHash;
-
-impl BuildHasher for EntityHash {
-    type Hasher = EntityHasher;
-
-    fn build_hasher(&self) -> Self::Hasher {
-        EntityHasher::default()
-    }
-}
-
-/// A very fast hash that is only designed to work on generational indices
-/// like `Entity`. It will panic if attempting to hash a type containing
-/// non-u64 fields.
-///
-/// This is heavily optimized for typical cases, where you have mostly live
-/// entities, and works particularly well for contiguous indices.
-///
-/// If you have an unusual case -- say all your indices are multiples of 256
-/// or most of the entities are dead generations -- then you might want also to
-/// try [`AHasher`] for a slower hash computation but fewer lookup conflicts.
-#[derive(Debug, Default)]
-pub struct EntityHasher {
-    hash: u64,
-}
-
-impl Hasher for EntityHasher {
-    #[inline]
-    fn finish(&self) -> u64 {
-        self.hash
-    }
-
-    fn write(&mut self, _bytes: &[u8]) {
-        panic!("can only hash u64 using EntityHasher");
-    }
-
-    #[inline]
-    fn write_u64(&mut self, bits: u64) {
-        // SwissTable (and thus `hashbrown`) cares about two things from the hash:
-        // - H1: low bits (masked by `2ⁿ-1`) to pick the slot in which to store the item
-        // - H2: high 7 bits are used to SIMD optimize hash collision probing
-        // For more see <https://abseil.io/about/design/swisstables#metadata-layout>
-
-        // This hash function assumes that the entity ids are still well-distributed,
-        // so for H1 leaves the entity id alone in the low bits so that id locality
-        // will also give memory locality for things spawned together.
-        // For H2, take advantage of the fact that while multiplication doesn't
-        // spread entropy to the low bits, it's incredibly good at spreading it
-        // upward, which is exactly where we need it the most.
-
-        // While this does include the generation in the output, it doesn't do so
-        // *usefully*.  H1 won't care until you have over 3 billion entities in
-        // the table, and H2 won't care until something hits generation 33 million.
-        // Thus the comment suggesting that this is best for live entities,
-        // where there won't be generation conflicts where it would matter.
-
-        // The high 32 bits of this are ⅟φ for Fibonacci hashing.  That works
-        // particularly well for hashing for the same reason as described in
-        // <https://extremelearning.com.au/unreasonable-effectiveness-of-quasirandom-sequences/>
-        // It loses no information because it has a modular inverse.
-        // (Specifically, `0x144c_bc89_u32 * 0x9e37_79b9_u32 == 1`.)
-        //
-        // The low 32 bits make that part of the just product a pass-through.
-        const UPPER_PHI: u64 = 0x9e37_79b9_0000_0001;
-
-        // This is `(MAGIC * index + generation) << 32 + index`, in a single instruction.
-        self.hash = bits.wrapping_mul(UPPER_PHI);
-    }
-}
-
-/// A [`HashMap`] pre-configured to use [`EntityHash`] hashing.
-/// Iteration order only depends on the order of insertions and deletions.
-pub type EntityHashMap<K, V> = hashbrown::HashMap<K, V, EntityHash>;
-
-/// A [`HashSet`] pre-configured to use [`EntityHash`] hashing.
-/// Iteration order only depends on the order of insertions and deletions.
-pub type EntityHashSet<T> = hashbrown::HashSet<T, EntityHash>;
-
-/// A specialized hashmap type with Key of [`TypeId`]
-/// Iteration order only depends on the order of insertions and deletions.
-pub type TypeIdMap<V> = hashbrown::HashMap<TypeId, V, NoOpTypeIdHash>;
-
-/// [`BuildHasher`] for [`TypeId`]s.
-#[derive(Default)]
-pub struct NoOpTypeIdHash;
-
-impl BuildHasher for NoOpTypeIdHash {
-    type Hasher = NoOpTypeIdHasher;
-
-    fn build_hasher(&self) -> Self::Hasher {
-        NoOpTypeIdHasher(0)
-    }
-}
-
-#[doc(hidden)]
-pub struct NoOpTypeIdHasher(u64);
-
-// TypeId already contains a high-quality hash, so skip re-hashing that hash.
-impl std::hash::Hasher for NoOpTypeIdHasher {
-    fn finish(&self) -> u64 {
-        self.0
-    }
-
-    fn write(&mut self, bytes: &[u8]) {
-        // This will never be called: TypeId always just calls write_u64 once!
-        // This is a known trick and unlikely to change, but isn't officially guaranteed.
-        // Don't break applications (slower fallback, just check in test):
-        self.0 = bytes.iter().fold(self.0, |hash, b| {
-            hash.rotate_left(8).wrapping_add(*b as u64)
-        });
-    }
-
-    fn write_u64(&mut self, i: u64) {
-        self.0 = i;
-    }
-}
-
->>>>>>> f4dab8a4
 /// A type which calls a function when dropped.
 /// This can be used to ensure that cleanup code is run even in case of a panic.
 ///
