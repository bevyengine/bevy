--- conflicted
+++ resolved
@@ -1,16 +1,11 @@
-<<<<<<< HEAD
 pub mod label;
 
-=======
+mod default;
+mod enum_variant_meta;
+
 pub mod prelude {
     pub use crate::default;
 }
-
-pub mod label;
-
-mod default;
->>>>>>> b6a647cc
-mod enum_variant_meta;
 
 pub use ahash::AHasher;
 pub use default::default;
@@ -37,27 +32,8 @@
 #[cfg(target_arch = "wasm32")]
 pub type BoxedFuture<'a, T> = Pin<Box<dyn Future<Output = T> + 'a>>;
 
-<<<<<<< HEAD
-=======
 pub type Entry<'a, K, V> = hashbrown::hash_map::Entry<'a, K, V, RandomState>;
 
-/// A hasher builder that will create a fixed hasher.
-#[derive(Debug, Clone, Default)]
-pub struct FixedState;
-
-impl std::hash::BuildHasher for FixedState {
-    type Hasher = AHasher;
-
-    #[inline]
-    fn build_hasher(&self) -> AHasher {
-        AHasher::new_with_keys(
-            0b1001010111101110000001001100010000000011001001101011001001111000,
-            0b1100111101101011011110001011010100000100001111100011010011010101,
-        )
-    }
-}
-
->>>>>>> b6a647cc
 /// A [`HashMap`][hashbrown::HashMap] implementing aHash, a high
 /// speed keyed hashing algorithm intended for use in in-memory hashmaps.
 ///
