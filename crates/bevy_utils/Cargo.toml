[package]
name = "bevy_utils"
version = "0.9.0"
edition = "2021"
description = "A collection of utils for Bevy Engine"
homepage = "https://bevyengine.org"
repository = "https://github.com/bevyengine/bevy"
license = "MIT OR Apache-2.0"
keywords = ["bevy"]

[dependencies]
ahash = "0.7.0"
tracing = { version = "0.1", default-features = false, features = ["std"] }
instant = { version = "0.1", features = ["wasm-bindgen"] }
uuid = { version = "1.1", features = ["v4", "serde"] }
<<<<<<< HEAD
hashbrown = { version = "0.12.3", features = ["serde"] }
bevy_utils_macros = { version = "0.9.0", path = "./macros" }
=======
hashbrown = { version = "0.12", features = ["serde"] }
petgraph = "0.6"
thiserror = "1.0"
>>>>>>> f8feec6e

[target.'cfg(target_arch = "wasm32")'.dependencies]
getrandom = {version = "0.2.0", features = ["js"]}<|MERGE_RESOLUTION|>--- conflicted
+++ resolved
@@ -13,14 +13,10 @@
 tracing = { version = "0.1", default-features = false, features = ["std"] }
 instant = { version = "0.1", features = ["wasm-bindgen"] }
 uuid = { version = "1.1", features = ["v4", "serde"] }
-<<<<<<< HEAD
-hashbrown = { version = "0.12.3", features = ["serde"] }
-bevy_utils_macros = { version = "0.9.0", path = "./macros" }
-=======
 hashbrown = { version = "0.12", features = ["serde"] }
 petgraph = "0.6"
 thiserror = "1.0"
->>>>>>> f8feec6e
+bevy_utils_macros = { version = "0.9.0", path = "./macros" }
 
 [target.'cfg(target_arch = "wasm32")'.dependencies]
 getrandom = {version = "0.2.0", features = ["js"]}