--- conflicted
+++ resolved
@@ -18,10 +18,6 @@
   "ahash/runtime-rng",
 ]
 alloc = ["hashbrown/default"]
-<<<<<<< HEAD
-detailed_trace = []
-=======
->>>>>>> c9fa9759
 serde = ["hashbrown/serde"]
 
 [dependencies]
@@ -30,10 +26,6 @@
 ] }
 tracing = { version = "0.1", default-features = false }
 hashbrown = { version = "0.14.2", default-features = false }
-<<<<<<< HEAD
-bevy_utils_proc_macros = { version = "0.15.0-dev", path = "macros" }
-=======
->>>>>>> c9fa9759
 thread_local = { version = "1.0", optional = true }
 
 [dev-dependencies]
