--- conflicted
+++ resolved
@@ -17,12 +17,9 @@
 instant = { version = "0.1", features = ["wasm-bindgen"] }
 uuid = { version = "1.1", features = ["v4", "serde"] }
 hashbrown = { version = "0.12", features = ["serde"] }
-<<<<<<< HEAD
 bevy_utils_proc_macros = {version = "0.9.0", path = "macros"}
-=======
 petgraph = "0.6"
 thiserror = "1.0"
->>>>>>> 01043bf8
 
 [target.'cfg(target_arch = "wasm32")'.dependencies]
 getrandom = {version = "0.2.0", features = ["js"]}