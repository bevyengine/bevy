[package]
name = "bevy_utils"
version = "0.11.0-dev"
edition = "2021"
description = "A collection of utils for Bevy Engine"
homepage = "https://bevyengine.org"
repository = "https://github.com/bevyengine/bevy"
license = "MIT OR Apache-2.0"
keywords = ["bevy"]

[features]
detailed_trace = []

[dependencies]
ahash = "0.8.3"
tracing = { version = "0.1", default-features = false, features = ["std"] }
web-time = { version = "0.2" }
uuid = { version = "1.1", features = ["v4", "serde"] }
<<<<<<< HEAD
hashbrown = { version = "0.13", features = ["serde"] }
bevy_utils_proc_macros = { version = "0.11.0-dev", path = "macros" }
=======
hashbrown = { version = "0.14", features = ["serde"] }
bevy_utils_proc_macros = {version = "0.11.0-dev", path = "macros"}
>>>>>>> bb59509d
petgraph = "0.6"
thiserror = "1.0"

[target.'cfg(target_arch = "wasm32")'.dependencies]
getrandom = { version = "0.2.0", features = ["js"] }<|MERGE_RESOLUTION|>--- conflicted
+++ resolved
@@ -16,13 +16,8 @@
 tracing = { version = "0.1", default-features = false, features = ["std"] }
 web-time = { version = "0.2" }
 uuid = { version = "1.1", features = ["v4", "serde"] }
-<<<<<<< HEAD
-hashbrown = { version = "0.13", features = ["serde"] }
+hashbrown = { version = "0.14", features = ["serde"] }
 bevy_utils_proc_macros = { version = "0.11.0-dev", path = "macros" }
-=======
-hashbrown = { version = "0.14", features = ["serde"] }
-bevy_utils_proc_macros = {version = "0.11.0-dev", path = "macros"}
->>>>>>> bb59509d
 petgraph = "0.6"
 thiserror = "1.0"
 
