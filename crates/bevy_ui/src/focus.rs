use crate::{camera_config::UiCameraConfig, CalculatedClip, Node, UiScale, UiStack};
use bevy_ecs::{
    change_detection::DetectChangesMut,
    entity::Entity,
    prelude::{Component, With},
    query::QueryData,
    reflect::ReflectComponent,
    system::{Local, Query, Res},
};
use bevy_input::{mouse::MouseButton, touch::Touches, ButtonInput};
use bevy_math::{Rect, Vec2};
<<<<<<< HEAD
use bevy_reflect::{std_traits::ReflectDefault, Reflect, ReflectDeserialize, ReflectSerialize};
=======
use bevy_reflect::Reflect;
>>>>>>> 41c36205
use bevy_render::{camera::NormalizedRenderTarget, prelude::Camera, view::ViewVisibility};
use bevy_transform::components::GlobalTransform;

use bevy_utils::smallvec::SmallVec;
use bevy_window::{PrimaryWindow, Window};

#[cfg(feature = "serialize")]
use bevy_reflect::{ReflectDeserialize, ReflectSerialize};

/// Describes what type of input interaction has occurred for a UI node.
///
/// This is commonly queried with a `Changed<Interaction>` filter.
///
/// Updated in [`ui_focus_system`].
///
/// If a UI node has both [`Interaction`] and [`ViewVisibility`] components,
/// [`Interaction`] will always be [`Interaction::None`]
/// when [`ViewVisibility::get()`] is false.
/// This ensures that hidden UI nodes are not interactable,
/// and do not end up stuck in an active state if hidden at the wrong time.
///
/// Note that you can also control the visibility of a node using the [`Display`](crate::ui_node::Display) property,
/// which fully collapses it during layout calculations.
<<<<<<< HEAD
#[derive(Component, Copy, Clone, Eq, PartialEq, Debug, Reflect, Serialize, Deserialize)]
#[reflect(Component, Default, Serialize, Deserialize, PartialEq)]
=======
#[derive(Component, Copy, Clone, Eq, PartialEq, Debug, Reflect)]
#[reflect(Component, PartialEq)]
#[cfg_attr(
    feature = "serialize",
    derive(serde::Serialize, serde::Deserialize),
    reflect(Serialize, Deserialize)
)]
>>>>>>> 41c36205
pub enum Interaction {
    /// The node has been pressed.
    ///
    /// Note: This does not capture click/press-release action.
    Pressed,
    /// The node has been hovered over
    Hovered,
    /// Nothing has happened
    None,
}

impl Interaction {
    const DEFAULT: Self = Self::None;
}

impl Default for Interaction {
    fn default() -> Self {
        Self::DEFAULT
    }
}

/// A component storing the position of the mouse relative to the node, (0., 0.) being the top-left corner and (1., 1.) being the bottom-right
/// If the mouse is not over the node, the value will go beyond the range of (0., 0.) to (1., 1.)

///
/// It can be used alongside interaction to get the position of the press.
<<<<<<< HEAD
#[derive(Component, Copy, Clone, Default, PartialEq, Debug, Reflect, Serialize, Deserialize)]
#[reflect(Component, Default, Serialize, Deserialize, PartialEq)]
=======
#[derive(Component, Copy, Clone, Default, PartialEq, Debug, Reflect)]
#[reflect(Component, PartialEq)]
#[cfg_attr(
    feature = "serialize",
    derive(serde::Serialize, serde::Deserialize),
    reflect(Serialize, Deserialize)
)]
>>>>>>> 41c36205
pub struct RelativeCursorPosition {
    /// Visible area of the Node relative to the size of the entire Node.
    pub normalized_visible_node_rect: Rect,
    /// Cursor position relative to the size and position of the Node.
    /// A None value indicates that the cursor position is unknown.
    pub normalized: Option<Vec2>,
}

impl RelativeCursorPosition {
    /// A helper function to check if the mouse is over the node
    pub fn mouse_over(&self) -> bool {
        self.normalized
            .map(|position| self.normalized_visible_node_rect.contains(position))
            .unwrap_or(false)
    }
}

/// Describes whether the node should block interactions with lower nodes
<<<<<<< HEAD
#[derive(Component, Copy, Clone, Eq, PartialEq, Debug, Reflect, Serialize, Deserialize)]
#[reflect(Component, Default, Serialize, Deserialize, PartialEq)]
=======
#[derive(Component, Copy, Clone, Eq, PartialEq, Debug, Reflect)]
#[reflect(Component, PartialEq)]
#[cfg_attr(
    feature = "serialize",
    derive(serde::Serialize, serde::Deserialize),
    reflect(Serialize, Deserialize)
)]
>>>>>>> 41c36205
pub enum FocusPolicy {
    /// Blocks interaction
    Block,
    /// Lets interaction pass through
    Pass,
}

impl FocusPolicy {
    const DEFAULT: Self = Self::Pass;
}

impl Default for FocusPolicy {
    fn default() -> Self {
        Self::DEFAULT
    }
}

/// Contains entities whose Interaction should be set to None
#[derive(Default)]
pub struct State {
    entities_to_reset: SmallVec<[Entity; 1]>,
}

/// Main query for [`ui_focus_system`]
#[derive(QueryData)]
#[query_data(mutable)]
pub struct NodeQuery {
    entity: Entity,
    node: &'static Node,
    global_transform: &'static GlobalTransform,
    interaction: Option<&'static mut Interaction>,
    relative_cursor_position: Option<&'static mut RelativeCursorPosition>,
    focus_policy: Option<&'static FocusPolicy>,
    calculated_clip: Option<&'static CalculatedClip>,
    view_visibility: Option<&'static ViewVisibility>,
}

/// The system that sets Interaction for all UI elements based on the mouse cursor activity
///
/// Entities with a hidden [`ViewVisibility`] are always treated as released.
#[allow(clippy::too_many_arguments)]
pub fn ui_focus_system(
    mut state: Local<State>,
    camera: Query<(&Camera, Option<&UiCameraConfig>)>,
    windows: Query<&Window>,
    mouse_button_input: Res<ButtonInput<MouseButton>>,
    touches_input: Res<Touches>,
    ui_scale: Res<UiScale>,
    ui_stack: Res<UiStack>,
    mut node_query: Query<NodeQuery>,
    primary_window: Query<Entity, With<PrimaryWindow>>,
) {
    let primary_window = primary_window.iter().next();

    // reset entities that were both clicked and released in the last frame
    for entity in state.entities_to_reset.drain(..) {
        if let Ok(mut interaction) = node_query.get_component_mut::<Interaction>(entity) {
            *interaction = Interaction::None;
        }
    }

    let mouse_released =
        mouse_button_input.just_released(MouseButton::Left) || touches_input.any_just_released();
    if mouse_released {
        for node in &mut node_query {
            if let Some(mut interaction) = node.interaction {
                if *interaction == Interaction::Pressed {
                    *interaction = Interaction::None;
                }
            }
        }
    }

    let mouse_clicked =
        mouse_button_input.just_pressed(MouseButton::Left) || touches_input.any_just_pressed();

    let is_ui_disabled =
        |camera_ui| matches!(camera_ui, Some(&UiCameraConfig { show_ui: false, .. }));

    let cursor_position = camera
        .iter()
        .filter(|(_, camera_ui)| !is_ui_disabled(*camera_ui))
        .filter_map(|(camera, _)| {
            if let Some(NormalizedRenderTarget::Window(window_ref)) =
                camera.target.normalize(primary_window)
            {
                Some(window_ref)
            } else {
                None
            }
        })
        .find_map(|window_ref| {
            windows
                .get(window_ref.entity())
                .ok()
                .and_then(|window| window.cursor_position())
        })
        .or_else(|| touches_input.first_pressed_position())
        // The cursor position returned by `Window` only takes into account the window scale factor and not `UiScale`.
        // To convert the cursor position to logical UI viewport coordinates we have to divide it by `UiScale`.
        .map(|cursor_position| cursor_position / ui_scale.0);

    // prepare an iterator that contains all the nodes that have the cursor in their rect,
    // from the top node to the bottom one. this will also reset the interaction to `None`
    // for all nodes encountered that are no longer hovered.
    let mut hovered_nodes = ui_stack
        .uinodes
        .iter()
        // reverse the iterator to traverse the tree from closest nodes to furthest
        .rev()
        .filter_map(|entity| {
            if let Ok(node) = node_query.get_mut(*entity) {
                // Nodes that are not rendered should not be interactable
                if let Some(view_visibility) = node.view_visibility {
                    if !view_visibility.get() {
                        // Reset their interaction to None to avoid strange stuck state
                        if let Some(mut interaction) = node.interaction {
                            // We cannot simply set the interaction to None, as that will trigger change detection repeatedly
                            interaction.set_if_neq(Interaction::None);
                        }

                        return None;
                    }
                }

                let node_rect = node.node.logical_rect(node.global_transform);

                // Intersect with the calculated clip rect to find the bounds of the visible region of the node
                let visible_rect = node
                    .calculated_clip
                    .map(|clip| node_rect.intersect(clip.clip))
                    .unwrap_or(node_rect);

                // The mouse position relative to the node
                // (0., 0.) is the top-left corner, (1., 1.) is the bottom-right corner
                // Coordinates are relative to the entire node, not just the visible region.
                let relative_cursor_position = cursor_position
                    .map(|cursor_position| (cursor_position - node_rect.min) / node_rect.size());

                // If the current cursor position is within the bounds of the node's visible area, consider it for
                // clicking
                let relative_cursor_position_component = RelativeCursorPosition {
                    normalized_visible_node_rect: visible_rect.normalize(node_rect),
                    normalized: relative_cursor_position,
                };

                let contains_cursor = relative_cursor_position_component.mouse_over();

                // Save the relative cursor position to the correct component
                if let Some(mut node_relative_cursor_position_component) =
                    node.relative_cursor_position
                {
                    *node_relative_cursor_position_component = relative_cursor_position_component;
                }

                if contains_cursor {
                    Some(*entity)
                } else {
                    if let Some(mut interaction) = node.interaction {
                        if *interaction == Interaction::Hovered || (cursor_position.is_none()) {
                            interaction.set_if_neq(Interaction::None);
                        }
                    }
                    None
                }
            } else {
                None
            }
        })
        .collect::<Vec<Entity>>()
        .into_iter();

    // set Pressed or Hovered on top nodes. as soon as a node with a `Block` focus policy is detected,
    // the iteration will stop on it because it "captures" the interaction.
    let mut iter = node_query.iter_many_mut(hovered_nodes.by_ref());
    while let Some(node) = iter.fetch_next() {
        if let Some(mut interaction) = node.interaction {
            if mouse_clicked {
                // only consider nodes with Interaction "pressed"
                if *interaction != Interaction::Pressed {
                    *interaction = Interaction::Pressed;
                    // if the mouse was simultaneously released, reset this Interaction in the next
                    // frame
                    if mouse_released {
                        state.entities_to_reset.push(node.entity);
                    }
                }
            } else if *interaction == Interaction::None {
                *interaction = Interaction::Hovered;
            }
        }

        match node.focus_policy.unwrap_or(&FocusPolicy::Block) {
            FocusPolicy::Block => {
                break;
            }
            FocusPolicy::Pass => { /* allow the next node to be hovered/pressed */ }
        }
    }
    // reset `Interaction` for the remaining lower nodes to `None`. those are the nodes that remain in
    // `moused_over_nodes` after the previous loop is exited.
    let mut iter = node_query.iter_many_mut(hovered_nodes);
    while let Some(node) = iter.fetch_next() {
        if let Some(mut interaction) = node.interaction {
            // don't reset pressed nodes because they're handled separately
            if *interaction != Interaction::Pressed {
                interaction.set_if_neq(Interaction::None);
            }
        }
    }
}<|MERGE_RESOLUTION|>--- conflicted
+++ resolved
@@ -9,11 +9,7 @@
 };
 use bevy_input::{mouse::MouseButton, touch::Touches, ButtonInput};
 use bevy_math::{Rect, Vec2};
-<<<<<<< HEAD
-use bevy_reflect::{std_traits::ReflectDefault, Reflect, ReflectDeserialize, ReflectSerialize};
-=======
-use bevy_reflect::Reflect;
->>>>>>> 41c36205
+use bevy_reflect::{std_traits::ReflectDefault, Reflect};
 use bevy_render::{camera::NormalizedRenderTarget, prelude::Camera, view::ViewVisibility};
 use bevy_transform::components::GlobalTransform;
 
@@ -37,18 +33,13 @@
 ///
 /// Note that you can also control the visibility of a node using the [`Display`](crate::ui_node::Display) property,
 /// which fully collapses it during layout calculations.
-<<<<<<< HEAD
-#[derive(Component, Copy, Clone, Eq, PartialEq, Debug, Reflect, Serialize, Deserialize)]
-#[reflect(Component, Default, Serialize, Deserialize, PartialEq)]
-=======
 #[derive(Component, Copy, Clone, Eq, PartialEq, Debug, Reflect)]
-#[reflect(Component, PartialEq)]
+#[reflect(Component, Default, PartialEq)]
 #[cfg_attr(
     feature = "serialize",
     derive(serde::Serialize, serde::Deserialize),
     reflect(Serialize, Deserialize)
 )]
->>>>>>> 41c36205
 pub enum Interaction {
     /// The node has been pressed.
     ///
@@ -75,18 +66,13 @@
 
 ///
 /// It can be used alongside interaction to get the position of the press.
-<<<<<<< HEAD
-#[derive(Component, Copy, Clone, Default, PartialEq, Debug, Reflect, Serialize, Deserialize)]
-#[reflect(Component, Default, Serialize, Deserialize, PartialEq)]
-=======
 #[derive(Component, Copy, Clone, Default, PartialEq, Debug, Reflect)]
-#[reflect(Component, PartialEq)]
+#[reflect(Component, Default, PartialEq)]
 #[cfg_attr(
     feature = "serialize",
     derive(serde::Serialize, serde::Deserialize),
     reflect(Serialize, Deserialize)
 )]
->>>>>>> 41c36205
 pub struct RelativeCursorPosition {
     /// Visible area of the Node relative to the size of the entire Node.
     pub normalized_visible_node_rect: Rect,
@@ -105,18 +91,13 @@
 }
 
 /// Describes whether the node should block interactions with lower nodes
-<<<<<<< HEAD
-#[derive(Component, Copy, Clone, Eq, PartialEq, Debug, Reflect, Serialize, Deserialize)]
-#[reflect(Component, Default, Serialize, Deserialize, PartialEq)]
-=======
 #[derive(Component, Copy, Clone, Eq, PartialEq, Debug, Reflect)]
-#[reflect(Component, PartialEq)]
+#[reflect(Component, Default, PartialEq)]
 #[cfg_attr(
     feature = "serialize",
     derive(serde::Serialize, serde::Deserialize),
     reflect(Serialize, Deserialize)
 )]
->>>>>>> 41c36205
 pub enum FocusPolicy {
     /// Blocks interaction
     Block,
