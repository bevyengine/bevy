use crate::{entity::UiCameraConfig, CalculatedClip, Node, UiStack};
use bevy_ecs::{
    entity::Entity,
    prelude::Component,
    query::WorldQuery,
    reflect::ReflectComponent,
    system::{Local, Query, Res},
};
use bevy_input::{mouse::MouseButton, touch::Touches, Input};
use bevy_math::Vec2;
use bevy_reflect::{Reflect, ReflectDeserialize, ReflectSerialize};
use bevy_render::camera::{Camera, RenderTarget};
use bevy_render::view::ComputedVisibility;
use bevy_transform::components::GlobalTransform;
use bevy_window::Windows;
use serde::{Deserialize, Serialize};
use smallvec::SmallVec;

/// Describes what type of input interaction has occurred for a UI node.
///
/// This is commonly queried with a `Changed<Interaction>` filter.
///
/// Updated in [`ui_focus_system`].
///
/// If a UI node has both [`Interaction`] and [`ComputedVisibility`] components,
/// [`Interaction`] will always be [`Interaction::None`]
/// when [`ComputedVisibility::is_visible()`] is false.
/// This ensures that hidden UI nodes are not interactable,
/// and do not end up stuck in an active state if hidden at the wrong time.
///
/// Note that you can also control the visibility of a node using the [`Display`](crate::ui_node::Display) property,
/// which fully collapses it during layout calculations.
#[derive(
    Component, Copy, Clone, Default, Eq, PartialEq, Debug, Reflect, Serialize, Deserialize,
)]
#[reflect(Component, Serialize, Deserialize, PartialEq)]
pub enum Interaction {
    /// The node has been clicked
    Clicked,
    /// The node has been hovered over
    Hovered,
    /// Nothing has happened
    #[default]
    None,
}

/// Describes whether the node should block interactions with lower nodes
#[derive(
    Component, Copy, Clone, Default, Eq, PartialEq, Debug, Reflect, Serialize, Deserialize,
)]
#[reflect(Component, Serialize, Deserialize, PartialEq)]
pub enum FocusPolicy {
    /// Blocks interaction
    #[default]
    Block,
    /// Lets interaction pass through
    Pass,
}
/// Contains entities whose Interaction should be set to None
#[derive(Default)]
pub struct State {
    entities_to_reset: SmallVec<[Entity; 1]>,
}

/// Main query for [`ui_focus_system`]
#[derive(WorldQuery)]
#[world_query(mutable)]
pub struct NodeQuery {
    entity: Entity,
    node: &'static Node,
    global_transform: &'static GlobalTransform,
    interaction: Option<&'static mut Interaction>,
    focus_policy: Option<&'static FocusPolicy>,
    calculated_clip: Option<&'static CalculatedClip>,
    computed_visibility: Option<&'static ComputedVisibility>,
}

/// The system that sets Interaction for all UI elements based on the mouse cursor activity
///
/// Entities with a hidden [`ComputedVisibility`] are always treated as released.
pub fn ui_focus_system(
    mut state: Local<State>,
    camera: Query<(&Camera, Option<&UiCameraConfig>)>,
    windows: Res<Windows>,
    mouse_button_input: Res<Input<MouseButton>>,
    touches_input: Res<Touches>,
    ui_stack: Res<UiStack>,
    mut node_query: Query<NodeQuery>,
) {
    // reset entities that were both clicked and released in the last frame
    for entity in state.entities_to_reset.drain(..) {
        if let Ok(mut interaction) = node_query.get_component_mut::<Interaction>(entity) {
            *interaction = Interaction::None;
        }
    }

    let mouse_released =
        mouse_button_input.just_released(MouseButton::Left) || touches_input.any_just_released();
    if mouse_released {
        for node in node_query.iter_mut() {
            if let Some(mut interaction) = node.interaction {
                if *interaction == Interaction::Clicked {
                    *interaction = Interaction::None;
                }
            }
        }
    }

    let mouse_clicked =
        mouse_button_input.just_pressed(MouseButton::Left) || touches_input.any_just_pressed();

    let is_ui_disabled =
        |camera_ui| matches!(camera_ui, Some(&UiCameraConfig { show_ui: false, .. }));

    let cursor_position = camera
        .iter()
        .filter(|(_, camera_ui)| !is_ui_disabled(*camera_ui))
        .filter_map(|(camera, _)| {
            if let RenderTarget::Window(window_id) = camera.target {
                Some(window_id)
            } else {
                None
            }
        })
        .filter_map(|window_id| windows.get(window_id))
        .filter(|window| window.is_focused())
        .find_map(|window| window.cursor_position())
        .or_else(|| touches_input.first_pressed_position());

    // prepare an iterator that contains all the nodes that have the cursor in their rect,
    // from the top node to the bottom one. this will also reset the interaction to `None`
    // for all nodes encountered that are no longer hovered.
    let mut moused_over_nodes = ui_stack
        .uinodes
        .iter()
        // reverse the iterator to traverse the tree from closest nodes to furthest
        .rev()
        .filter_map(|entity| {
            if let Ok(node) = node_query.get_mut(*entity) {
                // Nodes that are not rendered should not be interactable
                if let Some(computed_visibility) = node.computed_visibility {
                    if !computed_visibility.is_visible() {
                        // Reset their interaction to None to avoid strange stuck state
                        if let Some(mut interaction) = node.interaction {
                            // We cannot simply set the interaction to None, as that will trigger change detection repeatedly
                            if *interaction != Interaction::None {
                                *interaction = Interaction::None;
                            }
                        }

                        return None;
                    }
                }

                let position = node.global_transform.translation();
                let ui_position = position.truncate();
<<<<<<< HEAD
                let extents = node.node.size / 2.0;
=======
                let extents = node.calculated_size / 2.0;
>>>>>>> 87d4c638
                let mut min = ui_position - extents;
                let mut max = ui_position + extents;
                if let Some(clip) = node.calculated_clip {
                    min = Vec2::max(min, clip.clip.min);
                    max = Vec2::min(max, clip.clip.max);
                }
                // if the current cursor position is within the bounds of the node, consider it for
                // clicking
                let contains_cursor = if let Some(cursor_position) = cursor_position {
                    (min.x..max.x).contains(&cursor_position.x)
                        && (min.y..max.y).contains(&cursor_position.y)
                } else {
                    false
                };

                if contains_cursor {
                    Some(*entity)
                } else {
                    if let Some(mut interaction) = node.interaction {
                        if *interaction == Interaction::Hovered
                            || (cursor_position.is_none() && *interaction != Interaction::None)
                        {
                            *interaction = Interaction::None;
                        }
                    }
                    None
                }
            } else {
                None
            }
        })
        .collect::<Vec<Entity>>()
        .into_iter();

    // set Clicked or Hovered on top nodes. as soon as a node with a `Block` focus policy is detected,
    // the iteration will stop on it because it "captures" the interaction.
    let mut iter = node_query.iter_many_mut(moused_over_nodes.by_ref());
    while let Some(node) = iter.fetch_next() {
        if let Some(mut interaction) = node.interaction {
            if mouse_clicked {
                // only consider nodes with Interaction "clickable"
                if *interaction != Interaction::Clicked {
                    *interaction = Interaction::Clicked;
                    // if the mouse was simultaneously released, reset this Interaction in the next
                    // frame
                    if mouse_released {
                        state.entities_to_reset.push(node.entity);
                    }
                }
            } else if *interaction == Interaction::None {
                *interaction = Interaction::Hovered;
            }
        }

        match node.focus_policy.unwrap_or(&FocusPolicy::Block) {
            FocusPolicy::Block => {
                break;
            }
            FocusPolicy::Pass => { /* allow the next node to be hovered/clicked */ }
        }
    }
    // reset `Interaction` for the remaining lower nodes to `None`. those are the nodes that remain in
    // `moused_over_nodes` after the previous loop is exited.
    let mut iter = node_query.iter_many_mut(moused_over_nodes);
    while let Some(node) = iter.fetch_next() {
        if let Some(mut interaction) = node.interaction {
            // don't reset clicked nodes because they're handled separately
            if *interaction != Interaction::Clicked && *interaction != Interaction::None {
                *interaction = Interaction::None;
            }
        }
    }
}<|MERGE_RESOLUTION|>--- conflicted
+++ resolved
@@ -154,11 +154,7 @@
 
                 let position = node.global_transform.translation();
                 let ui_position = position.truncate();
-<<<<<<< HEAD
-                let extents = node.node.size / 2.0;
-=======
                 let extents = node.calculated_size / 2.0;
->>>>>>> 87d4c638
                 let mut min = ui_position - extents;
                 let mut max = ui_position + extents;
                 if let Some(clip) = node.calculated_clip {
