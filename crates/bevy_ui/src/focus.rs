--- conflicted
+++ resolved
@@ -138,13 +138,8 @@
     relative_cursor_position: Option<&'static mut RelativeCursorPosition>,
     focus_policy: Option<&'static FocusPolicy>,
     calculated_clip: Option<&'static CalculatedClip>,
-<<<<<<< HEAD
-    view_visibility: Option<&'static ViewVisibility>,
-    target_camera: &'static ResolvedTargetCamera,
-=======
     inherited_visibility: Option<&'static InheritedVisibility>,
     target_camera: Option<&'static UiTargetCamera>,
->>>>>>> 39a1e2b4
 }
 
 /// The system that sets Interaction for all UI elements based on the mouse cursor activity
