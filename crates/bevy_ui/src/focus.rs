--- conflicted
+++ resolved
@@ -22,15 +22,9 @@
 ///
 /// Updated in [`ui_focus_system`].
 ///
-<<<<<<< HEAD
-/// If a UI node has both [`Pressed`] and [`ComputedVisibility`] components,
+/// If a UI node has both [`Pressed`] and [`ViewVisibility`] components,
 /// the node will be considered not pressed
-/// when [`ComputedVisibility::is_visible()`] is false.
-=======
-/// If a UI node has both [`Interaction`] and [`ViewVisibility`] components,
-/// [`Interaction`] will always be [`Interaction::None`]
 /// when [`ViewVisibility::get()`] is false.
->>>>>>> 0c44de76
 /// This ensures that hidden UI nodes are not interactable,
 /// and do not end up stuck in an active state if hidden at the wrong time.
 ///
