--- conflicted
+++ resolved
@@ -2,11 +2,7 @@
 use bevy_app::{EventReader, Events};
 use bevy_core::FloatOrd;
 use bevy_ecs::prelude::*;
-<<<<<<< HEAD
 use bevy_input::prelude::*;
-=======
-use bevy_input::{mouse::MouseButton, touch::Touches, Input};
->>>>>>> 28e6271f
 use bevy_math::Vec2;
 use bevy_transform::components::GlobalTransform;
 use bevy_window::CursorMoved;
@@ -63,11 +59,7 @@
         state.cursor_position = touch.position;
     }
 
-<<<<<<< HEAD
     if mouse_button_input.just_released(MouseButtonCode::Left) {
-=======
-    if mouse_button_input.just_released(MouseButton::Left) || touches_input.just_released(0) {
->>>>>>> 28e6271f
         for (_entity, _node, _global_transform, interaction, _focus_policy) in node_query.iter_mut()
         {
             if let Some(mut interaction) = interaction {
@@ -78,12 +70,8 @@
         }
     }
 
-<<<<<<< HEAD
-    let mouse_clicked = mouse_button_input.just_pressed(MouseButtonCode::Left);
-=======
     let mouse_clicked =
         mouse_button_input.just_pressed(MouseButton::Left) || touches_input.just_released(0);
->>>>>>> 28e6271f
     let mut hovered_entity = None;
 
     {
