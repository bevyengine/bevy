--- conflicted
+++ resolved
@@ -1,6 +1,5 @@
 use crate::{
-    picking_backend::clip_check_recursive, ui_transform::UiGlobalTransform, ComputedNode,
-    ComputedNodeTarget, Node, UiStack,
+    picking_backend::clip_check_recursive, ui_transform::UiGlobalTransform, ComputedNode, ComputedNodeTarget, Node, UiScale, UiStack
 };
 use bevy_ecs::{
     change_detection::DetectChangesMut,
@@ -163,7 +162,7 @@
     for (camera_entity, camera, maybe_cursor) in &mut camera_query {
         let maybe_window_ref = match camera.target.normalize(primary_window) {
             Some(NormalizedRenderTarget::Window(w)) => Some(w),
-            _ => None,
+            _ => continue,
         };
 
         let cursor_position = maybe_window_ref
@@ -197,14 +196,7 @@
 /// Entities with a hidden [`InheritedVisibility`] are always treated as released.
 pub fn ui_focus_system(
     mut state: Local<State>,
-<<<<<<< HEAD
     camera_query: Query<(Entity, &CameraCursorPosition)>,
-    default_ui_camera: DefaultUiCamera,
-=======
-    camera_query: Query<(Entity, &Camera)>,
-    primary_window: Query<Entity, With<PrimaryWindow>>,
-    windows: Query<&Window>,
->>>>>>> a1d3c619
     mouse_button_input: Res<ButtonInput<MouseButton>>,
     touches_input: Res<Touches>,
     ui_stack: Res<UiStack>,
@@ -240,32 +232,7 @@
 
     let camera_cursor_positions: HashMap<Entity, Vec2> = camera_query
         .iter()
-<<<<<<< HEAD
         .filter_map(|(entity, cursor)| cursor.0.map(|pos| (entity, pos)))
-=======
-        .filter_map(|(entity, camera)| {
-            // Interactions are only supported for cameras rendering to a window.
-            let Some(NormalizedRenderTarget::Window(window_ref)) =
-                camera.target.normalize(primary_window)
-            else {
-                return None;
-            };
-            let window = windows.get(window_ref.entity()).ok()?;
-
-            let viewport_position = camera
-                .physical_viewport_rect()
-                .map(|rect| rect.min.as_vec2())
-                .unwrap_or_default();
-            window
-                .physical_cursor_position()
-                .or_else(|| {
-                    touches_input
-                        .first_pressed_position()
-                        .map(|pos| pos * window.scale_factor())
-                })
-                .map(|cursor_position| (entity, cursor_position - viewport_position))
-        })
->>>>>>> a1d3c619
         .collect();
 
     // prepare an iterator that contains all the nodes that have the cursor in their rect,
