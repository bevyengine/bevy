use crate::{camera_config::UiCameraConfig, CalculatedClip, Node, TargetCamera, UiScale, UiStack};
use bevy_ecs::{
    change_detection::DetectChangesMut,
    entity::Entity,
    prelude::{Component, With},
    query::QueryData,
    reflect::ReflectComponent,
    system::{Local, Query, Res},
};
use bevy_input::{mouse::MouseButton, touch::Touches, ButtonInput};
use bevy_math::{Rect, Vec2};
use bevy_reflect::{Reflect, ReflectDeserialize, ReflectSerialize};
use bevy_render::{camera::NormalizedRenderTarget, prelude::Camera, view::ViewVisibility};
use bevy_transform::components::GlobalTransform;

use bevy_window::{PrimaryWindow, Window};
use serde::{Deserialize, Serialize};
use smallvec::SmallVec;

/// Describes what type of input interaction has occurred for a UI node.
///
/// This is commonly queried with a `Changed<Interaction>` filter.
///
/// Updated in [`ui_focus_system`].
///
/// If a UI node has both [`Interaction`] and [`ViewVisibility`] components,
/// [`Interaction`] will always be [`Interaction::None`]
/// when [`ViewVisibility::get()`] is false.
/// This ensures that hidden UI nodes are not interactable,
/// and do not end up stuck in an active state if hidden at the wrong time.
///
/// Note that you can also control the visibility of a node using the [`Display`](crate::ui_node::Display) property,
/// which fully collapses it during layout calculations.
#[derive(Component, Copy, Clone, Eq, PartialEq, Debug, Reflect, Serialize, Deserialize)]
#[reflect(Component, Serialize, Deserialize, PartialEq)]
pub enum Interaction {
    /// The node has been pressed.
    ///
    /// Note: This does not capture click/press-release action.
    Pressed,
    /// The node has been hovered over
    Hovered,
    /// Nothing has happened
    None,
}

impl Interaction {
    const DEFAULT: Self = Self::None;
}

impl Default for Interaction {
    fn default() -> Self {
        Self::DEFAULT
    }
}

/// A component storing the position of the mouse relative to the node, (0., 0.) being the top-left corner and (1., 1.) being the bottom-right
/// If the mouse is not over the node, the value will go beyond the range of (0., 0.) to (1., 1.)

///
/// It can be used alongside interaction to get the position of the press.
#[derive(Component, Copy, Clone, Default, PartialEq, Debug, Reflect, Serialize, Deserialize)]
#[reflect(Component, Serialize, Deserialize, PartialEq)]
pub struct RelativeCursorPosition {
    /// Visible area of the Node relative to the size of the entire Node.
    pub normalized_visible_node_rect: Rect,
    /// Cursor position relative to the size and position of the Node.
    /// A None value indicates that the cursor position is unknown.
    pub normalized: Option<Vec2>,
}

impl RelativeCursorPosition {
    /// A helper function to check if the mouse is over the node
    pub fn mouse_over(&self) -> bool {
        self.normalized
            .map(|position| self.normalized_visible_node_rect.contains(position))
            .unwrap_or(false)
    }
}

/// Describes whether the node should block interactions with lower nodes
#[derive(Component, Copy, Clone, Eq, PartialEq, Debug, Reflect, Serialize, Deserialize)]
#[reflect(Component, Serialize, Deserialize, PartialEq)]
pub enum FocusPolicy {
    /// Blocks interaction
    Block,
    /// Lets interaction pass through
    Pass,
}

impl FocusPolicy {
    const DEFAULT: Self = Self::Pass;
}

impl Default for FocusPolicy {
    fn default() -> Self {
        Self::DEFAULT
    }
}

/// Contains entities whose Interaction should be set to None
#[derive(Default)]
pub struct State {
    entities_to_reset: SmallVec<[Entity; 1]>,
}

/// Main query for [`ui_focus_system`]
#[derive(QueryData)]
#[query_data(mutable)]
pub struct NodeQuery {
    entity: Entity,
    node: &'static Node,
    global_transform: &'static GlobalTransform,
    interaction: Option<&'static mut Interaction>,
    relative_cursor_position: Option<&'static mut RelativeCursorPosition>,
    focus_policy: Option<&'static FocusPolicy>,
    calculated_clip: Option<&'static CalculatedClip>,
    view_visibility: Option<&'static ViewVisibility>,
    target_camera: Option<&'static TargetCamera>,
}

/// The system that sets Interaction for all UI elements based on the mouse cursor activity
///
/// Entities with a hidden [`ViewVisibility`] are always treated as released.
#[allow(clippy::too_many_arguments)]
pub fn ui_focus_system(
    mut state: Local<State>,
    camera_query: Query<(Entity, &Camera, Option<&UiCameraConfig>)>,
    primary_window: Query<Entity, With<PrimaryWindow>>,
    windows: Query<&Window>,
    mouse_button_input: Res<ButtonInput<MouseButton>>,
    touches_input: Res<Touches>,
    ui_scale: Res<UiScale>,
    ui_stack: Res<UiStack>,
    mut node_query: Query<NodeQuery>,
) {
    let primary_window = primary_window.iter().next();

    // reset entities that were both clicked and released in the last frame
    for entity in state.entities_to_reset.drain(..) {
        if let Ok(mut interaction) = node_query.get_component_mut::<Interaction>(entity) {
            *interaction = Interaction::None;
        }
    }

    let mouse_released =
        mouse_button_input.just_released(MouseButton::Left) || touches_input.any_just_released();
    if mouse_released {
        for node in &mut node_query {
            if let Some(mut interaction) = node.interaction {
                if *interaction == Interaction::Pressed {
                    *interaction = Interaction::None;
                }
            }
        }
    }

    let mouse_clicked =
        mouse_button_input.just_pressed(MouseButton::Left) || touches_input.any_just_pressed();

    let is_ui_disabled =
        |camera_ui| matches!(camera_ui, Some(&UiCameraConfig { show_ui: false, .. }));

    // If there is only one camera, we use it as default
    let default_single_camera = camera_query.get_single().ok().map(|(entity, _, _)| entity);
    let camera_cursor_positions: Vec<(Entity, Vec2)> = camera_query
        .iter()
        .filter(|(_, _, camera_ui)| !is_ui_disabled(*camera_ui))
        .filter_map(|(entity, camera, _)| {
            // Interactions are only supported for cameras rendering to a window.
            let Some(NormalizedRenderTarget::Window(window_ref)) =
                camera.target.normalize(primary_window)
            else {
                return None;
            };

            let viewport_position = camera
                .logical_viewport_rect()
                .map(|rect| rect.min)
                .unwrap_or_default();
            windows
                .get(window_ref.entity())
                .ok()
                .and_then(|window| window.cursor_position())
                .or_else(|| touches_input.first_pressed_position())
                .map(|cursor_position| (entity, cursor_position - viewport_position))
        })
        // The cursor position returned by `Window` only takes into account the window scale factor and not `UiScale`.
        // To convert the cursor position to logical UI viewport coordinates we have to divide it by `UiScale`.
<<<<<<< HEAD
        .map(|(entity, cursor_position)| (entity, cursor_position / ui_scale.0 as f32))
        .collect();
=======
        .map(|cursor_position| cursor_position / ui_scale.0);
>>>>>>> ca1874e6

    // prepare an iterator that contains all the nodes that have the cursor in their rect,
    // from the top node to the bottom one. this will also reset the interaction to `None`
    // for all nodes encountered that are no longer hovered.
    let mut hovered_nodes = ui_stack
        .uinodes
        .iter()
        // reverse the iterator to traverse the tree from closest nodes to furthest
        .rev()
        .filter_map(|entity| {
            let Ok(node) = node_query.get_mut(*entity) else {
                return None;
            };

            let Some(view_visibility) = node.view_visibility else {
                return None;
            };
            // Nodes that are not rendered should not be interactable
            if !view_visibility.get() {
                // Reset their interaction to None to avoid strange stuck state
                if let Some(mut interaction) = node.interaction {
                    // We cannot simply set the interaction to None, as that will trigger change detection repeatedly
                    interaction.set_if_neq(Interaction::None);
                }
                return None;
            }
            let Some(camera_entity) = node
                .target_camera
                .map(TargetCamera::entity)
                .or(default_single_camera)
            else {
                return None;
            };

            let cursor_position = camera_cursor_positions
                .iter()
                .find_map(|(entity, position)| {
                    if *entity == camera_entity {
                        Some(*position)
                    } else {
                        None
                    }
                });

            let node_rect = node.node.logical_rect(node.global_transform);

            // Intersect with the calculated clip rect to find the bounds of the visible region of the node
            let visible_rect = node
                .calculated_clip
                .map(|clip| node_rect.intersect(clip.clip))
                .unwrap_or(node_rect);

            // The mouse position relative to the node
            // (0., 0.) is the top-left corner, (1., 1.) is the bottom-right corner
            // Coordinates are relative to the entire node, not just the visible region.
            let relative_cursor_position = cursor_position
                .map(|cursor_position| (cursor_position - node_rect.min) / node_rect.size());

            // If the current cursor position is within the bounds of the node's visible area, consider it for
            // clicking
            let relative_cursor_position_component = RelativeCursorPosition {
                normalized_visible_node_rect: visible_rect.normalize(node_rect),
                normalized: relative_cursor_position,
            };

            let contains_cursor = relative_cursor_position_component.mouse_over();

            // Save the relative cursor position to the correct component
            if let Some(mut node_relative_cursor_position_component) = node.relative_cursor_position
            {
                *node_relative_cursor_position_component = relative_cursor_position_component;
            }

            if contains_cursor {
                Some(*entity)
            } else {
                if let Some(mut interaction) = node.interaction {
                    if *interaction == Interaction::Hovered || (cursor_position.is_none()) {
                        interaction.set_if_neq(Interaction::None);
                    }
                }
                None
            }
        })
        .collect::<Vec<Entity>>()
        .into_iter();

    // set Pressed or Hovered on top nodes. as soon as a node with a `Block` focus policy is detected,
    // the iteration will stop on it because it "captures" the interaction.
    let mut iter = node_query.iter_many_mut(hovered_nodes.by_ref());
    while let Some(node) = iter.fetch_next() {
        if let Some(mut interaction) = node.interaction {
            if mouse_clicked {
                // only consider nodes with Interaction "pressed"
                if *interaction != Interaction::Pressed {
                    *interaction = Interaction::Pressed;
                    // if the mouse was simultaneously released, reset this Interaction in the next
                    // frame
                    if mouse_released {
                        state.entities_to_reset.push(node.entity);
                    }
                }
            } else if *interaction == Interaction::None {
                *interaction = Interaction::Hovered;
            }
        }

        match node.focus_policy.unwrap_or(&FocusPolicy::Block) {
            FocusPolicy::Block => {
                break;
            }
            FocusPolicy::Pass => { /* allow the next node to be hovered/pressed */ }
        }
    }
    // reset `Interaction` for the remaining lower nodes to `None`. those are the nodes that remain in
    // `moused_over_nodes` after the previous loop is exited.
    let mut iter = node_query.iter_many_mut(hovered_nodes);
    while let Some(node) = iter.fetch_next() {
        if let Some(mut interaction) = node.interaction {
            // don't reset pressed nodes because they're handled separately
            if *interaction != Interaction::Pressed {
                interaction.set_if_neq(Interaction::None);
            }
        }
    }
}<|MERGE_RESOLUTION|>--- conflicted
+++ resolved
@@ -187,12 +187,8 @@
         })
         // The cursor position returned by `Window` only takes into account the window scale factor and not `UiScale`.
         // To convert the cursor position to logical UI viewport coordinates we have to divide it by `UiScale`.
-<<<<<<< HEAD
-        .map(|(entity, cursor_position)| (entity, cursor_position / ui_scale.0 as f32))
+        .map(|(entity, cursor_position)| (entity, cursor_position / ui_scale.0))
         .collect();
-=======
-        .map(|cursor_position| cursor_position / ui_scale.0);
->>>>>>> ca1874e6
 
     // prepare an iterator that contains all the nodes that have the cursor in their rect,
     // from the top node to the bottom one. this will also reset the interaction to `None`
