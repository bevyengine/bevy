use core::{hash::Hash, ops::Range};

use crate::*;
use bevy_asset::*;
use bevy_color::{Alpha, ColorToComponents, LinearRgba};
use bevy_ecs::{
    prelude::Component,
    storage::SparseSet,
    system::{
        lifetimeless::{Read, SRes},
        *,
    },
};
use bevy_image::{BevyDefault, Image};
use bevy_math::{FloatOrd, Mat4, Rect, Vec2, Vec4Swizzles};
use bevy_render::sync_world::MainEntity;
use bevy_render::{
    render_asset::RenderAssets,
    render_phase::*,
    render_resource::{binding_types::uniform_buffer, *},
    renderer::{RenderDevice, RenderQueue},
    sync_world::{RenderEntity, TemporaryRenderEntity},
    texture::{GpuImage, TRANSPARENT_IMAGE_HANDLE},
    view::*,
    Extract, ExtractSchedule, Render, RenderSet,
};
use bevy_sprite::{
    SliceScaleMode, SpriteAssetEvents, SpriteImageMode, TextureAtlasLayout, TextureSlicer,
};
use bevy_transform::prelude::GlobalTransform;
use bevy_utils::HashMap;
use binding_types::{sampler, texture_2d};
use bytemuck::{Pod, Zeroable};
use widget::ImageNode;

pub const UI_SLICER_SHADER_HANDLE: Handle<Shader> = Handle::weak_from_u128(11156288772117983964);

pub struct UiTextureSlicerPlugin;

impl Plugin for UiTextureSlicerPlugin {
    fn build(&self, app: &mut App) {
        load_internal_asset!(
            app,
            UI_SLICER_SHADER_HANDLE,
            "ui_texture_slice.wgsl",
            Shader::from_wgsl
        );

        if let Some(render_app) = app.get_sub_app_mut(RenderApp) {
            render_app
                .add_render_command::<TransparentUi, DrawUiTextureSlices>()
                .init_resource::<ExtractedUiTextureSlices>()
                .init_resource::<UiTextureSliceMeta>()
                .init_resource::<UiTextureSliceImageBindGroups>()
                .init_resource::<SpecializedRenderPipelines<UiTextureSlicePipeline>>()
                .add_systems(
                    ExtractSchedule,
                    extract_ui_texture_slices.in_set(RenderUiSystem::ExtractTextureSlice),
                )
                .add_systems(
                    Render,
                    (
                        queue_ui_slices.in_set(RenderSet::Queue),
                        prepare_ui_slices.in_set(RenderSet::PrepareBindGroups),
                    ),
                );
        }
    }

    fn finish(&self, app: &mut App) {
        if let Some(render_app) = app.get_sub_app_mut(RenderApp) {
            render_app.init_resource::<UiTextureSlicePipeline>();
        }
    }
}

#[repr(C)]
#[derive(Copy, Clone, Pod, Zeroable)]
struct UiTextureSliceVertex {
    pub position: [f32; 3],
    pub uv: [f32; 2],
    pub color: [f32; 4],
    pub slices: [f32; 4],
    pub border: [f32; 4],
    pub repeat: [f32; 4],
    pub atlas: [f32; 4],
}

#[derive(Component)]
pub struct UiTextureSlicerBatch {
    pub range: Range<u32>,
    pub image: AssetId<Image>,
    pub camera: Entity,
}

#[derive(Resource)]
pub struct UiTextureSliceMeta {
    vertices: RawBufferVec<UiTextureSliceVertex>,
    indices: RawBufferVec<u32>,
    view_bind_group: Option<BindGroup>,
}

impl Default for UiTextureSliceMeta {
    fn default() -> Self {
        Self {
            vertices: RawBufferVec::new(BufferUsages::VERTEX),
            indices: RawBufferVec::new(BufferUsages::INDEX),
            view_bind_group: None,
        }
    }
}

#[derive(Resource, Default)]
pub struct UiTextureSliceImageBindGroups {
    pub values: HashMap<AssetId<Image>, BindGroup>,
}

#[derive(Resource)]
pub struct UiTextureSlicePipeline {
    pub view_layout: BindGroupLayout,
    pub image_layout: BindGroupLayout,
}

impl FromWorld for UiTextureSlicePipeline {
    fn from_world(world: &mut World) -> Self {
        let render_device = world.resource::<RenderDevice>();

        let view_layout = render_device.create_bind_group_layout(
            "ui_texture_slice_view_layout",
            &BindGroupLayoutEntries::single(
                ShaderStages::VERTEX_FRAGMENT,
                uniform_buffer::<ViewUniform>(true),
            ),
        );

        let image_layout = render_device.create_bind_group_layout(
            "ui_texture_slice_image_layout",
            &BindGroupLayoutEntries::sequential(
                ShaderStages::FRAGMENT,
                (
                    texture_2d(TextureSampleType::Float { filterable: true }),
                    sampler(SamplerBindingType::Filtering),
                ),
            ),
        );

        UiTextureSlicePipeline {
            view_layout,
            image_layout,
        }
    }
}

#[derive(Clone, Copy, Hash, PartialEq, Eq)]
pub struct UiTextureSlicePipelineKey {
    pub hdr: bool,
}

impl SpecializedRenderPipeline for UiTextureSlicePipeline {
    type Key = UiTextureSlicePipelineKey;

    fn specialize(&self, key: Self::Key) -> RenderPipelineDescriptor {
        let vertex_layout = VertexBufferLayout::from_vertex_formats(
            VertexStepMode::Vertex,
            vec![
                // position
                VertexFormat::Float32x3,
                // uv
                VertexFormat::Float32x2,
                // color
                VertexFormat::Float32x4,
                // normalized texture slicing lines (left, top, right, bottom)
                VertexFormat::Float32x4,
                // normalized target slicing lines (left, top, right, bottom)
                VertexFormat::Float32x4,
                // repeat values (horizontal side, vertical side, horizontal center, vertical center)
                VertexFormat::Float32x4,
                // normalized texture atlas rect (left, top, right, bottom)
                VertexFormat::Float32x4,
            ],
        );
        let shader_defs = Vec::new();

        RenderPipelineDescriptor {
            vertex: VertexState {
                shader: UI_SLICER_SHADER_HANDLE,
                entry_point: "vertex".into(),
                shader_defs: shader_defs.clone(),
                buffers: vec![vertex_layout],
            },
            fragment: Some(FragmentState {
                shader: UI_SLICER_SHADER_HANDLE,
                shader_defs,
                entry_point: "fragment".into(),
                targets: vec![Some(ColorTargetState {
                    format: if key.hdr {
                        ViewTarget::TEXTURE_FORMAT_HDR
                    } else {
                        TextureFormat::bevy_default()
                    },
                    blend: Some(BlendState::ALPHA_BLENDING),
                    write_mask: ColorWrites::ALL,
                })],
            }),
            layout: vec![self.view_layout.clone(), self.image_layout.clone()],
            push_constant_ranges: Vec::new(),
            primitive: PrimitiveState {
                front_face: FrontFace::Ccw,
                cull_mode: None,
                unclipped_depth: false,
                polygon_mode: PolygonMode::Fill,
                conservative: false,
                topology: PrimitiveTopology::TriangleList,
                strip_index_format: None,
            },
            depth_stencil: None,
            multisample: MultisampleState {
                count: 1,
                mask: !0,
                alpha_to_coverage_enabled: false,
            },
            label: Some("ui_texture_slice_pipeline".into()),
            zero_initialize_workgroup_memory: false,
        }
    }
}

pub struct ExtractedUiTextureSlice {
    pub stack_index: u32,
    pub transform: Mat4,
    pub rect: Rect,
    pub atlas_rect: Option<Rect>,
    pub image: AssetId<Image>,
    pub clip: Option<Rect>,
    pub camera_entity: Entity,
    pub color: LinearRgba,
    pub image_scale_mode: SpriteImageMode,
    pub flip_x: bool,
    pub flip_y: bool,
    pub inverse_scale_factor: f32,
    pub main_entity: MainEntity,
}

#[derive(Resource, Default)]
pub struct ExtractedUiTextureSlices {
    pub slices: SparseSet<Entity, ExtractedUiTextureSlice>,
}

pub fn extract_ui_texture_slices(
    mut commands: Commands,
    mut extracted_ui_slicers: ResMut<ExtractedUiTextureSlices>,
    default_ui_camera: Extract<DefaultUiCamera>,
    texture_atlases: Extract<Res<Assets<TextureAtlasLayout>>>,
    slicers_query: Extract<
        Query<(
            Entity,
            &ComputedNode,
            &GlobalTransform,
            &ViewVisibility,
            Option<&CalculatedClip>,
            Option<&TargetCamera>,
            &ImageNode,
        )>,
    >,
    mapping: Extract<Query<RenderEntity>>,
) {
    let default_camera_entity = default_ui_camera.get();

    for (entity, uinode, transform, view_visibility, clip, camera, image) in &slicers_query {
        let Some(camera_entity) = camera.map(TargetCamera::entity).or(default_camera_entity) else {
            continue;
        };

        let Ok(camera_entity) = mapping.get(camera_entity) else {
            continue;
        };

        let image_scale_mode = match image.image_mode.clone() {
            widget::NodeImageMode::Sliced(texture_slicer) => {
                SpriteImageMode::Sliced(texture_slicer)
            }
            widget::NodeImageMode::Tiled {
                tile_x,
                tile_y,
                stretch_value,
            } => SpriteImageMode::Tiled {
                tile_x,
                tile_y,
                stretch_value,
            },
            _ => continue,
        };

        // Skip invisible images
        if !view_visibility.get()
            || image.color.is_fully_transparent()
            || image.image.id() == TRANSPARENT_IMAGE_HANDLE.id()
        {
            continue;
        }

        let atlas_rect = image
            .texture_atlas
            .as_ref()
            .and_then(|s| s.texture_rect(&texture_atlases))
            .map(|r| r.as_rect());

        let atlas_rect = match (atlas_rect, image.rect) {
            (None, None) => None,
            (None, Some(image_rect)) => Some(image_rect),
            (Some(atlas_rect), None) => Some(atlas_rect),
            (Some(atlas_rect), Some(mut image_rect)) => {
                image_rect.min += atlas_rect.min;
                image_rect.max += atlas_rect.min;
                Some(image_rect)
            }
        };

        extracted_ui_slicers.slices.insert(
            commands.spawn(TemporaryRenderEntity).id(),
            ExtractedUiTextureSlice {
                stack_index: uinode.stack_index,
                transform: transform.compute_matrix(),
                color: image.color.into(),
                rect: Rect {
                    min: Vec2::ZERO,
                    max: uinode.size,
                },
                clip: clip.map(|clip| clip.clip),
                image: image.image.id(),
                camera_entity,
                image_scale_mode,
                atlas_rect,
                flip_x: image.flip_x,
                flip_y: image.flip_y,
                inverse_scale_factor: uinode.inverse_scale_factor,
                main_entity: entity.into(),
            },
        );
    }
}

#[allow(clippy::too_many_arguments)]
pub fn queue_ui_slices(
    extracted_ui_slicers: ResMut<ExtractedUiTextureSlices>,
    ui_slicer_pipeline: Res<UiTextureSlicePipeline>,
    mut pipelines: ResMut<SpecializedRenderPipelines<UiTextureSlicePipeline>>,
    mut transparent_render_phases: ResMut<ViewSortedRenderPhases<TransparentUi>>,
<<<<<<< HEAD
    mut render_views: Query<&DefaultCameraView, With<ExtractedView>>,
    camera_views: Query<&ExtractedView>,
=======
    views: Query<(Entity, &ExtractedView)>,
>>>>>>> 6f68776e
    pipeline_cache: Res<PipelineCache>,
    draw_functions: Res<DrawFunctions<TransparentUi>>,
) {
    let draw_function = draw_functions.read().id::<DrawUiTextureSlices>();
    for (entity, extracted_slicer) in extracted_ui_slicers.slices.iter() {
<<<<<<< HEAD
        let Ok(default_camera_view) = render_views.get_mut(extracted_slicer.camera_entity) else {
=======
        let Ok((view_entity, view)) = views.get(extracted_slicer.camera_entity) else {
>>>>>>> 6f68776e
            continue;
        };

        let Ok(view) = camera_views.get(default_camera_view.0) else {
            continue;
        };

        let Some(transparent_phase) = transparent_render_phases.get_mut(&view.retained_view_entity)
        else {
            continue;
        };

        let pipeline = pipelines.specialize(
            &pipeline_cache,
            &ui_slicer_pipeline,
            UiTextureSlicePipelineKey { hdr: view.hdr },
        );

        transparent_phase.add(TransparentUi {
            draw_function,
            pipeline,
            entity: (*entity, extracted_slicer.main_entity),
            sort_key: (
                FloatOrd(extracted_slicer.stack_index as f32 + stack_z_offsets::TEXTURE_SLICE),
                entity.index(),
            ),
            batch_range: 0..0,
            extra_index: PhaseItemExtraIndex::None,
        });
    }
}

#[allow(clippy::too_many_arguments)]
pub fn prepare_ui_slices(
    mut commands: Commands,
    render_device: Res<RenderDevice>,
    render_queue: Res<RenderQueue>,
    mut ui_meta: ResMut<UiTextureSliceMeta>,
    mut extracted_slices: ResMut<ExtractedUiTextureSlices>,
    view_uniforms: Res<ViewUniforms>,
    texture_slicer_pipeline: Res<UiTextureSlicePipeline>,
    mut image_bind_groups: ResMut<UiTextureSliceImageBindGroups>,
    gpu_images: Res<RenderAssets<GpuImage>>,
    mut phases: ResMut<ViewSortedRenderPhases<TransparentUi>>,
    events: Res<SpriteAssetEvents>,
    mut previous_len: Local<usize>,
) {
    // If an image has changed, the GpuImage has (probably) changed
    for event in &events.images {
        match event {
            AssetEvent::Added { .. } |
            AssetEvent::Unused { .. } |
            // Images don't have dependencies
            AssetEvent::LoadedWithDependencies { .. } => {}
            AssetEvent::Modified { id } | AssetEvent::Removed { id } => {
                image_bind_groups.values.remove(id);
            }
        };
    }

    if let Some(view_binding) = view_uniforms.uniforms.binding() {
        let mut batches: Vec<(Entity, UiTextureSlicerBatch)> = Vec::with_capacity(*previous_len);

        ui_meta.vertices.clear();
        ui_meta.indices.clear();
        ui_meta.view_bind_group = Some(render_device.create_bind_group(
            "ui_texture_slice_view_bind_group",
            &texture_slicer_pipeline.view_layout,
            &BindGroupEntries::single(view_binding),
        ));

        // Buffer indexes
        let mut vertices_index = 0;
        let mut indices_index = 0;

        for ui_phase in phases.values_mut() {
            let mut batch_item_index = 0;
            let mut batch_image_handle = AssetId::invalid();
            let mut batch_image_size = Vec2::ZERO;

            for item_index in 0..ui_phase.items.len() {
                let item = &mut ui_phase.items[item_index];
                if let Some(texture_slices) = extracted_slices.slices.get(item.entity()) {
                    let mut existing_batch = batches.last_mut();

                    if batch_image_handle == AssetId::invalid()
                        || existing_batch.is_none()
                        || (batch_image_handle != AssetId::default()
                            && texture_slices.image != AssetId::default()
                            && batch_image_handle != texture_slices.image)
                        || existing_batch.as_ref().map(|(_, b)| b.camera)
                            != Some(texture_slices.camera_entity)
                    {
                        if let Some(gpu_image) = gpu_images.get(texture_slices.image) {
                            batch_item_index = item_index;
                            batch_image_handle = texture_slices.image;
                            batch_image_size = gpu_image.size_2d().as_vec2();

                            let new_batch = UiTextureSlicerBatch {
                                range: vertices_index..vertices_index,
                                image: texture_slices.image,
                                camera: texture_slices.camera_entity,
                            };

                            batches.push((item.entity(), new_batch));

                            image_bind_groups
                                .values
                                .entry(batch_image_handle)
                                .or_insert_with(|| {
                                    render_device.create_bind_group(
                                        "ui_texture_slice_image_layout",
                                        &texture_slicer_pipeline.image_layout,
                                        &BindGroupEntries::sequential((
                                            &gpu_image.texture_view,
                                            &gpu_image.sampler,
                                        )),
                                    )
                                });

                            existing_batch = batches.last_mut();
                        } else {
                            continue;
                        }
                    } else if batch_image_handle == AssetId::default()
                        && texture_slices.image != AssetId::default()
                    {
                        if let Some(gpu_image) = gpu_images.get(texture_slices.image) {
                            batch_image_handle = texture_slices.image;
                            batch_image_size = gpu_image.size_2d().as_vec2();
                            existing_batch.as_mut().unwrap().1.image = texture_slices.image;

                            image_bind_groups
                                .values
                                .entry(batch_image_handle)
                                .or_insert_with(|| {
                                    render_device.create_bind_group(
                                        "ui_texture_slice_image_layout",
                                        &texture_slicer_pipeline.image_layout,
                                        &BindGroupEntries::sequential((
                                            &gpu_image.texture_view,
                                            &gpu_image.sampler,
                                        )),
                                    )
                                });
                        } else {
                            continue;
                        }
                    }

                    let uinode_rect = texture_slices.rect;

                    let rect_size = uinode_rect.size().extend(1.0);

                    // Specify the corners of the node
                    let positions = QUAD_VERTEX_POSITIONS
                        .map(|pos| (texture_slices.transform * (pos * rect_size).extend(1.)).xyz());

                    // Calculate the effect of clipping
                    // Note: this won't work with rotation/scaling, but that's much more complex (may need more that 2 quads)
                    let positions_diff = if let Some(clip) = texture_slices.clip {
                        [
                            Vec2::new(
                                f32::max(clip.min.x - positions[0].x, 0.),
                                f32::max(clip.min.y - positions[0].y, 0.),
                            ),
                            Vec2::new(
                                f32::min(clip.max.x - positions[1].x, 0.),
                                f32::max(clip.min.y - positions[1].y, 0.),
                            ),
                            Vec2::new(
                                f32::min(clip.max.x - positions[2].x, 0.),
                                f32::min(clip.max.y - positions[2].y, 0.),
                            ),
                            Vec2::new(
                                f32::max(clip.min.x - positions[3].x, 0.),
                                f32::min(clip.max.y - positions[3].y, 0.),
                            ),
                        ]
                    } else {
                        [Vec2::ZERO; 4]
                    };

                    let positions_clipped = [
                        positions[0] + positions_diff[0].extend(0.),
                        positions[1] + positions_diff[1].extend(0.),
                        positions[2] + positions_diff[2].extend(0.),
                        positions[3] + positions_diff[3].extend(0.),
                    ];

                    let transformed_rect_size =
                        texture_slices.transform.transform_vector3(rect_size);

                    // Don't try to cull nodes that have a rotation
                    // In a rotation around the Z-axis, this value is 0.0 for an angle of 0.0 or π
                    // In those two cases, the culling check can proceed normally as corners will be on
                    // horizontal / vertical lines
                    // For all other angles, bypass the culling check
                    // This does not properly handles all rotations on all axis
                    if texture_slices.transform.x_axis[1] == 0.0 {
                        // Cull nodes that are completely clipped
                        if positions_diff[0].x - positions_diff[1].x >= transformed_rect_size.x
                            || positions_diff[1].y - positions_diff[2].y >= transformed_rect_size.y
                        {
                            continue;
                        }
                    }
                    let flags = if texture_slices.image != AssetId::default() {
                        shader_flags::TEXTURED
                    } else {
                        shader_flags::UNTEXTURED
                    };

                    let uvs = if flags == shader_flags::UNTEXTURED {
                        [Vec2::ZERO, Vec2::X, Vec2::ONE, Vec2::Y]
                    } else {
                        let atlas_extent = uinode_rect.max;
                        [
                            Vec2::new(
                                uinode_rect.min.x + positions_diff[0].x,
                                uinode_rect.min.y + positions_diff[0].y,
                            ),
                            Vec2::new(
                                uinode_rect.max.x + positions_diff[1].x,
                                uinode_rect.min.y + positions_diff[1].y,
                            ),
                            Vec2::new(
                                uinode_rect.max.x + positions_diff[2].x,
                                uinode_rect.max.y + positions_diff[2].y,
                            ),
                            Vec2::new(
                                uinode_rect.min.x + positions_diff[3].x,
                                uinode_rect.max.y + positions_diff[3].y,
                            ),
                        ]
                        .map(|pos| pos / atlas_extent)
                    };

                    let color = texture_slices.color.to_f32_array();

                    let (image_size, mut atlas) = if let Some(atlas) = texture_slices.atlas_rect {
                        (
                            atlas.size(),
                            [
                                atlas.min.x / batch_image_size.x,
                                atlas.min.y / batch_image_size.y,
                                atlas.max.x / batch_image_size.x,
                                atlas.max.y / batch_image_size.y,
                            ],
                        )
                    } else {
                        (batch_image_size, [0., 0., 1., 1.])
                    };

                    if texture_slices.flip_x {
                        atlas.swap(0, 2);
                    }

                    if texture_slices.flip_y {
                        atlas.swap(1, 3);
                    }

                    let [slices, border, repeat] = compute_texture_slices(
                        image_size,
                        uinode_rect.size() * texture_slices.inverse_scale_factor,
                        &texture_slices.image_scale_mode,
                    );

                    for i in 0..4 {
                        ui_meta.vertices.push(UiTextureSliceVertex {
                            position: positions_clipped[i].into(),
                            uv: uvs[i].into(),
                            color,
                            slices,
                            border,
                            repeat,
                            atlas,
                        });
                    }

                    for &i in &QUAD_INDICES {
                        ui_meta.indices.push(indices_index + i as u32);
                    }

                    vertices_index += 6;
                    indices_index += 4;

                    existing_batch.unwrap().1.range.end = vertices_index;
                    ui_phase.items[batch_item_index].batch_range_mut().end += 1;
                } else {
                    batch_image_handle = AssetId::invalid();
                }
            }
        }
        ui_meta.vertices.write_buffer(&render_device, &render_queue);
        ui_meta.indices.write_buffer(&render_device, &render_queue);
        *previous_len = batches.len();
        commands.insert_or_spawn_batch(batches);
    }
    extracted_slices.slices.clear();
}

pub type DrawUiTextureSlices = (
    SetItemPipeline,
    SetSlicerViewBindGroup<0>,
    SetSlicerTextureBindGroup<1>,
    DrawSlicer,
);

pub struct SetSlicerViewBindGroup<const I: usize>;
impl<P: PhaseItem, const I: usize> RenderCommand<P> for SetSlicerViewBindGroup<I> {
    type Param = SRes<UiTextureSliceMeta>;
    type ViewQuery = Read<ViewUniformOffset>;
    type ItemQuery = ();

    fn render<'w>(
        _item: &P,
        view_uniform: &'w ViewUniformOffset,
        _entity: Option<()>,
        ui_meta: SystemParamItem<'w, '_, Self::Param>,
        pass: &mut TrackedRenderPass<'w>,
    ) -> RenderCommandResult {
        let Some(view_bind_group) = ui_meta.into_inner().view_bind_group.as_ref() else {
            return RenderCommandResult::Failure("view_bind_group not available");
        };
        pass.set_bind_group(I, view_bind_group, &[view_uniform.offset]);
        RenderCommandResult::Success
    }
}
pub struct SetSlicerTextureBindGroup<const I: usize>;
impl<P: PhaseItem, const I: usize> RenderCommand<P> for SetSlicerTextureBindGroup<I> {
    type Param = SRes<UiTextureSliceImageBindGroups>;
    type ViewQuery = ();
    type ItemQuery = Read<UiTextureSlicerBatch>;

    #[inline]
    fn render<'w>(
        _item: &P,
        _view: (),
        batch: Option<&'w UiTextureSlicerBatch>,
        image_bind_groups: SystemParamItem<'w, '_, Self::Param>,
        pass: &mut TrackedRenderPass<'w>,
    ) -> RenderCommandResult {
        let image_bind_groups = image_bind_groups.into_inner();
        let Some(batch) = batch else {
            return RenderCommandResult::Skip;
        };

        pass.set_bind_group(I, image_bind_groups.values.get(&batch.image).unwrap(), &[]);
        RenderCommandResult::Success
    }
}
pub struct DrawSlicer;
impl<P: PhaseItem> RenderCommand<P> for DrawSlicer {
    type Param = SRes<UiTextureSliceMeta>;
    type ViewQuery = ();
    type ItemQuery = Read<UiTextureSlicerBatch>;

    #[inline]
    fn render<'w>(
        _item: &P,
        _view: (),
        batch: Option<&'w UiTextureSlicerBatch>,
        ui_meta: SystemParamItem<'w, '_, Self::Param>,
        pass: &mut TrackedRenderPass<'w>,
    ) -> RenderCommandResult {
        let Some(batch) = batch else {
            return RenderCommandResult::Skip;
        };
        let ui_meta = ui_meta.into_inner();
        let Some(vertices) = ui_meta.vertices.buffer() else {
            return RenderCommandResult::Failure("missing vertices to draw ui");
        };
        let Some(indices) = ui_meta.indices.buffer() else {
            return RenderCommandResult::Failure("missing indices to draw ui");
        };

        // Store the vertices
        pass.set_vertex_buffer(0, vertices.slice(..));
        // Define how to "connect" the vertices
        pass.set_index_buffer(indices.slice(..), 0, IndexFormat::Uint32);
        // Draw the vertices
        pass.draw_indexed(batch.range.clone(), 0, 0..1);
        RenderCommandResult::Success
    }
}

fn compute_texture_slices(
    image_size: Vec2,
    target_size: Vec2,
    image_scale_mode: &SpriteImageMode,
) -> [[f32; 4]; 3] {
    match image_scale_mode {
        SpriteImageMode::Sliced(TextureSlicer {
            border: border_rect,
            center_scale_mode,
            sides_scale_mode,
            max_corner_scale,
        }) => {
            let min_coeff = (target_size / image_size)
                .min_element()
                .min(*max_corner_scale);

            // calculate the normalized extents of the nine-patched image slices
            let slices = [
                border_rect.left / image_size.x,
                border_rect.top / image_size.y,
                1. - border_rect.right / image_size.x,
                1. - border_rect.bottom / image_size.y,
            ];

            // calculate the normalized extents of the target slices
            let border = [
                (border_rect.left / target_size.x) * min_coeff,
                (border_rect.top / target_size.y) * min_coeff,
                1. - (border_rect.right / target_size.x) * min_coeff,
                1. - (border_rect.bottom / target_size.y) * min_coeff,
            ];

            let image_side_width = image_size.x * (slices[2] - slices[0]);
            let image_side_height = image_size.y * (slices[3] - slices[1]);
            let target_side_width = target_size.x * (border[2] - border[0]);
            let target_side_height = target_size.y * (border[3] - border[1]);

            // compute the number of times to repeat the side and center slices when tiling along each axis
            // if the returned value is `1.` the slice will be stretched to fill the axis.
            let repeat_side_x =
                compute_tiled_subaxis(image_side_width, target_side_width, sides_scale_mode);
            let repeat_side_y =
                compute_tiled_subaxis(image_side_height, target_side_height, sides_scale_mode);
            let repeat_center_x =
                compute_tiled_subaxis(image_side_width, target_side_width, center_scale_mode);
            let repeat_center_y =
                compute_tiled_subaxis(image_side_height, target_side_height, center_scale_mode);

            [
                slices,
                border,
                [
                    repeat_side_x,
                    repeat_side_y,
                    repeat_center_x,
                    repeat_center_y,
                ],
            ]
        }
        SpriteImageMode::Tiled {
            tile_x,
            tile_y,
            stretch_value,
        } => {
            let rx = compute_tiled_axis(*tile_x, image_size.x, target_size.x, *stretch_value);
            let ry = compute_tiled_axis(*tile_y, image_size.y, target_size.y, *stretch_value);
            [[0., 0., 1., 1.], [0., 0., 1., 1.], [1., 1., rx, ry]]
        }
        SpriteImageMode::Auto => {
            unreachable!("Slices should not be computed for ImageScaleMode::Stretch")
        }
    }
}

fn compute_tiled_axis(tile: bool, image_extent: f32, target_extent: f32, stretch: f32) -> f32 {
    if tile {
        let s = image_extent * stretch;
        target_extent / s
    } else {
        1.
    }
}

fn compute_tiled_subaxis(image_extent: f32, target_extent: f32, mode: &SliceScaleMode) -> f32 {
    match mode {
        SliceScaleMode::Stretch => 1.,
        SliceScaleMode::Tile { stretch_value } => {
            let s = image_extent * *stretch_value;
            target_extent / s
        }
    }
}<|MERGE_RESOLUTION|>--- conflicted
+++ resolved
@@ -346,22 +346,14 @@
     ui_slicer_pipeline: Res<UiTextureSlicePipeline>,
     mut pipelines: ResMut<SpecializedRenderPipelines<UiTextureSlicePipeline>>,
     mut transparent_render_phases: ResMut<ViewSortedRenderPhases<TransparentUi>>,
-<<<<<<< HEAD
     mut render_views: Query<&DefaultCameraView, With<ExtractedView>>,
     camera_views: Query<&ExtractedView>,
-=======
-    views: Query<(Entity, &ExtractedView)>,
->>>>>>> 6f68776e
     pipeline_cache: Res<PipelineCache>,
     draw_functions: Res<DrawFunctions<TransparentUi>>,
 ) {
     let draw_function = draw_functions.read().id::<DrawUiTextureSlices>();
     for (entity, extracted_slicer) in extracted_ui_slicers.slices.iter() {
-<<<<<<< HEAD
         let Ok(default_camera_view) = render_views.get_mut(extracted_slicer.camera_entity) else {
-=======
-        let Ok((view_entity, view)) = views.get(extracted_slicer.camera_entity) else {
->>>>>>> 6f68776e
             continue;
         };
 
