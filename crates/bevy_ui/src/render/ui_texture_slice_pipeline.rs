use core::{hash::Hash, ops::Range};

use crate::*;
use bevy_asset::*;
use bevy_color::{Alpha, ColorToComponents, LinearRgba};
use bevy_ecs::{
    prelude::Component,
    storage::SparseSet,
    system::{
        lifetimeless::{Read, SRes},
        *,
    },
};
use bevy_image::prelude::*;
use bevy_math::{FloatOrd, Mat4, Rect, Vec2, Vec4Swizzles};
use bevy_platform_support::collections::HashMap;
use bevy_render::sync_world::MainEntity;
use bevy_render::{
    render_asset::RenderAssets,
    render_phase::*,
    render_resource::{binding_types::uniform_buffer, *},
    renderer::{RenderDevice, RenderQueue},
    sync_world::TemporaryRenderEntity,
    texture::{GpuImage, TRANSPARENT_IMAGE_HANDLE},
    view::*,
    Extract, ExtractSchedule, Render, RenderSet,
};
use bevy_sprite::{SliceScaleMode, SpriteAssetEvents, SpriteImageMode, TextureSlicer};
use bevy_transform::prelude::GlobalTransform;
use binding_types::{sampler, texture_2d};
use bytemuck::{Pod, Zeroable};
use widget::ImageNode;

pub const UI_SLICER_SHADER_HANDLE: Handle<Shader> = Handle::weak_from_u128(11156288772117983964);

pub struct UiTextureSlicerPlugin;

impl Plugin for UiTextureSlicerPlugin {
    fn build(&self, app: &mut App) {
        load_internal_asset!(
            app,
            UI_SLICER_SHADER_HANDLE,
            "ui_texture_slice.wgsl",
            Shader::from_wgsl
        );

        if let Some(render_app) = app.get_sub_app_mut(RenderApp) {
            render_app
                .add_render_command::<TransparentUi, DrawUiTextureSlices>()
                .init_resource::<ExtractedUiTextureSlices>()
                .init_resource::<UiTextureSliceMeta>()
                .init_resource::<UiTextureSliceImageBindGroups>()
                .init_resource::<SpecializedRenderPipelines<UiTextureSlicePipeline>>()
                .add_systems(
                    ExtractSchedule,
                    extract_ui_texture_slices.in_set(RenderUiSystem::ExtractTextureSlice),
                )
                .add_systems(
                    Render,
                    (
                        queue_ui_slices.in_set(RenderSet::Queue),
                        prepare_ui_slices.in_set(RenderSet::PrepareBindGroups),
                    ),
                );
        }
    }

    fn finish(&self, app: &mut App) {
        if let Some(render_app) = app.get_sub_app_mut(RenderApp) {
            render_app.init_resource::<UiTextureSlicePipeline>();
        }
    }
}

#[repr(C)]
#[derive(Copy, Clone, Pod, Zeroable)]
struct UiTextureSliceVertex {
    pub position: [f32; 3],
    pub uv: [f32; 2],
    pub color: [f32; 4],
    pub slices: [f32; 4],
    pub border: [f32; 4],
    pub repeat: [f32; 4],
    pub atlas: [f32; 4],
}

#[derive(Component)]
pub struct UiTextureSlicerBatch {
    pub range: Range<u32>,
    pub image: AssetId<Image>,
    pub camera: Entity,
}

#[derive(Resource)]
pub struct UiTextureSliceMeta {
    vertices: RawBufferVec<UiTextureSliceVertex>,
    indices: RawBufferVec<u32>,
    view_bind_group: Option<BindGroup>,
}

impl Default for UiTextureSliceMeta {
    fn default() -> Self {
        Self {
            vertices: RawBufferVec::new(BufferUsages::VERTEX),
            indices: RawBufferVec::new(BufferUsages::INDEX),
            view_bind_group: None,
        }
    }
}

#[derive(Resource, Default)]
pub struct UiTextureSliceImageBindGroups {
    pub values: HashMap<AssetId<Image>, BindGroup>,
}

#[derive(Resource)]
pub struct UiTextureSlicePipeline {
    pub view_layout: BindGroupLayout,
    pub image_layout: BindGroupLayout,
}

impl FromWorld for UiTextureSlicePipeline {
    fn from_world(world: &mut World) -> Self {
        let render_device = world.resource::<RenderDevice>();

        let view_layout = render_device.create_bind_group_layout(
            "ui_texture_slice_view_layout",
            &BindGroupLayoutEntries::single(
                ShaderStages::VERTEX_FRAGMENT,
                uniform_buffer::<ViewUniform>(true),
            ),
        );

        let image_layout = render_device.create_bind_group_layout(
            "ui_texture_slice_image_layout",
            &BindGroupLayoutEntries::sequential(
                ShaderStages::FRAGMENT,
                (
                    texture_2d(TextureSampleType::Float { filterable: true }),
                    sampler(SamplerBindingType::Filtering),
                ),
            ),
        );

        UiTextureSlicePipeline {
            view_layout,
            image_layout,
        }
    }
}

#[derive(Clone, Copy, Hash, PartialEq, Eq)]
pub struct UiTextureSlicePipelineKey {
    pub hdr: bool,
}

impl SpecializedRenderPipeline for UiTextureSlicePipeline {
    type Key = UiTextureSlicePipelineKey;

    fn specialize(&self, key: Self::Key) -> RenderPipelineDescriptor {
        let vertex_layout = VertexBufferLayout::from_vertex_formats(
            VertexStepMode::Vertex,
            vec![
                // position
                VertexFormat::Float32x3,
                // uv
                VertexFormat::Float32x2,
                // color
                VertexFormat::Float32x4,
                // normalized texture slicing lines (left, top, right, bottom)
                VertexFormat::Float32x4,
                // normalized target slicing lines (left, top, right, bottom)
                VertexFormat::Float32x4,
                // repeat values (horizontal side, vertical side, horizontal center, vertical center)
                VertexFormat::Float32x4,
                // normalized texture atlas rect (left, top, right, bottom)
                VertexFormat::Float32x4,
            ],
        );
        let shader_defs = Vec::new();

        RenderPipelineDescriptor {
            vertex: VertexState {
                shader: UI_SLICER_SHADER_HANDLE,
                entry_point: "vertex".into(),
                shader_defs: shader_defs.clone(),
                buffers: vec![vertex_layout],
            },
            fragment: Some(FragmentState {
                shader: UI_SLICER_SHADER_HANDLE,
                shader_defs,
                entry_point: "fragment".into(),
                targets: vec![Some(ColorTargetState {
                    format: if key.hdr {
                        ViewTarget::TEXTURE_FORMAT_HDR
                    } else {
                        TextureFormat::bevy_default()
                    },
                    blend: Some(BlendState::ALPHA_BLENDING),
                    write_mask: ColorWrites::ALL,
                })],
            }),
            layout: vec![self.view_layout.clone(), self.image_layout.clone()],
            push_constant_ranges: Vec::new(),
            primitive: PrimitiveState {
                front_face: FrontFace::Ccw,
                cull_mode: None,
                unclipped_depth: false,
                polygon_mode: PolygonMode::Fill,
                conservative: false,
                topology: PrimitiveTopology::TriangleList,
                strip_index_format: None,
            },
            depth_stencil: None,
            multisample: MultisampleState {
                count: 1,
                mask: !0,
                alpha_to_coverage_enabled: false,
            },
            label: Some("ui_texture_slice_pipeline".into()),
            zero_initialize_workgroup_memory: false,
        }
    }
}

pub struct ExtractedUiTextureSlice {
    pub stack_index: u32,
    pub transform: Mat4,
    pub rect: Rect,
    pub atlas_rect: Option<Rect>,
    pub image: AssetId<Image>,
    pub clip: Option<Rect>,
    pub extracted_camera_entity: Entity,
    pub color: LinearRgba,
    pub image_scale_mode: SpriteImageMode,
    pub flip_x: bool,
    pub flip_y: bool,
    pub inverse_scale_factor: f32,
    pub main_entity: MainEntity,
}

#[derive(Resource, Default)]
pub struct ExtractedUiTextureSlices {
    pub slices: SparseSet<Entity, ExtractedUiTextureSlice>,
}

pub fn extract_ui_texture_slices(
    mut commands: Commands,
    mut extracted_ui_slicers: ResMut<ExtractedUiTextureSlices>,
    texture_atlases: Extract<Res<Assets<TextureAtlasLayout>>>,
    slicers_query: Extract<
        Query<(
            Entity,
            &ComputedNode,
            &GlobalTransform,
            &InheritedVisibility,
            Option<&CalculatedClip>,
            &ResolvedUiTargetCamera,
            &ImageNode,
        )>,
    >,
    camera_map: Extract<UiCameraMap>,
) {
<<<<<<< HEAD
    for (entity, uinode, transform, inherited_visibility, clip, camera, image) in &slicers_query {
        let Ok(extracted_camera_entity) = mapping.get(camera.0) else {
=======
    let mut camera_mapper = camera_map.get_mapper();

    for (entity, uinode, transform, inherited_visibility, clip, camera, image) in &slicers_query {
        // Skip invisible images
        if !inherited_visibility.get()
            || image.color.is_fully_transparent()
            || image.image.id() == TRANSPARENT_IMAGE_HANDLE.id()
        {
>>>>>>> d4356062
            continue;
        }

        let image_scale_mode = match image.image_mode.clone() {
            widget::NodeImageMode::Sliced(texture_slicer) => {
                SpriteImageMode::Sliced(texture_slicer)
            }
            widget::NodeImageMode::Tiled {
                tile_x,
                tile_y,
                stretch_value,
            } => SpriteImageMode::Tiled {
                tile_x,
                tile_y,
                stretch_value,
            },
            _ => continue,
        };

<<<<<<< HEAD
        // Skip invisible images
        if !inherited_visibility.get()
            || image.color.is_fully_transparent()
            || image.image.id() == TRANSPARENT_IMAGE_HANDLE.id()
            || uinode.is_empty()
        {
=======
        let Some(extracted_camera_entity) = camera_mapper.map(camera) else {
>>>>>>> d4356062
            continue;
        };

        let atlas_rect = image
            .texture_atlas
            .as_ref()
            .and_then(|s| s.texture_rect(&texture_atlases))
            .map(|r| r.as_rect());

        let atlas_rect = match (atlas_rect, image.rect) {
            (None, None) => None,
            (None, Some(image_rect)) => Some(image_rect),
            (Some(atlas_rect), None) => Some(atlas_rect),
            (Some(atlas_rect), Some(mut image_rect)) => {
                image_rect.min += atlas_rect.min;
                image_rect.max += atlas_rect.min;
                Some(image_rect)
            }
        };

        extracted_ui_slicers.slices.insert(
            commands.spawn(TemporaryRenderEntity).id(),
            ExtractedUiTextureSlice {
                stack_index: uinode.stack_index,
                transform: transform.compute_matrix(),
                color: image.color.into(),
                rect: Rect {
                    min: Vec2::ZERO,
                    max: uinode.size,
                },
                clip: clip.map(|clip| clip.clip),
                image: image.image.id(),
                extracted_camera_entity,
                image_scale_mode,
                atlas_rect,
                flip_x: image.flip_x,
                flip_y: image.flip_y,
                inverse_scale_factor: uinode.inverse_scale_factor,
                main_entity: entity.into(),
            },
        );
    }
}

#[expect(
    clippy::too_many_arguments,
    reason = "it's a system that needs a lot of them"
)]
pub fn queue_ui_slices(
    extracted_ui_slicers: ResMut<ExtractedUiTextureSlices>,
    ui_slicer_pipeline: Res<UiTextureSlicePipeline>,
    mut pipelines: ResMut<SpecializedRenderPipelines<UiTextureSlicePipeline>>,
    mut transparent_render_phases: ResMut<ViewSortedRenderPhases<TransparentUi>>,
    mut render_views: Query<&UiCameraView, With<ExtractedView>>,
    camera_views: Query<&ExtractedView>,
    pipeline_cache: Res<PipelineCache>,
    draw_functions: Res<DrawFunctions<TransparentUi>>,
) {
    let draw_function = draw_functions.read().id::<DrawUiTextureSlices>();
    for (entity, extracted_slicer) in extracted_ui_slicers.slices.iter() {
        let Ok(default_camera_view) =
            render_views.get_mut(extracted_slicer.extracted_camera_entity)
        else {
            continue;
        };

        let Ok(view) = camera_views.get(default_camera_view.0) else {
            continue;
        };

        let Some(transparent_phase) = transparent_render_phases.get_mut(&view.retained_view_entity)
        else {
            continue;
        };

        let pipeline = pipelines.specialize(
            &pipeline_cache,
            &ui_slicer_pipeline,
            UiTextureSlicePipelineKey { hdr: view.hdr },
        );

        transparent_phase.add(TransparentUi {
            draw_function,
            pipeline,
            entity: (*entity, extracted_slicer.main_entity),
            sort_key: (
                FloatOrd(extracted_slicer.stack_index as f32 + stack_z_offsets::TEXTURE_SLICE),
                entity.index(),
            ),
            batch_range: 0..0,
            extra_index: PhaseItemExtraIndex::None,
            indexed: true,
        });
    }
}

pub fn prepare_ui_slices(
    mut commands: Commands,
    render_device: Res<RenderDevice>,
    render_queue: Res<RenderQueue>,
    mut ui_meta: ResMut<UiTextureSliceMeta>,
    mut extracted_slices: ResMut<ExtractedUiTextureSlices>,
    view_uniforms: Res<ViewUniforms>,
    texture_slicer_pipeline: Res<UiTextureSlicePipeline>,
    mut image_bind_groups: ResMut<UiTextureSliceImageBindGroups>,
    gpu_images: Res<RenderAssets<GpuImage>>,
    mut phases: ResMut<ViewSortedRenderPhases<TransparentUi>>,
    events: Res<SpriteAssetEvents>,
    mut previous_len: Local<usize>,
) {
    // If an image has changed, the GpuImage has (probably) changed
    for event in &events.images {
        match event {
            AssetEvent::Added { .. } |
            AssetEvent::Unused { .. } |
            // Images don't have dependencies
            AssetEvent::LoadedWithDependencies { .. } => {}
            AssetEvent::Modified { id } | AssetEvent::Removed { id } => {
                image_bind_groups.values.remove(id);
            }
        };
    }

    if let Some(view_binding) = view_uniforms.uniforms.binding() {
        let mut batches: Vec<(Entity, UiTextureSlicerBatch)> = Vec::with_capacity(*previous_len);

        ui_meta.vertices.clear();
        ui_meta.indices.clear();
        ui_meta.view_bind_group = Some(render_device.create_bind_group(
            "ui_texture_slice_view_bind_group",
            &texture_slicer_pipeline.view_layout,
            &BindGroupEntries::single(view_binding),
        ));

        // Buffer indexes
        let mut vertices_index = 0;
        let mut indices_index = 0;

        for ui_phase in phases.values_mut() {
            let mut batch_item_index = 0;
            let mut batch_image_handle = AssetId::invalid();
            let mut batch_image_size = Vec2::ZERO;

            for item_index in 0..ui_phase.items.len() {
                let item = &mut ui_phase.items[item_index];
                if let Some(texture_slices) = extracted_slices.slices.get(item.entity()) {
                    let mut existing_batch = batches.last_mut();

                    if batch_image_handle == AssetId::invalid()
                        || existing_batch.is_none()
                        || (batch_image_handle != AssetId::default()
                            && texture_slices.image != AssetId::default()
                            && batch_image_handle != texture_slices.image)
                        || existing_batch.as_ref().map(|(_, b)| b.camera)
                            != Some(texture_slices.extracted_camera_entity)
                    {
                        if let Some(gpu_image) = gpu_images.get(texture_slices.image) {
                            batch_item_index = item_index;
                            batch_image_handle = texture_slices.image;
                            batch_image_size = gpu_image.size_2d().as_vec2();

                            let new_batch = UiTextureSlicerBatch {
                                range: vertices_index..vertices_index,
                                image: texture_slices.image,
                                camera: texture_slices.extracted_camera_entity,
                            };

                            batches.push((item.entity(), new_batch));

                            image_bind_groups
                                .values
                                .entry(batch_image_handle)
                                .or_insert_with(|| {
                                    render_device.create_bind_group(
                                        "ui_texture_slice_image_layout",
                                        &texture_slicer_pipeline.image_layout,
                                        &BindGroupEntries::sequential((
                                            &gpu_image.texture_view,
                                            &gpu_image.sampler,
                                        )),
                                    )
                                });

                            existing_batch = batches.last_mut();
                        } else {
                            continue;
                        }
                    } else if batch_image_handle == AssetId::default()
                        && texture_slices.image != AssetId::default()
                    {
                        if let Some(gpu_image) = gpu_images.get(texture_slices.image) {
                            batch_image_handle = texture_slices.image;
                            batch_image_size = gpu_image.size_2d().as_vec2();
                            existing_batch.as_mut().unwrap().1.image = texture_slices.image;

                            image_bind_groups
                                .values
                                .entry(batch_image_handle)
                                .or_insert_with(|| {
                                    render_device.create_bind_group(
                                        "ui_texture_slice_image_layout",
                                        &texture_slicer_pipeline.image_layout,
                                        &BindGroupEntries::sequential((
                                            &gpu_image.texture_view,
                                            &gpu_image.sampler,
                                        )),
                                    )
                                });
                        } else {
                            continue;
                        }
                    }

                    let uinode_rect = texture_slices.rect;

                    let rect_size = uinode_rect.size().extend(1.0);

                    // Specify the corners of the node
                    let positions = QUAD_VERTEX_POSITIONS
                        .map(|pos| (texture_slices.transform * (pos * rect_size).extend(1.)).xyz());

                    // Calculate the effect of clipping
                    // Note: this won't work with rotation/scaling, but that's much more complex (may need more that 2 quads)
                    let positions_diff = if let Some(clip) = texture_slices.clip {
                        [
                            Vec2::new(
                                f32::max(clip.min.x - positions[0].x, 0.),
                                f32::max(clip.min.y - positions[0].y, 0.),
                            ),
                            Vec2::new(
                                f32::min(clip.max.x - positions[1].x, 0.),
                                f32::max(clip.min.y - positions[1].y, 0.),
                            ),
                            Vec2::new(
                                f32::min(clip.max.x - positions[2].x, 0.),
                                f32::min(clip.max.y - positions[2].y, 0.),
                            ),
                            Vec2::new(
                                f32::max(clip.min.x - positions[3].x, 0.),
                                f32::min(clip.max.y - positions[3].y, 0.),
                            ),
                        ]
                    } else {
                        [Vec2::ZERO; 4]
                    };

                    let positions_clipped = [
                        positions[0] + positions_diff[0].extend(0.),
                        positions[1] + positions_diff[1].extend(0.),
                        positions[2] + positions_diff[2].extend(0.),
                        positions[3] + positions_diff[3].extend(0.),
                    ];

                    let transformed_rect_size =
                        texture_slices.transform.transform_vector3(rect_size);

                    // Don't try to cull nodes that have a rotation
                    // In a rotation around the Z-axis, this value is 0.0 for an angle of 0.0 or π
                    // In those two cases, the culling check can proceed normally as corners will be on
                    // horizontal / vertical lines
                    // For all other angles, bypass the culling check
                    // This does not properly handles all rotations on all axis
                    if texture_slices.transform.x_axis[1] == 0.0 {
                        // Cull nodes that are completely clipped
                        if positions_diff[0].x - positions_diff[1].x >= transformed_rect_size.x
                            || positions_diff[1].y - positions_diff[2].y >= transformed_rect_size.y
                        {
                            continue;
                        }
                    }
                    let flags = if texture_slices.image != AssetId::default() {
                        shader_flags::TEXTURED
                    } else {
                        shader_flags::UNTEXTURED
                    };

                    let uvs = if flags == shader_flags::UNTEXTURED {
                        [Vec2::ZERO, Vec2::X, Vec2::ONE, Vec2::Y]
                    } else {
                        let atlas_extent = uinode_rect.max;
                        [
                            Vec2::new(
                                uinode_rect.min.x + positions_diff[0].x,
                                uinode_rect.min.y + positions_diff[0].y,
                            ),
                            Vec2::new(
                                uinode_rect.max.x + positions_diff[1].x,
                                uinode_rect.min.y + positions_diff[1].y,
                            ),
                            Vec2::new(
                                uinode_rect.max.x + positions_diff[2].x,
                                uinode_rect.max.y + positions_diff[2].y,
                            ),
                            Vec2::new(
                                uinode_rect.min.x + positions_diff[3].x,
                                uinode_rect.max.y + positions_diff[3].y,
                            ),
                        ]
                        .map(|pos| pos / atlas_extent)
                    };

                    let color = texture_slices.color.to_f32_array();

                    let (image_size, mut atlas) = if let Some(atlas) = texture_slices.atlas_rect {
                        (
                            atlas.size(),
                            [
                                atlas.min.x / batch_image_size.x,
                                atlas.min.y / batch_image_size.y,
                                atlas.max.x / batch_image_size.x,
                                atlas.max.y / batch_image_size.y,
                            ],
                        )
                    } else {
                        (batch_image_size, [0., 0., 1., 1.])
                    };

                    if texture_slices.flip_x {
                        atlas.swap(0, 2);
                    }

                    if texture_slices.flip_y {
                        atlas.swap(1, 3);
                    }

                    let [slices, border, repeat] = compute_texture_slices(
                        image_size,
                        uinode_rect.size() * texture_slices.inverse_scale_factor,
                        &texture_slices.image_scale_mode,
                    );

                    for i in 0..4 {
                        ui_meta.vertices.push(UiTextureSliceVertex {
                            position: positions_clipped[i].into(),
                            uv: uvs[i].into(),
                            color,
                            slices,
                            border,
                            repeat,
                            atlas,
                        });
                    }

                    for &i in &QUAD_INDICES {
                        ui_meta.indices.push(indices_index + i as u32);
                    }

                    vertices_index += 6;
                    indices_index += 4;

                    existing_batch.unwrap().1.range.end = vertices_index;
                    ui_phase.items[batch_item_index].batch_range_mut().end += 1;
                } else {
                    batch_image_handle = AssetId::invalid();
                }
            }
        }
        ui_meta.vertices.write_buffer(&render_device, &render_queue);
        ui_meta.indices.write_buffer(&render_device, &render_queue);
        *previous_len = batches.len();
        commands.insert_or_spawn_batch(batches);
    }
    extracted_slices.slices.clear();
}

pub type DrawUiTextureSlices = (
    SetItemPipeline,
    SetSlicerViewBindGroup<0>,
    SetSlicerTextureBindGroup<1>,
    DrawSlicer,
);

pub struct SetSlicerViewBindGroup<const I: usize>;
impl<P: PhaseItem, const I: usize> RenderCommand<P> for SetSlicerViewBindGroup<I> {
    type Param = SRes<UiTextureSliceMeta>;
    type ViewQuery = Read<ViewUniformOffset>;
    type ItemQuery = ();

    fn render<'w>(
        _item: &P,
        view_uniform: &'w ViewUniformOffset,
        _entity: Option<()>,
        ui_meta: SystemParamItem<'w, '_, Self::Param>,
        pass: &mut TrackedRenderPass<'w>,
    ) -> RenderCommandResult {
        let Some(view_bind_group) = ui_meta.into_inner().view_bind_group.as_ref() else {
            return RenderCommandResult::Failure("view_bind_group not available");
        };
        pass.set_bind_group(I, view_bind_group, &[view_uniform.offset]);
        RenderCommandResult::Success
    }
}
pub struct SetSlicerTextureBindGroup<const I: usize>;
impl<P: PhaseItem, const I: usize> RenderCommand<P> for SetSlicerTextureBindGroup<I> {
    type Param = SRes<UiTextureSliceImageBindGroups>;
    type ViewQuery = ();
    type ItemQuery = Read<UiTextureSlicerBatch>;

    #[inline]
    fn render<'w>(
        _item: &P,
        _view: (),
        batch: Option<&'w UiTextureSlicerBatch>,
        image_bind_groups: SystemParamItem<'w, '_, Self::Param>,
        pass: &mut TrackedRenderPass<'w>,
    ) -> RenderCommandResult {
        let image_bind_groups = image_bind_groups.into_inner();
        let Some(batch) = batch else {
            return RenderCommandResult::Skip;
        };

        pass.set_bind_group(I, image_bind_groups.values.get(&batch.image).unwrap(), &[]);
        RenderCommandResult::Success
    }
}
pub struct DrawSlicer;
impl<P: PhaseItem> RenderCommand<P> for DrawSlicer {
    type Param = SRes<UiTextureSliceMeta>;
    type ViewQuery = ();
    type ItemQuery = Read<UiTextureSlicerBatch>;

    #[inline]
    fn render<'w>(
        _item: &P,
        _view: (),
        batch: Option<&'w UiTextureSlicerBatch>,
        ui_meta: SystemParamItem<'w, '_, Self::Param>,
        pass: &mut TrackedRenderPass<'w>,
    ) -> RenderCommandResult {
        let Some(batch) = batch else {
            return RenderCommandResult::Skip;
        };
        let ui_meta = ui_meta.into_inner();
        let Some(vertices) = ui_meta.vertices.buffer() else {
            return RenderCommandResult::Failure("missing vertices to draw ui");
        };
        let Some(indices) = ui_meta.indices.buffer() else {
            return RenderCommandResult::Failure("missing indices to draw ui");
        };

        // Store the vertices
        pass.set_vertex_buffer(0, vertices.slice(..));
        // Define how to "connect" the vertices
        pass.set_index_buffer(indices.slice(..), 0, IndexFormat::Uint32);
        // Draw the vertices
        pass.draw_indexed(batch.range.clone(), 0, 0..1);
        RenderCommandResult::Success
    }
}

fn compute_texture_slices(
    image_size: Vec2,
    target_size: Vec2,
    image_scale_mode: &SpriteImageMode,
) -> [[f32; 4]; 3] {
    match image_scale_mode {
        SpriteImageMode::Sliced(TextureSlicer {
            border: border_rect,
            center_scale_mode,
            sides_scale_mode,
            max_corner_scale,
        }) => {
            let min_coeff = (target_size / image_size)
                .min_element()
                .min(*max_corner_scale);

            // calculate the normalized extents of the nine-patched image slices
            let slices = [
                border_rect.left / image_size.x,
                border_rect.top / image_size.y,
                1. - border_rect.right / image_size.x,
                1. - border_rect.bottom / image_size.y,
            ];

            // calculate the normalized extents of the target slices
            let border = [
                (border_rect.left / target_size.x) * min_coeff,
                (border_rect.top / target_size.y) * min_coeff,
                1. - (border_rect.right / target_size.x) * min_coeff,
                1. - (border_rect.bottom / target_size.y) * min_coeff,
            ];

            let image_side_width = image_size.x * (slices[2] - slices[0]);
            let image_side_height = image_size.y * (slices[3] - slices[1]);
            let target_side_width = target_size.x * (border[2] - border[0]);
            let target_side_height = target_size.y * (border[3] - border[1]);

            // compute the number of times to repeat the side and center slices when tiling along each axis
            // if the returned value is `1.` the slice will be stretched to fill the axis.
            let repeat_side_x =
                compute_tiled_subaxis(image_side_width, target_side_width, sides_scale_mode);
            let repeat_side_y =
                compute_tiled_subaxis(image_side_height, target_side_height, sides_scale_mode);
            let repeat_center_x =
                compute_tiled_subaxis(image_side_width, target_side_width, center_scale_mode);
            let repeat_center_y =
                compute_tiled_subaxis(image_side_height, target_side_height, center_scale_mode);

            [
                slices,
                border,
                [
                    repeat_side_x,
                    repeat_side_y,
                    repeat_center_x,
                    repeat_center_y,
                ],
            ]
        }
        SpriteImageMode::Tiled {
            tile_x,
            tile_y,
            stretch_value,
        } => {
            let rx = compute_tiled_axis(*tile_x, image_size.x, target_size.x, *stretch_value);
            let ry = compute_tiled_axis(*tile_y, image_size.y, target_size.y, *stretch_value);
            [[0., 0., 1., 1.], [0., 0., 1., 1.], [1., 1., rx, ry]]
        }
        SpriteImageMode::Auto => {
            unreachable!("Slices can not be computed for SpriteImageMode::Stretch")
        }
        SpriteImageMode::Scale(_) => {
            unreachable!("Slices can not be computed for SpriteImageMode::Scale")
        }
    }
}

fn compute_tiled_axis(tile: bool, image_extent: f32, target_extent: f32, stretch: f32) -> f32 {
    if tile {
        let s = image_extent * stretch;
        target_extent / s
    } else {
        1.
    }
}

fn compute_tiled_subaxis(image_extent: f32, target_extent: f32, mode: &SliceScaleMode) -> f32 {
    match mode {
        SliceScaleMode::Stretch => 1.,
        SliceScaleMode::Tile { stretch_value } => {
            let s = image_extent * *stretch_value;
            target_extent / s
        }
    }
}<|MERGE_RESOLUTION|>--- conflicted
+++ resolved
@@ -261,10 +261,6 @@
     >,
     camera_map: Extract<UiCameraMap>,
 ) {
-<<<<<<< HEAD
-    for (entity, uinode, transform, inherited_visibility, clip, camera, image) in &slicers_query {
-        let Ok(extracted_camera_entity) = mapping.get(camera.0) else {
-=======
     let mut camera_mapper = camera_map.get_mapper();
 
     for (entity, uinode, transform, inherited_visibility, clip, camera, image) in &slicers_query {
@@ -273,7 +269,6 @@
             || image.color.is_fully_transparent()
             || image.image.id() == TRANSPARENT_IMAGE_HANDLE.id()
         {
->>>>>>> d4356062
             continue;
         }
 
@@ -293,16 +288,7 @@
             _ => continue,
         };
 
-<<<<<<< HEAD
-        // Skip invisible images
-        if !inherited_visibility.get()
-            || image.color.is_fully_transparent()
-            || image.image.id() == TRANSPARENT_IMAGE_HANDLE.id()
-            || uinode.is_empty()
-        {
-=======
         let Some(extracted_camera_entity) = camera_mapper.map(camera) else {
->>>>>>> d4356062
             continue;
         };
 
