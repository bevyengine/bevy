use core::{hash::Hash, ops::Range};

use crate::*;
use bevy_asset::*;
use bevy_color::{Alpha, ColorToComponents, LinearRgba};
use bevy_ecs::{
    prelude::Component,
    storage::SparseSet,
    system::{
        lifetimeless::{Read, SRes},
        *,
    },
};
use bevy_image::prelude::*;
use bevy_math::{FloatOrd, Mat4, Rect, Vec2, Vec4Swizzles};
use bevy_render::sync_world::MainEntity;
use bevy_render::{
    render_asset::RenderAssets,
    render_phase::*,
    render_resource::{binding_types::uniform_buffer, *},
    renderer::{RenderDevice, RenderQueue},
    sync_world::TemporaryRenderEntity,
    texture::{GpuImage, TRANSPARENT_IMAGE_HANDLE},
    view::*,
    Extract, ExtractSchedule, Render, RenderSet,
};
use bevy_sprite::{SliceScaleMode, SpriteAssetEvents, SpriteImageMode, TextureSlicer};
use bevy_transform::prelude::GlobalTransform;
use bevy_utils::HashMap;
use binding_types::{sampler, texture_2d};
use bytemuck::{Pod, Zeroable};
use widget::ImageNode;

pub const UI_SLICER_SHADER_HANDLE: Handle<Shader> = Handle::weak_from_u128(11156288772117983964);

pub struct UiTextureSlicerPlugin;

impl Plugin for UiTextureSlicerPlugin {
    fn build(&self, app: &mut App) {
        load_internal_asset!(
            app,
            UI_SLICER_SHADER_HANDLE,
            "ui_texture_slice.wgsl",
            Shader::from_wgsl
        );

        if let Some(render_app) = app.get_sub_app_mut(RenderApp) {
            render_app
                .add_render_command::<TransparentUi, DrawUiTextureSlices>()
                .init_resource::<ExtractedUiTextureSlices>()
                .init_resource::<UiTextureSliceMeta>()
                .init_resource::<UiTextureSliceImageBindGroups>()
                .init_resource::<SpecializedRenderPipelines<UiTextureSlicePipeline>>()
                .add_systems(
                    ExtractSchedule,
                    extract_ui_texture_slices.in_set(RenderUiSystem::ExtractTextureSlice),
                )
                .add_systems(
                    Render,
                    (
                        queue_ui_slices.in_set(RenderSet::Queue),
                        prepare_ui_slices.in_set(RenderSet::PrepareBindGroups),
                    ),
                );
        }
    }

    fn finish(&self, app: &mut App) {
        if let Some(render_app) = app.get_sub_app_mut(RenderApp) {
            render_app.init_resource::<UiTextureSlicePipeline>();
        }
    }
}

#[repr(C)]
#[derive(Copy, Clone, Pod, Zeroable)]
struct UiTextureSliceVertex {
    pub position: [f32; 3],
    pub uv: [f32; 2],
    pub color: [f32; 4],
    pub slices: [f32; 4],
    pub border: [f32; 4],
    pub repeat: [f32; 4],
    pub atlas: [f32; 4],
}

#[derive(Component)]
pub struct UiTextureSlicerBatch {
    pub range: Range<u32>,
    pub image: AssetId<Image>,
    pub camera: Entity,
}

#[derive(Resource)]
pub struct UiTextureSliceMeta {
    vertices: RawBufferVec<UiTextureSliceVertex>,
    indices: RawBufferVec<u32>,
    view_bind_group: Option<BindGroup>,
}

impl Default for UiTextureSliceMeta {
    fn default() -> Self {
        Self {
            vertices: RawBufferVec::new(BufferUsages::VERTEX),
            indices: RawBufferVec::new(BufferUsages::INDEX),
            view_bind_group: None,
        }
    }
}

#[derive(Resource, Default)]
pub struct UiTextureSliceImageBindGroups {
    pub values: HashMap<AssetId<Image>, BindGroup>,
}

#[derive(Resource)]
pub struct UiTextureSlicePipeline {
    pub view_layout: BindGroupLayout,
    pub image_layout: BindGroupLayout,
}

impl FromWorld for UiTextureSlicePipeline {
    fn from_world(world: &mut World) -> Self {
        let render_device = world.resource::<RenderDevice>();

        let view_layout = render_device.create_bind_group_layout(
            "ui_texture_slice_view_layout",
            &BindGroupLayoutEntries::single(
                ShaderStages::VERTEX_FRAGMENT,
                uniform_buffer::<ViewUniform>(true),
            ),
        );

        let image_layout = render_device.create_bind_group_layout(
            "ui_texture_slice_image_layout",
            &BindGroupLayoutEntries::sequential(
                ShaderStages::FRAGMENT,
                (
                    texture_2d(TextureSampleType::Float { filterable: true }),
                    sampler(SamplerBindingType::Filtering),
                ),
            ),
        );

        UiTextureSlicePipeline {
            view_layout,
            image_layout,
        }
    }
}

#[derive(Clone, Copy, Hash, PartialEq, Eq)]
pub struct UiTextureSlicePipelineKey {
    pub hdr: bool,
}

impl SpecializedRenderPipeline for UiTextureSlicePipeline {
    type Key = UiTextureSlicePipelineKey;

    fn specialize(&self, key: Self::Key) -> RenderPipelineDescriptor {
        let vertex_layout = VertexBufferLayout::from_vertex_formats(
            VertexStepMode::Vertex,
            vec![
                // position
                VertexFormat::Float32x3,
                // uv
                VertexFormat::Float32x2,
                // color
                VertexFormat::Float32x4,
                // normalized texture slicing lines (left, top, right, bottom)
                VertexFormat::Float32x4,
                // normalized target slicing lines (left, top, right, bottom)
                VertexFormat::Float32x4,
                // repeat values (horizontal side, vertical side, horizontal center, vertical center)
                VertexFormat::Float32x4,
                // normalized texture atlas rect (left, top, right, bottom)
                VertexFormat::Float32x4,
            ],
        );
        let shader_defs = Vec::new();

        RenderPipelineDescriptor {
            vertex: VertexState {
                shader: UI_SLICER_SHADER_HANDLE,
                entry_point: "vertex".into(),
                shader_defs: shader_defs.clone(),
                buffers: vec![vertex_layout],
            },
            fragment: Some(FragmentState {
                shader: UI_SLICER_SHADER_HANDLE,
                shader_defs,
                entry_point: "fragment".into(),
                targets: vec![Some(ColorTargetState {
                    format: if key.hdr {
                        ViewTarget::TEXTURE_FORMAT_HDR
                    } else {
                        TextureFormat::bevy_default()
                    },
                    blend: Some(BlendState::ALPHA_BLENDING),
                    write_mask: ColorWrites::ALL,
                })],
            }),
            layout: vec![self.view_layout.clone(), self.image_layout.clone()],
            push_constant_ranges: Vec::new(),
            primitive: PrimitiveState {
                front_face: FrontFace::Ccw,
                cull_mode: None,
                unclipped_depth: false,
                polygon_mode: PolygonMode::Fill,
                conservative: false,
                topology: PrimitiveTopology::TriangleList,
                strip_index_format: None,
            },
            depth_stencil: None,
            multisample: MultisampleState {
                count: 1,
                mask: !0,
                alpha_to_coverage_enabled: false,
            },
            label: Some("ui_texture_slice_pipeline".into()),
            zero_initialize_workgroup_memory: false,
        }
    }
}

pub struct ExtractedUiTextureSlice {
    pub stack_index: u32,
    pub transform: Mat4,
    pub rect: Rect,
    pub atlas_rect: Option<Rect>,
    pub image: AssetId<Image>,
    pub clip: Option<Rect>,
    pub extracted_camera_entity: Entity,
    pub color: LinearRgba,
    pub image_scale_mode: SpriteImageMode,
    pub flip_x: bool,
    pub flip_y: bool,
    pub inverse_scale_factor: f32,
    pub main_entity: MainEntity,
}

#[derive(Resource, Default)]
pub struct ExtractedUiTextureSlices {
    pub slices: SparseSet<Entity, ExtractedUiTextureSlice>,
}

pub fn extract_ui_texture_slices(
    mut commands: Commands,
    mut extracted_ui_slicers: ResMut<ExtractedUiTextureSlices>,
    texture_atlases: Extract<Res<Assets<TextureAtlasLayout>>>,
    slicers_query: Extract<
        Query<(
            Entity,
            &ComputedNode,
            &GlobalTransform,
            &ViewVisibility,
            Option<&CalculatedClip>,
            Option<&TargetCamera>,
            &ImageNode,
        )>,
    >,
    camera_map: Extract<UiCameraMap>,
) {
    let mut camera_mapper = camera_map.get_mapper();

    for (entity, uinode, transform, view_visibility, clip, camera, image) in &slicers_query {
<<<<<<< HEAD
        // Skip invisible images
        if !view_visibility.get()
            || image.color.is_fully_transparent()
            || image.image.id() == TRANSPARENT_IMAGE_HANDLE.id()
        {
=======
        let Some(camera_entity) = camera.map(TargetCamera::entity).or(default_camera_entity) else {
            continue;
        };

        let Ok(extracted_camera_entity) = mapping.get(camera_entity) else {
>>>>>>> 141b7673
            continue;
        }

        let image_scale_mode = match image.image_mode.clone() {
            widget::NodeImageMode::Sliced(texture_slicer) => {
                SpriteImageMode::Sliced(texture_slicer)
            }
            widget::NodeImageMode::Tiled {
                tile_x,
                tile_y,
                stretch_value,
            } => SpriteImageMode::Tiled {
                tile_x,
                tile_y,
                stretch_value,
            },
            _ => continue,
        };

        let Some(camera_entity) = camera_mapper.map(camera) else {
            continue;
        };

        let atlas_rect = image
            .texture_atlas
            .as_ref()
            .and_then(|s| s.texture_rect(&texture_atlases))
            .map(|r| r.as_rect());

        let atlas_rect = match (atlas_rect, image.rect) {
            (None, None) => None,
            (None, Some(image_rect)) => Some(image_rect),
            (Some(atlas_rect), None) => Some(atlas_rect),
            (Some(atlas_rect), Some(mut image_rect)) => {
                image_rect.min += atlas_rect.min;
                image_rect.max += atlas_rect.min;
                Some(image_rect)
            }
        };

        extracted_ui_slicers.slices.insert(
            commands.spawn(TemporaryRenderEntity).id(),
            ExtractedUiTextureSlice {
                stack_index: uinode.stack_index,
                transform: transform.compute_matrix(),
                color: image.color.into(),
                rect: Rect {
                    min: Vec2::ZERO,
                    max: uinode.size,
                },
                clip: clip.map(|clip| clip.clip),
                image: image.image.id(),
                extracted_camera_entity,
                image_scale_mode,
                atlas_rect,
                flip_x: image.flip_x,
                flip_y: image.flip_y,
                inverse_scale_factor: uinode.inverse_scale_factor,
                main_entity: entity.into(),
            },
        );
    }
}

#[expect(
    clippy::too_many_arguments,
    reason = "it's a system that needs a lot of them"
)]
pub fn queue_ui_slices(
    extracted_ui_slicers: ResMut<ExtractedUiTextureSlices>,
    ui_slicer_pipeline: Res<UiTextureSlicePipeline>,
    mut pipelines: ResMut<SpecializedRenderPipelines<UiTextureSlicePipeline>>,
    mut transparent_render_phases: ResMut<ViewSortedRenderPhases<TransparentUi>>,
    mut render_views: Query<&UiCameraView, With<ExtractedView>>,
    camera_views: Query<&ExtractedView>,
    pipeline_cache: Res<PipelineCache>,
    draw_functions: Res<DrawFunctions<TransparentUi>>,
) {
    let draw_function = draw_functions.read().id::<DrawUiTextureSlices>();
    for (entity, extracted_slicer) in extracted_ui_slicers.slices.iter() {
        let Ok(default_camera_view) =
            render_views.get_mut(extracted_slicer.extracted_camera_entity)
        else {
            continue;
        };

        let Ok(view) = camera_views.get(default_camera_view.0) else {
            continue;
        };

        let Some(transparent_phase) = transparent_render_phases.get_mut(&view.retained_view_entity)
        else {
            continue;
        };

        let pipeline = pipelines.specialize(
            &pipeline_cache,
            &ui_slicer_pipeline,
            UiTextureSlicePipelineKey { hdr: view.hdr },
        );

        transparent_phase.add(TransparentUi {
            draw_function,
            pipeline,
            entity: (*entity, extracted_slicer.main_entity),
            sort_key: (
                FloatOrd(extracted_slicer.stack_index as f32 + stack_z_offsets::TEXTURE_SLICE),
                entity.index(),
            ),
            batch_range: 0..0,
            extra_index: PhaseItemExtraIndex::None,
        });
    }
}

pub fn prepare_ui_slices(
    mut commands: Commands,
    render_device: Res<RenderDevice>,
    render_queue: Res<RenderQueue>,
    mut ui_meta: ResMut<UiTextureSliceMeta>,
    mut extracted_slices: ResMut<ExtractedUiTextureSlices>,
    view_uniforms: Res<ViewUniforms>,
    texture_slicer_pipeline: Res<UiTextureSlicePipeline>,
    mut image_bind_groups: ResMut<UiTextureSliceImageBindGroups>,
    gpu_images: Res<RenderAssets<GpuImage>>,
    mut phases: ResMut<ViewSortedRenderPhases<TransparentUi>>,
    events: Res<SpriteAssetEvents>,
    mut previous_len: Local<usize>,
) {
    // If an image has changed, the GpuImage has (probably) changed
    for event in &events.images {
        match event {
            AssetEvent::Added { .. } |
            AssetEvent::Unused { .. } |
            // Images don't have dependencies
            AssetEvent::LoadedWithDependencies { .. } => {}
            AssetEvent::Modified { id } | AssetEvent::Removed { id } => {
                image_bind_groups.values.remove(id);
            }
        };
    }

    if let Some(view_binding) = view_uniforms.uniforms.binding() {
        let mut batches: Vec<(Entity, UiTextureSlicerBatch)> = Vec::with_capacity(*previous_len);

        ui_meta.vertices.clear();
        ui_meta.indices.clear();
        ui_meta.view_bind_group = Some(render_device.create_bind_group(
            "ui_texture_slice_view_bind_group",
            &texture_slicer_pipeline.view_layout,
            &BindGroupEntries::single(view_binding),
        ));

        // Buffer indexes
        let mut vertices_index = 0;
        let mut indices_index = 0;

        for ui_phase in phases.values_mut() {
            let mut batch_item_index = 0;
            let mut batch_image_handle = AssetId::invalid();
            let mut batch_image_size = Vec2::ZERO;

            for item_index in 0..ui_phase.items.len() {
                let item = &mut ui_phase.items[item_index];
                if let Some(texture_slices) = extracted_slices.slices.get(item.entity()) {
                    let mut existing_batch = batches.last_mut();

                    if batch_image_handle == AssetId::invalid()
                        || existing_batch.is_none()
                        || (batch_image_handle != AssetId::default()
                            && texture_slices.image != AssetId::default()
                            && batch_image_handle != texture_slices.image)
                        || existing_batch.as_ref().map(|(_, b)| b.camera)
                            != Some(texture_slices.extracted_camera_entity)
                    {
                        if let Some(gpu_image) = gpu_images.get(texture_slices.image) {
                            batch_item_index = item_index;
                            batch_image_handle = texture_slices.image;
                            batch_image_size = gpu_image.size_2d().as_vec2();

                            let new_batch = UiTextureSlicerBatch {
                                range: vertices_index..vertices_index,
                                image: texture_slices.image,
                                camera: texture_slices.extracted_camera_entity,
                            };

                            batches.push((item.entity(), new_batch));

                            image_bind_groups
                                .values
                                .entry(batch_image_handle)
                                .or_insert_with(|| {
                                    render_device.create_bind_group(
                                        "ui_texture_slice_image_layout",
                                        &texture_slicer_pipeline.image_layout,
                                        &BindGroupEntries::sequential((
                                            &gpu_image.texture_view,
                                            &gpu_image.sampler,
                                        )),
                                    )
                                });

                            existing_batch = batches.last_mut();
                        } else {
                            continue;
                        }
                    } else if batch_image_handle == AssetId::default()
                        && texture_slices.image != AssetId::default()
                    {
                        if let Some(gpu_image) = gpu_images.get(texture_slices.image) {
                            batch_image_handle = texture_slices.image;
                            batch_image_size = gpu_image.size_2d().as_vec2();
                            existing_batch.as_mut().unwrap().1.image = texture_slices.image;

                            image_bind_groups
                                .values
                                .entry(batch_image_handle)
                                .or_insert_with(|| {
                                    render_device.create_bind_group(
                                        "ui_texture_slice_image_layout",
                                        &texture_slicer_pipeline.image_layout,
                                        &BindGroupEntries::sequential((
                                            &gpu_image.texture_view,
                                            &gpu_image.sampler,
                                        )),
                                    )
                                });
                        } else {
                            continue;
                        }
                    }

                    let uinode_rect = texture_slices.rect;

                    let rect_size = uinode_rect.size().extend(1.0);

                    // Specify the corners of the node
                    let positions = QUAD_VERTEX_POSITIONS
                        .map(|pos| (texture_slices.transform * (pos * rect_size).extend(1.)).xyz());

                    // Calculate the effect of clipping
                    // Note: this won't work with rotation/scaling, but that's much more complex (may need more that 2 quads)
                    let positions_diff = if let Some(clip) = texture_slices.clip {
                        [
                            Vec2::new(
                                f32::max(clip.min.x - positions[0].x, 0.),
                                f32::max(clip.min.y - positions[0].y, 0.),
                            ),
                            Vec2::new(
                                f32::min(clip.max.x - positions[1].x, 0.),
                                f32::max(clip.min.y - positions[1].y, 0.),
                            ),
                            Vec2::new(
                                f32::min(clip.max.x - positions[2].x, 0.),
                                f32::min(clip.max.y - positions[2].y, 0.),
                            ),
                            Vec2::new(
                                f32::max(clip.min.x - positions[3].x, 0.),
                                f32::min(clip.max.y - positions[3].y, 0.),
                            ),
                        ]
                    } else {
                        [Vec2::ZERO; 4]
                    };

                    let positions_clipped = [
                        positions[0] + positions_diff[0].extend(0.),
                        positions[1] + positions_diff[1].extend(0.),
                        positions[2] + positions_diff[2].extend(0.),
                        positions[3] + positions_diff[3].extend(0.),
                    ];

                    let transformed_rect_size =
                        texture_slices.transform.transform_vector3(rect_size);

                    // Don't try to cull nodes that have a rotation
                    // In a rotation around the Z-axis, this value is 0.0 for an angle of 0.0 or π
                    // In those two cases, the culling check can proceed normally as corners will be on
                    // horizontal / vertical lines
                    // For all other angles, bypass the culling check
                    // This does not properly handles all rotations on all axis
                    if texture_slices.transform.x_axis[1] == 0.0 {
                        // Cull nodes that are completely clipped
                        if positions_diff[0].x - positions_diff[1].x >= transformed_rect_size.x
                            || positions_diff[1].y - positions_diff[2].y >= transformed_rect_size.y
                        {
                            continue;
                        }
                    }
                    let flags = if texture_slices.image != AssetId::default() {
                        shader_flags::TEXTURED
                    } else {
                        shader_flags::UNTEXTURED
                    };

                    let uvs = if flags == shader_flags::UNTEXTURED {
                        [Vec2::ZERO, Vec2::X, Vec2::ONE, Vec2::Y]
                    } else {
                        let atlas_extent = uinode_rect.max;
                        [
                            Vec2::new(
                                uinode_rect.min.x + positions_diff[0].x,
                                uinode_rect.min.y + positions_diff[0].y,
                            ),
                            Vec2::new(
                                uinode_rect.max.x + positions_diff[1].x,
                                uinode_rect.min.y + positions_diff[1].y,
                            ),
                            Vec2::new(
                                uinode_rect.max.x + positions_diff[2].x,
                                uinode_rect.max.y + positions_diff[2].y,
                            ),
                            Vec2::new(
                                uinode_rect.min.x + positions_diff[3].x,
                                uinode_rect.max.y + positions_diff[3].y,
                            ),
                        ]
                        .map(|pos| pos / atlas_extent)
                    };

                    let color = texture_slices.color.to_f32_array();

                    let (image_size, mut atlas) = if let Some(atlas) = texture_slices.atlas_rect {
                        (
                            atlas.size(),
                            [
                                atlas.min.x / batch_image_size.x,
                                atlas.min.y / batch_image_size.y,
                                atlas.max.x / batch_image_size.x,
                                atlas.max.y / batch_image_size.y,
                            ],
                        )
                    } else {
                        (batch_image_size, [0., 0., 1., 1.])
                    };

                    if texture_slices.flip_x {
                        atlas.swap(0, 2);
                    }

                    if texture_slices.flip_y {
                        atlas.swap(1, 3);
                    }

                    let [slices, border, repeat] = compute_texture_slices(
                        image_size,
                        uinode_rect.size() * texture_slices.inverse_scale_factor,
                        &texture_slices.image_scale_mode,
                    );

                    for i in 0..4 {
                        ui_meta.vertices.push(UiTextureSliceVertex {
                            position: positions_clipped[i].into(),
                            uv: uvs[i].into(),
                            color,
                            slices,
                            border,
                            repeat,
                            atlas,
                        });
                    }

                    for &i in &QUAD_INDICES {
                        ui_meta.indices.push(indices_index + i as u32);
                    }

                    vertices_index += 6;
                    indices_index += 4;

                    existing_batch.unwrap().1.range.end = vertices_index;
                    ui_phase.items[batch_item_index].batch_range_mut().end += 1;
                } else {
                    batch_image_handle = AssetId::invalid();
                }
            }
        }
        ui_meta.vertices.write_buffer(&render_device, &render_queue);
        ui_meta.indices.write_buffer(&render_device, &render_queue);
        *previous_len = batches.len();
        commands.insert_or_spawn_batch(batches);
    }
    extracted_slices.slices.clear();
}

pub type DrawUiTextureSlices = (
    SetItemPipeline,
    SetSlicerViewBindGroup<0>,
    SetSlicerTextureBindGroup<1>,
    DrawSlicer,
);

pub struct SetSlicerViewBindGroup<const I: usize>;
impl<P: PhaseItem, const I: usize> RenderCommand<P> for SetSlicerViewBindGroup<I> {
    type Param = SRes<UiTextureSliceMeta>;
    type ViewQuery = Read<ViewUniformOffset>;
    type ItemQuery = ();

    fn render<'w>(
        _item: &P,
        view_uniform: &'w ViewUniformOffset,
        _entity: Option<()>,
        ui_meta: SystemParamItem<'w, '_, Self::Param>,
        pass: &mut TrackedRenderPass<'w>,
    ) -> RenderCommandResult {
        let Some(view_bind_group) = ui_meta.into_inner().view_bind_group.as_ref() else {
            return RenderCommandResult::Failure("view_bind_group not available");
        };
        pass.set_bind_group(I, view_bind_group, &[view_uniform.offset]);
        RenderCommandResult::Success
    }
}
pub struct SetSlicerTextureBindGroup<const I: usize>;
impl<P: PhaseItem, const I: usize> RenderCommand<P> for SetSlicerTextureBindGroup<I> {
    type Param = SRes<UiTextureSliceImageBindGroups>;
    type ViewQuery = ();
    type ItemQuery = Read<UiTextureSlicerBatch>;

    #[inline]
    fn render<'w>(
        _item: &P,
        _view: (),
        batch: Option<&'w UiTextureSlicerBatch>,
        image_bind_groups: SystemParamItem<'w, '_, Self::Param>,
        pass: &mut TrackedRenderPass<'w>,
    ) -> RenderCommandResult {
        let image_bind_groups = image_bind_groups.into_inner();
        let Some(batch) = batch else {
            return RenderCommandResult::Skip;
        };

        pass.set_bind_group(I, image_bind_groups.values.get(&batch.image).unwrap(), &[]);
        RenderCommandResult::Success
    }
}
pub struct DrawSlicer;
impl<P: PhaseItem> RenderCommand<P> for DrawSlicer {
    type Param = SRes<UiTextureSliceMeta>;
    type ViewQuery = ();
    type ItemQuery = Read<UiTextureSlicerBatch>;

    #[inline]
    fn render<'w>(
        _item: &P,
        _view: (),
        batch: Option<&'w UiTextureSlicerBatch>,
        ui_meta: SystemParamItem<'w, '_, Self::Param>,
        pass: &mut TrackedRenderPass<'w>,
    ) -> RenderCommandResult {
        let Some(batch) = batch else {
            return RenderCommandResult::Skip;
        };
        let ui_meta = ui_meta.into_inner();
        let Some(vertices) = ui_meta.vertices.buffer() else {
            return RenderCommandResult::Failure("missing vertices to draw ui");
        };
        let Some(indices) = ui_meta.indices.buffer() else {
            return RenderCommandResult::Failure("missing indices to draw ui");
        };

        // Store the vertices
        pass.set_vertex_buffer(0, vertices.slice(..));
        // Define how to "connect" the vertices
        pass.set_index_buffer(indices.slice(..), 0, IndexFormat::Uint32);
        // Draw the vertices
        pass.draw_indexed(batch.range.clone(), 0, 0..1);
        RenderCommandResult::Success
    }
}

fn compute_texture_slices(
    image_size: Vec2,
    target_size: Vec2,
    image_scale_mode: &SpriteImageMode,
) -> [[f32; 4]; 3] {
    match image_scale_mode {
        SpriteImageMode::Sliced(TextureSlicer {
            border: border_rect,
            center_scale_mode,
            sides_scale_mode,
            max_corner_scale,
        }) => {
            let min_coeff = (target_size / image_size)
                .min_element()
                .min(*max_corner_scale);

            // calculate the normalized extents of the nine-patched image slices
            let slices = [
                border_rect.left / image_size.x,
                border_rect.top / image_size.y,
                1. - border_rect.right / image_size.x,
                1. - border_rect.bottom / image_size.y,
            ];

            // calculate the normalized extents of the target slices
            let border = [
                (border_rect.left / target_size.x) * min_coeff,
                (border_rect.top / target_size.y) * min_coeff,
                1. - (border_rect.right / target_size.x) * min_coeff,
                1. - (border_rect.bottom / target_size.y) * min_coeff,
            ];

            let image_side_width = image_size.x * (slices[2] - slices[0]);
            let image_side_height = image_size.y * (slices[3] - slices[1]);
            let target_side_width = target_size.x * (border[2] - border[0]);
            let target_side_height = target_size.y * (border[3] - border[1]);

            // compute the number of times to repeat the side and center slices when tiling along each axis
            // if the returned value is `1.` the slice will be stretched to fill the axis.
            let repeat_side_x =
                compute_tiled_subaxis(image_side_width, target_side_width, sides_scale_mode);
            let repeat_side_y =
                compute_tiled_subaxis(image_side_height, target_side_height, sides_scale_mode);
            let repeat_center_x =
                compute_tiled_subaxis(image_side_width, target_side_width, center_scale_mode);
            let repeat_center_y =
                compute_tiled_subaxis(image_side_height, target_side_height, center_scale_mode);

            [
                slices,
                border,
                [
                    repeat_side_x,
                    repeat_side_y,
                    repeat_center_x,
                    repeat_center_y,
                ],
            ]
        }
        SpriteImageMode::Tiled {
            tile_x,
            tile_y,
            stretch_value,
        } => {
            let rx = compute_tiled_axis(*tile_x, image_size.x, target_size.x, *stretch_value);
            let ry = compute_tiled_axis(*tile_y, image_size.y, target_size.y, *stretch_value);
            [[0., 0., 1., 1.], [0., 0., 1., 1.], [1., 1., rx, ry]]
        }
        SpriteImageMode::Auto => {
            unreachable!("Slices should not be computed for ImageScaleMode::Stretch")
        }
    }
}

fn compute_tiled_axis(tile: bool, image_extent: f32, target_extent: f32, stretch: f32) -> f32 {
    if tile {
        let s = image_extent * stretch;
        target_extent / s
    } else {
        1.
    }
}

fn compute_tiled_subaxis(image_extent: f32, target_extent: f32, mode: &SliceScaleMode) -> f32 {
    match mode {
        SliceScaleMode::Stretch => 1.,
        SliceScaleMode::Tile { stretch_value } => {
            let s = image_extent * *stretch_value;
            target_extent / s
        }
    }
}<|MERGE_RESOLUTION|>--- conflicted
+++ resolved
@@ -264,19 +264,11 @@
     let mut camera_mapper = camera_map.get_mapper();
 
     for (entity, uinode, transform, view_visibility, clip, camera, image) in &slicers_query {
-<<<<<<< HEAD
         // Skip invisible images
         if !view_visibility.get()
             || image.color.is_fully_transparent()
             || image.image.id() == TRANSPARENT_IMAGE_HANDLE.id()
         {
-=======
-        let Some(camera_entity) = camera.map(TargetCamera::entity).or(default_camera_entity) else {
-            continue;
-        };
-
-        let Ok(extracted_camera_entity) = mapping.get(camera_entity) else {
->>>>>>> 141b7673
             continue;
         }
 
@@ -296,7 +288,7 @@
             _ => continue,
         };
 
-        let Some(camera_entity) = camera_mapper.map(camera) else {
+        let Some(extracted_camera_entity) = camera_mapper.map(camera) else {
             continue;
         };
 
