--- conflicted
+++ resolved
@@ -271,7 +271,6 @@
             continue;
         };
 
-<<<<<<< HEAD
         let image_scale_mode = match image.mode.clone() {
             widget::UiImageMode::Sliced(texture_slicer) => ImageScaleMode::Sliced(texture_slicer),
             widget::UiImageMode::Tiled {
@@ -285,11 +284,6 @@
             },
             _ => continue,
         };
-=======
-        if !image.scale_mode.uses_slices() {
-            continue;
-        }
->>>>>>> f261e487
 
         // Skip invisible images
         if !view_visibility.get()
@@ -329,11 +323,7 @@
                 clip: clip.map(|clip| clip.clip),
                 image: image.image.id(),
                 camera_entity,
-<<<<<<< HEAD
                 image_scale_mode,
-=======
-                image_scale_mode: image.scale_mode.clone(),
->>>>>>> f261e487
                 atlas_rect,
                 flip_x: image.flip_x,
                 flip_y: image.flip_y,
