use core::{hash::Hash, ops::Range};

use crate::*;
use bevy_asset::*;
use bevy_color::{Alpha, ColorToComponents, LinearRgba};
use bevy_ecs::{
    prelude::Component,
    storage::SparseSet,
    system::{
        lifetimeless::{Read, SRes},
        *,
    },
};
use bevy_image::prelude::*;
use bevy_math::{FloatOrd, Mat4, Rect, Vec2, Vec4Swizzles};
use bevy_render::sync_world::MainEntity;
use bevy_render::{
    render_asset::RenderAssets,
    render_phase::*,
    render_resource::{binding_types::uniform_buffer, *},
    renderer::{RenderDevice, RenderQueue},
    sync_world::{RenderEntity, TemporaryRenderEntity},
    texture::{GpuImage, TRANSPARENT_IMAGE_HANDLE},
    view::*,
    Extract, ExtractSchedule, Render, RenderSet,
};
use bevy_sprite::{SliceScaleMode, SpriteAssetEvents, SpriteImageMode, TextureSlicer};
use bevy_transform::prelude::GlobalTransform;
use bevy_utils::HashMap;
use binding_types::{sampler, texture_2d};
use bytemuck::{Pod, Zeroable};
use widget::ImageNode;

pub const UI_SLICER_SHADER_HANDLE: Handle<Shader> = Handle::weak_from_u128(11156288772117983964);

pub struct UiTextureSlicerPlugin;

impl Plugin for UiTextureSlicerPlugin {
    fn build(&self, app: &mut App) {
        load_internal_asset!(
            app,
            UI_SLICER_SHADER_HANDLE,
            "ui_texture_slice.wgsl",
            Shader::from_wgsl
        );

        if let Some(render_app) = app.get_sub_app_mut(RenderApp) {
            render_app
                .add_render_command::<TransparentUi, DrawUiTextureSlices>()
                .init_resource::<ExtractedUiTextureSlices>()
                .init_resource::<UiTextureSliceMeta>()
                .init_resource::<UiTextureSliceImageBindGroups>()
                .init_resource::<SpecializedRenderPipelines<UiTextureSlicePipeline>>()
                .add_systems(
                    ExtractSchedule,
                    extract_ui_texture_slices.in_set(RenderUiSystem::ExtractTextureSlice),
                )
                .add_systems(
                    Render,
                    (
                        queue_ui_slices.in_set(RenderSet::Queue),
                        prepare_ui_slices.in_set(RenderSet::PrepareBindGroups),
                    ),
                );
        }
    }

    fn finish(&self, app: &mut App) {
        if let Some(render_app) = app.get_sub_app_mut(RenderApp) {
            render_app.init_resource::<UiTextureSlicePipeline>();
        }
    }
}

#[repr(C)]
#[derive(Copy, Clone, Pod, Zeroable)]
struct UiTextureSliceVertex {
    pub position: [f32; 3],
    pub uv: [f32; 2],
    pub color: [f32; 4],
    pub slices: [f32; 4],
    pub border: [f32; 4],
    pub repeat: [f32; 4],
    pub atlas: [f32; 4],
}

#[derive(Component)]
pub struct UiTextureSlicerBatch {
    pub range: Range<u32>,
    pub image: AssetId<Image>,
    pub camera: Entity,
}

#[derive(Resource)]
pub struct UiTextureSliceMeta {
    vertices: RawBufferVec<UiTextureSliceVertex>,
    indices: RawBufferVec<u32>,
    view_bind_group: Option<BindGroup>,
}

impl Default for UiTextureSliceMeta {
    fn default() -> Self {
        Self {
            vertices: RawBufferVec::new(BufferUsages::VERTEX),
            indices: RawBufferVec::new(BufferUsages::INDEX),
            view_bind_group: None,
        }
    }
}

#[derive(Resource, Default)]
pub struct UiTextureSliceImageBindGroups {
    pub values: HashMap<AssetId<Image>, BindGroup>,
}

#[derive(Resource)]
pub struct UiTextureSlicePipeline {
    pub view_layout: BindGroupLayout,
    pub image_layout: BindGroupLayout,
}

impl FromWorld for UiTextureSlicePipeline {
    fn from_world(world: &mut World) -> Self {
        let render_device = world.resource::<RenderDevice>();

        let view_layout = render_device.create_bind_group_layout(
            "ui_texture_slice_view_layout",
            &BindGroupLayoutEntries::single(
                ShaderStages::VERTEX_FRAGMENT,
                uniform_buffer::<ViewUniform>(true),
            ),
        );

        let image_layout = render_device.create_bind_group_layout(
            "ui_texture_slice_image_layout",
            &BindGroupLayoutEntries::sequential(
                ShaderStages::FRAGMENT,
                (
                    texture_2d(TextureSampleType::Float { filterable: true }),
                    sampler(SamplerBindingType::Filtering),
                ),
            ),
        );

        UiTextureSlicePipeline {
            view_layout,
            image_layout,
        }
    }
}

#[derive(Clone, Copy, Hash, PartialEq, Eq)]
pub struct UiTextureSlicePipelineKey {
    pub hdr: bool,
}

impl SpecializedRenderPipeline for UiTextureSlicePipeline {
    type Key = UiTextureSlicePipelineKey;

    fn specialize(&self, key: Self::Key) -> RenderPipelineDescriptor {
        let vertex_layout = VertexBufferLayout::from_vertex_formats(
            VertexStepMode::Vertex,
            vec![
                // position
                VertexFormat::Float32x3,
                // uv
                VertexFormat::Float32x2,
                // color
                VertexFormat::Float32x4,
                // normalized texture slicing lines (left, top, right, bottom)
                VertexFormat::Float32x4,
                // normalized target slicing lines (left, top, right, bottom)
                VertexFormat::Float32x4,
                // repeat values (horizontal side, vertical side, horizontal center, vertical center)
                VertexFormat::Float32x4,
                // normalized texture atlas rect (left, top, right, bottom)
                VertexFormat::Float32x4,
            ],
        );
        let shader_defs = Vec::new();

        RenderPipelineDescriptor {
            vertex: VertexState {
                shader: UI_SLICER_SHADER_HANDLE,
                entry_point: "vertex".into(),
                shader_defs: shader_defs.clone(),
                buffers: vec![vertex_layout],
            },
            fragment: Some(FragmentState {
                shader: UI_SLICER_SHADER_HANDLE,
                shader_defs,
                entry_point: "fragment".into(),
                targets: vec![Some(ColorTargetState {
                    format: if key.hdr {
                        ViewTarget::TEXTURE_FORMAT_HDR
                    } else {
                        TextureFormat::bevy_default()
                    },
                    blend: Some(BlendState::ALPHA_BLENDING),
                    write_mask: ColorWrites::ALL,
                })],
            }),
            layout: vec![self.view_layout.clone(), self.image_layout.clone()],
            push_constant_ranges: Vec::new(),
            primitive: PrimitiveState {
                front_face: FrontFace::Ccw,
                cull_mode: None,
                unclipped_depth: false,
                polygon_mode: PolygonMode::Fill,
                conservative: false,
                topology: PrimitiveTopology::TriangleList,
                strip_index_format: None,
            },
            depth_stencil: None,
            multisample: MultisampleState {
                count: 1,
                mask: !0,
                alpha_to_coverage_enabled: false,
            },
            label: Some("ui_texture_slice_pipeline".into()),
            zero_initialize_workgroup_memory: false,
        }
    }
}

pub struct ExtractedUiTextureSlice {
    pub stack_index: u32,
    pub transform: Mat4,
    pub rect: Rect,
    pub atlas_rect: Option<Rect>,
    pub image: AssetId<Image>,
    pub clip: Option<Rect>,
    pub extracted_camera_entity: Entity,
    pub color: LinearRgba,
    pub image_scale_mode: SpriteImageMode,
    pub flip_x: bool,
    pub flip_y: bool,
    pub inverse_scale_factor: f32,
    pub main_entity: MainEntity,
}

#[derive(Resource, Default)]
pub struct ExtractedUiTextureSlices {
    pub slices: SparseSet<Entity, ExtractedUiTextureSlice>,
}

pub fn extract_ui_texture_slices(
    mut commands: Commands,
    mut extracted_ui_slicers: ResMut<ExtractedUiTextureSlices>,
    default_ui_camera: Extract<DefaultUiCamera>,
    texture_atlases: Extract<Res<Assets<TextureAtlasLayout>>>,
    slicers_query: Extract<
        Query<(
            Entity,
            &ComputedNode,
            &GlobalTransform,
            &InheritedVisibility,
            Option<&CalculatedClip>,
            Option<&UiTargetCamera>,
            &ImageNode,
        )>,
    >,
    mapping: Extract<Query<RenderEntity>>,
) {
    let default_camera_entity = default_ui_camera.get();

<<<<<<< HEAD
    for (entity, uinode, transform, inherited_visibility, clip, camera, image) in &slicers_query {
        let Some(camera_entity) = camera.map(TargetCamera::entity).or(default_camera_entity) else {
=======
    for (entity, uinode, transform, view_visibility, clip, camera, image) in &slicers_query {
        let Some(camera_entity) = camera.map(UiTargetCamera::entity).or(default_camera_entity)
        else {
>>>>>>> b34833f0
            continue;
        };

        let Ok(extracted_camera_entity) = mapping.get(camera_entity) else {
            continue;
        };

        let image_scale_mode = match image.image_mode.clone() {
            widget::NodeImageMode::Sliced(texture_slicer) => {
                SpriteImageMode::Sliced(texture_slicer)
            }
            widget::NodeImageMode::Tiled {
                tile_x,
                tile_y,
                stretch_value,
            } => SpriteImageMode::Tiled {
                tile_x,
                tile_y,
                stretch_value,
            },
            _ => continue,
        };

        // Skip invisible images
        if !inherited_visibility.get()
            || image.color.is_fully_transparent()
            || image.image.id() == TRANSPARENT_IMAGE_HANDLE.id()
        {
            continue;
        }

        let atlas_rect = image
            .texture_atlas
            .as_ref()
            .and_then(|s| s.texture_rect(&texture_atlases))
            .map(|r| r.as_rect());

        let atlas_rect = match (atlas_rect, image.rect) {
            (None, None) => None,
            (None, Some(image_rect)) => Some(image_rect),
            (Some(atlas_rect), None) => Some(atlas_rect),
            (Some(atlas_rect), Some(mut image_rect)) => {
                image_rect.min += atlas_rect.min;
                image_rect.max += atlas_rect.min;
                Some(image_rect)
            }
        };

        extracted_ui_slicers.slices.insert(
            commands.spawn(TemporaryRenderEntity).id(),
            ExtractedUiTextureSlice {
                stack_index: uinode.stack_index,
                transform: transform.compute_matrix(),
                color: image.color.into(),
                rect: Rect {
                    min: Vec2::ZERO,
                    max: uinode.size,
                },
                clip: clip.map(|clip| clip.clip),
                image: image.image.id(),
                extracted_camera_entity,
                image_scale_mode,
                atlas_rect,
                flip_x: image.flip_x,
                flip_y: image.flip_y,
                inverse_scale_factor: uinode.inverse_scale_factor,
                main_entity: entity.into(),
            },
        );
    }
}

#[expect(
    clippy::too_many_arguments,
    reason = "it's a system that needs a lot of them"
)]
pub fn queue_ui_slices(
    extracted_ui_slicers: ResMut<ExtractedUiTextureSlices>,
    ui_slicer_pipeline: Res<UiTextureSlicePipeline>,
    mut pipelines: ResMut<SpecializedRenderPipelines<UiTextureSlicePipeline>>,
    mut transparent_render_phases: ResMut<ViewSortedRenderPhases<TransparentUi>>,
    mut render_views: Query<&UiCameraView, With<ExtractedView>>,
    camera_views: Query<&ExtractedView>,
    pipeline_cache: Res<PipelineCache>,
    draw_functions: Res<DrawFunctions<TransparentUi>>,
) {
    let draw_function = draw_functions.read().id::<DrawUiTextureSlices>();
    for (entity, extracted_slicer) in extracted_ui_slicers.slices.iter() {
        let Ok(default_camera_view) =
            render_views.get_mut(extracted_slicer.extracted_camera_entity)
        else {
            continue;
        };

        let Ok(view) = camera_views.get(default_camera_view.0) else {
            continue;
        };

        let Some(transparent_phase) = transparent_render_phases.get_mut(&view.retained_view_entity)
        else {
            continue;
        };

        let pipeline = pipelines.specialize(
            &pipeline_cache,
            &ui_slicer_pipeline,
            UiTextureSlicePipelineKey { hdr: view.hdr },
        );

        transparent_phase.add(TransparentUi {
            draw_function,
            pipeline,
            entity: (*entity, extracted_slicer.main_entity),
            sort_key: (
                FloatOrd(extracted_slicer.stack_index as f32 + stack_z_offsets::TEXTURE_SLICE),
                entity.index(),
            ),
            batch_range: 0..0,
            extra_index: PhaseItemExtraIndex::None,
            indexed: true,
        });
    }
}

pub fn prepare_ui_slices(
    mut commands: Commands,
    render_device: Res<RenderDevice>,
    render_queue: Res<RenderQueue>,
    mut ui_meta: ResMut<UiTextureSliceMeta>,
    mut extracted_slices: ResMut<ExtractedUiTextureSlices>,
    view_uniforms: Res<ViewUniforms>,
    texture_slicer_pipeline: Res<UiTextureSlicePipeline>,
    mut image_bind_groups: ResMut<UiTextureSliceImageBindGroups>,
    gpu_images: Res<RenderAssets<GpuImage>>,
    mut phases: ResMut<ViewSortedRenderPhases<TransparentUi>>,
    events: Res<SpriteAssetEvents>,
    mut previous_len: Local<usize>,
) {
    // If an image has changed, the GpuImage has (probably) changed
    for event in &events.images {
        match event {
            AssetEvent::Added { .. } |
            AssetEvent::Unused { .. } |
            // Images don't have dependencies
            AssetEvent::LoadedWithDependencies { .. } => {}
            AssetEvent::Modified { id } | AssetEvent::Removed { id } => {
                image_bind_groups.values.remove(id);
            }
        };
    }

    if let Some(view_binding) = view_uniforms.uniforms.binding() {
        let mut batches: Vec<(Entity, UiTextureSlicerBatch)> = Vec::with_capacity(*previous_len);

        ui_meta.vertices.clear();
        ui_meta.indices.clear();
        ui_meta.view_bind_group = Some(render_device.create_bind_group(
            "ui_texture_slice_view_bind_group",
            &texture_slicer_pipeline.view_layout,
            &BindGroupEntries::single(view_binding),
        ));

        // Buffer indexes
        let mut vertices_index = 0;
        let mut indices_index = 0;

        for ui_phase in phases.values_mut() {
            let mut batch_item_index = 0;
            let mut batch_image_handle = AssetId::invalid();
            let mut batch_image_size = Vec2::ZERO;

            for item_index in 0..ui_phase.items.len() {
                let item = &mut ui_phase.items[item_index];
                if let Some(texture_slices) = extracted_slices.slices.get(item.entity()) {
                    let mut existing_batch = batches.last_mut();

                    if batch_image_handle == AssetId::invalid()
                        || existing_batch.is_none()
                        || (batch_image_handle != AssetId::default()
                            && texture_slices.image != AssetId::default()
                            && batch_image_handle != texture_slices.image)
                        || existing_batch.as_ref().map(|(_, b)| b.camera)
                            != Some(texture_slices.extracted_camera_entity)
                    {
                        if let Some(gpu_image) = gpu_images.get(texture_slices.image) {
                            batch_item_index = item_index;
                            batch_image_handle = texture_slices.image;
                            batch_image_size = gpu_image.size_2d().as_vec2();

                            let new_batch = UiTextureSlicerBatch {
                                range: vertices_index..vertices_index,
                                image: texture_slices.image,
                                camera: texture_slices.extracted_camera_entity,
                            };

                            batches.push((item.entity(), new_batch));

                            image_bind_groups
                                .values
                                .entry(batch_image_handle)
                                .or_insert_with(|| {
                                    render_device.create_bind_group(
                                        "ui_texture_slice_image_layout",
                                        &texture_slicer_pipeline.image_layout,
                                        &BindGroupEntries::sequential((
                                            &gpu_image.texture_view,
                                            &gpu_image.sampler,
                                        )),
                                    )
                                });

                            existing_batch = batches.last_mut();
                        } else {
                            continue;
                        }
                    } else if batch_image_handle == AssetId::default()
                        && texture_slices.image != AssetId::default()
                    {
                        if let Some(gpu_image) = gpu_images.get(texture_slices.image) {
                            batch_image_handle = texture_slices.image;
                            batch_image_size = gpu_image.size_2d().as_vec2();
                            existing_batch.as_mut().unwrap().1.image = texture_slices.image;

                            image_bind_groups
                                .values
                                .entry(batch_image_handle)
                                .or_insert_with(|| {
                                    render_device.create_bind_group(
                                        "ui_texture_slice_image_layout",
                                        &texture_slicer_pipeline.image_layout,
                                        &BindGroupEntries::sequential((
                                            &gpu_image.texture_view,
                                            &gpu_image.sampler,
                                        )),
                                    )
                                });
                        } else {
                            continue;
                        }
                    }

                    let uinode_rect = texture_slices.rect;

                    let rect_size = uinode_rect.size().extend(1.0);

                    // Specify the corners of the node
                    let positions = QUAD_VERTEX_POSITIONS
                        .map(|pos| (texture_slices.transform * (pos * rect_size).extend(1.)).xyz());

                    // Calculate the effect of clipping
                    // Note: this won't work with rotation/scaling, but that's much more complex (may need more that 2 quads)
                    let positions_diff = if let Some(clip) = texture_slices.clip {
                        [
                            Vec2::new(
                                f32::max(clip.min.x - positions[0].x, 0.),
                                f32::max(clip.min.y - positions[0].y, 0.),
                            ),
                            Vec2::new(
                                f32::min(clip.max.x - positions[1].x, 0.),
                                f32::max(clip.min.y - positions[1].y, 0.),
                            ),
                            Vec2::new(
                                f32::min(clip.max.x - positions[2].x, 0.),
                                f32::min(clip.max.y - positions[2].y, 0.),
                            ),
                            Vec2::new(
                                f32::max(clip.min.x - positions[3].x, 0.),
                                f32::min(clip.max.y - positions[3].y, 0.),
                            ),
                        ]
                    } else {
                        [Vec2::ZERO; 4]
                    };

                    let positions_clipped = [
                        positions[0] + positions_diff[0].extend(0.),
                        positions[1] + positions_diff[1].extend(0.),
                        positions[2] + positions_diff[2].extend(0.),
                        positions[3] + positions_diff[3].extend(0.),
                    ];

                    let transformed_rect_size =
                        texture_slices.transform.transform_vector3(rect_size);

                    // Don't try to cull nodes that have a rotation
                    // In a rotation around the Z-axis, this value is 0.0 for an angle of 0.0 or π
                    // In those two cases, the culling check can proceed normally as corners will be on
                    // horizontal / vertical lines
                    // For all other angles, bypass the culling check
                    // This does not properly handles all rotations on all axis
                    if texture_slices.transform.x_axis[1] == 0.0 {
                        // Cull nodes that are completely clipped
                        if positions_diff[0].x - positions_diff[1].x >= transformed_rect_size.x
                            || positions_diff[1].y - positions_diff[2].y >= transformed_rect_size.y
                        {
                            continue;
                        }
                    }
                    let flags = if texture_slices.image != AssetId::default() {
                        shader_flags::TEXTURED
                    } else {
                        shader_flags::UNTEXTURED
                    };

                    let uvs = if flags == shader_flags::UNTEXTURED {
                        [Vec2::ZERO, Vec2::X, Vec2::ONE, Vec2::Y]
                    } else {
                        let atlas_extent = uinode_rect.max;
                        [
                            Vec2::new(
                                uinode_rect.min.x + positions_diff[0].x,
                                uinode_rect.min.y + positions_diff[0].y,
                            ),
                            Vec2::new(
                                uinode_rect.max.x + positions_diff[1].x,
                                uinode_rect.min.y + positions_diff[1].y,
                            ),
                            Vec2::new(
                                uinode_rect.max.x + positions_diff[2].x,
                                uinode_rect.max.y + positions_diff[2].y,
                            ),
                            Vec2::new(
                                uinode_rect.min.x + positions_diff[3].x,
                                uinode_rect.max.y + positions_diff[3].y,
                            ),
                        ]
                        .map(|pos| pos / atlas_extent)
                    };

                    let color = texture_slices.color.to_f32_array();

                    let (image_size, mut atlas) = if let Some(atlas) = texture_slices.atlas_rect {
                        (
                            atlas.size(),
                            [
                                atlas.min.x / batch_image_size.x,
                                atlas.min.y / batch_image_size.y,
                                atlas.max.x / batch_image_size.x,
                                atlas.max.y / batch_image_size.y,
                            ],
                        )
                    } else {
                        (batch_image_size, [0., 0., 1., 1.])
                    };

                    if texture_slices.flip_x {
                        atlas.swap(0, 2);
                    }

                    if texture_slices.flip_y {
                        atlas.swap(1, 3);
                    }

                    let [slices, border, repeat] = compute_texture_slices(
                        image_size,
                        uinode_rect.size() * texture_slices.inverse_scale_factor,
                        &texture_slices.image_scale_mode,
                    );

                    for i in 0..4 {
                        ui_meta.vertices.push(UiTextureSliceVertex {
                            position: positions_clipped[i].into(),
                            uv: uvs[i].into(),
                            color,
                            slices,
                            border,
                            repeat,
                            atlas,
                        });
                    }

                    for &i in &QUAD_INDICES {
                        ui_meta.indices.push(indices_index + i as u32);
                    }

                    vertices_index += 6;
                    indices_index += 4;

                    existing_batch.unwrap().1.range.end = vertices_index;
                    ui_phase.items[batch_item_index].batch_range_mut().end += 1;
                } else {
                    batch_image_handle = AssetId::invalid();
                }
            }
        }
        ui_meta.vertices.write_buffer(&render_device, &render_queue);
        ui_meta.indices.write_buffer(&render_device, &render_queue);
        *previous_len = batches.len();
        commands.insert_or_spawn_batch(batches);
    }
    extracted_slices.slices.clear();
}

pub type DrawUiTextureSlices = (
    SetItemPipeline,
    SetSlicerViewBindGroup<0>,
    SetSlicerTextureBindGroup<1>,
    DrawSlicer,
);

pub struct SetSlicerViewBindGroup<const I: usize>;
impl<P: PhaseItem, const I: usize> RenderCommand<P> for SetSlicerViewBindGroup<I> {
    type Param = SRes<UiTextureSliceMeta>;
    type ViewQuery = Read<ViewUniformOffset>;
    type ItemQuery = ();

    fn render<'w>(
        _item: &P,
        view_uniform: &'w ViewUniformOffset,
        _entity: Option<()>,
        ui_meta: SystemParamItem<'w, '_, Self::Param>,
        pass: &mut TrackedRenderPass<'w>,
    ) -> RenderCommandResult {
        let Some(view_bind_group) = ui_meta.into_inner().view_bind_group.as_ref() else {
            return RenderCommandResult::Failure("view_bind_group not available");
        };
        pass.set_bind_group(I, view_bind_group, &[view_uniform.offset]);
        RenderCommandResult::Success
    }
}
pub struct SetSlicerTextureBindGroup<const I: usize>;
impl<P: PhaseItem, const I: usize> RenderCommand<P> for SetSlicerTextureBindGroup<I> {
    type Param = SRes<UiTextureSliceImageBindGroups>;
    type ViewQuery = ();
    type ItemQuery = Read<UiTextureSlicerBatch>;

    #[inline]
    fn render<'w>(
        _item: &P,
        _view: (),
        batch: Option<&'w UiTextureSlicerBatch>,
        image_bind_groups: SystemParamItem<'w, '_, Self::Param>,
        pass: &mut TrackedRenderPass<'w>,
    ) -> RenderCommandResult {
        let image_bind_groups = image_bind_groups.into_inner();
        let Some(batch) = batch else {
            return RenderCommandResult::Skip;
        };

        pass.set_bind_group(I, image_bind_groups.values.get(&batch.image).unwrap(), &[]);
        RenderCommandResult::Success
    }
}
pub struct DrawSlicer;
impl<P: PhaseItem> RenderCommand<P> for DrawSlicer {
    type Param = SRes<UiTextureSliceMeta>;
    type ViewQuery = ();
    type ItemQuery = Read<UiTextureSlicerBatch>;

    #[inline]
    fn render<'w>(
        _item: &P,
        _view: (),
        batch: Option<&'w UiTextureSlicerBatch>,
        ui_meta: SystemParamItem<'w, '_, Self::Param>,
        pass: &mut TrackedRenderPass<'w>,
    ) -> RenderCommandResult {
        let Some(batch) = batch else {
            return RenderCommandResult::Skip;
        };
        let ui_meta = ui_meta.into_inner();
        let Some(vertices) = ui_meta.vertices.buffer() else {
            return RenderCommandResult::Failure("missing vertices to draw ui");
        };
        let Some(indices) = ui_meta.indices.buffer() else {
            return RenderCommandResult::Failure("missing indices to draw ui");
        };

        // Store the vertices
        pass.set_vertex_buffer(0, vertices.slice(..));
        // Define how to "connect" the vertices
        pass.set_index_buffer(indices.slice(..), 0, IndexFormat::Uint32);
        // Draw the vertices
        pass.draw_indexed(batch.range.clone(), 0, 0..1);
        RenderCommandResult::Success
    }
}

fn compute_texture_slices(
    image_size: Vec2,
    target_size: Vec2,
    image_scale_mode: &SpriteImageMode,
) -> [[f32; 4]; 3] {
    match image_scale_mode {
        SpriteImageMode::Sliced(TextureSlicer {
            border: border_rect,
            center_scale_mode,
            sides_scale_mode,
            max_corner_scale,
        }) => {
            let min_coeff = (target_size / image_size)
                .min_element()
                .min(*max_corner_scale);

            // calculate the normalized extents of the nine-patched image slices
            let slices = [
                border_rect.left / image_size.x,
                border_rect.top / image_size.y,
                1. - border_rect.right / image_size.x,
                1. - border_rect.bottom / image_size.y,
            ];

            // calculate the normalized extents of the target slices
            let border = [
                (border_rect.left / target_size.x) * min_coeff,
                (border_rect.top / target_size.y) * min_coeff,
                1. - (border_rect.right / target_size.x) * min_coeff,
                1. - (border_rect.bottom / target_size.y) * min_coeff,
            ];

            let image_side_width = image_size.x * (slices[2] - slices[0]);
            let image_side_height = image_size.y * (slices[3] - slices[1]);
            let target_side_width = target_size.x * (border[2] - border[0]);
            let target_side_height = target_size.y * (border[3] - border[1]);

            // compute the number of times to repeat the side and center slices when tiling along each axis
            // if the returned value is `1.` the slice will be stretched to fill the axis.
            let repeat_side_x =
                compute_tiled_subaxis(image_side_width, target_side_width, sides_scale_mode);
            let repeat_side_y =
                compute_tiled_subaxis(image_side_height, target_side_height, sides_scale_mode);
            let repeat_center_x =
                compute_tiled_subaxis(image_side_width, target_side_width, center_scale_mode);
            let repeat_center_y =
                compute_tiled_subaxis(image_side_height, target_side_height, center_scale_mode);

            [
                slices,
                border,
                [
                    repeat_side_x,
                    repeat_side_y,
                    repeat_center_x,
                    repeat_center_y,
                ],
            ]
        }
        SpriteImageMode::Tiled {
            tile_x,
            tile_y,
            stretch_value,
        } => {
            let rx = compute_tiled_axis(*tile_x, image_size.x, target_size.x, *stretch_value);
            let ry = compute_tiled_axis(*tile_y, image_size.y, target_size.y, *stretch_value);
            [[0., 0., 1., 1.], [0., 0., 1., 1.], [1., 1., rx, ry]]
        }
        SpriteImageMode::Auto => {
            unreachable!("Slices should not be computed for ImageScaleMode::Stretch")
        }
    }
}

fn compute_tiled_axis(tile: bool, image_extent: f32, target_extent: f32, stretch: f32) -> f32 {
    if tile {
        let s = image_extent * stretch;
        target_extent / s
    } else {
        1.
    }
}

fn compute_tiled_subaxis(image_extent: f32, target_extent: f32, mode: &SliceScaleMode) -> f32 {
    match mode {
        SliceScaleMode::Stretch => 1.,
        SliceScaleMode::Tile { stretch_value } => {
            let s = image_extent * *stretch_value;
            target_extent / s
        }
    }
}<|MERGE_RESOLUTION|>--- conflicted
+++ resolved
@@ -264,14 +264,9 @@
 ) {
     let default_camera_entity = default_ui_camera.get();
 
-<<<<<<< HEAD
     for (entity, uinode, transform, inherited_visibility, clip, camera, image) in &slicers_query {
-        let Some(camera_entity) = camera.map(TargetCamera::entity).or(default_camera_entity) else {
-=======
-    for (entity, uinode, transform, view_visibility, clip, camera, image) in &slicers_query {
         let Some(camera_entity) = camera.map(UiTargetCamera::entity).or(default_camera_entity)
         else {
->>>>>>> b34833f0
             continue;
         };
 
