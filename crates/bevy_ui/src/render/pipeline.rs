use bevy_ecs::prelude::*;
use bevy_render::{
<<<<<<< HEAD
    pipeline_keys::PipelineKey,
    render_resource::*,
=======
    render_resource::{
        binding_types::{sampler, texture_2d, uniform_buffer},
        *,
    },
>>>>>>> 4d42713e
    renderer::RenderDevice,
    view::{TextureFormatKey, ViewUniform},
};

#[derive(Resource)]
pub struct UiPipeline {
    pub view_layout: BindGroupLayout,
    pub image_layout: BindGroupLayout,
}

impl FromWorld for UiPipeline {
    fn from_world(world: &mut World) -> Self {
        let render_device = world.resource::<RenderDevice>();

        let view_layout = render_device.create_bind_group_layout(
            "ui_view_layout",
            &BindGroupLayoutEntries::single(
                ShaderStages::VERTEX_FRAGMENT,
                uniform_buffer::<ViewUniform>(true),
            ),
        );

        let image_layout = render_device.create_bind_group_layout(
            "ui_image_layout",
            &BindGroupLayoutEntries::sequential(
                ShaderStages::FRAGMENT,
                (
                    texture_2d(TextureSampleType::Float { filterable: true }),
                    sampler(SamplerBindingType::Filtering),
                ),
            ),
        );

        UiPipeline {
            view_layout,
            image_layout,
        }
    }
}

impl SpecializedRenderPipeline for UiPipeline {
    type Key = TextureFormatKey;

    fn specialize(&self, key: PipelineKey<Self::Key>) -> RenderPipelineDescriptor {
        let vertex_layout = VertexBufferLayout::from_vertex_formats(
            VertexStepMode::Vertex,
            vec![
                // position
                VertexFormat::Float32x3,
                // uv
                VertexFormat::Float32x2,
                // color
                VertexFormat::Float32x4,
                // mode
                VertexFormat::Uint32,
            ],
        );
        let shader_defs = Vec::new();

        RenderPipelineDescriptor {
            vertex: VertexState {
                shader: super::UI_SHADER_HANDLE,
                entry_point: "vertex".into(),
                shader_defs: shader_defs.clone(),
                buffers: vec![vertex_layout],
            },
            fragment: Some(FragmentState {
                shader: super::UI_SHADER_HANDLE,
                shader_defs,
                entry_point: "fragment".into(),
                targets: vec![Some(ColorTargetState {
                    format: key.format(),
                    blend: Some(BlendState::ALPHA_BLENDING),
                    write_mask: ColorWrites::ALL,
                })],
            }),
            layout: vec![self.view_layout.clone(), self.image_layout.clone()],
            push_constant_ranges: Vec::new(),
            primitive: PrimitiveState {
                front_face: FrontFace::Ccw,
                cull_mode: None,
                unclipped_depth: false,
                polygon_mode: PolygonMode::Fill,
                conservative: false,
                topology: PrimitiveTopology::TriangleList,
                strip_index_format: None,
            },
            depth_stencil: None,
            multisample: MultisampleState {
                count: 1,
                mask: !0,
                alpha_to_coverage_enabled: false,
            },
            label: Some("ui_pipeline".into()),
        }
    }
}<|MERGE_RESOLUTION|>--- conflicted
+++ resolved
@@ -1,14 +1,10 @@
 use bevy_ecs::prelude::*;
 use bevy_render::{
-<<<<<<< HEAD
     pipeline_keys::PipelineKey,
-    render_resource::*,
-=======
     render_resource::{
         binding_types::{sampler, texture_2d, uniform_buffer},
         *,
     },
->>>>>>> 4d42713e
     renderer::RenderDevice,
     view::{TextureFormatKey, ViewUniform},
 };
