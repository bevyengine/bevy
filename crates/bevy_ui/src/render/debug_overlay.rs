--- conflicted
+++ resolved
@@ -80,15 +80,7 @@
             continue;
         }
 
-<<<<<<< HEAD
-        let Some(camera_entity) = camera_mapper.map(camera) else {
-=======
-        let Some(camera_entity) = camera.map(TargetCamera::entity).or(default_camera_entity) else {
-            continue;
-        };
-
-        let Ok(extracted_camera_entity) = mapping.get(camera_entity) else {
->>>>>>> 141b7673
+        let Some(extracted_camera_entity) = camera_mapper.map(camera) else {
             continue;
         };
 
@@ -107,11 +99,7 @@
                     .filter(|_| !debug_options.show_clipped)
                     .map(|clip| clip.clip),
                 image: AssetId::default(),
-<<<<<<< HEAD
-                camera_entity,
-=======
                 extracted_camera_entity,
->>>>>>> 141b7673
                 item: ExtractedUiItem::Node {
                     atlas_scaling: None,
                     transform: transform.compute_matrix(),
