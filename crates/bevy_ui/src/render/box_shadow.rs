//! Box shadows rendering

use core::{hash::Hash, ops::Range};

use crate::{
    BoxShadow, BoxShadowSamples, CalculatedClip, ComputedNode, DefaultUiCamera, RenderUiSystem,
    ResolvedBorderRadius, TargetCamera, TransparentUi, Val,
};
use bevy_app::prelude::*;
use bevy_asset::*;
use bevy_color::{Alpha, ColorToComponents, LinearRgba};
use bevy_ecs::prelude::*;
use bevy_ecs::{
    prelude::Component,
    storage::SparseSet,
    system::{
        lifetimeless::{Read, SRes},
        *,
    },
};
use bevy_image::BevyDefault as _;
use bevy_math::{vec2, FloatOrd, Mat4, Rect, Vec2, Vec3Swizzles, Vec4Swizzles};
use bevy_render::sync_world::MainEntity;
use bevy_render::RenderApp;
use bevy_render::{
    camera::Camera,
    render_phase::*,
    render_resource::{binding_types::uniform_buffer, *},
    renderer::{RenderDevice, RenderQueue},
    sync_world::{RenderEntity, TemporaryRenderEntity},
    view::*,
    Extract, ExtractSchedule, Render, RenderSet,
};
use bevy_transform::prelude::GlobalTransform;
use bytemuck::{Pod, Zeroable};

use super::{stack_z_offsets, UiCameraView, QUAD_INDICES, QUAD_VERTEX_POSITIONS};

pub const BOX_SHADOW_SHADER_HANDLE: Handle<Shader> = Handle::weak_from_u128(17717747047134343426);

/// A plugin that enables the rendering of box shadows.
pub struct BoxShadowPlugin;

impl Plugin for BoxShadowPlugin {
    fn build(&self, app: &mut App) {
        load_internal_asset!(
            app,
            BOX_SHADOW_SHADER_HANDLE,
            "box_shadow.wgsl",
            Shader::from_wgsl
        );

        if let Some(render_app) = app.get_sub_app_mut(RenderApp) {
            render_app
                .add_render_command::<TransparentUi, DrawBoxShadows>()
                .init_resource::<ExtractedBoxShadows>()
                .init_resource::<BoxShadowMeta>()
                .init_resource::<SpecializedRenderPipelines<BoxShadowPipeline>>()
                .add_systems(
                    ExtractSchedule,
                    extract_shadows.in_set(RenderUiSystem::ExtractBoxShadows),
                )
                .add_systems(
                    Render,
                    (
                        queue_shadows.in_set(RenderSet::Queue),
                        prepare_shadows.in_set(RenderSet::PrepareBindGroups),
                    ),
                );
        }
    }

    fn finish(&self, app: &mut App) {
        if let Some(render_app) = app.get_sub_app_mut(RenderApp) {
            render_app.init_resource::<BoxShadowPipeline>();
        }
    }
}

#[repr(C)]
#[derive(Copy, Clone, Pod, Zeroable)]
struct BoxShadowVertex {
    position: [f32; 3],
    uvs: [f32; 2],
    vertex_color: [f32; 4],
    size: [f32; 2],
    radius: [f32; 4],
    blur: f32,
    bounds: [f32; 2],
}

#[derive(Component)]
pub struct UiShadowsBatch {
    pub range: Range<u32>,
    pub camera: Entity,
}

/// Contains the vertices and bind groups to be sent to the GPU
#[derive(Resource)]
pub struct BoxShadowMeta {
    vertices: RawBufferVec<BoxShadowVertex>,
    indices: RawBufferVec<u32>,
    view_bind_group: Option<BindGroup>,
}

impl Default for BoxShadowMeta {
    fn default() -> Self {
        Self {
            vertices: RawBufferVec::new(BufferUsages::VERTEX),
            indices: RawBufferVec::new(BufferUsages::INDEX),
            view_bind_group: None,
        }
    }
}

#[derive(Resource)]
pub struct BoxShadowPipeline {
    pub view_layout: BindGroupLayout,
}

impl FromWorld for BoxShadowPipeline {
    fn from_world(world: &mut World) -> Self {
        let render_device = world.resource::<RenderDevice>();

        let view_layout = render_device.create_bind_group_layout(
            "box_shadow_view_layout",
            &BindGroupLayoutEntries::single(
                ShaderStages::VERTEX_FRAGMENT,
                uniform_buffer::<ViewUniform>(true),
            ),
        );

        BoxShadowPipeline { view_layout }
    }
}

#[derive(Clone, Copy, Hash, PartialEq, Eq)]
pub struct BoxShadowPipelineKey {
    pub hdr: bool,
    /// Number of samples, a higher value results in better quality shadows.
    pub samples: u32,
}

impl SpecializedRenderPipeline for BoxShadowPipeline {
    type Key = BoxShadowPipelineKey;

    fn specialize(&self, key: Self::Key) -> RenderPipelineDescriptor {
        let vertex_layout = VertexBufferLayout::from_vertex_formats(
            VertexStepMode::Vertex,
            vec![
                // position
                VertexFormat::Float32x3,
                // uv
                VertexFormat::Float32x2,
                // color
                VertexFormat::Float32x4,
                // target rect size
                VertexFormat::Float32x2,
                // corner radius values (top left, top right, bottom right, bottom left)
                VertexFormat::Float32x4,
                // blur radius
                VertexFormat::Float32,
                // outer size
                VertexFormat::Float32x2,
            ],
        );
        let shader_defs = vec![ShaderDefVal::UInt(
            "SHADOW_SAMPLES".to_string(),
            key.samples,
        )];

        RenderPipelineDescriptor {
            vertex: VertexState {
                shader: BOX_SHADOW_SHADER_HANDLE,
                entry_point: "vertex".into(),
                shader_defs: shader_defs.clone(),
                buffers: vec![vertex_layout],
            },
            fragment: Some(FragmentState {
                shader: BOX_SHADOW_SHADER_HANDLE,
                shader_defs,
                entry_point: "fragment".into(),
                targets: vec![Some(ColorTargetState {
                    format: if key.hdr {
                        ViewTarget::TEXTURE_FORMAT_HDR
                    } else {
                        TextureFormat::bevy_default()
                    },
                    blend: Some(BlendState::ALPHA_BLENDING),
                    write_mask: ColorWrites::ALL,
                })],
            }),
            layout: vec![self.view_layout.clone()],
            push_constant_ranges: Vec::new(),
            primitive: PrimitiveState {
                front_face: FrontFace::Ccw,
                cull_mode: None,
                unclipped_depth: false,
                polygon_mode: PolygonMode::Fill,
                conservative: false,
                topology: PrimitiveTopology::TriangleList,
                strip_index_format: None,
            },
            depth_stencil: None,
            multisample: MultisampleState {
                count: 1,
                mask: !0,
                alpha_to_coverage_enabled: false,
            },
            label: Some("box_shadow_pipeline".into()),
            zero_initialize_workgroup_memory: false,
        }
    }
}

/// Description of a shadow to be sorted and queued for rendering
pub struct ExtractedBoxShadow {
    pub stack_index: u32,
    pub transform: Mat4,
    pub bounds: Vec2,
    pub clip: Option<Rect>,
    pub extracted_camera_entity: Entity,
    pub color: LinearRgba,
    pub radius: ResolvedBorderRadius,
    pub blur_radius: f32,
    pub size: Vec2,
    pub main_entity: MainEntity,
}

/// List of extracted shadows to be sorted and queued for rendering
#[derive(Resource, Default)]
pub struct ExtractedBoxShadows {
    pub box_shadows: SparseSet<Entity, ExtractedBoxShadow>,
}

pub fn extract_shadows(
    mut commands: Commands,
    mut extracted_box_shadows: ResMut<ExtractedBoxShadows>,
    default_ui_camera: Extract<DefaultUiCamera>,
    camera_query: Extract<Query<(Entity, &Camera)>>,
    box_shadow_query: Extract<
        Query<(
            Entity,
            &ComputedNode,
            &GlobalTransform,
            &ViewVisibility,
            &BoxShadow,
            Option<&CalculatedClip>,
            Option<&TargetCamera>,
        )>,
    >,
    mapping: Extract<Query<RenderEntity>>,
) {
    let default_camera_entity = default_ui_camera.get();

    for (entity, uinode, transform, view_visibility, box_shadow, clip, camera) in &box_shadow_query
    {
        let Some(camera_entity) = camera.map(TargetCamera::entity).or(default_camera_entity) else {
            continue;
        };

<<<<<<< HEAD
        let Ok(render_camera_entity) = mapping.get(camera_entity) else {
=======
        let Ok(extracted_camera_entity) = mapping.get(camera_entity) else {
>>>>>>> f5d38f30
            continue;
        };

        // Skip if no visible shadows
        if !view_visibility.get() || box_shadow.is_empty() || uinode.is_empty() {
            continue;
        }

        let ui_physical_viewport_size = camera_query
            .get(render_camera_entity)
            .ok()
            .and_then(|(_, c)| {
                c.physical_viewport_size()
                    .map(|size| Vec2::new(size.x as f32, size.y as f32))
            })
            .unwrap_or(Vec2::ZERO);

        let scale_factor = uinode.inverse_scale_factor.recip();

        for drop_shadow in box_shadow.iter() {
            if drop_shadow.color.is_fully_transparent() {
                continue;
            }

            let resolve_val = |val, base, scale_factor| match val {
                Val::Auto => 0.,
                Val::Px(px) => px * scale_factor,
                Val::Percent(percent) => percent / 100. * base,
                Val::Vw(percent) => percent / 100. * ui_physical_viewport_size.x,
                Val::Vh(percent) => percent / 100. * ui_physical_viewport_size.y,
                Val::VMin(percent) => percent / 100. * ui_physical_viewport_size.min_element(),
                Val::VMax(percent) => percent / 100. * ui_physical_viewport_size.max_element(),
            };

            let spread_x = resolve_val(drop_shadow.spread_radius, uinode.size().x, scale_factor);
            let spread_ratio = (spread_x + uinode.size().x) / uinode.size().x;

            let spread = vec2(spread_x, uinode.size().y * spread_ratio - uinode.size().y);

            let blur_radius = resolve_val(drop_shadow.blur_radius, uinode.size().x, scale_factor);
            let offset = vec2(
                resolve_val(drop_shadow.x_offset, uinode.size().x, scale_factor),
                resolve_val(drop_shadow.y_offset, uinode.size().y, scale_factor),
            );

            let shadow_size = uinode.size() + spread;
            if shadow_size.cmple(Vec2::ZERO).any() {
                continue;
            }

            let radius = ResolvedBorderRadius {
                top_left: uinode.border_radius.top_left * spread_ratio,
                top_right: uinode.border_radius.top_right * spread_ratio,
                bottom_left: uinode.border_radius.bottom_left * spread_ratio,
                bottom_right: uinode.border_radius.bottom_right * spread_ratio,
            };

            extracted_box_shadows.box_shadows.insert(
                commands.spawn(TemporaryRenderEntity).id(),
                ExtractedBoxShadow {
                    stack_index: uinode.stack_index,
                    transform: transform.compute_matrix()
                        * Mat4::from_translation(offset.extend(0.)),
                    color: drop_shadow.color.into(),
                    bounds: shadow_size + 6. * blur_radius,
                    clip: clip.map(|clip| clip.clip),
<<<<<<< HEAD
                    camera_entity: render_camera_entity,
=======
                    extracted_camera_entity,
>>>>>>> f5d38f30
                    radius,
                    blur_radius,
                    size: shadow_size,
                    main_entity: entity.into(),
                },
            );
        }
    }
}

#[expect(clippy::too_many_arguments, reason = "it's a system that needs a lot of them")]
pub fn queue_shadows(
    extracted_box_shadows: ResMut<ExtractedBoxShadows>,
    box_shadow_pipeline: Res<BoxShadowPipeline>,
    mut pipelines: ResMut<SpecializedRenderPipelines<BoxShadowPipeline>>,
    mut transparent_render_phases: ResMut<ViewSortedRenderPhases<TransparentUi>>,
    mut render_views: Query<(&UiCameraView, Option<&BoxShadowSamples>), With<ExtractedView>>,
    camera_views: Query<&ExtractedView>,
    pipeline_cache: Res<PipelineCache>,
    draw_functions: Res<DrawFunctions<TransparentUi>>,
) {
    let draw_function = draw_functions.read().id::<DrawBoxShadows>();
    for (entity, extracted_shadow) in extracted_box_shadows.box_shadows.iter() {
<<<<<<< HEAD
        let Ok((default_camera_view, shadow_samples)) =
            render_views.get_mut(extracted_shadow.camera_entity)
=======
        let Ok((view_entity, view, shadow_samples)) =
            views.get(extracted_shadow.extracted_camera_entity)
>>>>>>> f5d38f30
        else {
            continue;
        };

        let Ok(view) = camera_views.get(default_camera_view.0) else {
            continue;
        };

        let Some(transparent_phase) = transparent_render_phases.get_mut(&view.retained_view_entity)
        else {
            continue;
        };

        let pipeline = pipelines.specialize(
            &pipeline_cache,
            &box_shadow_pipeline,
            BoxShadowPipelineKey {
                hdr: view.hdr,
                samples: shadow_samples.copied().unwrap_or_default().0,
            },
        );

        transparent_phase.add(TransparentUi {
            draw_function,
            pipeline,
            entity: (*entity, extracted_shadow.main_entity),
            sort_key: (
                FloatOrd(extracted_shadow.stack_index as f32 + stack_z_offsets::BOX_SHADOW),
                entity.index(),
            ),
            batch_range: 0..0,
            extra_index: PhaseItemExtraIndex::None,
        });
    }
}

pub fn prepare_shadows(
    mut commands: Commands,
    render_device: Res<RenderDevice>,
    render_queue: Res<RenderQueue>,
    mut ui_meta: ResMut<BoxShadowMeta>,
    mut extracted_shadows: ResMut<ExtractedBoxShadows>,
    view_uniforms: Res<ViewUniforms>,
    box_shadow_pipeline: Res<BoxShadowPipeline>,
    mut phases: ResMut<ViewSortedRenderPhases<TransparentUi>>,
    mut previous_len: Local<usize>,
) {
    if let Some(view_binding) = view_uniforms.uniforms.binding() {
        let mut batches: Vec<(Entity, UiShadowsBatch)> = Vec::with_capacity(*previous_len);

        ui_meta.vertices.clear();
        ui_meta.indices.clear();
        ui_meta.view_bind_group = Some(render_device.create_bind_group(
            "box_shadow_view_bind_group",
            &box_shadow_pipeline.view_layout,
            &BindGroupEntries::single(view_binding),
        ));

        // Buffer indexes
        let mut vertices_index = 0;
        let mut indices_index = 0;

        for ui_phase in phases.values_mut() {
            let mut item_index = 0;

            while item_index < ui_phase.items.len() {
                let item = &mut ui_phase.items[item_index];
                if let Some(box_shadow) = extracted_shadows.box_shadows.get(item.entity()) {
                    let rect_size = box_shadow.bounds.extend(1.0);

                    // Specify the corners of the node
                    let positions = QUAD_VERTEX_POSITIONS
                        .map(|pos| (box_shadow.transform * (pos * rect_size).extend(1.)).xyz());

                    // Calculate the effect of clipping
                    // Note: this won't work with rotation/scaling, but that's much more complex (may need more that 2 quads)
                    let positions_diff = if let Some(clip) = box_shadow.clip {
                        [
                            Vec2::new(
                                f32::max(clip.min.x - positions[0].x, 0.),
                                f32::max(clip.min.y - positions[0].y, 0.),
                            ),
                            Vec2::new(
                                f32::min(clip.max.x - positions[1].x, 0.),
                                f32::max(clip.min.y - positions[1].y, 0.),
                            ),
                            Vec2::new(
                                f32::min(clip.max.x - positions[2].x, 0.),
                                f32::min(clip.max.y - positions[2].y, 0.),
                            ),
                            Vec2::new(
                                f32::max(clip.min.x - positions[3].x, 0.),
                                f32::min(clip.max.y - positions[3].y, 0.),
                            ),
                        ]
                    } else {
                        [Vec2::ZERO; 4]
                    };

                    let positions_clipped = [
                        positions[0] + positions_diff[0].extend(0.),
                        positions[1] + positions_diff[1].extend(0.),
                        positions[2] + positions_diff[2].extend(0.),
                        positions[3] + positions_diff[3].extend(0.),
                    ];

                    let transformed_rect_size = box_shadow.transform.transform_vector3(rect_size);

                    // Don't try to cull nodes that have a rotation
                    // In a rotation around the Z-axis, this value is 0.0 for an angle of 0.0 or π
                    // In those two cases, the culling check can proceed normally as corners will be on
                    // horizontal / vertical lines
                    // For all other angles, bypass the culling check
                    // This does not properly handles all rotations on all axis
                    if box_shadow.transform.x_axis[1] == 0.0 {
                        // Cull nodes that are completely clipped
                        if positions_diff[0].x - positions_diff[1].x >= transformed_rect_size.x
                            || positions_diff[1].y - positions_diff[2].y >= transformed_rect_size.y
                        {
                            continue;
                        }
                    }

                    let radius = [
                        box_shadow.radius.top_left,
                        box_shadow.radius.top_right,
                        box_shadow.radius.bottom_right,
                        box_shadow.radius.bottom_left,
                    ];

                    let uvs = [
                        Vec2::new(positions_diff[0].x, positions_diff[0].y),
                        Vec2::new(
                            box_shadow.bounds.x + positions_diff[1].x,
                            positions_diff[1].y,
                        ),
                        Vec2::new(
                            box_shadow.bounds.x + positions_diff[2].x,
                            box_shadow.bounds.y + positions_diff[2].y,
                        ),
                        Vec2::new(
                            positions_diff[3].x,
                            box_shadow.bounds.y + positions_diff[3].y,
                        ),
                    ]
                    .map(|pos| pos / box_shadow.bounds);

                    for i in 0..4 {
                        ui_meta.vertices.push(BoxShadowVertex {
                            position: positions_clipped[i].into(),
                            uvs: uvs[i].into(),
                            vertex_color: box_shadow.color.to_f32_array(),
                            size: box_shadow.size.into(),
                            radius,
                            blur: box_shadow.blur_radius,
                            bounds: rect_size.xy().into(),
                        });
                    }

                    for &i in &QUAD_INDICES {
                        ui_meta.indices.push(indices_index + i as u32);
                    }

                    batches.push((
                        item.entity(),
                        UiShadowsBatch {
                            range: vertices_index..vertices_index + 6,
                            camera: box_shadow.extracted_camera_entity,
                        },
                    ));

                    vertices_index += 6;
                    indices_index += 4;

                    // shadows are sent to the gpu non-batched
                    *ui_phase.items[item_index].batch_range_mut() =
                        item_index as u32..item_index as u32 + 1;
                }
                item_index += 1;
            }
        }
        ui_meta.vertices.write_buffer(&render_device, &render_queue);
        ui_meta.indices.write_buffer(&render_device, &render_queue);
        *previous_len = batches.len();
        commands.insert_or_spawn_batch(batches);
    }
    extracted_shadows.box_shadows.clear();
}

pub type DrawBoxShadows = (SetItemPipeline, SetBoxShadowViewBindGroup<0>, DrawBoxShadow);

pub struct SetBoxShadowViewBindGroup<const I: usize>;
impl<P: PhaseItem, const I: usize> RenderCommand<P> for SetBoxShadowViewBindGroup<I> {
    type Param = SRes<BoxShadowMeta>;
    type ViewQuery = Read<ViewUniformOffset>;
    type ItemQuery = ();

    fn render<'w>(
        _item: &P,
        view_uniform: &'w ViewUniformOffset,
        _entity: Option<()>,
        ui_meta: SystemParamItem<'w, '_, Self::Param>,
        pass: &mut TrackedRenderPass<'w>,
    ) -> RenderCommandResult {
        let Some(view_bind_group) = ui_meta.into_inner().view_bind_group.as_ref() else {
            return RenderCommandResult::Failure("view_bind_group not available");
        };
        pass.set_bind_group(I, view_bind_group, &[view_uniform.offset]);
        RenderCommandResult::Success
    }
}

pub struct DrawBoxShadow;
impl<P: PhaseItem> RenderCommand<P> for DrawBoxShadow {
    type Param = SRes<BoxShadowMeta>;
    type ViewQuery = ();
    type ItemQuery = Read<UiShadowsBatch>;

    #[inline]
    fn render<'w>(
        _item: &P,
        _view: (),
        batch: Option<&'w UiShadowsBatch>,
        ui_meta: SystemParamItem<'w, '_, Self::Param>,
        pass: &mut TrackedRenderPass<'w>,
    ) -> RenderCommandResult {
        let Some(batch) = batch else {
            return RenderCommandResult::Skip;
        };
        let ui_meta = ui_meta.into_inner();
        let Some(vertices) = ui_meta.vertices.buffer() else {
            return RenderCommandResult::Failure("missing vertices to draw ui");
        };
        let Some(indices) = ui_meta.indices.buffer() else {
            return RenderCommandResult::Failure("missing indices to draw ui");
        };

        // Store the vertices
        pass.set_vertex_buffer(0, vertices.slice(..));
        // Define how to "connect" the vertices
        pass.set_index_buffer(indices.slice(..), 0, IndexFormat::Uint32);
        // Draw the vertices
        pass.draw_indexed(batch.range.clone(), 0, 0..1);
        RenderCommandResult::Success
    }
}<|MERGE_RESOLUTION|>--- conflicted
+++ resolved
@@ -259,11 +259,7 @@
             continue;
         };
 
-<<<<<<< HEAD
-        let Ok(render_camera_entity) = mapping.get(camera_entity) else {
-=======
         let Ok(extracted_camera_entity) = mapping.get(camera_entity) else {
->>>>>>> f5d38f30
             continue;
         };
 
@@ -273,7 +269,7 @@
         }
 
         let ui_physical_viewport_size = camera_query
-            .get(render_camera_entity)
+            .get(extracted_camera_entity)
             .ok()
             .and_then(|(_, c)| {
                 c.physical_viewport_size()
@@ -330,11 +326,7 @@
                     color: drop_shadow.color.into(),
                     bounds: shadow_size + 6. * blur_radius,
                     clip: clip.map(|clip| clip.clip),
-<<<<<<< HEAD
-                    camera_entity: render_camera_entity,
-=======
                     extracted_camera_entity,
->>>>>>> f5d38f30
                     radius,
                     blur_radius,
                     size: shadow_size,
@@ -345,7 +337,10 @@
     }
 }
 
-#[expect(clippy::too_many_arguments, reason = "it's a system that needs a lot of them")]
+#[expect(
+    clippy::too_many_arguments,
+    reason = "it's a system that needs a lot of them"
+)]
 pub fn queue_shadows(
     extracted_box_shadows: ResMut<ExtractedBoxShadows>,
     box_shadow_pipeline: Res<BoxShadowPipeline>,
@@ -358,13 +353,8 @@
 ) {
     let draw_function = draw_functions.read().id::<DrawBoxShadows>();
     for (entity, extracted_shadow) in extracted_box_shadows.box_shadows.iter() {
-<<<<<<< HEAD
         let Ok((default_camera_view, shadow_samples)) =
-            render_views.get_mut(extracted_shadow.camera_entity)
-=======
-        let Ok((view_entity, view, shadow_samples)) =
-            views.get(extracted_shadow.extracted_camera_entity)
->>>>>>> f5d38f30
+            render_views.get_mut(extracted_shadow.extracted_camera_entity)
         else {
             continue;
         };
