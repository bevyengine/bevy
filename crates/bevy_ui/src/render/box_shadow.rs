--- conflicted
+++ resolved
@@ -34,7 +34,7 @@
 use bevy_transform::prelude::GlobalTransform;
 use bytemuck::{Pod, Zeroable};
 
-use super::{stack_z_offsets, DefaultCameraView, QUAD_INDICES, QUAD_VERTEX_POSITIONS};
+use super::{stack_z_offsets, UiCameraView, QUAD_INDICES, QUAD_VERTEX_POSITIONS};
 
 pub const BOX_SHADOW_SHADER_HANDLE: Handle<Shader> = Handle::weak_from_u128(17717747047134343426);
 
@@ -259,11 +259,7 @@
             continue;
         };
 
-<<<<<<< HEAD
         let Ok(render_camera_entity) = mapping.get(camera_entity) else {
-=======
-        let Ok(render_entity) = mapping.get(camera_entity) else {
->>>>>>> 62a30770
             continue;
         };
 
@@ -330,11 +326,7 @@
                     color: drop_shadow.color.into(),
                     bounds: shadow_size + 6. * blur_radius,
                     clip: clip.map(|clip| clip.clip),
-<<<<<<< HEAD
                     camera_entity: render_camera_entity,
-=======
-                    camera_entity: render_entity,
->>>>>>> 62a30770
                     radius,
                     blur_radius,
                     size: shadow_size,
@@ -351,7 +343,7 @@
     box_shadow_pipeline: Res<BoxShadowPipeline>,
     mut pipelines: ResMut<SpecializedRenderPipelines<BoxShadowPipeline>>,
     mut transparent_render_phases: ResMut<ViewSortedRenderPhases<TransparentUi>>,
-    mut render_views: Query<(&DefaultCameraView, Option<&BoxShadowSamples>), With<ExtractedView>>,
+    mut render_views: Query<(&UiCameraView, Option<&BoxShadowSamples>), With<ExtractedView>>,
     camera_views: Query<&ExtractedView>,
     pipeline_cache: Res<PipelineCache>,
     draw_functions: Res<DrawFunctions<TransparentUi>>,
