//! Box shadows rendering

use core::{hash::Hash, ops::Range};

use crate::{
    BoxShadow, BoxShadowSamples, CalculatedClip, ComputedNode, DefaultUiCamera, RenderUiSystem,
    ResolvedBorderRadius, TransparentUi, UiTargetCamera, Val,
};
use bevy_app::prelude::*;
use bevy_asset::*;
use bevy_color::{Alpha, ColorToComponents, LinearRgba};
use bevy_ecs::prelude::*;
use bevy_ecs::{
    prelude::Component,
    storage::SparseSet,
    system::{
        lifetimeless::{Read, SRes},
        *,
    },
};
use bevy_image::BevyDefault as _;
use bevy_math::{vec2, FloatOrd, Mat4, Rect, Vec2, Vec3Swizzles, Vec4Swizzles};
use bevy_render::sync_world::MainEntity;
use bevy_render::RenderApp;
use bevy_render::{
    camera::Camera,
    render_phase::*,
    render_resource::{binding_types::uniform_buffer, *},
    renderer::{RenderDevice, RenderQueue},
    sync_world::{RenderEntity, TemporaryRenderEntity},
    view::*,
    Extract, ExtractSchedule, Render, RenderSet,
};
use bevy_transform::prelude::GlobalTransform;
use bytemuck::{Pod, Zeroable};

use super::{stack_z_offsets, UiCameraView, QUAD_INDICES, QUAD_VERTEX_POSITIONS};

pub const BOX_SHADOW_SHADER_HANDLE: Handle<Shader> = Handle::weak_from_u128(17717747047134343426);

/// A plugin that enables the rendering of box shadows.
pub struct BoxShadowPlugin;

impl Plugin for BoxShadowPlugin {
    fn build(&self, app: &mut App) {
        load_internal_asset!(
            app,
            BOX_SHADOW_SHADER_HANDLE,
            "box_shadow.wgsl",
            Shader::from_wgsl
        );

        if let Some(render_app) = app.get_sub_app_mut(RenderApp) {
            render_app
                .add_render_command::<TransparentUi, DrawBoxShadows>()
                .init_resource::<ExtractedBoxShadows>()
                .init_resource::<BoxShadowMeta>()
                .init_resource::<SpecializedRenderPipelines<BoxShadowPipeline>>()
                .add_systems(
                    ExtractSchedule,
                    extract_shadows.in_set(RenderUiSystem::ExtractBoxShadows),
                )
                .add_systems(
                    Render,
                    (
                        queue_shadows.in_set(RenderSet::Queue),
                        prepare_shadows.in_set(RenderSet::PrepareBindGroups),
                    ),
                );
        }
    }

    fn finish(&self, app: &mut App) {
        if let Some(render_app) = app.get_sub_app_mut(RenderApp) {
            render_app.init_resource::<BoxShadowPipeline>();
        }
    }
}

#[repr(C)]
#[derive(Copy, Clone, Pod, Zeroable)]
struct BoxShadowVertex {
    position: [f32; 3],
    uvs: [f32; 2],
    vertex_color: [f32; 4],
    size: [f32; 2],
    radius: [f32; 4],
    blur: f32,
    bounds: [f32; 2],
}

#[derive(Component)]
pub struct UiShadowsBatch {
    pub range: Range<u32>,
    pub camera: Entity,
}

/// Contains the vertices and bind groups to be sent to the GPU
#[derive(Resource)]
pub struct BoxShadowMeta {
    vertices: RawBufferVec<BoxShadowVertex>,
    indices: RawBufferVec<u32>,
    view_bind_group: Option<BindGroup>,
}

impl Default for BoxShadowMeta {
    fn default() -> Self {
        Self {
            vertices: RawBufferVec::new(BufferUsages::VERTEX),
            indices: RawBufferVec::new(BufferUsages::INDEX),
            view_bind_group: None,
        }
    }
}

#[derive(Resource)]
pub struct BoxShadowPipeline {
    pub view_layout: BindGroupLayout,
}

impl FromWorld for BoxShadowPipeline {
    fn from_world(world: &mut World) -> Self {
        let render_device = world.resource::<RenderDevice>();

        let view_layout = render_device.create_bind_group_layout(
            "box_shadow_view_layout",
            &BindGroupLayoutEntries::single(
                ShaderStages::VERTEX_FRAGMENT,
                uniform_buffer::<ViewUniform>(true),
            ),
        );

        BoxShadowPipeline { view_layout }
    }
}

#[derive(Clone, Copy, Hash, PartialEq, Eq)]
pub struct BoxShadowPipelineKey {
    pub hdr: bool,
    /// Number of samples, a higher value results in better quality shadows.
    pub samples: u32,
}

impl SpecializedRenderPipeline for BoxShadowPipeline {
    type Key = BoxShadowPipelineKey;

    fn specialize(&self, key: Self::Key) -> RenderPipelineDescriptor {
        let vertex_layout = VertexBufferLayout::from_vertex_formats(
            VertexStepMode::Vertex,
            vec![
                // position
                VertexFormat::Float32x3,
                // uv
                VertexFormat::Float32x2,
                // color
                VertexFormat::Float32x4,
                // target rect size
                VertexFormat::Float32x2,
                // corner radius values (top left, top right, bottom right, bottom left)
                VertexFormat::Float32x4,
                // blur radius
                VertexFormat::Float32,
                // outer size
                VertexFormat::Float32x2,
            ],
        );
        let shader_defs = vec![ShaderDefVal::UInt(
            "SHADOW_SAMPLES".to_string(),
            key.samples,
        )];

        RenderPipelineDescriptor {
            vertex: VertexState {
                shader: BOX_SHADOW_SHADER_HANDLE,
                entry_point: "vertex".into(),
                shader_defs: shader_defs.clone(),
                buffers: vec![vertex_layout],
            },
            fragment: Some(FragmentState {
                shader: BOX_SHADOW_SHADER_HANDLE,
                shader_defs,
                entry_point: "fragment".into(),
                targets: vec![Some(ColorTargetState {
                    format: if key.hdr {
                        ViewTarget::TEXTURE_FORMAT_HDR
                    } else {
                        TextureFormat::bevy_default()
                    },
                    blend: Some(BlendState::ALPHA_BLENDING),
                    write_mask: ColorWrites::ALL,
                })],
            }),
            layout: vec![self.view_layout.clone()],
            push_constant_ranges: Vec::new(),
            primitive: PrimitiveState {
                front_face: FrontFace::Ccw,
                cull_mode: None,
                unclipped_depth: false,
                polygon_mode: PolygonMode::Fill,
                conservative: false,
                topology: PrimitiveTopology::TriangleList,
                strip_index_format: None,
            },
            depth_stencil: None,
            multisample: MultisampleState {
                count: 1,
                mask: !0,
                alpha_to_coverage_enabled: false,
            },
            label: Some("box_shadow_pipeline".into()),
            zero_initialize_workgroup_memory: false,
        }
    }
}

/// Description of a shadow to be sorted and queued for rendering
pub struct ExtractedBoxShadow {
    pub stack_index: u32,
    pub transform: Mat4,
    pub bounds: Vec2,
    pub clip: Option<Rect>,
    pub extracted_camera_entity: Entity,
    pub color: LinearRgba,
    pub radius: ResolvedBorderRadius,
    pub blur_radius: f32,
    pub size: Vec2,
    pub main_entity: MainEntity,
}

/// List of extracted shadows to be sorted and queued for rendering
#[derive(Resource, Default)]
pub struct ExtractedBoxShadows {
    pub box_shadows: SparseSet<Entity, ExtractedBoxShadow>,
}

pub fn extract_shadows(
    mut commands: Commands,
    mut extracted_box_shadows: ResMut<ExtractedBoxShadows>,
    default_ui_camera: Extract<DefaultUiCamera>,
    camera_query: Extract<Query<(Entity, &Camera)>>,
    box_shadow_query: Extract<
        Query<(
            Entity,
            &ComputedNode,
            &GlobalTransform,
            &ViewVisibility,
            &BoxShadow,
            Option<&CalculatedClip>,
            Option<&UiTargetCamera>,
        )>,
    >,
    mapping: Extract<Query<RenderEntity>>,
) {
    let default_camera_entity = default_ui_camera.get();

<<<<<<< HEAD
    for (entity, uinode, transform, visibility, box_shadow, clip, camera) in &box_shadow_query {
        let Some(camera_entity) = camera.map(TargetCamera::entity).or(default_camera_entity) else {
=======
    for (entity, uinode, transform, view_visibility, box_shadow, clip, camera) in &box_shadow_query
    {
        let Some(camera_entity) = camera.map(UiTargetCamera::entity).or(default_camera_entity)
        else {
>>>>>>> b34833f0
            continue;
        };

        let Ok(extracted_camera_entity) = mapping.get(camera_entity) else {
            continue;
        };

        // Skip if no visible shadows
        if !visibility.get() || box_shadow.is_empty() || uinode.is_empty() {
            continue;
        }

        let ui_physical_viewport_size = camera_query
            .get(extracted_camera_entity)
            .ok()
            .and_then(|(_, c)| {
                c.physical_viewport_size()
                    .map(|size| Vec2::new(size.x as f32, size.y as f32))
            })
            .unwrap_or(Vec2::ZERO);

        let scale_factor = uinode.inverse_scale_factor.recip();

        for drop_shadow in box_shadow.iter() {
            if drop_shadow.color.is_fully_transparent() {
                continue;
            }

            let resolve_val = |val, base, scale_factor| match val {
                Val::Auto => 0.,
                Val::Px(px) => px * scale_factor,
                Val::Percent(percent) => percent / 100. * base,
                Val::Vw(percent) => percent / 100. * ui_physical_viewport_size.x,
                Val::Vh(percent) => percent / 100. * ui_physical_viewport_size.y,
                Val::VMin(percent) => percent / 100. * ui_physical_viewport_size.min_element(),
                Val::VMax(percent) => percent / 100. * ui_physical_viewport_size.max_element(),
            };

            let spread_x = resolve_val(drop_shadow.spread_radius, uinode.size().x, scale_factor);
            let spread_ratio = (spread_x + uinode.size().x) / uinode.size().x;

            let spread = vec2(spread_x, uinode.size().y * spread_ratio - uinode.size().y);

            let blur_radius = resolve_val(drop_shadow.blur_radius, uinode.size().x, scale_factor);
            let offset = vec2(
                resolve_val(drop_shadow.x_offset, uinode.size().x, scale_factor),
                resolve_val(drop_shadow.y_offset, uinode.size().y, scale_factor),
            );

            let shadow_size = uinode.size() + spread;
            if shadow_size.cmple(Vec2::ZERO).any() {
                continue;
            }

            let radius = ResolvedBorderRadius {
                top_left: uinode.border_radius.top_left * spread_ratio,
                top_right: uinode.border_radius.top_right * spread_ratio,
                bottom_left: uinode.border_radius.bottom_left * spread_ratio,
                bottom_right: uinode.border_radius.bottom_right * spread_ratio,
            };

            extracted_box_shadows.box_shadows.insert(
                commands.spawn(TemporaryRenderEntity).id(),
                ExtractedBoxShadow {
                    stack_index: uinode.stack_index,
                    transform: transform.compute_matrix()
                        * Mat4::from_translation(offset.extend(0.)),
                    color: drop_shadow.color.into(),
                    bounds: shadow_size + 6. * blur_radius,
                    clip: clip.map(|clip| clip.clip),
                    extracted_camera_entity,
                    radius,
                    blur_radius,
                    size: shadow_size,
                    main_entity: entity.into(),
                },
            );
        }
    }
}

#[expect(
    clippy::too_many_arguments,
    reason = "it's a system that needs a lot of them"
)]
pub fn queue_shadows(
    extracted_box_shadows: ResMut<ExtractedBoxShadows>,
    box_shadow_pipeline: Res<BoxShadowPipeline>,
    mut pipelines: ResMut<SpecializedRenderPipelines<BoxShadowPipeline>>,
    mut transparent_render_phases: ResMut<ViewSortedRenderPhases<TransparentUi>>,
    mut render_views: Query<(&UiCameraView, Option<&BoxShadowSamples>), With<ExtractedView>>,
    camera_views: Query<&ExtractedView>,
    pipeline_cache: Res<PipelineCache>,
    draw_functions: Res<DrawFunctions<TransparentUi>>,
) {
    let draw_function = draw_functions.read().id::<DrawBoxShadows>();
    for (entity, extracted_shadow) in extracted_box_shadows.box_shadows.iter() {
        let Ok((default_camera_view, shadow_samples)) =
            render_views.get_mut(extracted_shadow.extracted_camera_entity)
        else {
            continue;
        };

        let Ok(view) = camera_views.get(default_camera_view.0) else {
            continue;
        };

        let Some(transparent_phase) = transparent_render_phases.get_mut(&view.retained_view_entity)
        else {
            continue;
        };

        let pipeline = pipelines.specialize(
            &pipeline_cache,
            &box_shadow_pipeline,
            BoxShadowPipelineKey {
                hdr: view.hdr,
                samples: shadow_samples.copied().unwrap_or_default().0,
            },
        );

        transparent_phase.add(TransparentUi {
            draw_function,
            pipeline,
            entity: (*entity, extracted_shadow.main_entity),
            sort_key: (
                FloatOrd(extracted_shadow.stack_index as f32 + stack_z_offsets::BOX_SHADOW),
                entity.index(),
            ),
            batch_range: 0..0,
            extra_index: PhaseItemExtraIndex::None,
            indexed: true,
        });
    }
}

pub fn prepare_shadows(
    mut commands: Commands,
    render_device: Res<RenderDevice>,
    render_queue: Res<RenderQueue>,
    mut ui_meta: ResMut<BoxShadowMeta>,
    mut extracted_shadows: ResMut<ExtractedBoxShadows>,
    view_uniforms: Res<ViewUniforms>,
    box_shadow_pipeline: Res<BoxShadowPipeline>,
    mut phases: ResMut<ViewSortedRenderPhases<TransparentUi>>,
    mut previous_len: Local<usize>,
) {
    if let Some(view_binding) = view_uniforms.uniforms.binding() {
        let mut batches: Vec<(Entity, UiShadowsBatch)> = Vec::with_capacity(*previous_len);

        ui_meta.vertices.clear();
        ui_meta.indices.clear();
        ui_meta.view_bind_group = Some(render_device.create_bind_group(
            "box_shadow_view_bind_group",
            &box_shadow_pipeline.view_layout,
            &BindGroupEntries::single(view_binding),
        ));

        // Buffer indexes
        let mut vertices_index = 0;
        let mut indices_index = 0;

        for ui_phase in phases.values_mut() {
            let mut item_index = 0;

            while item_index < ui_phase.items.len() {
                let item = &mut ui_phase.items[item_index];
                if let Some(box_shadow) = extracted_shadows.box_shadows.get(item.entity()) {
                    let rect_size = box_shadow.bounds.extend(1.0);

                    // Specify the corners of the node
                    let positions = QUAD_VERTEX_POSITIONS
                        .map(|pos| (box_shadow.transform * (pos * rect_size).extend(1.)).xyz());

                    // Calculate the effect of clipping
                    // Note: this won't work with rotation/scaling, but that's much more complex (may need more that 2 quads)
                    let positions_diff = if let Some(clip) = box_shadow.clip {
                        [
                            Vec2::new(
                                f32::max(clip.min.x - positions[0].x, 0.),
                                f32::max(clip.min.y - positions[0].y, 0.),
                            ),
                            Vec2::new(
                                f32::min(clip.max.x - positions[1].x, 0.),
                                f32::max(clip.min.y - positions[1].y, 0.),
                            ),
                            Vec2::new(
                                f32::min(clip.max.x - positions[2].x, 0.),
                                f32::min(clip.max.y - positions[2].y, 0.),
                            ),
                            Vec2::new(
                                f32::max(clip.min.x - positions[3].x, 0.),
                                f32::min(clip.max.y - positions[3].y, 0.),
                            ),
                        ]
                    } else {
                        [Vec2::ZERO; 4]
                    };

                    let positions_clipped = [
                        positions[0] + positions_diff[0].extend(0.),
                        positions[1] + positions_diff[1].extend(0.),
                        positions[2] + positions_diff[2].extend(0.),
                        positions[3] + positions_diff[3].extend(0.),
                    ];

                    let transformed_rect_size = box_shadow.transform.transform_vector3(rect_size);

                    // Don't try to cull nodes that have a rotation
                    // In a rotation around the Z-axis, this value is 0.0 for an angle of 0.0 or π
                    // In those two cases, the culling check can proceed normally as corners will be on
                    // horizontal / vertical lines
                    // For all other angles, bypass the culling check
                    // This does not properly handles all rotations on all axis
                    if box_shadow.transform.x_axis[1] == 0.0 {
                        // Cull nodes that are completely clipped
                        if positions_diff[0].x - positions_diff[1].x >= transformed_rect_size.x
                            || positions_diff[1].y - positions_diff[2].y >= transformed_rect_size.y
                        {
                            continue;
                        }
                    }

                    let radius = [
                        box_shadow.radius.top_left,
                        box_shadow.radius.top_right,
                        box_shadow.radius.bottom_right,
                        box_shadow.radius.bottom_left,
                    ];

                    let uvs = [
                        Vec2::new(positions_diff[0].x, positions_diff[0].y),
                        Vec2::new(
                            box_shadow.bounds.x + positions_diff[1].x,
                            positions_diff[1].y,
                        ),
                        Vec2::new(
                            box_shadow.bounds.x + positions_diff[2].x,
                            box_shadow.bounds.y + positions_diff[2].y,
                        ),
                        Vec2::new(
                            positions_diff[3].x,
                            box_shadow.bounds.y + positions_diff[3].y,
                        ),
                    ]
                    .map(|pos| pos / box_shadow.bounds);

                    for i in 0..4 {
                        ui_meta.vertices.push(BoxShadowVertex {
                            position: positions_clipped[i].into(),
                            uvs: uvs[i].into(),
                            vertex_color: box_shadow.color.to_f32_array(),
                            size: box_shadow.size.into(),
                            radius,
                            blur: box_shadow.blur_radius,
                            bounds: rect_size.xy().into(),
                        });
                    }

                    for &i in &QUAD_INDICES {
                        ui_meta.indices.push(indices_index + i as u32);
                    }

                    batches.push((
                        item.entity(),
                        UiShadowsBatch {
                            range: vertices_index..vertices_index + 6,
                            camera: box_shadow.extracted_camera_entity,
                        },
                    ));

                    vertices_index += 6;
                    indices_index += 4;

                    // shadows are sent to the gpu non-batched
                    *ui_phase.items[item_index].batch_range_mut() =
                        item_index as u32..item_index as u32 + 1;
                }
                item_index += 1;
            }
        }
        ui_meta.vertices.write_buffer(&render_device, &render_queue);
        ui_meta.indices.write_buffer(&render_device, &render_queue);
        *previous_len = batches.len();
        commands.insert_or_spawn_batch(batches);
    }
    extracted_shadows.box_shadows.clear();
}

pub type DrawBoxShadows = (SetItemPipeline, SetBoxShadowViewBindGroup<0>, DrawBoxShadow);

pub struct SetBoxShadowViewBindGroup<const I: usize>;
impl<P: PhaseItem, const I: usize> RenderCommand<P> for SetBoxShadowViewBindGroup<I> {
    type Param = SRes<BoxShadowMeta>;
    type ViewQuery = Read<ViewUniformOffset>;
    type ItemQuery = ();

    fn render<'w>(
        _item: &P,
        view_uniform: &'w ViewUniformOffset,
        _entity: Option<()>,
        ui_meta: SystemParamItem<'w, '_, Self::Param>,
        pass: &mut TrackedRenderPass<'w>,
    ) -> RenderCommandResult {
        let Some(view_bind_group) = ui_meta.into_inner().view_bind_group.as_ref() else {
            return RenderCommandResult::Failure("view_bind_group not available");
        };
        pass.set_bind_group(I, view_bind_group, &[view_uniform.offset]);
        RenderCommandResult::Success
    }
}

pub struct DrawBoxShadow;
impl<P: PhaseItem> RenderCommand<P> for DrawBoxShadow {
    type Param = SRes<BoxShadowMeta>;
    type ViewQuery = ();
    type ItemQuery = Read<UiShadowsBatch>;

    #[inline]
    fn render<'w>(
        _item: &P,
        _view: (),
        batch: Option<&'w UiShadowsBatch>,
        ui_meta: SystemParamItem<'w, '_, Self::Param>,
        pass: &mut TrackedRenderPass<'w>,
    ) -> RenderCommandResult {
        let Some(batch) = batch else {
            return RenderCommandResult::Skip;
        };
        let ui_meta = ui_meta.into_inner();
        let Some(vertices) = ui_meta.vertices.buffer() else {
            return RenderCommandResult::Failure("missing vertices to draw ui");
        };
        let Some(indices) = ui_meta.indices.buffer() else {
            return RenderCommandResult::Failure("missing indices to draw ui");
        };

        // Store the vertices
        pass.set_vertex_buffer(0, vertices.slice(..));
        // Define how to "connect" the vertices
        pass.set_index_buffer(indices.slice(..), 0, IndexFormat::Uint32);
        // Draw the vertices
        pass.draw_indexed(batch.range.clone(), 0, 0..1);
        RenderCommandResult::Success
    }
}<|MERGE_RESOLUTION|>--- conflicted
+++ resolved
@@ -243,7 +243,7 @@
             Entity,
             &ComputedNode,
             &GlobalTransform,
-            &ViewVisibility,
+            &InheritedVisibility,
             &BoxShadow,
             Option<&CalculatedClip>,
             Option<&UiTargetCamera>,
@@ -253,15 +253,9 @@
 ) {
     let default_camera_entity = default_ui_camera.get();
 
-<<<<<<< HEAD
     for (entity, uinode, transform, visibility, box_shadow, clip, camera) in &box_shadow_query {
-        let Some(camera_entity) = camera.map(TargetCamera::entity).or(default_camera_entity) else {
-=======
-    for (entity, uinode, transform, view_visibility, box_shadow, clip, camera) in &box_shadow_query
-    {
         let Some(camera_entity) = camera.map(UiTargetCamera::entity).or(default_camera_entity)
         else {
->>>>>>> b34833f0
             continue;
         };
 
