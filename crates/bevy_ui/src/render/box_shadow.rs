--- conflicted
+++ resolved
@@ -3,13 +3,8 @@
 use core::{hash::Hash, ops::Range};
 
 use crate::{
-<<<<<<< HEAD
-    BoxShadow, BoxShadowSamples, CalculatedClip, ComputedNode, ResolvedTargetSize, RenderUiSystem,
-    ResolvedBorderRadius, ResolvedTargetCamera, TransparentUi, Val,
-=======
-    BoxShadow, BoxShadowSamples, CalculatedClip, ComputedNode, DefaultUiCamera, RenderUiSystem,
-    ResolvedBorderRadius, TransparentUi, UiTargetCamera, Val,
->>>>>>> edb34cd2
+    BoxShadow, BoxShadowSamples, CalculatedClip, ComputedNode, RenderUiSystem,
+    ResolvedBorderRadius, ResolvedTargetCamera, ResolvedTargetSize, TransparentUi, Val,
 };
 use bevy_app::prelude::*;
 use bevy_asset::*;
@@ -248,12 +243,8 @@
             &ViewVisibility,
             &BoxShadow,
             Option<&CalculatedClip>,
-<<<<<<< HEAD
             &ResolvedTargetCamera,
             &ResolvedTargetSize,
-=======
-            Option<&UiTargetCamera>,
->>>>>>> edb34cd2
         )>,
     >,
     mapping: Extract<Query<RenderEntity>>,
@@ -261,16 +252,7 @@
     for (entity, uinode, transform, view_visibility, box_shadow, clip, camera, ctx) in
         &box_shadow_query
     {
-<<<<<<< HEAD
         let Ok(extracted_camera_entity) = mapping.get(camera.0) else {
-=======
-        let Some(camera_entity) = camera.map(UiTargetCamera::entity).or(default_camera_entity)
-        else {
-            continue;
-        };
-
-        let Ok(extracted_camera_entity) = mapping.get(camera_entity) else {
->>>>>>> edb34cd2
             continue;
         };
 
