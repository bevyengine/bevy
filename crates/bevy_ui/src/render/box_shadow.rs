//! Box shadows rendering

use core::{hash::Hash, ops::Range};

use crate::{
    BoxShadow, BoxShadowSamples, CalculatedClip, ComputedNode, RenderUiSystem,
    ResolvedBorderRadius, TargetCamera, TransparentUi, Val,
};
use bevy_app::prelude::*;
use bevy_asset::*;
use bevy_color::{Alpha, ColorToComponents, LinearRgba};
use bevy_ecs::prelude::*;
use bevy_ecs::{
    prelude::Component,
    storage::SparseSet,
    system::{
        lifetimeless::{Read, SRes},
        *,
    },
};
use bevy_image::BevyDefault as _;
use bevy_math::{vec2, FloatOrd, Mat4, Rect, Vec2, Vec3Swizzles, Vec4Swizzles};
use bevy_render::sync_world::MainEntity;
use bevy_render::RenderApp;
use bevy_render::{
    camera::Camera,
    render_phase::*,
    render_resource::{binding_types::uniform_buffer, *},
    renderer::{RenderDevice, RenderQueue},
    sync_world::TemporaryRenderEntity,
    view::*,
    Extract, ExtractSchedule, Render, RenderSet,
};
use bevy_transform::prelude::GlobalTransform;
use bytemuck::{Pod, Zeroable};

<<<<<<< HEAD
use super::{stack_z_offsets, UiCameraMap, UiCameraMapper, QUAD_INDICES, QUAD_VERTEX_POSITIONS};
=======
use super::{stack_z_offsets, UiCameraView, QUAD_INDICES, QUAD_VERTEX_POSITIONS};
>>>>>>> 141b7673

pub const BOX_SHADOW_SHADER_HANDLE: Handle<Shader> = Handle::weak_from_u128(17717747047134343426);

/// A plugin that enables the rendering of box shadows.
pub struct BoxShadowPlugin;

impl Plugin for BoxShadowPlugin {
    fn build(&self, app: &mut App) {
        load_internal_asset!(
            app,
            BOX_SHADOW_SHADER_HANDLE,
            "box_shadow.wgsl",
            Shader::from_wgsl
        );

        if let Some(render_app) = app.get_sub_app_mut(RenderApp) {
            render_app
                .add_render_command::<TransparentUi, DrawBoxShadows>()
                .init_resource::<ExtractedBoxShadows>()
                .init_resource::<BoxShadowMeta>()
                .init_resource::<SpecializedRenderPipelines<BoxShadowPipeline>>()
                .add_systems(
                    ExtractSchedule,
                    extract_shadows.in_set(RenderUiSystem::ExtractBoxShadows),
                )
                .add_systems(
                    Render,
                    (
                        queue_shadows.in_set(RenderSet::Queue),
                        prepare_shadows.in_set(RenderSet::PrepareBindGroups),
                    ),
                );
        }
    }

    fn finish(&self, app: &mut App) {
        if let Some(render_app) = app.get_sub_app_mut(RenderApp) {
            render_app.init_resource::<BoxShadowPipeline>();
        }
    }
}

#[repr(C)]
#[derive(Copy, Clone, Pod, Zeroable)]
struct BoxShadowVertex {
    position: [f32; 3],
    uvs: [f32; 2],
    vertex_color: [f32; 4],
    size: [f32; 2],
    radius: [f32; 4],
    blur: f32,
    bounds: [f32; 2],
}

#[derive(Component)]
pub struct UiShadowsBatch {
    pub range: Range<u32>,
    pub camera: Entity,
}

/// Contains the vertices and bind groups to be sent to the GPU
#[derive(Resource)]
pub struct BoxShadowMeta {
    vertices: RawBufferVec<BoxShadowVertex>,
    indices: RawBufferVec<u32>,
    view_bind_group: Option<BindGroup>,
}

impl Default for BoxShadowMeta {
    fn default() -> Self {
        Self {
            vertices: RawBufferVec::new(BufferUsages::VERTEX),
            indices: RawBufferVec::new(BufferUsages::INDEX),
            view_bind_group: None,
        }
    }
}

#[derive(Resource)]
pub struct BoxShadowPipeline {
    pub view_layout: BindGroupLayout,
}

impl FromWorld for BoxShadowPipeline {
    fn from_world(world: &mut World) -> Self {
        let render_device = world.resource::<RenderDevice>();

        let view_layout = render_device.create_bind_group_layout(
            "box_shadow_view_layout",
            &BindGroupLayoutEntries::single(
                ShaderStages::VERTEX_FRAGMENT,
                uniform_buffer::<ViewUniform>(true),
            ),
        );

        BoxShadowPipeline { view_layout }
    }
}

#[derive(Clone, Copy, Hash, PartialEq, Eq)]
pub struct BoxShadowPipelineKey {
    pub hdr: bool,
    /// Number of samples, a higher value results in better quality shadows.
    pub samples: u32,
}

impl SpecializedRenderPipeline for BoxShadowPipeline {
    type Key = BoxShadowPipelineKey;

    fn specialize(&self, key: Self::Key) -> RenderPipelineDescriptor {
        let vertex_layout = VertexBufferLayout::from_vertex_formats(
            VertexStepMode::Vertex,
            vec![
                // position
                VertexFormat::Float32x3,
                // uv
                VertexFormat::Float32x2,
                // color
                VertexFormat::Float32x4,
                // target rect size
                VertexFormat::Float32x2,
                // corner radius values (top left, top right, bottom right, bottom left)
                VertexFormat::Float32x4,
                // blur radius
                VertexFormat::Float32,
                // outer size
                VertexFormat::Float32x2,
            ],
        );
        let shader_defs = vec![ShaderDefVal::UInt(
            "SHADOW_SAMPLES".to_string(),
            key.samples,
        )];

        RenderPipelineDescriptor {
            vertex: VertexState {
                shader: BOX_SHADOW_SHADER_HANDLE,
                entry_point: "vertex".into(),
                shader_defs: shader_defs.clone(),
                buffers: vec![vertex_layout],
            },
            fragment: Some(FragmentState {
                shader: BOX_SHADOW_SHADER_HANDLE,
                shader_defs,
                entry_point: "fragment".into(),
                targets: vec![Some(ColorTargetState {
                    format: if key.hdr {
                        ViewTarget::TEXTURE_FORMAT_HDR
                    } else {
                        TextureFormat::bevy_default()
                    },
                    blend: Some(BlendState::ALPHA_BLENDING),
                    write_mask: ColorWrites::ALL,
                })],
            }),
            layout: vec![self.view_layout.clone()],
            push_constant_ranges: Vec::new(),
            primitive: PrimitiveState {
                front_face: FrontFace::Ccw,
                cull_mode: None,
                unclipped_depth: false,
                polygon_mode: PolygonMode::Fill,
                conservative: false,
                topology: PrimitiveTopology::TriangleList,
                strip_index_format: None,
            },
            depth_stencil: None,
            multisample: MultisampleState {
                count: 1,
                mask: !0,
                alpha_to_coverage_enabled: false,
            },
            label: Some("box_shadow_pipeline".into()),
            zero_initialize_workgroup_memory: false,
        }
    }
}

/// Description of a shadow to be sorted and queued for rendering
pub struct ExtractedBoxShadow {
    pub stack_index: u32,
    pub transform: Mat4,
    pub bounds: Vec2,
    pub clip: Option<Rect>,
    pub extracted_camera_entity: Entity,
    pub color: LinearRgba,
    pub radius: ResolvedBorderRadius,
    pub blur_radius: f32,
    pub size: Vec2,
    pub main_entity: MainEntity,
}

/// List of extracted shadows to be sorted and queued for rendering
#[derive(Resource, Default)]
pub struct ExtractedBoxShadows {
    pub box_shadows: SparseSet<Entity, ExtractedBoxShadow>,
}

pub fn extract_shadows(
    mut commands: Commands,
    mut extracted_box_shadows: ResMut<ExtractedBoxShadows>,
    camera_query: Extract<Query<(Entity, &Camera)>>,
    box_shadow_query: Extract<
        Query<(
            Entity,
            &ComputedNode,
            &GlobalTransform,
            &ViewVisibility,
            &BoxShadow,
            Option<&CalculatedClip>,
            Option<&TargetCamera>,
        )>,
    >,
    camera_map: Extract<UiCameraMap>,
) {
    let mut camera_mapper = camera_map.get_mapper();

    for (entity, uinode, transform, view_visibility, box_shadow, clip, camera) in &box_shadow_query
    {
<<<<<<< HEAD
=======
        let Some(camera_entity) = camera.map(TargetCamera::entity).or(default_camera_entity) else {
            continue;
        };

        let Ok(extracted_camera_entity) = mapping.get(camera_entity) else {
            continue;
        };

>>>>>>> 141b7673
        // Skip if no visible shadows
        if !view_visibility.get() || box_shadow.is_empty() || uinode.is_empty() {
            continue;
        }

        let Some(camera_entity) = camera_mapper.map(camera) else {
            continue;
        };

        let ui_physical_viewport_size = camera_query
<<<<<<< HEAD
            .get(camera_mapper.current_camera())
=======
            .get(extracted_camera_entity)
>>>>>>> 141b7673
            .ok()
            .and_then(|(_, c)| {
                c.physical_viewport_size()
                    .map(|size| Vec2::new(size.x as f32, size.y as f32))
            })
            .unwrap_or(Vec2::ZERO);

        let scale_factor = uinode.inverse_scale_factor.recip();

        for drop_shadow in box_shadow.iter() {
            if drop_shadow.color.is_fully_transparent() {
                continue;
            }

            let resolve_val = |val, base, scale_factor| match val {
                Val::Auto => 0.,
                Val::Px(px) => px * scale_factor,
                Val::Percent(percent) => percent / 100. * base,
                Val::Vw(percent) => percent / 100. * ui_physical_viewport_size.x,
                Val::Vh(percent) => percent / 100. * ui_physical_viewport_size.y,
                Val::VMin(percent) => percent / 100. * ui_physical_viewport_size.min_element(),
                Val::VMax(percent) => percent / 100. * ui_physical_viewport_size.max_element(),
            };

            let spread_x = resolve_val(drop_shadow.spread_radius, uinode.size().x, scale_factor);
            let spread_ratio = (spread_x + uinode.size().x) / uinode.size().x;

            let spread = vec2(spread_x, uinode.size().y * spread_ratio - uinode.size().y);

            let blur_radius = resolve_val(drop_shadow.blur_radius, uinode.size().x, scale_factor);
            let offset = vec2(
                resolve_val(drop_shadow.x_offset, uinode.size().x, scale_factor),
                resolve_val(drop_shadow.y_offset, uinode.size().y, scale_factor),
            );

            let shadow_size = uinode.size() + spread;
            if shadow_size.cmple(Vec2::ZERO).any() {
                continue;
            }

            let radius = ResolvedBorderRadius {
                top_left: uinode.border_radius.top_left * spread_ratio,
                top_right: uinode.border_radius.top_right * spread_ratio,
                bottom_left: uinode.border_radius.bottom_left * spread_ratio,
                bottom_right: uinode.border_radius.bottom_right * spread_ratio,
            };

            extracted_box_shadows.box_shadows.insert(
                commands.spawn(TemporaryRenderEntity).id(),
                ExtractedBoxShadow {
                    stack_index: uinode.stack_index,
                    transform: transform.compute_matrix()
                        * Mat4::from_translation(offset.extend(0.)),
                    color: drop_shadow.color.into(),
                    bounds: shadow_size + 6. * blur_radius,
                    clip: clip.map(|clip| clip.clip),
<<<<<<< HEAD
                    camera_entity,
=======
                    extracted_camera_entity,
>>>>>>> 141b7673
                    radius,
                    blur_radius,
                    size: shadow_size,
                    main_entity: entity.into(),
                },
            );
        }
    }
}

#[expect(
    clippy::too_many_arguments,
    reason = "it's a system that needs a lot of them"
)]
pub fn queue_shadows(
    extracted_box_shadows: ResMut<ExtractedBoxShadows>,
    box_shadow_pipeline: Res<BoxShadowPipeline>,
    mut pipelines: ResMut<SpecializedRenderPipelines<BoxShadowPipeline>>,
    mut transparent_render_phases: ResMut<ViewSortedRenderPhases<TransparentUi>>,
    mut render_views: Query<(&UiCameraView, Option<&BoxShadowSamples>), With<ExtractedView>>,
    camera_views: Query<&ExtractedView>,
    pipeline_cache: Res<PipelineCache>,
    draw_functions: Res<DrawFunctions<TransparentUi>>,
) {
    let draw_function = draw_functions.read().id::<DrawBoxShadows>();
    for (entity, extracted_shadow) in extracted_box_shadows.box_shadows.iter() {
        let Ok((default_camera_view, shadow_samples)) =
            render_views.get_mut(extracted_shadow.extracted_camera_entity)
        else {
            continue;
        };

        let Ok(view) = camera_views.get(default_camera_view.0) else {
            continue;
        };

        let Some(transparent_phase) = transparent_render_phases.get_mut(&view.retained_view_entity)
        else {
            continue;
        };

        let pipeline = pipelines.specialize(
            &pipeline_cache,
            &box_shadow_pipeline,
            BoxShadowPipelineKey {
                hdr: view.hdr,
                samples: shadow_samples.copied().unwrap_or_default().0,
            },
        );

        transparent_phase.add(TransparentUi {
            draw_function,
            pipeline,
            entity: (*entity, extracted_shadow.main_entity),
            sort_key: (
                FloatOrd(extracted_shadow.stack_index as f32 + stack_z_offsets::BOX_SHADOW),
                entity.index(),
            ),
            batch_range: 0..0,
            extra_index: PhaseItemExtraIndex::None,
        });
    }
}

#[expect(
    clippy::too_many_arguments,
    reason = "Could be rewritten with less arguments using a QueryData-implementing struct, but doesn't need to be."
)]
pub fn prepare_shadows(
    mut commands: Commands,
    render_device: Res<RenderDevice>,
    render_queue: Res<RenderQueue>,
    mut ui_meta: ResMut<BoxShadowMeta>,
    mut extracted_shadows: ResMut<ExtractedBoxShadows>,
    view_uniforms: Res<ViewUniforms>,
    box_shadow_pipeline: Res<BoxShadowPipeline>,
    mut phases: ResMut<ViewSortedRenderPhases<TransparentUi>>,
    mut previous_len: Local<usize>,
) {
    if let Some(view_binding) = view_uniforms.uniforms.binding() {
        let mut batches: Vec<(Entity, UiShadowsBatch)> = Vec::with_capacity(*previous_len);

        ui_meta.vertices.clear();
        ui_meta.indices.clear();
        ui_meta.view_bind_group = Some(render_device.create_bind_group(
            "box_shadow_view_bind_group",
            &box_shadow_pipeline.view_layout,
            &BindGroupEntries::single(view_binding),
        ));

        // Buffer indexes
        let mut vertices_index = 0;
        let mut indices_index = 0;

        for ui_phase in phases.values_mut() {
            let mut item_index = 0;

            while item_index < ui_phase.items.len() {
                let item = &mut ui_phase.items[item_index];
                if let Some(box_shadow) = extracted_shadows.box_shadows.get(item.entity()) {
                    let rect_size = box_shadow.bounds.extend(1.0);

                    // Specify the corners of the node
                    let positions = QUAD_VERTEX_POSITIONS
                        .map(|pos| (box_shadow.transform * (pos * rect_size).extend(1.)).xyz());

                    // Calculate the effect of clipping
                    // Note: this won't work with rotation/scaling, but that's much more complex (may need more that 2 quads)
                    let positions_diff = if let Some(clip) = box_shadow.clip {
                        [
                            Vec2::new(
                                f32::max(clip.min.x - positions[0].x, 0.),
                                f32::max(clip.min.y - positions[0].y, 0.),
                            ),
                            Vec2::new(
                                f32::min(clip.max.x - positions[1].x, 0.),
                                f32::max(clip.min.y - positions[1].y, 0.),
                            ),
                            Vec2::new(
                                f32::min(clip.max.x - positions[2].x, 0.),
                                f32::min(clip.max.y - positions[2].y, 0.),
                            ),
                            Vec2::new(
                                f32::max(clip.min.x - positions[3].x, 0.),
                                f32::min(clip.max.y - positions[3].y, 0.),
                            ),
                        ]
                    } else {
                        [Vec2::ZERO; 4]
                    };

                    let positions_clipped = [
                        positions[0] + positions_diff[0].extend(0.),
                        positions[1] + positions_diff[1].extend(0.),
                        positions[2] + positions_diff[2].extend(0.),
                        positions[3] + positions_diff[3].extend(0.),
                    ];

                    let transformed_rect_size = box_shadow.transform.transform_vector3(rect_size);

                    // Don't try to cull nodes that have a rotation
                    // In a rotation around the Z-axis, this value is 0.0 for an angle of 0.0 or π
                    // In those two cases, the culling check can proceed normally as corners will be on
                    // horizontal / vertical lines
                    // For all other angles, bypass the culling check
                    // This does not properly handles all rotations on all axis
                    if box_shadow.transform.x_axis[1] == 0.0 {
                        // Cull nodes that are completely clipped
                        if positions_diff[0].x - positions_diff[1].x >= transformed_rect_size.x
                            || positions_diff[1].y - positions_diff[2].y >= transformed_rect_size.y
                        {
                            continue;
                        }
                    }

                    let radius = [
                        box_shadow.radius.top_left,
                        box_shadow.radius.top_right,
                        box_shadow.radius.bottom_right,
                        box_shadow.radius.bottom_left,
                    ];

                    let uvs = [
                        Vec2::new(positions_diff[0].x, positions_diff[0].y),
                        Vec2::new(
                            box_shadow.bounds.x + positions_diff[1].x,
                            positions_diff[1].y,
                        ),
                        Vec2::new(
                            box_shadow.bounds.x + positions_diff[2].x,
                            box_shadow.bounds.y + positions_diff[2].y,
                        ),
                        Vec2::new(
                            positions_diff[3].x,
                            box_shadow.bounds.y + positions_diff[3].y,
                        ),
                    ]
                    .map(|pos| pos / box_shadow.bounds);

                    for i in 0..4 {
                        ui_meta.vertices.push(BoxShadowVertex {
                            position: positions_clipped[i].into(),
                            uvs: uvs[i].into(),
                            vertex_color: box_shadow.color.to_f32_array(),
                            size: box_shadow.size.into(),
                            radius,
                            blur: box_shadow.blur_radius,
                            bounds: rect_size.xy().into(),
                        });
                    }

                    for &i in &QUAD_INDICES {
                        ui_meta.indices.push(indices_index + i as u32);
                    }

                    batches.push((
                        item.entity(),
                        UiShadowsBatch {
                            range: vertices_index..vertices_index + 6,
                            camera: box_shadow.extracted_camera_entity,
                        },
                    ));

                    vertices_index += 6;
                    indices_index += 4;

                    // shadows are sent to the gpu non-batched
                    *ui_phase.items[item_index].batch_range_mut() =
                        item_index as u32..item_index as u32 + 1;
                }
                item_index += 1;
            }
        }
        ui_meta.vertices.write_buffer(&render_device, &render_queue);
        ui_meta.indices.write_buffer(&render_device, &render_queue);
        *previous_len = batches.len();
        commands.insert_or_spawn_batch(batches);
    }
    extracted_shadows.box_shadows.clear();
}

pub type DrawBoxShadows = (SetItemPipeline, SetBoxShadowViewBindGroup<0>, DrawBoxShadow);

pub struct SetBoxShadowViewBindGroup<const I: usize>;
impl<P: PhaseItem, const I: usize> RenderCommand<P> for SetBoxShadowViewBindGroup<I> {
    type Param = SRes<BoxShadowMeta>;
    type ViewQuery = Read<ViewUniformOffset>;
    type ItemQuery = ();

    fn render<'w>(
        _item: &P,
        view_uniform: &'w ViewUniformOffset,
        _entity: Option<()>,
        ui_meta: SystemParamItem<'w, '_, Self::Param>,
        pass: &mut TrackedRenderPass<'w>,
    ) -> RenderCommandResult {
        let Some(view_bind_group) = ui_meta.into_inner().view_bind_group.as_ref() else {
            return RenderCommandResult::Failure("view_bind_group not available");
        };
        pass.set_bind_group(I, view_bind_group, &[view_uniform.offset]);
        RenderCommandResult::Success
    }
}

pub struct DrawBoxShadow;
impl<P: PhaseItem> RenderCommand<P> for DrawBoxShadow {
    type Param = SRes<BoxShadowMeta>;
    type ViewQuery = ();
    type ItemQuery = Read<UiShadowsBatch>;

    #[inline]
    fn render<'w>(
        _item: &P,
        _view: (),
        batch: Option<&'w UiShadowsBatch>,
        ui_meta: SystemParamItem<'w, '_, Self::Param>,
        pass: &mut TrackedRenderPass<'w>,
    ) -> RenderCommandResult {
        let Some(batch) = batch else {
            return RenderCommandResult::Skip;
        };
        let ui_meta = ui_meta.into_inner();
        let Some(vertices) = ui_meta.vertices.buffer() else {
            return RenderCommandResult::Failure("missing vertices to draw ui");
        };
        let Some(indices) = ui_meta.indices.buffer() else {
            return RenderCommandResult::Failure("missing indices to draw ui");
        };

        // Store the vertices
        pass.set_vertex_buffer(0, vertices.slice(..));
        // Define how to "connect" the vertices
        pass.set_index_buffer(indices.slice(..), 0, IndexFormat::Uint32);
        // Draw the vertices
        pass.draw_indexed(batch.range.clone(), 0, 0..1);
        RenderCommandResult::Success
    }
}<|MERGE_RESOLUTION|>--- conflicted
+++ resolved
@@ -34,11 +34,7 @@
 use bevy_transform::prelude::GlobalTransform;
 use bytemuck::{Pod, Zeroable};
 
-<<<<<<< HEAD
-use super::{stack_z_offsets, UiCameraMap, UiCameraMapper, QUAD_INDICES, QUAD_VERTEX_POSITIONS};
-=======
-use super::{stack_z_offsets, UiCameraView, QUAD_INDICES, QUAD_VERTEX_POSITIONS};
->>>>>>> 141b7673
+use super::{stack_z_offsets, UiCameraMap, UiCameraView, QUAD_INDICES, QUAD_VERTEX_POSITIONS};
 
 pub const BOX_SHADOW_SHADER_HANDLE: Handle<Shader> = Handle::weak_from_u128(17717747047134343426);
 
@@ -258,32 +254,17 @@
 
     for (entity, uinode, transform, view_visibility, box_shadow, clip, camera) in &box_shadow_query
     {
-<<<<<<< HEAD
-=======
-        let Some(camera_entity) = camera.map(TargetCamera::entity).or(default_camera_entity) else {
-            continue;
-        };
-
-        let Ok(extracted_camera_entity) = mapping.get(camera_entity) else {
-            continue;
-        };
-
->>>>>>> 141b7673
         // Skip if no visible shadows
         if !view_visibility.get() || box_shadow.is_empty() || uinode.is_empty() {
             continue;
         }
 
-        let Some(camera_entity) = camera_mapper.map(camera) else {
+        let Some(extracted_camera_entity) = camera_mapper.map(camera) else {
             continue;
         };
 
         let ui_physical_viewport_size = camera_query
-<<<<<<< HEAD
             .get(camera_mapper.current_camera())
-=======
-            .get(extracted_camera_entity)
->>>>>>> 141b7673
             .ok()
             .and_then(|(_, c)| {
                 c.physical_viewport_size()
@@ -340,11 +321,7 @@
                     color: drop_shadow.color.into(),
                     bounds: shadow_size + 6. * blur_radius,
                     clip: clip.map(|clip| clip.clip),
-<<<<<<< HEAD
-                    camera_entity,
-=======
                     extracted_camera_entity,
->>>>>>> 141b7673
                     radius,
                     blur_radius,
                     size: shadow_size,
