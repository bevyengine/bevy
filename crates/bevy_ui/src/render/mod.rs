--- conflicted
+++ resolved
@@ -345,69 +345,8 @@
             || node.size().x <= 0.
             || node.size().y <= 0.
         {
-<<<<<<< HEAD
             continue;
         }
-=======
-            // Skip invisible borders
-            if !visibility.is_visible()
-                || border_color.0.a() == 0.0
-                || node.size().x <= 0.
-                || node.size().y <= 0.
-            {
-                continue;
-            }
-
-            // Both vertical and horizontal percentage border values are calculated based on the width of the parent node
-            // <https://developer.mozilla.org/en-US/docs/Web/CSS/border-width>
-            let parent_width = parent
-                .and_then(|parent| node_query.get(parent.get()).ok())
-                .map(|parent_node| parent_node.size().x)
-                .unwrap_or(ui_logical_viewport_size.x);
-            let left =
-                resolve_border_thickness(style.border.left, parent_width, ui_logical_viewport_size);
-            let right = resolve_border_thickness(
-                style.border.right,
-                parent_width,
-                ui_logical_viewport_size,
-            );
-            let top =
-                resolve_border_thickness(style.border.top, parent_width, ui_logical_viewport_size);
-            let bottom = resolve_border_thickness(
-                style.border.bottom,
-                parent_width,
-                ui_logical_viewport_size,
-            );
-
-            // Calculate the border rects, ensuring no overlap.
-            // The border occupies the space between the node's bounding rect and the node's bounding rect inset in each direction by the node's corresponding border value.
-            let max = 0.5 * node.size();
-            let min = -max;
-            let inner_min = min + Vec2::new(left, top);
-            let inner_max = (max - Vec2::new(right, bottom)).max(inner_min);
-            let border_rects = [
-                // Left border
-                Rect {
-                    min,
-                    max: Vec2::new(inner_min.x, max.y),
-                },
-                // Right border
-                Rect {
-                    min: Vec2::new(inner_max.x, min.y),
-                    max,
-                },
-                // Top border
-                Rect {
-                    min: Vec2::new(inner_min.x, min.y),
-                    max: Vec2::new(inner_max.x, inner_min.y),
-                },
-                // Bottom border
-                Rect {
-                    min: Vec2::new(inner_min.x, inner_max.y),
-                    max: Vec2::new(inner_max.x, max.y),
-                },
-            ];
->>>>>>> 9e8de2aa
 
         // Both vertical and horizontal percentage border values are calculated based on the width of the parent node
         // <https://developer.mozilla.org/en-US/docs/Web/CSS/border-width>
