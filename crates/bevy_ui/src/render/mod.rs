--- conflicted
+++ resolved
@@ -34,13 +34,8 @@
     view::{ExtractedView, ViewUniforms},
     Extract, RenderApp, RenderSet,
 };
-<<<<<<< HEAD
-use bevy_sprite::SpriteAssetEvents;
 #[cfg(feature = "bevy_text")]
 use bevy_sprite::TextureAtlasLayout;
-=======
-use bevy_sprite::{SpriteAssetEvents, TextureAtlas};
->>>>>>> 8a523de8
 #[cfg(feature = "bevy_text")]
 use bevy_text::{PositionedGlyph, Text, TextLayoutInfo};
 use bevy_transform::components::GlobalTransform;
@@ -680,11 +675,7 @@
                         * Mat4::from_translation(position.extend(0.) * inverse_scale_factor),
                     color,
                     rect,
-<<<<<<< HEAD
-                    image: atlas_info.texture.clone_weak(),
-=======
-                    image: atlas.texture.id(),
->>>>>>> 8a523de8
+                    image: atlas_info.texture.id(),
                     atlas_size: Some(atlas.size * inverse_scale_factor),
                     clip: clip.map(|clip| clip.clip),
                     flip_x: false,
