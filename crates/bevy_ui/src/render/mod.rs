--- conflicted
+++ resolved
@@ -4,30 +4,17 @@
 
 use bevy_core_pipeline::{core_2d::Camera2d, core_3d::Camera3d};
 use bevy_hierarchy::Parent;
-<<<<<<< HEAD
-use bevy_render::render_phase::PhaseItem;
-use bevy_render::view::ViewVisibility;
-use bevy_render::{render_resource::BindGroupEntries, ExtractSchedule, Render};
-use bevy_sprite::{SpriteAssetEvents, TextureAtlas};
-use bevy_window::{PrimaryWindow, Window};
-=======
 use bevy_render::{
     render_phase::PhaseItem, render_resource::BindGroupEntries, view::ViewVisibility,
     ExtractSchedule, Render,
 };
->>>>>>> 9f8db0de
+use bevy_sprite::{SpriteAssetEvents, TextureAtlas};
 pub use pipeline::*;
 pub use render_pass::*;
 pub use ui_material_pipeline::*;
 
 use crate::{
-<<<<<<< HEAD
-    prelude::UiCameraConfig, BackgroundColor, BorderColor, CalculatedClip, ContentSize, Node,
-    Style, UiImage, UiScale, Val,
-=======
-    BackgroundColor, BorderColor, CalculatedClip, ContentSize, Node, Style, UiImage, UiScale,
-    UiTextureAtlasImage, Val,
->>>>>>> 9f8db0de
+    BackgroundColor, BorderColor, CalculatedClip, ContentSize, Node, Style, UiImage, UiScale, Val,
 };
 use crate::{DefaultUiCamera, Outline, TargetCamera};
 
@@ -185,102 +172,6 @@
     pub uinodes: EntityHashMap<Entity, ExtractedUiNode>,
 }
 
-<<<<<<< HEAD
-=======
-pub fn extract_atlas_uinodes(
-    mut extracted_uinodes: ResMut<ExtractedUiNodes>,
-    images: Extract<Res<Assets<Image>>>,
-    texture_atlases: Extract<Res<Assets<TextureAtlas>>>,
-    default_ui_camera: Extract<DefaultUiCamera>,
-    uinode_query: Extract<
-        Query<
-            (
-                Entity,
-                &Node,
-                &GlobalTransform,
-                &BackgroundColor,
-                &ViewVisibility,
-                Option<&CalculatedClip>,
-                &Handle<TextureAtlas>,
-                &UiTextureAtlasImage,
-                Option<&TargetCamera>,
-            ),
-            Without<UiImage>,
-        >,
-    >,
-) {
-    for (
-        entity,
-        uinode,
-        transform,
-        color,
-        view_visibility,
-        clip,
-        texture_atlas_handle,
-        atlas_image,
-        camera,
-    ) in uinode_query.iter()
-    {
-        let Some(camera_entity) = camera.map(TargetCamera::entity).or(default_ui_camera.get())
-        else {
-            continue;
-        };
-        // Skip invisible and completely transparent nodes
-        if !view_visibility.get() || color.0.is_fully_transparent() {
-            continue;
-        }
-
-        let (mut atlas_rect, mut atlas_size, image) =
-            if let Some(texture_atlas) = texture_atlases.get(texture_atlas_handle) {
-                let atlas_rect = *texture_atlas
-                    .textures
-                    .get(atlas_image.index)
-                    .unwrap_or_else(|| {
-                        panic!(
-                            "Atlas index {:?} does not exist for texture atlas handle {:?}.",
-                            atlas_image.index,
-                            texture_atlas_handle.id(),
-                        )
-                    });
-                (
-                    atlas_rect,
-                    texture_atlas.size,
-                    texture_atlas.texture.clone(),
-                )
-            } else {
-                // Atlas not present in assets resource (should this warn the user?)
-                continue;
-            };
-
-        // Skip loading images
-        if !images.contains(&image) {
-            continue;
-        }
-
-        let scale = uinode.size() / atlas_rect.size();
-        atlas_rect.min *= scale;
-        atlas_rect.max *= scale;
-        atlas_size *= scale;
-
-        extracted_uinodes.uinodes.insert(
-            entity,
-            ExtractedUiNode {
-                stack_index: uinode.stack_index,
-                transform: transform.compute_matrix(),
-                color: color.0,
-                rect: atlas_rect,
-                clip: clip.map(|clip| clip.clip),
-                image: image.id(),
-                atlas_size: Some(atlas_size),
-                flip_x: atlas_image.flip_x,
-                flip_y: atlas_image.flip_y,
-                camera_entity,
-            },
-        );
-    }
-}
-
->>>>>>> 9f8db0de
 pub(crate) fn resolve_border_thickness(value: Val, parent_width: f32, viewport_size: Vec2) -> f32 {
     match value {
         Val::Auto => 0.,
@@ -509,8 +400,8 @@
 pub fn extract_uinodes(
     mut extracted_uinodes: ResMut<ExtractedUiNodes>,
     images: Extract<Res<Assets<Image>>>,
-<<<<<<< HEAD
     texture_atlases: Extract<Res<Assets<TextureAtlasLayout>>>,
+    default_ui_camera: Extract<DefaultUiCamera>,
     uinode_query: Extract<
         Query<(
             Entity,
@@ -521,30 +412,11 @@
             &ViewVisibility,
             Option<&CalculatedClip>,
             Option<&TextureAtlas>,
+            Option<&TargetCamera>,
         )>,
     >,
 ) {
-    for (entity, uinode, transform, color, maybe_image, view_visibility, clip, atlas) in
-=======
-    default_ui_camera: Extract<DefaultUiCamera>,
-    uinode_query: Extract<
-        Query<
-            (
-                Entity,
-                &Node,
-                &GlobalTransform,
-                &BackgroundColor,
-                Option<&UiImage>,
-                &ViewVisibility,
-                Option<&CalculatedClip>,
-                Option<&TargetCamera>,
-            ),
-            Without<UiTextureAtlasImage>,
-        >,
-    >,
-) {
-    for (entity, uinode, transform, color, maybe_image, view_visibility, clip, camera) in
->>>>>>> 9f8db0de
+    for (entity, uinode, transform, color, maybe_image, view_visibility, clip, atlas, camera) in
         uinode_query.iter()
     {
         let Some(camera_entity) = camera.map(TargetCamera::entity).or(default_ui_camera.get())
@@ -685,14 +557,9 @@
 pub fn extract_text_uinodes(
     mut commands: Commands,
     mut extracted_uinodes: ResMut<ExtractedUiNodes>,
-<<<<<<< HEAD
-    texture_atlases: Extract<Res<Assets<TextureAtlasLayout>>>,
-    windows: Extract<Query<&Window, With<PrimaryWindow>>>,
-=======
     camera_query: Extract<Query<(Entity, &Camera)>>,
     default_ui_camera: Extract<DefaultUiCamera>,
-    texture_atlases: Extract<Res<Assets<TextureAtlas>>>,
->>>>>>> 9f8db0de
+    texture_atlases: Extract<Res<Assets<TextureAtlasLayout>>>,
     ui_scale: Extract<Res<UiScale>>,
     uinode_query: Extract<
         Query<(
