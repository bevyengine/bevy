mod pipeline;
mod render_pass;
mod ui_material_pipeline;

use bevy_core_pipeline::core_2d::graph::{Labels2d, SubGraph2d};
use bevy_core_pipeline::core_3d::graph::{Labels3d, SubGraph3d};
use bevy_core_pipeline::{core_2d::Camera2d, core_3d::Camera3d};
use bevy_hierarchy::Parent;
use bevy_render::{
    render_phase::PhaseItem, render_resource::BindGroupEntries, view::ViewVisibility,
    ExtractSchedule, Render,
};
use bevy_sprite::{SpriteAssetEvents, TextureAtlas};
pub use pipeline::*;
pub use render_pass::*;
pub use ui_material_pipeline::*;

<<<<<<< HEAD
use crate::graph::{LabelsUi, SubGraphUi};
use crate::Outline;
=======
>>>>>>> 143066de
use crate::{
    BackgroundColor, BorderColor, CalculatedClip, ContentSize, Node, Style, UiImage, UiScale, Val,
};
use crate::{DefaultUiCamera, Outline, TargetCamera};

use bevy_app::prelude::*;
use bevy_asset::{load_internal_asset, AssetEvent, AssetId, Assets, Handle};
use bevy_ecs::prelude::*;
use bevy_math::{Mat4, Rect, URect, UVec4, Vec2, Vec3, Vec4Swizzles};
use bevy_render::{
    camera::Camera,
    color::Color,
    render_asset::RenderAssets,
    render_graph::{RenderGraph, RunGraphOnViewNode},
    render_phase::{sort_phase_system, AddRenderCommand, DrawFunctions, RenderPhase},
    render_resource::*,
    renderer::{RenderDevice, RenderQueue},
    texture::Image,
    view::{ExtractedView, ViewUniforms},
    Extract, RenderApp, RenderSet,
};
#[cfg(feature = "bevy_text")]
use bevy_sprite::TextureAtlasLayout;
#[cfg(feature = "bevy_text")]
use bevy_text::{PositionedGlyph, Text, TextLayoutInfo};
use bevy_transform::components::GlobalTransform;
use bevy_utils::{EntityHashMap, FloatOrd, HashMap};
use bytemuck::{Pod, Zeroable};
use std::ops::Range;

pub mod graph {
    use bevy_render::render_graph::{RenderLabel, RenderSubGraph};

    #[derive(Debug, Hash, PartialEq, Eq, Clone, RenderSubGraph)]
    pub struct SubGraphUi;

    #[derive(Debug, Hash, PartialEq, Eq, Clone, RenderLabel)]
    pub enum LabelsUi {
        UiPass,
    }
}

pub const UI_SHADER_HANDLE: Handle<Shader> = Handle::weak_from_u128(13012847047162779583);

#[derive(Debug, Hash, PartialEq, Eq, Clone, SystemSet)]
pub enum RenderUiSystem {
    ExtractNode,
    ExtractAtlasNode,
}

pub fn build_ui_render(app: &mut App) {
    load_internal_asset!(app, UI_SHADER_HANDLE, "ui.wgsl", Shader::from_wgsl);

    let Ok(render_app) = app.get_sub_app_mut(RenderApp) else {
        return;
    };

    render_app
        .init_resource::<SpecializedRenderPipelines<UiPipeline>>()
        .init_resource::<UiImageBindGroups>()
        .init_resource::<UiMeta>()
        .init_resource::<ExtractedUiNodes>()
        .allow_ambiguous_resource::<ExtractedUiNodes>()
        .init_resource::<DrawFunctions<TransparentUi>>()
        .add_render_command::<TransparentUi, DrawUi>()
        .add_systems(
            ExtractSchedule,
            (
                extract_default_ui_camera_view::<Camera2d>,
                extract_default_ui_camera_view::<Camera3d>,
                extract_uinodes.in_set(RenderUiSystem::ExtractNode),
                extract_uinode_borders.after(RenderUiSystem::ExtractAtlasNode),
                #[cfg(feature = "bevy_text")]
                extract_text_uinodes.after(RenderUiSystem::ExtractAtlasNode),
                extract_uinode_outlines.after(RenderUiSystem::ExtractAtlasNode),
            ),
        )
        .add_systems(
            Render,
            (
                queue_uinodes.in_set(RenderSet::Queue),
                sort_phase_system::<TransparentUi>.in_set(RenderSet::PhaseSort),
                prepare_uinodes.in_set(RenderSet::PrepareBindGroups),
            ),
        );

    // Render graph
    let ui_graph_2d = get_ui_graph(render_app);
    let ui_graph_3d = get_ui_graph(render_app);
    let mut graph = render_app.world.resource_mut::<RenderGraph>();

    if let Some(graph_2d) = graph.get_sub_graph_mut(SubGraph2d) {
        graph_2d.add_sub_graph(SubGraphUi, ui_graph_2d);
        graph_2d.add_node(LabelsUi::UiPass, RunGraphOnViewNode::new(SubGraphUi));
        graph_2d.add_node_edge(Labels2d::MainPass, LabelsUi::UiPass);
        graph_2d.add_node_edge(Labels2d::EndMainPassPostProcessing, LabelsUi::UiPass);
        graph_2d.add_node_edge(LabelsUi::UiPass, Labels2d::Upscaling);
    }

    if let Some(graph_3d) = graph.get_sub_graph_mut(SubGraph3d) {
        graph_3d.add_sub_graph(SubGraphUi, ui_graph_3d);
        graph_3d.add_node(LabelsUi::UiPass, RunGraphOnViewNode::new(SubGraphUi));
        graph_3d.add_node_edge(Labels3d::EndMainPass, LabelsUi::UiPass);
        graph_3d.add_node_edge(Labels3d::EndMainPassPostProcessing, LabelsUi::UiPass);
        graph_3d.add_node_edge(LabelsUi::UiPass, Labels3d::Upscaling);
    }
}

fn get_ui_graph(render_app: &mut App) -> RenderGraph {
    let ui_pass_node = UiPassNode::new(&mut render_app.world);
    let mut ui_graph = RenderGraph::default();
    ui_graph.add_node(LabelsUi::UiPass, ui_pass_node);
    ui_graph
}

pub struct ExtractedUiNode {
    pub stack_index: u32,
    pub transform: Mat4,
    pub color: Color,
    pub rect: Rect,
    pub image: AssetId<Image>,
    pub atlas_size: Option<Vec2>,
    pub clip: Option<Rect>,
    pub flip_x: bool,
    pub flip_y: bool,
    // Camera to render this UI node to. By the time it is extracted,
    // it is defaulted to a single camera if only one exists.
    // Nodes with ambiguous camera will be ignored.
    pub camera_entity: Entity,
}

#[derive(Resource, Default)]
pub struct ExtractedUiNodes {
    pub uinodes: EntityHashMap<Entity, ExtractedUiNode>,
}

pub(crate) fn resolve_border_thickness(value: Val, parent_width: f32, viewport_size: Vec2) -> f32 {
    match value {
        Val::Auto => 0.,
        Val::Px(px) => px.max(0.),
        Val::Percent(percent) => (parent_width * percent / 100.).max(0.),
        Val::Vw(percent) => (viewport_size.x * percent / 100.).max(0.),
        Val::Vh(percent) => (viewport_size.y * percent / 100.).max(0.),
        Val::VMin(percent) => (viewport_size.min_element() * percent / 100.).max(0.),
        Val::VMax(percent) => (viewport_size.max_element() * percent / 100.).max(0.),
    }
}

pub fn extract_uinode_borders(
    mut commands: Commands,
    mut extracted_uinodes: ResMut<ExtractedUiNodes>,
    camera_query: Extract<Query<(Entity, &Camera)>>,
    default_ui_camera: Extract<DefaultUiCamera>,
    ui_scale: Extract<Res<UiScale>>,
    uinode_query: Extract<
        Query<
            (
                &Node,
                &GlobalTransform,
                &Style,
                &BorderColor,
                Option<&Parent>,
                &ViewVisibility,
                Option<&CalculatedClip>,
                Option<&TargetCamera>,
            ),
            Without<ContentSize>,
        >,
    >,
    node_query: Extract<Query<&Node>>,
) {
    let image = AssetId::<Image>::default();

    for (node, global_transform, style, border_color, parent, view_visibility, clip, camera) in
        &uinode_query
    {
        let Some(camera_entity) = camera.map(TargetCamera::entity).or(default_ui_camera.get())
        else {
            continue;
        };
        // Skip invisible borders
        if !view_visibility.get()
            || border_color.0.is_fully_transparent()
            || node.size().x <= 0.
            || node.size().y <= 0.
        {
            continue;
        }

        let ui_logical_viewport_size = camera_query
            .get(camera_entity)
            .ok()
            .and_then(|(_, c)| c.logical_viewport_size())
            .unwrap_or(Vec2::ZERO)
            // The logical window resolution returned by `Window` only takes into account the window scale factor and not `UiScale`,
            // so we have to divide by `UiScale` to get the size of the UI viewport.
            / ui_scale.0;

        // Both vertical and horizontal percentage border values are calculated based on the width of the parent node
        // <https://developer.mozilla.org/en-US/docs/Web/CSS/border-width>
        let parent_width = parent
            .and_then(|parent| node_query.get(parent.get()).ok())
            .map(|parent_node| parent_node.size().x)
            .unwrap_or(ui_logical_viewport_size.x);
        let left =
            resolve_border_thickness(style.border.left, parent_width, ui_logical_viewport_size);
        let right =
            resolve_border_thickness(style.border.right, parent_width, ui_logical_viewport_size);
        let top =
            resolve_border_thickness(style.border.top, parent_width, ui_logical_viewport_size);
        let bottom =
            resolve_border_thickness(style.border.bottom, parent_width, ui_logical_viewport_size);

        // Calculate the border rects, ensuring no overlap.
        // The border occupies the space between the node's bounding rect and the node's bounding rect inset in each direction by the node's corresponding border value.
        let max = 0.5 * node.size();
        let min = -max;
        let inner_min = min + Vec2::new(left, top);
        let inner_max = (max - Vec2::new(right, bottom)).max(inner_min);
        let border_rects = [
            // Left border
            Rect {
                min,
                max: Vec2::new(inner_min.x, max.y),
            },
            // Right border
            Rect {
                min: Vec2::new(inner_max.x, min.y),
                max,
            },
            // Top border
            Rect {
                min: Vec2::new(inner_min.x, min.y),
                max: Vec2::new(inner_max.x, inner_min.y),
            },
            // Bottom border
            Rect {
                min: Vec2::new(inner_min.x, inner_max.y),
                max: Vec2::new(inner_max.x, max.y),
            },
        ];

        let transform = global_transform.compute_matrix();

        for edge in border_rects {
            if edge.min.x < edge.max.x && edge.min.y < edge.max.y {
                extracted_uinodes.uinodes.insert(
                    commands.spawn_empty().id(),
                    ExtractedUiNode {
                        stack_index: node.stack_index,
                        // This translates the uinode's transform to the center of the current border rectangle
                        transform: transform * Mat4::from_translation(edge.center().extend(0.)),
                        color: border_color.0,
                        rect: Rect {
                            max: edge.size(),
                            ..Default::default()
                        },
                        image,
                        atlas_size: None,
                        clip: clip.map(|clip| clip.clip),
                        flip_x: false,
                        flip_y: false,
                        camera_entity,
                    },
                );
            }
        }
    }
}

pub fn extract_uinode_outlines(
    mut commands: Commands,
    mut extracted_uinodes: ResMut<ExtractedUiNodes>,
    default_ui_camera: Extract<DefaultUiCamera>,
    uinode_query: Extract<
        Query<(
            &Node,
            &GlobalTransform,
            &Outline,
            &ViewVisibility,
            Option<&CalculatedClip>,
            Option<&TargetCamera>,
        )>,
    >,
) {
    let image = AssetId::<Image>::default();
    for (node, global_transform, outline, view_visibility, maybe_clip, camera) in &uinode_query {
        let Some(camera_entity) = camera.map(TargetCamera::entity).or(default_ui_camera.get())
        else {
            continue;
        };
        // Skip invisible outlines
        if !view_visibility.get()
            || outline.color.is_fully_transparent()
            || node.outline_width == 0.
        {
            continue;
        }

        // Calculate the outline rects.
        let inner_rect = Rect::from_center_size(Vec2::ZERO, node.size() + 2. * node.outline_offset);
        let outer_rect = inner_rect.inset(node.outline_width());
        let outline_edges = [
            // Left edge
            Rect::new(
                outer_rect.min.x,
                outer_rect.min.y,
                inner_rect.min.x,
                outer_rect.max.y,
            ),
            // Right edge
            Rect::new(
                inner_rect.max.x,
                outer_rect.min.y,
                outer_rect.max.x,
                outer_rect.max.y,
            ),
            // Top edge
            Rect::new(
                inner_rect.min.x,
                outer_rect.min.y,
                inner_rect.max.x,
                inner_rect.min.y,
            ),
            // Bottom edge
            Rect::new(
                inner_rect.min.x,
                inner_rect.max.y,
                inner_rect.max.x,
                outer_rect.max.y,
            ),
        ];

        let transform = global_transform.compute_matrix();

        for edge in outline_edges {
            if edge.min.x < edge.max.x && edge.min.y < edge.max.y {
                extracted_uinodes.uinodes.insert(
                    commands.spawn_empty().id(),
                    ExtractedUiNode {
                        stack_index: node.stack_index,
                        // This translates the uinode's transform to the center of the current border rectangle
                        transform: transform * Mat4::from_translation(edge.center().extend(0.)),
                        color: outline.color,
                        rect: Rect {
                            max: edge.size(),
                            ..Default::default()
                        },
                        image,
                        atlas_size: None,
                        clip: maybe_clip.map(|clip| clip.clip),
                        flip_x: false,
                        flip_y: false,
                        camera_entity,
                    },
                );
            }
        }
    }
}

pub fn extract_uinodes(
    mut extracted_uinodes: ResMut<ExtractedUiNodes>,
    images: Extract<Res<Assets<Image>>>,
    texture_atlases: Extract<Res<Assets<TextureAtlasLayout>>>,
    default_ui_camera: Extract<DefaultUiCamera>,
    uinode_query: Extract<
        Query<(
            Entity,
            &Node,
            &GlobalTransform,
            &BackgroundColor,
            Option<&UiImage>,
            &ViewVisibility,
            Option<&CalculatedClip>,
            Option<&TextureAtlas>,
            Option<&TargetCamera>,
        )>,
    >,
) {
    for (entity, uinode, transform, color, maybe_image, view_visibility, clip, atlas, camera) in
        uinode_query.iter()
    {
        let Some(camera_entity) = camera.map(TargetCamera::entity).or(default_ui_camera.get())
        else {
            continue;
        };
        // Skip invisible and completely transparent nodes
        if !view_visibility.get() || color.0.is_fully_transparent() {
            continue;
        }

        let (image, flip_x, flip_y) = if let Some(image) = maybe_image {
            // Skip loading images
            if !images.contains(&image.texture) {
                continue;
            }
            (image.texture.id(), image.flip_x, image.flip_y)
        } else {
            (AssetId::default(), false, false)
        };

        let (rect, atlas_size) = match atlas {
            Some(atlas) => {
                let Some(layout) = texture_atlases.get(&atlas.layout) else {
                    // Atlas not present in assets resource (should this warn the user?)
                    continue;
                };
                let mut atlas_rect = layout.textures[atlas.index];
                let mut atlas_size = layout.size;
                let scale = uinode.size() / atlas_rect.size();
                atlas_rect.min *= scale;
                atlas_rect.max *= scale;
                atlas_size *= scale;
                (atlas_rect, Some(atlas_size))
            }
            None => (
                Rect {
                    min: Vec2::ZERO,
                    max: uinode.calculated_size,
                },
                None,
            ),
        };

        extracted_uinodes.uinodes.insert(
            entity,
            ExtractedUiNode {
                stack_index: uinode.stack_index,
                transform: transform.compute_matrix(),
                color: color.0,
                rect,
                clip: clip.map(|clip| clip.clip),
                image,
                atlas_size,
                flip_x,
                flip_y,
                camera_entity,
            },
        );
    }
}

/// The UI camera is "moved back" by this many units (plus the [`UI_CAMERA_TRANSFORM_OFFSET`]) and also has a view
/// distance of this many units. This ensures that with a left-handed projection,
/// as ui elements are "stacked on top of each other", they are within the camera's view
/// and have room to grow.
// TODO: Consider computing this value at runtime based on the maximum z-value.
const UI_CAMERA_FAR: f32 = 1000.0;

// This value is subtracted from the far distance for the camera's z-position to ensure nodes at z == 0.0 are rendered
// TODO: Evaluate if we still need this.
const UI_CAMERA_TRANSFORM_OFFSET: f32 = -0.1;

#[derive(Component)]
pub struct DefaultCameraView(pub Entity);

pub fn extract_default_ui_camera_view<T: Component>(
    mut commands: Commands,
    ui_scale: Extract<Res<UiScale>>,
    query: Extract<Query<(Entity, &Camera), With<T>>>,
) {
    let scale = ui_scale.0.recip();
    for (entity, camera) in &query {
        // ignore inactive cameras
        if !camera.is_active {
            continue;
        }

        if let (
            Some(logical_size),
            Some(URect {
                min: physical_origin,
                ..
            }),
            Some(physical_size),
        ) = (
            camera.logical_viewport_size(),
            camera.physical_viewport_rect(),
            camera.physical_viewport_size(),
        ) {
            // use a projection matrix with the origin in the top left instead of the bottom left that comes with OrthographicProjection
            let projection_matrix = Mat4::orthographic_rh(
                0.0,
                logical_size.x * scale,
                logical_size.y * scale,
                0.0,
                0.0,
                UI_CAMERA_FAR,
            );
            let default_camera_view = commands
                .spawn(ExtractedView {
                    projection: projection_matrix,
                    transform: GlobalTransform::from_xyz(
                        0.0,
                        0.0,
                        UI_CAMERA_FAR + UI_CAMERA_TRANSFORM_OFFSET,
                    ),
                    view_projection: None,
                    hdr: camera.hdr,
                    viewport: UVec4::new(
                        physical_origin.x,
                        physical_origin.y,
                        physical_size.x,
                        physical_size.y,
                    ),
                    color_grading: Default::default(),
                })
                .id();
            commands.get_or_spawn(entity).insert((
                DefaultCameraView(default_camera_view),
                RenderPhase::<TransparentUi>::default(),
            ));
        }
    }
}

#[cfg(feature = "bevy_text")]
pub fn extract_text_uinodes(
    mut commands: Commands,
    mut extracted_uinodes: ResMut<ExtractedUiNodes>,
    camera_query: Extract<Query<(Entity, &Camera)>>,
    default_ui_camera: Extract<DefaultUiCamera>,
    texture_atlases: Extract<Res<Assets<TextureAtlasLayout>>>,
    ui_scale: Extract<Res<UiScale>>,
    uinode_query: Extract<
        Query<(
            &Node,
            &GlobalTransform,
            &Text,
            &TextLayoutInfo,
            &ViewVisibility,
            Option<&CalculatedClip>,
            Option<&TargetCamera>,
        )>,
    >,
) {
    for (uinode, global_transform, text, text_layout_info, view_visibility, clip, camera) in
        uinode_query.iter()
    {
        let Some(camera_entity) = camera.map(TargetCamera::entity).or(default_ui_camera.get())
        else {
            continue;
        };
        // Skip if not visible or if size is set to zero (e.g. when a parent is set to `Display::None`)
        if !view_visibility.get() || uinode.size().x == 0. || uinode.size().y == 0. {
            continue;
        }

        let scale_factor = camera_query
            .get(camera_entity)
            .ok()
            .and_then(|(_, c)| c.target_scaling_factor())
            .unwrap_or(1.0)
            * ui_scale.0;
        let inverse_scale_factor = scale_factor.recip();

        // Align the text to the nearest physical pixel:
        // * Translate by minus the text node's half-size
        //      (The transform translates to the center of the node but the text coordinates are relative to the node's top left corner)
        // * Multiply the logical coordinates by the scale factor to get its position in physical coordinates
        // * Round the physical position to the nearest physical pixel
        // * Multiply by the rounded physical position by the inverse scale factor to return to logical coordinates

        let logical_top_left = -0.5 * uinode.size();
        let physical_nearest_pixel = (logical_top_left * scale_factor).round();
        let logical_top_left_nearest_pixel = physical_nearest_pixel * inverse_scale_factor;
        let transform = Mat4::from(global_transform.affine())
            * Mat4::from_translation(logical_top_left_nearest_pixel.extend(0.));

        let mut color = Color::WHITE;
        let mut current_section = usize::MAX;
        for PositionedGlyph {
            position,
            atlas_info,
            section_index,
            ..
        } in &text_layout_info.glyphs
        {
            if *section_index != current_section {
                color = text.sections[*section_index].style.color.as_rgba_linear();
                current_section = *section_index;
            }
            let atlas = texture_atlases.get(&atlas_info.texture_atlas).unwrap();

            let mut rect = atlas.textures[atlas_info.glyph_index];
            rect.min *= inverse_scale_factor;
            rect.max *= inverse_scale_factor;
            extracted_uinodes.uinodes.insert(
                commands.spawn_empty().id(),
                ExtractedUiNode {
                    stack_index: uinode.stack_index,
                    transform: transform
                        * Mat4::from_translation(position.extend(0.) * inverse_scale_factor),
                    color,
                    rect,
                    image: atlas_info.texture.id(),
                    atlas_size: Some(atlas.size * inverse_scale_factor),
                    clip: clip.map(|clip| clip.clip),
                    flip_x: false,
                    flip_y: false,
                    camera_entity,
                },
            );
        }
    }
}

#[repr(C)]
#[derive(Copy, Clone, Pod, Zeroable)]
struct UiVertex {
    pub position: [f32; 3],
    pub uv: [f32; 2],
    pub color: [f32; 4],
    pub mode: u32,
}

#[derive(Resource)]
pub struct UiMeta {
    vertices: BufferVec<UiVertex>,
    view_bind_group: Option<BindGroup>,
}

impl Default for UiMeta {
    fn default() -> Self {
        Self {
            vertices: BufferVec::new(BufferUsages::VERTEX),
            view_bind_group: None,
        }
    }
}

pub(crate) const QUAD_VERTEX_POSITIONS: [Vec3; 4] = [
    Vec3::new(-0.5, -0.5, 0.0),
    Vec3::new(0.5, -0.5, 0.0),
    Vec3::new(0.5, 0.5, 0.0),
    Vec3::new(-0.5, 0.5, 0.0),
];

pub(crate) const QUAD_INDICES: [usize; 6] = [0, 2, 3, 0, 1, 2];

#[derive(Component)]
pub struct UiBatch {
    pub range: Range<u32>,
    pub image: AssetId<Image>,
    pub camera: Entity,
}

const TEXTURED_QUAD: u32 = 0;
const UNTEXTURED_QUAD: u32 = 1;

#[allow(clippy::too_many_arguments)]
pub fn queue_uinodes(
    extracted_uinodes: Res<ExtractedUiNodes>,
    ui_pipeline: Res<UiPipeline>,
    mut pipelines: ResMut<SpecializedRenderPipelines<UiPipeline>>,
    mut views: Query<(&ExtractedView, &mut RenderPhase<TransparentUi>)>,
    pipeline_cache: Res<PipelineCache>,
    draw_functions: Res<DrawFunctions<TransparentUi>>,
) {
    let draw_function = draw_functions.read().id::<DrawUi>();
    for (entity, extracted_uinode) in extracted_uinodes.uinodes.iter() {
        let Ok((view, mut transparent_phase)) = views.get_mut(extracted_uinode.camera_entity)
        else {
            continue;
        };

        let pipeline = pipelines.specialize(
            &pipeline_cache,
            &ui_pipeline,
            UiPipelineKey { hdr: view.hdr },
        );
        transparent_phase.add(TransparentUi {
            draw_function,
            pipeline,
            entity: *entity,
            sort_key: (
                FloatOrd(extracted_uinode.stack_index as f32),
                entity.index(),
            ),
            // batch_range will be calculated in prepare_uinodes
            batch_range: 0..0,
            dynamic_offset: None,
        });
    }
}

#[derive(Resource, Default)]
pub struct UiImageBindGroups {
    pub values: HashMap<AssetId<Image>, BindGroup>,
}

#[allow(clippy::too_many_arguments)]
pub fn prepare_uinodes(
    mut commands: Commands,
    render_device: Res<RenderDevice>,
    render_queue: Res<RenderQueue>,
    mut ui_meta: ResMut<UiMeta>,
    mut extracted_uinodes: ResMut<ExtractedUiNodes>,
    view_uniforms: Res<ViewUniforms>,
    ui_pipeline: Res<UiPipeline>,
    mut image_bind_groups: ResMut<UiImageBindGroups>,
    gpu_images: Res<RenderAssets<Image>>,
    mut phases: Query<&mut RenderPhase<TransparentUi>>,
    events: Res<SpriteAssetEvents>,
    mut previous_len: Local<usize>,
) {
    // If an image has changed, the GpuImage has (probably) changed
    for event in &events.images {
        match event {
            AssetEvent::Added { .. } |
            AssetEvent::Unused { .. } |
            // Images don't have dependencies
            AssetEvent::LoadedWithDependencies { .. } => {}
            AssetEvent::Modified { id } | AssetEvent::Removed { id } => {
                image_bind_groups.values.remove(id);
            }
        };
    }

    if let Some(view_binding) = view_uniforms.uniforms.binding() {
        let mut batches: Vec<(Entity, UiBatch)> = Vec::with_capacity(*previous_len);

        ui_meta.vertices.clear();
        ui_meta.view_bind_group = Some(render_device.create_bind_group(
            "ui_view_bind_group",
            &ui_pipeline.view_layout,
            &BindGroupEntries::single(view_binding),
        ));

        // Vertex buffer index
        let mut index = 0;
        for mut ui_phase in &mut phases {
            let mut batch_item_index = 0;
            let mut batch_image_handle = AssetId::invalid();

            for item_index in 0..ui_phase.items.len() {
                let item = &mut ui_phase.items[item_index];
                if let Some(extracted_uinode) = extracted_uinodes.uinodes.get(&item.entity) {
                    let mut existing_batch = batches.last_mut();

                    if batch_image_handle == AssetId::invalid()
                        || existing_batch.is_none()
                        || (batch_image_handle != AssetId::default()
                            && extracted_uinode.image != AssetId::default()
                            && batch_image_handle != extracted_uinode.image)
                        || existing_batch.as_ref().map(|(_, b)| b.camera)
                            != Some(extracted_uinode.camera_entity)
                    {
                        if let Some(gpu_image) = gpu_images.get(extracted_uinode.image) {
                            batch_item_index = item_index;
                            batch_image_handle = extracted_uinode.image;

                            let new_batch = UiBatch {
                                range: index..index,
                                image: extracted_uinode.image,
                                camera: extracted_uinode.camera_entity,
                            };

                            batches.push((item.entity, new_batch));

                            image_bind_groups
                                .values
                                .entry(batch_image_handle)
                                .or_insert_with(|| {
                                    render_device.create_bind_group(
                                        "ui_material_bind_group",
                                        &ui_pipeline.image_layout,
                                        &BindGroupEntries::sequential((
                                            &gpu_image.texture_view,
                                            &gpu_image.sampler,
                                        )),
                                    )
                                });

                            existing_batch = batches.last_mut();
                        } else {
                            continue;
                        }
                    } else if batch_image_handle == AssetId::default()
                        && extracted_uinode.image != AssetId::default()
                    {
                        if let Some(gpu_image) = gpu_images.get(extracted_uinode.image) {
                            batch_image_handle = extracted_uinode.image;
                            existing_batch.as_mut().unwrap().1.image = extracted_uinode.image;

                            image_bind_groups
                                .values
                                .entry(batch_image_handle)
                                .or_insert_with(|| {
                                    render_device.create_bind_group(
                                        "ui_material_bind_group",
                                        &ui_pipeline.image_layout,
                                        &BindGroupEntries::sequential((
                                            &gpu_image.texture_view,
                                            &gpu_image.sampler,
                                        )),
                                    )
                                });
                        } else {
                            continue;
                        }
                    }

                    let mode = if extracted_uinode.image != AssetId::default() {
                        TEXTURED_QUAD
                    } else {
                        UNTEXTURED_QUAD
                    };

                    let mut uinode_rect = extracted_uinode.rect;

                    let rect_size = uinode_rect.size().extend(1.0);

                    // Specify the corners of the node
                    let positions = QUAD_VERTEX_POSITIONS.map(|pos| {
                        (extracted_uinode.transform * (pos * rect_size).extend(1.)).xyz()
                    });

                    // Calculate the effect of clipping
                    // Note: this won't work with rotation/scaling, but that's much more complex (may need more that 2 quads)
                    let mut positions_diff = if let Some(clip) = extracted_uinode.clip {
                        [
                            Vec2::new(
                                f32::max(clip.min.x - positions[0].x, 0.),
                                f32::max(clip.min.y - positions[0].y, 0.),
                            ),
                            Vec2::new(
                                f32::min(clip.max.x - positions[1].x, 0.),
                                f32::max(clip.min.y - positions[1].y, 0.),
                            ),
                            Vec2::new(
                                f32::min(clip.max.x - positions[2].x, 0.),
                                f32::min(clip.max.y - positions[2].y, 0.),
                            ),
                            Vec2::new(
                                f32::max(clip.min.x - positions[3].x, 0.),
                                f32::min(clip.max.y - positions[3].y, 0.),
                            ),
                        ]
                    } else {
                        [Vec2::ZERO; 4]
                    };

                    let positions_clipped = [
                        positions[0] + positions_diff[0].extend(0.),
                        positions[1] + positions_diff[1].extend(0.),
                        positions[2] + positions_diff[2].extend(0.),
                        positions[3] + positions_diff[3].extend(0.),
                    ];

                    let transformed_rect_size =
                        extracted_uinode.transform.transform_vector3(rect_size);

                    // Don't try to cull nodes that have a rotation
                    // In a rotation around the Z-axis, this value is 0.0 for an angle of 0.0 or π
                    // In those two cases, the culling check can proceed normally as corners will be on
                    // horizontal / vertical lines
                    // For all other angles, bypass the culling check
                    // This does not properly handles all rotations on all axis
                    if extracted_uinode.transform.x_axis[1] == 0.0 {
                        // Cull nodes that are completely clipped
                        if positions_diff[0].x - positions_diff[1].x >= transformed_rect_size.x
                            || positions_diff[1].y - positions_diff[2].y >= transformed_rect_size.y
                        {
                            continue;
                        }
                    }
                    let uvs = if mode == UNTEXTURED_QUAD {
                        [Vec2::ZERO, Vec2::X, Vec2::ONE, Vec2::Y]
                    } else {
                        let atlas_extent = extracted_uinode.atlas_size.unwrap_or(uinode_rect.max);
                        if extracted_uinode.flip_x {
                            std::mem::swap(&mut uinode_rect.max.x, &mut uinode_rect.min.x);
                            positions_diff[0].x *= -1.;
                            positions_diff[1].x *= -1.;
                            positions_diff[2].x *= -1.;
                            positions_diff[3].x *= -1.;
                        }
                        if extracted_uinode.flip_y {
                            std::mem::swap(&mut uinode_rect.max.y, &mut uinode_rect.min.y);
                            positions_diff[0].y *= -1.;
                            positions_diff[1].y *= -1.;
                            positions_diff[2].y *= -1.;
                            positions_diff[3].y *= -1.;
                        }
                        [
                            Vec2::new(
                                uinode_rect.min.x + positions_diff[0].x,
                                uinode_rect.min.y + positions_diff[0].y,
                            ),
                            Vec2::new(
                                uinode_rect.max.x + positions_diff[1].x,
                                uinode_rect.min.y + positions_diff[1].y,
                            ),
                            Vec2::new(
                                uinode_rect.max.x + positions_diff[2].x,
                                uinode_rect.max.y + positions_diff[2].y,
                            ),
                            Vec2::new(
                                uinode_rect.min.x + positions_diff[3].x,
                                uinode_rect.max.y + positions_diff[3].y,
                            ),
                        ]
                        .map(|pos| pos / atlas_extent)
                    };

                    let color = extracted_uinode.color.as_linear_rgba_f32();
                    for i in QUAD_INDICES {
                        ui_meta.vertices.push(UiVertex {
                            position: positions_clipped[i].into(),
                            uv: uvs[i].into(),
                            color,
                            mode,
                        });
                    }
                    index += QUAD_INDICES.len() as u32;
                    existing_batch.unwrap().1.range.end = index;
                    ui_phase.items[batch_item_index].batch_range_mut().end += 1;
                } else {
                    batch_image_handle = AssetId::invalid();
                }
            }
        }
        ui_meta.vertices.write_buffer(&render_device, &render_queue);
        *previous_len = batches.len();
        commands.insert_or_spawn_batch(batches);
    }
    extracted_uinodes.uinodes.clear();
}<|MERGE_RESOLUTION|>--- conflicted
+++ resolved
@@ -15,11 +15,7 @@
 pub use render_pass::*;
 pub use ui_material_pipeline::*;
 
-<<<<<<< HEAD
 use crate::graph::{LabelsUi, SubGraphUi};
-use crate::Outline;
-=======
->>>>>>> 143066de
 use crate::{
     BackgroundColor, BorderColor, CalculatedClip, ContentSize, Node, Style, UiImage, UiScale, Val,
 };
