--- conflicted
+++ resolved
@@ -38,12 +38,7 @@
 #[cfg(feature = "bevy_text")]
 use bevy_text::{PositionedGlyph, Text, TextLayoutInfo};
 use bevy_transform::components::GlobalTransform;
-use bevy_utils::FloatOrd;
 use bevy_utils::HashMap;
-<<<<<<< HEAD
-use bevy_utils::Uuid;
-=======
->>>>>>> 4196697c
 use bytemuck::{Pod, Zeroable};
 use std::mem::replace;
 use std::ops::Range;
@@ -192,8 +187,7 @@
 impl ExtractedUiNodes {
     /// Add a single `ExtractedUiNode` for rendering.
     pub fn push_node(&mut self, stack_index: u32, item: ExtractedUiNode) {
-        self.ranges.push(
-            ExtractedRange {
+        self.ranges.push(ExtractedRange {
             stack_index,
             range: self.uinodes.len() as u32..(self.uinodes.len() + 1) as u32,
         });
@@ -204,8 +198,7 @@
     pub fn push_nodes(&mut self, stack_index: u32, items: impl Iterator<Item = ExtractedUiNode>) {
         let start = self.uinodes.len() as u32;
         self.uinodes.extend(items);
-        self.ranges.push(
-            ExtractedRange {
+        self.ranges.push(ExtractedRange {
             stack_index,
             range: start..self.uinodes.len() as u32,
         });
@@ -219,7 +212,6 @@
 }
 
 pub fn extract_atlas_uinodes(
-    mut commands: Commands,
     mut extracted_uinodes: ResMut<ExtractedUiNodes>,
     images: Extract<Res<Assets<Image>>>,
     texture_atlases: Extract<Res<Assets<TextureAtlas>>>,
@@ -465,7 +457,7 @@
         } else {
             (DEFAULT_IMAGE_HANDLE.typed(), false, false)
         };
-        
+
         extracted_uinodes.push_node(
             stack_index.0,
             ExtractedUiNode {
@@ -686,7 +678,9 @@
     mut commands: Commands,
 ) {
     let draw_function = draw_functions.read().id::<DrawUi>();
-    extracted_uinodes.ranges.sort_by_key(|extracted_range| extracted_range.stack_index);
+    extracted_uinodes
+        .ranges
+        .sort_by_key(|extracted_range| extracted_range.stack_index);
     for (view, mut transparent_phase) in &mut views {
         let pipeline = pipelines.specialize(
             &pipeline_cache,
@@ -696,14 +690,8 @@
 
         transparent_phase
             .items
-<<<<<<< HEAD
             .reserve(extracted_uinodes.ranges.len());
         for extracted_range in extracted_uinodes.ranges.iter() {
-=======
-            .reserve(extracted_uinodes.uinodes.len());
-
-        for (entity, extracted_uinode) in extracted_uinodes.uinodes.iter() {
->>>>>>> 4196697c
             transparent_phase.add(TransparentUi {
                 draw_function,
                 pipeline,
@@ -763,66 +751,6 @@
         let mut index = 0;
         for mut ui_phase in &mut phases {
             let mut batch_item_index = 0;
-<<<<<<< HEAD
-            let mut batch_image_handle = HandleId::Id(Uuid::nil(), u64::MAX);
-                for (n, extracted_range) in extracted_uinodes.ranges.iter().enumerate() {
-                    
-                    for node_index in extracted_range.range.start..extracted_range.range.end {
-                        let extracted_uinode = &extracted_uinodes.uinodes[node_index as usize];
-
-                        let mut existing_batch = batches
-                            .last_mut()
-                            .filter(|_| batch_image_handle == extracted_uinode.image.id());
-
-                        if existing_batch.is_none() {
-                            if let Some(gpu_image) = gpu_images.get(&extracted_uinode.image) {
-                                batch_item_index = n;
-                                batch_image_handle = extracted_uinode.image.id();
-
-                                let new_batch = UiBatch {
-                                    range: index..index,
-                                    image_handle_id: extracted_uinode.image.id(),
-                                };
-
-                              batches.push((ui_phase.items[n].entity, new_batch));
-                              
-
-                                image_bind_groups
-                                    .values
-                                    .entry(Handle::weak(batch_image_handle))
-                                    .or_insert_with(|| {
-                                        render_device.create_bind_group(&BindGroupDescriptor {
-                                            entries: &[
-                                                BindGroupEntry {
-                                                    binding: 0,
-                                                    resource: BindingResource::TextureView(
-                                                        &gpu_image.texture_view,
-                                                    ),
-                                                },
-                                                BindGroupEntry {
-                                                    binding: 1,
-                                                    resource: BindingResource::Sampler(
-                                                        &gpu_image.sampler,
-                                                    ),
-                                                },
-                                            ],
-                                            label: Some("ui_material_bind_group"),
-                                            layout: &ui_pipeline.image_layout,
-                                        })
-                                    });
-
-                                existing_batch = batches.last_mut();
-                            } else {
-                                continue;
-                            }
-                        }
-
-                        let mode = if is_textured(&extracted_uinode.image) {
-                            TEXTURED_QUAD
-                        } else {
-                            UNTEXTURED_QUAD
-                        };
-=======
             let mut batch_image_handle = DEFAULT_IMAGE_HANDLE.id();
 
             if let Some(gpu_image) = gpu_images.get(&DEFAULT_IMAGE_HANDLE.typed()) {
@@ -847,9 +775,10 @@
                     });
             }
 
-            for item_index in 0..ui_phase.items.len() {
-                let item = &mut ui_phase.items[item_index];
-                if let Some(extracted_uinode) = extracted_uinodes.uinodes.get(item.entity) {
+            for (n, extracted_range) in extracted_uinodes.ranges.iter().enumerate() {
+                for node_index in extracted_range.range.start..extracted_range.range.end {
+                    let extracted_uinode = &extracted_uinodes.uinodes[node_index as usize];
+
                     let existing_batch = if extracted_uinode.image.id() == DEFAULT_IMAGE_HANDLE.id()
                         || extracted_uinode.image.id() == batch_image_handle
                     {
@@ -890,13 +819,12 @@
                         continue;
                     };
                     if existing_batch.is_none() {
-                        batch_item_index = item_index;
+                        batch_item_index = n;
                         let new_batch = UiBatch {
                             range: index..index,
                             image_handle_id: extracted_uinode.image.id(),
                         };
-
-                        batches.push((item.entity, new_batch));
+                        batches.push((ui_phase.items[n].entity, new_batch));
                     }
 
                     let mode = if extracted_uinode.image.id() == DEFAULT_IMAGE_HANDLE.id() {
@@ -904,127 +832,118 @@
                     } else {
                         TEXTURED_QUAD
                     };
->>>>>>> 4196697c
-
-                        let mut uinode_rect = extracted_uinode.rect;
-
-                        let rect_size = uinode_rect.size().extend(1.0);
-
-                        // Specify the corners of the node
-                        let positions = QUAD_VERTEX_POSITIONS.map(|pos| {
-                            (extracted_uinode.transform * (pos * rect_size).extend(1.)).xyz()
+
+                    let mut uinode_rect = extracted_uinode.rect;
+
+                    let rect_size = uinode_rect.size().extend(1.0);
+
+                    // Specify the corners of the node
+                    let positions = QUAD_VERTEX_POSITIONS.map(|pos| {
+                        (extracted_uinode.transform * (pos * rect_size).extend(1.)).xyz()
+                    });
+
+                    // Calculate the effect of clipping
+                    // Note: this won't work with rotation/scaling, but that's much more complex (may need more that 2 quads)
+                    let mut positions_diff = if let Some(clip) = extracted_uinode.clip {
+                        [
+                            Vec2::new(
+                                f32::max(clip.min.x - positions[0].x, 0.),
+                                f32::max(clip.min.y - positions[0].y, 0.),
+                            ),
+                            Vec2::new(
+                                f32::min(clip.max.x - positions[1].x, 0.),
+                                f32::max(clip.min.y - positions[1].y, 0.),
+                            ),
+                            Vec2::new(
+                                f32::min(clip.max.x - positions[2].x, 0.),
+                                f32::min(clip.max.y - positions[2].y, 0.),
+                            ),
+                            Vec2::new(
+                                f32::max(clip.min.x - positions[3].x, 0.),
+                                f32::min(clip.max.y - positions[3].y, 0.),
+                            ),
+                        ]
+                    } else {
+                        [Vec2::ZERO; 4]
+                    };
+
+                    let positions_clipped = [
+                        positions[0] + positions_diff[0].extend(0.),
+                        positions[1] + positions_diff[1].extend(0.),
+                        positions[2] + positions_diff[2].extend(0.),
+                        positions[3] + positions_diff[3].extend(0.),
+                    ];
+
+                    let transformed_rect_size =
+                        extracted_uinode.transform.transform_vector3(rect_size);
+
+                    // Don't try to cull nodes that have a rotation
+                    // In a rotation around the Z-axis, this value is 0.0 for an angle of 0.0 or π
+                    // In those two cases, the culling check can proceed normally as corners will be on
+                    // horizontal / vertical lines
+                    // For all other angles, bypass the culling check
+                    // This does not properly handles all rotations on all axis
+                    if extracted_uinode.transform.x_axis[1] == 0.0 {
+                        // Cull nodes that are completely clipped
+                        if positions_diff[0].x - positions_diff[1].x >= transformed_rect_size.x
+                            || positions_diff[1].y - positions_diff[2].y >= transformed_rect_size.y
+                        {
+                            continue;
+                        }
+                    }
+                    let uvs = if mode == UNTEXTURED_QUAD {
+                        [Vec2::ZERO, Vec2::X, Vec2::ONE, Vec2::Y]
+                    } else {
+                        let atlas_extent = extracted_uinode.atlas_size.unwrap_or(uinode_rect.max);
+                        if extracted_uinode.flip_x {
+                            std::mem::swap(&mut uinode_rect.max.x, &mut uinode_rect.min.x);
+                            positions_diff[0].x *= -1.;
+                            positions_diff[1].x *= -1.;
+                            positions_diff[2].x *= -1.;
+                            positions_diff[3].x *= -1.;
+                        }
+                        if extracted_uinode.flip_y {
+                            std::mem::swap(&mut uinode_rect.max.y, &mut uinode_rect.min.y);
+                            positions_diff[0].y *= -1.;
+                            positions_diff[1].y *= -1.;
+                            positions_diff[2].y *= -1.;
+                            positions_diff[3].y *= -1.;
+                        }
+                        [
+                            Vec2::new(
+                                uinode_rect.min.x + positions_diff[0].x,
+                                uinode_rect.min.y + positions_diff[0].y,
+                            ),
+                            Vec2::new(
+                                uinode_rect.max.x + positions_diff[1].x,
+                                uinode_rect.min.y + positions_diff[1].y,
+                            ),
+                            Vec2::new(
+                                uinode_rect.max.x + positions_diff[2].x,
+                                uinode_rect.max.y + positions_diff[2].y,
+                            ),
+                            Vec2::new(
+                                uinode_rect.min.x + positions_diff[3].x,
+                                uinode_rect.max.y + positions_diff[3].y,
+                            ),
+                        ]
+                        .map(|pos| pos / atlas_extent)
+                    };
+
+                    let color = extracted_uinode.color.as_linear_rgba_f32();
+                    for i in QUAD_INDICES {
+                        ui_meta.vertices.push(UiVertex {
+                            position: positions_clipped[i].into(),
+                            uv: uvs[i].into(),
+                            color,
+                            mode,
                         });
-
-                        // Calculate the effect of clipping
-                        // Note: this won't work with rotation/scaling, but that's much more complex (may need more that 2 quads)
-                        let mut positions_diff = if let Some(clip) = extracted_uinode.clip {
-                            [
-                                Vec2::new(
-                                    f32::max(clip.min.x - positions[0].x, 0.),
-                                    f32::max(clip.min.y - positions[0].y, 0.),
-                                ),
-                                Vec2::new(
-                                    f32::min(clip.max.x - positions[1].x, 0.),
-                                    f32::max(clip.min.y - positions[1].y, 0.),
-                                ),
-                                Vec2::new(
-                                    f32::min(clip.max.x - positions[2].x, 0.),
-                                    f32::min(clip.max.y - positions[2].y, 0.),
-                                ),
-                                Vec2::new(
-                                    f32::max(clip.min.x - positions[3].x, 0.),
-                                    f32::min(clip.max.y - positions[3].y, 0.),
-                                ),
-                            ]
-                        } else {
-                            [Vec2::ZERO; 4]
-                        };
-
-                        let positions_clipped = [
-                            positions[0] + positions_diff[0].extend(0.),
-                            positions[1] + positions_diff[1].extend(0.),
-                            positions[2] + positions_diff[2].extend(0.),
-                            positions[3] + positions_diff[3].extend(0.),
-                        ];
-
-                        let transformed_rect_size =
-                            extracted_uinode.transform.transform_vector3(rect_size);
-
-                        // Don't try to cull nodes that have a rotation
-                        // In a rotation around the Z-axis, this value is 0.0 for an angle of 0.0 or π
-                        // In those two cases, the culling check can proceed normally as corners will be on
-                        // horizontal / vertical lines
-                        // For all other angles, bypass the culling check
-                        // This does not properly handles all rotations on all axis
-                        if extracted_uinode.transform.x_axis[1] == 0.0 {
-                            // Cull nodes that are completely clipped
-                            if positions_diff[0].x - positions_diff[1].x >= transformed_rect_size.x
-                                || positions_diff[1].y - positions_diff[2].y >= transformed_rect_size.y
-                            {
-                                continue;
-                            }
-                        }
-                        let uvs = if mode == UNTEXTURED_QUAD {
-                            [Vec2::ZERO, Vec2::X, Vec2::ONE, Vec2::Y]
-                        } else {
-                            let atlas_extent = extracted_uinode.atlas_size.unwrap_or(uinode_rect.max);
-                            if extracted_uinode.flip_x {
-                                std::mem::swap(&mut uinode_rect.max.x, &mut uinode_rect.min.x);
-                                positions_diff[0].x *= -1.;
-                                positions_diff[1].x *= -1.;
-                                positions_diff[2].x *= -1.;
-                                positions_diff[3].x *= -1.;
-                            }
-                            if extracted_uinode.flip_y {
-                                std::mem::swap(&mut uinode_rect.max.y, &mut uinode_rect.min.y);
-                                positions_diff[0].y *= -1.;
-                                positions_diff[1].y *= -1.;
-                                positions_diff[2].y *= -1.;
-                                positions_diff[3].y *= -1.;
-                            }
-                            [
-                                Vec2::new(
-                                    uinode_rect.min.x + positions_diff[0].x,
-                                    uinode_rect.min.y + positions_diff[0].y,
-                                ),
-                                Vec2::new(
-                                    uinode_rect.max.x + positions_diff[1].x,
-                                    uinode_rect.min.y + positions_diff[1].y,
-                                ),
-                                Vec2::new(
-                                    uinode_rect.max.x + positions_diff[2].x,
-                                    uinode_rect.max.y + positions_diff[2].y,
-                                ),
-                                Vec2::new(
-                                    uinode_rect.min.x + positions_diff[3].x,
-                                    uinode_rect.max.y + positions_diff[3].y,
-                                ),
-                            ]
-                            .map(|pos| pos / atlas_extent)
-                        };
-
-                        let color = extracted_uinode.color.as_linear_rgba_f32();
-                        for i in QUAD_INDICES {
-                            ui_meta.vertices.push(UiVertex {
-                                position: positions_clipped[i].into(),
-                                uv: uvs[i].into(),
-                                color,
-                                mode,
-                            });
-                        }
-                        index += QUAD_INDICES.len() as u32;
-                        existing_batch.unwrap().1.range.end = index;
                     }
-<<<<<<< HEAD
-                    ui_phase.items[batch_item_index].batch_size += 1;
-                } 
-=======
                     index += QUAD_INDICES.len() as u32;
                     batches.last_mut().unwrap().1.range.end = index;
-                    ui_phase.items[batch_item_index].batch_size += 1;
                 }
+                ui_phase.items[batch_item_index].batch_size += 1;
             }
->>>>>>> 4196697c
         }
         ui_meta.vertices.write_buffer(&render_device, &render_queue);
         *previous_len = batches.len();
