pub mod box_shadow;
mod pipeline;
mod render_pass;
mod ui_material_pipeline;
pub mod ui_texture_slice_pipeline;

#[cfg(feature = "bevy_ui_debug")]
mod debug_overlay;

use crate::widget::ImageNode;
use crate::{
    BackgroundColor, BorderColor, BoxShadowSamples, CalculatedClip, ComputedNode,
    ComputedNodeTarget, Outline, ResolvedBorderRadius, TextShadow, UiAntiAlias,
};
use bevy_app::prelude::*;
use bevy_asset::{load_internal_asset, weak_handle, AssetEvent, AssetId, Assets, Handle};
use bevy_color::{Alpha, ColorToComponents, LinearRgba};
use bevy_core_pipeline::core_2d::graph::{Core2d, Node2d};
use bevy_core_pipeline::core_3d::graph::{Core3d, Node3d};
use bevy_core_pipeline::{core_2d::Camera2d, core_3d::Camera3d};
use bevy_ecs::prelude::*;
use bevy_ecs::system::SystemParam;
use bevy_image::prelude::*;
use bevy_math::{FloatOrd, Mat4, Rect, UVec4, Vec2, Vec3, Vec3Swizzles, Vec4Swizzles};
use bevy_render::render_graph::{NodeRunError, RenderGraphContext};
use bevy_render::render_phase::ViewSortedRenderPhases;
use bevy_render::renderer::RenderContext;
use bevy_render::sync_world::MainEntity;
use bevy_render::texture::TRANSPARENT_IMAGE_HANDLE;
use bevy_render::view::RetainedViewEntity;
use bevy_render::{
    camera::Camera,
    render_asset::RenderAssets,
    render_graph::{Node as RenderGraphNode, RenderGraph},
    render_phase::{sort_phase_system, AddRenderCommand, DrawFunctions},
    render_resource::*,
    renderer::{RenderDevice, RenderQueue},
    view::{ExtractedView, ViewUniforms},
    Extract, RenderApp, RenderSet,
};
use bevy_render::{
    render_phase::{PhaseItem, PhaseItemExtraIndex},
    sync_world::{RenderEntity, TemporaryRenderEntity},
    texture::GpuImage,
    view::InheritedVisibility,
    ExtractSchedule, Render,
};
use bevy_sprite::{BorderRect, SpriteAssetEvents};
#[cfg(feature = "bevy_ui_debug")]
pub use debug_overlay::UiDebugOptions;

use crate::{Display, Node};
use bevy_platform_support::collections::{HashMap, HashSet};
use bevy_text::{ComputedTextBlock, PositionedGlyph, TextColor, TextLayoutInfo};
use bevy_transform::components::GlobalTransform;
use box_shadow::BoxShadowPlugin;
use bytemuck::{Pod, Zeroable};
use core::ops::Range;
use graph::{NodeUi, SubGraphUi};
pub use pipeline::*;
pub use render_pass::*;
pub use ui_material_pipeline::*;
use ui_texture_slice_pipeline::UiTextureSlicerPlugin;

pub mod graph {
    use bevy_render::render_graph::{RenderLabel, RenderSubGraph};

    #[derive(Debug, Hash, PartialEq, Eq, Clone, RenderSubGraph)]
    pub struct SubGraphUi;

    #[derive(Debug, Hash, PartialEq, Eq, Clone, RenderLabel)]
    pub enum NodeUi {
        UiPass,
    }
}

/// Z offsets of "extracted nodes" for a given entity. These exist to allow rendering multiple "extracted nodes"
/// for a given source entity (ex: render both a background color _and_ a custom material for a given node).
///
/// When possible these offsets should be defined in _this_ module to ensure z-index coordination across contexts.
/// When this is _not_ possible, pick a suitably unique index unlikely to clash with other things (ex: `0.1826823` not `0.1`).
///
/// Offsets should be unique for a given node entity to avoid z fighting.
/// These should pretty much _always_ be larger than -0.5 and smaller than 0.5 to avoid clipping into nodes
/// above / below the current node in the stack.
///
/// A z-index of 0.0 is the baseline, which is used as the primary "background color" of the node.
///
/// Note that nodes "stack" on each other, so a negative offset on the node above could clip _into_
/// a positive offset on a node below.
pub mod stack_z_offsets {
    pub const BOX_SHADOW: f32 = -0.1;
    pub const TEXTURE_SLICE: f32 = 0.0;
    pub const NODE: f32 = 0.0;
    pub const MATERIAL: f32 = 0.18267;
}

pub const UI_SHADER_HANDLE: Handle<Shader> = weak_handle!("7d190d05-545b-42f5-bd85-22a0da85b0f6");

#[derive(Debug, Hash, PartialEq, Eq, Clone, SystemSet)]
pub enum RenderUiSystem {
    ExtractCameraViews,
    ExtractBoxShadows,
    ExtractBackgrounds,
    ExtractImages,
    ExtractTextureSlice,
    ExtractBorders,
    ExtractTextShadows,
    ExtractText,
    ExtractDebug,
}

pub fn build_ui_render(app: &mut App) {
    load_internal_asset!(app, UI_SHADER_HANDLE, "ui.wgsl", Shader::from_wgsl);

    let Some(render_app) = app.get_sub_app_mut(RenderApp) else {
        return;
    };

    render_app
        .init_resource::<SpecializedRenderPipelines<UiPipeline>>()
        .init_resource::<ImageNodeBindGroups>()
        .init_resource::<UiMeta>()
        .init_resource::<ExtractedUiNodes>()
        .allow_ambiguous_resource::<ExtractedUiNodes>()
        .init_resource::<DrawFunctions<TransparentUi>>()
        .init_resource::<ViewSortedRenderPhases<TransparentUi>>()
        .add_render_command::<TransparentUi, DrawUi>()
        .configure_sets(
            ExtractSchedule,
            (
                RenderUiSystem::ExtractCameraViews,
                RenderUiSystem::ExtractBoxShadows,
                RenderUiSystem::ExtractBackgrounds,
                RenderUiSystem::ExtractImages,
                RenderUiSystem::ExtractTextureSlice,
                RenderUiSystem::ExtractBorders,
                RenderUiSystem::ExtractTextShadows,
                RenderUiSystem::ExtractText,
                RenderUiSystem::ExtractDebug,
            )
                .chain(),
        )
        .add_systems(
            ExtractSchedule,
            (
                extract_ui_camera_view.in_set(RenderUiSystem::ExtractCameraViews),
                extract_uinode_background_colors.in_set(RenderUiSystem::ExtractBackgrounds),
                extract_uinode_images.in_set(RenderUiSystem::ExtractImages),
                extract_uinode_borders.in_set(RenderUiSystem::ExtractBorders),
                extract_text_shadows.in_set(RenderUiSystem::ExtractTextShadows),
                extract_text_sections.in_set(RenderUiSystem::ExtractText),
                #[cfg(feature = "bevy_ui_debug")]
                debug_overlay::extract_debug_overlay.in_set(RenderUiSystem::ExtractDebug),
            ),
        )
        .add_systems(
            Render,
            (
                queue_uinodes.in_set(RenderSet::Queue),
                sort_phase_system::<TransparentUi>.in_set(RenderSet::PhaseSort),
                prepare_uinodes.in_set(RenderSet::PrepareBindGroups),
            ),
        );

    // Render graph
    let ui_graph_2d = get_ui_graph(render_app);
    let ui_graph_3d = get_ui_graph(render_app);
    let mut graph = render_app.world_mut().resource_mut::<RenderGraph>();

    if let Some(graph_2d) = graph.get_sub_graph_mut(Core2d) {
        graph_2d.add_sub_graph(SubGraphUi, ui_graph_2d);
        graph_2d.add_node(NodeUi::UiPass, RunUiSubgraphOnUiViewNode);
        graph_2d.add_node_edge(Node2d::EndMainPass, NodeUi::UiPass);
        graph_2d.add_node_edge(Node2d::EndMainPassPostProcessing, NodeUi::UiPass);
        graph_2d.add_node_edge(NodeUi::UiPass, Node2d::Upscaling);
    }

    if let Some(graph_3d) = graph.get_sub_graph_mut(Core3d) {
        graph_3d.add_sub_graph(SubGraphUi, ui_graph_3d);
        graph_3d.add_node(NodeUi::UiPass, RunUiSubgraphOnUiViewNode);
        graph_3d.add_node_edge(Node3d::EndMainPass, NodeUi::UiPass);
        graph_3d.add_node_edge(Node3d::EndMainPassPostProcessing, NodeUi::UiPass);
        graph_3d.add_node_edge(NodeUi::UiPass, Node3d::Upscaling);
    }

    app.add_plugins(UiTextureSlicerPlugin);
    app.add_plugins(BoxShadowPlugin);
}

fn get_ui_graph(render_app: &mut SubApp) -> RenderGraph {
    let ui_pass_node = UiPassNode::new(render_app.world_mut());
    let mut ui_graph = RenderGraph::default();
    ui_graph.add_node(NodeUi::UiPass, ui_pass_node);
    ui_graph
}

pub struct ExtractedUiNode {
    pub stack_index: u32,
    pub color: LinearRgba,
    pub rect: Rect,
    pub image: AssetId<Image>,
    pub clip: Option<Rect>,
    /// Render world entity of the extracted camera corresponding to this node's target camera.
    pub extracted_camera_entity: Entity,
    pub item: ExtractedUiItem,
    pub main_entity: MainEntity,
    pub render_entity: Entity,
}

/// The type of UI node.
/// This is used to determine how to render the UI node.
#[derive(Clone, Copy, Debug, PartialEq)]
pub enum NodeType {
    Rect,
    Border,
}

pub enum ExtractedUiItem {
    Node {
        atlas_scaling: Option<Vec2>,
        flip_x: bool,
        flip_y: bool,
        /// Border radius of the UI node.
        /// Ordering: top left, top right, bottom right, bottom left.
        border_radius: ResolvedBorderRadius,
        /// Border thickness of the UI node.
        /// Ordering: left, top, right, bottom.
        border: BorderRect,
        node_type: NodeType,
        transform: Mat4,
    },
    /// A contiguous sequence of text glyphs from the same section
    Glyphs {
        /// Indices into [`ExtractedUiNodes::glyphs`]
        range: Range<usize>,
    },
}

pub struct ExtractedGlyph {
    pub transform: Mat4,
    pub rect: Rect,
}

#[derive(Resource, Default)]
pub struct ExtractedUiNodes {
    pub uinodes: Vec<ExtractedUiNode>,
    pub glyphs: Vec<ExtractedGlyph>,
}

impl ExtractedUiNodes {
    pub fn clear(&mut self) {
        self.uinodes.clear();
        self.glyphs.clear();
    }
}

#[derive(SystemParam)]
pub struct UiCameraMap<'w, 's> {
    mapping: Query<'w, 's, RenderEntity>,
}

impl<'w, 's> UiCameraMap<'w, 's> {
    /// Get the default camera and create the mapper
    pub fn get_mapper(&'w self) -> UiCameraMapper<'w, 's> {
        UiCameraMapper {
            mapping: &self.mapping,
            camera_entity: Entity::PLACEHOLDER,
            render_entity: Entity::PLACEHOLDER,
        }
    }
}

pub struct UiCameraMapper<'w, 's> {
    mapping: &'w Query<'w, 's, RenderEntity>,
    camera_entity: Entity,
    render_entity: Entity,
}

impl<'w, 's> UiCameraMapper<'w, 's> {
    /// Returns the render entity corresponding to the given `UiTargetCamera` or the default camera if `None`.
    pub fn map(&mut self, computed_target: &ComputedNodeTarget) -> Option<Entity> {
        let camera_entity = computed_target.camera;
        if self.camera_entity != camera_entity {
            let Ok(new_render_camera_entity) = self.mapping.get(camera_entity) else {
                return None;
            };
            self.render_entity = new_render_camera_entity;
            self.camera_entity = camera_entity;
        }

        Some(self.render_entity)
    }

    pub fn current_camera(&self) -> Entity {
        self.camera_entity
    }
}

/// A [`RenderGraphNode`] that executes the UI rendering subgraph on the UI
/// view.
struct RunUiSubgraphOnUiViewNode;

impl RenderGraphNode for RunUiSubgraphOnUiViewNode {
    fn run<'w>(
        &self,
        graph: &mut RenderGraphContext,
        _: &mut RenderContext<'w>,
        world: &'w World,
    ) -> Result<(), NodeRunError> {
        // Fetch the UI view.
        let Some(mut render_views) = world.try_query::<&UiCameraView>() else {
            return Ok(());
        };
        let Ok(default_camera_view) = render_views.get(world, graph.view_entity()) else {
            return Ok(());
        };

        // Run the subgraph on the UI view.
        graph.run_sub_graph(SubGraphUi, vec![], Some(default_camera_view.0))?;
        Ok(())
    }
}

pub fn extract_uinode_background_colors(
    mut commands: Commands,
    mut extracted_uinodes: ResMut<ExtractedUiNodes>,
    uinode_query: Extract<
        Query<(
            Entity,
            &ComputedNode,
            &GlobalTransform,
            &InheritedVisibility,
            Option<&CalculatedClip>,
            &ComputedNodeTarget,
            &BackgroundColor,
        )>,
    >,
    camera_map: Extract<UiCameraMap>,
) {
    let mut camera_mapper = camera_map.get_mapper();

    for (entity, uinode, transform, inherited_visibility, clip, camera, background_color) in
        &uinode_query
    {
        // Skip invisible backgrounds
        if !inherited_visibility.get()
            || background_color.0.is_fully_transparent()
            || uinode.is_empty()
        {
            continue;
        }

        let Some(extracted_camera_entity) = camera_mapper.map(camera) else {
            continue;
        };

        extracted_uinodes.uinodes.push(ExtractedUiNode {
            render_entity: commands.spawn(TemporaryRenderEntity).id(),
            stack_index: uinode.stack_index,
            color: background_color.0.into(),
            rect: Rect {
                min: Vec2::ZERO,
                max: uinode.size,
            },
            clip: clip.map(|clip| clip.clip),
            image: AssetId::default(),
            extracted_camera_entity,
            item: ExtractedUiItem::Node {
                atlas_scaling: None,
                transform: transform.compute_matrix(),
                flip_x: false,
                flip_y: false,
                border: uinode.border(),
                border_radius: uinode.border_radius(),
                node_type: NodeType::Rect,
            },
            main_entity: entity.into(),
        });
    }
}

pub fn extract_uinode_images(
    mut commands: Commands,
    mut extracted_uinodes: ResMut<ExtractedUiNodes>,
    texture_atlases: Extract<Res<Assets<TextureAtlasLayout>>>,
    uinode_query: Extract<
        Query<(
            Entity,
            &ComputedNode,
            &GlobalTransform,
            &InheritedVisibility,
            Option<&CalculatedClip>,
            &ComputedNodeTarget,
            &ImageNode,
        )>,
    >,
    camera_map: Extract<UiCameraMap>,
) {
    let mut camera_mapper = camera_map.get_mapper();
    for (entity, uinode, transform, inherited_visibility, clip, camera, image) in &uinode_query {
        // Skip invisible images
        if !inherited_visibility.get()
            || image.color.is_fully_transparent()
            || image.image.id() == TRANSPARENT_IMAGE_HANDLE.id()
            || image.image_mode.uses_slices()
            || uinode.is_empty()
        {
            continue;
        }

        let Some(extracted_camera_entity) = camera_mapper.map(camera) else {
            continue;
        };

        let atlas_rect = image
            .texture_atlas
            .as_ref()
            .and_then(|s| s.texture_rect(&texture_atlases))
            .map(|r| r.as_rect());

        let mut rect = match (atlas_rect, image.rect) {
            (None, None) => Rect {
                min: Vec2::ZERO,
                max: uinode.size,
            },
            (None, Some(image_rect)) => image_rect,
            (Some(atlas_rect), None) => atlas_rect,
            (Some(atlas_rect), Some(mut image_rect)) => {
                image_rect.min += atlas_rect.min;
                image_rect.max += atlas_rect.min;
                image_rect
            }
        };

        let atlas_scaling = if atlas_rect.is_some() || image.rect.is_some() {
            let atlas_scaling = uinode.size() / rect.size();
            rect.min *= atlas_scaling;
            rect.max *= atlas_scaling;
            Some(atlas_scaling)
        } else {
            None
        };

        extracted_uinodes.uinodes.push(ExtractedUiNode {
            render_entity: commands.spawn(TemporaryRenderEntity).id(),
            stack_index: uinode.stack_index,
            color: image.color.into(),
            rect,
            clip: clip.map(|clip| clip.clip),
            image: image.image.id(),
            extracted_camera_entity,
            item: ExtractedUiItem::Node {
                atlas_scaling,
                transform: transform.compute_matrix(),
                flip_x: image.flip_x,
                flip_y: image.flip_y,
                border: uinode.border,
                border_radius: uinode.border_radius,
                node_type: NodeType::Rect,
            },
            main_entity: entity.into(),
        });
    }
}

pub fn extract_uinode_borders(
    mut commands: Commands,
    mut extracted_uinodes: ResMut<ExtractedUiNodes>,
    uinode_query: Extract<
        Query<(
            Entity,
            &Node,
            &ComputedNode,
            &GlobalTransform,
            &InheritedVisibility,
            Option<&CalculatedClip>,
            &ComputedNodeTarget,
            AnyOf<(&BorderColor, &Outline)>,
        )>,
    >,
    camera_map: Extract<UiCameraMap>,
) {
    let image = AssetId::<Image>::default();
    let mut camera_mapper = camera_map.get_mapper();

    for (
        entity,
        node,
        computed_node,
        global_transform,
        inherited_visibility,
        maybe_clip,
        camera,
        (maybe_border_color, maybe_outline),
    ) in &uinode_query
    {
        // Skip invisible borders and removed nodes
        if !inherited_visibility.get() || node.display == Display::None {
            continue;
        }

        let Some(extracted_camera_entity) = camera_mapper.map(camera) else {
            continue;
        };

        // Don't extract borders with zero width along all edges
        if computed_node.border() != BorderRect::ZERO {
            if let Some(border_color) = maybe_border_color.filter(|bc| !bc.0.is_fully_transparent())
            {
                extracted_uinodes.uinodes.push(ExtractedUiNode {
                    stack_index: computed_node.stack_index,
                    color: border_color.0.into(),
                    rect: Rect {
                        max: computed_node.size(),
                        ..Default::default()
                    },
                    image,
                    clip: maybe_clip.map(|clip| clip.clip),
                    extracted_camera_entity,
                    item: ExtractedUiItem::Node {
                        atlas_scaling: None,
                        transform: global_transform.compute_matrix(),
                        flip_x: false,
                        flip_y: false,
                        border: computed_node.border(),
                        border_radius: computed_node.border_radius(),
                        node_type: NodeType::Border,
                    },
                    main_entity: entity.into(),
                    render_entity: commands.spawn(TemporaryRenderEntity).id(),
                });
            }
        }

        if computed_node.outline_width() <= 0. {
            continue;
        }

        if let Some(outline) = maybe_outline.filter(|outline| !outline.color.is_fully_transparent())
        {
            let outline_size = computed_node.outlined_node_size();
            extracted_uinodes.uinodes.push(ExtractedUiNode {
                render_entity: commands.spawn(TemporaryRenderEntity).id(),
                stack_index: computed_node.stack_index,
                color: outline.color.into(),
                rect: Rect {
                    max: outline_size,
                    ..Default::default()
                },
                image,
                clip: maybe_clip.map(|clip| clip.clip),
                extracted_camera_entity,
                item: ExtractedUiItem::Node {
                    transform: global_transform.compute_matrix(),
                    atlas_scaling: None,
                    flip_x: false,
                    flip_y: false,
                    border: BorderRect::all(computed_node.outline_width()),
                    border_radius: computed_node.outline_radius(),
                    node_type: NodeType::Border,
                },
                main_entity: entity.into(),
            });
        }
    }
}

/// The UI camera is "moved back" by this many units (plus the [`UI_CAMERA_TRANSFORM_OFFSET`]) and also has a view
/// distance of this many units. This ensures that with a left-handed projection,
/// as ui elements are "stacked on top of each other", they are within the camera's view
/// and have room to grow.
// TODO: Consider computing this value at runtime based on the maximum z-value.
const UI_CAMERA_FAR: f32 = 1000.0;

// This value is subtracted from the far distance for the camera's z-position to ensure nodes at z == 0.0 are rendered
// TODO: Evaluate if we still need this.
const UI_CAMERA_TRANSFORM_OFFSET: f32 = -0.1;

/// The ID of the subview associated with a camera on which UI is to be drawn.
///
/// When UI is present, cameras extract to two views: the main 2D/3D one and a
/// UI one. The main 2D or 3D camera gets subview 0, and the corresponding UI
/// camera gets this subview, 1.
const UI_CAMERA_SUBVIEW: u32 = 1;

/// A render-world component that lives on the main render target view and
/// specifies the corresponding UI view.
///
/// For example, if UI is being rendered to a 3D camera, this component lives on
/// the 3D camera and contains the entity corresponding to the UI view.
#[derive(Component)]
/// Entity id of the temporary render entity with the corresponding extracted UI view.
pub struct UiCameraView(pub Entity);

/// A render-world component that lives on the UI view and specifies the
/// corresponding main render target view.
///
/// For example, if the UI is being rendered to a 3D camera, this component
/// lives on the UI view and contains the entity corresponding to the 3D camera.
///
/// This is the inverse of [`UiCameraView`].
#[derive(Component)]
pub struct UiViewTarget(pub Entity);

/// Extracts all UI elements associated with a camera into the render world.
pub fn extract_ui_camera_view(
    mut commands: Commands,
    mut transparent_render_phases: ResMut<ViewSortedRenderPhases<TransparentUi>>,
    query: Extract<
        Query<
            (
                Entity,
                RenderEntity,
                &Camera,
                Option<&UiAntiAlias>,
                Option<&BoxShadowSamples>,
            ),
            Or<(With<Camera2d>, With<Camera3d>)>,
        >,
    >,
    mut live_entities: Local<HashSet<RetainedViewEntity>>,
) {
    live_entities.clear();

    for (main_entity, render_entity, camera, ui_anti_alias, shadow_samples) in &query {
        // ignore inactive cameras
        if !camera.is_active {
            commands
                .get_entity(render_entity)
                .expect("Camera entity wasn't synced.")
                .remove::<(UiCameraView, UiAntiAlias, BoxShadowSamples)>();
            continue;
        }

        if let Some(physical_viewport_rect) = camera.physical_viewport_rect() {
            // use a projection matrix with the origin in the top left instead of the bottom left that comes with OrthographicProjection
            let projection_matrix = Mat4::orthographic_rh(
                0.0,
                physical_viewport_rect.width() as f32,
                physical_viewport_rect.height() as f32,
                0.0,
                0.0,
                UI_CAMERA_FAR,
            );
            // We use `UI_CAMERA_SUBVIEW` here so as not to conflict with the
            // main 3D or 2D camera, which will have subview index 0.
            let retained_view_entity =
                RetainedViewEntity::new(main_entity.into(), None, UI_CAMERA_SUBVIEW);
            // Creates the UI view.
            let ui_camera_view = commands
                .spawn((
                    ExtractedView {
                        retained_view_entity,
                        clip_from_view: projection_matrix,
                        world_from_view: GlobalTransform::from_xyz(
                            0.0,
                            0.0,
                            UI_CAMERA_FAR + UI_CAMERA_TRANSFORM_OFFSET,
                        ),
                        clip_from_world: None,
                        hdr: camera.hdr,
                        viewport: UVec4::from((
                            physical_viewport_rect.min,
                            physical_viewport_rect.size(),
                        )),
                        color_grading: Default::default(),
                    },
                    // Link to the main camera view.
                    UiViewTarget(render_entity),
                    TemporaryRenderEntity,
                ))
                .id();

            let mut entity_commands = commands
                .get_entity(render_entity)
                .expect("Camera entity wasn't synced.");
            // Link from the main 2D/3D camera view to the UI view.
            entity_commands.insert(UiCameraView(ui_camera_view));
            if let Some(ui_anti_alias) = ui_anti_alias {
                entity_commands.insert(*ui_anti_alias);
            }
            if let Some(shadow_samples) = shadow_samples {
                entity_commands.insert(*shadow_samples);
            }
            transparent_render_phases.insert_or_clear(retained_view_entity);

            live_entities.insert(retained_view_entity);
        }
    }

    transparent_render_phases.retain(|entity, _| live_entities.contains(entity));
}

pub fn extract_text_sections(
    mut commands: Commands,
    mut extracted_uinodes: ResMut<ExtractedUiNodes>,
    texture_atlases: Extract<Res<Assets<TextureAtlasLayout>>>,
    uinode_query: Extract<
        Query<(
            Entity,
            &ComputedNode,
            &GlobalTransform,
            &InheritedVisibility,
            Option<&CalculatedClip>,
            &ComputedNodeTarget,
            &ComputedTextBlock,
            &TextLayoutInfo,
        )>,
    >,
    text_styles: Extract<Query<&TextColor>>,
    camera_map: Extract<UiCameraMap>,
) {
    let mut start = extracted_uinodes.glyphs.len();
    let mut end = start + 1;

    let mut camera_mapper = camera_map.get_mapper();
    for (
        entity,
        uinode,
        global_transform,
        inherited_visibility,
        clip,
        camera,
        computed_block,
        text_layout_info,
    ) in &uinode_query
    {
        // Skip if not visible or if size is set to zero (e.g. when a parent is set to `Display::None`)
        if !inherited_visibility.get() || uinode.is_empty() {
            continue;
        }

        let Some(extracted_camera_entity) = camera_mapper.map(camera) else {
            continue;
        };

        let transform = global_transform.affine()
            * bevy_math::Affine3A::from_translation((-0.5 * uinode.size()).extend(0.));

        for (
            i,
            PositionedGlyph {
                position,
                atlas_info,
                span_index,
                ..
            },
        ) in text_layout_info.glyphs.iter().enumerate()
        {
            let rect = texture_atlases
                .get(&atlas_info.texture_atlas)
                .unwrap()
                .textures[atlas_info.location.glyph_index]
                .as_rect();
            extracted_uinodes.glyphs.push(ExtractedGlyph {
                transform: transform * Mat4::from_translation(position.extend(0.)),
                rect,
            });

            if text_layout_info.glyphs.get(i + 1).is_none_or(|info| {
                info.span_index != *span_index || info.atlas_info.texture != atlas_info.texture
            }) {
                let color = text_styles
                    .get(
                        computed_block
                            .entities()
                            .get(*span_index)
                            .map(|t| t.entity)
                            .unwrap_or(Entity::PLACEHOLDER),
                    )
                    .map(|text_color| LinearRgba::from(text_color.0))
                    .unwrap_or_default();
                extracted_uinodes.uinodes.push(ExtractedUiNode {
                    render_entity: commands.spawn(TemporaryRenderEntity).id(),
                    stack_index: uinode.stack_index,
                    color,
                    image: atlas_info.texture.id(),
                    clip: clip.map(|clip| clip.clip),
                    extracted_camera_entity,
                    rect,
                    item: ExtractedUiItem::Glyphs { range: start..end },
                    main_entity: entity.into(),
                });
                start = end;
            }

            end += 1;
        }
    }
}

pub fn extract_text_shadows(
    mut commands: Commands,
    mut extracted_uinodes: ResMut<ExtractedUiNodes>,
    texture_atlases: Extract<Res<Assets<TextureAtlasLayout>>>,
    uinode_query: Extract<
        Query<(
            Entity,
            &ComputedNode,
            &ComputedNodeTarget,
            &GlobalTransform,
            &InheritedVisibility,
            Option<&CalculatedClip>,
            &TextLayoutInfo,
            &TextShadow,
        )>,
    >,
    camera_map: Extract<UiCameraMap>,
) {
    let mut start = extracted_uinodes.glyphs.len();
    let mut end = start + 1;

    let mut camera_mapper = camera_map.get_mapper();
    for (
        entity,
        uinode,
        target,
        global_transform,
        inherited_visibility,
        clip,
        text_layout_info,
        shadow,
    ) in &uinode_query
    {
        // Skip if not visible or if size is set to zero (e.g. when a parent is set to `Display::None`)
        if !inherited_visibility.get() || uinode.is_empty() {
            continue;
        }

        let Some(extracted_camera_entity) = camera_mapper.map(target) else {
            continue;
        };

        let transform = global_transform.affine()
            * Mat4::from_translation(
                (-0.5 * uinode.size() + shadow.offset / uinode.inverse_scale_factor()).extend(0.),
            );

        for (
            i,
            PositionedGlyph {
                position,
                atlas_info,
                span_index,
                ..
            },
        ) in text_layout_info.glyphs.iter().enumerate()
        {
            let rect = texture_atlases
                .get(&atlas_info.texture_atlas)
                .unwrap()
                .textures[atlas_info.location.glyph_index]
                .as_rect();
            extracted_uinodes.glyphs.push(ExtractedGlyph {
                transform: transform * Mat4::from_translation(position.extend(0.)),
                rect,
            });

            if text_layout_info.glyphs.get(i + 1).is_none_or(|info| {
                info.span_index != *span_index || info.atlas_info.texture != atlas_info.texture
            }) {
                extracted_uinodes.uinodes.push(ExtractedUiNode {
                    render_entity: commands.spawn(TemporaryRenderEntity).id(),
                    stack_index: uinode.stack_index,
                    color: shadow.color.into(),
                    image: atlas_info.texture.id(),
                    clip: clip.map(|clip| clip.clip),
                    extracted_camera_entity,
                    rect,
                    item: ExtractedUiItem::Glyphs { range: start..end },
                    main_entity: entity.into(),
                });
                start = end;
            }

            end += 1;
        }
    }
}

#[repr(C)]
#[derive(Copy, Clone, Pod, Zeroable)]
struct UiVertex {
    pub position: [f32; 3],
    pub uv: [f32; 2],
    pub color: [f32; 4],
    /// Shader flags to determine how to render the UI node.
    /// See [`shader_flags`] for possible values.
    pub flags: u32,
    /// Border radius of the UI node.
    /// Ordering: top left, top right, bottom right, bottom left.
    pub radius: [f32; 4],
    /// Border thickness of the UI node.
    /// Ordering: left, top, right, bottom.
    pub border: [f32; 4],
    /// Size of the UI node.
    pub size: [f32; 2],
    /// Position relative to the center of the UI node.
    pub point: [f32; 2],
}

#[derive(Resource)]
pub struct UiMeta {
    vertices: RawBufferVec<UiVertex>,
    indices: RawBufferVec<u32>,
    view_bind_group: Option<BindGroup>,
}

impl Default for UiMeta {
    fn default() -> Self {
        Self {
            vertices: RawBufferVec::new(BufferUsages::VERTEX),
            indices: RawBufferVec::new(BufferUsages::INDEX),
            view_bind_group: None,
        }
    }
}

pub(crate) const QUAD_VERTEX_POSITIONS: [Vec3; 4] = [
    Vec3::new(-0.5, -0.5, 0.0),
    Vec3::new(0.5, -0.5, 0.0),
    Vec3::new(0.5, 0.5, 0.0),
    Vec3::new(-0.5, 0.5, 0.0),
];

pub(crate) const QUAD_INDICES: [usize; 6] = [0, 2, 3, 0, 1, 2];

#[derive(Component)]
pub struct UiBatch {
    pub range: Range<u32>,
    pub image: AssetId<Image>,
}

/// The values here should match the values for the constants in `ui.wgsl`
pub mod shader_flags {
    pub const UNTEXTURED: u32 = 0;
    pub const TEXTURED: u32 = 1;
    /// Ordering: top left, top right, bottom right, bottom left.
    pub const CORNERS: [u32; 4] = [0, 2, 2 | 4, 4];
    pub const BORDER: u32 = 8;
}

pub fn queue_uinodes(
    extracted_uinodes: Res<ExtractedUiNodes>,
    ui_pipeline: Res<UiPipeline>,
    mut pipelines: ResMut<SpecializedRenderPipelines<UiPipeline>>,
    mut transparent_render_phases: ResMut<ViewSortedRenderPhases<TransparentUi>>,
    render_views: Query<(&UiCameraView, Option<&UiAntiAlias>), With<ExtractedView>>,
    camera_views: Query<&ExtractedView>,
    pipeline_cache: Res<PipelineCache>,
    draw_functions: Res<DrawFunctions<TransparentUi>>,
) {
    let draw_function = draw_functions.read().id::<DrawUi>();
    let mut current_camera_entity = Entity::PLACEHOLDER;
    let mut current_phase = None;

    for (index, extracted_uinode) in extracted_uinodes.uinodes.iter().enumerate() {
        if current_camera_entity != extracted_uinode.extracted_camera_entity {
            current_phase = render_views
                .get(extracted_uinode.extracted_camera_entity)
                .ok()
                .and_then(|(default_camera_view, ui_anti_alias)| {
                    camera_views
                        .get(default_camera_view.0)
                        .ok()
                        .and_then(|view| {
                            transparent_render_phases
                                .get_mut(&view.retained_view_entity)
                                .map(|transparent_phase| (view, ui_anti_alias, transparent_phase))
                        })
                });
            current_camera_entity = extracted_uinode.extracted_camera_entity;
        }

        let Some((view, ui_anti_alias, transparent_phase)) = current_phase.as_mut() else {
            continue;
        };

        let pipeline = pipelines.specialize(
            &pipeline_cache,
            &ui_pipeline,
            UiPipelineKey {
                hdr: view.hdr,
                anti_alias: matches!(ui_anti_alias, None | Some(UiAntiAlias::On)),
            },
        );

        transparent_phase.add(TransparentUi {
            draw_function,
            pipeline,
<<<<<<< HEAD
            entity: (extracted_uinode.render_entity, extracted_uinode.main_entity),
            sort_key: (
                FloatOrd(extracted_uinode.stack_index as f32 + stack_z_offsets::NODE),
                extracted_uinode.render_entity.index(),
            ),
=======
            entity: (entity, extracted_uinode.main_entity),
            sort_key: FloatOrd(extracted_uinode.stack_index as f32 + stack_z_offsets::NODE),
>>>>>>> a090e2fd
            index,
            // batch_range will be calculated in prepare_uinodes
            batch_range: 0..0,
            extra_index: PhaseItemExtraIndex::None,
            indexed: true,
        });
    }
}

#[derive(Resource, Default)]
pub struct ImageNodeBindGroups {
    pub values: HashMap<AssetId<Image>, BindGroup>,
}

pub fn prepare_uinodes(
    mut commands: Commands,
    render_device: Res<RenderDevice>,
    render_queue: Res<RenderQueue>,
    mut ui_meta: ResMut<UiMeta>,
    mut extracted_uinodes: ResMut<ExtractedUiNodes>,
    view_uniforms: Res<ViewUniforms>,
    ui_pipeline: Res<UiPipeline>,
    mut image_bind_groups: ResMut<ImageNodeBindGroups>,
    gpu_images: Res<RenderAssets<GpuImage>>,
    mut phases: ResMut<ViewSortedRenderPhases<TransparentUi>>,
    events: Res<SpriteAssetEvents>,
    mut previous_len: Local<usize>,
) {
    // If an image has changed, the GpuImage has (probably) changed
    for event in &events.images {
        match event {
            AssetEvent::Added { .. } |
            AssetEvent::Unused { .. } |
            // Images don't have dependencies
            AssetEvent::LoadedWithDependencies { .. } => {}
            AssetEvent::Modified { id } | AssetEvent::Removed { id } => {
                image_bind_groups.values.remove(id);
            }
        };
    }

    if let Some(view_binding) = view_uniforms.uniforms.binding() {
        let mut batches: Vec<(Entity, UiBatch)> = Vec::with_capacity(*previous_len);

        ui_meta.vertices.clear();
        ui_meta.indices.clear();
        ui_meta.view_bind_group = Some(render_device.create_bind_group(
            "ui_view_bind_group",
            &ui_pipeline.view_layout,
            &BindGroupEntries::single(view_binding),
        ));

        // Buffer indexes
        let mut vertices_index = 0;
        let mut indices_index = 0;

        for ui_phase in phases.values_mut() {
            let mut batch_item_index = 0;
            let mut batch_image_handle = AssetId::invalid();

            for item_index in 0..ui_phase.items.len() {
                let item = &mut ui_phase.items[item_index];
                if let Some(extracted_uinode) = extracted_uinodes
                    .uinodes
                    .get(item.index)
                    .filter(|n| item.entity() == n.render_entity)
                {
                    let mut existing_batch = batches.last_mut();

                    if batch_image_handle == AssetId::invalid()
                        || existing_batch.is_none()
                        || (batch_image_handle != AssetId::default()
                            && extracted_uinode.image != AssetId::default()
                            && batch_image_handle != extracted_uinode.image)
                    {
                        if let Some(gpu_image) = gpu_images.get(extracted_uinode.image) {
                            batch_item_index = item_index;
                            batch_image_handle = extracted_uinode.image;

                            let new_batch = UiBatch {
                                range: vertices_index..vertices_index,
                                image: extracted_uinode.image,
                            };

                            batches.push((item.entity(), new_batch));

                            image_bind_groups
                                .values
                                .entry(batch_image_handle)
                                .or_insert_with(|| {
                                    render_device.create_bind_group(
                                        "ui_material_bind_group",
                                        &ui_pipeline.image_layout,
                                        &BindGroupEntries::sequential((
                                            &gpu_image.texture_view,
                                            &gpu_image.sampler,
                                        )),
                                    )
                                });

                            existing_batch = batches.last_mut();
                        } else {
                            continue;
                        }
                    } else if batch_image_handle == AssetId::default()
                        && extracted_uinode.image != AssetId::default()
                    {
                        if let Some(gpu_image) = gpu_images.get(extracted_uinode.image) {
                            batch_image_handle = extracted_uinode.image;
                            existing_batch.as_mut().unwrap().1.image = extracted_uinode.image;

                            image_bind_groups
                                .values
                                .entry(batch_image_handle)
                                .or_insert_with(|| {
                                    render_device.create_bind_group(
                                        "ui_material_bind_group",
                                        &ui_pipeline.image_layout,
                                        &BindGroupEntries::sequential((
                                            &gpu_image.texture_view,
                                            &gpu_image.sampler,
                                        )),
                                    )
                                });
                        } else {
                            continue;
                        }
                    }
                    match &extracted_uinode.item {
                        ExtractedUiItem::Node {
                            atlas_scaling,
                            flip_x,
                            flip_y,
                            border_radius,
                            border,
                            node_type,
                            transform,
                        } => {
                            let mut flags = if extracted_uinode.image != AssetId::default() {
                                shader_flags::TEXTURED
                            } else {
                                shader_flags::UNTEXTURED
                            };

                            let mut uinode_rect = extracted_uinode.rect;

                            let rect_size = uinode_rect.size().extend(1.0);

                            // Specify the corners of the node
                            let positions = QUAD_VERTEX_POSITIONS
                                .map(|pos| (*transform * (pos * rect_size).extend(1.)).xyz());
                            let points = QUAD_VERTEX_POSITIONS.map(|pos| pos.xy() * rect_size.xy());

                            // Calculate the effect of clipping
                            // Note: this won't work with rotation/scaling, but that's much more complex (may need more that 2 quads)
                            let mut positions_diff = if let Some(clip) = extracted_uinode.clip {
                                [
                                    Vec2::new(
                                        f32::max(clip.min.x - positions[0].x, 0.),
                                        f32::max(clip.min.y - positions[0].y, 0.),
                                    ),
                                    Vec2::new(
                                        f32::min(clip.max.x - positions[1].x, 0.),
                                        f32::max(clip.min.y - positions[1].y, 0.),
                                    ),
                                    Vec2::new(
                                        f32::min(clip.max.x - positions[2].x, 0.),
                                        f32::min(clip.max.y - positions[2].y, 0.),
                                    ),
                                    Vec2::new(
                                        f32::max(clip.min.x - positions[3].x, 0.),
                                        f32::min(clip.max.y - positions[3].y, 0.),
                                    ),
                                ]
                            } else {
                                [Vec2::ZERO; 4]
                            };

                            let positions_clipped = [
                                positions[0] + positions_diff[0].extend(0.),
                                positions[1] + positions_diff[1].extend(0.),
                                positions[2] + positions_diff[2].extend(0.),
                                positions[3] + positions_diff[3].extend(0.),
                            ];

                            let points = [
                                points[0] + positions_diff[0],
                                points[1] + positions_diff[1],
                                points[2] + positions_diff[2],
                                points[3] + positions_diff[3],
                            ];

                            let transformed_rect_size = transform.transform_vector3(rect_size);

                            // Don't try to cull nodes that have a rotation
                            // In a rotation around the Z-axis, this value is 0.0 for an angle of 0.0 or π
                            // In those two cases, the culling check can proceed normally as corners will be on
                            // horizontal / vertical lines
                            // For all other angles, bypass the culling check
                            // This does not properly handles all rotations on all axis
                            if transform.x_axis[1] == 0.0 {
                                // Cull nodes that are completely clipped
                                if positions_diff[0].x - positions_diff[1].x
                                    >= transformed_rect_size.x
                                    || positions_diff[1].y - positions_diff[2].y
                                        >= transformed_rect_size.y
                                {
                                    continue;
                                }
                            }
                            let uvs = if flags == shader_flags::UNTEXTURED {
                                [Vec2::ZERO, Vec2::X, Vec2::ONE, Vec2::Y]
                            } else {
                                let image = gpu_images.get(extracted_uinode.image).expect(
                                    "Image was checked during batching and should still exist",
                                );
                                // Rescale atlases. This is done here because we need texture data that might not be available in Extract.
                                let atlas_extent = atlas_scaling
                                    .map(|scaling| image.size_2d().as_vec2() * scaling)
                                    .unwrap_or(uinode_rect.max);
                                if *flip_x {
                                    core::mem::swap(&mut uinode_rect.max.x, &mut uinode_rect.min.x);
                                    positions_diff[0].x *= -1.;
                                    positions_diff[1].x *= -1.;
                                    positions_diff[2].x *= -1.;
                                    positions_diff[3].x *= -1.;
                                }
                                if *flip_y {
                                    core::mem::swap(&mut uinode_rect.max.y, &mut uinode_rect.min.y);
                                    positions_diff[0].y *= -1.;
                                    positions_diff[1].y *= -1.;
                                    positions_diff[2].y *= -1.;
                                    positions_diff[3].y *= -1.;
                                }
                                [
                                    Vec2::new(
                                        uinode_rect.min.x + positions_diff[0].x,
                                        uinode_rect.min.y + positions_diff[0].y,
                                    ),
                                    Vec2::new(
                                        uinode_rect.max.x + positions_diff[1].x,
                                        uinode_rect.min.y + positions_diff[1].y,
                                    ),
                                    Vec2::new(
                                        uinode_rect.max.x + positions_diff[2].x,
                                        uinode_rect.max.y + positions_diff[2].y,
                                    ),
                                    Vec2::new(
                                        uinode_rect.min.x + positions_diff[3].x,
                                        uinode_rect.max.y + positions_diff[3].y,
                                    ),
                                ]
                                .map(|pos| pos / atlas_extent)
                            };

                            let color = extracted_uinode.color.to_f32_array();
                            if *node_type == NodeType::Border {
                                flags |= shader_flags::BORDER;
                            }

                            for i in 0..4 {
                                ui_meta.vertices.push(UiVertex {
                                    position: positions_clipped[i].into(),
                                    uv: uvs[i].into(),
                                    color,
                                    flags: flags | shader_flags::CORNERS[i],
                                    radius: [
                                        border_radius.top_left,
                                        border_radius.top_right,
                                        border_radius.bottom_right,
                                        border_radius.bottom_left,
                                    ],
                                    border: [border.left, border.top, border.right, border.bottom],
                                    size: rect_size.xy().into(),
                                    point: points[i].into(),
                                });
                            }

                            for &i in &QUAD_INDICES {
                                ui_meta.indices.push(indices_index + i as u32);
                            }

                            vertices_index += 6;
                            indices_index += 4;
                        }
                        ExtractedUiItem::Glyphs { range } => {
                            let image = gpu_images
                                .get(extracted_uinode.image)
                                .expect("Image was checked during batching and should still exist");

                            let atlas_extent = image.size_2d().as_vec2();

                            let color = extracted_uinode.color.to_f32_array();
                            for glyph in &extracted_uinodes.glyphs[range.clone()] {
                                let glyph_rect = glyph.rect;
                                let size = glyph.rect.size();

                                let rect_size = glyph_rect.size().extend(1.0);

                                // Specify the corners of the glyph
                                let positions = QUAD_VERTEX_POSITIONS.map(|pos| {
                                    (glyph.transform * (pos * rect_size).extend(1.)).xyz()
                                });

                                let positions_diff = if let Some(clip) = extracted_uinode.clip {
                                    [
                                        Vec2::new(
                                            f32::max(clip.min.x - positions[0].x, 0.),
                                            f32::max(clip.min.y - positions[0].y, 0.),
                                        ),
                                        Vec2::new(
                                            f32::min(clip.max.x - positions[1].x, 0.),
                                            f32::max(clip.min.y - positions[1].y, 0.),
                                        ),
                                        Vec2::new(
                                            f32::min(clip.max.x - positions[2].x, 0.),
                                            f32::min(clip.max.y - positions[2].y, 0.),
                                        ),
                                        Vec2::new(
                                            f32::max(clip.min.x - positions[3].x, 0.),
                                            f32::min(clip.max.y - positions[3].y, 0.),
                                        ),
                                    ]
                                } else {
                                    [Vec2::ZERO; 4]
                                };

                                let positions_clipped = [
                                    positions[0] + positions_diff[0].extend(0.),
                                    positions[1] + positions_diff[1].extend(0.),
                                    positions[2] + positions_diff[2].extend(0.),
                                    positions[3] + positions_diff[3].extend(0.),
                                ];

                                // cull nodes that are completely clipped
                                let transformed_rect_size =
                                    glyph.transform.transform_vector3(rect_size);
                                if positions_diff[0].x - positions_diff[1].x
                                    >= transformed_rect_size.x.abs()
                                    || positions_diff[1].y - positions_diff[2].y
                                        >= transformed_rect_size.y.abs()
                                {
                                    continue;
                                }

                                let uvs = [
                                    Vec2::new(
                                        glyph.rect.min.x + positions_diff[0].x,
                                        glyph.rect.min.y + positions_diff[0].y,
                                    ),
                                    Vec2::new(
                                        glyph.rect.max.x + positions_diff[1].x,
                                        glyph.rect.min.y + positions_diff[1].y,
                                    ),
                                    Vec2::new(
                                        glyph.rect.max.x + positions_diff[2].x,
                                        glyph.rect.max.y + positions_diff[2].y,
                                    ),
                                    Vec2::new(
                                        glyph.rect.min.x + positions_diff[3].x,
                                        glyph.rect.max.y + positions_diff[3].y,
                                    ),
                                ]
                                .map(|pos| pos / atlas_extent);

                                for i in 0..4 {
                                    ui_meta.vertices.push(UiVertex {
                                        position: positions_clipped[i].into(),
                                        uv: uvs[i].into(),
                                        color,
                                        flags: shader_flags::TEXTURED | shader_flags::CORNERS[i],
                                        radius: [0.0; 4],
                                        border: [0.0; 4],
                                        size: size.into(),
                                        point: [0.0; 2],
                                    });
                                }

                                for &i in &QUAD_INDICES {
                                    ui_meta.indices.push(indices_index + i as u32);
                                }

                                vertices_index += 6;
                                indices_index += 4;
                            }
                        }
                    }
                    existing_batch.unwrap().1.range.end = vertices_index;
                    ui_phase.items[batch_item_index].batch_range_mut().end += 1;
                } else {
                    batch_image_handle = AssetId::invalid();
                }
            }
        }

        ui_meta.vertices.write_buffer(&render_device, &render_queue);
        ui_meta.indices.write_buffer(&render_device, &render_queue);
        *previous_len = batches.len();
        commands.try_insert_batch(batches);
    }
    extracted_uinodes.clear();
}<|MERGE_RESOLUTION|>--- conflicted
+++ resolved
@@ -989,16 +989,8 @@
         transparent_phase.add(TransparentUi {
             draw_function,
             pipeline,
-<<<<<<< HEAD
-            entity: (extracted_uinode.render_entity, extracted_uinode.main_entity),
-            sort_key: (
-                FloatOrd(extracted_uinode.stack_index as f32 + stack_z_offsets::NODE),
-                extracted_uinode.render_entity.index(),
-            ),
-=======
             entity: (entity, extracted_uinode.main_entity),
             sort_key: FloatOrd(extracted_uinode.stack_index as f32 + stack_z_offsets::NODE),
->>>>>>> a090e2fd
             index,
             // batch_range will be calculated in prepare_uinodes
             batch_range: 0..0,
