pub mod box_shadow;
mod pipeline;
mod render_pass;
mod ui_material_pipeline;
pub mod ui_texture_slice_pipeline;

#[cfg(feature = "bevy_ui_debug")]
mod debug_overlay;

use crate::widget::{ImageNode, ViewportNode};
use crate::{
    BackgroundColor, BorderColor, BoxShadowSamples, CalculatedClip, ComputedNode,
    ComputedNodeTarget, Outline, ResolvedBorderRadius, TextShadow, UiAntiAlias,
};
use bevy_app::prelude::*;
use bevy_asset::{load_internal_asset, weak_handle, AssetEvent, AssetId, Assets, Handle};
use bevy_color::{Alpha, ColorToComponents, LinearRgba};
use bevy_core_pipeline::core_2d::graph::{Core2d, Node2d};
use bevy_core_pipeline::core_3d::graph::{Core3d, Node3d};
use bevy_core_pipeline::{core_2d::Camera2d, core_3d::Camera3d};
use bevy_ecs::prelude::*;
use bevy_ecs::system::SystemParam;
use bevy_image::prelude::*;
use bevy_math::{FloatOrd, Mat4, Rect, UVec4, Vec2, Vec3, Vec3Swizzles, Vec4Swizzles};
use bevy_render::render_graph::{NodeRunError, RenderGraphContext};
use bevy_render::render_phase::ViewSortedRenderPhases;
use bevy_render::renderer::RenderContext;
use bevy_render::sync_world::MainEntity;
use bevy_render::texture::TRANSPARENT_IMAGE_HANDLE;
use bevy_render::view::RetainedViewEntity;
use bevy_render::{
    camera::Camera,
    render_asset::RenderAssets,
    render_graph::{Node as RenderGraphNode, RenderGraph},
    render_phase::{sort_phase_system, AddRenderCommand, DrawFunctions},
    render_resource::*,
    renderer::{RenderDevice, RenderQueue},
    view::{ExtractedView, ViewUniforms},
    Extract, RenderApp, RenderSystems,
};
use bevy_render::{
    render_phase::{PhaseItem, PhaseItemExtraIndex},
    sync_world::{RenderEntity, TemporaryRenderEntity},
    texture::GpuImage,
    view::InheritedVisibility,
    ExtractSchedule, Render,
};
use bevy_sprite::{BorderRect, SpriteAssetEvents};
#[cfg(feature = "bevy_ui_debug")]
pub use debug_overlay::UiDebugOptions;

use crate::{Display, Node};
use bevy_platform::collections::{HashMap, HashSet};
use bevy_text::{
    ComputedTextBlock, PositionedGlyph, TextBackgroundColor, TextColor, TextLayoutInfo,
};
use bevy_transform::components::GlobalTransform;
use box_shadow::BoxShadowPlugin;
use bytemuck::{Pod, Zeroable};
use core::ops::Range;
use graph::{NodeUi, SubGraphUi};
pub use pipeline::*;
pub use render_pass::*;
pub use ui_material_pipeline::*;
use ui_texture_slice_pipeline::UiTextureSlicerPlugin;

pub mod graph {
    use bevy_render::render_graph::{RenderLabel, RenderSubGraph};

    #[derive(Debug, Hash, PartialEq, Eq, Clone, RenderSubGraph)]
    pub struct SubGraphUi;

    #[derive(Debug, Hash, PartialEq, Eq, Clone, RenderLabel)]
    pub enum NodeUi {
        UiPass,
    }
}

/// Z offsets of "extracted nodes" for a given entity. These exist to allow rendering multiple "extracted nodes"
/// for a given source entity (ex: render both a background color _and_ a custom material for a given node).
///
/// When possible these offsets should be defined in _this_ module to ensure z-index coordination across contexts.
/// When this is _not_ possible, pick a suitably unique index unlikely to clash with other things (ex: `0.1826823` not `0.1`).
///
/// Offsets should be unique for a given node entity to avoid z fighting.
/// These should pretty much _always_ be larger than -0.5 and smaller than 0.5 to avoid clipping into nodes
/// above / below the current node in the stack.
///
/// A z-index of 0.0 is the baseline, which is used as the primary "background color" of the node.
///
/// Note that nodes "stack" on each other, so a negative offset on the node above could clip _into_
/// a positive offset on a node below.
pub mod stack_z_offsets {
    pub const BOX_SHADOW: f32 = -0.1;
    pub const TEXTURE_SLICE: f32 = 0.0;
    pub const NODE: f32 = 0.0;
    pub const MATERIAL: f32 = 0.18267;
}

pub const UI_SHADER_HANDLE: Handle<Shader> = weak_handle!("7d190d05-545b-42f5-bd85-22a0da85b0f6");

#[derive(Debug, Hash, PartialEq, Eq, Clone, SystemSet)]
pub enum RenderUiSystems {
    ExtractCameraViews,
    ExtractBoxShadows,
    ExtractBackgrounds,
    ExtractImages,
    ExtractTextureSlice,
    ExtractBorders,
    ExtractViewportNodes,
    ExtractTextBackgrounds,
    ExtractTextShadows,
    ExtractText,
    ExtractDebug,
}

/// Deprecated alias for [`RenderUiSystems`].
#[deprecated(since = "0.17.0", note = "Renamed to `RenderUiSystems`.")]
pub type RenderUiSystem = RenderUiSystems;

pub fn build_ui_render(app: &mut App) {
    load_internal_asset!(app, UI_SHADER_HANDLE, "ui.wgsl", Shader::from_wgsl);

    let Some(render_app) = app.get_sub_app_mut(RenderApp) else {
        return;
    };

    render_app
        .init_resource::<SpecializedRenderPipelines<UiPipeline>>()
        .init_resource::<ImageNodeBindGroups>()
        .init_resource::<UiMeta>()
        .init_resource::<ExtractedUiNodes>()
        .allow_ambiguous_resource::<ExtractedUiNodes>()
        .init_resource::<DrawFunctions<TransparentUi>>()
        .init_resource::<ViewSortedRenderPhases<TransparentUi>>()
        .add_render_command::<TransparentUi, DrawUi>()
        .configure_sets(
            ExtractSchedule,
            (
<<<<<<< HEAD
                RenderUiSystems::ExtractCameraViews,
                RenderUiSystems::ExtractBoxShadows,
                RenderUiSystems::ExtractBackgrounds,
                RenderUiSystems::ExtractImages,
                RenderUiSystems::ExtractTextureSlice,
                RenderUiSystems::ExtractBorders,
                RenderUiSystems::ExtractTextShadows,
                RenderUiSystems::ExtractText,
                RenderUiSystems::ExtractDebug,
=======
                RenderUiSystem::ExtractCameraViews,
                RenderUiSystem::ExtractBoxShadows,
                RenderUiSystem::ExtractBackgrounds,
                RenderUiSystem::ExtractImages,
                RenderUiSystem::ExtractTextureSlice,
                RenderUiSystem::ExtractBorders,
                RenderUiSystem::ExtractTextBackgrounds,
                RenderUiSystem::ExtractTextShadows,
                RenderUiSystem::ExtractText,
                RenderUiSystem::ExtractDebug,
>>>>>>> 775fae5b
            )
                .chain(),
        )
        .add_systems(
            ExtractSchedule,
            (
<<<<<<< HEAD
                extract_ui_camera_view.in_set(RenderUiSystems::ExtractCameraViews),
                extract_uinode_background_colors.in_set(RenderUiSystems::ExtractBackgrounds),
                extract_uinode_images.in_set(RenderUiSystems::ExtractImages),
                extract_uinode_borders.in_set(RenderUiSystems::ExtractBorders),
                extract_text_shadows.in_set(RenderUiSystems::ExtractTextShadows),
                extract_text_sections.in_set(RenderUiSystems::ExtractText),
=======
                extract_ui_camera_view.in_set(RenderUiSystem::ExtractCameraViews),
                extract_uinode_background_colors.in_set(RenderUiSystem::ExtractBackgrounds),
                extract_uinode_images.in_set(RenderUiSystem::ExtractImages),
                extract_uinode_borders.in_set(RenderUiSystem::ExtractBorders),
                extract_viewport_nodes.in_set(RenderUiSystem::ExtractViewportNodes),
                extract_text_background_colors.in_set(RenderUiSystem::ExtractTextBackgrounds),
                extract_text_shadows.in_set(RenderUiSystem::ExtractTextShadows),
                extract_text_sections.in_set(RenderUiSystem::ExtractText),
>>>>>>> 775fae5b
                #[cfg(feature = "bevy_ui_debug")]
                debug_overlay::extract_debug_overlay.in_set(RenderUiSystems::ExtractDebug),
            ),
        )
        .add_systems(
            Render,
            (
                queue_uinodes.in_set(RenderSystems::Queue),
                sort_phase_system::<TransparentUi>.in_set(RenderSystems::PhaseSort),
                prepare_uinodes.in_set(RenderSystems::PrepareBindGroups),
            ),
        );

    // Render graph
    let ui_graph_2d = get_ui_graph(render_app);
    let ui_graph_3d = get_ui_graph(render_app);
    let mut graph = render_app.world_mut().resource_mut::<RenderGraph>();

    if let Some(graph_2d) = graph.get_sub_graph_mut(Core2d) {
        graph_2d.add_sub_graph(SubGraphUi, ui_graph_2d);
        graph_2d.add_node(NodeUi::UiPass, RunUiSubgraphOnUiViewNode);
        graph_2d.add_node_edge(Node2d::EndMainPass, NodeUi::UiPass);
        graph_2d.add_node_edge(Node2d::EndMainPassPostProcessing, NodeUi::UiPass);
        graph_2d.add_node_edge(NodeUi::UiPass, Node2d::Upscaling);
    }

    if let Some(graph_3d) = graph.get_sub_graph_mut(Core3d) {
        graph_3d.add_sub_graph(SubGraphUi, ui_graph_3d);
        graph_3d.add_node(NodeUi::UiPass, RunUiSubgraphOnUiViewNode);
        graph_3d.add_node_edge(Node3d::EndMainPass, NodeUi::UiPass);
        graph_3d.add_node_edge(Node3d::EndMainPassPostProcessing, NodeUi::UiPass);
        graph_3d.add_node_edge(NodeUi::UiPass, Node3d::Upscaling);
    }

    app.add_plugins(UiTextureSlicerPlugin);
    app.add_plugins(BoxShadowPlugin);
}

fn get_ui_graph(render_app: &mut SubApp) -> RenderGraph {
    let ui_pass_node = UiPassNode::new(render_app.world_mut());
    let mut ui_graph = RenderGraph::default();
    ui_graph.add_node(NodeUi::UiPass, ui_pass_node);
    ui_graph
}

pub struct ExtractedUiNode {
    pub stack_index: u32,
    pub color: LinearRgba,
    pub rect: Rect,
    pub image: AssetId<Image>,
    pub clip: Option<Rect>,
    /// Render world entity of the extracted camera corresponding to this node's target camera.
    pub extracted_camera_entity: Entity,
    pub item: ExtractedUiItem,
    pub main_entity: MainEntity,
    pub render_entity: Entity,
}

/// The type of UI node.
/// This is used to determine how to render the UI node.
#[derive(Clone, Copy, Debug, PartialEq)]
pub enum NodeType {
    Rect,
    Border,
}

pub enum ExtractedUiItem {
    Node {
        atlas_scaling: Option<Vec2>,
        flip_x: bool,
        flip_y: bool,
        /// Border radius of the UI node.
        /// Ordering: top left, top right, bottom right, bottom left.
        border_radius: ResolvedBorderRadius,
        /// Border thickness of the UI node.
        /// Ordering: left, top, right, bottom.
        border: BorderRect,
        node_type: NodeType,
        transform: Mat4,
    },
    /// A contiguous sequence of text glyphs from the same section
    Glyphs {
        /// Indices into [`ExtractedUiNodes::glyphs`]
        range: Range<usize>,
    },
}

pub struct ExtractedGlyph {
    pub transform: Mat4,
    pub rect: Rect,
}

#[derive(Resource, Default)]
pub struct ExtractedUiNodes {
    pub uinodes: Vec<ExtractedUiNode>,
    pub glyphs: Vec<ExtractedGlyph>,
}

impl ExtractedUiNodes {
    pub fn clear(&mut self) {
        self.uinodes.clear();
        self.glyphs.clear();
    }
}

#[derive(SystemParam)]
pub struct UiCameraMap<'w, 's> {
    mapping: Query<'w, 's, RenderEntity>,
}

impl<'w, 's> UiCameraMap<'w, 's> {
    /// Get the default camera and create the mapper
    pub fn get_mapper(&'w self) -> UiCameraMapper<'w, 's> {
        UiCameraMapper {
            mapping: &self.mapping,
            camera_entity: Entity::PLACEHOLDER,
            render_entity: Entity::PLACEHOLDER,
        }
    }
}

pub struct UiCameraMapper<'w, 's> {
    mapping: &'w Query<'w, 's, RenderEntity>,
    camera_entity: Entity,
    render_entity: Entity,
}

impl<'w, 's> UiCameraMapper<'w, 's> {
    /// Returns the render entity corresponding to the given `UiTargetCamera` or the default camera if `None`.
    pub fn map(&mut self, computed_target: &ComputedNodeTarget) -> Option<Entity> {
        let camera_entity = computed_target.camera;
        if self.camera_entity != camera_entity {
            let Ok(new_render_camera_entity) = self.mapping.get(camera_entity) else {
                return None;
            };
            self.render_entity = new_render_camera_entity;
            self.camera_entity = camera_entity;
        }

        Some(self.render_entity)
    }

    pub fn current_camera(&self) -> Entity {
        self.camera_entity
    }
}

/// A [`RenderGraphNode`] that executes the UI rendering subgraph on the UI
/// view.
struct RunUiSubgraphOnUiViewNode;

impl RenderGraphNode for RunUiSubgraphOnUiViewNode {
    fn run<'w>(
        &self,
        graph: &mut RenderGraphContext,
        _: &mut RenderContext<'w>,
        world: &'w World,
    ) -> Result<(), NodeRunError> {
        // Fetch the UI view.
        let Some(mut render_views) = world.try_query::<&UiCameraView>() else {
            return Ok(());
        };
        let Ok(default_camera_view) = render_views.get(world, graph.view_entity()) else {
            return Ok(());
        };

        // Run the subgraph on the UI view.
        graph.run_sub_graph(SubGraphUi, vec![], Some(default_camera_view.0))?;
        Ok(())
    }
}

pub fn extract_uinode_background_colors(
    mut commands: Commands,
    mut extracted_uinodes: ResMut<ExtractedUiNodes>,
    uinode_query: Extract<
        Query<(
            Entity,
            &ComputedNode,
            &GlobalTransform,
            &InheritedVisibility,
            Option<&CalculatedClip>,
            &ComputedNodeTarget,
            &BackgroundColor,
        )>,
    >,
    camera_map: Extract<UiCameraMap>,
) {
    let mut camera_mapper = camera_map.get_mapper();

    for (entity, uinode, transform, inherited_visibility, clip, camera, background_color) in
        &uinode_query
    {
        // Skip invisible backgrounds
        if !inherited_visibility.get()
            || background_color.0.is_fully_transparent()
            || uinode.is_empty()
        {
            continue;
        }

        let Some(extracted_camera_entity) = camera_mapper.map(camera) else {
            continue;
        };

        extracted_uinodes.uinodes.push(ExtractedUiNode {
            render_entity: commands.spawn(TemporaryRenderEntity).id(),
            stack_index: uinode.stack_index,
            color: background_color.0.into(),
            rect: Rect {
                min: Vec2::ZERO,
                max: uinode.size,
            },
            clip: clip.map(|clip| clip.clip),
            image: AssetId::default(),
            extracted_camera_entity,
            item: ExtractedUiItem::Node {
                atlas_scaling: None,
                transform: transform.compute_matrix(),
                flip_x: false,
                flip_y: false,
                border: uinode.border(),
                border_radius: uinode.border_radius(),
                node_type: NodeType::Rect,
            },
            main_entity: entity.into(),
        });
    }
}

pub fn extract_uinode_images(
    mut commands: Commands,
    mut extracted_uinodes: ResMut<ExtractedUiNodes>,
    texture_atlases: Extract<Res<Assets<TextureAtlasLayout>>>,
    uinode_query: Extract<
        Query<(
            Entity,
            &ComputedNode,
            &GlobalTransform,
            &InheritedVisibility,
            Option<&CalculatedClip>,
            &ComputedNodeTarget,
            &ImageNode,
        )>,
    >,
    camera_map: Extract<UiCameraMap>,
) {
    let mut camera_mapper = camera_map.get_mapper();
    for (entity, uinode, transform, inherited_visibility, clip, camera, image) in &uinode_query {
        // Skip invisible images
        if !inherited_visibility.get()
            || image.color.is_fully_transparent()
            || image.image.id() == TRANSPARENT_IMAGE_HANDLE.id()
            || image.image_mode.uses_slices()
            || uinode.is_empty()
        {
            continue;
        }

        let Some(extracted_camera_entity) = camera_mapper.map(camera) else {
            continue;
        };

        let atlas_rect = image
            .texture_atlas
            .as_ref()
            .and_then(|s| s.texture_rect(&texture_atlases))
            .map(|r| r.as_rect());

        let mut rect = match (atlas_rect, image.rect) {
            (None, None) => Rect {
                min: Vec2::ZERO,
                max: uinode.size,
            },
            (None, Some(image_rect)) => image_rect,
            (Some(atlas_rect), None) => atlas_rect,
            (Some(atlas_rect), Some(mut image_rect)) => {
                image_rect.min += atlas_rect.min;
                image_rect.max += atlas_rect.min;
                image_rect
            }
        };

        let atlas_scaling = if atlas_rect.is_some() || image.rect.is_some() {
            let atlas_scaling = uinode.size() / rect.size();
            rect.min *= atlas_scaling;
            rect.max *= atlas_scaling;
            Some(atlas_scaling)
        } else {
            None
        };

        extracted_uinodes.uinodes.push(ExtractedUiNode {
            render_entity: commands.spawn(TemporaryRenderEntity).id(),
            stack_index: uinode.stack_index,
            color: image.color.into(),
            rect,
            clip: clip.map(|clip| clip.clip),
            image: image.image.id(),
            extracted_camera_entity,
            item: ExtractedUiItem::Node {
                atlas_scaling,
                transform: transform.compute_matrix(),
                flip_x: image.flip_x,
                flip_y: image.flip_y,
                border: uinode.border,
                border_radius: uinode.border_radius,
                node_type: NodeType::Rect,
            },
            main_entity: entity.into(),
        });
    }
}

pub fn extract_uinode_borders(
    mut commands: Commands,
    mut extracted_uinodes: ResMut<ExtractedUiNodes>,
    uinode_query: Extract<
        Query<(
            Entity,
            &Node,
            &ComputedNode,
            &GlobalTransform,
            &InheritedVisibility,
            Option<&CalculatedClip>,
            &ComputedNodeTarget,
            AnyOf<(&BorderColor, &Outline)>,
        )>,
    >,
    camera_map: Extract<UiCameraMap>,
) {
    let image = AssetId::<Image>::default();
    let mut camera_mapper = camera_map.get_mapper();

    for (
        entity,
        node,
        computed_node,
        global_transform,
        inherited_visibility,
        maybe_clip,
        camera,
        (maybe_border_color, maybe_outline),
    ) in &uinode_query
    {
        // Skip invisible borders and removed nodes
        if !inherited_visibility.get() || node.display == Display::None {
            continue;
        }

        let Some(extracted_camera_entity) = camera_mapper.map(camera) else {
            continue;
        };

        // Don't extract borders with zero width along all edges
        if computed_node.border() != BorderRect::ZERO {
            if let Some(border_color) = maybe_border_color.filter(|bc| !bc.0.is_fully_transparent())
            {
                extracted_uinodes.uinodes.push(ExtractedUiNode {
                    stack_index: computed_node.stack_index,
                    color: border_color.0.into(),
                    rect: Rect {
                        max: computed_node.size(),
                        ..Default::default()
                    },
                    image,
                    clip: maybe_clip.map(|clip| clip.clip),
                    extracted_camera_entity,
                    item: ExtractedUiItem::Node {
                        atlas_scaling: None,
                        transform: global_transform.compute_matrix(),
                        flip_x: false,
                        flip_y: false,
                        border: computed_node.border(),
                        border_radius: computed_node.border_radius(),
                        node_type: NodeType::Border,
                    },
                    main_entity: entity.into(),
                    render_entity: commands.spawn(TemporaryRenderEntity).id(),
                });
            }
        }

        if computed_node.outline_width() <= 0. {
            continue;
        }

        if let Some(outline) = maybe_outline.filter(|outline| !outline.color.is_fully_transparent())
        {
            let outline_size = computed_node.outlined_node_size();
            extracted_uinodes.uinodes.push(ExtractedUiNode {
                render_entity: commands.spawn(TemporaryRenderEntity).id(),
                stack_index: computed_node.stack_index,
                color: outline.color.into(),
                rect: Rect {
                    max: outline_size,
                    ..Default::default()
                },
                image,
                clip: maybe_clip.map(|clip| clip.clip),
                extracted_camera_entity,
                item: ExtractedUiItem::Node {
                    transform: global_transform.compute_matrix(),
                    atlas_scaling: None,
                    flip_x: false,
                    flip_y: false,
                    border: BorderRect::all(computed_node.outline_width()),
                    border_radius: computed_node.outline_radius(),
                    node_type: NodeType::Border,
                },
                main_entity: entity.into(),
            });
        }
    }
}

/// The UI camera is "moved back" by this many units (plus the [`UI_CAMERA_TRANSFORM_OFFSET`]) and also has a view
/// distance of this many units. This ensures that with a left-handed projection,
/// as ui elements are "stacked on top of each other", they are within the camera's view
/// and have room to grow.
// TODO: Consider computing this value at runtime based on the maximum z-value.
const UI_CAMERA_FAR: f32 = 1000.0;

// This value is subtracted from the far distance for the camera's z-position to ensure nodes at z == 0.0 are rendered
// TODO: Evaluate if we still need this.
const UI_CAMERA_TRANSFORM_OFFSET: f32 = -0.1;

/// The ID of the subview associated with a camera on which UI is to be drawn.
///
/// When UI is present, cameras extract to two views: the main 2D/3D one and a
/// UI one. The main 2D or 3D camera gets subview 0, and the corresponding UI
/// camera gets this subview, 1.
const UI_CAMERA_SUBVIEW: u32 = 1;

/// A render-world component that lives on the main render target view and
/// specifies the corresponding UI view.
///
/// For example, if UI is being rendered to a 3D camera, this component lives on
/// the 3D camera and contains the entity corresponding to the UI view.
#[derive(Component)]
/// Entity id of the temporary render entity with the corresponding extracted UI view.
pub struct UiCameraView(pub Entity);

/// A render-world component that lives on the UI view and specifies the
/// corresponding main render target view.
///
/// For example, if the UI is being rendered to a 3D camera, this component
/// lives on the UI view and contains the entity corresponding to the 3D camera.
///
/// This is the inverse of [`UiCameraView`].
#[derive(Component)]
pub struct UiViewTarget(pub Entity);

/// Extracts all UI elements associated with a camera into the render world.
pub fn extract_ui_camera_view(
    mut commands: Commands,
    mut transparent_render_phases: ResMut<ViewSortedRenderPhases<TransparentUi>>,
    query: Extract<
        Query<
            (
                Entity,
                RenderEntity,
                &Camera,
                Option<&UiAntiAlias>,
                Option<&BoxShadowSamples>,
            ),
            Or<(With<Camera2d>, With<Camera3d>)>,
        >,
    >,
    mut live_entities: Local<HashSet<RetainedViewEntity>>,
) {
    live_entities.clear();

    for (main_entity, render_entity, camera, ui_anti_alias, shadow_samples) in &query {
        // ignore inactive cameras
        if !camera.is_active {
            commands
                .get_entity(render_entity)
                .expect("Camera entity wasn't synced.")
                .remove::<(UiCameraView, UiAntiAlias, BoxShadowSamples)>();
            continue;
        }

        if let Some(physical_viewport_rect) = camera.physical_viewport_rect() {
            // use a projection matrix with the origin in the top left instead of the bottom left that comes with OrthographicProjection
            let projection_matrix = Mat4::orthographic_rh(
                0.0,
                physical_viewport_rect.width() as f32,
                physical_viewport_rect.height() as f32,
                0.0,
                0.0,
                UI_CAMERA_FAR,
            );
            // We use `UI_CAMERA_SUBVIEW` here so as not to conflict with the
            // main 3D or 2D camera, which will have subview index 0.
            let retained_view_entity =
                RetainedViewEntity::new(main_entity.into(), None, UI_CAMERA_SUBVIEW);
            // Creates the UI view.
            let ui_camera_view = commands
                .spawn((
                    ExtractedView {
                        retained_view_entity,
                        clip_from_view: projection_matrix,
                        world_from_view: GlobalTransform::from_xyz(
                            0.0,
                            0.0,
                            UI_CAMERA_FAR + UI_CAMERA_TRANSFORM_OFFSET,
                        ),
                        clip_from_world: None,
                        hdr: camera.hdr,
                        viewport: UVec4::from((
                            physical_viewport_rect.min,
                            physical_viewport_rect.size(),
                        )),
                        color_grading: Default::default(),
                    },
                    // Link to the main camera view.
                    UiViewTarget(render_entity),
                    TemporaryRenderEntity,
                ))
                .id();

            let mut entity_commands = commands
                .get_entity(render_entity)
                .expect("Camera entity wasn't synced.");
            // Link from the main 2D/3D camera view to the UI view.
            entity_commands.insert(UiCameraView(ui_camera_view));
            if let Some(ui_anti_alias) = ui_anti_alias {
                entity_commands.insert(*ui_anti_alias);
            }
            if let Some(shadow_samples) = shadow_samples {
                entity_commands.insert(*shadow_samples);
            }
            transparent_render_phases.insert_or_clear(retained_view_entity);

            live_entities.insert(retained_view_entity);
        }
    }

    transparent_render_phases.retain(|entity, _| live_entities.contains(entity));
}

pub fn extract_viewport_nodes(
    mut commands: Commands,
    mut extracted_uinodes: ResMut<ExtractedUiNodes>,
    camera_query: Extract<Query<&Camera>>,
    uinode_query: Extract<
        Query<(
            Entity,
            &ComputedNode,
            &GlobalTransform,
            &InheritedVisibility,
            Option<&CalculatedClip>,
            &ComputedNodeTarget,
            &ViewportNode,
        )>,
    >,
    camera_map: Extract<UiCameraMap>,
) {
    let mut camera_mapper = camera_map.get_mapper();
    for (entity, uinode, transform, inherited_visibility, clip, camera, viewport_node) in
        &uinode_query
    {
        // Skip invisible images
        if !inherited_visibility.get() || uinode.is_empty() {
            continue;
        }

        let Some(extracted_camera_entity) = camera_mapper.map(camera) else {
            continue;
        };

        let Some(image) = camera_query
            .get(viewport_node.camera)
            .ok()
            .and_then(|camera| camera.target.as_image())
        else {
            continue;
        };

        extracted_uinodes.uinodes.push(ExtractedUiNode {
            render_entity: commands.spawn(TemporaryRenderEntity).id(),
            stack_index: uinode.stack_index,
            color: LinearRgba::WHITE,
            rect: Rect {
                min: Vec2::ZERO,
                max: uinode.size,
            },
            clip: clip.map(|clip| clip.clip),
            image: image.id(),
            extracted_camera_entity,
            item: ExtractedUiItem::Node {
                atlas_scaling: None,
                transform: transform.compute_matrix(),
                flip_x: false,
                flip_y: false,
                border: uinode.border(),
                border_radius: uinode.border_radius(),
                node_type: NodeType::Rect,
            },
            main_entity: entity.into(),
        });
    }
}

pub fn extract_text_sections(
    mut commands: Commands,
    mut extracted_uinodes: ResMut<ExtractedUiNodes>,
    texture_atlases: Extract<Res<Assets<TextureAtlasLayout>>>,
    uinode_query: Extract<
        Query<(
            Entity,
            &ComputedNode,
            &GlobalTransform,
            &InheritedVisibility,
            Option<&CalculatedClip>,
            &ComputedNodeTarget,
            &ComputedTextBlock,
            &TextLayoutInfo,
        )>,
    >,
    text_styles: Extract<Query<&TextColor>>,
    camera_map: Extract<UiCameraMap>,
) {
    let mut start = extracted_uinodes.glyphs.len();
    let mut end = start + 1;

    let mut camera_mapper = camera_map.get_mapper();
    for (
        entity,
        uinode,
        global_transform,
        inherited_visibility,
        clip,
        camera,
        computed_block,
        text_layout_info,
    ) in &uinode_query
    {
        // Skip if not visible or if size is set to zero (e.g. when a parent is set to `Display::None`)
        if !inherited_visibility.get() || uinode.is_empty() {
            continue;
        }

        let Some(extracted_camera_entity) = camera_mapper.map(camera) else {
            continue;
        };

        let transform = global_transform.affine()
            * bevy_math::Affine3A::from_translation((-0.5 * uinode.size()).extend(0.));

        for (
            i,
            PositionedGlyph {
                position,
                atlas_info,
                span_index,
                ..
            },
        ) in text_layout_info.glyphs.iter().enumerate()
        {
            let rect = texture_atlases
                .get(&atlas_info.texture_atlas)
                .unwrap()
                .textures[atlas_info.location.glyph_index]
                .as_rect();
            extracted_uinodes.glyphs.push(ExtractedGlyph {
                transform: transform * Mat4::from_translation(position.extend(0.)),
                rect,
            });

            if text_layout_info.glyphs.get(i + 1).is_none_or(|info| {
                info.span_index != *span_index || info.atlas_info.texture != atlas_info.texture
            }) {
                let color = text_styles
                    .get(
                        computed_block
                            .entities()
                            .get(*span_index)
                            .map(|t| t.entity)
                            .unwrap_or(Entity::PLACEHOLDER),
                    )
                    .map(|text_color| LinearRgba::from(text_color.0))
                    .unwrap_or_default();
                extracted_uinodes.uinodes.push(ExtractedUiNode {
                    render_entity: commands.spawn(TemporaryRenderEntity).id(),
                    stack_index: uinode.stack_index,
                    color,
                    image: atlas_info.texture.id(),
                    clip: clip.map(|clip| clip.clip),
                    extracted_camera_entity,
                    rect,
                    item: ExtractedUiItem::Glyphs { range: start..end },
                    main_entity: entity.into(),
                });
                start = end;
            }

            end += 1;
        }
    }
}

pub fn extract_text_shadows(
    mut commands: Commands,
    mut extracted_uinodes: ResMut<ExtractedUiNodes>,
    texture_atlases: Extract<Res<Assets<TextureAtlasLayout>>>,
    uinode_query: Extract<
        Query<(
            Entity,
            &ComputedNode,
            &ComputedNodeTarget,
            &GlobalTransform,
            &InheritedVisibility,
            Option<&CalculatedClip>,
            &TextLayoutInfo,
            &TextShadow,
        )>,
    >,
    camera_map: Extract<UiCameraMap>,
) {
    let mut start = extracted_uinodes.glyphs.len();
    let mut end = start + 1;

    let mut camera_mapper = camera_map.get_mapper();
    for (
        entity,
        uinode,
        target,
        global_transform,
        inherited_visibility,
        clip,
        text_layout_info,
        shadow,
    ) in &uinode_query
    {
        // Skip if not visible or if size is set to zero (e.g. when a parent is set to `Display::None`)
        if !inherited_visibility.get() || uinode.is_empty() {
            continue;
        }

        let Some(extracted_camera_entity) = camera_mapper.map(target) else {
            continue;
        };

        let transform = global_transform.affine()
            * Mat4::from_translation(
                (-0.5 * uinode.size() + shadow.offset / uinode.inverse_scale_factor()).extend(0.),
            );

        for (
            i,
            PositionedGlyph {
                position,
                atlas_info,
                span_index,
                ..
            },
        ) in text_layout_info.glyphs.iter().enumerate()
        {
            let rect = texture_atlases
                .get(&atlas_info.texture_atlas)
                .unwrap()
                .textures[atlas_info.location.glyph_index]
                .as_rect();
            extracted_uinodes.glyphs.push(ExtractedGlyph {
                transform: transform * Mat4::from_translation(position.extend(0.)),
                rect,
            });

            if text_layout_info.glyphs.get(i + 1).is_none_or(|info| {
                info.span_index != *span_index || info.atlas_info.texture != atlas_info.texture
            }) {
                extracted_uinodes.uinodes.push(ExtractedUiNode {
                    render_entity: commands.spawn(TemporaryRenderEntity).id(),
                    stack_index: uinode.stack_index,
                    color: shadow.color.into(),
                    image: atlas_info.texture.id(),
                    clip: clip.map(|clip| clip.clip),
                    extracted_camera_entity,
                    rect,
                    item: ExtractedUiItem::Glyphs { range: start..end },
                    main_entity: entity.into(),
                });
                start = end;
            }

            end += 1;
        }
    }
}

pub fn extract_text_background_colors(
    mut commands: Commands,
    mut extracted_uinodes: ResMut<ExtractedUiNodes>,
    uinode_query: Extract<
        Query<(
            Entity,
            &ComputedNode,
            &GlobalTransform,
            &InheritedVisibility,
            Option<&CalculatedClip>,
            &ComputedNodeTarget,
            &TextLayoutInfo,
        )>,
    >,
    text_background_colors_query: Extract<Query<&TextBackgroundColor>>,
    camera_map: Extract<UiCameraMap>,
) {
    let mut camera_mapper = camera_map.get_mapper();
    for (entity, uinode, global_transform, inherited_visibility, clip, camera, text_layout_info) in
        &uinode_query
    {
        // Skip if not visible or if size is set to zero (e.g. when a parent is set to `Display::None`)
        if !inherited_visibility.get() || uinode.is_empty() {
            continue;
        }

        let Some(extracted_camera_entity) = camera_mapper.map(camera) else {
            continue;
        };

        let transform = global_transform.affine()
            * bevy_math::Affine3A::from_translation(-0.5 * uinode.size().extend(0.));

        for &(section_entity, rect) in text_layout_info.section_rects.iter() {
            let Ok(text_background_color) = text_background_colors_query.get(section_entity) else {
                continue;
            };

            extracted_uinodes.uinodes.push(ExtractedUiNode {
                render_entity: commands.spawn(TemporaryRenderEntity).id(),
                stack_index: uinode.stack_index,
                color: text_background_color.0.to_linear(),
                rect: Rect {
                    min: Vec2::ZERO,
                    max: rect.size(),
                },
                clip: clip.map(|clip| clip.clip),
                image: AssetId::default(),
                extracted_camera_entity,
                item: ExtractedUiItem::Node {
                    atlas_scaling: None,
                    transform: transform * Mat4::from_translation(rect.center().extend(0.)),
                    flip_x: false,
                    flip_y: false,
                    border: uinode.border(),
                    border_radius: uinode.border_radius(),
                    node_type: NodeType::Rect,
                },
                main_entity: entity.into(),
            });
        }
    }
}

#[repr(C)]
#[derive(Copy, Clone, Pod, Zeroable)]
struct UiVertex {
    pub position: [f32; 3],
    pub uv: [f32; 2],
    pub color: [f32; 4],
    /// Shader flags to determine how to render the UI node.
    /// See [`shader_flags`] for possible values.
    pub flags: u32,
    /// Border radius of the UI node.
    /// Ordering: top left, top right, bottom right, bottom left.
    pub radius: [f32; 4],
    /// Border thickness of the UI node.
    /// Ordering: left, top, right, bottom.
    pub border: [f32; 4],
    /// Size of the UI node.
    pub size: [f32; 2],
    /// Position relative to the center of the UI node.
    pub point: [f32; 2],
}

#[derive(Resource)]
pub struct UiMeta {
    vertices: RawBufferVec<UiVertex>,
    indices: RawBufferVec<u32>,
    view_bind_group: Option<BindGroup>,
}

impl Default for UiMeta {
    fn default() -> Self {
        Self {
            vertices: RawBufferVec::new(BufferUsages::VERTEX),
            indices: RawBufferVec::new(BufferUsages::INDEX),
            view_bind_group: None,
        }
    }
}

pub(crate) const QUAD_VERTEX_POSITIONS: [Vec3; 4] = [
    Vec3::new(-0.5, -0.5, 0.0),
    Vec3::new(0.5, -0.5, 0.0),
    Vec3::new(0.5, 0.5, 0.0),
    Vec3::new(-0.5, 0.5, 0.0),
];

pub(crate) const QUAD_INDICES: [usize; 6] = [0, 2, 3, 0, 1, 2];

#[derive(Component)]
pub struct UiBatch {
    pub range: Range<u32>,
    pub image: AssetId<Image>,
}

/// The values here should match the values for the constants in `ui.wgsl`
pub mod shader_flags {
    pub const UNTEXTURED: u32 = 0;
    pub const TEXTURED: u32 = 1;
    /// Ordering: top left, top right, bottom right, bottom left.
    pub const CORNERS: [u32; 4] = [0, 2, 2 | 4, 4];
    pub const BORDER: u32 = 8;
}

pub fn queue_uinodes(
    extracted_uinodes: Res<ExtractedUiNodes>,
    ui_pipeline: Res<UiPipeline>,
    mut pipelines: ResMut<SpecializedRenderPipelines<UiPipeline>>,
    mut transparent_render_phases: ResMut<ViewSortedRenderPhases<TransparentUi>>,
    render_views: Query<(&UiCameraView, Option<&UiAntiAlias>), With<ExtractedView>>,
    camera_views: Query<&ExtractedView>,
    pipeline_cache: Res<PipelineCache>,
    draw_functions: Res<DrawFunctions<TransparentUi>>,
) {
    let draw_function = draw_functions.read().id::<DrawUi>();
    let mut current_camera_entity = Entity::PLACEHOLDER;
    let mut current_phase = None;

    for (index, extracted_uinode) in extracted_uinodes.uinodes.iter().enumerate() {
        if current_camera_entity != extracted_uinode.extracted_camera_entity {
            current_phase = render_views
                .get(extracted_uinode.extracted_camera_entity)
                .ok()
                .and_then(|(default_camera_view, ui_anti_alias)| {
                    camera_views
                        .get(default_camera_view.0)
                        .ok()
                        .and_then(|view| {
                            transparent_render_phases
                                .get_mut(&view.retained_view_entity)
                                .map(|transparent_phase| (view, ui_anti_alias, transparent_phase))
                        })
                });
            current_camera_entity = extracted_uinode.extracted_camera_entity;
        }

        let Some((view, ui_anti_alias, transparent_phase)) = current_phase.as_mut() else {
            continue;
        };

        let pipeline = pipelines.specialize(
            &pipeline_cache,
            &ui_pipeline,
            UiPipelineKey {
                hdr: view.hdr,
                anti_alias: matches!(ui_anti_alias, None | Some(UiAntiAlias::On)),
            },
        );

        transparent_phase.add(TransparentUi {
            draw_function,
            pipeline,
            entity: (extracted_uinode.render_entity, extracted_uinode.main_entity),
            sort_key: FloatOrd(extracted_uinode.stack_index as f32 + stack_z_offsets::NODE),
            index,
            // batch_range will be calculated in prepare_uinodes
            batch_range: 0..0,
            extra_index: PhaseItemExtraIndex::None,
            indexed: true,
        });
    }
}

#[derive(Resource, Default)]
pub struct ImageNodeBindGroups {
    pub values: HashMap<AssetId<Image>, BindGroup>,
}

pub fn prepare_uinodes(
    mut commands: Commands,
    render_device: Res<RenderDevice>,
    render_queue: Res<RenderQueue>,
    mut ui_meta: ResMut<UiMeta>,
    mut extracted_uinodes: ResMut<ExtractedUiNodes>,
    view_uniforms: Res<ViewUniforms>,
    ui_pipeline: Res<UiPipeline>,
    mut image_bind_groups: ResMut<ImageNodeBindGroups>,
    gpu_images: Res<RenderAssets<GpuImage>>,
    mut phases: ResMut<ViewSortedRenderPhases<TransparentUi>>,
    events: Res<SpriteAssetEvents>,
    mut previous_len: Local<usize>,
) {
    // If an image has changed, the GpuImage has (probably) changed
    for event in &events.images {
        match event {
            AssetEvent::Added { .. } |
            AssetEvent::Unused { .. } |
            // Images don't have dependencies
            AssetEvent::LoadedWithDependencies { .. } => {}
            AssetEvent::Modified { id } | AssetEvent::Removed { id } => {
                image_bind_groups.values.remove(id);
            }
        };
    }

    if let Some(view_binding) = view_uniforms.uniforms.binding() {
        let mut batches: Vec<(Entity, UiBatch)> = Vec::with_capacity(*previous_len);

        ui_meta.vertices.clear();
        ui_meta.indices.clear();
        ui_meta.view_bind_group = Some(render_device.create_bind_group(
            "ui_view_bind_group",
            &ui_pipeline.view_layout,
            &BindGroupEntries::single(view_binding),
        ));

        // Buffer indexes
        let mut vertices_index = 0;
        let mut indices_index = 0;

        for ui_phase in phases.values_mut() {
            let mut batch_item_index = 0;
            let mut batch_image_handle = AssetId::invalid();

            for item_index in 0..ui_phase.items.len() {
                let item = &mut ui_phase.items[item_index];
                if let Some(extracted_uinode) = extracted_uinodes
                    .uinodes
                    .get(item.index)
                    .filter(|n| item.entity() == n.render_entity)
                {
                    let mut existing_batch = batches.last_mut();

                    if batch_image_handle == AssetId::invalid()
                        || existing_batch.is_none()
                        || (batch_image_handle != AssetId::default()
                            && extracted_uinode.image != AssetId::default()
                            && batch_image_handle != extracted_uinode.image)
                    {
                        if let Some(gpu_image) = gpu_images.get(extracted_uinode.image) {
                            batch_item_index = item_index;
                            batch_image_handle = extracted_uinode.image;

                            let new_batch = UiBatch {
                                range: vertices_index..vertices_index,
                                image: extracted_uinode.image,
                            };

                            batches.push((item.entity(), new_batch));

                            image_bind_groups
                                .values
                                .entry(batch_image_handle)
                                .or_insert_with(|| {
                                    render_device.create_bind_group(
                                        "ui_material_bind_group",
                                        &ui_pipeline.image_layout,
                                        &BindGroupEntries::sequential((
                                            &gpu_image.texture_view,
                                            &gpu_image.sampler,
                                        )),
                                    )
                                });

                            existing_batch = batches.last_mut();
                        } else {
                            continue;
                        }
                    } else if batch_image_handle == AssetId::default()
                        && extracted_uinode.image != AssetId::default()
                    {
                        if let Some(gpu_image) = gpu_images.get(extracted_uinode.image) {
                            batch_image_handle = extracted_uinode.image;
                            existing_batch.as_mut().unwrap().1.image = extracted_uinode.image;

                            image_bind_groups
                                .values
                                .entry(batch_image_handle)
                                .or_insert_with(|| {
                                    render_device.create_bind_group(
                                        "ui_material_bind_group",
                                        &ui_pipeline.image_layout,
                                        &BindGroupEntries::sequential((
                                            &gpu_image.texture_view,
                                            &gpu_image.sampler,
                                        )),
                                    )
                                });
                        } else {
                            continue;
                        }
                    }
                    match &extracted_uinode.item {
                        ExtractedUiItem::Node {
                            atlas_scaling,
                            flip_x,
                            flip_y,
                            border_radius,
                            border,
                            node_type,
                            transform,
                        } => {
                            let mut flags = if extracted_uinode.image != AssetId::default() {
                                shader_flags::TEXTURED
                            } else {
                                shader_flags::UNTEXTURED
                            };

                            let mut uinode_rect = extracted_uinode.rect;

                            let rect_size = uinode_rect.size().extend(1.0);

                            // Specify the corners of the node
                            let positions = QUAD_VERTEX_POSITIONS
                                .map(|pos| (*transform * (pos * rect_size).extend(1.)).xyz());
                            let points = QUAD_VERTEX_POSITIONS.map(|pos| pos.xy() * rect_size.xy());

                            // Calculate the effect of clipping
                            // Note: this won't work with rotation/scaling, but that's much more complex (may need more that 2 quads)
                            let mut positions_diff = if let Some(clip) = extracted_uinode.clip {
                                [
                                    Vec2::new(
                                        f32::max(clip.min.x - positions[0].x, 0.),
                                        f32::max(clip.min.y - positions[0].y, 0.),
                                    ),
                                    Vec2::new(
                                        f32::min(clip.max.x - positions[1].x, 0.),
                                        f32::max(clip.min.y - positions[1].y, 0.),
                                    ),
                                    Vec2::new(
                                        f32::min(clip.max.x - positions[2].x, 0.),
                                        f32::min(clip.max.y - positions[2].y, 0.),
                                    ),
                                    Vec2::new(
                                        f32::max(clip.min.x - positions[3].x, 0.),
                                        f32::min(clip.max.y - positions[3].y, 0.),
                                    ),
                                ]
                            } else {
                                [Vec2::ZERO; 4]
                            };

                            let positions_clipped = [
                                positions[0] + positions_diff[0].extend(0.),
                                positions[1] + positions_diff[1].extend(0.),
                                positions[2] + positions_diff[2].extend(0.),
                                positions[3] + positions_diff[3].extend(0.),
                            ];

                            let points = [
                                points[0] + positions_diff[0],
                                points[1] + positions_diff[1],
                                points[2] + positions_diff[2],
                                points[3] + positions_diff[3],
                            ];

                            let transformed_rect_size = transform.transform_vector3(rect_size);

                            // Don't try to cull nodes that have a rotation
                            // In a rotation around the Z-axis, this value is 0.0 for an angle of 0.0 or π
                            // In those two cases, the culling check can proceed normally as corners will be on
                            // horizontal / vertical lines
                            // For all other angles, bypass the culling check
                            // This does not properly handles all rotations on all axis
                            if transform.x_axis[1] == 0.0 {
                                // Cull nodes that are completely clipped
                                if positions_diff[0].x - positions_diff[1].x
                                    >= transformed_rect_size.x
                                    || positions_diff[1].y - positions_diff[2].y
                                        >= transformed_rect_size.y
                                {
                                    continue;
                                }
                            }
                            let uvs = if flags == shader_flags::UNTEXTURED {
                                [Vec2::ZERO, Vec2::X, Vec2::ONE, Vec2::Y]
                            } else {
                                let image = gpu_images.get(extracted_uinode.image).expect(
                                    "Image was checked during batching and should still exist",
                                );
                                // Rescale atlases. This is done here because we need texture data that might not be available in Extract.
                                let atlas_extent = atlas_scaling
                                    .map(|scaling| image.size_2d().as_vec2() * scaling)
                                    .unwrap_or(uinode_rect.max);
                                if *flip_x {
                                    core::mem::swap(&mut uinode_rect.max.x, &mut uinode_rect.min.x);
                                    positions_diff[0].x *= -1.;
                                    positions_diff[1].x *= -1.;
                                    positions_diff[2].x *= -1.;
                                    positions_diff[3].x *= -1.;
                                }
                                if *flip_y {
                                    core::mem::swap(&mut uinode_rect.max.y, &mut uinode_rect.min.y);
                                    positions_diff[0].y *= -1.;
                                    positions_diff[1].y *= -1.;
                                    positions_diff[2].y *= -1.;
                                    positions_diff[3].y *= -1.;
                                }
                                [
                                    Vec2::new(
                                        uinode_rect.min.x + positions_diff[0].x,
                                        uinode_rect.min.y + positions_diff[0].y,
                                    ),
                                    Vec2::new(
                                        uinode_rect.max.x + positions_diff[1].x,
                                        uinode_rect.min.y + positions_diff[1].y,
                                    ),
                                    Vec2::new(
                                        uinode_rect.max.x + positions_diff[2].x,
                                        uinode_rect.max.y + positions_diff[2].y,
                                    ),
                                    Vec2::new(
                                        uinode_rect.min.x + positions_diff[3].x,
                                        uinode_rect.max.y + positions_diff[3].y,
                                    ),
                                ]
                                .map(|pos| pos / atlas_extent)
                            };

                            let color = extracted_uinode.color.to_f32_array();
                            if *node_type == NodeType::Border {
                                flags |= shader_flags::BORDER;
                            }

                            for i in 0..4 {
                                ui_meta.vertices.push(UiVertex {
                                    position: positions_clipped[i].into(),
                                    uv: uvs[i].into(),
                                    color,
                                    flags: flags | shader_flags::CORNERS[i],
                                    radius: [
                                        border_radius.top_left,
                                        border_radius.top_right,
                                        border_radius.bottom_right,
                                        border_radius.bottom_left,
                                    ],
                                    border: [border.left, border.top, border.right, border.bottom],
                                    size: rect_size.xy().into(),
                                    point: points[i].into(),
                                });
                            }

                            for &i in &QUAD_INDICES {
                                ui_meta.indices.push(indices_index + i as u32);
                            }

                            vertices_index += 6;
                            indices_index += 4;
                        }
                        ExtractedUiItem::Glyphs { range } => {
                            let image = gpu_images
                                .get(extracted_uinode.image)
                                .expect("Image was checked during batching and should still exist");

                            let atlas_extent = image.size_2d().as_vec2();

                            let color = extracted_uinode.color.to_f32_array();
                            for glyph in &extracted_uinodes.glyphs[range.clone()] {
                                let glyph_rect = glyph.rect;
                                let size = glyph.rect.size();

                                let rect_size = glyph_rect.size().extend(1.0);

                                // Specify the corners of the glyph
                                let positions = QUAD_VERTEX_POSITIONS.map(|pos| {
                                    (glyph.transform * (pos * rect_size).extend(1.)).xyz()
                                });

                                let positions_diff = if let Some(clip) = extracted_uinode.clip {
                                    [
                                        Vec2::new(
                                            f32::max(clip.min.x - positions[0].x, 0.),
                                            f32::max(clip.min.y - positions[0].y, 0.),
                                        ),
                                        Vec2::new(
                                            f32::min(clip.max.x - positions[1].x, 0.),
                                            f32::max(clip.min.y - positions[1].y, 0.),
                                        ),
                                        Vec2::new(
                                            f32::min(clip.max.x - positions[2].x, 0.),
                                            f32::min(clip.max.y - positions[2].y, 0.),
                                        ),
                                        Vec2::new(
                                            f32::max(clip.min.x - positions[3].x, 0.),
                                            f32::min(clip.max.y - positions[3].y, 0.),
                                        ),
                                    ]
                                } else {
                                    [Vec2::ZERO; 4]
                                };

                                let positions_clipped = [
                                    positions[0] + positions_diff[0].extend(0.),
                                    positions[1] + positions_diff[1].extend(0.),
                                    positions[2] + positions_diff[2].extend(0.),
                                    positions[3] + positions_diff[3].extend(0.),
                                ];

                                // cull nodes that are completely clipped
                                let transformed_rect_size =
                                    glyph.transform.transform_vector3(rect_size);
                                if positions_diff[0].x - positions_diff[1].x
                                    >= transformed_rect_size.x.abs()
                                    || positions_diff[1].y - positions_diff[2].y
                                        >= transformed_rect_size.y.abs()
                                {
                                    continue;
                                }

                                let uvs = [
                                    Vec2::new(
                                        glyph.rect.min.x + positions_diff[0].x,
                                        glyph.rect.min.y + positions_diff[0].y,
                                    ),
                                    Vec2::new(
                                        glyph.rect.max.x + positions_diff[1].x,
                                        glyph.rect.min.y + positions_diff[1].y,
                                    ),
                                    Vec2::new(
                                        glyph.rect.max.x + positions_diff[2].x,
                                        glyph.rect.max.y + positions_diff[2].y,
                                    ),
                                    Vec2::new(
                                        glyph.rect.min.x + positions_diff[3].x,
                                        glyph.rect.max.y + positions_diff[3].y,
                                    ),
                                ]
                                .map(|pos| pos / atlas_extent);

                                for i in 0..4 {
                                    ui_meta.vertices.push(UiVertex {
                                        position: positions_clipped[i].into(),
                                        uv: uvs[i].into(),
                                        color,
                                        flags: shader_flags::TEXTURED | shader_flags::CORNERS[i],
                                        radius: [0.0; 4],
                                        border: [0.0; 4],
                                        size: size.into(),
                                        point: [0.0; 2],
                                    });
                                }

                                for &i in &QUAD_INDICES {
                                    ui_meta.indices.push(indices_index + i as u32);
                                }

                                vertices_index += 6;
                                indices_index += 4;
                            }
                        }
                    }
                    existing_batch.unwrap().1.range.end = vertices_index;
                    ui_phase.items[batch_item_index].batch_range_mut().end += 1;
                } else {
                    batch_image_handle = AssetId::invalid();
                }
            }
        }

        ui_meta.vertices.write_buffer(&render_device, &render_queue);
        ui_meta.indices.write_buffer(&render_device, &render_queue);
        *previous_len = batches.len();
        commands.try_insert_batch(batches);
    }
    extracted_uinodes.clear();
}<|MERGE_RESOLUTION|>--- conflicted
+++ resolved
@@ -137,51 +137,30 @@
         .configure_sets(
             ExtractSchedule,
             (
-<<<<<<< HEAD
                 RenderUiSystems::ExtractCameraViews,
                 RenderUiSystems::ExtractBoxShadows,
                 RenderUiSystems::ExtractBackgrounds,
                 RenderUiSystems::ExtractImages,
                 RenderUiSystems::ExtractTextureSlice,
                 RenderUiSystems::ExtractBorders,
+                RenderUiSystems::ExtractTextBackgrounds,
                 RenderUiSystems::ExtractTextShadows,
                 RenderUiSystems::ExtractText,
                 RenderUiSystems::ExtractDebug,
-=======
-                RenderUiSystem::ExtractCameraViews,
-                RenderUiSystem::ExtractBoxShadows,
-                RenderUiSystem::ExtractBackgrounds,
-                RenderUiSystem::ExtractImages,
-                RenderUiSystem::ExtractTextureSlice,
-                RenderUiSystem::ExtractBorders,
-                RenderUiSystem::ExtractTextBackgrounds,
-                RenderUiSystem::ExtractTextShadows,
-                RenderUiSystem::ExtractText,
-                RenderUiSystem::ExtractDebug,
->>>>>>> 775fae5b
             )
                 .chain(),
         )
         .add_systems(
             ExtractSchedule,
             (
-<<<<<<< HEAD
                 extract_ui_camera_view.in_set(RenderUiSystems::ExtractCameraViews),
                 extract_uinode_background_colors.in_set(RenderUiSystems::ExtractBackgrounds),
                 extract_uinode_images.in_set(RenderUiSystems::ExtractImages),
                 extract_uinode_borders.in_set(RenderUiSystems::ExtractBorders),
+                extract_viewport_nodes.in_set(RenderUiSystems::ExtractViewportNodes),
+                extract_text_background_colors.in_set(RenderUiSystems::ExtractTextBackgrounds),
                 extract_text_shadows.in_set(RenderUiSystems::ExtractTextShadows),
                 extract_text_sections.in_set(RenderUiSystems::ExtractText),
-=======
-                extract_ui_camera_view.in_set(RenderUiSystem::ExtractCameraViews),
-                extract_uinode_background_colors.in_set(RenderUiSystem::ExtractBackgrounds),
-                extract_uinode_images.in_set(RenderUiSystem::ExtractImages),
-                extract_uinode_borders.in_set(RenderUiSystem::ExtractBorders),
-                extract_viewport_nodes.in_set(RenderUiSystem::ExtractViewportNodes),
-                extract_text_background_colors.in_set(RenderUiSystem::ExtractTextBackgrounds),
-                extract_text_shadows.in_set(RenderUiSystem::ExtractTextShadows),
-                extract_text_sections.in_set(RenderUiSystem::ExtractText),
->>>>>>> 775fae5b
                 #[cfg(feature = "bevy_ui_debug")]
                 debug_overlay::extract_debug_overlay.in_set(RenderUiSystems::ExtractDebug),
             ),
