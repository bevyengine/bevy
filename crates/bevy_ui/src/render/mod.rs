mod pipeline;
mod render_pass;

use bevy_core_pipeline::{core_2d::Camera2d, core_3d::Camera3d};
use bevy_hierarchy::Parent;
use bevy_render::render_phase::PhaseItem;
use bevy_render::view::ViewVisibility;
use bevy_render::{ExtractSchedule, Render};
use bevy_window::{PrimaryWindow, Window};
pub use pipeline::*;
pub use render_pass::*;

use crate::Outline;
use crate::{
    prelude::UiCameraConfig, BackgroundColor, BorderColor, CalculatedClip, ContentSize, Node,
    Style, UiImage, UiScale, UiStack, UiTextureAtlasImage, Val,
};

use bevy_app::prelude::*;
use bevy_asset::{load_internal_asset, AssetEvent, AssetId, Assets, Handle};
use bevy_ecs::prelude::*;
use bevy_math::{Mat4, Rect, URect, UVec4, Vec2, Vec3, Vec4Swizzles};
use bevy_render::{
    camera::Camera,
    color::Color,
    render_asset::RenderAssets,
    render_graph::{RenderGraph, RunGraphOnViewNode},
    render_phase::{sort_phase_system, AddRenderCommand, DrawFunctions, RenderPhase},
    render_resource::*,
    renderer::{RenderDevice, RenderQueue},
    texture::Image,
    view::{ExtractedView, ViewUniforms},
    Extract, RenderApp, RenderSet,
};
use bevy_sprite::{SpriteAssetEvents, TextureAtlas};
#[cfg(feature = "bevy_text")]
use bevy_text::{PositionedGlyph, Text, TextLayoutInfo};
use bevy_transform::components::GlobalTransform;
use bevy_utils::{EntityHashMap, FloatOrd, HashMap};
use bytemuck::{Pod, Zeroable};
use std::ops::Range;

pub mod node {
    pub const UI_PASS_DRIVER: &str = "ui_pass_driver";
}

pub mod draw_ui_graph {
    pub const NAME: &str = "draw_ui";
    pub mod node {
        pub const UI_PASS: &str = "ui_pass";
    }
}

pub const UI_SHADER_HANDLE: Handle<Shader> = Handle::weak_from_u128(13012847047162779583);

#[derive(Debug, Hash, PartialEq, Eq, Clone, SystemSet)]
pub enum RenderUiSystem {
    ExtractNode,
    ExtractAtlasNode,
}

pub fn build_ui_render(app: &mut App) {
    load_internal_asset!(app, UI_SHADER_HANDLE, "ui.wgsl", Shader::from_wgsl);

    let render_app = match app.get_sub_app_mut(RenderApp) {
        Ok(render_app) => render_app,
        Err(_) => return,
    };

    render_app
        .init_resource::<SpecializedRenderPipelines<UiPipeline>>()
        .init_resource::<UiImageBindGroups>()
        .init_resource::<UiMeta>()
        .init_resource::<ExtractedUiNodes>()
        .init_resource::<DrawFunctions<TransparentUi>>()
        .add_render_command::<TransparentUi, DrawUi>()
        .add_systems(
            ExtractSchedule,
            (
                extract_default_ui_camera_view::<Camera2d>,
                extract_default_ui_camera_view::<Camera3d>,
                extract_uinodes.in_set(RenderUiSystem::ExtractNode),
                extract_atlas_uinodes
                    .in_set(RenderUiSystem::ExtractAtlasNode)
                    .after(RenderUiSystem::ExtractNode),
                extract_uinode_borders.after(RenderUiSystem::ExtractAtlasNode),
                #[cfg(feature = "bevy_text")]
                extract_text_uinodes.after(RenderUiSystem::ExtractAtlasNode),
                extract_uinode_outlines.after(RenderUiSystem::ExtractAtlasNode),
            ),
        )
        .add_systems(
            Render,
            (
                queue_uinodes.in_set(RenderSet::Queue),
                sort_phase_system::<TransparentUi>.in_set(RenderSet::PhaseSort),
                prepare_uinodes.in_set(RenderSet::PrepareBindGroups),
            ),
        );

    // Render graph
    let ui_graph_2d = get_ui_graph(render_app);
    let ui_graph_3d = get_ui_graph(render_app);
    let mut graph = render_app.world.resource_mut::<RenderGraph>();

    if let Some(graph_2d) = graph.get_sub_graph_mut(bevy_core_pipeline::core_2d::graph::NAME) {
        graph_2d.add_sub_graph(draw_ui_graph::NAME, ui_graph_2d);
        graph_2d.add_node(
            draw_ui_graph::node::UI_PASS,
            RunGraphOnViewNode::new(draw_ui_graph::NAME),
        );
        graph_2d.add_node_edge(
            bevy_core_pipeline::core_2d::graph::node::MAIN_PASS,
            draw_ui_graph::node::UI_PASS,
        );
        graph_2d.add_node_edge(
            bevy_core_pipeline::core_2d::graph::node::END_MAIN_PASS_POST_PROCESSING,
            draw_ui_graph::node::UI_PASS,
        );
        graph_2d.add_node_edge(
            draw_ui_graph::node::UI_PASS,
            bevy_core_pipeline::core_2d::graph::node::UPSCALING,
        );
    }

    if let Some(graph_3d) = graph.get_sub_graph_mut(bevy_core_pipeline::core_3d::graph::NAME) {
        graph_3d.add_sub_graph(draw_ui_graph::NAME, ui_graph_3d);
        graph_3d.add_node(
            draw_ui_graph::node::UI_PASS,
            RunGraphOnViewNode::new(draw_ui_graph::NAME),
        );
        graph_3d.add_node_edge(
            bevy_core_pipeline::core_3d::graph::node::END_MAIN_PASS,
            draw_ui_graph::node::UI_PASS,
        );
        graph_3d.add_node_edge(
            bevy_core_pipeline::core_3d::graph::node::END_MAIN_PASS_POST_PROCESSING,
            draw_ui_graph::node::UI_PASS,
        );
        graph_3d.add_node_edge(
            draw_ui_graph::node::UI_PASS,
            bevy_core_pipeline::core_3d::graph::node::UPSCALING,
        );
    }
}

fn get_ui_graph(render_app: &mut App) -> RenderGraph {
    let ui_pass_node = UiPassNode::new(&mut render_app.world);
    let mut ui_graph = RenderGraph::default();
    ui_graph.add_node(draw_ui_graph::node::UI_PASS, ui_pass_node);
    ui_graph
}

pub struct ExtractedUiNode {
    pub stack_index: usize,
    pub transform: Mat4,
    pub color: Color,
    pub rect: Rect,
    pub image: AssetId<Image>,
    pub atlas_size: Option<Vec2>,
    pub clip: Option<Rect>,
    pub flip_x: bool,
    pub flip_y: bool,
}

#[derive(Resource, Default)]
pub struct ExtractedUiNodes {
    pub uinodes: EntityHashMap<Entity, ExtractedUiNode>,
}

pub fn extract_atlas_uinodes(
    mut extracted_uinodes: ResMut<ExtractedUiNodes>,
    images: Extract<Res<Assets<Image>>>,
    texture_atlases: Extract<Res<Assets<TextureAtlas>>>,
    ui_stack: Extract<Res<UiStack>>,
    uinode_query: Extract<
        Query<
            (
                Entity,
                &Node,
                &GlobalTransform,
                &BackgroundColor,
                &ViewVisibility,
                Option<&CalculatedClip>,
                &Handle<TextureAtlas>,
                &UiTextureAtlasImage,
            ),
            Without<UiImage>,
        >,
    >,
) {
    for (stack_index, entity) in ui_stack.uinodes.iter().enumerate() {
        if let Ok((
            entity,
            uinode,
            transform,
            color,
            view_visibility,
            clip,
            texture_atlas_handle,
            atlas_image,
        )) = uinode_query.get(*entity)
        {
            // Skip invisible and completely transparent nodes
            if !view_visibility.get() || color.0.a() == 0.0 {
                continue;
            }

            let (mut atlas_rect, mut atlas_size, image) =
                if let Some(texture_atlas) = texture_atlases.get(texture_atlas_handle) {
                    let atlas_rect = *texture_atlas
                        .textures
                        .get(atlas_image.index)
                        .unwrap_or_else(|| {
                            panic!(
                                "Atlas index {:?} does not exist for texture atlas handle {:?}.",
                                atlas_image.index,
                                texture_atlas_handle.id(),
                            )
                        });
                    (
                        atlas_rect,
                        texture_atlas.size,
                        texture_atlas.texture.clone(),
                    )
                } else {
                    // Atlas not present in assets resource (should this warn the user?)
                    continue;
                };

            // Skip loading images
            if !images.contains(&image) {
                continue;
            }

            let scale = uinode.size() / atlas_rect.size();
            atlas_rect.min *= scale;
            atlas_rect.max *= scale;
            atlas_size *= scale;

            extracted_uinodes.uinodes.insert(
                entity,
                ExtractedUiNode {
                    stack_index,
                    transform: transform.compute_matrix(),
                    color: color.0,
                    rect: atlas_rect,
                    clip: clip.map(|clip| clip.clip),
                    image: image.id(),
                    atlas_size: Some(atlas_size),
                    flip_x: atlas_image.flip_x,
                    flip_y: atlas_image.flip_y,
                },
            );
        }
    }
}

fn resolve_border_thickness(value: Val, parent_width: f32, viewport_size: Vec2) -> f32 {
    match value {
        Val::Auto => 0.,
        Val::Px(px) => px.max(0.),
        Val::Percent(percent) => (parent_width * percent / 100.).max(0.),
        Val::Vw(percent) => (viewport_size.x * percent / 100.).max(0.),
        Val::Vh(percent) => (viewport_size.y * percent / 100.).max(0.),
        Val::VMin(percent) => (viewport_size.min_element() * percent / 100.).max(0.),
        Val::VMax(percent) => (viewport_size.max_element() * percent / 100.).max(0.),
    }
}

pub fn extract_uinode_borders(
    mut commands: Commands,
    mut extracted_uinodes: ResMut<ExtractedUiNodes>,
    windows: Extract<Query<&Window, With<PrimaryWindow>>>,
    ui_scale: Extract<Res<UiScale>>,
    ui_stack: Extract<Res<UiStack>>,
    uinode_query: Extract<
        Query<
            (
                &Node,
                &GlobalTransform,
                &Style,
                &BorderColor,
                Option<&Parent>,
                &ViewVisibility,
                Option<&CalculatedClip>,
            ),
            Without<ContentSize>,
        >,
    >,
    node_query: Extract<Query<&Node>>,
) {
    let image = AssetId::<Image>::default();

    let ui_logical_viewport_size = windows
        .get_single()
        .map(|window| Vec2::new(window.resolution.width(), window.resolution.height()))
        .unwrap_or(Vec2::ZERO)
        // The logical window resolution returned by `Window` only takes into account the window scale factor and not `UiScale`,
        // so we have to divide by `UiScale` to get the size of the UI viewport.
        / ui_scale.0 as f32;

    for (stack_index, entity) in ui_stack.uinodes.iter().enumerate() {
        if let Ok((node, global_transform, style, border_color, parent, view_visibility, clip)) =
            uinode_query.get(*entity)
        {
            // Skip invisible borders
            if !view_visibility.get()
                || border_color.0.a() == 0.0
                || node.size().x <= 0.
                || node.size().y <= 0.
            {
                continue;
            }

            // Both vertical and horizontal percentage border values are calculated based on the width of the parent node
            // <https://developer.mozilla.org/en-US/docs/Web/CSS/border-width>
            let parent_width = parent
                .and_then(|parent| node_query.get(parent.get()).ok())
                .map(|parent_node| parent_node.size().x)
                .unwrap_or(ui_logical_viewport_size.x);
            let left =
                resolve_border_thickness(style.border.left, parent_width, ui_logical_viewport_size);
            let right = resolve_border_thickness(
                style.border.right,
                parent_width,
                ui_logical_viewport_size,
            );
            let top =
                resolve_border_thickness(style.border.top, parent_width, ui_logical_viewport_size);
            let bottom = resolve_border_thickness(
                style.border.bottom,
                parent_width,
                ui_logical_viewport_size,
            );

            // Calculate the border rects, ensuring no overlap.
            // The border occupies the space between the node's bounding rect and the node's bounding rect inset in each direction by the node's corresponding border value.
            let max = 0.5 * node.size();
            let min = -max;
            let inner_min = min + Vec2::new(left, top);
            let inner_max = (max - Vec2::new(right, bottom)).max(inner_min);
            let border_rects = [
                // Left border
                Rect {
                    min,
                    max: Vec2::new(inner_min.x, max.y),
                },
                // Right border
                Rect {
                    min: Vec2::new(inner_max.x, min.y),
                    max,
                },
                // Top border
                Rect {
                    min: Vec2::new(inner_min.x, min.y),
                    max: Vec2::new(inner_max.x, inner_min.y),
                },
                // Bottom border
                Rect {
                    min: Vec2::new(inner_min.x, inner_max.y),
                    max: Vec2::new(inner_max.x, max.y),
                },
            ];

            let transform = global_transform.compute_matrix();

            for edge in border_rects {
                if edge.min.x < edge.max.x && edge.min.y < edge.max.y {
                    extracted_uinodes.uinodes.insert(
                        commands.spawn_empty().id(),
                        ExtractedUiNode {
                            stack_index,
                            // This translates the uinode's transform to the center of the current border rectangle
                            transform: transform * Mat4::from_translation(edge.center().extend(0.)),
                            color: border_color.0,
                            rect: Rect {
                                max: edge.size(),
                                ..Default::default()
                            },
                            image,
                            atlas_size: None,
                            clip: clip.map(|clip| clip.clip),
                            flip_x: false,
                            flip_y: false,
                        },
                    );
                }
            }
        }
    }
}

pub fn extract_uinode_outlines(
    mut commands: Commands,
    mut extracted_uinodes: ResMut<ExtractedUiNodes>,
    ui_stack: Extract<Res<UiStack>>,
    uinode_query: Extract<
        Query<(
            &Node,
            &GlobalTransform,
            &Outline,
            &ViewVisibility,
            Option<&Parent>,
        )>,
    >,
    clip_query: Query<&CalculatedClip>,
) {
    let image = AssetId::<Image>::default();

    for (stack_index, entity) in ui_stack.uinodes.iter().enumerate() {
        if let Ok((node, global_transform, outline, view_visibility, maybe_parent)) =
            uinode_query.get(*entity)
        {
            // Skip invisible outlines
            if !view_visibility.get() || outline.color.a() == 0. || node.outline_width == 0. {
                continue;
            }

            // Outline's are drawn outside of a node's borders, so they are clipped using the clipping Rect of their UI node entity's parent.
            let clip = maybe_parent
                .and_then(|parent| clip_query.get(parent.get()).ok().map(|clip| clip.clip));

            // Calculate the outline rects.
            let inner_rect =
                Rect::from_center_size(Vec2::ZERO, node.size() + 2. * node.outline_offset);
            let outer_rect = inner_rect.inset(node.outline_width());
            let outline_edges = [
                // Left edge
                Rect::new(
                    outer_rect.min.x,
                    outer_rect.min.y,
                    inner_rect.min.x,
                    outer_rect.max.y,
                ),
                // Right edge
                Rect::new(
                    inner_rect.max.x,
                    outer_rect.min.y,
                    outer_rect.max.x,
                    outer_rect.max.y,
                ),
                // Top edge
                Rect::new(
                    inner_rect.min.x,
                    outer_rect.min.y,
                    inner_rect.max.x,
                    inner_rect.min.y,
                ),
                // Bottom edge
                Rect::new(
                    inner_rect.min.x,
                    inner_rect.max.y,
                    inner_rect.max.x,
                    outer_rect.max.y,
                ),
            ];

            let transform = global_transform.compute_matrix();

            for edge in outline_edges {
                if edge.min.x < edge.max.x && edge.min.y < edge.max.y {
                    extracted_uinodes.uinodes.insert(
                        commands.spawn_empty().id(),
                        ExtractedUiNode {
                            stack_index,
                            // This translates the uinode's transform to the center of the current border rectangle
                            transform: transform * Mat4::from_translation(edge.center().extend(0.)),
                            color: outline.color,
                            rect: Rect {
                                max: edge.size(),
                                ..Default::default()
                            },
                            image,
                            atlas_size: None,
                            clip,
                            flip_x: false,
                            flip_y: false,
                        },
                    );
                }
            }
        }
    }
}

pub fn extract_uinodes(
    mut extracted_uinodes: ResMut<ExtractedUiNodes>,
    images: Extract<Res<Assets<Image>>>,
    ui_stack: Extract<Res<UiStack>>,
    uinode_query: Extract<
        Query<
            (
                Entity,
                &Node,
                &GlobalTransform,
                &BackgroundColor,
                Option<&UiImage>,
                &ViewVisibility,
                Option<&CalculatedClip>,
            ),
            Without<UiTextureAtlasImage>,
        >,
    >,
) {
    for (stack_index, entity) in ui_stack.uinodes.iter().enumerate() {
        if let Ok((entity, uinode, transform, color, maybe_image, view_visibility, clip)) =
            uinode_query.get(*entity)
        {
            // Skip invisible and completely transparent nodes
            if !view_visibility.get() || color.0.a() == 0.0 {
                continue;
            }

            let (image, flip_x, flip_y) = if let Some(image) = maybe_image {
                // Skip loading images
                if !images.contains(&image.texture) {
                    continue;
                }
                (image.texture.id(), image.flip_x, image.flip_y)
            } else {
                (AssetId::default(), false, false)
            };

            extracted_uinodes.uinodes.insert(
                entity,
                ExtractedUiNode {
                    stack_index,
                    transform: transform.compute_matrix(),
                    color: color.0,
                    rect: Rect {
                        min: Vec2::ZERO,
                        max: uinode.calculated_size,
                    },
                    clip: clip.map(|clip| clip.clip),
                    image,
                    atlas_size: None,
                    flip_x,
                    flip_y,
                },
            );
        };
    }
}

/// The UI camera is "moved back" by this many units (plus the [`UI_CAMERA_TRANSFORM_OFFSET`]) and also has a view
/// distance of this many units. This ensures that with a left-handed projection,
/// as ui elements are "stacked on top of each other", they are within the camera's view
/// and have room to grow.
// TODO: Consider computing this value at runtime based on the maximum z-value.
const UI_CAMERA_FAR: f32 = 1000.0;

// This value is subtracted from the far distance for the camera's z-position to ensure nodes at z == 0.0 are rendered
// TODO: Evaluate if we still need this.
const UI_CAMERA_TRANSFORM_OFFSET: f32 = -0.1;

#[derive(Component)]
pub struct DefaultCameraView(pub Entity);

pub fn extract_default_ui_camera_view<T: Component>(
    mut commands: Commands,
    ui_scale: Extract<Res<UiScale>>,
    query: Extract<Query<(Entity, &Camera, Option<&UiCameraConfig>), With<T>>>,
) {
    let scale = (ui_scale.0 as f32).recip();
    for (entity, camera, camera_ui) in &query {
        // ignore cameras with disabled ui
        if matches!(camera_ui, Some(&UiCameraConfig { show_ui: false, .. })) {
            continue;
        }
        if let (
            Some(logical_size),
            Some(URect {
                min: physical_origin,
                ..
            }),
            Some(physical_size),
        ) = (
            camera.logical_viewport_size(),
            camera.physical_viewport_rect(),
            camera.physical_viewport_size(),
        ) {
            // use a projection matrix with the origin in the top left instead of the bottom left that comes with OrthographicProjection
            let projection_matrix = Mat4::orthographic_rh(
                0.0,
                logical_size.x * scale,
                logical_size.y * scale,
                0.0,
                0.0,
                UI_CAMERA_FAR,
            );
            let default_camera_view = commands
                .spawn(ExtractedView {
                    projection: projection_matrix,
                    transform: GlobalTransform::from_xyz(
                        0.0,
                        0.0,
                        UI_CAMERA_FAR + UI_CAMERA_TRANSFORM_OFFSET,
                    ),
                    view_projection: None,
                    hdr: camera.hdr,
                    viewport: UVec4::new(
                        physical_origin.x,
                        physical_origin.y,
                        physical_size.x,
                        physical_size.y,
                    ),
                    color_grading: Default::default(),
                })
                .id();
            commands.get_or_spawn(entity).insert((
                DefaultCameraView(default_camera_view),
                RenderPhase::<TransparentUi>::default(),
            ));
        }
    }
}

#[cfg(feature = "bevy_text")]
pub fn extract_text_uinodes(
    mut commands: Commands,
    mut extracted_uinodes: ResMut<ExtractedUiNodes>,
    texture_atlases: Extract<Res<Assets<TextureAtlas>>>,
    windows: Extract<Query<&Window, With<PrimaryWindow>>>,
    ui_stack: Extract<Res<UiStack>>,
    ui_scale: Extract<Res<UiScale>>,
    uinode_query: Extract<
        Query<(
            &Node,
            &GlobalTransform,
            &Text,
            &TextLayoutInfo,
            &ViewVisibility,
            Option<&CalculatedClip>,
        )>,
    >,
) {
    // TODO: Support window-independent UI scale: https://github.com/bevyengine/bevy/issues/5621
    let scale_factor = windows
        .get_single()
        .map(|window| window.resolution.scale_factor())
<<<<<<< HEAD
        .unwrap_or(1.0);
=======
        .unwrap_or(1.0)
        * ui_scale.0;
>>>>>>> a9622408

    let inverse_scale_factor = (scale_factor as f32).recip();

    for (stack_index, entity) in ui_stack.uinodes.iter().enumerate() {
        if let Ok((uinode, global_transform, text, text_layout_info, view_visibility, clip)) =
            uinode_query.get(*entity)
        {
            // Skip if not visible or if size is set to zero (e.g. when a parent is set to `Display::None`)
            if !view_visibility.get() || uinode.size().x == 0. || uinode.size().y == 0. {
                continue;
            }
            let transform = global_transform.compute_matrix()
                * Mat4::from_translation(-0.5 * uinode.size().extend(0.));

            let mut color = Color::WHITE;
            let mut current_section = usize::MAX;
            for PositionedGlyph {
                position,
                atlas_info,
                section_index,
                ..
            } in &text_layout_info.glyphs
            {
                if *section_index != current_section {
                    color = text.sections[*section_index].style.color.as_rgba_linear();
                    current_section = *section_index;
                }
                let atlas = texture_atlases.get(&atlas_info.texture_atlas).unwrap();

                let mut rect = atlas.textures[atlas_info.glyph_index];
                rect.min *= inverse_scale_factor;
                rect.max *= inverse_scale_factor;
                extracted_uinodes.uinodes.insert(
                    commands.spawn_empty().id(),
                    ExtractedUiNode {
                        stack_index,
                        transform: transform
                            * Mat4::from_translation(position.extend(0.) * inverse_scale_factor),
                        color,
                        rect,
                        image: atlas.texture.id(),
                        atlas_size: Some(atlas.size * inverse_scale_factor),
                        clip: clip.map(|clip| clip.clip),
                        flip_x: false,
                        flip_y: false,
                    },
                );
            }
        }
    }
}

#[repr(C)]
#[derive(Copy, Clone, Pod, Zeroable)]
struct UiVertex {
    pub position: [f32; 3],
    pub uv: [f32; 2],
    pub color: [f32; 4],
    pub mode: u32,
}

#[derive(Resource)]
pub struct UiMeta {
    vertices: BufferVec<UiVertex>,
    view_bind_group: Option<BindGroup>,
}

impl Default for UiMeta {
    fn default() -> Self {
        Self {
            vertices: BufferVec::new(BufferUsages::VERTEX),
            view_bind_group: None,
        }
    }
}

const QUAD_VERTEX_POSITIONS: [Vec3; 4] = [
    Vec3::new(-0.5, -0.5, 0.0),
    Vec3::new(0.5, -0.5, 0.0),
    Vec3::new(0.5, 0.5, 0.0),
    Vec3::new(-0.5, 0.5, 0.0),
];

const QUAD_INDICES: [usize; 6] = [0, 2, 3, 0, 1, 2];

#[derive(Component)]
pub struct UiBatch {
    pub range: Range<u32>,
    pub image: AssetId<Image>,
}

const TEXTURED_QUAD: u32 = 0;
const UNTEXTURED_QUAD: u32 = 1;

#[allow(clippy::too_many_arguments)]
pub fn queue_uinodes(
    extracted_uinodes: Res<ExtractedUiNodes>,
    ui_pipeline: Res<UiPipeline>,
    mut pipelines: ResMut<SpecializedRenderPipelines<UiPipeline>>,
    mut views: Query<(&ExtractedView, &mut RenderPhase<TransparentUi>)>,
    pipeline_cache: Res<PipelineCache>,
    draw_functions: Res<DrawFunctions<TransparentUi>>,
) {
    let draw_function = draw_functions.read().id::<DrawUi>();
    for (view, mut transparent_phase) in &mut views {
        let pipeline = pipelines.specialize(
            &pipeline_cache,
            &ui_pipeline,
            UiPipelineKey { hdr: view.hdr },
        );
        transparent_phase
            .items
            .reserve(extracted_uinodes.uinodes.len());
        for (entity, extracted_uinode) in extracted_uinodes.uinodes.iter() {
            transparent_phase.add(TransparentUi {
                draw_function,
                pipeline,
                entity: *entity,
                sort_key: FloatOrd(extracted_uinode.stack_index as f32),
                // batch_range will be calculated in prepare_uinodes
                batch_range: 0..0,
                dynamic_offset: None,
            });
        }
    }
}

#[derive(Resource, Default)]
pub struct UiImageBindGroups {
    pub values: HashMap<AssetId<Image>, BindGroup>,
}

#[allow(clippy::too_many_arguments)]
pub fn prepare_uinodes(
    mut commands: Commands,
    render_device: Res<RenderDevice>,
    render_queue: Res<RenderQueue>,
    mut ui_meta: ResMut<UiMeta>,
    mut extracted_uinodes: ResMut<ExtractedUiNodes>,
    view_uniforms: Res<ViewUniforms>,
    ui_pipeline: Res<UiPipeline>,
    mut image_bind_groups: ResMut<UiImageBindGroups>,
    gpu_images: Res<RenderAssets<Image>>,
    mut phases: Query<&mut RenderPhase<TransparentUi>>,
    events: Res<SpriteAssetEvents>,
    mut previous_len: Local<usize>,
) {
    // If an image has changed, the GpuImage has (probably) changed
    for event in &events.images {
        match event {
            AssetEvent::Added { .. } |
            // Images don't have dependencies
            AssetEvent::LoadedWithDependencies { .. } => {}
            AssetEvent::Modified { id } | AssetEvent::Removed { id } => {
                image_bind_groups.values.remove(id);
            }
        };
    }

    #[inline]
    fn is_textured(image: AssetId<Image>) -> bool {
        image != AssetId::default()
    }

    if let Some(view_binding) = view_uniforms.uniforms.binding() {
        let mut batches: Vec<(Entity, UiBatch)> = Vec::with_capacity(*previous_len);

        ui_meta.vertices.clear();
        ui_meta.view_bind_group = Some(render_device.create_bind_group(&BindGroupDescriptor {
            entries: &[BindGroupEntry {
                binding: 0,
                resource: view_binding,
            }],
            label: Some("ui_view_bind_group"),
            layout: &ui_pipeline.view_layout,
        }));

        // Vertex buffer index
        let mut index = 0;

        for mut ui_phase in &mut phases {
            let mut batch_item_index = 0;
            let mut batch_image_handle = AssetId::invalid();

            for item_index in 0..ui_phase.items.len() {
                let item = &mut ui_phase.items[item_index];
                if let Some(extracted_uinode) = extracted_uinodes.uinodes.get(&item.entity) {
                    let mut existing_batch = batches
                        .last_mut()
                        .filter(|_| batch_image_handle == extracted_uinode.image);

                    if existing_batch.is_none() {
                        if let Some(gpu_image) = gpu_images.get(extracted_uinode.image) {
                            batch_item_index = item_index;
                            batch_image_handle = extracted_uinode.image;

                            let new_batch = UiBatch {
                                range: index..index,
                                image: extracted_uinode.image,
                            };

                            batches.push((item.entity, new_batch));

                            image_bind_groups
                                .values
                                .entry(batch_image_handle)
                                .or_insert_with(|| {
                                    render_device.create_bind_group(&BindGroupDescriptor {
                                        entries: &[
                                            BindGroupEntry {
                                                binding: 0,
                                                resource: BindingResource::TextureView(
                                                    &gpu_image.texture_view,
                                                ),
                                            },
                                            BindGroupEntry {
                                                binding: 1,
                                                resource: BindingResource::Sampler(
                                                    &gpu_image.sampler,
                                                ),
                                            },
                                        ],
                                        label: Some("ui_material_bind_group"),
                                        layout: &ui_pipeline.image_layout,
                                    })
                                });

                            existing_batch = batches.last_mut();
                        } else {
                            continue;
                        }
                    }

                    let mode = if is_textured(extracted_uinode.image) {
                        TEXTURED_QUAD
                    } else {
                        UNTEXTURED_QUAD
                    };

                    let mut uinode_rect = extracted_uinode.rect;

                    let rect_size = uinode_rect.size().extend(1.0);

                    // Specify the corners of the node
                    let positions = QUAD_VERTEX_POSITIONS.map(|pos| {
                        (extracted_uinode.transform * (pos * rect_size).extend(1.)).xyz()
                    });

                    // Calculate the effect of clipping
                    // Note: this won't work with rotation/scaling, but that's much more complex (may need more that 2 quads)
                    let mut positions_diff = if let Some(clip) = extracted_uinode.clip {
                        [
                            Vec2::new(
                                f32::max(clip.min.x - positions[0].x, 0.),
                                f32::max(clip.min.y - positions[0].y, 0.),
                            ),
                            Vec2::new(
                                f32::min(clip.max.x - positions[1].x, 0.),
                                f32::max(clip.min.y - positions[1].y, 0.),
                            ),
                            Vec2::new(
                                f32::min(clip.max.x - positions[2].x, 0.),
                                f32::min(clip.max.y - positions[2].y, 0.),
                            ),
                            Vec2::new(
                                f32::max(clip.min.x - positions[3].x, 0.),
                                f32::min(clip.max.y - positions[3].y, 0.),
                            ),
                        ]
                    } else {
                        [Vec2::ZERO; 4]
                    };

                    let positions_clipped = [
                        positions[0] + positions_diff[0].extend(0.),
                        positions[1] + positions_diff[1].extend(0.),
                        positions[2] + positions_diff[2].extend(0.),
                        positions[3] + positions_diff[3].extend(0.),
                    ];

                    let transformed_rect_size =
                        extracted_uinode.transform.transform_vector3(rect_size);

                    // Don't try to cull nodes that have a rotation
                    // In a rotation around the Z-axis, this value is 0.0 for an angle of 0.0 or π
                    // In those two cases, the culling check can proceed normally as corners will be on
                    // horizontal / vertical lines
                    // For all other angles, bypass the culling check
                    // This does not properly handles all rotations on all axis
                    if extracted_uinode.transform.x_axis[1] == 0.0 {
                        // Cull nodes that are completely clipped
                        if positions_diff[0].x - positions_diff[1].x >= transformed_rect_size.x
                            || positions_diff[1].y - positions_diff[2].y >= transformed_rect_size.y
                        {
                            continue;
                        }
                    }
                    let uvs = if mode == UNTEXTURED_QUAD {
                        [Vec2::ZERO, Vec2::X, Vec2::ONE, Vec2::Y]
                    } else {
                        let atlas_extent = extracted_uinode.atlas_size.unwrap_or(uinode_rect.max);
                        if extracted_uinode.flip_x {
                            std::mem::swap(&mut uinode_rect.max.x, &mut uinode_rect.min.x);
                            positions_diff[0].x *= -1.;
                            positions_diff[1].x *= -1.;
                            positions_diff[2].x *= -1.;
                            positions_diff[3].x *= -1.;
                        }
                        if extracted_uinode.flip_y {
                            std::mem::swap(&mut uinode_rect.max.y, &mut uinode_rect.min.y);
                            positions_diff[0].y *= -1.;
                            positions_diff[1].y *= -1.;
                            positions_diff[2].y *= -1.;
                            positions_diff[3].y *= -1.;
                        }
                        [
                            Vec2::new(
                                uinode_rect.min.x + positions_diff[0].x,
                                uinode_rect.min.y + positions_diff[0].y,
                            ),
                            Vec2::new(
                                uinode_rect.max.x + positions_diff[1].x,
                                uinode_rect.min.y + positions_diff[1].y,
                            ),
                            Vec2::new(
                                uinode_rect.max.x + positions_diff[2].x,
                                uinode_rect.max.y + positions_diff[2].y,
                            ),
                            Vec2::new(
                                uinode_rect.min.x + positions_diff[3].x,
                                uinode_rect.max.y + positions_diff[3].y,
                            ),
                        ]
                        .map(|pos| pos / atlas_extent)
                    };

                    let color = extracted_uinode.color.as_linear_rgba_f32();
                    for i in QUAD_INDICES {
                        ui_meta.vertices.push(UiVertex {
                            position: positions_clipped[i].into(),
                            uv: uvs[i].into(),
                            color,
                            mode,
                        });
                    }
                    index += QUAD_INDICES.len() as u32;
                    existing_batch.unwrap().1.range.end = index;
                    ui_phase.items[batch_item_index].batch_range_mut().end += 1;
                } else {
                    batch_image_handle = AssetId::invalid();
                }
            }
        }
        ui_meta.vertices.write_buffer(&render_device, &render_queue);
        *previous_len = batches.len();
        commands.insert_or_spawn_batch(batches);
    }
    extracted_uinodes.uinodes.clear();
}<|MERGE_RESOLUTION|>--- conflicted
+++ resolved
@@ -639,12 +639,8 @@
     let scale_factor = windows
         .get_single()
         .map(|window| window.resolution.scale_factor())
-<<<<<<< HEAD
-        .unwrap_or(1.0);
-=======
         .unwrap_or(1.0)
         * ui_scale.0;
->>>>>>> a9622408
 
     let inverse_scale_factor = (scale_factor as f32).recip();
 
