mod pipeline;
mod render_pass;

use bevy_core_pipeline::{core_2d::Camera2d, core_3d::Camera3d};
pub use pipeline::*;
pub use render_pass::*;

<<<<<<< HEAD
use crate::{widget::BidiCorrectedText, CalculatedClip, Node, UiColor, UiImage};
=======
use crate::{prelude::CameraUi, CalculatedClip, Node, UiColor, UiImage};
>>>>>>> 2c9bc0b3
use bevy_app::prelude::*;
use bevy_asset::{load_internal_asset, AssetEvent, Assets, Handle, HandleUntyped};
use bevy_ecs::prelude::*;
use bevy_math::{Mat4, Vec2, Vec3, Vec4Swizzles};
use bevy_reflect::TypeUuid;
use bevy_render::{
    camera::{Camera, CameraProjection, DepthCalculation, OrthographicProjection, WindowOrigin},
    color::Color,
    render_asset::RenderAssets,
    render_graph::{RenderGraph, RunGraphOnViewNode, SlotInfo, SlotType},
    render_phase::{sort_phase_system, AddRenderCommand, DrawFunctions, RenderPhase},
    render_resource::*,
    renderer::{RenderDevice, RenderQueue},
    texture::Image,
    view::{ExtractedView, ViewUniforms, Visibility},
    RenderApp, RenderStage, RenderWorld,
};
use bevy_sprite::{Rect, SpriteAssetEvents, TextureAtlas};
use bevy_text::DefaultTextPipeline;
use bevy_transform::components::GlobalTransform;
use bevy_utils::FloatOrd;
use bevy_utils::HashMap;
use bevy_window::{WindowId, Windows};
use bytemuck::{Pod, Zeroable};
use std::ops::Range;

pub mod node {
    pub const UI_PASS_DRIVER: &str = "ui_pass_driver";
}

pub mod draw_ui_graph {
    pub const NAME: &str = "draw_ui";
    pub mod input {
        pub const VIEW_ENTITY: &str = "view_entity";
    }
    pub mod node {
        pub const UI_PASS: &str = "ui_pass";
    }
}

pub const UI_SHADER_HANDLE: HandleUntyped =
    HandleUntyped::weak_from_u64(Shader::TYPE_UUID, 13012847047162779583);

#[derive(Debug, Hash, PartialEq, Eq, Clone, SystemLabel)]
pub enum RenderUiSystem {
    ExtractNode,
}

pub fn build_ui_render(app: &mut App) {
    load_internal_asset!(app, UI_SHADER_HANDLE, "ui.wgsl", Shader::from_wgsl);

    let render_app = match app.get_sub_app_mut(RenderApp) {
        Ok(render_app) => render_app,
        Err(_) => return,
    };

    render_app
        .init_resource::<UiPipeline>()
        .init_resource::<SpecializedRenderPipelines<UiPipeline>>()
        .init_resource::<UiImageBindGroups>()
        .init_resource::<UiMeta>()
        .init_resource::<ExtractedUiNodes>()
        .init_resource::<DrawFunctions<TransparentUi>>()
        .add_render_command::<TransparentUi, DrawUi>()
        .add_system_to_stage(
            RenderStage::Extract,
            extract_default_ui_camera_view::<Camera2d>,
        )
        .add_system_to_stage(
            RenderStage::Extract,
            extract_default_ui_camera_view::<Camera3d>,
        )
        .add_system_to_stage(
            RenderStage::Extract,
            extract_uinodes.label(RenderUiSystem::ExtractNode),
        )
        .add_system_to_stage(
            RenderStage::Extract,
            extract_text_uinodes.after(RenderUiSystem::ExtractNode),
        )
        .add_system_to_stage(RenderStage::Prepare, prepare_uinodes)
        .add_system_to_stage(RenderStage::Queue, queue_uinodes)
        .add_system_to_stage(RenderStage::PhaseSort, sort_phase_system::<TransparentUi>);

    // Render graph
    let ui_graph_2d = get_ui_graph(render_app);
    let ui_graph_3d = get_ui_graph(render_app);
    let mut graph = render_app.world.resource_mut::<RenderGraph>();

    if let Some(graph_2d) = graph.get_sub_graph_mut(bevy_core_pipeline::core_2d::graph::NAME) {
        graph_2d.add_sub_graph(draw_ui_graph::NAME, ui_graph_2d);
        graph_2d.add_node(
            draw_ui_graph::node::UI_PASS,
            RunGraphOnViewNode::new(draw_ui_graph::NAME),
        );
        graph_2d
            .add_node_edge(
                bevy_core_pipeline::core_2d::graph::node::MAIN_PASS,
                draw_ui_graph::node::UI_PASS,
            )
            .unwrap();
        graph_2d
            .add_slot_edge(
                graph_2d.input_node().unwrap().id,
                bevy_core_pipeline::core_2d::graph::input::VIEW_ENTITY,
                draw_ui_graph::node::UI_PASS,
                RunGraphOnViewNode::IN_VIEW,
            )
            .unwrap();
    }

    if let Some(graph_3d) = graph.get_sub_graph_mut(bevy_core_pipeline::core_3d::graph::NAME) {
        graph_3d.add_sub_graph(draw_ui_graph::NAME, ui_graph_3d);
        graph_3d.add_node(
            draw_ui_graph::node::UI_PASS,
            RunGraphOnViewNode::new(draw_ui_graph::NAME),
        );
        graph_3d
            .add_node_edge(
                bevy_core_pipeline::core_3d::graph::node::MAIN_PASS,
                draw_ui_graph::node::UI_PASS,
            )
            .unwrap();
        graph_3d
            .add_slot_edge(
                graph_3d.input_node().unwrap().id,
                bevy_core_pipeline::core_3d::graph::input::VIEW_ENTITY,
                draw_ui_graph::node::UI_PASS,
                RunGraphOnViewNode::IN_VIEW,
            )
            .unwrap();
    }
}

fn get_ui_graph(render_app: &mut App) -> RenderGraph {
    let ui_pass_node = UiPassNode::new(&mut render_app.world);
    let mut ui_graph = RenderGraph::default();
    ui_graph.add_node(draw_ui_graph::node::UI_PASS, ui_pass_node);
    let input_node_id = ui_graph.set_input(vec![SlotInfo::new(
        draw_ui_graph::input::VIEW_ENTITY,
        SlotType::Entity,
    )]);
    ui_graph
        .add_slot_edge(
            input_node_id,
            draw_ui_graph::input::VIEW_ENTITY,
            draw_ui_graph::node::UI_PASS,
            UiPassNode::IN_VIEW,
        )
        .unwrap();
    ui_graph
}

pub struct ExtractedUiNode {
    pub transform: Mat4,
    pub color: Color,
    pub rect: Rect,
    pub image: Handle<Image>,
    pub atlas_size: Option<Vec2>,
    pub clip: Option<Rect>,
}

#[derive(Default)]
pub struct ExtractedUiNodes {
    pub uinodes: Vec<ExtractedUiNode>,
}

pub fn extract_uinodes(
    mut render_world: ResMut<RenderWorld>,
    images: Res<Assets<Image>>,
    uinode_query: Query<(
        &Node,
        &GlobalTransform,
        &UiColor,
        &UiImage,
        &Visibility,
        Option<&CalculatedClip>,
    )>,
) {
    let mut extracted_uinodes = render_world.resource_mut::<ExtractedUiNodes>();
    extracted_uinodes.uinodes.clear();
    for (uinode, transform, color, image, visibility, clip) in uinode_query.iter() {
        if !visibility.is_visible {
            continue;
        }
        let image = image.0.clone_weak();
        // Skip loading images
        if !images.contains(&image) {
            continue;
        }
        extracted_uinodes.uinodes.push(ExtractedUiNode {
            transform: transform.compute_matrix(),
            color: color.0,
            rect: bevy_sprite::Rect {
                min: Vec2::ZERO,
                max: uinode.size,
            },
            image,
            atlas_size: None,
            clip: clip.map(|clip| clip.clip),
        });
    }
}

<<<<<<< HEAD
pub(crate) fn extract_text_uinodes(
=======
/// The UI camera is "moved back" by this many units (plus the [`UI_CAMERA_TRANSFORM_OFFSET`]) and also has a view
/// distance of this many units. This ensures that with a left-handed projection,
/// as ui elements are "stacked on top of each other", they are within the camera's view
/// and have room to grow.
// TODO: Consider computing this value at runtime based on the maximum z-value.
const UI_CAMERA_FAR: f32 = 1000.0;

// This value is subtracted from the far distance for the camera's z-position to ensure nodes at z == 0.0 are rendered
// TODO: Evaluate if we still need this.
const UI_CAMERA_TRANSFORM_OFFSET: f32 = -0.1;

#[derive(Component)]
pub struct DefaultCameraView(pub Entity);

pub fn extract_default_ui_camera_view<T: Component>(
    mut commands: Commands,
    render_world: Res<RenderWorld>,
    query: Query<(Entity, &Camera, Option<&CameraUi>), With<T>>,
) {
    for (entity, camera, camera_ui) in query.iter() {
        // ignore cameras with disabled ui
        if let Some(&CameraUi {
            is_enabled: false, ..
        }) = camera_ui
        {
            continue;
        }
        if let (Some(logical_size), Some(physical_size)) = (
            camera.logical_viewport_size(),
            camera.physical_viewport_size(),
        ) {
            let mut projection = OrthographicProjection {
                far: UI_CAMERA_FAR,
                window_origin: WindowOrigin::BottomLeft,
                depth_calculation: DepthCalculation::ZDifference,
                ..Default::default()
            };
            projection.update(logical_size.x, logical_size.y);
            // This roundabout approach is required because spawn().id() won't work in this context
            let default_camera_view = render_world.entities().reserve_entity();
            commands
                .get_or_spawn(default_camera_view)
                .insert(ExtractedView {
                    projection: projection.get_projection_matrix(),
                    transform: GlobalTransform::from_xyz(
                        0.0,
                        0.0,
                        UI_CAMERA_FAR + UI_CAMERA_TRANSFORM_OFFSET,
                    ),
                    width: physical_size.x,
                    height: physical_size.y,
                });
            commands.get_or_spawn(entity).insert_bundle((
                DefaultCameraView(default_camera_view),
                RenderPhase::<TransparentUi>::default(),
            ));
        }
    }
}

pub fn extract_text_uinodes(
>>>>>>> 2c9bc0b3
    mut render_world: ResMut<RenderWorld>,
    texture_atlases: Res<Assets<TextureAtlas>>,
    text_pipeline: Res<DefaultTextPipeline>,
    windows: Res<Windows>,
    uinode_query: Query<(
        Entity,
        &Node,
        &GlobalTransform,
        &BidiCorrectedText,
        &Visibility,
        Option<&CalculatedClip>,
    )>,
) {
    let mut extracted_uinodes = render_world.resource_mut::<ExtractedUiNodes>();

    let scale_factor = windows.scale_factor(WindowId::primary()) as f32;

    for (entity, uinode, transform, bidi_corrected, visibility, clip) in uinode_query.iter() {
        if !visibility.is_visible {
            continue;
        }
        // Skip if size is set to zero (e.g. when a parent is set to `Display::None`)
        if uinode.size == Vec2::ZERO {
            continue;
        }
        if let Some(text_layout) = text_pipeline.get_glyphs(&entity) {
            let text_glyphs = &text_layout.glyphs;
            let alignment_offset = (uinode.size / -2.0).extend(0.0);

            for text_glyph in text_glyphs {
                let color = bidi_corrected.sections[text_glyph.section_index]
                    .style
                    .color;
                let atlas = texture_atlases
                    .get(&text_glyph.atlas_info.texture_atlas)
                    .unwrap();
                let texture = atlas.texture.clone_weak();
                let index = text_glyph.atlas_info.glyph_index as usize;
                let rect = atlas.textures[index];
                let atlas_size = Some(atlas.size);

                let transform =
                    Mat4::from_rotation_translation(transform.rotation, transform.translation)
                        * Mat4::from_scale(transform.scale / scale_factor)
                        * Mat4::from_translation(
                            alignment_offset * scale_factor + text_glyph.position.extend(0.),
                        );

                extracted_uinodes.uinodes.push(ExtractedUiNode {
                    transform,
                    color,
                    rect,
                    image: texture,
                    atlas_size,
                    clip: clip.map(|clip| clip.clip),
                });
            }
        }
    }
}

#[repr(C)]
#[derive(Copy, Clone, Pod, Zeroable)]
struct UiVertex {
    pub position: [f32; 3],
    pub uv: [f32; 2],
    pub color: [f32; 4],
}

pub struct UiMeta {
    vertices: BufferVec<UiVertex>,
    view_bind_group: Option<BindGroup>,
}

impl Default for UiMeta {
    fn default() -> Self {
        Self {
            vertices: BufferVec::new(BufferUsages::VERTEX),
            view_bind_group: None,
        }
    }
}

const QUAD_VERTEX_POSITIONS: [Vec3; 4] = [
    Vec3::new(-0.5, -0.5, 0.0),
    Vec3::new(0.5, -0.5, 0.0),
    Vec3::new(0.5, 0.5, 0.0),
    Vec3::new(-0.5, 0.5, 0.0),
];

const QUAD_INDICES: [usize; 6] = [0, 2, 3, 0, 1, 2];

#[derive(Component)]
pub struct UiBatch {
    pub range: Range<u32>,
    pub image: Handle<Image>,
    pub z: f32,
}

pub fn prepare_uinodes(
    mut commands: Commands,
    render_device: Res<RenderDevice>,
    render_queue: Res<RenderQueue>,
    mut ui_meta: ResMut<UiMeta>,
    mut extracted_uinodes: ResMut<ExtractedUiNodes>,
) {
    ui_meta.vertices.clear();

    // sort by increasing z for correct transparency
    extracted_uinodes
        .uinodes
        .sort_by(|a, b| FloatOrd(a.transform.w_axis[2]).cmp(&FloatOrd(b.transform.w_axis[2])));

    let mut start = 0;
    let mut end = 0;
    let mut current_batch_handle = Default::default();
    let mut last_z = 0.0;
    for extracted_uinode in &extracted_uinodes.uinodes {
        if current_batch_handle != extracted_uinode.image {
            if start != end {
                commands.spawn_bundle((UiBatch {
                    range: start..end,
                    image: current_batch_handle,
                    z: last_z,
                },));
                start = end;
            }
            current_batch_handle = extracted_uinode.image.clone_weak();
        }

        let uinode_rect = extracted_uinode.rect;
        let rect_size = uinode_rect.size().extend(1.0);

        // Specify the corners of the node
        let positions = QUAD_VERTEX_POSITIONS
            .map(|pos| (extracted_uinode.transform * (pos * rect_size).extend(1.)).xyz());

        // Calculate the effect of clipping
        // Note: this won't work with rotation/scaling, but that's much more complex (may need more that 2 quads)
        let positions_diff = if let Some(clip) = extracted_uinode.clip {
            [
                Vec2::new(
                    f32::max(clip.min.x - positions[0].x, 0.),
                    f32::max(clip.min.y - positions[0].y, 0.),
                ),
                Vec2::new(
                    f32::min(clip.max.x - positions[1].x, 0.),
                    f32::max(clip.min.y - positions[1].y, 0.),
                ),
                Vec2::new(
                    f32::min(clip.max.x - positions[2].x, 0.),
                    f32::min(clip.max.y - positions[2].y, 0.),
                ),
                Vec2::new(
                    f32::max(clip.min.x - positions[3].x, 0.),
                    f32::min(clip.max.y - positions[3].y, 0.),
                ),
            ]
        } else {
            [Vec2::ZERO; 4]
        };

        let positions_clipped = [
            positions[0] + positions_diff[0].extend(0.),
            positions[1] + positions_diff[1].extend(0.),
            positions[2] + positions_diff[2].extend(0.),
            positions[3] + positions_diff[3].extend(0.),
        ];

        let transformed_rect_size = extracted_uinode.transform.transform_vector3(rect_size);

        // Cull nodes that are completely clipped
        if positions_diff[0].x - positions_diff[1].x >= transformed_rect_size.x
            || positions_diff[1].y - positions_diff[2].y >= transformed_rect_size.y
        {
            continue;
        }

        // Clip UVs (Note: y is reversed in UV space)
        let atlas_extent = extracted_uinode.atlas_size.unwrap_or(uinode_rect.max);
        let uvs = [
            Vec2::new(
                uinode_rect.min.x + positions_diff[0].x,
                uinode_rect.max.y - positions_diff[0].y,
            ),
            Vec2::new(
                uinode_rect.max.x + positions_diff[1].x,
                uinode_rect.max.y - positions_diff[1].y,
            ),
            Vec2::new(
                uinode_rect.max.x + positions_diff[2].x,
                uinode_rect.min.y - positions_diff[2].y,
            ),
            Vec2::new(
                uinode_rect.min.x + positions_diff[3].x,
                uinode_rect.min.y - positions_diff[3].y,
            ),
        ]
        .map(|pos| pos / atlas_extent);

        for i in QUAD_INDICES {
            ui_meta.vertices.push(UiVertex {
                position: positions_clipped[i].into(),
                uv: uvs[i].into(),
                color: extracted_uinode.color.as_linear_rgba_f32(),
            });
        }

        last_z = extracted_uinode.transform.w_axis[2];
        end += QUAD_INDICES.len() as u32;
    }

    // if start != end, there is one last batch to process
    if start != end {
        commands.spawn_bundle((UiBatch {
            range: start..end,
            image: current_batch_handle,
            z: last_z,
        },));
    }

    ui_meta.vertices.write_buffer(&render_device, &render_queue);
}

#[derive(Default)]
pub struct UiImageBindGroups {
    pub values: HashMap<Handle<Image>, BindGroup>,
}

#[allow(clippy::too_many_arguments)]
pub fn queue_uinodes(
    draw_functions: Res<DrawFunctions<TransparentUi>>,
    render_device: Res<RenderDevice>,
    mut ui_meta: ResMut<UiMeta>,
    view_uniforms: Res<ViewUniforms>,
    ui_pipeline: Res<UiPipeline>,
    mut pipelines: ResMut<SpecializedRenderPipelines<UiPipeline>>,
    mut pipeline_cache: ResMut<PipelineCache>,
    mut image_bind_groups: ResMut<UiImageBindGroups>,
    gpu_images: Res<RenderAssets<Image>>,
    ui_batches: Query<(Entity, &UiBatch)>,
    mut views: Query<&mut RenderPhase<TransparentUi>>,
    events: Res<SpriteAssetEvents>,
) {
    // If an image has changed, the GpuImage has (probably) changed
    for event in &events.images {
        match event {
            AssetEvent::Created { .. } => None,
            AssetEvent::Modified { handle } | AssetEvent::Removed { handle } => {
                image_bind_groups.values.remove(handle)
            }
        };
    }

    if let Some(view_binding) = view_uniforms.uniforms.binding() {
        ui_meta.view_bind_group = Some(render_device.create_bind_group(&BindGroupDescriptor {
            entries: &[BindGroupEntry {
                binding: 0,
                resource: view_binding,
            }],
            label: Some("ui_view_bind_group"),
            layout: &ui_pipeline.view_layout,
        }));
        let draw_ui_function = draw_functions.read().get_id::<DrawUi>().unwrap();
        let pipeline = pipelines.specialize(&mut pipeline_cache, &ui_pipeline, UiPipelineKey {});
        for mut transparent_phase in views.iter_mut() {
            for (entity, batch) in ui_batches.iter() {
                image_bind_groups
                    .values
                    .entry(batch.image.clone_weak())
                    .or_insert_with(|| {
                        let gpu_image = gpu_images.get(&batch.image).unwrap();
                        render_device.create_bind_group(&BindGroupDescriptor {
                            entries: &[
                                BindGroupEntry {
                                    binding: 0,
                                    resource: BindingResource::TextureView(&gpu_image.texture_view),
                                },
                                BindGroupEntry {
                                    binding: 1,
                                    resource: BindingResource::Sampler(&gpu_image.sampler),
                                },
                            ],
                            label: Some("ui_material_bind_group"),
                            layout: &ui_pipeline.image_layout,
                        })
                    });
                transparent_phase.add(TransparentUi {
                    draw_function: draw_ui_function,
                    pipeline,
                    entity,
                    sort_key: FloatOrd(batch.z),
                });
            }
        }
    }
}<|MERGE_RESOLUTION|>--- conflicted
+++ resolved
@@ -5,11 +5,7 @@
 pub use pipeline::*;
 pub use render_pass::*;
 
-<<<<<<< HEAD
-use crate::{widget::BidiCorrectedText, CalculatedClip, Node, UiColor, UiImage};
-=======
-use crate::{prelude::CameraUi, CalculatedClip, Node, UiColor, UiImage};
->>>>>>> 2c9bc0b3
+use crate::{prelude::CameraUi, widget::BidiCorrectedText, CalculatedClip, Node, UiColor, UiImage};
 use bevy_app::prelude::*;
 use bevy_asset::{load_internal_asset, AssetEvent, Assets, Handle, HandleUntyped};
 use bevy_ecs::prelude::*;
@@ -214,9 +210,6 @@
     }
 }
 
-<<<<<<< HEAD
-pub(crate) fn extract_text_uinodes(
-=======
 /// The UI camera is "moved back" by this many units (plus the [`UI_CAMERA_TRANSFORM_OFFSET`]) and also has a view
 /// distance of this many units. This ensures that with a left-handed projection,
 /// as ui elements are "stacked on top of each other", they are within the camera's view
@@ -277,8 +270,7 @@
     }
 }
 
-pub fn extract_text_uinodes(
->>>>>>> 2c9bc0b3
+pub(crate) fn extract_text_uinodes(
     mut render_world: ResMut<RenderWorld>,
     texture_atlases: Res<Assets<TextureAtlas>>,
     text_pipeline: Res<DefaultTextPipeline>,
