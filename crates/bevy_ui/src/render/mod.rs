--- conflicted
+++ resolved
@@ -4,11 +4,7 @@
 mod ui_material_pipeline;
 pub mod ui_texture_slice_pipeline;
 
-<<<<<<< HEAD
 use crate::widget::{NodeImageMode, UiImage};
-=======
-use crate::widget::UiImage;
->>>>>>> 2faba797
 use crate::{
     experimental::UiChildren, BackgroundColor, BorderColor, CalculatedClip, ComputedNode,
     DefaultUiCamera, Outline, ResolvedBorderRadius, TargetCamera, UiAntiAlias, UiBoxShadowSamples,
@@ -339,14 +335,7 @@
         if !view_visibility.get()
             || image.color.is_fully_transparent()
             || image.image.id() == TRANSPARENT_IMAGE_HANDLE.id()
-<<<<<<< HEAD
-            || matches!(
-                image.mode,
-                NodeImageMode::Sliced { .. } | NodeImageMode::Tiled { .. }
-            )
-=======
             || image.mode.uses_slices()
->>>>>>> 2faba797
         {
             continue;
         }
