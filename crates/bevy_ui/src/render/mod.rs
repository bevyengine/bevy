mod pipeline;
mod render_pass;

use bevy_core_pipeline::{core_2d::Camera2d, core_3d::Camera3d};
pub use pipeline::*;
pub use render_pass::*;

use crate::{prelude::UiCameraConfig, BackgroundColor, CalculatedClip, FlipImage, Node, UiImage};
use bevy_app::prelude::*;
use bevy_asset::{load_internal_asset, AssetEvent, Assets, Handle, HandleUntyped};
use bevy_ecs::prelude::*;
use bevy_math::{Mat4, Rect, UVec4, Vec2, Vec3, Vec4Swizzles};
use bevy_reflect::TypeUuid;
use bevy_render::{
    camera::Camera,
    color::Color,
    render_asset::RenderAssets,
    render_graph::{RenderGraph, RunGraphOnViewNode, SlotInfo, SlotType},
    render_phase::{sort_phase_system, AddRenderCommand, DrawFunctions, RenderPhase},
    render_resource::*,
    renderer::{RenderDevice, RenderQueue},
    texture::Image,
    view::{ComputedVisibility, ExtractedView, ViewUniforms},
    Extract, RenderApp, RenderStage,
};
use bevy_sprite::{SpriteAssetEvents, TextureAtlas};
use bevy_text::{Text, TextLayoutInfo};
use bevy_transform::components::GlobalTransform;
use bevy_utils::FloatOrd;
use bevy_utils::HashMap;
use bevy_window::{WindowId, Windows};
use bytemuck::{Pod, Zeroable};
use std::ops::Range;

pub mod node {
    pub const UI_PASS_DRIVER: &str = "ui_pass_driver";
}

pub mod draw_ui_graph {
    pub const NAME: &str = "draw_ui";
    pub mod input {
        pub const VIEW_ENTITY: &str = "view_entity";
    }
    pub mod node {
        pub const UI_PASS: &str = "ui_pass";
    }
}

pub const UI_SHADER_HANDLE: HandleUntyped =
    HandleUntyped::weak_from_u64(Shader::TYPE_UUID, 13012847047162779583);

#[derive(Debug, Hash, PartialEq, Eq, Clone, SystemLabel)]
pub enum RenderUiSystem {
    ExtractNode,
}

pub fn build_ui_render(app: &mut App) {
    load_internal_asset!(app, UI_SHADER_HANDLE, "ui.wgsl", Shader::from_wgsl);

    let render_app = match app.get_sub_app_mut(RenderApp) {
        Ok(render_app) => render_app,
        Err(_) => return,
    };

    render_app
        .init_resource::<UiPipeline>()
        .init_resource::<SpecializedRenderPipelines<UiPipeline>>()
        .init_resource::<UiImageBindGroups>()
        .init_resource::<UiMeta>()
        .init_resource::<ExtractedUiNodes>()
        .init_resource::<DrawFunctions<TransparentUi>>()
        .add_render_command::<TransparentUi, DrawUi>()
        .add_system_to_stage(
            RenderStage::Extract,
            extract_default_ui_camera_view::<Camera2d>,
        )
        .add_system_to_stage(
            RenderStage::Extract,
            extract_default_ui_camera_view::<Camera3d>,
        )
        .add_system_to_stage(
            RenderStage::Extract,
            extract_uinodes.label(RenderUiSystem::ExtractNode),
        )
        .add_system_to_stage(
            RenderStage::Extract,
            extract_text_uinodes.after(RenderUiSystem::ExtractNode),
        )
        .add_system_to_stage(RenderStage::Prepare, prepare_uinodes)
        .add_system_to_stage(RenderStage::Queue, queue_uinodes)
        .add_system_to_stage(RenderStage::PhaseSort, sort_phase_system::<TransparentUi>);

    // Render graph
    let ui_graph_2d = get_ui_graph(render_app);
    let ui_graph_3d = get_ui_graph(render_app);
    let mut graph = render_app.world.resource_mut::<RenderGraph>();

    if let Some(graph_2d) = graph.get_sub_graph_mut(bevy_core_pipeline::core_2d::graph::NAME) {
        graph_2d.add_sub_graph(draw_ui_graph::NAME, ui_graph_2d);
        graph_2d.add_node(
            draw_ui_graph::node::UI_PASS,
            RunGraphOnViewNode::new(draw_ui_graph::NAME),
        );
        graph_2d
            .add_node_edge(
                bevy_core_pipeline::core_2d::graph::node::MAIN_PASS,
                draw_ui_graph::node::UI_PASS,
            )
            .unwrap();
        graph_2d
            .add_slot_edge(
                graph_2d.input_node().unwrap().id,
                bevy_core_pipeline::core_2d::graph::input::VIEW_ENTITY,
                draw_ui_graph::node::UI_PASS,
                RunGraphOnViewNode::IN_VIEW,
            )
            .unwrap();
        graph_2d
            .add_node_edge(
                bevy_core_pipeline::core_2d::graph::node::TONEMAPPING,
                draw_ui_graph::node::UI_PASS,
            )
            .unwrap();
        graph_2d
            .add_node_edge(
                draw_ui_graph::node::UI_PASS,
                bevy_core_pipeline::core_2d::graph::node::UPSCALING,
            )
            .unwrap();
    }

    if let Some(graph_3d) = graph.get_sub_graph_mut(bevy_core_pipeline::core_3d::graph::NAME) {
        graph_3d.add_sub_graph(draw_ui_graph::NAME, ui_graph_3d);
        graph_3d.add_node(
            draw_ui_graph::node::UI_PASS,
            RunGraphOnViewNode::new(draw_ui_graph::NAME),
        );
        graph_3d
            .add_node_edge(
                bevy_core_pipeline::core_3d::graph::node::MAIN_PASS,
                draw_ui_graph::node::UI_PASS,
            )
            .unwrap();
        graph_3d
            .add_node_edge(
                bevy_core_pipeline::core_3d::graph::node::TONEMAPPING,
                draw_ui_graph::node::UI_PASS,
            )
            .unwrap();
        graph_3d
            .add_node_edge(
                draw_ui_graph::node::UI_PASS,
                bevy_core_pipeline::core_3d::graph::node::UPSCALING,
            )
            .unwrap();
        graph_3d
            .add_slot_edge(
                graph_3d.input_node().unwrap().id,
                bevy_core_pipeline::core_3d::graph::input::VIEW_ENTITY,
                draw_ui_graph::node::UI_PASS,
                RunGraphOnViewNode::IN_VIEW,
            )
            .unwrap();
    }
}

fn get_ui_graph(render_app: &mut App) -> RenderGraph {
    let ui_pass_node = UiPassNode::new(&mut render_app.world);
    let mut ui_graph = RenderGraph::default();
    ui_graph.add_node(draw_ui_graph::node::UI_PASS, ui_pass_node);
    let input_node_id = ui_graph.set_input(vec![SlotInfo::new(
        draw_ui_graph::input::VIEW_ENTITY,
        SlotType::Entity,
    )]);
    ui_graph
        .add_slot_edge(
            input_node_id,
            draw_ui_graph::input::VIEW_ENTITY,
            draw_ui_graph::node::UI_PASS,
            UiPassNode::IN_VIEW,
        )
        .unwrap();
    ui_graph
}

pub struct ExtractedUiNode {
    pub transform: Mat4,
    pub background_color: Color,
    pub rect: Rect,
    pub image: Handle<Image>,
    pub atlas_size: Option<Vec2>,
    pub clip: Option<Rect>,
<<<<<<< HEAD
    pub flip_x: bool,
    pub flip_y: bool,
=======
    pub scale_factor: f32,
>>>>>>> 3d6706f8
}

#[derive(Resource, Default)]
pub struct ExtractedUiNodes {
    pub uinodes: Vec<ExtractedUiNode>,
}

pub fn extract_uinodes(
    mut extracted_uinodes: ResMut<ExtractedUiNodes>,
    images: Extract<Res<Assets<Image>>>,
    windows: Extract<Res<Windows>>,
    uinode_query: Extract<
        Query<(
            &Node,
            &GlobalTransform,
            &BackgroundColor,
            &UiImage,
            &ComputedVisibility,
            Option<&FlipImage>,
            Option<&CalculatedClip>,
        )>,
    >,
) {
    let scale_factor = windows.scale_factor(WindowId::primary()) as f32;
    extracted_uinodes.uinodes.clear();
    for (uinode, transform, color, image, visibility, flip_image, clip) in uinode_query.iter() {
        if !visibility.is_visible() {
            continue;
        }
        let image = image.0.clone_weak();
        // Skip loading images
        if !images.contains(&image) {
            continue;
        }
        // Skip completely transparent nodes
        if color.0.a() == 0.0 {
            continue;
        }
        let (flip_x, flip_y) = if let Some(flip) = flip_image {
            (flip.x_axis, flip.y_axis)
        } else {
            (false, false)
        };
        extracted_uinodes.uinodes.push(ExtractedUiNode {
            transform: transform.compute_matrix(),
            background_color: color.0,
            rect: Rect {
                min: Vec2::ZERO,
                max: uinode.calculated_size,
            },
            image,
            atlas_size: None,
            clip: clip.map(|clip| clip.clip),
<<<<<<< HEAD
            flip_x,
            flip_y,
=======
            scale_factor,
>>>>>>> 3d6706f8
        });
    }
}

/// The UI camera is "moved back" by this many units (plus the [`UI_CAMERA_TRANSFORM_OFFSET`]) and also has a view
/// distance of this many units. This ensures that with a left-handed projection,
/// as ui elements are "stacked on top of each other", they are within the camera's view
/// and have room to grow.
// TODO: Consider computing this value at runtime based on the maximum z-value.
const UI_CAMERA_FAR: f32 = 1000.0;

// This value is subtracted from the far distance for the camera's z-position to ensure nodes at z == 0.0 are rendered
// TODO: Evaluate if we still need this.
const UI_CAMERA_TRANSFORM_OFFSET: f32 = -0.1;

#[derive(Component)]
pub struct DefaultCameraView(pub Entity);

pub fn extract_default_ui_camera_view<T: Component>(
    mut commands: Commands,
    query: Extract<Query<(Entity, &Camera, Option<&UiCameraConfig>), With<T>>>,
) {
    for (entity, camera, camera_ui) in &query {
        // ignore cameras with disabled ui
        if matches!(camera_ui, Some(&UiCameraConfig { show_ui: false, .. })) {
            continue;
        }
        if let (Some(logical_size), Some((physical_origin, _)), Some(physical_size)) = (
            camera.logical_viewport_size(),
            camera.physical_viewport_rect(),
            camera.physical_viewport_size(),
        ) {
            // use a projection matrix with the origin in the top left instead of the bottom left that comes with OrthographicProjection
            let projection_matrix =
                Mat4::orthographic_rh(0.0, logical_size.x, logical_size.y, 0.0, 0.0, UI_CAMERA_FAR);
            let default_camera_view = commands
                .spawn(ExtractedView {
                    projection: projection_matrix,
                    transform: GlobalTransform::from_xyz(
                        0.0,
                        0.0,
                        UI_CAMERA_FAR + UI_CAMERA_TRANSFORM_OFFSET,
                    ),
                    hdr: camera.hdr,
                    viewport: UVec4::new(
                        physical_origin.x,
                        physical_origin.y,
                        physical_size.x,
                        physical_size.y,
                    ),
                })
                .id();
            commands.get_or_spawn(entity).insert((
                DefaultCameraView(default_camera_view),
                RenderPhase::<TransparentUi>::default(),
            ));
        }
    }
}

pub fn extract_text_uinodes(
    mut extracted_uinodes: ResMut<ExtractedUiNodes>,
    texture_atlases: Extract<Res<Assets<TextureAtlas>>>,
    windows: Extract<Res<Windows>>,
    uinode_query: Extract<
        Query<(
            &Node,
            &GlobalTransform,
            &Text,
            &TextLayoutInfo,
            &ComputedVisibility,
            Option<&CalculatedClip>,
        )>,
    >,
) {
    let scale_factor = windows.scale_factor(WindowId::primary()) as f32;
    for (uinode, global_transform, text, text_layout_info, visibility, clip) in uinode_query.iter()
    {
        if !visibility.is_visible() {
            continue;
        }
        // Skip if size is set to zero (e.g. when a parent is set to `Display::None`)
        if uinode.calculated_size == Vec2::ZERO {
            continue;
        }
        let text_glyphs = &text_layout_info.glyphs;
        let alignment_offset = (uinode.calculated_size / -2.0).extend(0.0);

        let mut color = Color::WHITE;
        let mut current_section = usize::MAX;
        for text_glyph in text_glyphs {
            if text_glyph.section_index != current_section {
                color = text.sections[text_glyph.section_index]
                    .style
                    .color
                    .as_rgba_linear();
                current_section = text_glyph.section_index;
            }
            let atlas = texture_atlases
                .get(&text_glyph.atlas_info.texture_atlas)
                .unwrap();
            let texture = atlas.texture.clone_weak();
            let index = text_glyph.atlas_info.glyph_index;
            let rect = atlas.textures[index];
            let atlas_size = Some(atlas.size);

            // NOTE: Should match `bevy_text::text2d::extract_text2d_sprite`
            let extracted_transform = global_transform.compute_matrix()
                * Mat4::from_scale(Vec3::splat(scale_factor.recip()))
                * Mat4::from_translation(
                    alignment_offset * scale_factor + text_glyph.position.extend(0.),
                );

            extracted_uinodes.uinodes.push(ExtractedUiNode {
                transform: extracted_transform,
                background_color: color,
                rect,
                image: texture,
                atlas_size,
                clip: clip.map(|clip| clip.clip),
<<<<<<< HEAD
                flip_x: false,
                flip_y: false,
=======
                scale_factor,
>>>>>>> 3d6706f8
            });
        }
    }
}

#[repr(C)]
#[derive(Copy, Clone, Pod, Zeroable)]
struct UiVertex {
    pub position: [f32; 3],
    pub uv: [f32; 2],
    pub color: [f32; 4],
}

#[derive(Resource)]
pub struct UiMeta {
    vertices: BufferVec<UiVertex>,
    view_bind_group: Option<BindGroup>,
}

impl Default for UiMeta {
    fn default() -> Self {
        Self {
            vertices: BufferVec::new(BufferUsages::VERTEX),
            view_bind_group: None,
        }
    }
}

const QUAD_VERTEX_POSITIONS: [Vec3; 4] = [
    Vec3::new(-0.5, -0.5, 0.0),
    Vec3::new(0.5, -0.5, 0.0),
    Vec3::new(0.5, 0.5, 0.0),
    Vec3::new(-0.5, 0.5, 0.0),
];

const QUAD_INDICES: [usize; 6] = [0, 2, 3, 0, 1, 2];

#[derive(Component)]
pub struct UiBatch {
    pub range: Range<u32>,
    pub image: Handle<Image>,
    pub z: f32,
}

pub fn prepare_uinodes(
    mut commands: Commands,
    render_device: Res<RenderDevice>,
    render_queue: Res<RenderQueue>,
    mut ui_meta: ResMut<UiMeta>,
    mut extracted_uinodes: ResMut<ExtractedUiNodes>,
) {
    ui_meta.vertices.clear();

    // sort by increasing z for correct transparency
    extracted_uinodes
        .uinodes
        .sort_by(|a, b| FloatOrd(a.transform.w_axis[2]).cmp(&FloatOrd(b.transform.w_axis[2])));

    let mut start = 0;
    let mut end = 0;
    let mut current_batch_handle = Default::default();
    let mut last_z = 0.0;
    for extracted_uinode in &extracted_uinodes.uinodes {
        if current_batch_handle != extracted_uinode.image {
            if start != end {
                commands.spawn(UiBatch {
                    range: start..end,
                    image: current_batch_handle,
                    z: last_z,
                });
                start = end;
            }
            current_batch_handle = extracted_uinode.image.clone_weak();
        }

        let uinode_rect = extracted_uinode.rect;
        let rect_size = uinode_rect.size().extend(1.0);

        // Specify the corners of the node
        let positions = QUAD_VERTEX_POSITIONS
            .map(|pos| (extracted_uinode.transform * (pos * rect_size).extend(1.)).xyz());

        // Calculate the effect of clipping
        // Note: this won't work with rotation/scaling, but that's much more complex (may need more that 2 quads)
        let positions_diff = if let Some(clip) = extracted_uinode.clip {
            [
                Vec2::new(
                    f32::max(clip.min.x - positions[0].x, 0.),
                    f32::max(clip.min.y - positions[0].y, 0.),
                ),
                Vec2::new(
                    f32::min(clip.max.x - positions[1].x, 0.),
                    f32::max(clip.min.y - positions[1].y, 0.),
                ),
                Vec2::new(
                    f32::min(clip.max.x - positions[2].x, 0.),
                    f32::min(clip.max.y - positions[2].y, 0.),
                ),
                Vec2::new(
                    f32::max(clip.min.x - positions[3].x, 0.),
                    f32::min(clip.max.y - positions[3].y, 0.),
                ),
            ]
        } else {
            [Vec2::ZERO; 4]
        };

        let positions_clipped = [
            positions[0] + positions_diff[0].extend(0.),
            positions[1] + positions_diff[1].extend(0.),
            positions[2] + positions_diff[2].extend(0.),
            positions[3] + positions_diff[3].extend(0.),
        ];

        let transformed_rect_size = extracted_uinode.transform.transform_vector3(rect_size);

        // Don't try to cull nodes that have a rotation
        // In a rotation around the Z-axis, this value is 0.0 for an angle of 0.0 or π
        // In those two cases, the culling check can proceed normally as corners will be on
        // horizontal / vertical lines
        // For all other angles, bypass the culling check
        // This does not properly handles all rotations on all axis
        if extracted_uinode.transform.x_axis[1] == 0.0 {
            // Cull nodes that are completely clipped
            if positions_diff[0].x - positions_diff[1].x >= transformed_rect_size.x
                || positions_diff[1].y - positions_diff[2].y >= transformed_rect_size.y
            {
                continue;
            }
        }

        let atlas_extent = extracted_uinode.atlas_size.unwrap_or(uinode_rect.max);
        let mut uvs = [
            Vec2::new(
                uinode_rect.min.x + positions_diff[0].x * extracted_uinode.scale_factor,
                uinode_rect.min.y + positions_diff[0].y * extracted_uinode.scale_factor,
            ),
            Vec2::new(
                uinode_rect.max.x + positions_diff[1].x * extracted_uinode.scale_factor,
                uinode_rect.min.y + positions_diff[1].y * extracted_uinode.scale_factor,
            ),
            Vec2::new(
                uinode_rect.max.x + positions_diff[2].x * extracted_uinode.scale_factor,
                uinode_rect.max.y + positions_diff[2].y * extracted_uinode.scale_factor,
            ),
            Vec2::new(
                uinode_rect.min.x + positions_diff[3].x * extracted_uinode.scale_factor,
                uinode_rect.max.y + positions_diff[3].y * extracted_uinode.scale_factor,
            ),
        ]
        .map(|pos| pos / atlas_extent);

        if extracted_uinode.flip_x {
            uvs = [uvs[1], uvs[0], uvs[3], uvs[2]];
        }
        if extracted_uinode.flip_y {
            uvs = [uvs[3], uvs[2], uvs[1], uvs[0]];
        }

        for i in QUAD_INDICES {
            ui_meta.vertices.push(UiVertex {
                position: positions_clipped[i].into(),
                uv: uvs[i].into(),
                color: extracted_uinode.background_color.as_linear_rgba_f32(),
            });
        }

        last_z = extracted_uinode.transform.w_axis[2];
        end += QUAD_INDICES.len() as u32;
    }

    // if start != end, there is one last batch to process
    if start != end {
        commands.spawn(UiBatch {
            range: start..end,
            image: current_batch_handle,
            z: last_z,
        });
    }

    ui_meta.vertices.write_buffer(&render_device, &render_queue);
}

#[derive(Resource, Default)]
pub struct UiImageBindGroups {
    pub values: HashMap<Handle<Image>, BindGroup>,
}

#[allow(clippy::too_many_arguments)]
pub fn queue_uinodes(
    draw_functions: Res<DrawFunctions<TransparentUi>>,
    render_device: Res<RenderDevice>,
    mut ui_meta: ResMut<UiMeta>,
    view_uniforms: Res<ViewUniforms>,
    ui_pipeline: Res<UiPipeline>,
    mut pipelines: ResMut<SpecializedRenderPipelines<UiPipeline>>,
    mut pipeline_cache: ResMut<PipelineCache>,
    mut image_bind_groups: ResMut<UiImageBindGroups>,
    gpu_images: Res<RenderAssets<Image>>,
    ui_batches: Query<(Entity, &UiBatch)>,
    mut views: Query<&mut RenderPhase<TransparentUi>>,
    events: Res<SpriteAssetEvents>,
) {
    // If an image has changed, the GpuImage has (probably) changed
    for event in &events.images {
        match event {
            AssetEvent::Created { .. } => None,
            AssetEvent::Modified { handle } | AssetEvent::Removed { handle } => {
                image_bind_groups.values.remove(handle)
            }
        };
    }

    if let Some(view_binding) = view_uniforms.uniforms.binding() {
        ui_meta.view_bind_group = Some(render_device.create_bind_group(&BindGroupDescriptor {
            entries: &[BindGroupEntry {
                binding: 0,
                resource: view_binding,
            }],
            label: Some("ui_view_bind_group"),
            layout: &ui_pipeline.view_layout,
        }));
        let draw_ui_function = draw_functions.read().get_id::<DrawUi>().unwrap();
        let pipeline = pipelines.specialize(&mut pipeline_cache, &ui_pipeline, UiPipelineKey {});
        for mut transparent_phase in &mut views {
            for (entity, batch) in &ui_batches {
                image_bind_groups
                    .values
                    .entry(batch.image.clone_weak())
                    .or_insert_with(|| {
                        let gpu_image = gpu_images.get(&batch.image).unwrap();
                        render_device.create_bind_group(&BindGroupDescriptor {
                            entries: &[
                                BindGroupEntry {
                                    binding: 0,
                                    resource: BindingResource::TextureView(&gpu_image.texture_view),
                                },
                                BindGroupEntry {
                                    binding: 1,
                                    resource: BindingResource::Sampler(&gpu_image.sampler),
                                },
                            ],
                            label: Some("ui_material_bind_group"),
                            layout: &ui_pipeline.image_layout,
                        })
                    });
                transparent_phase.add(TransparentUi {
                    draw_function: draw_ui_function,
                    pipeline,
                    entity,
                    sort_key: FloatOrd(batch.z),
                });
            }
        }
    }
}<|MERGE_RESOLUTION|>--- conflicted
+++ resolved
@@ -190,12 +190,9 @@
     pub image: Handle<Image>,
     pub atlas_size: Option<Vec2>,
     pub clip: Option<Rect>,
-<<<<<<< HEAD
     pub flip_x: bool,
     pub flip_y: bool,
-=======
     pub scale_factor: f32,
->>>>>>> 3d6706f8
 }
 
 #[derive(Resource, Default)]
@@ -249,12 +246,9 @@
             image,
             atlas_size: None,
             clip: clip.map(|clip| clip.clip),
-<<<<<<< HEAD
             flip_x,
             flip_y,
-=======
             scale_factor,
->>>>>>> 3d6706f8
         });
     }
 }
@@ -375,12 +369,9 @@
                 image: texture,
                 atlas_size,
                 clip: clip.map(|clip| clip.clip),
-<<<<<<< HEAD
                 flip_x: false,
                 flip_y: false,
-=======
                 scale_factor,
->>>>>>> 3d6706f8
             });
         }
     }
