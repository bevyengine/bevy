--- conflicted
+++ resolved
@@ -24,13 +24,8 @@
 
 use crate::graph::{NodeUi, SubGraphUi};
 use crate::{
-<<<<<<< HEAD
-    texture_slice::ComputedTextureSlices, BackgroundColor, BorderColor, CalculatedClip,
-    ContentSize, DefaultUiCamera, Node, Outline, Style, TargetCamera, UiImage, UiScale, Val,
-=======
-    BackgroundColor, BorderColor, BorderRadius, CalculatedClip, ContentSize, DefaultUiCamera, Node,
-    Outline, Style, TargetCamera, UiImage, UiScale, Val,
->>>>>>> 32f40f11
+    BackgroundColor, BorderColor, CalculatedClip, ContentSize, DefaultUiCamera, Node, Outline,
+    Style, TargetCamera, UiImage, UiScale, Val,
 };
 
 use bevy_app::prelude::*;
@@ -302,25 +297,6 @@
     ui_scale: Extract<Res<UiScale>>,
     default_ui_camera: Extract<DefaultUiCamera>,
     uinode_query: Extract<
-<<<<<<< HEAD
-        Query<(
-            &Node,
-            &GlobalTransform,
-            &ViewVisibility,
-            Option<&CalculatedClip>,
-            Option<&TargetCamera>,
-            &UiImage,
-            Option<&TextureAtlas>,
-            Option<&ComputedTextureSlices>,
-            Option<&Parent>,
-            &Style,
-        )>,
-    >,
-    node_query: Extract<Query<&Node>>,
-) {
-    for (uinode, transform, view_visibility, clip, camera, image, atlas, slices, parent, style) in
-        &uinode_query
-=======
         Query<
             (
                 &Node,
@@ -330,7 +306,6 @@
                 Option<&TargetCamera>,
                 &UiImage,
                 Option<&TextureAtlas>,
-                Option<&BorderRadius>,
                 Option<&Parent>,
                 &Style,
             ),
@@ -339,19 +314,8 @@
     >,
     node_query: Extract<Query<&Node>>,
 ) {
-    for (
-        uinode,
-        transform,
-        view_visibility,
-        clip,
-        camera,
-        image,
-        atlas,
-        border_radius,
-        parent,
-        style,
-    ) in &uinode_query
->>>>>>> 32f40f11
+    for (uinode, transform, view_visibility, clip, camera, image, atlas, parent, style) in
+        &uinode_query
     {
         let Some(camera_entity) = camera.map(TargetCamera::entity).or(default_ui_camera.get())
         else {
@@ -493,10 +457,6 @@
                 Option<&Parent>,
                 &Style,
                 &BorderColor,
-<<<<<<< HEAD
-=======
-                Option<&BorderRadius>,
->>>>>>> 32f40f11
             ),
             Without<ContentSize>,
         >,
@@ -505,22 +465,8 @@
 ) {
     let image = AssetId::<Image>::default();
 
-<<<<<<< HEAD
     for (uinode, global_transform, view_visibility, clip, camera, parent, style, border_color) in
         &uinode_query
-=======
-    for (
-        node,
-        global_transform,
-        view_visibility,
-        clip,
-        camera,
-        parent,
-        style,
-        border_color,
-        maybe_border_radius,
-    ) in &uinode_query
->>>>>>> 32f40f11
     {
         let Some(camera_entity) = camera.map(TargetCamera::entity).or(default_ui_camera.get())
         else {
@@ -567,7 +513,6 @@
             continue;
         }
 
-<<<<<<< HEAD
         let border_radius = [
             uinode.border_radius.top_left,
             uinode.border_radius.top_right,
@@ -577,19 +522,6 @@
         .map(|r| r * ui_scale.0);
 
         let border_radius = clamp_radius(border_radius, uinode.size(), border.into());
-=======
-        let border_radius = if let Some(border_radius) = maybe_border_radius {
-            let resolved_radius = resolve_border_radius(
-                border_radius,
-                node.size(),
-                ui_logical_viewport_size,
-                ui_scale.0,
-            );
-            clamp_radius(resolved_radius, node.size(), border.into())
-        } else {
-            [0.; 4]
-        };
->>>>>>> 32f40f11
         let transform = global_transform.compute_matrix();
 
         extracted_uinodes.uinodes.insert(
