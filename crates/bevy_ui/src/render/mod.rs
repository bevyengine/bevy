--- conflicted
+++ resolved
@@ -835,12 +835,7 @@
             ),
             // batch_range will be calculated in prepare_uinodes
             batch_range: 0..0,
-<<<<<<< HEAD
             extra_index: PhaseItemExtraIndex::None,
-            inverse_scale_factor: extracted_aa.map(|aa| aa.scale_factor).unwrap_or(1.),
-=======
-            extra_index: PhaseItemExtraIndex::NONE,
->>>>>>> 39842170
         });
     }
 }
