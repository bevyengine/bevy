mod pipeline;
mod render_pass;

use bevy_core_pipeline::{core_2d::Camera2d, core_3d::Camera3d};
use bevy_ecs::storage::SparseSet;
use bevy_hierarchy::Parent;
use bevy_render::view::ViewVisibility;
use bevy_render::{ExtractSchedule, Render};
use bevy_window::{PrimaryWindow, Window};
pub use pipeline::*;
pub use render_pass::*;

use crate::{
    prelude::UiCameraConfig, BackgroundColor, BorderColor, CalculatedClip, ContentSize, Node,
    Style, UiImage, UiScale, UiStack, UiTextureAtlasImage, Val,
};

use bevy_app::prelude::*;
use bevy_asset::{load_internal_asset, AssetEvent, Assets, Handle, HandleId, HandleUntyped};
use bevy_ecs::prelude::*;
use bevy_math::{Mat4, Rect, URect, UVec4, Vec2, Vec3, Vec4Swizzles};
use bevy_reflect::TypeUuid;
use bevy_render::texture::DEFAULT_IMAGE_HANDLE;
use bevy_render::{
    camera::Camera,
    color::Color,
    render_asset::RenderAssets,
    render_graph::{RenderGraph, RunGraphOnViewNode},
    render_phase::{sort_phase_system, AddRenderCommand, DrawFunctions, RenderPhase},
    render_resource::*,
    renderer::{RenderDevice, RenderQueue},
    texture::Image,
    view::{ExtractedView, ViewUniforms},
    Extract, RenderApp, RenderSet,
};
use bevy_sprite::SpriteAssetEvents;
use bevy_sprite::TextureAtlas;
#[cfg(feature = "bevy_text")]
use bevy_text::{PositionedGlyph, Text, TextLayoutInfo};
use bevy_transform::components::GlobalTransform;
use bevy_utils::HashMap;
use bevy_utils::{FloatOrd, Uuid};
use bytemuck::{Pod, Zeroable};
use std::ops::Range;

pub mod node {
    pub const UI_PASS_DRIVER: &str = "ui_pass_driver";
}

pub mod draw_ui_graph {
    pub const NAME: &str = "draw_ui";
    pub mod node {
        pub const UI_PASS: &str = "ui_pass";
    }
}

pub const UI_SHADER_HANDLE: HandleUntyped =
    HandleUntyped::weak_from_u64(Shader::TYPE_UUID, 13012847047162779583);

#[derive(Debug, Hash, PartialEq, Eq, Clone, SystemSet)]
pub enum RenderUiSystem {
    ExtractNode,
    ExtractAtlasNode,
}

pub fn build_ui_render(app: &mut App) {
    load_internal_asset!(app, UI_SHADER_HANDLE, "ui.wgsl", Shader::from_wgsl);

    let render_app = match app.get_sub_app_mut(RenderApp) {
        Ok(render_app) => render_app,
        Err(_) => return,
    };

    render_app
        .init_resource::<SpecializedRenderPipelines<UiPipeline>>()
        .init_resource::<UiImageBindGroups>()
        .init_resource::<UiMeta>()
        .init_resource::<ExtractedUiNodes>()
        .init_resource::<DrawFunctions<TransparentUi>>()
        .add_render_command::<TransparentUi, DrawUi>()
        .add_systems(
            ExtractSchedule,
            (
                extract_default_ui_camera_view::<Camera2d>,
                extract_default_ui_camera_view::<Camera3d>,
                extract_uinodes.in_set(RenderUiSystem::ExtractNode),
                extract_atlas_uinodes
                    .in_set(RenderUiSystem::ExtractAtlasNode)
                    .after(RenderUiSystem::ExtractNode),
                extract_uinode_borders.after(RenderUiSystem::ExtractAtlasNode),
                #[cfg(feature = "bevy_text")]
                extract_text_uinodes.after(RenderUiSystem::ExtractAtlasNode),
            ),
        )
        .add_systems(
            Render,
            (
                queue_uinodes.in_set(RenderSet::Queue),
                sort_phase_system::<TransparentUi>.in_set(RenderSet::PhaseSort),
                prepare_uinodes.in_set(RenderSet::PrepareBindGroups),
            ),
        );

    // Render graph
    let ui_graph_2d = get_ui_graph(render_app);
    let ui_graph_3d = get_ui_graph(render_app);
    let mut graph = render_app.world.resource_mut::<RenderGraph>();

    if let Some(graph_2d) = graph.get_sub_graph_mut(bevy_core_pipeline::core_2d::graph::NAME) {
        graph_2d.add_sub_graph(draw_ui_graph::NAME, ui_graph_2d);
        graph_2d.add_node(
            draw_ui_graph::node::UI_PASS,
            RunGraphOnViewNode::new(draw_ui_graph::NAME),
        );
        graph_2d.add_node_edge(
            bevy_core_pipeline::core_2d::graph::node::MAIN_PASS,
            draw_ui_graph::node::UI_PASS,
        );
        graph_2d.add_node_edge(
            bevy_core_pipeline::core_2d::graph::node::END_MAIN_PASS_POST_PROCESSING,
            draw_ui_graph::node::UI_PASS,
        );
        graph_2d.add_node_edge(
            draw_ui_graph::node::UI_PASS,
            bevy_core_pipeline::core_2d::graph::node::UPSCALING,
        );
    }

    if let Some(graph_3d) = graph.get_sub_graph_mut(bevy_core_pipeline::core_3d::graph::NAME) {
        graph_3d.add_sub_graph(draw_ui_graph::NAME, ui_graph_3d);
        graph_3d.add_node(
            draw_ui_graph::node::UI_PASS,
            RunGraphOnViewNode::new(draw_ui_graph::NAME),
        );
        graph_3d.add_node_edge(
            bevy_core_pipeline::core_3d::graph::node::END_MAIN_PASS,
            draw_ui_graph::node::UI_PASS,
        );
        graph_3d.add_node_edge(
            bevy_core_pipeline::core_3d::graph::node::END_MAIN_PASS_POST_PROCESSING,
            draw_ui_graph::node::UI_PASS,
        );
        graph_3d.add_node_edge(
            draw_ui_graph::node::UI_PASS,
            bevy_core_pipeline::core_3d::graph::node::UPSCALING,
        );
    }
}

fn get_ui_graph(render_app: &mut App) -> RenderGraph {
    let ui_pass_node = UiPassNode::new(&mut render_app.world);
    let mut ui_graph = RenderGraph::default();
    ui_graph.add_node(draw_ui_graph::node::UI_PASS, ui_pass_node);
    ui_graph
}

pub struct ExtractedUiNode {
    pub stack_index: usize,
    pub transform: Mat4,
    pub color: Color,
    pub rect: Rect,
    pub image: Handle<Image>,
    pub atlas_size: Option<Vec2>,
    pub clip: Option<Rect>,
    pub flip_x: bool,
    pub flip_y: bool,
}

#[derive(Resource, Default)]
pub struct ExtractedUiNodes {
    pub uinodes: SparseSet<Entity, ExtractedUiNode>,
}

pub fn extract_atlas_uinodes(
    mut extracted_uinodes: ResMut<ExtractedUiNodes>,
    images: Extract<Res<Assets<Image>>>,
    texture_atlases: Extract<Res<Assets<TextureAtlas>>>,
    ui_stack: Extract<Res<UiStack>>,
    uinode_query: Extract<
        Query<
            (
                Entity,
                &Node,
                &GlobalTransform,
                &BackgroundColor,
                &ViewVisibility,
                Option<&CalculatedClip>,
                &Handle<TextureAtlas>,
                &UiTextureAtlasImage,
            ),
            Without<UiImage>,
        >,
    >,
) {
    for (stack_index, entity) in ui_stack.uinodes.iter().enumerate() {
        if let Ok((
<<<<<<< HEAD
            uinode,
            transform,
            color,
            view_visibility,
=======
            entity,
            uinode,
            transform,
            color,
            visibility,
>>>>>>> c2b85f9b
            clip,
            texture_atlas_handle,
            atlas_image,
        )) = uinode_query.get(*entity)
        {
            // Skip invisible and completely transparent nodes
            if !view_visibility.get() || color.0.a() == 0.0 {
                continue;
            }

            let (mut atlas_rect, mut atlas_size, image) =
                if let Some(texture_atlas) = texture_atlases.get(texture_atlas_handle) {
                    let atlas_rect = *texture_atlas
                        .textures
                        .get(atlas_image.index)
                        .unwrap_or_else(|| {
                            panic!(
                                "Atlas index {:?} does not exist for texture atlas handle {:?}.",
                                atlas_image.index,
                                texture_atlas_handle.id(),
                            )
                        });
                    (
                        atlas_rect,
                        texture_atlas.size,
                        texture_atlas.texture.clone(),
                    )
                } else {
                    // Atlas not present in assets resource (should this warn the user?)
                    continue;
                };

            // Skip loading images
            if !images.contains(&image) {
                continue;
            }

            let scale = uinode.size() / atlas_rect.size();
            atlas_rect.min *= scale;
            atlas_rect.max *= scale;
            atlas_size *= scale;

            extracted_uinodes.uinodes.insert(
                entity,
                ExtractedUiNode {
                    stack_index,
                    transform: transform.compute_matrix(),
                    color: color.0,
                    rect: atlas_rect,
                    clip: clip.map(|clip| clip.clip),
                    image,
                    atlas_size: Some(atlas_size),
                    flip_x: atlas_image.flip_x,
                    flip_y: atlas_image.flip_y,
                },
            );
        }
    }
}

fn resolve_border_thickness(value: Val, parent_width: f32, viewport_size: Vec2) -> f32 {
    match value {
        Val::Auto => 0.,
        Val::Px(px) => px.max(0.),
        Val::Percent(percent) => (parent_width * percent / 100.).max(0.),
        Val::Vw(percent) => (viewport_size.x * percent / 100.).max(0.),
        Val::Vh(percent) => (viewport_size.y * percent / 100.).max(0.),
        Val::VMin(percent) => (viewport_size.min_element() * percent / 100.).max(0.),
        Val::VMax(percent) => (viewport_size.max_element() * percent / 100.).max(0.),
    }
}

pub fn extract_uinode_borders(
    mut commands: Commands,
    mut extracted_uinodes: ResMut<ExtractedUiNodes>,
    windows: Extract<Query<&Window, With<PrimaryWindow>>>,
    ui_scale: Extract<Res<UiScale>>,
    ui_stack: Extract<Res<UiStack>>,
    uinode_query: Extract<
        Query<
            (
                &Node,
                &GlobalTransform,
                &Style,
                &BorderColor,
                Option<&Parent>,
                &ViewVisibility,
                Option<&CalculatedClip>,
            ),
            Without<ContentSize>,
        >,
    >,
    node_query: Extract<Query<&Node>>,
) {
    let image = bevy_render::texture::DEFAULT_IMAGE_HANDLE.typed();

    let ui_logical_viewport_size = windows
        .get_single()
        .map(|window| Vec2::new(window.resolution.width(), window.resolution.height()))
        .unwrap_or(Vec2::ZERO)
        // The logical window resolution returned by `Window` only takes into account the window scale factor and not `UiScale`,
        // so we have to divide by `UiScale` to get the size of the UI viewport.
        / ui_scale.0 as f32;

    for (stack_index, entity) in ui_stack.uinodes.iter().enumerate() {
        if let Ok((node, global_transform, style, border_color, parent, view_visibility, clip)) =
            uinode_query.get(*entity)
        {
            // Skip invisible borders
            if !view_visibility.get()
                || border_color.0.a() == 0.0
                || node.size().x <= 0.
                || node.size().y <= 0.
            {
                continue;
            }

            // Both vertical and horizontal percentage border values are calculated based on the width of the parent node
            // <https://developer.mozilla.org/en-US/docs/Web/CSS/border-width>
            let parent_width = parent
                .and_then(|parent| node_query.get(parent.get()).ok())
                .map(|parent_node| parent_node.size().x)
                .unwrap_or(ui_logical_viewport_size.x);
            let left =
                resolve_border_thickness(style.border.left, parent_width, ui_logical_viewport_size);
            let right = resolve_border_thickness(
                style.border.right,
                parent_width,
                ui_logical_viewport_size,
            );
            let top =
                resolve_border_thickness(style.border.top, parent_width, ui_logical_viewport_size);
            let bottom = resolve_border_thickness(
                style.border.bottom,
                parent_width,
                ui_logical_viewport_size,
            );

            // Calculate the border rects, ensuring no overlap.
            // The border occupies the space between the node's bounding rect and the node's bounding rect inset in each direction by the node's corresponding border value.
            let max = 0.5 * node.size();
            let min = -max;
            let inner_min = min + Vec2::new(left, top);
            let inner_max = (max - Vec2::new(right, bottom)).max(inner_min);
            let border_rects = [
                // Left border
                Rect {
                    min,
                    max: Vec2::new(inner_min.x, max.y),
                },
                // Right border
                Rect {
                    min: Vec2::new(inner_max.x, min.y),
                    max,
                },
                // Top border
                Rect {
                    min: Vec2::new(inner_min.x, min.y),
                    max: Vec2::new(inner_max.x, inner_min.y),
                },
                // Bottom border
                Rect {
                    min: Vec2::new(inner_min.x, inner_max.y),
                    max: Vec2::new(inner_max.x, max.y),
                },
            ];

            let transform = global_transform.compute_matrix();

            for edge in border_rects {
                if edge.min.x < edge.max.x && edge.min.y < edge.max.y {
                    extracted_uinodes.uinodes.insert(
                        commands.spawn_empty().id(),
                        ExtractedUiNode {
                            stack_index,
                            // This translates the uinode's transform to the center of the current border rectangle
                            transform: transform * Mat4::from_translation(edge.center().extend(0.)),
                            color: border_color.0,
                            rect: Rect {
                                max: edge.size(),
                                ..Default::default()
                            },
                            image: image.clone_weak(),
                            atlas_size: None,
                            clip: clip.map(|clip| clip.clip),
                            flip_x: false,
                            flip_y: false,
                        },
                    );
                }
            }
        }
    }
}

pub fn extract_uinodes(
    mut extracted_uinodes: ResMut<ExtractedUiNodes>,
    images: Extract<Res<Assets<Image>>>,
    ui_stack: Extract<Res<UiStack>>,
    uinode_query: Extract<
        Query<
            (
                Entity,
                &Node,
                &GlobalTransform,
                &BackgroundColor,
                Option<&UiImage>,
                &ViewVisibility,
                Option<&CalculatedClip>,
            ),
            Without<UiTextureAtlasImage>,
        >,
    >,
) {
    for (stack_index, entity) in ui_stack.uinodes.iter().enumerate() {
<<<<<<< HEAD
        if let Ok((uinode, transform, color, maybe_image, view_visibility, clip)) =
=======
        if let Ok((entity, uinode, transform, color, maybe_image, visibility, clip)) =
>>>>>>> c2b85f9b
            uinode_query.get(*entity)
        {
            // Skip invisible and completely transparent nodes
            if !view_visibility.get() || color.0.a() == 0.0 {
                continue;
            }

            let (image, flip_x, flip_y) = if let Some(image) = maybe_image {
                // Skip loading images
                if !images.contains(&image.texture) {
                    continue;
                }
                (image.texture.clone_weak(), image.flip_x, image.flip_y)
            } else {
                (DEFAULT_IMAGE_HANDLE.typed(), false, false)
            };

            extracted_uinodes.uinodes.insert(
                entity,
                ExtractedUiNode {
                    stack_index,
                    transform: transform.compute_matrix(),
                    color: color.0,
                    rect: Rect {
                        min: Vec2::ZERO,
                        max: uinode.calculated_size,
                    },
                    clip: clip.map(|clip| clip.clip),
                    image,
                    atlas_size: None,
                    flip_x,
                    flip_y,
                },
            );
        };
    }
}

/// The UI camera is "moved back" by this many units (plus the [`UI_CAMERA_TRANSFORM_OFFSET`]) and also has a view
/// distance of this many units. This ensures that with a left-handed projection,
/// as ui elements are "stacked on top of each other", they are within the camera's view
/// and have room to grow.
// TODO: Consider computing this value at runtime based on the maximum z-value.
const UI_CAMERA_FAR: f32 = 1000.0;

// This value is subtracted from the far distance for the camera's z-position to ensure nodes at z == 0.0 are rendered
// TODO: Evaluate if we still need this.
const UI_CAMERA_TRANSFORM_OFFSET: f32 = -0.1;

#[derive(Component)]
pub struct DefaultCameraView(pub Entity);

pub fn extract_default_ui_camera_view<T: Component>(
    mut commands: Commands,
    ui_scale: Extract<Res<UiScale>>,
    query: Extract<Query<(Entity, &Camera, Option<&UiCameraConfig>), With<T>>>,
) {
    let scale = (ui_scale.0 as f32).recip();
    for (entity, camera, camera_ui) in &query {
        // ignore cameras with disabled ui
        if matches!(camera_ui, Some(&UiCameraConfig { show_ui: false, .. })) {
            continue;
        }
        if let (
            Some(logical_size),
            Some(URect {
                min: physical_origin,
                ..
            }),
            Some(physical_size),
        ) = (
            camera.logical_viewport_size(),
            camera.physical_viewport_rect(),
            camera.physical_viewport_size(),
        ) {
            // use a projection matrix with the origin in the top left instead of the bottom left that comes with OrthographicProjection
            let projection_matrix = Mat4::orthographic_rh(
                0.0,
                logical_size.x * scale,
                logical_size.y * scale,
                0.0,
                0.0,
                UI_CAMERA_FAR,
            );
            let default_camera_view = commands
                .spawn(ExtractedView {
                    projection: projection_matrix,
                    transform: GlobalTransform::from_xyz(
                        0.0,
                        0.0,
                        UI_CAMERA_FAR + UI_CAMERA_TRANSFORM_OFFSET,
                    ),
                    view_projection: None,
                    hdr: camera.hdr,
                    viewport: UVec4::new(
                        physical_origin.x,
                        physical_origin.y,
                        physical_size.x,
                        physical_size.y,
                    ),
                    color_grading: Default::default(),
                })
                .id();
            commands.get_or_spawn(entity).insert((
                DefaultCameraView(default_camera_view),
                RenderPhase::<TransparentUi>::default(),
            ));
        }
    }
}

#[cfg(feature = "bevy_text")]
pub fn extract_text_uinodes(
    mut commands: Commands,
    mut extracted_uinodes: ResMut<ExtractedUiNodes>,
    texture_atlases: Extract<Res<Assets<TextureAtlas>>>,
    windows: Extract<Query<&Window, With<PrimaryWindow>>>,
    ui_stack: Extract<Res<UiStack>>,
    ui_scale: Extract<Res<UiScale>>,
    uinode_query: Extract<
        Query<(
            &Node,
            &GlobalTransform,
            &Text,
            &TextLayoutInfo,
            &ViewVisibility,
            Option<&CalculatedClip>,
        )>,
    >,
) {
    // TODO: Support window-independent UI scale: https://github.com/bevyengine/bevy/issues/5621
    let scale_factor = windows
        .get_single()
        .map(|window| window.resolution.scale_factor())
        .unwrap_or(1.0)
        * ui_scale.0;

    let inverse_scale_factor = (scale_factor as f32).recip();

    for (stack_index, entity) in ui_stack.uinodes.iter().enumerate() {
        if let Ok((uinode, global_transform, text, text_layout_info, view_visibility, clip)) =
            uinode_query.get(*entity)
        {
            // Skip if not visible or if size is set to zero (e.g. when a parent is set to `Display::None`)
            if !view_visibility.get() || uinode.size().x == 0. || uinode.size().y == 0. {
                continue;
            }
            let transform = global_transform.compute_matrix()
                * Mat4::from_translation(-0.5 * uinode.size().extend(0.));

            let mut color = Color::WHITE;
            let mut current_section = usize::MAX;
            for PositionedGlyph {
                position,
                atlas_info,
                section_index,
                ..
            } in &text_layout_info.glyphs
            {
                if *section_index != current_section {
                    color = text.sections[*section_index].style.color.as_rgba_linear();
                    current_section = *section_index;
                }
                let atlas = texture_atlases.get(&atlas_info.texture_atlas).unwrap();

                let mut rect = atlas.textures[atlas_info.glyph_index];
                rect.min *= inverse_scale_factor;
                rect.max *= inverse_scale_factor;
                extracted_uinodes.uinodes.insert(
                    commands.spawn_empty().id(),
                    ExtractedUiNode {
                        stack_index,
                        transform: transform
                            * Mat4::from_translation(position.extend(0.) * inverse_scale_factor),
                        color,
                        rect,
                        image: atlas.texture.clone_weak(),
                        atlas_size: Some(atlas.size * inverse_scale_factor),
                        clip: clip.map(|clip| clip.clip),
                        flip_x: false,
                        flip_y: false,
                    },
                );
            }
        }
    }
}

#[repr(C)]
#[derive(Copy, Clone, Pod, Zeroable)]
struct UiVertex {
    pub position: [f32; 3],
    pub uv: [f32; 2],
    pub color: [f32; 4],
    pub mode: u32,
}

#[derive(Resource)]
pub struct UiMeta {
    vertices: BufferVec<UiVertex>,
    view_bind_group: Option<BindGroup>,
}

impl Default for UiMeta {
    fn default() -> Self {
        Self {
            vertices: BufferVec::new(BufferUsages::VERTEX),
            view_bind_group: None,
        }
    }
}

const QUAD_VERTEX_POSITIONS: [Vec3; 4] = [
    Vec3::new(-0.5, -0.5, 0.0),
    Vec3::new(0.5, -0.5, 0.0),
    Vec3::new(0.5, 0.5, 0.0),
    Vec3::new(-0.5, 0.5, 0.0),
];

const QUAD_INDICES: [usize; 6] = [0, 2, 3, 0, 1, 2];

#[derive(Component)]
pub struct UiBatch {
    pub range: Range<u32>,
    pub image_handle_id: HandleId,
}

const TEXTURED_QUAD: u32 = 0;
const UNTEXTURED_QUAD: u32 = 1;

#[allow(clippy::too_many_arguments)]
pub fn queue_uinodes(
    extracted_uinodes: Res<ExtractedUiNodes>,
    ui_pipeline: Res<UiPipeline>,
    mut pipelines: ResMut<SpecializedRenderPipelines<UiPipeline>>,
    mut views: Query<(&ExtractedView, &mut RenderPhase<TransparentUi>)>,
    pipeline_cache: Res<PipelineCache>,
    draw_functions: Res<DrawFunctions<TransparentUi>>,
) {
    let draw_function = draw_functions.read().id::<DrawUi>();
    for (view, mut transparent_phase) in &mut views {
        let pipeline = pipelines.specialize(
            &pipeline_cache,
            &ui_pipeline,
            UiPipelineKey { hdr: view.hdr },
        );
        transparent_phase
            .items
            .reserve(extracted_uinodes.uinodes.len());
        for (entity, extracted_uinode) in extracted_uinodes.uinodes.iter() {
            transparent_phase.add(TransparentUi {
                draw_function,
                pipeline,
                entity: *entity,
                sort_key: FloatOrd(extracted_uinode.stack_index as f32),
                // batch_size will be calculated in prepare_uinodes
                batch_size: 0,
            });
        }
    }
}

#[derive(Resource, Default)]
pub struct UiImageBindGroups {
    pub values: HashMap<Handle<Image>, BindGroup>,
}

#[allow(clippy::too_many_arguments)]
pub fn prepare_uinodes(
    mut commands: Commands,
    render_device: Res<RenderDevice>,
    render_queue: Res<RenderQueue>,
    mut ui_meta: ResMut<UiMeta>,
    mut extracted_uinodes: ResMut<ExtractedUiNodes>,
    view_uniforms: Res<ViewUniforms>,
    ui_pipeline: Res<UiPipeline>,
    mut image_bind_groups: ResMut<UiImageBindGroups>,
    gpu_images: Res<RenderAssets<Image>>,
    mut phases: Query<&mut RenderPhase<TransparentUi>>,
    events: Res<SpriteAssetEvents>,
    mut previous_len: Local<usize>,
) {
    // If an image has changed, the GpuImage has (probably) changed
    for event in &events.images {
        match event {
            AssetEvent::Created { .. } => None,
            AssetEvent::Modified { handle } | AssetEvent::Removed { handle } => {
                image_bind_groups.values.remove(handle)
            }
        };
    }

    #[inline]
    fn is_textured(image: &Handle<Image>) -> bool {
        image.id() != DEFAULT_IMAGE_HANDLE.id()
    }

    if let Some(view_binding) = view_uniforms.uniforms.binding() {
        let mut batches: Vec<(Entity, UiBatch)> = Vec::with_capacity(*previous_len);

        ui_meta.vertices.clear();
        ui_meta.view_bind_group = Some(render_device.create_bind_group(&BindGroupDescriptor {
            entries: &[BindGroupEntry {
                binding: 0,
                resource: view_binding,
            }],
            label: Some("ui_view_bind_group"),
            layout: &ui_pipeline.view_layout,
        }));

        // Vertex buffer index
        let mut index = 0;

        for mut ui_phase in &mut phases {
            let mut batch_item_index = 0;
            let mut batch_image_handle = HandleId::Id(Uuid::nil(), u64::MAX);

            for item_index in 0..ui_phase.items.len() {
                let item = &mut ui_phase.items[item_index];
                if let Some(extracted_uinode) = extracted_uinodes.uinodes.get(item.entity) {
                    let mut existing_batch = batches
                        .last_mut()
                        .filter(|_| batch_image_handle == extracted_uinode.image.id());

                    if existing_batch.is_none() {
                        if let Some(gpu_image) = gpu_images.get(&extracted_uinode.image) {
                            batch_item_index = item_index;
                            batch_image_handle = extracted_uinode.image.id();

                            let new_batch = UiBatch {
                                range: index..index,
                                image_handle_id: extracted_uinode.image.id(),
                            };

                            batches.push((item.entity, new_batch));

                            image_bind_groups
                                .values
                                .entry(Handle::weak(batch_image_handle))
                                .or_insert_with(|| {
                                    render_device.create_bind_group(&BindGroupDescriptor {
                                        entries: &[
                                            BindGroupEntry {
                                                binding: 0,
                                                resource: BindingResource::TextureView(
                                                    &gpu_image.texture_view,
                                                ),
                                            },
                                            BindGroupEntry {
                                                binding: 1,
                                                resource: BindingResource::Sampler(
                                                    &gpu_image.sampler,
                                                ),
                                            },
                                        ],
                                        label: Some("ui_material_bind_group"),
                                        layout: &ui_pipeline.image_layout,
                                    })
                                });

                            existing_batch = batches.last_mut();
                        } else {
                            continue;
                        }
                    }

                    let mode = if is_textured(&extracted_uinode.image) {
                        TEXTURED_QUAD
                    } else {
                        UNTEXTURED_QUAD
                    };

                    let mut uinode_rect = extracted_uinode.rect;

                    let rect_size = uinode_rect.size().extend(1.0);

                    // Specify the corners of the node
                    let positions = QUAD_VERTEX_POSITIONS.map(|pos| {
                        (extracted_uinode.transform * (pos * rect_size).extend(1.)).xyz()
                    });

                    // Calculate the effect of clipping
                    // Note: this won't work with rotation/scaling, but that's much more complex (may need more that 2 quads)
                    let mut positions_diff = if let Some(clip) = extracted_uinode.clip {
                        [
                            Vec2::new(
                                f32::max(clip.min.x - positions[0].x, 0.),
                                f32::max(clip.min.y - positions[0].y, 0.),
                            ),
                            Vec2::new(
                                f32::min(clip.max.x - positions[1].x, 0.),
                                f32::max(clip.min.y - positions[1].y, 0.),
                            ),
                            Vec2::new(
                                f32::min(clip.max.x - positions[2].x, 0.),
                                f32::min(clip.max.y - positions[2].y, 0.),
                            ),
                            Vec2::new(
                                f32::max(clip.min.x - positions[3].x, 0.),
                                f32::min(clip.max.y - positions[3].y, 0.),
                            ),
                        ]
                    } else {
                        [Vec2::ZERO; 4]
                    };

                    let positions_clipped = [
                        positions[0] + positions_diff[0].extend(0.),
                        positions[1] + positions_diff[1].extend(0.),
                        positions[2] + positions_diff[2].extend(0.),
                        positions[3] + positions_diff[3].extend(0.),
                    ];

                    let transformed_rect_size =
                        extracted_uinode.transform.transform_vector3(rect_size);

                    // Don't try to cull nodes that have a rotation
                    // In a rotation around the Z-axis, this value is 0.0 for an angle of 0.0 or π
                    // In those two cases, the culling check can proceed normally as corners will be on
                    // horizontal / vertical lines
                    // For all other angles, bypass the culling check
                    // This does not properly handles all rotations on all axis
                    if extracted_uinode.transform.x_axis[1] == 0.0 {
                        // Cull nodes that are completely clipped
                        if positions_diff[0].x - positions_diff[1].x >= transformed_rect_size.x
                            || positions_diff[1].y - positions_diff[2].y >= transformed_rect_size.y
                        {
                            continue;
                        }
                    }
                    let uvs = if mode == UNTEXTURED_QUAD {
                        [Vec2::ZERO, Vec2::X, Vec2::ONE, Vec2::Y]
                    } else {
                        let atlas_extent = extracted_uinode.atlas_size.unwrap_or(uinode_rect.max);
                        if extracted_uinode.flip_x {
                            std::mem::swap(&mut uinode_rect.max.x, &mut uinode_rect.min.x);
                            positions_diff[0].x *= -1.;
                            positions_diff[1].x *= -1.;
                            positions_diff[2].x *= -1.;
                            positions_diff[3].x *= -1.;
                        }
                        if extracted_uinode.flip_y {
                            std::mem::swap(&mut uinode_rect.max.y, &mut uinode_rect.min.y);
                            positions_diff[0].y *= -1.;
                            positions_diff[1].y *= -1.;
                            positions_diff[2].y *= -1.;
                            positions_diff[3].y *= -1.;
                        }
                        [
                            Vec2::new(
                                uinode_rect.min.x + positions_diff[0].x,
                                uinode_rect.min.y + positions_diff[0].y,
                            ),
                            Vec2::new(
                                uinode_rect.max.x + positions_diff[1].x,
                                uinode_rect.min.y + positions_diff[1].y,
                            ),
                            Vec2::new(
                                uinode_rect.max.x + positions_diff[2].x,
                                uinode_rect.max.y + positions_diff[2].y,
                            ),
                            Vec2::new(
                                uinode_rect.min.x + positions_diff[3].x,
                                uinode_rect.max.y + positions_diff[3].y,
                            ),
                        ]
                        .map(|pos| pos / atlas_extent)
                    };

                    let color = extracted_uinode.color.as_linear_rgba_f32();
                    for i in QUAD_INDICES {
                        ui_meta.vertices.push(UiVertex {
                            position: positions_clipped[i].into(),
                            uv: uvs[i].into(),
                            color,
                            mode,
                        });
                    }
                    index += QUAD_INDICES.len() as u32;
                    existing_batch.unwrap().1.range.end = index;
                    ui_phase.items[batch_item_index].batch_size += 1;
                } else {
                    batch_image_handle = HandleId::Id(Uuid::nil(), u64::MAX);
                }
            }
        }
        ui_meta.vertices.write_buffer(&render_device, &render_queue);
        *previous_len = batches.len();
        commands.insert_or_spawn_batch(batches);
    }
    extracted_uinodes.uinodes.clear();
}<|MERGE_RESOLUTION|>--- conflicted
+++ resolved
@@ -194,18 +194,11 @@
 ) {
     for (stack_index, entity) in ui_stack.uinodes.iter().enumerate() {
         if let Ok((
-<<<<<<< HEAD
+            entity,
             uinode,
             transform,
             color,
             view_visibility,
-=======
-            entity,
-            uinode,
-            transform,
-            color,
-            visibility,
->>>>>>> c2b85f9b
             clip,
             texture_atlas_handle,
             atlas_image,
@@ -421,11 +414,7 @@
     >,
 ) {
     for (stack_index, entity) in ui_stack.uinodes.iter().enumerate() {
-<<<<<<< HEAD
-        if let Ok((uinode, transform, color, maybe_image, view_visibility, clip)) =
-=======
-        if let Ok((entity, uinode, transform, color, maybe_image, visibility, clip)) =
->>>>>>> c2b85f9b
+        if let Ok((entity, uinode, transform, color, maybe_image, view_visibility, clip)) =
             uinode_query.get(*entity)
         {
             // Skip invisible and completely transparent nodes
