pub mod box_shadow;
mod pipeline;
mod render_pass;
mod ui_material_pipeline;
pub mod ui_texture_slice_pipeline;

use crate::{
    BackgroundColor, BorderColor, CalculatedClip, DefaultUiCamera, Node, Outline,
    ResolvedBorderRadius, TargetCamera, UiAntiAlias, UiBoxShadowSamples, UiImage, UiScale,
};
use bevy_app::prelude::*;
use bevy_asset::{load_internal_asset, AssetEvent, AssetId, Assets, Handle};
use bevy_color::{Alpha, ColorToComponents, LinearRgba};
use bevy_core_pipeline::core_2d::graph::{Core2d, Node2d};
use bevy_core_pipeline::core_3d::graph::{Core3d, Node3d};
use bevy_core_pipeline::{core_2d::Camera2d, core_3d::Camera3d};
use bevy_ecs::entity::{EntityHashMap, EntityHashSet};
use bevy_ecs::prelude::*;
use bevy_math::{FloatOrd, Mat4, Rect, URect, UVec4, Vec2, Vec3, Vec3Swizzles, Vec4Swizzles};
use bevy_render::render_phase::ViewSortedRenderPhases;
use bevy_render::texture::TRANSPARENT_IMAGE_HANDLE;
use bevy_render::{
    camera::Camera,
    render_asset::RenderAssets,
    render_graph::{RenderGraph, RunGraphOnViewNode},
    render_phase::{sort_phase_system, AddRenderCommand, DrawFunctions},
    render_resource::*,
    renderer::{RenderDevice, RenderQueue},
    texture::Image,
    view::{ExtractedView, ViewUniforms},
    Extract, RenderApp, RenderSet,
};
use bevy_render::{
    render_phase::{PhaseItem, PhaseItemExtraIndex},
    texture::GpuImage,
    view::ViewVisibility,
    world_sync::{RenderEntity, TemporaryRenderEntity},
    ExtractSchedule, Render,
};
use bevy_sprite::TextureAtlasLayout;
use bevy_sprite::{BorderRect, ImageScaleMode, SpriteAssetEvents, TextureAtlas};
#[cfg(feature = "bevy_text")]
use bevy_text::PositionedGlyph;
#[cfg(feature = "bevy_text")]
use bevy_text::Text;
#[cfg(feature = "bevy_text")]
use bevy_text::TextLayoutInfo;
use bevy_transform::components::GlobalTransform;
use bevy_utils::HashMap;
use box_shadow::BoxShadowPlugin;
use bytemuck::{Pod, Zeroable};
use core::ops::Range;
use graph::{NodeUi, SubGraphUi};
pub use pipeline::*;
pub use render_pass::*;
pub use ui_material_pipeline::*;
use ui_texture_slice_pipeline::UiTextureSlicerPlugin;

pub mod graph {
    use bevy_render::render_graph::{RenderLabel, RenderSubGraph};

    #[derive(Debug, Hash, PartialEq, Eq, Clone, RenderSubGraph)]
    pub struct SubGraphUi;

    #[derive(Debug, Hash, PartialEq, Eq, Clone, RenderLabel)]
    pub enum NodeUi {
        UiPass,
    }
}

pub const UI_SHADER_HANDLE: Handle<Shader> = Handle::weak_from_u128(13012847047162779583);

#[derive(Debug, Hash, PartialEq, Eq, Clone, SystemSet)]
pub enum RenderUiSystem {
    ExtractBoxShadows,
    ExtractBackgrounds,
    ExtractImages,
    ExtractTextureSlice,
    ExtractBorders,
    ExtractText,
}

pub fn build_ui_render(app: &mut App) {
    load_internal_asset!(app, UI_SHADER_HANDLE, "ui.wgsl", Shader::from_wgsl);

    let Some(render_app) = app.get_sub_app_mut(RenderApp) else {
        return;
    };

    render_app
        .init_resource::<SpecializedRenderPipelines<UiPipeline>>()
        .init_resource::<UiImageBindGroups>()
        .init_resource::<UiMeta>()
        .init_resource::<ExtractedUiNodes>()
        .allow_ambiguous_resource::<ExtractedUiNodes>()
        .init_resource::<DrawFunctions<TransparentUi>>()
        .init_resource::<ViewSortedRenderPhases<TransparentUi>>()
        .add_render_command::<TransparentUi, DrawUi>()
        .configure_sets(
            ExtractSchedule,
            (
                RenderUiSystem::ExtractBoxShadows,
                RenderUiSystem::ExtractBackgrounds,
                RenderUiSystem::ExtractImages,
                RenderUiSystem::ExtractTextureSlice,
                RenderUiSystem::ExtractBorders,
                RenderUiSystem::ExtractText,
            )
                .chain(),
        )
        .add_systems(
            ExtractSchedule,
            (
                extract_default_ui_camera_view,
                extract_uinode_background_colors.in_set(RenderUiSystem::ExtractBackgrounds),
                extract_uinode_images.in_set(RenderUiSystem::ExtractImages),
                extract_uinode_borders.in_set(RenderUiSystem::ExtractBorders),
                #[cfg(feature = "bevy_text")]
                extract_text_sections.in_set(RenderUiSystem::ExtractText),
            ),
        )
        .add_systems(
            Render,
            (
                queue_uinodes.in_set(RenderSet::Queue),
                sort_phase_system::<TransparentUi>.in_set(RenderSet::PhaseSort),
                prepare_uinodes.in_set(RenderSet::PrepareBindGroups),
            ),
        );

    // Render graph
    let ui_graph_2d = get_ui_graph(render_app);
    let ui_graph_3d = get_ui_graph(render_app);
    let mut graph = render_app.world_mut().resource_mut::<RenderGraph>();

    if let Some(graph_2d) = graph.get_sub_graph_mut(Core2d) {
        graph_2d.add_sub_graph(SubGraphUi, ui_graph_2d);
        graph_2d.add_node(NodeUi::UiPass, RunGraphOnViewNode::new(SubGraphUi));
        graph_2d.add_node_edge(Node2d::EndMainPass, NodeUi::UiPass);
        graph_2d.add_node_edge(Node2d::EndMainPassPostProcessing, NodeUi::UiPass);
        graph_2d.add_node_edge(NodeUi::UiPass, Node2d::Upscaling);
    }

    if let Some(graph_3d) = graph.get_sub_graph_mut(Core3d) {
        graph_3d.add_sub_graph(SubGraphUi, ui_graph_3d);
        graph_3d.add_node(NodeUi::UiPass, RunGraphOnViewNode::new(SubGraphUi));
        graph_3d.add_node_edge(Node3d::EndMainPass, NodeUi::UiPass);
        graph_3d.add_node_edge(Node3d::EndMainPassPostProcessing, NodeUi::UiPass);
        graph_3d.add_node_edge(NodeUi::UiPass, Node3d::Upscaling);
    }

    app.add_plugins(UiTextureSlicerPlugin);
    app.add_plugins(BoxShadowPlugin);
}

fn get_ui_graph(render_app: &mut SubApp) -> RenderGraph {
    let ui_pass_node = UiPassNode::new(render_app.world_mut());
    let mut ui_graph = RenderGraph::default();
    ui_graph.add_node(NodeUi::UiPass, ui_pass_node);
    ui_graph
}

pub struct ExtractedUiNode {
    pub stack_index: u32,
    pub color: LinearRgba,
    pub rect: Rect,
    pub image: AssetId<Image>,
    pub clip: Option<Rect>,
    // Camera to render this UI node to. By the time it is extracted,
    // it is defaulted to a single camera if only one exists.
    // Nodes with ambiguous camera will be ignored.
    pub camera_entity: Entity,
    pub item: ExtractedUiItem,
}

/// The type of UI node.
/// This is used to determine how to render the UI node.
#[derive(Clone, Copy, Debug, PartialEq)]
pub enum NodeType {
    Rect,
    Border,
}

pub enum ExtractedUiItem {
    Node {
        atlas_scaling: Option<Vec2>,
        flip_x: bool,
        flip_y: bool,
        /// Border radius of the UI node.
        /// Ordering: top left, top right, bottom right, bottom left.   
        border_radius: ResolvedBorderRadius,
        /// Border thickness of the UI node.
        /// Ordering: left, top, right, bottom.
        border: BorderRect,
        node_type: NodeType,
        transform: Mat4,
    },
    /// A contiguous sequence of text glyphs from the same section
    Glyphs {
        atlas_scaling: Vec2,
        /// Indices into [`ExtractedUiNodes`]
        range: Range<usize>,
    },
}

pub struct ExtractedGlyph {
    pub transform: Mat4,
    pub rect: Rect,
}

#[derive(Resource, Default)]
pub struct ExtractedUiNodes {
    pub uinodes: EntityHashMap<ExtractedUiNode>,
    pub glyphs: Vec<ExtractedGlyph>,
}

#[allow(clippy::too_many_arguments)]
pub fn extract_uinode_background_colors(
    mut commands: Commands,
    mut extracted_uinodes: ResMut<ExtractedUiNodes>,
    default_ui_camera: Extract<DefaultUiCamera>,
    uinode_query: Extract<
        Query<(
            &Node,
            &GlobalTransform,
            &ViewVisibility,
            Option<&CalculatedClip>,
            Option<&TargetCamera>,
            &BackgroundColor,
        )>,
    >,
    mapping: Extract<Query<&RenderEntity>>,
) {
    for (uinode, transform, view_visibility, clip, camera, background_color) in &uinode_query {
        let Some(camera_entity) = camera.map(TargetCamera::entity).or(default_ui_camera.get())
        else {
            continue;
        };

        let Ok(&camera_entity) = mapping.get(camera_entity) else {
            continue;
        };

        // Skip invisible backgrounds
        if !view_visibility.get() || background_color.0.is_fully_transparent() {
            continue;
        }

        extracted_uinodes.uinodes.insert(
            commands.spawn(TemporaryRenderEntity).id(),
            ExtractedUiNode {
                stack_index: uinode.stack_index,
                color: background_color.0.into(),
                rect: Rect {
                    min: Vec2::ZERO,
                    max: uinode.calculated_size,
                },
                clip: clip.map(|clip| clip.clip),
                image: AssetId::default(),
<<<<<<< HEAD
                camera_entity,
                item: ExtractedUiItem::Node {
                    atlas_scaling: None,
                    transform: transform.compute_matrix(),
                    flip_x: false,
                    flip_y: false,

                    border: uinode.border(),
                    border_radius: uinode.border_radius(),

                    node_type: NodeType::Rect,
                },
=======
                atlas_scaling: None,
                flip_x: false,
                flip_y: false,
                camera_entity: camera_entity.id(),
                border: uinode.border(),
                border_radius: uinode.border_radius(),
                node_type: NodeType::Rect,
>>>>>>> f6cd6a48
            },
        );
    }
}

#[allow(clippy::too_many_arguments)]
pub fn extract_uinode_images(
    mut commands: Commands,
    mut extracted_uinodes: ResMut<ExtractedUiNodes>,
    texture_atlases: Extract<Res<Assets<TextureAtlasLayout>>>,
    default_ui_camera: Extract<DefaultUiCamera>,
    uinode_query: Extract<
        Query<
            (
                &Node,
                &GlobalTransform,
                &ViewVisibility,
                Option<&CalculatedClip>,
                Option<&TargetCamera>,
                &UiImage,
                Option<&TextureAtlas>,
            ),
            Without<ImageScaleMode>,
        >,
    >,
    mapping: Extract<Query<&RenderEntity>>,
) {
    for (uinode, transform, view_visibility, clip, camera, image, atlas) in &uinode_query {
        let Some(camera_entity) = camera.map(TargetCamera::entity).or(default_ui_camera.get())
        else {
            continue;
        };

        let Ok(render_camera_entity) = mapping.get(camera_entity) else {
            continue;
        };

        // Skip invisible images
        if !view_visibility.get()
            || image.color.is_fully_transparent()
            || image.texture.id() == TRANSPARENT_IMAGE_HANDLE.id()
        {
            continue;
        }

        let atlas_rect = atlas
            .and_then(|s| s.texture_rect(&texture_atlases))
            .map(|r| r.as_rect());

        let mut rect = match (atlas_rect, image.rect) {
            (None, None) => Rect {
                min: Vec2::ZERO,
                max: uinode.calculated_size,
            },
            (None, Some(image_rect)) => image_rect,
            (Some(atlas_rect), None) => atlas_rect,
            (Some(atlas_rect), Some(mut image_rect)) => {
                image_rect.min += atlas_rect.min;
                image_rect.max += atlas_rect.min;
                image_rect
            }
        };

        let atlas_scaling = if atlas_rect.is_some() || image.rect.is_some() {
            let atlas_scaling = uinode.size() / rect.size();
            rect.min *= atlas_scaling;
            rect.max *= atlas_scaling;
            Some(atlas_scaling)
        } else {
            None
        };

        extracted_uinodes.uinodes.insert(
            commands.spawn(TemporaryRenderEntity).id(),
            ExtractedUiNode {
                stack_index: uinode.stack_index,
                color: image.color.into(),
                rect,
                clip: clip.map(|clip| clip.clip),
                image: image.texture.id(),
<<<<<<< HEAD
                camera_entity,
                item: ExtractedUiItem::Node {
                    atlas_scaling,
                    transform: transform.compute_matrix(),
                    flip_x: image.flip_x,
                    flip_y: image.flip_y,
                    border: uinode.border,
                    border_radius: uinode.border_radius,
                    node_type: NodeType::Rect,
                },
=======
                atlas_scaling,
                flip_x: image.flip_x,
                flip_y: image.flip_y,
                camera_entity: render_camera_entity.id(),
                border: uinode.border,
                border_radius: uinode.border_radius,
                node_type: NodeType::Rect,
>>>>>>> f6cd6a48
            },
        );
    }
}

pub fn extract_uinode_borders(
    mut commands: Commands,
    mut extracted_uinodes: ResMut<ExtractedUiNodes>,
    default_ui_camera: Extract<DefaultUiCamera>,
    uinode_query: Extract<
        Query<(
            &Node,
            &GlobalTransform,
            &ViewVisibility,
            Option<&CalculatedClip>,
            Option<&TargetCamera>,
            AnyOf<(&BorderColor, &Outline)>,
        )>,
    >,
    mapping: Extract<Query<&RenderEntity>>,
) {
    let image = AssetId::<Image>::default();

    for (
        uinode,
        global_transform,
        view_visibility,
        maybe_clip,
        maybe_camera,
        (maybe_border_color, maybe_outline),
    ) in &uinode_query
    {
        let Some(camera_entity) = maybe_camera
            .map(TargetCamera::entity)
            .or(default_ui_camera.get())
        else {
            continue;
        };

        let Ok(&camera_entity) = mapping.get(camera_entity) else {
            continue;
        };

        // Skip invisible borders
        if !view_visibility.get()
            || maybe_border_color.is_some_and(|border_color| border_color.0.is_fully_transparent())
                && maybe_outline.is_some_and(|outline| outline.color.is_fully_transparent())
        {
            continue;
        }

        // don't extract border if no border or the node is zero-sized (a zero sized node can still have an outline).
        if !uinode.is_empty() && uinode.border() != BorderRect::ZERO {
            if let Some(border_color) = maybe_border_color {
                extracted_uinodes.uinodes.insert(
                    commands.spawn(TemporaryRenderEntity).id(),
                    ExtractedUiNode {
                        stack_index: uinode.stack_index,
                        color: border_color.0.into(),
                        rect: Rect {
                            max: uinode.size(),
                            ..Default::default()
                        },
                        image,
                        clip: maybe_clip.map(|clip| clip.clip),
<<<<<<< HEAD
                        camera_entity,
                        item: ExtractedUiItem::Node {
                            atlas_scaling: None,
                            transform: global_transform.compute_matrix(),
                            flip_x: false,
                            flip_y: false,
                            border: uinode.border(),
                            border_radius: uinode.border_radius(),
                            node_type: NodeType::Rect,
                        },
=======
                        flip_x: false,
                        flip_y: false,
                        camera_entity: camera_entity.id(),
                        border_radius: uinode.border_radius(),
                        border: uinode.border(),
                        node_type: NodeType::Border,
>>>>>>> f6cd6a48
                    },
                );
            }
        }

        if let Some(outline) = maybe_outline {
            let outline_size = uinode.outlined_node_size();
            extracted_uinodes.uinodes.insert(
                commands.spawn(TemporaryRenderEntity).id(),
                ExtractedUiNode {
                    stack_index: uinode.stack_index,
                    color: outline.color.into(),
                    rect: Rect {
                        max: outline_size,
                        ..Default::default()
                    },
                    image,
                    clip: maybe_clip.map(|clip| clip.clip),
<<<<<<< HEAD
                    camera_entity,
                    item: ExtractedUiItem::Node {
                        transform: global_transform.compute_matrix(),
                        atlas_scaling: None,
                        flip_x: false,
                        flip_y: false,
                        border: BorderRect::square(uinode.outline_width()),
                        border_radius: uinode.outline_radius(),
                        node_type: NodeType::Rect,
                    },
=======
                    flip_x: false,
                    flip_y: false,
                    camera_entity: camera_entity.id(),
                    border: BorderRect::square(uinode.outline_width()),
                    border_radius: uinode.outline_radius(),
                    node_type: NodeType::Border,
>>>>>>> f6cd6a48
                },
            );
        }
    }
}

/// The UI camera is "moved back" by this many units (plus the [`UI_CAMERA_TRANSFORM_OFFSET`]) and also has a view
/// distance of this many units. This ensures that with a left-handed projection,
/// as ui elements are "stacked on top of each other", they are within the camera's view
/// and have room to grow.
// TODO: Consider computing this value at runtime based on the maximum z-value.
const UI_CAMERA_FAR: f32 = 1000.0;

// This value is subtracted from the far distance for the camera's z-position to ensure nodes at z == 0.0 are rendered
// TODO: Evaluate if we still need this.
const UI_CAMERA_TRANSFORM_OFFSET: f32 = -0.1;

#[derive(Component)]
pub struct DefaultCameraView(pub Entity);

/// Extracts all UI elements associated with a camera into the render world.
pub fn extract_default_ui_camera_view(
    mut commands: Commands,
    mut transparent_render_phases: ResMut<ViewSortedRenderPhases<TransparentUi>>,
    ui_scale: Extract<Res<UiScale>>,
    query: Extract<
        Query<
            (
                &RenderEntity,
                &Camera,
                Option<&UiAntiAlias>,
                Option<&UiBoxShadowSamples>,
            ),
            Or<(With<Camera2d>, With<Camera3d>)>,
        >,
    >,
    mut live_entities: Local<EntityHashSet>,
) {
    live_entities.clear();

    let scale = ui_scale.0.recip();
    for (entity, camera, ui_anti_alias, shadow_samples) in &query {
        // ignore inactive cameras
        if !camera.is_active {
            continue;
        }

        if let (
            Some(logical_size),
            Some(URect {
                min: physical_origin,
                ..
            }),
            Some(physical_size),
        ) = (
            camera.logical_viewport_size(),
            camera.physical_viewport_rect(),
            camera.physical_viewport_size(),
        ) {
            let entity = entity.id();
            // use a projection matrix with the origin in the top left instead of the bottom left that comes with OrthographicProjection
            let projection_matrix = Mat4::orthographic_rh(
                0.0,
                logical_size.x * scale,
                logical_size.y * scale,
                0.0,
                0.0,
                UI_CAMERA_FAR,
            );
            let default_camera_view = commands
                .spawn((
                    ExtractedView {
                        clip_from_view: projection_matrix,
                        world_from_view: GlobalTransform::from_xyz(
                            0.0,
                            0.0,
                            UI_CAMERA_FAR + UI_CAMERA_TRANSFORM_OFFSET,
                        ),
                        clip_from_world: None,
                        hdr: camera.hdr,
                        viewport: UVec4::new(
                            physical_origin.x,
                            physical_origin.y,
                            physical_size.x,
                            physical_size.y,
                        ),
                        color_grading: Default::default(),
                    },
                    TemporaryRenderEntity,
                ))
                .id();
            let mut entity_commands = commands
                .get_entity(entity)
                .expect("Camera entity wasn't synced.");
            entity_commands.insert(DefaultCameraView(default_camera_view));
            if let Some(ui_anti_alias) = ui_anti_alias {
                entity_commands.insert(*ui_anti_alias);
            }
            if let Some(shadow_samples) = shadow_samples {
                entity_commands.insert(*shadow_samples);
            }
            transparent_render_phases.insert_or_clear(entity);

            live_entities.insert(entity);
        }
    }

    transparent_render_phases.retain(|entity, _| live_entities.contains(entity));
}

#[cfg(feature = "bevy_text")]
<<<<<<< HEAD
pub fn extract_text_sections(
=======
#[allow(clippy::too_many_arguments)]
pub fn extract_uinode_text(
>>>>>>> f6cd6a48
    mut commands: Commands,
    mut extracted_uinodes: ResMut<ExtractedUiNodes>,
    camera_query: Extract<Query<&Camera>>,
    default_ui_camera: Extract<DefaultUiCamera>,
    texture_atlases: Extract<Res<Assets<TextureAtlasLayout>>>,
    ui_scale: Extract<Res<UiScale>>,
    uinode_query: Extract<
        Query<(
            &Node,
            &GlobalTransform,
            &ViewVisibility,
            Option<&CalculatedClip>,
            Option<&TargetCamera>,
            &Text,
            &TextLayoutInfo,
        )>,
    >,
    mapping: Extract<Query<&RenderEntity>>,
) {
<<<<<<< HEAD
    let mut start = 0;
    let mut end = 1;

=======
    let default_ui_camera = default_ui_camera.get();
>>>>>>> f6cd6a48
    for (uinode, global_transform, view_visibility, clip, camera, text, text_layout_info) in
        &uinode_query
    {
        let Some(camera_entity) = camera.map(TargetCamera::entity).or(default_ui_camera) else {
            continue;
        };

        // Skip if not visible or if size is set to zero (e.g. when a parent is set to `Display::None`)
        if !view_visibility.get() || uinode.is_empty() {
            continue;
        }

        let scale_factor = camera_query
            .get(camera_entity)
            .ok()
            .and_then(Camera::target_scaling_factor)
            .unwrap_or(1.0)
            * ui_scale.0;
        let inverse_scale_factor = scale_factor.recip();

        let Ok(&camera_entity) = mapping.get(camera_entity) else {
            continue;
        };
        // Align the text to the nearest physical pixel:
        // * Translate by minus the text node's half-size
        //      (The transform translates to the center of the node but the text coordinates are relative to the node's top left corner)
        // * Multiply the logical coordinates by the scale factor to get its position in physical coordinates
        // * Round the physical position to the nearest physical pixel
        // * Multiply by the rounded physical position by the inverse scale factor to return to logical coordinates

        let logical_top_left = -0.5 * uinode.size();

        let mut transform = global_transform.affine()
            * bevy_math::Affine3A::from_translation(logical_top_left.extend(0.));

        transform.translation *= scale_factor;
        transform.translation = transform.translation.round();
        transform.translation *= inverse_scale_factor;

        for (
            i,
            PositionedGlyph {
                position,
                atlas_info,
                section_index,
                ..
            },
        ) in text_layout_info.glyphs.iter().enumerate()
        {
            let atlas = texture_atlases.get(&atlas_info.texture_atlas).unwrap();

            let mut rect = atlas.textures[atlas_info.location.glyph_index].as_rect();
            rect.min *= inverse_scale_factor;
            rect.max *= inverse_scale_factor;
<<<<<<< HEAD

            extracted_uinodes.glyphs.push(ExtractedGlyph {
                transform: transform
                    * Mat4::from_translation(position.extend(0.) * inverse_scale_factor),
                rect,
            });

            if text_layout_info
                .glyphs
                .get(i + 1)
                .map(|info| {
                    info.section_index != *section_index
                        || info.atlas_info.texture != atlas_info.texture
                })
                .unwrap_or(true)
            {
                let entity = commands.spawn_empty().id();

                extracted_uinodes.uinodes.insert(
                    entity,
                    ExtractedUiNode {
                        stack_index: uinode.stack_index,
                        color: LinearRgba::from(text.sections[*section_index].style.color),
                        image: atlas_info.texture.id(),
                        clip: clip.map(|clip| clip.clip),
                        camera_entity,
                        rect,
                        item: ExtractedUiItem::Glyphs {
                            atlas_scaling: Vec2::splat(inverse_scale_factor),
                            range: start..end,
                        },
                    },
                );
                start = end;
            }

            end += 1;
=======
            let id = commands.spawn(TemporaryRenderEntity).id();
            extracted_uinodes.uinodes.insert(
                id,
                ExtractedUiNode {
                    stack_index: uinode.stack_index,
                    transform: transform
                        * Mat4::from_translation(position.extend(0.) * inverse_scale_factor),
                    color,
                    rect,
                    image: atlas_info.texture.id(),
                    atlas_scaling: Some(Vec2::splat(inverse_scale_factor)),
                    clip: clip.map(|clip| clip.clip),
                    flip_x: false,
                    flip_y: false,
                    camera_entity: camera_entity.id(),
                    border: BorderRect::ZERO,
                    border_radius: ResolvedBorderRadius::ZERO,
                    node_type: NodeType::Rect,
                },
            );
>>>>>>> f6cd6a48
        }
    }
}

#[repr(C)]
#[derive(Copy, Clone, Pod, Zeroable)]
struct UiVertex {
    pub position: [f32; 3],
    pub uv: [f32; 2],
    pub color: [f32; 4],
    /// Shader flags to determine how to render the UI node.
    /// See [`shader_flags`] for possible values.
    pub flags: u32,
    /// Border radius of the UI node.
    /// Ordering: top left, top right, bottom right, bottom left.
    pub radius: [f32; 4],
    /// Border thickness of the UI node.
    /// Ordering: left, top, right, bottom.
    pub border: [f32; 4],
    /// Size of the UI node.
    pub size: [f32; 2],
}

#[derive(Resource)]
pub struct UiMeta {
    vertices: RawBufferVec<UiVertex>,
    indices: RawBufferVec<u32>,
    view_bind_group: Option<BindGroup>,
}

impl Default for UiMeta {
    fn default() -> Self {
        Self {
            vertices: RawBufferVec::new(BufferUsages::VERTEX),
            indices: RawBufferVec::new(BufferUsages::INDEX),
            view_bind_group: None,
        }
    }
}

pub(crate) const QUAD_VERTEX_POSITIONS: [Vec3; 4] = [
    Vec3::new(-0.5, -0.5, 0.0),
    Vec3::new(0.5, -0.5, 0.0),
    Vec3::new(0.5, 0.5, 0.0),
    Vec3::new(-0.5, 0.5, 0.0),
];

pub(crate) const QUAD_INDICES: [usize; 6] = [0, 2, 3, 0, 1, 2];

#[derive(Component)]
pub struct UiBatch {
    pub range: Range<u32>,
    pub image: AssetId<Image>,
    pub camera: Entity,
}

/// The values here should match the values for the constants in `ui.wgsl`
pub mod shader_flags {
    pub const UNTEXTURED: u32 = 0;
    pub const TEXTURED: u32 = 1;
    /// Ordering: top left, top right, bottom right, bottom left.
    pub const CORNERS: [u32; 4] = [0, 2, 2 | 4, 4];
    pub const BORDER: u32 = 8;
}

#[allow(clippy::too_many_arguments)]
pub fn queue_uinodes(
    extracted_uinodes: Res<ExtractedUiNodes>,
    ui_pipeline: Res<UiPipeline>,
    mut pipelines: ResMut<SpecializedRenderPipelines<UiPipeline>>,
    mut transparent_render_phases: ResMut<ViewSortedRenderPhases<TransparentUi>>,
    mut views: Query<(Entity, &ExtractedView, Option<&UiAntiAlias>)>,
    pipeline_cache: Res<PipelineCache>,
    draw_functions: Res<DrawFunctions<TransparentUi>>,
) {
    let draw_function = draw_functions.read().id::<DrawUi>();
    for (entity, extracted_uinode) in extracted_uinodes.uinodes.iter() {
        let Ok((view_entity, view, ui_anti_alias)) = views.get_mut(extracted_uinode.camera_entity)
        else {
            continue;
        };

        let Some(transparent_phase) = transparent_render_phases.get_mut(&view_entity) else {
            continue;
        };

        let pipeline = pipelines.specialize(
            &pipeline_cache,
            &ui_pipeline,
            UiPipelineKey {
                hdr: view.hdr,
                anti_alias: matches!(ui_anti_alias, None | Some(UiAntiAlias::On)),
            },
        );
        transparent_phase.add(TransparentUi {
            draw_function,
            pipeline,
            entity: *entity,
            sort_key: (
                FloatOrd(extracted_uinode.stack_index as f32),
                entity.index(),
            ),
            // batch_range will be calculated in prepare_uinodes
            batch_range: 0..0,
            extra_index: PhaseItemExtraIndex::NONE,
        });
    }
}

#[derive(Resource, Default)]
pub struct UiImageBindGroups {
    pub values: HashMap<AssetId<Image>, BindGroup>,
}

#[allow(clippy::too_many_arguments)]
pub fn prepare_uinodes(
    mut commands: Commands,
    render_device: Res<RenderDevice>,
    render_queue: Res<RenderQueue>,
    mut ui_meta: ResMut<UiMeta>,
    mut extracted_uinodes: ResMut<ExtractedUiNodes>,
    view_uniforms: Res<ViewUniforms>,
    ui_pipeline: Res<UiPipeline>,
    mut image_bind_groups: ResMut<UiImageBindGroups>,
    gpu_images: Res<RenderAssets<GpuImage>>,
    mut phases: ResMut<ViewSortedRenderPhases<TransparentUi>>,
    events: Res<SpriteAssetEvents>,
    mut previous_len: Local<usize>,
) {
    // If an image has changed, the GpuImage has (probably) changed
    for event in &events.images {
        match event {
            AssetEvent::Added { .. } |
            AssetEvent::Unused { .. } |
            // Images don't have dependencies
            AssetEvent::LoadedWithDependencies { .. } => {}
            AssetEvent::Modified { id } | AssetEvent::Removed { id } => {
                image_bind_groups.values.remove(id);
            }
        };
    }

    if let Some(view_binding) = view_uniforms.uniforms.binding() {
        let mut batches: Vec<(Entity, UiBatch)> = Vec::with_capacity(*previous_len);

        ui_meta.vertices.clear();
        ui_meta.indices.clear();
        ui_meta.view_bind_group = Some(render_device.create_bind_group(
            "ui_view_bind_group",
            &ui_pipeline.view_layout,
            &BindGroupEntries::single(view_binding),
        ));

        // Buffer indexes
        let mut vertices_index = 0;
        let mut indices_index = 0;

        for ui_phase in phases.values_mut() {
            let mut batch_item_index = 0;
            let mut batch_image_handle = AssetId::invalid();

            for item_index in 0..ui_phase.items.len() {
                let item = &mut ui_phase.items[item_index];
                if let Some(extracted_uinode) = extracted_uinodes.uinodes.get(&item.entity) {
                    let mut existing_batch = batches.last_mut();

                    if batch_image_handle == AssetId::invalid()
                        || existing_batch.is_none()
                        || (batch_image_handle != AssetId::default()
                            && extracted_uinode.image != AssetId::default()
                            && batch_image_handle != extracted_uinode.image)
                        || existing_batch.as_ref().map(|(_, b)| b.camera)
                            != Some(extracted_uinode.camera_entity)
                    {
                        if let Some(gpu_image) = gpu_images.get(extracted_uinode.image) {
                            batch_item_index = item_index;
                            batch_image_handle = extracted_uinode.image;

                            let new_batch = UiBatch {
                                range: vertices_index..vertices_index,
                                image: extracted_uinode.image,
                                camera: extracted_uinode.camera_entity,
                            };

                            batches.push((item.entity, new_batch));

                            image_bind_groups
                                .values
                                .entry(batch_image_handle)
                                .or_insert_with(|| {
                                    render_device.create_bind_group(
                                        "ui_material_bind_group",
                                        &ui_pipeline.image_layout,
                                        &BindGroupEntries::sequential((
                                            &gpu_image.texture_view,
                                            &gpu_image.sampler,
                                        )),
                                    )
                                });

                            existing_batch = batches.last_mut();
                        } else {
                            return;
                        }
                    } else if batch_image_handle == AssetId::default()
                        && extracted_uinode.image != AssetId::default()
                    {
                        if let Some(gpu_image) = gpu_images.get(extracted_uinode.image) {
                            batch_image_handle = extracted_uinode.image;
                            existing_batch.as_mut().unwrap().1.image = extracted_uinode.image;

                            image_bind_groups
                                .values
                                .entry(batch_image_handle)
                                .or_insert_with(|| {
                                    render_device.create_bind_group(
                                        "ui_material_bind_group",
                                        &ui_pipeline.image_layout,
                                        &BindGroupEntries::sequential((
                                            &gpu_image.texture_view,
                                            &gpu_image.sampler,
                                        )),
                                    )
                                });
                        } else {
                            return;
                        }
                    }
                    match &extracted_uinode.item {
                        ExtractedUiItem::Node {
                            atlas_scaling,
                            flip_x,
                            flip_y,
                            border_radius,
                            border,
                            node_type,
                            transform,
                        } => {
                            let mut flags = if extracted_uinode.image != AssetId::default() {
                                shader_flags::TEXTURED
                            } else {
                                shader_flags::UNTEXTURED
                            };

                            let mut uinode_rect = extracted_uinode.rect;

                            let rect_size = uinode_rect.size().extend(1.0);

                            // Specify the corners of the node
                            let positions = QUAD_VERTEX_POSITIONS
                                .map(|pos| (*transform * (pos * rect_size).extend(1.)).xyz());

                            // Calculate the effect of clipping
                            // Note: this won't work with rotation/scaling, but that's much more complex (may need more that 2 quads)
                            let mut positions_diff = if let Some(clip) = extracted_uinode.clip {
                                [
                                    Vec2::new(
                                        f32::max(clip.min.x - positions[0].x, 0.),
                                        f32::max(clip.min.y - positions[0].y, 0.),
                                    ),
                                    Vec2::new(
                                        f32::min(clip.max.x - positions[1].x, 0.),
                                        f32::max(clip.min.y - positions[1].y, 0.),
                                    ),
                                    Vec2::new(
                                        f32::min(clip.max.x - positions[2].x, 0.),
                                        f32::min(clip.max.y - positions[2].y, 0.),
                                    ),
                                    Vec2::new(
                                        f32::max(clip.min.x - positions[3].x, 0.),
                                        f32::min(clip.max.y - positions[3].y, 0.),
                                    ),
                                ]
                            } else {
                                [Vec2::ZERO; 4]
                            };

                            let positions_clipped = [
                                positions[0] + positions_diff[0].extend(0.),
                                positions[1] + positions_diff[1].extend(0.),
                                positions[2] + positions_diff[2].extend(0.),
                                positions[3] + positions_diff[3].extend(0.),
                            ];

                            let transformed_rect_size = transform.transform_vector3(rect_size);

                            // Don't try to cull nodes that have a rotation
                            // In a rotation around the Z-axis, this value is 0.0 for an angle of 0.0 or π
                            // In those two cases, the culling check can proceed normally as corners will be on
                            // horizontal / vertical lines
                            // For all other angles, bypass the culling check
                            // This does not properly handles all rotations on all axis
                            if transform.x_axis[1] == 0.0 {
                                // Cull nodes that are completely clipped
                                if positions_diff[0].x - positions_diff[1].x
                                    >= transformed_rect_size.x
                                    || positions_diff[1].y - positions_diff[2].y
                                        >= transformed_rect_size.y
                                {
                                    return;
                                }
                            }
                            let uvs = if flags == shader_flags::UNTEXTURED {
                                [Vec2::ZERO, Vec2::X, Vec2::ONE, Vec2::Y]
                            } else {
                                let image = gpu_images.get(extracted_uinode.image).expect(
                                    "Image was checked during batching and should still exist",
                                );
                                // Rescale atlases. This is done here because we need texture data that might not be available in Extract.
                                let atlas_extent = atlas_scaling
                                    .map(|scaling| image.size.as_vec2() * scaling)
                                    .unwrap_or(uinode_rect.max);
                                if *flip_x {
                                    std::mem::swap(&mut uinode_rect.max.x, &mut uinode_rect.min.x);
                                    positions_diff[0].x *= -1.;
                                    positions_diff[1].x *= -1.;
                                    positions_diff[2].x *= -1.;
                                    positions_diff[3].x *= -1.;
                                }
                                if *flip_y {
                                    std::mem::swap(&mut uinode_rect.max.y, &mut uinode_rect.min.y);
                                    positions_diff[0].y *= -1.;
                                    positions_diff[1].y *= -1.;
                                    positions_diff[2].y *= -1.;
                                    positions_diff[3].y *= -1.;
                                }
                                [
                                    Vec2::new(
                                        uinode_rect.min.x + positions_diff[0].x,
                                        uinode_rect.min.y + positions_diff[0].y,
                                    ),
                                    Vec2::new(
                                        uinode_rect.max.x + positions_diff[1].x,
                                        uinode_rect.min.y + positions_diff[1].y,
                                    ),
                                    Vec2::new(
                                        uinode_rect.max.x + positions_diff[2].x,
                                        uinode_rect.max.y + positions_diff[2].y,
                                    ),
                                    Vec2::new(
                                        uinode_rect.min.x + positions_diff[3].x,
                                        uinode_rect.max.y + positions_diff[3].y,
                                    ),
                                ]
                                .map(|pos| pos / atlas_extent)
                            };

                            let color = extracted_uinode.color.to_f32_array();
                            if *node_type == NodeType::Border {
                                flags |= shader_flags::BORDER;
                            }

                            for i in 0..4 {
                                ui_meta.vertices.push(UiVertex {
                                    position: positions_clipped[i].into(),
                                    uv: uvs[i].into(),
                                    color,
                                    flags: flags | shader_flags::CORNERS[i],
                                    radius: [
                                        border_radius.top_left,
                                        border_radius.top_right,
                                        border_radius.bottom_right,
                                        border_radius.bottom_left,
                                    ],
                                    border: [border.left, border.top, border.right, border.bottom],
                                    size: rect_size.xy().into(),
                                });
                            }

                            for &i in &QUAD_INDICES {
                                ui_meta.indices.push(indices_index + i as u32);
                            }

                            vertices_index += 6;
                            indices_index += 4;
                        }
                        ExtractedUiItem::Glyphs {
                            atlas_scaling,
                            range,
                        } => {
                            let image = gpu_images
                                .get(extracted_uinode.image)
                                .expect("Image was checked during batching and should still exist");

                            let atlas_extent = image.size.as_vec2() * *atlas_scaling;

                            let color = extracted_uinode.color.to_f32_array();
                            for glyph in &extracted_uinodes.glyphs[range.clone()] {
                                let glyph_rect = glyph.rect;
                                let size = glyph.rect.size();

                                let rect_size = glyph_rect.size().extend(1.0);

                                // Specify the corners of the glyph
                                let positions = QUAD_VERTEX_POSITIONS.map(|pos| {
                                    (glyph.transform * (pos * rect_size).extend(1.)).xyz()
                                });

                                let positions_diff = if let Some(clip) = extracted_uinode.clip {
                                    [
                                        Vec2::new(
                                            f32::max(clip.min.x - positions[0].x, 0.),
                                            f32::max(clip.min.y - positions[0].y, 0.),
                                        ),
                                        Vec2::new(
                                            f32::min(clip.max.x - positions[1].x, 0.),
                                            f32::max(clip.min.y - positions[1].y, 0.),
                                        ),
                                        Vec2::new(
                                            f32::min(clip.max.x - positions[2].x, 0.),
                                            f32::min(clip.max.y - positions[2].y, 0.),
                                        ),
                                        Vec2::new(
                                            f32::max(clip.min.x - positions[3].x, 0.),
                                            f32::min(clip.max.y - positions[3].y, 0.),
                                        ),
                                    ]
                                } else {
                                    [Vec2::ZERO; 4]
                                };

                                let positions_clipped = [
                                    positions[0] + positions_diff[0].extend(0.),
                                    positions[1] + positions_diff[1].extend(0.),
                                    positions[2] + positions_diff[2].extend(0.),
                                    positions[3] + positions_diff[3].extend(0.),
                                ];

                                // cull nodes that are completely clipped
                                let transformed_rect_size =
                                    glyph.transform.transform_vector3(rect_size);
                                if positions_diff[0].x - positions_diff[1].x
                                    >= transformed_rect_size.x
                                    || positions_diff[1].y - positions_diff[2].y
                                        >= transformed_rect_size.y
                                {
                                    continue;
                                }

                                let uvs = [
                                    Vec2::new(
                                        glyph.rect.min.x + positions_diff[0].x,
                                        glyph.rect.min.y + positions_diff[0].y,
                                    ),
                                    Vec2::new(
                                        glyph.rect.max.x + positions_diff[1].x,
                                        glyph.rect.min.y + positions_diff[1].y,
                                    ),
                                    Vec2::new(
                                        glyph.rect.max.x + positions_diff[2].x,
                                        glyph.rect.max.y + positions_diff[2].y,
                                    ),
                                    Vec2::new(
                                        glyph.rect.min.x + positions_diff[3].x,
                                        glyph.rect.max.y + positions_diff[3].y,
                                    ),
                                ]
                                .map(|pos| pos / atlas_extent);

                                for i in 0..4 {
                                    ui_meta.vertices.push(UiVertex {
                                        position: positions_clipped[i].into(),
                                        uv: uvs[i].into(),
                                        color,
                                        flags: shader_flags::TEXTURED,
                                        radius: [0.0; 4],
                                        border: [0.0; 4],
                                        size: size.into(),
                                    });
                                }

                                for &i in &QUAD_INDICES {
                                    ui_meta.indices.push(indices_index + i as u32);
                                }

                                vertices_index += 6;
                                indices_index += 4;
                            }
                        }
                    }
                    existing_batch.unwrap().1.range.end = vertices_index;
                    ui_phase.items[batch_item_index].batch_range_mut().end += 1;
                } else {
                    batch_image_handle = AssetId::invalid();
                }
            }
        }

        ui_meta.vertices.write_buffer(&render_device, &render_queue);
        ui_meta.indices.write_buffer(&render_device, &render_queue);
        *previous_len = batches.len();
        commands.insert_or_spawn_batch(batches);
    }
    extracted_uinodes.uinodes.clear();
    extracted_uinodes.glyphs.clear();
}<|MERGE_RESOLUTION|>--- conflicted
+++ resolved
@@ -257,8 +257,8 @@
                 },
                 clip: clip.map(|clip| clip.clip),
                 image: AssetId::default(),
-<<<<<<< HEAD
-                camera_entity,
+
+                camera_entity: camera_entity.id(),
                 item: ExtractedUiItem::Node {
                     atlas_scaling: None,
                     transform: transform.compute_matrix(),
@@ -270,15 +270,6 @@
 
                     node_type: NodeType::Rect,
                 },
-=======
-                atlas_scaling: None,
-                flip_x: false,
-                flip_y: false,
-                camera_entity: camera_entity.id(),
-                border: uinode.border(),
-                border_radius: uinode.border_radius(),
-                node_type: NodeType::Rect,
->>>>>>> f6cd6a48
             },
         );
     }
@@ -359,8 +350,7 @@
                 rect,
                 clip: clip.map(|clip| clip.clip),
                 image: image.texture.id(),
-<<<<<<< HEAD
-                camera_entity,
+                camera_entity: render_camera_entity.id(),
                 item: ExtractedUiItem::Node {
                     atlas_scaling,
                     transform: transform.compute_matrix(),
@@ -370,15 +360,6 @@
                     border_radius: uinode.border_radius,
                     node_type: NodeType::Rect,
                 },
-=======
-                atlas_scaling,
-                flip_x: image.flip_x,
-                flip_y: image.flip_y,
-                camera_entity: render_camera_entity.id(),
-                border: uinode.border,
-                border_radius: uinode.border_radius,
-                node_type: NodeType::Rect,
->>>>>>> f6cd6a48
             },
         );
     }
@@ -444,8 +425,7 @@
                         },
                         image,
                         clip: maybe_clip.map(|clip| clip.clip),
-<<<<<<< HEAD
-                        camera_entity,
+                        camera_entity: camera_entity.id(),
                         item: ExtractedUiItem::Node {
                             atlas_scaling: None,
                             transform: global_transform.compute_matrix(),
@@ -455,14 +435,6 @@
                             border_radius: uinode.border_radius(),
                             node_type: NodeType::Rect,
                         },
-=======
-                        flip_x: false,
-                        flip_y: false,
-                        camera_entity: camera_entity.id(),
-                        border_radius: uinode.border_radius(),
-                        border: uinode.border(),
-                        node_type: NodeType::Border,
->>>>>>> f6cd6a48
                     },
                 );
             }
@@ -481,8 +453,7 @@
                     },
                     image,
                     clip: maybe_clip.map(|clip| clip.clip),
-<<<<<<< HEAD
-                    camera_entity,
+                    camera_entity: camera_entity.id(),
                     item: ExtractedUiItem::Node {
                         transform: global_transform.compute_matrix(),
                         atlas_scaling: None,
@@ -492,14 +463,6 @@
                         border_radius: uinode.outline_radius(),
                         node_type: NodeType::Rect,
                     },
-=======
-                    flip_x: false,
-                    flip_y: false,
-                    camera_entity: camera_entity.id(),
-                    border: BorderRect::square(uinode.outline_width()),
-                    border_radius: uinode.outline_radius(),
-                    node_type: NodeType::Border,
->>>>>>> f6cd6a48
                 },
             );
         }
@@ -611,12 +574,7 @@
 }
 
 #[cfg(feature = "bevy_text")]
-<<<<<<< HEAD
 pub fn extract_text_sections(
-=======
-#[allow(clippy::too_many_arguments)]
-pub fn extract_uinode_text(
->>>>>>> f6cd6a48
     mut commands: Commands,
     mut extracted_uinodes: ResMut<ExtractedUiNodes>,
     camera_query: Extract<Query<&Camera>>,
@@ -636,13 +594,10 @@
     >,
     mapping: Extract<Query<&RenderEntity>>,
 ) {
-<<<<<<< HEAD
     let mut start = 0;
     let mut end = 1;
 
-=======
     let default_ui_camera = default_ui_camera.get();
->>>>>>> f6cd6a48
     for (uinode, global_transform, view_visibility, clip, camera, text, text_layout_info) in
         &uinode_query
     {
@@ -697,7 +652,6 @@
             let mut rect = atlas.textures[atlas_info.location.glyph_index].as_rect();
             rect.min *= inverse_scale_factor;
             rect.max *= inverse_scale_factor;
-<<<<<<< HEAD
 
             extracted_uinodes.glyphs.push(ExtractedGlyph {
                 transform: transform
@@ -714,16 +668,16 @@
                 })
                 .unwrap_or(true)
             {
-                let entity = commands.spawn_empty().id();
+                let id = commands.spawn(TemporaryRenderEntity).id();
 
                 extracted_uinodes.uinodes.insert(
-                    entity,
+                    id,
                     ExtractedUiNode {
                         stack_index: uinode.stack_index,
                         color: LinearRgba::from(text.sections[*section_index].style.color),
                         image: atlas_info.texture.id(),
                         clip: clip.map(|clip| clip.clip),
-                        camera_entity,
+                        camera_entity: camera_entity.id(),
                         rect,
                         item: ExtractedUiItem::Glyphs {
                             atlas_scaling: Vec2::splat(inverse_scale_factor),
@@ -735,28 +689,6 @@
             }
 
             end += 1;
-=======
-            let id = commands.spawn(TemporaryRenderEntity).id();
-            extracted_uinodes.uinodes.insert(
-                id,
-                ExtractedUiNode {
-                    stack_index: uinode.stack_index,
-                    transform: transform
-                        * Mat4::from_translation(position.extend(0.) * inverse_scale_factor),
-                    color,
-                    rect,
-                    image: atlas_info.texture.id(),
-                    atlas_scaling: Some(Vec2::splat(inverse_scale_factor)),
-                    clip: clip.map(|clip| clip.clip),
-                    flip_x: false,
-                    flip_y: false,
-                    camera_entity: camera_entity.id(),
-                    border: BorderRect::ZERO,
-                    border_radius: ResolvedBorderRadius::ZERO,
-                    node_type: NodeType::Rect,
-                },
-            );
->>>>>>> f6cd6a48
         }
     }
 }
