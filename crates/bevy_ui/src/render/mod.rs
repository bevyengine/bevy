mod pipeline;
mod render_pass;

use bevy_core_pipeline::{core_2d::Camera2d, core_3d::Camera3d};
pub use pipeline::*;
pub use render_pass::*;

use crate::{prelude::UiCameraConfig, BackgroundColor, CalculatedClip, Node, UiImage, UiStack};
use bevy_app::prelude::*;
use bevy_asset::{load_internal_asset, AssetEvent, Assets, Handle, HandleUntyped};
use bevy_ecs::prelude::*;
use bevy_math::{Mat4, Rect, UVec4, Vec2, Vec3, Vec4Swizzles};
use bevy_reflect::TypeUuid;
use bevy_render::{
    camera::Camera,
    color::Color,
    render_asset::RenderAssets,
    render_graph::{RenderGraph, RunGraphOnViewNode, SlotInfo, SlotType},
    render_phase::{sort_phase_system, AddRenderCommand, DrawFunctions, RenderPhase},
    render_resource::*,
    renderer::{RenderDevice, RenderQueue},
    texture::Image,
    view::{ComputedVisibility, ExtractedView, ViewUniforms},
    Extract, RenderApp, RenderStage,
};
use bevy_sprite::{SpriteAssetEvents, TextureAtlas};
use bevy_text::{Text, TextLayoutInfo};
use bevy_transform::components::GlobalTransform;
use bevy_utils::FloatOrd;
use bevy_utils::HashMap;
use bevy_window::{WindowId, Windows};
use bytemuck::{Pod, Zeroable};
use std::ops::Range;

pub mod node {
    pub const UI_PASS_DRIVER: &str = "ui_pass_driver";
}

pub mod draw_ui_graph {
    pub const NAME: &str = "draw_ui";
    pub mod input {
        pub const VIEW_ENTITY: &str = "view_entity";
    }
    pub mod node {
        pub const UI_PASS: &str = "ui_pass";
    }
}

pub const UI_SHADER_HANDLE: HandleUntyped =
    HandleUntyped::weak_from_u64(Shader::TYPE_UUID, 13012847047162779583);

#[derive(Debug, Hash, PartialEq, Eq, Clone, SystemLabel)]
pub enum RenderUiSystem {
    ExtractNode,
}

pub fn build_ui_render(app: &mut App) {
    load_internal_asset!(app, UI_SHADER_HANDLE, "ui.wgsl", Shader::from_wgsl);

    let render_app = match app.get_sub_app_mut(RenderApp) {
        Ok(render_app) => render_app,
        Err(_) => return,
    };

    render_app
        .init_resource::<UiPipeline>()
        .init_resource::<SpecializedRenderPipelines<UiPipeline>>()
        .init_resource::<UiImageBindGroups>()
        .init_resource::<UiMeta>()
        .init_resource::<ExtractedUiNodes>()
        .init_resource::<DrawFunctions<TransparentUi>>()
        .add_render_command::<TransparentUi, DrawUi>()
        .add_system_to_stage(
            RenderStage::Extract,
            extract_default_ui_camera_view::<Camera2d>,
        )
        .add_system_to_stage(
            RenderStage::Extract,
            extract_default_ui_camera_view::<Camera3d>,
        )
        .add_system_to_stage(
            RenderStage::Extract,
            extract_uinodes.label(RenderUiSystem::ExtractNode),
        )
        .add_system_to_stage(
            RenderStage::Extract,
            extract_text_uinodes.after(RenderUiSystem::ExtractNode),
        )
        .add_system_to_stage(RenderStage::Prepare, prepare_uinodes)
        .add_system_to_stage(RenderStage::Queue, queue_uinodes)
        .add_system_to_stage(RenderStage::PhaseSort, sort_phase_system::<TransparentUi>);

    // Render graph
    let ui_graph_2d = get_ui_graph(render_app);
    let ui_graph_3d = get_ui_graph(render_app);
    let mut graph = render_app.world.resource_mut::<RenderGraph>();

    if let Some(graph_2d) = graph.get_sub_graph_mut(bevy_core_pipeline::core_2d::graph::NAME) {
        graph_2d.add_sub_graph(draw_ui_graph::NAME, ui_graph_2d);
        graph_2d.add_node(
            draw_ui_graph::node::UI_PASS,
            RunGraphOnViewNode::new(draw_ui_graph::NAME),
        );
        graph_2d
            .add_node_edge(
                bevy_core_pipeline::core_2d::graph::node::MAIN_PASS,
                draw_ui_graph::node::UI_PASS,
            )
            .unwrap();
        graph_2d
            .add_slot_edge(
                graph_2d.input_node().unwrap().id,
                bevy_core_pipeline::core_2d::graph::input::VIEW_ENTITY,
                draw_ui_graph::node::UI_PASS,
                RunGraphOnViewNode::IN_VIEW,
            )
            .unwrap();
        graph_2d
            .add_node_edge(
                bevy_core_pipeline::core_2d::graph::node::TONEMAPPING,
                draw_ui_graph::node::UI_PASS,
            )
            .unwrap();
        graph_2d
            .add_node_edge(
                draw_ui_graph::node::UI_PASS,
                bevy_core_pipeline::core_2d::graph::node::UPSCALING,
            )
            .unwrap();
    }

    if let Some(graph_3d) = graph.get_sub_graph_mut(bevy_core_pipeline::core_3d::graph::NAME) {
        graph_3d.add_sub_graph(draw_ui_graph::NAME, ui_graph_3d);
        graph_3d.add_node(
            draw_ui_graph::node::UI_PASS,
            RunGraphOnViewNode::new(draw_ui_graph::NAME),
        );
        graph_3d
            .add_node_edge(
                bevy_core_pipeline::core_3d::graph::node::MAIN_PASS,
                draw_ui_graph::node::UI_PASS,
            )
            .unwrap();
        graph_3d
            .add_node_edge(
                bevy_core_pipeline::core_3d::graph::node::TONEMAPPING,
                draw_ui_graph::node::UI_PASS,
            )
            .unwrap();
        graph_3d
            .add_node_edge(
                draw_ui_graph::node::UI_PASS,
                bevy_core_pipeline::core_3d::graph::node::UPSCALING,
            )
            .unwrap();
        graph_3d
            .add_slot_edge(
                graph_3d.input_node().unwrap().id,
                bevy_core_pipeline::core_3d::graph::input::VIEW_ENTITY,
                draw_ui_graph::node::UI_PASS,
                RunGraphOnViewNode::IN_VIEW,
            )
            .unwrap();
    }
}

fn get_ui_graph(render_app: &mut App) -> RenderGraph {
    let ui_pass_node = UiPassNode::new(&mut render_app.world);
    let mut ui_graph = RenderGraph::default();
    ui_graph.add_node(draw_ui_graph::node::UI_PASS, ui_pass_node);
    let input_node_id = ui_graph.set_input(vec![SlotInfo::new(
        draw_ui_graph::input::VIEW_ENTITY,
        SlotType::Entity,
    )]);
    ui_graph
        .add_slot_edge(
            input_node_id,
            draw_ui_graph::input::VIEW_ENTITY,
            draw_ui_graph::node::UI_PASS,
            UiPassNode::IN_VIEW,
        )
        .unwrap();
    ui_graph
}

pub struct ExtractedUiNode {
    pub stack_index: usize,
    pub transform: Mat4,
    pub background_color: Color,
    pub rect: Rect,
    pub image: Handle<Image>,
    pub atlas_size: Option<Vec2>,
    pub clip: Option<Rect>,
    pub flip_x: bool,
    pub flip_y: bool,
    pub scale_factor: f32,
}

#[derive(Resource, Default)]
pub struct ExtractedUiNodes {
    pub uinodes: Vec<ExtractedUiNode>,
}

pub fn extract_uinodes(
    mut extracted_uinodes: ResMut<ExtractedUiNodes>,
    images: Extract<Res<Assets<Image>>>,
    ui_stack: Extract<Res<UiStack>>,
    windows: Extract<Res<Windows>>,
    uinode_query: Extract<
        Query<(
            &Node,
            &GlobalTransform,
            &BackgroundColor,
            &UiImage,
            &ComputedVisibility,
            Option<&CalculatedClip>,
        )>,
    >,
) {
    let scale_factor = windows.scale_factor(WindowId::primary()) as f32;
    extracted_uinodes.uinodes.clear();
<<<<<<< HEAD
    for (uinode, transform, color, ui_image, visibility, clip) in uinode_query.iter() {
        if !visibility.is_visible() {
            continue;
        }
        let image = ui_image.texture.clone_weak();
        // Skip loading images
        if !images.contains(&image) {
            continue;
        }
        // Skip completely transparent nodes
        if color.0.a() == 0.0 {
            continue;
        }
        extracted_uinodes.uinodes.push(ExtractedUiNode {
            transform: transform.compute_matrix(),
            background_color: color.0,
            rect: Rect {
                min: Vec2::ZERO,
                max: uinode.calculated_size,
            },
            image,
            atlas_size: None,
            clip: clip.map(|clip| clip.clip),
            flip_x: ui_image.flip_x,
            flip_y: ui_image.flip_y,
            scale_factor,
        });
=======
    for (stack_index, entity) in ui_stack.uinodes.iter().enumerate() {
        if let Ok((uinode, transform, color, image, visibility, clip)) = uinode_query.get(*entity) {
            if !visibility.is_visible() {
                continue;
            }
            let image = image.0.clone_weak();
            // Skip loading images
            if !images.contains(&image) {
                continue;
            }
            // Skip completely transparent nodes
            if color.0.a() == 0.0 {
                continue;
            }
            extracted_uinodes.uinodes.push(ExtractedUiNode {
                stack_index,
                transform: transform.compute_matrix(),
                background_color: color.0,
                rect: Rect {
                    min: Vec2::ZERO,
                    max: uinode.calculated_size,
                },
                image,
                atlas_size: None,
                clip: clip.map(|clip| clip.clip),
                scale_factor,
            });
        }
>>>>>>> 30e35764
    }
}

/// The UI camera is "moved back" by this many units (plus the [`UI_CAMERA_TRANSFORM_OFFSET`]) and also has a view
/// distance of this many units. This ensures that with a left-handed projection,
/// as ui elements are "stacked on top of each other", they are within the camera's view
/// and have room to grow.
// TODO: Consider computing this value at runtime based on the maximum z-value.
const UI_CAMERA_FAR: f32 = 1000.0;

// This value is subtracted from the far distance for the camera's z-position to ensure nodes at z == 0.0 are rendered
// TODO: Evaluate if we still need this.
const UI_CAMERA_TRANSFORM_OFFSET: f32 = -0.1;

#[derive(Component)]
pub struct DefaultCameraView(pub Entity);

pub fn extract_default_ui_camera_view<T: Component>(
    mut commands: Commands,
    query: Extract<Query<(Entity, &Camera, Option<&UiCameraConfig>), With<T>>>,
) {
    for (entity, camera, camera_ui) in &query {
        // ignore cameras with disabled ui
        if matches!(camera_ui, Some(&UiCameraConfig { show_ui: false, .. })) {
            continue;
        }
        if let (Some(logical_size), Some((physical_origin, _)), Some(physical_size)) = (
            camera.logical_viewport_size(),
            camera.physical_viewport_rect(),
            camera.physical_viewport_size(),
        ) {
            // use a projection matrix with the origin in the top left instead of the bottom left that comes with OrthographicProjection
            let projection_matrix =
                Mat4::orthographic_rh(0.0, logical_size.x, logical_size.y, 0.0, 0.0, UI_CAMERA_FAR);
            let default_camera_view = commands
                .spawn(ExtractedView {
                    projection: projection_matrix,
                    transform: GlobalTransform::from_xyz(
                        0.0,
                        0.0,
                        UI_CAMERA_FAR + UI_CAMERA_TRANSFORM_OFFSET,
                    ),
                    hdr: camera.hdr,
                    viewport: UVec4::new(
                        physical_origin.x,
                        physical_origin.y,
                        physical_size.x,
                        physical_size.y,
                    ),
                })
                .id();
            commands.get_or_spawn(entity).insert((
                DefaultCameraView(default_camera_view),
                RenderPhase::<TransparentUi>::default(),
            ));
        }
    }
}

pub fn extract_text_uinodes(
    mut extracted_uinodes: ResMut<ExtractedUiNodes>,
    texture_atlases: Extract<Res<Assets<TextureAtlas>>>,
    windows: Extract<Res<Windows>>,
    ui_stack: Extract<Res<UiStack>>,
    uinode_query: Extract<
        Query<(
            &Node,
            &GlobalTransform,
            &Text,
            &TextLayoutInfo,
            &ComputedVisibility,
            Option<&CalculatedClip>,
        )>,
    >,
) {
    let scale_factor = windows.scale_factor(WindowId::primary()) as f32;
    for (stack_index, entity) in ui_stack.uinodes.iter().enumerate() {
        if let Ok((uinode, global_transform, text, text_layout_info, visibility, clip)) =
            uinode_query.get(*entity)
        {
            if !visibility.is_visible() {
                continue;
            }
            // Skip if size is set to zero (e.g. when a parent is set to `Display::None`)
            if uinode.size() == Vec2::ZERO {
                continue;
            }
            let text_glyphs = &text_layout_info.glyphs;
            let alignment_offset = (uinode.size() / -2.0).extend(0.0);

            let mut color = Color::WHITE;
            let mut current_section = usize::MAX;
            for text_glyph in text_glyphs {
                if text_glyph.section_index != current_section {
                    color = text.sections[text_glyph.section_index]
                        .style
                        .color
                        .as_rgba_linear();
                    current_section = text_glyph.section_index;
                }
                let atlas = texture_atlases
                    .get(&text_glyph.atlas_info.texture_atlas)
                    .unwrap();
                let texture = atlas.texture.clone_weak();
                let index = text_glyph.atlas_info.glyph_index as usize;
                let rect = atlas.textures[index];
                let atlas_size = Some(atlas.size);

                // NOTE: Should match `bevy_text::text2d::extract_text2d_sprite`
                let extracted_transform = global_transform.compute_matrix()
                    * Mat4::from_scale(Vec3::splat(scale_factor.recip()))
                    * Mat4::from_translation(
                        alignment_offset * scale_factor + text_glyph.position.extend(0.),
                    );

                extracted_uinodes.uinodes.push(ExtractedUiNode {
                    stack_index,
                    transform: extracted_transform,
                    background_color: color,
                    rect,
                    image: texture,
                    atlas_size,
                    clip: clip.map(|clip| clip.clip),
                    scale_factor,
                });
            }
<<<<<<< HEAD
            let atlas = texture_atlases
                .get(&text_glyph.atlas_info.texture_atlas)
                .unwrap();
            let texture = atlas.texture.clone_weak();
            let index = text_glyph.atlas_info.glyph_index;
            let rect = atlas.textures[index];
            let atlas_size = Some(atlas.size);

            // NOTE: Should match `bevy_text::text2d::extract_text2d_sprite`
            let extracted_transform = global_transform.compute_matrix()
                * Mat4::from_scale(Vec3::splat(scale_factor.recip()))
                * Mat4::from_translation(
                    alignment_offset * scale_factor + text_glyph.position.extend(0.),
                );

            extracted_uinodes.uinodes.push(ExtractedUiNode {
                transform: extracted_transform,
                background_color: color,
                rect,
                image: texture,
                atlas_size,
                clip: clip.map(|clip| clip.clip),
                flip_x: false,
                flip_y: false,
                scale_factor,
            });
=======
>>>>>>> 30e35764
        }
    }
}

#[repr(C)]
#[derive(Copy, Clone, Pod, Zeroable)]
struct UiVertex {
    pub position: [f32; 3],
    pub uv: [f32; 2],
    pub color: [f32; 4],
}

#[derive(Resource)]
pub struct UiMeta {
    vertices: BufferVec<UiVertex>,
    view_bind_group: Option<BindGroup>,
}

impl Default for UiMeta {
    fn default() -> Self {
        Self {
            vertices: BufferVec::new(BufferUsages::VERTEX),
            view_bind_group: None,
        }
    }
}

const QUAD_VERTEX_POSITIONS: [Vec3; 4] = [
    Vec3::new(-0.5, -0.5, 0.0),
    Vec3::new(0.5, -0.5, 0.0),
    Vec3::new(0.5, 0.5, 0.0),
    Vec3::new(-0.5, 0.5, 0.0),
];

const QUAD_INDICES: [usize; 6] = [0, 2, 3, 0, 1, 2];

#[derive(Component)]
pub struct UiBatch {
    pub range: Range<u32>,
    pub image: Handle<Image>,
    pub z: f32,
}

pub fn prepare_uinodes(
    mut commands: Commands,
    render_device: Res<RenderDevice>,
    render_queue: Res<RenderQueue>,
    mut ui_meta: ResMut<UiMeta>,
    mut extracted_uinodes: ResMut<ExtractedUiNodes>,
) {
    ui_meta.vertices.clear();

    // sort by ui stack index, starting from the deepest node
    extracted_uinodes
        .uinodes
        .sort_by_key(|node| node.stack_index);

    let mut start = 0;
    let mut end = 0;
    let mut current_batch_handle = Default::default();
    let mut last_z = 0.0;
    for extracted_uinode in &extracted_uinodes.uinodes {
        if current_batch_handle != extracted_uinode.image {
            if start != end {
                commands.spawn(UiBatch {
                    range: start..end,
                    image: current_batch_handle,
                    z: last_z,
                });
                start = end;
            }
            current_batch_handle = extracted_uinode.image.clone_weak();
        }

        let uinode_rect = extracted_uinode.rect;
        let rect_size = uinode_rect.size().extend(1.0);

        // Specify the corners of the node
        let positions = QUAD_VERTEX_POSITIONS
            .map(|pos| (extracted_uinode.transform * (pos * rect_size).extend(1.)).xyz());

        // Calculate the effect of clipping
        // Note: this won't work with rotation/scaling, but that's much more complex (may need more that 2 quads)
        let positions_diff = if let Some(clip) = extracted_uinode.clip {
            [
                Vec2::new(
                    f32::max(clip.min.x - positions[0].x, 0.),
                    f32::max(clip.min.y - positions[0].y, 0.),
                ),
                Vec2::new(
                    f32::min(clip.max.x - positions[1].x, 0.),
                    f32::max(clip.min.y - positions[1].y, 0.),
                ),
                Vec2::new(
                    f32::min(clip.max.x - positions[2].x, 0.),
                    f32::min(clip.max.y - positions[2].y, 0.),
                ),
                Vec2::new(
                    f32::max(clip.min.x - positions[3].x, 0.),
                    f32::min(clip.max.y - positions[3].y, 0.),
                ),
            ]
        } else {
            [Vec2::ZERO; 4]
        };

        let positions_clipped = [
            positions[0] + positions_diff[0].extend(0.),
            positions[1] + positions_diff[1].extend(0.),
            positions[2] + positions_diff[2].extend(0.),
            positions[3] + positions_diff[3].extend(0.),
        ];

        let transformed_rect_size = extracted_uinode.transform.transform_vector3(rect_size);

        // Don't try to cull nodes that have a rotation
        // In a rotation around the Z-axis, this value is 0.0 for an angle of 0.0 or π
        // In those two cases, the culling check can proceed normally as corners will be on
        // horizontal / vertical lines
        // For all other angles, bypass the culling check
        // This does not properly handles all rotations on all axis
        if extracted_uinode.transform.x_axis[1] == 0.0 {
            // Cull nodes that are completely clipped
            if positions_diff[0].x - positions_diff[1].x >= transformed_rect_size.x
                || positions_diff[1].y - positions_diff[2].y >= transformed_rect_size.y
            {
                continue;
            }
        }

        let atlas_extent = extracted_uinode.atlas_size.unwrap_or(uinode_rect.max);
        let mut uvs = [
            Vec2::new(
                uinode_rect.min.x + positions_diff[0].x * extracted_uinode.scale_factor,
                uinode_rect.min.y + positions_diff[0].y * extracted_uinode.scale_factor,
            ),
            Vec2::new(
                uinode_rect.max.x + positions_diff[1].x * extracted_uinode.scale_factor,
                uinode_rect.min.y + positions_diff[1].y * extracted_uinode.scale_factor,
            ),
            Vec2::new(
                uinode_rect.max.x + positions_diff[2].x * extracted_uinode.scale_factor,
                uinode_rect.max.y + positions_diff[2].y * extracted_uinode.scale_factor,
            ),
            Vec2::new(
                uinode_rect.min.x + positions_diff[3].x * extracted_uinode.scale_factor,
                uinode_rect.max.y + positions_diff[3].y * extracted_uinode.scale_factor,
            ),
        ]
        .map(|pos| pos / atlas_extent);

        if extracted_uinode.flip_x {
            uvs = [uvs[1], uvs[0], uvs[3], uvs[2]];
        }
        if extracted_uinode.flip_y {
            uvs = [uvs[3], uvs[2], uvs[1], uvs[0]];
        }

        for i in QUAD_INDICES {
            ui_meta.vertices.push(UiVertex {
                position: positions_clipped[i].into(),
                uv: uvs[i].into(),
                color: extracted_uinode.background_color.as_linear_rgba_f32(),
            });
        }

        last_z = extracted_uinode.transform.w_axis[2];
        end += QUAD_INDICES.len() as u32;
    }

    // if start != end, there is one last batch to process
    if start != end {
        commands.spawn(UiBatch {
            range: start..end,
            image: current_batch_handle,
            z: last_z,
        });
    }

    ui_meta.vertices.write_buffer(&render_device, &render_queue);
}

#[derive(Resource, Default)]
pub struct UiImageBindGroups {
    pub values: HashMap<Handle<Image>, BindGroup>,
}

#[allow(clippy::too_many_arguments)]
pub fn queue_uinodes(
    draw_functions: Res<DrawFunctions<TransparentUi>>,
    render_device: Res<RenderDevice>,
    mut ui_meta: ResMut<UiMeta>,
    view_uniforms: Res<ViewUniforms>,
    ui_pipeline: Res<UiPipeline>,
    mut pipelines: ResMut<SpecializedRenderPipelines<UiPipeline>>,
    mut pipeline_cache: ResMut<PipelineCache>,
    mut image_bind_groups: ResMut<UiImageBindGroups>,
    gpu_images: Res<RenderAssets<Image>>,
    ui_batches: Query<(Entity, &UiBatch)>,
    mut views: Query<&mut RenderPhase<TransparentUi>>,
    events: Res<SpriteAssetEvents>,
) {
    // If an image has changed, the GpuImage has (probably) changed
    for event in &events.images {
        match event {
            AssetEvent::Created { .. } => None,
            AssetEvent::Modified { handle } | AssetEvent::Removed { handle } => {
                image_bind_groups.values.remove(handle)
            }
        };
    }

    if let Some(view_binding) = view_uniforms.uniforms.binding() {
        ui_meta.view_bind_group = Some(render_device.create_bind_group(&BindGroupDescriptor {
            entries: &[BindGroupEntry {
                binding: 0,
                resource: view_binding,
            }],
            label: Some("ui_view_bind_group"),
            layout: &ui_pipeline.view_layout,
        }));
        let draw_ui_function = draw_functions.read().get_id::<DrawUi>().unwrap();
        let pipeline = pipelines.specialize(&mut pipeline_cache, &ui_pipeline, UiPipelineKey {});
        for mut transparent_phase in &mut views {
            for (entity, batch) in &ui_batches {
                image_bind_groups
                    .values
                    .entry(batch.image.clone_weak())
                    .or_insert_with(|| {
                        let gpu_image = gpu_images.get(&batch.image).unwrap();
                        render_device.create_bind_group(&BindGroupDescriptor {
                            entries: &[
                                BindGroupEntry {
                                    binding: 0,
                                    resource: BindingResource::TextureView(&gpu_image.texture_view),
                                },
                                BindGroupEntry {
                                    binding: 1,
                                    resource: BindingResource::Sampler(&gpu_image.sampler),
                                },
                            ],
                            label: Some("ui_material_bind_group"),
                            layout: &ui_pipeline.image_layout,
                        })
                    });
                transparent_phase.add(TransparentUi {
                    draw_function: draw_ui_function,
                    pipeline,
                    entity,
                    sort_key: FloatOrd(batch.z),
                });
            }
        }
    }
}<|MERGE_RESOLUTION|>--- conflicted
+++ resolved
@@ -219,41 +219,12 @@
 ) {
     let scale_factor = windows.scale_factor(WindowId::primary()) as f32;
     extracted_uinodes.uinodes.clear();
-<<<<<<< HEAD
-    for (uinode, transform, color, ui_image, visibility, clip) in uinode_query.iter() {
-        if !visibility.is_visible() {
-            continue;
-        }
-        let image = ui_image.texture.clone_weak();
-        // Skip loading images
-        if !images.contains(&image) {
-            continue;
-        }
-        // Skip completely transparent nodes
-        if color.0.a() == 0.0 {
-            continue;
-        }
-        extracted_uinodes.uinodes.push(ExtractedUiNode {
-            transform: transform.compute_matrix(),
-            background_color: color.0,
-            rect: Rect {
-                min: Vec2::ZERO,
-                max: uinode.calculated_size,
-            },
-            image,
-            atlas_size: None,
-            clip: clip.map(|clip| clip.clip),
-            flip_x: ui_image.flip_x,
-            flip_y: ui_image.flip_y,
-            scale_factor,
-        });
-=======
     for (stack_index, entity) in ui_stack.uinodes.iter().enumerate() {
         if let Ok((uinode, transform, color, image, visibility, clip)) = uinode_query.get(*entity) {
             if !visibility.is_visible() {
                 continue;
             }
-            let image = image.0.clone_weak();
+            let image = ui_image.texture.clone_weak();
             // Skip loading images
             if !images.contains(&image) {
                 continue;
@@ -273,10 +244,11 @@
                 image,
                 atlas_size: None,
                 clip: clip.map(|clip| clip.clip),
+                flip_x: ui_image.flip_x,
+                flip_y: ui_image.flip_y,
                 scale_factor,
             });
         }
->>>>>>> 30e35764
     }
 }
 
@@ -400,38 +372,11 @@
                     image: texture,
                     atlas_size,
                     clip: clip.map(|clip| clip.clip),
+                    flip_x: false,
+                    flip_y: false,
                     scale_factor,
                 });
             }
-<<<<<<< HEAD
-            let atlas = texture_atlases
-                .get(&text_glyph.atlas_info.texture_atlas)
-                .unwrap();
-            let texture = atlas.texture.clone_weak();
-            let index = text_glyph.atlas_info.glyph_index;
-            let rect = atlas.textures[index];
-            let atlas_size = Some(atlas.size);
-
-            // NOTE: Should match `bevy_text::text2d::extract_text2d_sprite`
-            let extracted_transform = global_transform.compute_matrix()
-                * Mat4::from_scale(Vec3::splat(scale_factor.recip()))
-                * Mat4::from_translation(
-                    alignment_offset * scale_factor + text_glyph.position.extend(0.),
-                );
-
-            extracted_uinodes.uinodes.push(ExtractedUiNode {
-                transform: extracted_transform,
-                background_color: color,
-                rect,
-                image: texture,
-                atlas_size,
-                clip: clip.map(|clip| clip.clip),
-                flip_x: false,
-                flip_y: false,
-                scale_factor,
-            });
-=======
->>>>>>> 30e35764
         }
     }
 }
