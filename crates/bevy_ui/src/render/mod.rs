pub mod box_shadow;
mod pipeline;
mod render_pass;
mod ui_material_pipeline;
pub mod ui_texture_slice_pipeline;

#[cfg(feature = "bevy_ui_debug")]
mod debug_overlay;

use crate::widget::ImageNode;
use crate::{
    BackgroundColor, BorderColor, BoxShadowSamples, CalculatedClip, ComputedNode, DefaultUiCamera,
    Outline, ResolvedBorderRadius, UiAntiAlias, UiTargetCamera,
};
use bevy_app::prelude::*;
use bevy_asset::{load_internal_asset, AssetEvent, AssetId, Assets, Handle};
use bevy_color::{Alpha, ColorToComponents, LinearRgba};
use bevy_core_pipeline::core_2d::graph::{Core2d, Node2d};
use bevy_core_pipeline::core_3d::graph::{Core3d, Node3d};
use bevy_core_pipeline::{core_2d::Camera2d, core_3d::Camera3d};
use bevy_ecs::entity::hash_map::EntityHashMap;
use bevy_ecs::prelude::*;
use bevy_ecs::system::SystemParam;
use bevy_image::prelude::*;
use bevy_math::{FloatOrd, Mat4, Rect, UVec4, Vec2, Vec3, Vec3Swizzles, Vec4Swizzles};
use bevy_render::render_graph::{NodeRunError, RenderGraphContext};
use bevy_render::render_phase::ViewSortedRenderPhases;
use bevy_render::renderer::RenderContext;
use bevy_render::sync_world::MainEntity;
use bevy_render::texture::TRANSPARENT_IMAGE_HANDLE;
use bevy_render::view::RetainedViewEntity;
use bevy_render::{
    camera::Camera,
    render_asset::RenderAssets,
    render_graph::{Node as RenderGraphNode, RenderGraph},
    render_phase::{sort_phase_system, AddRenderCommand, DrawFunctions},
    render_resource::*,
    renderer::{RenderDevice, RenderQueue},
    view::{ExtractedView, ViewUniforms},
    Extract, RenderApp, RenderSet,
};
use bevy_render::{
    render_phase::{PhaseItem, PhaseItemExtraIndex},
    sync_world::{RenderEntity, TemporaryRenderEntity},
    texture::GpuImage,
    view::InheritedVisibility,
    ExtractSchedule, Render,
};
use bevy_sprite::{BorderRect, SpriteAssetEvents};
#[cfg(feature = "bevy_ui_debug")]
pub use debug_overlay::UiDebugOptions;

use crate::{Display, Node};
use bevy_platform_support::collections::{HashMap, HashSet};
use bevy_text::{ComputedTextBlock, PositionedGlyph, TextColor, TextLayoutInfo};
use bevy_transform::components::GlobalTransform;
use box_shadow::BoxShadowPlugin;
use bytemuck::{Pod, Zeroable};
use core::ops::Range;
use graph::{NodeUi, SubGraphUi};
pub use pipeline::*;
pub use render_pass::*;
pub use ui_material_pipeline::*;
use ui_texture_slice_pipeline::UiTextureSlicerPlugin;

pub mod graph {
    use bevy_render::render_graph::{RenderLabel, RenderSubGraph};

    #[derive(Debug, Hash, PartialEq, Eq, Clone, RenderSubGraph)]
    pub struct SubGraphUi;

    #[derive(Debug, Hash, PartialEq, Eq, Clone, RenderLabel)]
    pub enum NodeUi {
        UiPass,
    }
}

/// Z offsets of "extracted nodes" for a given entity. These exist to allow rendering multiple "extracted nodes"
/// for a given source entity (ex: render both a background color _and_ a custom material for a given node).
///
/// When possible these offsets should be defined in _this_ module to ensure z-index coordination across contexts.
/// When this is _not_ possible, pick a suitably unique index unlikely to clash with other things (ex: `0.1826823` not `0.1`).
///
/// Offsets should be unique for a given node entity to avoid z fighting.
/// These should pretty much _always_ be larger than -0.5 and smaller than 0.5 to avoid clipping into nodes
/// above / below the current node in the stack.
///
/// A z-index of 0.0 is the baseline, which is used as the primary "background color" of the node.
///
/// Note that nodes "stack" on each other, so a negative offset on the node above could clip _into_
/// a positive offset on a node below.
pub mod stack_z_offsets {
    pub const BOX_SHADOW: f32 = -0.1;
    pub const TEXTURE_SLICE: f32 = 0.0;
    pub const NODE: f32 = 0.0;
    pub const MATERIAL: f32 = 0.18267;
}

pub const UI_SHADER_HANDLE: Handle<Shader> = Handle::weak_from_u128(13012847047162779583);

#[derive(Debug, Hash, PartialEq, Eq, Clone, SystemSet)]
pub enum RenderUiSystem {
    ExtractCameraViews,
    ExtractBoxShadows,
    ExtractBackgrounds,
    ExtractImages,
    ExtractTextureSlice,
    ExtractBorders,
    ExtractText,
    ExtractDebug,
}

pub fn build_ui_render(app: &mut App) {
    load_internal_asset!(app, UI_SHADER_HANDLE, "ui.wgsl", Shader::from_wgsl);

    let Some(render_app) = app.get_sub_app_mut(RenderApp) else {
        return;
    };

    render_app
        .init_resource::<SpecializedRenderPipelines<UiPipeline>>()
        .init_resource::<ImageNodeBindGroups>()
        .init_resource::<UiMeta>()
        .init_resource::<ExtractedUiNodes>()
        .allow_ambiguous_resource::<ExtractedUiNodes>()
        .init_resource::<DrawFunctions<TransparentUi>>()
        .init_resource::<ViewSortedRenderPhases<TransparentUi>>()
        .add_render_command::<TransparentUi, DrawUi>()
        .configure_sets(
            ExtractSchedule,
            (
                RenderUiSystem::ExtractCameraViews,
                RenderUiSystem::ExtractBoxShadows,
                RenderUiSystem::ExtractBackgrounds,
                RenderUiSystem::ExtractImages,
                RenderUiSystem::ExtractTextureSlice,
                RenderUiSystem::ExtractBorders,
                RenderUiSystem::ExtractText,
                RenderUiSystem::ExtractDebug,
            )
                .chain(),
        )
        .add_systems(
            ExtractSchedule,
            (
                extract_ui_camera_view.in_set(RenderUiSystem::ExtractCameraViews),
                extract_uinode_background_colors.in_set(RenderUiSystem::ExtractBackgrounds),
                extract_uinode_images.in_set(RenderUiSystem::ExtractImages),
                extract_uinode_borders.in_set(RenderUiSystem::ExtractBorders),
                extract_text_sections.in_set(RenderUiSystem::ExtractText),
                #[cfg(feature = "bevy_ui_debug")]
                debug_overlay::extract_debug_overlay.in_set(RenderUiSystem::ExtractDebug),
            ),
        )
        .add_systems(
            Render,
            (
                queue_uinodes.in_set(RenderSet::Queue),
                sort_phase_system::<TransparentUi>.in_set(RenderSet::PhaseSort),
                prepare_uinodes.in_set(RenderSet::PrepareBindGroups),
            ),
        );

    // Render graph
    let ui_graph_2d = get_ui_graph(render_app);
    let ui_graph_3d = get_ui_graph(render_app);
    let mut graph = render_app.world_mut().resource_mut::<RenderGraph>();

    if let Some(graph_2d) = graph.get_sub_graph_mut(Core2d) {
        graph_2d.add_sub_graph(SubGraphUi, ui_graph_2d);
        graph_2d.add_node(NodeUi::UiPass, RunUiSubgraphOnUiViewNode);
        graph_2d.add_node_edge(Node2d::EndMainPass, NodeUi::UiPass);
        graph_2d.add_node_edge(Node2d::EndMainPassPostProcessing, NodeUi::UiPass);
        graph_2d.add_node_edge(NodeUi::UiPass, Node2d::Upscaling);
    }

    if let Some(graph_3d) = graph.get_sub_graph_mut(Core3d) {
        graph_3d.add_sub_graph(SubGraphUi, ui_graph_3d);
        graph_3d.add_node(NodeUi::UiPass, RunUiSubgraphOnUiViewNode);
        graph_3d.add_node_edge(Node3d::EndMainPass, NodeUi::UiPass);
        graph_3d.add_node_edge(Node3d::EndMainPassPostProcessing, NodeUi::UiPass);
        graph_3d.add_node_edge(NodeUi::UiPass, Node3d::Upscaling);
    }

    app.add_plugins(UiTextureSlicerPlugin);
    app.add_plugins(BoxShadowPlugin);
}

fn get_ui_graph(render_app: &mut SubApp) -> RenderGraph {
    let ui_pass_node = UiPassNode::new(render_app.world_mut());
    let mut ui_graph = RenderGraph::default();
    ui_graph.add_node(NodeUi::UiPass, ui_pass_node);
    ui_graph
}

pub struct ExtractedUiNode {
    pub stack_index: u32,
    pub color: LinearRgba,
    pub rect: Rect,
    pub image: AssetId<Image>,
    pub clip: Option<Rect>,
    /// Render world entity of the extracted camera corresponding to this node's target camera.
    pub extracted_camera_entity: Entity,
    pub item: ExtractedUiItem,
    pub main_entity: MainEntity,
}

/// The type of UI node.
/// This is used to determine how to render the UI node.
#[derive(Clone, Copy, Debug, PartialEq)]
pub enum NodeType {
    Rect,
    Border,
}

pub enum ExtractedUiItem {
    Node {
        atlas_scaling: Option<Vec2>,
        flip_x: bool,
        flip_y: bool,
        /// Border radius of the UI node.
        /// Ordering: top left, top right, bottom right, bottom left.
        border_radius: ResolvedBorderRadius,
        /// Border thickness of the UI node.
        /// Ordering: left, top, right, bottom.
        border: BorderRect,
        node_type: NodeType,
        transform: Mat4,
    },
    /// A contiguous sequence of text glyphs from the same section
    Glyphs {
        /// Indices into [`ExtractedUiNodes::glyphs`]
        range: Range<usize>,
    },
}

pub struct ExtractedGlyph {
    pub transform: Mat4,
    pub rect: Rect,
}

#[derive(Resource, Default)]
pub struct ExtractedUiNodes {
    pub uinodes: EntityHashMap<ExtractedUiNode>,
    pub glyphs: Vec<ExtractedGlyph>,
}

impl ExtractedUiNodes {
    pub fn clear(&mut self) {
        self.uinodes.clear();
        self.glyphs.clear();
    }
}

#[derive(SystemParam)]
pub struct UiCameraMap<'w, 's> {
    default: DefaultUiCamera<'w, 's>,
    mapping: Query<'w, 's, RenderEntity>,
}

impl<'w, 's> UiCameraMap<'w, 's> {
    /// Get the default camera and create the mapper
    pub fn get_mapper(&'w self) -> UiCameraMapper<'w, 's> {
        let default_camera_entity = self.default.get();
        UiCameraMapper {
            mapping: &self.mapping,
            default_camera_entity,
            camera_entity: Entity::PLACEHOLDER,
            render_entity: Entity::PLACEHOLDER,
        }
    }
}

pub struct UiCameraMapper<'w, 's> {
    mapping: &'w Query<'w, 's, RenderEntity>,
    default_camera_entity: Option<Entity>,
    camera_entity: Entity,
    render_entity: Entity,
}

impl<'w, 's> UiCameraMapper<'w, 's> {
    /// Returns the render entity corresponding to the given `UiTargetCamera` or the default camera if `None`.
    pub fn map(&mut self, camera: Option<&UiTargetCamera>) -> Option<Entity> {
        let camera_entity = camera
            .map(UiTargetCamera::entity)
            .or(self.default_camera_entity)?;
        if self.camera_entity != camera_entity {
            let Ok(new_render_camera_entity) = self.mapping.get(camera_entity) else {
                return None;
            };
            self.render_entity = new_render_camera_entity;
            self.camera_entity = camera_entity;
        }

        Some(self.render_entity)
    }

    pub fn current_camera(&self) -> Entity {
        self.camera_entity
    }
}

/// A [`RenderGraphNode`] that executes the UI rendering subgraph on the UI
/// view.
struct RunUiSubgraphOnUiViewNode;

impl RenderGraphNode for RunUiSubgraphOnUiViewNode {
    fn run<'w>(
        &self,
        graph: &mut RenderGraphContext,
        _: &mut RenderContext<'w>,
        world: &'w World,
    ) -> Result<(), NodeRunError> {
        // Fetch the UI view.
        let Some(mut render_views) = world.try_query::<&UiCameraView>() else {
            return Ok(());
        };
        let Ok(default_camera_view) = render_views.get(world, graph.view_entity()) else {
            return Ok(());
        };

        // Run the subgraph on the UI view.
        graph.run_sub_graph(SubGraphUi, vec![], Some(default_camera_view.0))?;
        Ok(())
    }
}

pub fn extract_uinode_background_colors(
    mut commands: Commands,
    mut extracted_uinodes: ResMut<ExtractedUiNodes>,
    uinode_query: Extract<
        Query<(
            Entity,
            &ComputedNode,
            &GlobalTransform,
            &InheritedVisibility,
            Option<&CalculatedClip>,
            Option<&UiTargetCamera>,
            &BackgroundColor,
        )>,
    >,
    camera_map: Extract<UiCameraMap>,
) {
<<<<<<< HEAD
    let mut camera_mapper = camera_map.get_mapper();

    for (entity, uinode, transform, view_visibility, clip, camera, background_color) in
=======
    let default_camera_entity = default_ui_camera.get();
    for (entity, uinode, transform, inherited_visibility, clip, camera, background_color) in
>>>>>>> b039bf67
        &uinode_query
    {
        // Skip invisible backgrounds
        if !inherited_visibility.get()
            || background_color.0.is_fully_transparent()
            || uinode.is_empty()
        {
            continue;
        }

        let Some(extracted_camera_entity) = camera_mapper.map(camera) else {
            continue;
        };

        extracted_uinodes.uinodes.insert(
            commands.spawn(TemporaryRenderEntity).id(),
            ExtractedUiNode {
                stack_index: uinode.stack_index,
                color: background_color.0.into(),
                rect: Rect {
                    min: Vec2::ZERO,
                    max: uinode.size,
                },
                clip: clip.map(|clip| clip.clip),
                image: AssetId::default(),
                extracted_camera_entity,
                item: ExtractedUiItem::Node {
                    atlas_scaling: None,
                    transform: transform.compute_matrix(),
                    flip_x: false,
                    flip_y: false,
                    border: uinode.border(),
                    border_radius: uinode.border_radius(),
                    node_type: NodeType::Rect,
                },
                main_entity: entity.into(),
            },
        );
    }
}

pub fn extract_uinode_images(
    mut commands: Commands,
    mut extracted_uinodes: ResMut<ExtractedUiNodes>,
    texture_atlases: Extract<Res<Assets<TextureAtlasLayout>>>,
    uinode_query: Extract<
        Query<(
            Entity,
            &ComputedNode,
            &GlobalTransform,
            &InheritedVisibility,
            Option<&CalculatedClip>,
            Option<&UiTargetCamera>,
            &ImageNode,
        )>,
    >,
    camera_map: Extract<UiCameraMap>,
) {
<<<<<<< HEAD
    let mut camera_mapper = camera_map.get_mapper();
    for (entity, uinode, transform, view_visibility, clip, camera, image) in &uinode_query {
=======
    let default_camera_entity = default_ui_camera.get();
    for (entity, uinode, transform, inherited_visibility, clip, camera, image) in &uinode_query {
        let Some(camera_entity) = camera.map(UiTargetCamera::entity).or(default_camera_entity)
        else {
            continue;
        };

        let Ok(extracted_camera_entity) = mapping.get(camera_entity) else {
            continue;
        };

>>>>>>> b039bf67
        // Skip invisible images
        if !inherited_visibility.get()
            || image.color.is_fully_transparent()
            || image.image.id() == TRANSPARENT_IMAGE_HANDLE.id()
            || image.image_mode.uses_slices()
            || uinode.is_empty()
        {
            continue;
        }

        let Some(extracted_camera_entity) = camera_mapper.map(camera) else {
            continue;
        };

        let atlas_rect = image
            .texture_atlas
            .as_ref()
            .and_then(|s| s.texture_rect(&texture_atlases))
            .map(|r| r.as_rect());

        let mut rect = match (atlas_rect, image.rect) {
            (None, None) => Rect {
                min: Vec2::ZERO,
                max: uinode.size,
            },
            (None, Some(image_rect)) => image_rect,
            (Some(atlas_rect), None) => atlas_rect,
            (Some(atlas_rect), Some(mut image_rect)) => {
                image_rect.min += atlas_rect.min;
                image_rect.max += atlas_rect.min;
                image_rect
            }
        };

        let atlas_scaling = if atlas_rect.is_some() || image.rect.is_some() {
            let atlas_scaling = uinode.size() / rect.size();
            rect.min *= atlas_scaling;
            rect.max *= atlas_scaling;
            Some(atlas_scaling)
        } else {
            None
        };

        extracted_uinodes.uinodes.insert(
            commands.spawn(TemporaryRenderEntity).id(),
            ExtractedUiNode {
                stack_index: uinode.stack_index,
                color: image.color.into(),
                rect,
                clip: clip.map(|clip| clip.clip),
                image: image.image.id(),
                extracted_camera_entity,
                item: ExtractedUiItem::Node {
                    atlas_scaling,
                    transform: transform.compute_matrix(),
                    flip_x: image.flip_x,
                    flip_y: image.flip_y,
                    border: uinode.border,
                    border_radius: uinode.border_radius,
                    node_type: NodeType::Rect,
                },
                main_entity: entity.into(),
            },
        );
    }
}

pub fn extract_uinode_borders(
    mut commands: Commands,
    mut extracted_uinodes: ResMut<ExtractedUiNodes>,
    uinode_query: Extract<
        Query<(
            Entity,
            &Node,
            &ComputedNode,
            &GlobalTransform,
            &InheritedVisibility,
            Option<&CalculatedClip>,
            Option<&UiTargetCamera>,
            AnyOf<(&BorderColor, &Outline)>,
        )>,
    >,
    camera_map: Extract<UiCameraMap>,
) {
    let image = AssetId::<Image>::default();
    let mut camera_mapper = camera_map.get_mapper();

    for (
        entity,
        node,
        computed_node,
        global_transform,
        inherited_visibility,
        maybe_clip,
        maybe_camera,
        (maybe_border_color, maybe_outline),
    ) in &uinode_query
    {
        // Skip invisible borders and removed nodes
        if !inherited_visibility.get() || node.display == Display::None {
            continue;
        }

        let Some(extracted_camera_entity) = camera_mapper.map(maybe_camera) else {
            continue;
        };

        // Don't extract borders with zero width along all edges
        if computed_node.border() != BorderRect::ZERO {
            if let Some(border_color) = maybe_border_color.filter(|bc| !bc.0.is_fully_transparent())
            {
                extracted_uinodes.uinodes.insert(
                    commands.spawn(TemporaryRenderEntity).id(),
                    ExtractedUiNode {
                        stack_index: computed_node.stack_index,
                        color: border_color.0.into(),
                        rect: Rect {
                            max: computed_node.size(),
                            ..Default::default()
                        },
                        image,
                        clip: maybe_clip.map(|clip| clip.clip),
                        extracted_camera_entity,
                        item: ExtractedUiItem::Node {
                            atlas_scaling: None,
                            transform: global_transform.compute_matrix(),
                            flip_x: false,
                            flip_y: false,
                            border: computed_node.border(),
                            border_radius: computed_node.border_radius(),
                            node_type: NodeType::Border,
                        },
                        main_entity: entity.into(),
                    },
                );
            }
        }

        if computed_node.outline_width() <= 0. {
            continue;
        }

        if let Some(outline) = maybe_outline.filter(|outline| !outline.color.is_fully_transparent())
        {
            let outline_size = computed_node.outlined_node_size();
            extracted_uinodes.uinodes.insert(
                commands.spawn(TemporaryRenderEntity).id(),
                ExtractedUiNode {
                    stack_index: computed_node.stack_index,
                    color: outline.color.into(),
                    rect: Rect {
                        max: outline_size,
                        ..Default::default()
                    },
                    image,
                    clip: maybe_clip.map(|clip| clip.clip),
                    extracted_camera_entity,
                    item: ExtractedUiItem::Node {
                        transform: global_transform.compute_matrix(),
                        atlas_scaling: None,
                        flip_x: false,
                        flip_y: false,
                        border: BorderRect::all(computed_node.outline_width()),
                        border_radius: computed_node.outline_radius(),
                        node_type: NodeType::Border,
                    },
                    main_entity: entity.into(),
                },
            );
        }
    }
}

/// The UI camera is "moved back" by this many units (plus the [`UI_CAMERA_TRANSFORM_OFFSET`]) and also has a view
/// distance of this many units. This ensures that with a left-handed projection,
/// as ui elements are "stacked on top of each other", they are within the camera's view
/// and have room to grow.
// TODO: Consider computing this value at runtime based on the maximum z-value.
const UI_CAMERA_FAR: f32 = 1000.0;

// This value is subtracted from the far distance for the camera's z-position to ensure nodes at z == 0.0 are rendered
// TODO: Evaluate if we still need this.
const UI_CAMERA_TRANSFORM_OFFSET: f32 = -0.1;

/// The ID of the subview associated with a camera on which UI is to be drawn.
///
/// When UI is present, cameras extract to two views: the main 2D/3D one and a
/// UI one. The main 2D or 3D camera gets subview 0, and the corresponding UI
/// camera gets this subview, 1.
const UI_CAMERA_SUBVIEW: u32 = 1;

/// A render-world component that lives on the main render target view and
/// specifies the corresponding UI view.
///
/// For example, if UI is being rendered to a 3D camera, this component lives on
/// the 3D camera and contains the entity corresponding to the UI view.
#[derive(Component)]
/// Entity id of the temporary render entity with the corresponding extracted UI view.
pub struct UiCameraView(pub Entity);

/// A render-world component that lives on the UI view and specifies the
/// corresponding main render target view.
///
/// For example, if the UI is being rendered to a 3D camera, this component
/// lives on the UI view and contains the entity corresponding to the 3D camera.
///
/// This is the inverse of [`UiCameraView`].
#[derive(Component)]
pub struct UiViewTarget(pub Entity);

/// Extracts all UI elements associated with a camera into the render world.
pub fn extract_ui_camera_view(
    mut commands: Commands,
    mut transparent_render_phases: ResMut<ViewSortedRenderPhases<TransparentUi>>,
    query: Extract<
        Query<
            (
                Entity,
                RenderEntity,
                &Camera,
                Option<&UiAntiAlias>,
                Option<&BoxShadowSamples>,
            ),
            Or<(With<Camera2d>, With<Camera3d>)>,
        >,
    >,
    mut live_entities: Local<HashSet<RetainedViewEntity>>,
) {
    live_entities.clear();

    for (main_entity, render_entity, camera, ui_anti_alias, shadow_samples) in &query {
        // ignore inactive cameras
        if !camera.is_active {
            commands
                .get_entity(render_entity)
                .expect("Camera entity wasn't synced.")
                .remove::<(UiCameraView, UiAntiAlias, BoxShadowSamples)>();
            continue;
        }

        if let Some(physical_viewport_rect) = camera.physical_viewport_rect() {
            // use a projection matrix with the origin in the top left instead of the bottom left that comes with OrthographicProjection
            let projection_matrix = Mat4::orthographic_rh(
                0.0,
                physical_viewport_rect.width() as f32,
                physical_viewport_rect.height() as f32,
                0.0,
                0.0,
                UI_CAMERA_FAR,
            );
            // We use `UI_CAMERA_SUBVIEW` here so as not to conflict with the
            // main 3D or 2D camera, which will have subview index 0.
            let retained_view_entity =
                RetainedViewEntity::new(main_entity.into(), None, UI_CAMERA_SUBVIEW);
            // Creates the UI view.
            let ui_camera_view = commands
                .spawn((
                    ExtractedView {
                        retained_view_entity,
                        clip_from_view: projection_matrix,
                        world_from_view: GlobalTransform::from_xyz(
                            0.0,
                            0.0,
                            UI_CAMERA_FAR + UI_CAMERA_TRANSFORM_OFFSET,
                        ),
                        clip_from_world: None,
                        hdr: camera.hdr,
                        viewport: UVec4::from((
                            physical_viewport_rect.min,
                            physical_viewport_rect.size(),
                        )),
                        color_grading: Default::default(),
                    },
                    // Link to the main camera view.
                    UiViewTarget(render_entity),
                    TemporaryRenderEntity,
                ))
                .id();

            let mut entity_commands = commands
                .get_entity(render_entity)
                .expect("Camera entity wasn't synced.");
            // Link from the main 2D/3D camera view to the UI view.
            entity_commands.insert(UiCameraView(ui_camera_view));
            if let Some(ui_anti_alias) = ui_anti_alias {
                entity_commands.insert(*ui_anti_alias);
            }
            if let Some(shadow_samples) = shadow_samples {
                entity_commands.insert(*shadow_samples);
            }
            transparent_render_phases.insert_or_clear(retained_view_entity);

            live_entities.insert(retained_view_entity);
        }
    }

    transparent_render_phases.retain(|entity, _| live_entities.contains(entity));
}

pub fn extract_text_sections(
    mut commands: Commands,
    mut extracted_uinodes: ResMut<ExtractedUiNodes>,
    texture_atlases: Extract<Res<Assets<TextureAtlasLayout>>>,
    uinode_query: Extract<
        Query<(
            Entity,
            &ComputedNode,
            &GlobalTransform,
            &InheritedVisibility,
            Option<&CalculatedClip>,
            Option<&UiTargetCamera>,
            &ComputedTextBlock,
            &TextLayoutInfo,
        )>,
    >,
    text_styles: Extract<Query<&TextColor>>,
    camera_map: Extract<UiCameraMap>,
) {
    let mut start = 0;
    let mut end = 1;

    let mut camera_mapper = camera_map.get_mapper();
    for (
        entity,
        uinode,
        global_transform,
        inherited_visibility,
        clip,
        camera,
        computed_block,
        text_layout_info,
    ) in &uinode_query
    {
        // Skip if not visible or if size is set to zero (e.g. when a parent is set to `Display::None`)
        if !inherited_visibility.get() || uinode.is_empty() {
            continue;
        }

        let Some(extracted_camera_entity) = camera_mapper.map(camera) else {
            continue;
        };

        let transform = global_transform.affine()
            * bevy_math::Affine3A::from_translation((-0.5 * uinode.size()).extend(0.));

        let mut color = LinearRgba::WHITE;
        let mut current_span = usize::MAX;
        for (
            i,
            PositionedGlyph {
                position,
                atlas_info,
                span_index,
                ..
            },
        ) in text_layout_info.glyphs.iter().enumerate()
        {
            if *span_index != current_span {
                color = text_styles
                    .get(
                        computed_block
                            .entities()
                            .get(*span_index)
                            .map(|t| t.entity)
                            .unwrap_or(Entity::PLACEHOLDER),
                    )
                    .map(|text_color| LinearRgba::from(text_color.0))
                    .unwrap_or_default();
                current_span = *span_index;
            }

            let rect = texture_atlases
                .get(&atlas_info.texture_atlas)
                .unwrap()
                .textures[atlas_info.location.glyph_index]
                .as_rect();
            extracted_uinodes.glyphs.push(ExtractedGlyph {
                transform: transform * Mat4::from_translation(position.extend(0.)),
                rect,
            });

            if text_layout_info.glyphs.get(i + 1).is_none_or(|info| {
                info.span_index != current_span || info.atlas_info.texture != atlas_info.texture
            }) {
                let id = commands.spawn(TemporaryRenderEntity).id();

                extracted_uinodes.uinodes.insert(
                    id,
                    ExtractedUiNode {
                        stack_index: uinode.stack_index,
                        color,
                        image: atlas_info.texture.id(),
                        clip: clip.map(|clip| clip.clip),
                        extracted_camera_entity,
                        rect,
                        item: ExtractedUiItem::Glyphs { range: start..end },
                        main_entity: entity.into(),
                    },
                );
                start = end;
            }

            end += 1;
        }
    }
}

#[repr(C)]
#[derive(Copy, Clone, Pod, Zeroable)]
struct UiVertex {
    pub position: [f32; 3],
    pub uv: [f32; 2],
    pub color: [f32; 4],
    /// Shader flags to determine how to render the UI node.
    /// See [`shader_flags`] for possible values.
    pub flags: u32,
    /// Border radius of the UI node.
    /// Ordering: top left, top right, bottom right, bottom left.
    pub radius: [f32; 4],
    /// Border thickness of the UI node.
    /// Ordering: left, top, right, bottom.
    pub border: [f32; 4],
    /// Size of the UI node.
    pub size: [f32; 2],
    /// Position relative to the center of the UI node.
    pub point: [f32; 2],
}

#[derive(Resource)]
pub struct UiMeta {
    vertices: RawBufferVec<UiVertex>,
    indices: RawBufferVec<u32>,
    view_bind_group: Option<BindGroup>,
}

impl Default for UiMeta {
    fn default() -> Self {
        Self {
            vertices: RawBufferVec::new(BufferUsages::VERTEX),
            indices: RawBufferVec::new(BufferUsages::INDEX),
            view_bind_group: None,
        }
    }
}

pub(crate) const QUAD_VERTEX_POSITIONS: [Vec3; 4] = [
    Vec3::new(-0.5, -0.5, 0.0),
    Vec3::new(0.5, -0.5, 0.0),
    Vec3::new(0.5, 0.5, 0.0),
    Vec3::new(-0.5, 0.5, 0.0),
];

pub(crate) const QUAD_INDICES: [usize; 6] = [0, 2, 3, 0, 1, 2];

#[derive(Component)]
pub struct UiBatch {
    pub range: Range<u32>,
    pub image: AssetId<Image>,
    pub camera: Entity,
}

/// The values here should match the values for the constants in `ui.wgsl`
pub mod shader_flags {
    pub const UNTEXTURED: u32 = 0;
    pub const TEXTURED: u32 = 1;
    /// Ordering: top left, top right, bottom right, bottom left.
    pub const CORNERS: [u32; 4] = [0, 2, 2 | 4, 4];
    pub const BORDER: u32 = 8;
}

pub fn queue_uinodes(
    extracted_uinodes: Res<ExtractedUiNodes>,
    ui_pipeline: Res<UiPipeline>,
    mut pipelines: ResMut<SpecializedRenderPipelines<UiPipeline>>,
    mut transparent_render_phases: ResMut<ViewSortedRenderPhases<TransparentUi>>,
    mut render_views: Query<(&UiCameraView, Option<&UiAntiAlias>), With<ExtractedView>>,
    camera_views: Query<&ExtractedView>,
    pipeline_cache: Res<PipelineCache>,
    draw_functions: Res<DrawFunctions<TransparentUi>>,
) {
    let draw_function = draw_functions.read().id::<DrawUi>();
    for (entity, extracted_uinode) in extracted_uinodes.uinodes.iter() {
        let Ok((default_camera_view, ui_anti_alias)) =
            render_views.get_mut(extracted_uinode.extracted_camera_entity)
        else {
            continue;
        };

        let Ok(view) = camera_views.get(default_camera_view.0) else {
            continue;
        };

        let Some(transparent_phase) = transparent_render_phases.get_mut(&view.retained_view_entity)
        else {
            continue;
        };

        let pipeline = pipelines.specialize(
            &pipeline_cache,
            &ui_pipeline,
            UiPipelineKey {
                hdr: view.hdr,
                anti_alias: matches!(ui_anti_alias, None | Some(UiAntiAlias::On)),
            },
        );
        transparent_phase.add(TransparentUi {
            draw_function,
            pipeline,
            entity: (*entity, extracted_uinode.main_entity),
            sort_key: (
                FloatOrd(extracted_uinode.stack_index as f32 + stack_z_offsets::NODE),
                entity.index(),
            ),
            // batch_range will be calculated in prepare_uinodes
            batch_range: 0..0,
            extra_index: PhaseItemExtraIndex::None,
            indexed: true,
        });
    }
}

#[derive(Resource, Default)]
pub struct ImageNodeBindGroups {
    pub values: HashMap<AssetId<Image>, BindGroup>,
}

pub fn prepare_uinodes(
    mut commands: Commands,
    render_device: Res<RenderDevice>,
    render_queue: Res<RenderQueue>,
    mut ui_meta: ResMut<UiMeta>,
    mut extracted_uinodes: ResMut<ExtractedUiNodes>,
    view_uniforms: Res<ViewUniforms>,
    ui_pipeline: Res<UiPipeline>,
    mut image_bind_groups: ResMut<ImageNodeBindGroups>,
    gpu_images: Res<RenderAssets<GpuImage>>,
    mut phases: ResMut<ViewSortedRenderPhases<TransparentUi>>,
    events: Res<SpriteAssetEvents>,
    mut previous_len: Local<usize>,
) {
    // If an image has changed, the GpuImage has (probably) changed
    for event in &events.images {
        match event {
            AssetEvent::Added { .. } |
            AssetEvent::Unused { .. } |
            // Images don't have dependencies
            AssetEvent::LoadedWithDependencies { .. } => {}
            AssetEvent::Modified { id } | AssetEvent::Removed { id } => {
                image_bind_groups.values.remove(id);
            }
        };
    }

    if let Some(view_binding) = view_uniforms.uniforms.binding() {
        let mut batches: Vec<(Entity, UiBatch)> = Vec::with_capacity(*previous_len);

        ui_meta.vertices.clear();
        ui_meta.indices.clear();
        ui_meta.view_bind_group = Some(render_device.create_bind_group(
            "ui_view_bind_group",
            &ui_pipeline.view_layout,
            &BindGroupEntries::single(view_binding),
        ));

        // Buffer indexes
        let mut vertices_index = 0;
        let mut indices_index = 0;

        for ui_phase in phases.values_mut() {
            let mut batch_item_index = 0;
            let mut batch_image_handle = AssetId::invalid();

            for item_index in 0..ui_phase.items.len() {
                let item = &mut ui_phase.items[item_index];
                if let Some(extracted_uinode) = extracted_uinodes.uinodes.get(&item.entity()) {
                    let mut existing_batch = batches.last_mut();

                    if batch_image_handle == AssetId::invalid()
                        || existing_batch.is_none()
                        || (batch_image_handle != AssetId::default()
                            && extracted_uinode.image != AssetId::default()
                            && batch_image_handle != extracted_uinode.image)
                        || existing_batch.as_ref().map(|(_, b)| b.camera)
                            != Some(extracted_uinode.extracted_camera_entity)
                    {
                        if let Some(gpu_image) = gpu_images.get(extracted_uinode.image) {
                            batch_item_index = item_index;
                            batch_image_handle = extracted_uinode.image;

                            let new_batch = UiBatch {
                                range: vertices_index..vertices_index,
                                image: extracted_uinode.image,
                                camera: extracted_uinode.extracted_camera_entity,
                            };

                            batches.push((item.entity(), new_batch));

                            image_bind_groups
                                .values
                                .entry(batch_image_handle)
                                .or_insert_with(|| {
                                    render_device.create_bind_group(
                                        "ui_material_bind_group",
                                        &ui_pipeline.image_layout,
                                        &BindGroupEntries::sequential((
                                            &gpu_image.texture_view,
                                            &gpu_image.sampler,
                                        )),
                                    )
                                });

                            existing_batch = batches.last_mut();
                        } else {
                            continue;
                        }
                    } else if batch_image_handle == AssetId::default()
                        && extracted_uinode.image != AssetId::default()
                    {
                        if let Some(gpu_image) = gpu_images.get(extracted_uinode.image) {
                            batch_image_handle = extracted_uinode.image;
                            existing_batch.as_mut().unwrap().1.image = extracted_uinode.image;

                            image_bind_groups
                                .values
                                .entry(batch_image_handle)
                                .or_insert_with(|| {
                                    render_device.create_bind_group(
                                        "ui_material_bind_group",
                                        &ui_pipeline.image_layout,
                                        &BindGroupEntries::sequential((
                                            &gpu_image.texture_view,
                                            &gpu_image.sampler,
                                        )),
                                    )
                                });
                        } else {
                            continue;
                        }
                    }
                    match &extracted_uinode.item {
                        ExtractedUiItem::Node {
                            atlas_scaling,
                            flip_x,
                            flip_y,
                            border_radius,
                            border,
                            node_type,
                            transform,
                        } => {
                            let mut flags = if extracted_uinode.image != AssetId::default() {
                                shader_flags::TEXTURED
                            } else {
                                shader_flags::UNTEXTURED
                            };

                            let mut uinode_rect = extracted_uinode.rect;

                            let rect_size = uinode_rect.size().extend(1.0);

                            // Specify the corners of the node
                            let positions = QUAD_VERTEX_POSITIONS
                                .map(|pos| (*transform * (pos * rect_size).extend(1.)).xyz());
                            let points = QUAD_VERTEX_POSITIONS.map(|pos| pos.xy() * rect_size.xy());

                            // Calculate the effect of clipping
                            // Note: this won't work with rotation/scaling, but that's much more complex (may need more that 2 quads)
                            let mut positions_diff = if let Some(clip) = extracted_uinode.clip {
                                [
                                    Vec2::new(
                                        f32::max(clip.min.x - positions[0].x, 0.),
                                        f32::max(clip.min.y - positions[0].y, 0.),
                                    ),
                                    Vec2::new(
                                        f32::min(clip.max.x - positions[1].x, 0.),
                                        f32::max(clip.min.y - positions[1].y, 0.),
                                    ),
                                    Vec2::new(
                                        f32::min(clip.max.x - positions[2].x, 0.),
                                        f32::min(clip.max.y - positions[2].y, 0.),
                                    ),
                                    Vec2::new(
                                        f32::max(clip.min.x - positions[3].x, 0.),
                                        f32::min(clip.max.y - positions[3].y, 0.),
                                    ),
                                ]
                            } else {
                                [Vec2::ZERO; 4]
                            };

                            let positions_clipped = [
                                positions[0] + positions_diff[0].extend(0.),
                                positions[1] + positions_diff[1].extend(0.),
                                positions[2] + positions_diff[2].extend(0.),
                                positions[3] + positions_diff[3].extend(0.),
                            ];

                            let points = [
                                points[0] + positions_diff[0],
                                points[1] + positions_diff[1],
                                points[2] + positions_diff[2],
                                points[3] + positions_diff[3],
                            ];

                            let transformed_rect_size = transform.transform_vector3(rect_size);

                            // Don't try to cull nodes that have a rotation
                            // In a rotation around the Z-axis, this value is 0.0 for an angle of 0.0 or π
                            // In those two cases, the culling check can proceed normally as corners will be on
                            // horizontal / vertical lines
                            // For all other angles, bypass the culling check
                            // This does not properly handles all rotations on all axis
                            if transform.x_axis[1] == 0.0 {
                                // Cull nodes that are completely clipped
                                if positions_diff[0].x - positions_diff[1].x
                                    >= transformed_rect_size.x
                                    || positions_diff[1].y - positions_diff[2].y
                                        >= transformed_rect_size.y
                                {
                                    continue;
                                }
                            }
                            let uvs = if flags == shader_flags::UNTEXTURED {
                                [Vec2::ZERO, Vec2::X, Vec2::ONE, Vec2::Y]
                            } else {
                                let image = gpu_images.get(extracted_uinode.image).expect(
                                    "Image was checked during batching and should still exist",
                                );
                                // Rescale atlases. This is done here because we need texture data that might not be available in Extract.
                                let atlas_extent = atlas_scaling
                                    .map(|scaling| image.size_2d().as_vec2() * scaling)
                                    .unwrap_or(uinode_rect.max);
                                if *flip_x {
                                    core::mem::swap(&mut uinode_rect.max.x, &mut uinode_rect.min.x);
                                    positions_diff[0].x *= -1.;
                                    positions_diff[1].x *= -1.;
                                    positions_diff[2].x *= -1.;
                                    positions_diff[3].x *= -1.;
                                }
                                if *flip_y {
                                    core::mem::swap(&mut uinode_rect.max.y, &mut uinode_rect.min.y);
                                    positions_diff[0].y *= -1.;
                                    positions_diff[1].y *= -1.;
                                    positions_diff[2].y *= -1.;
                                    positions_diff[3].y *= -1.;
                                }
                                [
                                    Vec2::new(
                                        uinode_rect.min.x + positions_diff[0].x,
                                        uinode_rect.min.y + positions_diff[0].y,
                                    ),
                                    Vec2::new(
                                        uinode_rect.max.x + positions_diff[1].x,
                                        uinode_rect.min.y + positions_diff[1].y,
                                    ),
                                    Vec2::new(
                                        uinode_rect.max.x + positions_diff[2].x,
                                        uinode_rect.max.y + positions_diff[2].y,
                                    ),
                                    Vec2::new(
                                        uinode_rect.min.x + positions_diff[3].x,
                                        uinode_rect.max.y + positions_diff[3].y,
                                    ),
                                ]
                                .map(|pos| pos / atlas_extent)
                            };

                            let color = extracted_uinode.color.to_f32_array();
                            if *node_type == NodeType::Border {
                                flags |= shader_flags::BORDER;
                            }

                            for i in 0..4 {
                                ui_meta.vertices.push(UiVertex {
                                    position: positions_clipped[i].into(),
                                    uv: uvs[i].into(),
                                    color,
                                    flags: flags | shader_flags::CORNERS[i],
                                    radius: [
                                        border_radius.top_left,
                                        border_radius.top_right,
                                        border_radius.bottom_right,
                                        border_radius.bottom_left,
                                    ],
                                    border: [border.left, border.top, border.right, border.bottom],
                                    size: rect_size.xy().into(),
                                    point: points[i].into(),
                                });
                            }

                            for &i in &QUAD_INDICES {
                                ui_meta.indices.push(indices_index + i as u32);
                            }

                            vertices_index += 6;
                            indices_index += 4;
                        }
                        ExtractedUiItem::Glyphs { range } => {
                            let image = gpu_images
                                .get(extracted_uinode.image)
                                .expect("Image was checked during batching and should still exist");

                            let atlas_extent = image.size_2d().as_vec2();

                            let color = extracted_uinode.color.to_f32_array();
                            for glyph in &extracted_uinodes.glyphs[range.clone()] {
                                let glyph_rect = glyph.rect;
                                let size = glyph.rect.size();

                                let rect_size = glyph_rect.size().extend(1.0);

                                // Specify the corners of the glyph
                                let positions = QUAD_VERTEX_POSITIONS.map(|pos| {
                                    (glyph.transform * (pos * rect_size).extend(1.)).xyz()
                                });

                                let positions_diff = if let Some(clip) = extracted_uinode.clip {
                                    [
                                        Vec2::new(
                                            f32::max(clip.min.x - positions[0].x, 0.),
                                            f32::max(clip.min.y - positions[0].y, 0.),
                                        ),
                                        Vec2::new(
                                            f32::min(clip.max.x - positions[1].x, 0.),
                                            f32::max(clip.min.y - positions[1].y, 0.),
                                        ),
                                        Vec2::new(
                                            f32::min(clip.max.x - positions[2].x, 0.),
                                            f32::min(clip.max.y - positions[2].y, 0.),
                                        ),
                                        Vec2::new(
                                            f32::max(clip.min.x - positions[3].x, 0.),
                                            f32::min(clip.max.y - positions[3].y, 0.),
                                        ),
                                    ]
                                } else {
                                    [Vec2::ZERO; 4]
                                };

                                let positions_clipped = [
                                    positions[0] + positions_diff[0].extend(0.),
                                    positions[1] + positions_diff[1].extend(0.),
                                    positions[2] + positions_diff[2].extend(0.),
                                    positions[3] + positions_diff[3].extend(0.),
                                ];

                                // cull nodes that are completely clipped
                                let transformed_rect_size =
                                    glyph.transform.transform_vector3(rect_size);
                                if positions_diff[0].x - positions_diff[1].x
                                    >= transformed_rect_size.x.abs()
                                    || positions_diff[1].y - positions_diff[2].y
                                        >= transformed_rect_size.y.abs()
                                {
                                    continue;
                                }

                                let uvs = [
                                    Vec2::new(
                                        glyph.rect.min.x + positions_diff[0].x,
                                        glyph.rect.min.y + positions_diff[0].y,
                                    ),
                                    Vec2::new(
                                        glyph.rect.max.x + positions_diff[1].x,
                                        glyph.rect.min.y + positions_diff[1].y,
                                    ),
                                    Vec2::new(
                                        glyph.rect.max.x + positions_diff[2].x,
                                        glyph.rect.max.y + positions_diff[2].y,
                                    ),
                                    Vec2::new(
                                        glyph.rect.min.x + positions_diff[3].x,
                                        glyph.rect.max.y + positions_diff[3].y,
                                    ),
                                ]
                                .map(|pos| pos / atlas_extent);

                                for i in 0..4 {
                                    ui_meta.vertices.push(UiVertex {
                                        position: positions_clipped[i].into(),
                                        uv: uvs[i].into(),
                                        color,
                                        flags: shader_flags::TEXTURED | shader_flags::CORNERS[i],
                                        radius: [0.0; 4],
                                        border: [0.0; 4],
                                        size: size.into(),
                                        point: [0.0; 2],
                                    });
                                }

                                for &i in &QUAD_INDICES {
                                    ui_meta.indices.push(indices_index + i as u32);
                                }

                                vertices_index += 6;
                                indices_index += 4;
                            }
                        }
                    }
                    existing_batch.unwrap().1.range.end = vertices_index;
                    ui_phase.items[batch_item_index].batch_range_mut().end += 1;
                } else {
                    batch_image_handle = AssetId::invalid();
                }
            }
        }

        ui_meta.vertices.write_buffer(&render_device, &render_queue);
        ui_meta.indices.write_buffer(&render_device, &render_queue);
        *previous_len = batches.len();
        commands.insert_or_spawn_batch(batches);
    }
    extracted_uinodes.clear();
}<|MERGE_RESOLUTION|>--- conflicted
+++ resolved
@@ -341,14 +341,9 @@
     >,
     camera_map: Extract<UiCameraMap>,
 ) {
-<<<<<<< HEAD
     let mut camera_mapper = camera_map.get_mapper();
 
-    for (entity, uinode, transform, view_visibility, clip, camera, background_color) in
-=======
-    let default_camera_entity = default_ui_camera.get();
     for (entity, uinode, transform, inherited_visibility, clip, camera, background_color) in
->>>>>>> b039bf67
         &uinode_query
     {
         // Skip invisible backgrounds
@@ -407,22 +402,8 @@
     >,
     camera_map: Extract<UiCameraMap>,
 ) {
-<<<<<<< HEAD
     let mut camera_mapper = camera_map.get_mapper();
-    for (entity, uinode, transform, view_visibility, clip, camera, image) in &uinode_query {
-=======
-    let default_camera_entity = default_ui_camera.get();
     for (entity, uinode, transform, inherited_visibility, clip, camera, image) in &uinode_query {
-        let Some(camera_entity) = camera.map(UiTargetCamera::entity).or(default_camera_entity)
-        else {
-            continue;
-        };
-
-        let Ok(extracted_camera_entity) = mapping.get(camera_entity) else {
-            continue;
-        };
-
->>>>>>> b039bf67
         // Skip invisible images
         if !inherited_visibility.get()
             || image.color.is_fully_transparent()
