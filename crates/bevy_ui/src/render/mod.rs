--- conflicted
+++ resolved
@@ -258,18 +258,13 @@
                         0.0,
                         UI_CAMERA_FAR + UI_CAMERA_TRANSFORM_OFFSET,
                     ),
-<<<<<<< HEAD
-                    width: physical_size.x,
-                    height: physical_size.y,
                     hdr: camera.hdr,
-=======
                     viewport: UVec4::new(
                         physical_origin.x,
                         physical_origin.y,
                         physical_size.x,
                         physical_size.y,
                     ),
->>>>>>> 3689d5d0
                 })
                 .id();
             commands.get_or_spawn(entity).insert((
