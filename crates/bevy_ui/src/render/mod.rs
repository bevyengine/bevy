--- conflicted
+++ resolved
@@ -188,7 +188,6 @@
         >,
     >,
 ) {
-<<<<<<< HEAD
     for (
         entity,
         uinode,
@@ -201,49 +200,9 @@
     ) in uinode_query.iter()
     {
         // Skip invisible and completely transparent nodes
-        if !view_visibility.get() || color.0.a() == 0.0 {
+        if !view_visibility.get() || color.0.is_fully_transparent() {
             continue;
         }
-=======
-    for (stack_index, entity) in ui_stack.uinodes.iter().enumerate() {
-        if let Ok((
-            entity,
-            uinode,
-            transform,
-            color,
-            view_visibility,
-            clip,
-            texture_atlas_handle,
-            atlas_image,
-        )) = uinode_query.get(*entity)
-        {
-            // Skip invisible and completely transparent nodes
-            if !view_visibility.get() || color.0.is_fully_transparent() {
-                continue;
-            }
-
-            let (mut atlas_rect, mut atlas_size, image) =
-                if let Some(texture_atlas) = texture_atlases.get(texture_atlas_handle) {
-                    let atlas_rect = *texture_atlas
-                        .textures
-                        .get(atlas_image.index)
-                        .unwrap_or_else(|| {
-                            panic!(
-                                "Atlas index {:?} does not exist for texture atlas handle {:?}.",
-                                atlas_image.index,
-                                texture_atlas_handle.id(),
-                            )
-                        });
-                    (
-                        atlas_rect,
-                        texture_atlas.size,
-                        texture_atlas.texture.clone(),
-                    )
-                } else {
-                    // Atlas not present in assets resource (should this warn the user?)
-                    continue;
-                };
->>>>>>> 44928e0d
 
         let (mut atlas_rect, mut atlas_size, image) =
             if let Some(texture_atlas) = texture_atlases.get(texture_atlas_handle) {
@@ -342,75 +301,12 @@
     {
         // Skip invisible borders
         if !view_visibility.get()
-            || border_color.0.a() == 0.0
+            || border_color.0.is_fully_transparent()
             || node.size().x <= 0.
             || node.size().y <= 0.
         {
-<<<<<<< HEAD
             continue;
         }
-=======
-            // Skip invisible borders
-            if !view_visibility.get()
-                || border_color.0.is_fully_transparent()
-                || node.size().x <= 0.
-                || node.size().y <= 0.
-            {
-                continue;
-            }
-
-            // Both vertical and horizontal percentage border values are calculated based on the width of the parent node
-            // <https://developer.mozilla.org/en-US/docs/Web/CSS/border-width>
-            let parent_width = parent
-                .and_then(|parent| node_query.get(parent.get()).ok())
-                .map(|parent_node| parent_node.size().x)
-                .unwrap_or(ui_logical_viewport_size.x);
-            let left =
-                resolve_border_thickness(style.border.left, parent_width, ui_logical_viewport_size);
-            let right = resolve_border_thickness(
-                style.border.right,
-                parent_width,
-                ui_logical_viewport_size,
-            );
-            let top =
-                resolve_border_thickness(style.border.top, parent_width, ui_logical_viewport_size);
-            let bottom = resolve_border_thickness(
-                style.border.bottom,
-                parent_width,
-                ui_logical_viewport_size,
-            );
-
-            // Calculate the border rects, ensuring no overlap.
-            // The border occupies the space between the node's bounding rect and the node's bounding rect inset in each direction by the node's corresponding border value.
-            let max = 0.5 * node.size();
-            let min = -max;
-            let inner_min = min + Vec2::new(left, top);
-            let inner_max = (max - Vec2::new(right, bottom)).max(inner_min);
-            let border_rects = [
-                // Left border
-                Rect {
-                    min,
-                    max: Vec2::new(inner_min.x, max.y),
-                },
-                // Right border
-                Rect {
-                    min: Vec2::new(inner_max.x, min.y),
-                    max,
-                },
-                // Top border
-                Rect {
-                    min: Vec2::new(inner_min.x, min.y),
-                    max: Vec2::new(inner_max.x, inner_min.y),
-                },
-                // Bottom border
-                Rect {
-                    min: Vec2::new(inner_min.x, inner_max.y),
-                    max: Vec2::new(inner_max.x, max.y),
-                },
-            ];
-
-            let transform = global_transform.compute_matrix();
->>>>>>> 44928e0d
 
         // Both vertical and horizontal percentage border values are calculated based on the width of the parent node
         // <https://developer.mozilla.org/en-US/docs/Web/CSS/border-width>
@@ -486,7 +382,6 @@
 pub fn extract_uinode_outlines(
     mut commands: Commands,
     mut extracted_uinodes: ResMut<ExtractedUiNodes>,
-    ui_stack: Extract<Res<UiStack>>,
     uinode_query: Extract<
         Query<(
             &Node,
@@ -499,11 +394,7 @@
     clip_query: Query<&CalculatedClip>,
 ) {
     let image = AssetId::<Image>::default();
-
-    for (stack_index, entity) in ui_stack.uinodes.iter().enumerate() {
-        if let Ok((node, global_transform, outline, view_visibility, maybe_parent)) =
-            uinode_query.get(*entity)
-        {
+    for (node, global_transform, outline, view_visibility, maybe_parent) in uinode_query.iter() {
             // Skip invisible outlines
             if !view_visibility.get()
                 || outline.color.is_fully_transparent()
@@ -558,7 +449,7 @@
                     extracted_uinodes.uinodes.insert(
                         commands.spawn_empty().id(),
                         ExtractedUiNode {
-                            stack_index,
+                            stack_index: node.stack_index,
                             // This translates the uinode's transform to the center of the current border rectangle
                             transform: transform * Mat4::from_translation(edge.center().extend(0.)),
                             color: outline.color,
@@ -577,7 +468,6 @@
             }
         }
     }
-}
 
 pub fn extract_uinodes(
     mut extracted_uinodes: ResMut<ExtractedUiNodes>,
@@ -597,26 +487,17 @@
         >,
     >,
 ) {
-<<<<<<< HEAD
     for (entity, uinode, transform, color, maybe_image, view_visibility, clip) in
         uinode_query.iter()
     {
         // Skip invisible and completely transparent nodes
-        if !view_visibility.get() || color.0.a() == 0.0 {
+        if !view_visibility.get() || color.0.is_fully_transparent() {
             continue;
         }
 
         let (image, flip_x, flip_y) = if let Some(image) = maybe_image {
             // Skip loading images
             if !images.contains(&image.texture) {
-=======
-    for (stack_index, entity) in ui_stack.uinodes.iter().enumerate() {
-        if let Ok((entity, uinode, transform, color, maybe_image, view_visibility, clip)) =
-            uinode_query.get(*entity)
-        {
-            // Skip invisible and completely transparent nodes
-            if !view_visibility.get() || color.0.is_fully_transparent() {
->>>>>>> 44928e0d
                 continue;
             }
             (image.texture.id(), image.flip_x, image.flip_y)
