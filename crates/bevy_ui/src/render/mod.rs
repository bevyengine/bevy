--- conflicted
+++ resolved
@@ -290,37 +290,6 @@
         )>,
     >,
 ) {
-<<<<<<< HEAD
-    let scale_factor = windows.scale_factor(WindowId::primary()) as f32;
-    for (entity, uinode, transform, text, visibility, clip) in uinode_query.iter() {
-        if !visibility.is_visible {
-            continue;
-        }
-        // Skip if size is set to zero (e.g. when a parent is set to `Display::None`)
-        if uinode.size == Vec2::ZERO {
-            continue;
-        }
-        if let Some(text_layout) = text_pipeline.get_glyphs(&entity) {
-            let text_glyphs = &text_layout.glyphs;
-            let alignment_offset = (uinode.size / -2.0).extend(0.0);
-
-            for text_glyph in text_glyphs {
-                let color = text.sections[text_glyph.section_index].style.color;
-                let atlas = texture_atlases
-                    .get(&text_glyph.atlas_info.texture_atlas)
-                    .unwrap();
-                let texture = atlas.texture.clone_weak();
-                let index = text_glyph.atlas_info.glyph_index;
-                let rect = atlas.textures[index];
-                let atlas_size = Some(atlas.size);
-
-                let transform =
-                    Mat4::from_rotation_translation(transform.rotation, transform.translation)
-                        * Mat4::from_scale(transform.scale / scale_factor)
-                        * Mat4::from_translation(
-                            alignment_offset * scale_factor + text_glyph.position.extend(0.),
-                        );
-=======
     // TODO: Support window-independent UI scale: https://github.com/bevyengine/bevy/issues/5621
     let scale_factor = windows
         .get_single()
@@ -356,7 +325,6 @@
                     current_section = *section_index;
                 }
                 let atlas = texture_atlases.get(&atlas_info.texture_atlas).unwrap();
->>>>>>> 4f16d6e0
 
                 extracted_uinodes.uinodes.push(ExtractedUiNode {
                     stack_index,
